# Changelog
* Added a validation that core packs are not dependent on non-core packs.
* Fixed an issue where in some cases the `get_remote_file` function failed due to an invalid path.
* Fixed an issue where running **update-release-notes** with updated integration logo, did not detect any file changes.
* Fixed an issue where the **create-id-set** command did not identify unified integrations correctly.
* Fixed an issue where the `CommonTypes` pack was not identified as a dependency for all feed integrations.
* Added support for running SDK commands in private repositories.
* Fixed an issue where running the **init** command did not set the correct category field in an integration .yml file for a newly created pack.
* When formatting new contributed pack, the **format** command will set the *fromversion* key to 6.0.0 in the relevant files.
<<<<<<< HEAD
* Fixed a missing logic in find dependencies when validate core pack dependencies.
=======
* If the environment variable "DISABLE_SDK_VERSION_CHECK" is define, the demisto-sdk will no longer check for newer version when running a command.
>>>>>>> ae063aef

# 1.3.5
* Added a validation that layoutscontainer's id and name are matching. Updated the format of layoutcontainer to include update_id too.
* Added a validation that commands' names and arguments in core packs, or scripts' arguments do not contain the word incident.
* Fixed issue where running the **generate-docs** command with -c flag ran all the commands and not just the commands specified by the flag.
* Fixed the error message of the **validate** command to not always suggest adding the *description* field.
* Fixed an issue where running **format** on feed integration generated invalid parameter structure.
* Fixed an issue where the **generate-docs** command did not add all the used scripts in a playbook to the README file.
* Fixed an issue where contrib/partner details might be added twice to the same file, when using unify and create-content-artifacts commands
* Fixed issue where running **validate** command on image-related integration did not return the correct outputs to json file.
* When formatting playbooks, the **format** command will now remove empty fields from SetIncident, SetIndicator, CreateNewIncident, CreateNewIndicator script arguments.
* Added an option to fill in the developer email when running the **init** command.

# 1.3.4
* Updated the **validate** command to check that the 'additionalinfo' field only contains the expected value for feed required parameters and not equal to it.
* Added a validation that community/partner details are not in the detailed description file.
* Added a validation that the Use Case tag in pack_metadata file is only used when the pack contains at least one PB, Incident Type or Layout.
* Added a validation that makes sure outputs in integrations are matching the README file when only README has changed.
* Added the *hidden* field to the integration schema.
* Fixed an issue where running **format** on a playbook whose `name` does not equal its `id` would cause other playbooks who use that playbook as a sub-playbook to fail.
* Added support for local custom command configuration file `.demisto-sdk-conf`.
* Updated the **format** command to include an update to the description file of an integration, to remove community/partner details.

# 1.3.3
* Fixed an issue where **lint** failed where *.Dockerfile* exists prior running the lint command.
* Added FeedHelloWorld template option for *--template* flag in **demisto-sdk init** command.
* Fixed issue where **update-release-notes** deleted release note file if command was called more than once.
* Fixed issue where **update-release-notes** added docker image release notes every time the command was called.
* Fixed an issue where running **update-release-notes** on a pack with newly created integration, had also added a docker image entry in the release notes.
* Fixed an issue where `XSOAR-linter` did not find *NotImplementedError* in main.
* Added validation for README files verifying their length (over 30 chars).
* When using *-g* flag in the **validate** command it will now ignore untracked files by default.
* Added the *--include-untracked* flag to the **validate** command to include files which are untracked by git in the validation process.
* Improved the `pykwalify` error outputs in the **validate** command.
* Added the *--print-pykwalify* flag to the **validate** command to print the unchanged output from `pykwalify`.
* Fixed an issue where **validate** was failing on editing existing release notes.

# 1.3.2
* Updated the format of the outputs when using the *--json-file* flag to create a JSON file output for the **validate** and **lint** commands.
* Added the **doc-review** command to check spelling in .md and .yml files as well as a basic release notes review.
* Added a validation that a pack's display name does not already exist in content repository.
* Fixed an issue where the **validate** command failed to detect duplicate params in an integration.
* Fixed an issue where the **validate** command failed to detect duplicate arguments in a command in an integration.

# 1.3.1
* Fixed an issue where the **validate** command failed to validate the release notes of beta integrations.
* Updated the **upload** command to support indicator fields.
* The **validate** and **update-release-notes** commands will now check changed files against `demisto/master` if it is configured locally.
* Fixed an issue where **validate** would incorrectly identify files as renamed.
* Added a validation that integration properties (such as feed, mappers, mirroring, etc) are not removed.
* Fixed an issue where **validate** failed when comparing branch against commit hash.
* Added the *--no-pipenv* flag to the **split-yml** command.
* Added a validation that incident fields and incident types are not removed from mappers.
* Fixed an issue where the *create-id-set* flag in the *validate* command did not work while not using git.
* Added the *hiddenusername* field to the integration schema.
* Added a validation that images that are not integration images, do not ask for a new version or RN

# 1.3.0
* Do not collect optional dependencies on indicator types reputation commands.
* Fixed an issue where downloading indicator layoutscontainer objects failed.
* Added a validation that makes sure outputs in integrations are matching the README file.
* Fixed an issue where the *create-id-set* flag in the **validate** command did not work.
* Added a warning in case no id_set file is found when running the **validate** command.
* Fixed an issue where changed files were not recognised correctly on forked branches in the **validate** and the **update-release-notes** commands.
* Fixed an issue when files were classified incorrectly when running *update-release-notes*.
* Added a validation that integration and script file paths are compatible with our convention.
* Fixed an issue where id_set.json file was re created whenever running the generate-docs command.
* added the *--json-file* flag to create a JSON file output for the **validate** and **lint** commands.

# 1.2.19
* Fixed an issue where merge id_set was not updated to work with the new entity of Packs.
* Added a validation that the playbook's version matches the version of its sub-playbooks, scripts, and integrations.

# 1.2.18
* Changed the *skip-id-set-creation* flag to *create-id-set* in the **validate** command. Its default value will be False.
* Added support for the 'cve' reputation command in default arg validation.
* Filter out generic and reputation command from scripts and playbooks dependencies calculation.
* Added support for the incident fields in outgoing mappers in the ID set.
* Added a validation that the taskid field and the id field under the task field are both from uuid format and contain the same value.
* Updated the **format** command to generate uuid value for the taskid field and for the id under the task field in case they hold an invalid values.
* Exclude changes from doc_files directory on validation.
* Added a validation that an integration command has at most one default argument.
* Fixing an issue where pack metadata version bump was not enforced when modifying an old format (unified) file.
* Added validation that integration parameter's display names are capitalized and spaced using whitespaces and not underscores.
* Fixed an issue where beta integrations where not running deprecation validations.
* Allowed adding additional information to the deprecated description.
* Fixing an issue when escaping less and greater signs in integration params did not work as expected.

# 1.2.17
* Added a validation that the classifier of an integration exists.
* Added a validation that the mapper of an integration exists.
* Added a validation that the incident types of a classifier exist.
* Added a validation that the incident types of a mapper exist.
* Added support for *text* argument when running **demisto-sdk update-release-notes** on the ApiModules pack.
* Added a validation for the minimal version of an indicator field of type grid.
* Added new validation for incident and indicator fields in classifiers mappers and layouts exist in the content.
* Added cache for get_remote_file to reducing failures from accessing the remote repo.
* Fixed an issue in the **format** command where `_dev` or `_copy` suffixes weren't removed from the `id` of the given playbooks.
* Playbook dependencies from incident and indicator fields are now marked as optional.
* Mappers dependencies from incident types and incident fields are now marked as optional.
* Classifier dependencies from incident types are now marked as optional.
* Updated **demisto-sdk init** command to no longer create `created` field in pack_metadata file
* Updated **generate-docs** command to take the parameters names in setup section from display field and to use additionalinfo field when exist.
* Using the *verbose* argument in the **find-dependencies** command will now log to the console.
* Improved the deprecated message validation required from integrations.
* Fixed an issue in the **generate-docs** command where **Context Example** section was created when it was empty.

# 1.2.16
* Added allowed ignore errors to the *IDSetValidator*.
* Fixed an issue where an irrelevant id_set validation ran in the **validate** command when using the *--id-set* flag.
* Fixed an issue were **generate-docs** command has failed if a command did not exist in commands permissions file.
* Improved a **validate** command message for missing release notes of api module dependencies.

# 1.2.15
* Added the *ID101* to the allowed ignored errors.

# 1.2.14
* SDK repository is now mypy check_untyped_defs complaint.
* The lint command will now ignore the unsubscriptable-object (E1136) pylint error in dockers based on python 3.9 - this will be removed once a new pylint version is released.
* Added an option for **format** to run on a whole pack.
* Added new validation of unimplemented commands from yml in the code to `XSOAR-linter`.
* Fixed an issue where Auto-Extract fields were only checked for newly added incident types in the **validate** command.
* Added a new warning validation of direct access to args/params dicts to `XSOAR-linter`.

# 1.2.13
* Added new validation of indicators usage in CommandResults to `XSOAR-linter`.
* Running **demisto-sdk lint** will automatically run on changed files (same behavior as the -g flag).
* Removed supported version message from the documentation when running **generate_docs**.
* Added a print to indicate backwards compatibility is being checked in **validate** command.
* Added a percent print when running the **validate** command with the *-a* flag.
* Fixed a regression in the **upload** command where it was ignoring `DEMISTO_VERIFY_SSL` env var.
* Fixed an issue where the **upload** command would fail to upload beta integrations.
* Fixed an issue where the **validate** command did not create the *id_set.json* file when running with *-a* flag.
* Added price change validation in the **validate** command.
* Added validations that checks in read-me for empty sections or leftovers from the auto generated read-me that should be changed.
* Added new code validation for *NotImplementedError* to raise a warning in `XSOAR-linter`.
* Added validation for support types in the pack metadata file.
* Added support for *--template* flag in **demisto-sdk init** command.
* Fixed an issue with running **validate** on master branch where the changed files weren't compared to previous commit when using the *-g* flag.
* Fixed an issue where the `XSOAR-linter` ran *NotImplementedError* validation on scripts.
* Added support for Auto-Extract feature validation in incident types in the **validate** command.
* Fixed an issue in the **lint** command where the *-i* flag was ignored.
* Improved **merge-id-sets** command to support merge between two ID sets that contain the same pack.
* Fixed an issue in the **lint** command where flake8 ran twice.

# 1.2.12
* Bandit now reports also on medium severity issues.
* Fixed an issue with support for Docker Desktop on Mac version 2.5.0+.
* Added support for vulture and mypy linting when running without docker.
* Added support for *prev-ver* flag in **update-release-notes** command.
* Improved retry support when building docker images for linting.
* Added the option to create an ID set on a specific pack in **create-id-set** command.
* Added the *--skip-id-set-creation* flag to **validate** command in order to add the capability to run validate command without creating id_set validation.
* Fixed an issue where **validate** command checked docker image tag on ApiModules pack.
* Fixed an issue where **find-dependencies** did not calculate dashboards and reports dependencies.
* Added supported version message to the documentation and release notes files when running **generate_docs** and **update-release-notes** commands respectively.
* Added new code validations for *NotImplementedError* exception raise to `XSOAR-linter`.
* Command create-content-artifacts additional support for **Author_image.png** object.
* Fixed an issue where schemas were not enforced for incident fields, indicator fields and old layouts in the validate command.
* Added support for **update-release-notes** command to update release notes according to master branch.

# 1.2.11
* Fixed an issue where the ***generate-docs*** command reset the enumeration of line numbering after an MD table.
* Updated the **upload** command to support mappers.
* Fixed an issue where exceptions were no printed in the **format** while the *--verbose* flag is set.
* Fixed an issue where *--assume-yes* flag did not work in the **format** command when running on a playbook without a `fromversion` field.
* Fixed an issue where the **format** command would fail in case `conf.json` file was not found instead of skipping the update.
* Fixed an issue where integration with v2 were recognised by the `name` field instead of the `display` field in the **validate** command.
* Added a playbook validation to check if a task script exists in the id set in the **validate** command.
* Added new integration category `File Integrity Management` in the **validate** command.

# 1.2.10
* Added validation for approved content pack use-cases and tags.
* Added new code validations for *CommonServerPython* import to `XSOAR-linter`.
* Added *default value* and *predefined values* to argument description in **generate-docs** command.
* Added a new validation that checks if *get-mapping-fields* command exists if the integration schema has *{ismappable: true}* in **validate** command.
* Fixed an issue where the *--staged* flag recognised added files as modified in the **validate** command.
* Fixed an issue where a backwards compatibility warning was raised for all added files in the **validate** command.
* Fixed an issue where **validate** command failed when no tests were given for a partner supported pack.
* Updated the **download** command to support mappers.
* Fixed an issue where the ***format*** command added a duplicate parameter.
* For partner supported content packs, added support for a list of emails.
* Removed validation of README files from the ***validate*** command.
* Fixed an issue where the ***validate*** command required release notes for ApiModules pack.

# 1.2.9
* Fixed an issue in the **openapi_codegen** command where it created duplicate functions name from the swagger file.
* Fixed an issue in the **update-release-notes** command where the *update type* argument was not verified.
* Fixed an issue in the **validate** command where no error was raised in case a non-existing docker image was presented.
* Fixed an issue in the **format** command where format failed when trying to update invalid Docker image.
* The **format** command will now preserve the **isArray** argument in integration's reputation commands and will show a warning if it set to **false**.
* Fixed an issue in the **lint** command where *finally* clause was not supported in main function.
* Fixed an issue in the **validate** command where changing any entity ID was not validated.
* Fixed an issue in the **validate** command where *--staged* flag did not bring only changed files.
* Fixed the **update-release-notes** command to ignore changes in the metadata file.
* Fixed the **validate** command to ignore metadata changes when checking if a version bump is needed.


# 1.2.8
* Added a new validation that checks in playbooks for the usage of `DeleteContext` in **validate** command.
* Fixed an issue in the **upload** command where it would try to upload content entities with unsupported versions.
* Added a new validation that checks in playbooks for the usage of specific instance in **validate** command.
* Added the **--staged** flag to **validate** command to run on staged files only.


# 1.2.7
* Changed input parameters in **find-dependencies** command.
   - Use ***-i, --input*** instead of ***-p, --path***.
   - Use ***-idp, --id-set-path*** instead of ***-i, --id-set-path***.
* Fixed an issue in the **unify** command where it crashed on an integration without an image file.
* Fixed an issue in the **format** command where unnecessary files were not skipped.
* Fixed an issue in the **update-release-notes** command where the *text* argument was not respected in all cases.
* Fixed an issue in the **validate** command where a warning about detailed description was given for unified or deprecated integrations.
* Improved the error returned by the **validate** command when running on files using the old format.

# 1.2.6
* No longer require setting `DEMISTO_README_VALIDATION` env var to enable README mdx validation. Validation will now run automatically if all necessary node modules are available.
* Fixed an issue in the **validate** command where the `--skip-pack-dependencies` would not skip id-set creation.
* Fixed an issue in the **validate** command where validation would fail if supplied an integration with an empty `commands` key.
* Fixed an issue in the **validate** command where validation would fail due to a required version bump for packs which are not versioned.
* Will use env var `DEMISTO_VERIFY_SSL` to determine if to use a secure connection for commands interacting with the Server when `--insecure` is not passed. If working with a local Server without a trusted certificate, you can set env var `DEMISTO_VERIFY_SSL=no` to avoid using `--insecure` on each command.
* Unifier now adds a link to the integration documentation to the integration detailed description.
* Fixed an issue in the **secrets** command where ignored secrets were not skipped.

# 1.2.5
* Added support for special fields: *defaultclassifier*, *defaultmapperin*, *defaultmapperout* in **download** command.
* Added -y option **format** command to assume "yes" as answer to all prompts and run non-interactively
* Speed up improvements for `validate` of README files.
* Updated the **format** command to adhere to the defined content schema and sub-schemas, aligning its behavior with the **validate** command.
* Added support for canvasContextConnections files in **format** command.

# 1.2.4
* Updated detailed description for community integrations.

# 1.2.3
* Fixed an issue where running **validate** failed on playbook with task that adds tags to the evidence data.
* Added the *displaypassword* field to the integration schema.
* Added new code validations to `XSOAR-linter`.
    * As warnings messages:
        * `demisto.params()` should be used only inside main function.
        * `demisto.args()` should be used only inside main function.
        * Functions args should have type annotations.
* Added `fromversion` field validation to test playbooks and scripts in **validate** command.

# 1.2.2
* Add support for warning msgs in the report and summary to **lint** command.
* Fixed an issue where **json-to-outputs** determined bool values as int.
* Fixed an issue where **update-release-notes** was crushing on `--all` flag.
* Fixed an issue where running **validate**, **update-release-notes** outside of content repo crushed without a meaningful error message.
* Added support for layoutscontainer in **init** contribution flow.
* Added a validation for tlp_color param in feeds in **validate** command.
* Added a validation for removal of integration parameters in **validate** command.
* Fixed an issue where **update-release-notes** was failing with a wrong error message when no pack or input was given.
* Improved formatting output of the **generate-docs** command.
* Add support for env variable *DEMISTO_SDK_ID_SET_REFRESH_INTERVAL*. Set this env variable to the refresh interval in minutes. The id set will be regenerated only if the refresh interval has passed since the last generation. Useful when generating Script documentation, to avoid re-generating the id_set every run.
* Added new code validations to `XSOAR-linter`.
    * As error messages:
        * Longer than 10 seconds sleep statements for non long running integrations.
        * exit() usage.
        * quit() usage.
    * As warnings messages:
        * `demisto.log` should not be used.
        * main function existence.
        * `demito.results` should not be used.
        * `return_output` should not be used.
        * try-except statement in main function.
        * `return_error` usage in main function.
        * only once `return_error` usage.
* Fixed an issue where **lint** command printed logs twice.
* Fixed an issue where *suffix* did not work as expected in the **create-content-artifacts** command.
* Added support for *prev-ver* flag in **lint** and **secrets** commands.
* Added support for *text* flag to **update-release-notes** command to add the same text to all release notes.
* Fixed an issue where **validate** did not recognize added files if they were modified locally.
* Added a validation that checks the `fromversion` field exists and is set to 5.0.0 or above when working or comparing to a non-feature branch in **validate** command.
* Added a validation that checks the certification field in the pack_metadata file is valid in **validate** command.
* The **update-release-notes** command will now automatically add docker image update to the release notes.

# 1.2.1
* Added an additional linter `XSOAR-linter` to the **lint** command which custom validates py files. currently checks for:
    * `Sys.exit` usages with non zero value.
    * Any `Print` usages.
* Fixed an issue where renamed files were failing on *validate*.
* Fixed an issue where single changed files did not required release notes update.
* Fixed an issue where doc_images required release-notes and validations.
* Added handling of dependent packs when running **update-release-notes** on changed *APIModules*.
    * Added new argument *--id-set-path* for id_set.json path.
    * When changes to *APIModule* is detected and an id_set.json is available - the command will update the dependent pack as well.
* Added handling of dependent packs when running **validate** on changed *APIModules*.
    * Added new argument *--id-set-path* for id_set.json path.
    * When changes to *APIModule* is detected and an id_set.json is available - the command will validate that the dependent pack has release notes as well.
* Fixed an issue where the find_type function didn't recognize file types correctly.
* Fixed an issue where **update-release-notes** command did not work properly on Windows.
* Added support for indicator fields in **update-release-notes** command.
* Fixed an issue where files in test dirs where being validated.


# 1.2.0
* Fixed an issue where **format** did not update the test playbook from its pack.
* Fixed an issue where **validate** validated non integration images.
* Fixed an issue where **update-release-notes** did not identified old yml integrations and scripts.
* Added revision templates to the **update-release-notes** command.
* Fixed an issue where **update-release-notes** crashed when a file was renamed.
* Fixed an issue where **validate** failed on deleted files.
* Fixed an issue where **validate** validated all images instead of packs only.
* Fixed an issue where a warning was not printed in the **format** in case a non-supported file type is inputted.
* Fixed an issue where **validate** did not fail if no release notes were added when adding files to existing packs.
* Added handling of incorrect layout paths via the **format** command.
* Refactor **create-content-artifacts** command - Efficient artifacts creation and better logging.
* Fixed an issue where image and description files were not handled correctly by **validate** and **update-release-notes** commands.
* Fixed an issue where the **format** command didn't remove all extra fields in a file.
* Added an error in case an invalid id_set.json file is found while running the **validate** command.
* Added fetch params checks to the **validate** command.

# 1.1.11
* Added line number to secrets' path in **secrets** command report.
* Fixed an issue where **init** a community pack did not present the valid support URL.
* Fixed an issue where **init** offered a non relevant pack support type.
* Fixed an issue where **lint** did not pull docker images for powershell.
* Fixed an issue where **find-dependencies** did not find all the script dependencies.
* Fixed an issue where **find-dependencies** did not collect indicator fields as dependencies for playbooks.
* Updated the **validate** and the **secrets** commands to be less dependent on regex.
* Fixed an issue where **lint** did not run on circle when docker did not return ping.
* Updated the missing release notes error message (RN106) in the **Validate** command.
* Fixed an issue where **Validate** would return missing release notes when two packs with the same substring existed in the modified files.
* Fixed an issue where **update-release-notes** would add duplicate release notes when two packs with the same substring existed in the modified files.
* Fixed an issue where **update-release-notes** would fail to bump new versions if the feature branch was out of sync with the master branch.
* Fixed an issue where a non-descriptive error would be returned when giving the **update-release-notes** command a pack which can not be found.
* Added dependencies check for *widgets* in **find-dependencies** command.
* Added a `update-docker` flag to **format** command.
* Added a `json-to-outputs` flag to the **run** command.
* Added a verbose (`-v`) flag to **format** command.
* Fixed an issue where **download** added the prefix "playbook-" to the name of playbooks.

# 1.1.10
* Updated the **init** command. Relevant only when passing the *--contribution* argument.
   * Added the *--author* option.
   * The *support* field of the pack's metadata is set to *community*.
* Added a proper error message in the **Validate** command upon a missing description in the root of the yml.
* **Format** now works with a relative path.
* **Validate** now fails when all release notes have been excluded.
* Fixed issue where correct error message would not propagate for invalid images.
* Added the *--skip-pack-dependencies* flag to **validate** command to skip pack dependencies validation. Relevant when using the *-g* flag.
* Fixed an issue where **Validate** and **Format** commands failed integrations with `defaultvalue` field in fetch incidents related parameters.
* Fixed an issue in the **Validate** command in which unified YAML files were not ignored.
* Fixed an issue in **generate-docs** where scripts and playbooks inputs and outputs were not parsed correctly.
* Fixed an issue in the **openapi-codegen** command where missing reference fields in the swagger JSON caused errors.
* Fixed an issue in the **openapi-codegen** command where empty objects in the swagger JSON paths caused errors.
* **update-release-notes** command now accept path of the pack instead of pack name.
* Fixed an issue where **generate-docs** was inserting unnecessary escape characters.
* Fixed an issue in the **update-release-notes** command where changes to the pack_metadata were not detected.
* Fixed an issue where **validate** did not check for missing release notes in old format files.

# 1.1.9
* Fixed an issue where **update-release-notes** command failed on invalid file types.

# 1.1.8
* Fixed a regression where **upload** command failed on test playbooks.
* Added new *githubUser* field in pack metadata init command.
* Support beta integration in the commands **split-yml, extract-code, generate-test-playbook and generate-docs.**
* Fixed an issue where **find-dependencies** ignored *toversion* field in content items.
* Added support for *layoutscontainer*, *classifier_5_9_9*, *mapper*, *report*, and *widget* in the **Format** command.
* Fixed an issue where **Format** will set the `ID` field to be equal to the `name` field in modified playbooks.
* Fixed an issue where **Format** did not work for test playbooks.
* Improved **update-release-notes** command:
    * Write content description to release notes for new items.
    * Update format for file types without description: Connections, Incident Types, Indicator Types, Layouts, Incident Fields.
* Added a validation for feedTags param in feeds in **validate** command.
* Fixed readme validation issue in community support packs.
* Added the **openapi-codegen** command to generate integrations from OpenAPI specification files.
* Fixed an issue were release notes validations returned wrong results for *CommonScripts* pack.
* Added validation for image links in README files in **validate** command.
* Added a validation for default value of fetch param in feeds in **validate** command.
* Fixed an issue where the **Init** command failed on scripts.

# 1.1.7
* Fixed an issue where running the **format** command on feed integrations removed the `defaultvalue` fields.
* Playbook branch marked with *skipunavailable* is now set as an optional dependency in the **find-dependencies** command.
* The **feedReputation** parameter can now be hidden in a feed integration.
* Fixed an issue where running the **unify** command on JS package failed.
* Added the *--no-update* flag to the **find-dependencies** command.
* Added the following validations in **validate** command:
   * Validating that a pack does not depend on NonSupported / Deprecated packs.

# 1.1.6
* Added the *--description* option to the **init** command.
* Added the *--contribution* option to the **init** command which converts a contribution zip to proper pack format.
* Improved **validate** command performance time and outputs.
* Added the flag *--no-docker-checks* to **validate** command to skip docker checks.
* Added the flag *--print-ignored-files* to **validate** command to print ignored files report when the command is done.
* Added the following validations in **validate** command:
   * Validating that existing release notes are not modified.
   * Validating release notes are not added to new packs.
   * Validating that the "currentVersion" field was raised in the pack_metadata for modified packs.
   * Validating that the timestamp in the "created" field in the pack_metadata is in ISO format.
* Running `demisto-sdk validate` will run the **validate** command using git and only on committed files (same as using *-g --post-commit*).
* Fixed an issue where release notes were not checked correctly in **validate** command.
* Fixed an issue in the **create-id-set** command where optional playbook tasks were not taken into consideration.
* Added a prompt to the `demisto-sdk update-release-notes` command to prompt users to commit changes before running the release notes command.
* Added support to `layoutscontainer` in **validate** command.

# 1.1.5
* Fixed an issue in **find-dependencies** command.
* **lint** command now verifies flake8 on CommonServerPython script.

# 1.1.4
* Fixed an issue with the default output file name of the **unify** command when using "." as an output path.
* **Unify** command now adds contributor details to the display name and description.
* **Format** command now adds *isFetch* and *incidenttype* fields to integration yml.
* Removed the *feedIncremental* field from the integration schema.
* **Format** command now adds *feedBypassExclusionList*, *Fetch indicators*, *feedReputation*, *feedReliability*,
     *feedExpirationPolicy*, *feedExpirationInterval* and *feedFetchInterval* fields to integration yml.
* Fixed an issue in the playbooks schema.
* Fixed an issue where generated release notes were out of order.
* Improved pack dependencies detection.
* Fixed an issue where test playbooks were mishandled in **validate** command.

# 1.1.3
* Added a validation for invalid id fields in indicators types files in **validate** command.
* Added default behavior for **update-release-notes** command.
* Fixed an error where README files were failing release notes validation.
* Updated format of generated release notes to be more user friendly.
* Improved error messages for the **update-release-notes** command.
* Added support for `Connections`, `Dashboards`, `Widgets`, and `Indicator Types` to **update-release-notes** command.
* **Validate** now supports scripts under the *TestPlaybooks* directory.
* Fixed an issue where **validate** did not support powershell files.

# 1.1.2
* Added a validation for invalid playbookID fields in incidents types files in **validate** command.
* Added a code formatter for python files.
* Fixed an issue where new and old classifiers where mixed on validate command.
* Added *feedIncremental* field to the integration schema.
* Fixed error in the **upload** command where unified YMLs were not uploaded as expected if the given input was a pack.
* Fixed an issue where the **secrets** command failed due to a space character in the file name.
* Ignored RN validation for *NonSupported* pack.
* You can now ignore IF107, SC100, RP102 error codes in the **validate** command.
* Fixed an issue where the **download** command was crashing when received as input a JS integration or script.
* Fixed an issue where **validate** command checked docker image for JS integrations and scripts.
* **validate** command now checks scheme for reports and connections.
* Fixed an issue where **validate** command checked docker when running on all files.
* Fixed an issue where **validate** command did not fail when docker image was not on the latest numeric tag.
* Fixed an issue where beta integrations were not validated correctly in **validate** command.

# 1.1.1
* fixed and issue where file types were not recognized correctly in **validate** command.
* Added better outputs for validate command.

# 1.1.0
* Fixed an issue where changes to only non-validated files would fail validation.
* Fixed an issue in **validate** command where moved files were failing validation for new packs.
* Fixed an issue in **validate** command where added files were failing validation due to wrong file type detection.
* Added support for new classifiers and mappers in **validate** command.
* Removed support of old RN format validation.
* Updated **secrets** command output format.
* Added support for error ignore on deprecated files in **validate** command.
* Improved errors outputs in **validate** command.
* Added support for linting an entire pack.

# 1.0.9
* Fixed a bug where misleading error was presented when pack name was not found.
* **Update-release-notes** now detects added files for packs with versions.
* Readme files are now ignored by **update-release-notes** and validation of release notes.
* Empty release notes no longer cause an uncaught error during validation.

# 1.0.8
* Changed the output format of demisto-sdk secrets.
* Added a validation that checkbox items are not required in integrations.
* Added pack release notes generation and validation.
* Improved pack metadata validation.
* Fixed an issue in **validate** where renamed files caused an error

# 1.0.4
* Fix the **format** command to update the `id` field to be equal to `details` field in indicator-type files, and to `name` field in incident-type & dashboard files.
* Fixed a bug in the **validate** command for layout files that had `sortValues` fields.
* Fixed a bug in the **format** command where `playbookName` field was not always present in the file.
* Fixed a bug in the **format** command where indicatorField wasn't part of the SDK schemas.
* Fixed a bug in **upload** command where created unified docker45 yml files were not deleted.
* Added support for IndicatorTypes directory in packs (for `reputation` files, instead of Misc).
* Fixed parsing playbook condition names as string instead of boolean in **validate** command
* Improved image validation in YAML files.
* Removed validation for else path in playbook condition tasks.

# 1.0.3
* Fixed a bug in the **format** command where comments were being removed from YAML files.
* Added output fields: _file_path_ and _kind_ for layouts in the id-set.json created by **create-id-set** command.
* Fixed a bug in the **create-id-set** command Who returns Duplicate for Layouts with a different kind.
* Added formatting to **generate-docs** command results replacing all `<br>` tags with `<br/>`.
* Fixed a bug in the **download** command when custom content contained not supported content entity.
* Fixed a bug in **format** command in which boolean strings  (e.g. 'yes' or 'no') were converted to boolean values (e.g. 'True' or 'False').
* **format** command now removes *sourceplaybookid* field from playbook files.
* Fixed a bug in **generate-docs** command in which integration dependencies were not detected when generating documentation for a playbook.


# 1.0.1
* Fixed a bug in the **unify** command when output path was provided empty.
* Improved error message for integration with no tests configured.
* Improved the error message returned from the **validate** command when an integration is missing or contains malformed fetch incidents related parameters.
* Fixed a bug in the **create** command where a unified YML with a docker image for 4.5 was copied incorrectly.
* Missing release notes message are now showing the release notes file path to update.
* Fixed an issue in the **validate** command in which unified YAML files were not ignored.
* File format suggestions are now shown in the relevant file format (JSON or YAML).
* Changed Docker image validation to fail only on non-valid ones.
* Removed backward compatibility validation when Docker image is updated.

# 1.0.0
* Improved the *upload* command to support the upload of all the content entities within a pack.
* The *upload* command now supports the improved pack file structure.
* Added an interactive option to format integrations, scripts and playbooks with No TestPlaybooks configured.
* Added an interactive option to configure *conf.json* file with missing test playbooks for integrations, scripts and playbooks
* Added *download* command to download custom content from Demisto instance to the local content repository.
* Improved validation failure messages to include a command suggestion, wherever relevant, to fix the raised issue.
* Improved 'validate' help and documentation description
* validate - checks that scripts, playbooks, and integrations have the *tests* key.
* validate - checks that test playbooks are configured in `conf.json`.
* demisto-sdk lint - Copy dir better handling.
* demisto-sdk lint - Add error when package missing in docker image.
* Added *-a , --validate-all* option in *validate* to run all validation on all files.
* Added *-i , --input* option in *validate* to run validation on a specified pack/file.
* added *-i, --input* option in *secrets* to run on a specific file.
* Added an allowed hidden parameter: *longRunning* to the hidden integration parameters validation.
* Fixed an issue with **format** command when executing with an output path of a folder and not a file path.
* Bug fixes in generate-docs command given playbook as input.
* Fixed an issue with lint command in which flake8 was not running on unit test files.

# 0.5.2
* Added *-c, --command* option in *generate-docs* to generate a specific command from an integration.
* Fixed an issue when getting README/CHANGELOG files from git and loading them.
* Removed release notes validation for new content.
* Fixed secrets validations for files with the same name in a different directory.
* demisto-sdk lint - parallelization working with specifying the number of workers.
* demisto-sdk lint - logging levels output, 3 levels.
* demisto-sdk lint - JSON report, structured error reports in JSON format.
* demisto-sdk lint - XML JUnit report for unit-tests.
* demisto-sdk lint - new packages used to accelerate execution time.
* demisto-sdk secrets - command now respects the generic whitelist, and not only the pack secrets.

# 0.5.0
[PyPI History][1]

[1]: https://pypi.org/project/demisto-sdk/#history
# 0.4.9
* Fixed an issue in *generate-docs* where Playbooks and Scripts documentation failed.
* Added a graceful error message when executing the *run" command with a misspelled command.
* Added more informative errors upon failures of the *upload* command.
* format command:
    * Added format for json files: IncidentField, IncidentType, IndicatorField, IndicatorType, Layout, Dashboard.
    * Added the *-fv --from-version*, *-nv --no-validation* arguments.
    * Removed the *-t yml_type* argument, the file type will be inferred.
    * Removed the *-g use_git* argument, running format without arguments will run automatically on git diff.
* Fixed an issue in loading playbooks with '=' character.
* Fixed an issue in *validate* failed on deleted README files.

# 0.4.8
* Added the *max* field to the Playbook schema, allowing to define it in tasks loop.
* Fixed an issue in *validate* where Condition branches checks were case sensitive.

# 0.4.7
* Added the *slareminder* field to the Playbook schema.
* Added the *common_server*, *demisto_mock* arguments to the *init* command.
* Fixed an issue in *generate-docs* where the general section was not being generated correctly.
* Fixed an issue in *validate* where Incident type validation failed.

# 0.4.6
* Fixed an issue where the *validate* command did not identify CHANGELOG in packs.
* Added a new command, *id-set* to create the id set - the content dependency tree by file IDs.

# 0.4.5
* generate-docs command:
    * Added the *use_cases*, *permissions*, *command_permissions* and *limitations*.
    * Added the *--insecure* argument to support running the script and integration command in Demisto.
    * Removed the *-t yml_type* argument, the file type will be inferred.
    * The *-o --output* argument is no longer mandatory, default value will be the input file directory.
* Added support for env var: *DEMISTO_SDK_SKIP_VERSION_CHECK*. When set version checks are skipped.
* Fixed an issue in which the CHANGELOG files did not match our scheme.
* Added a validator to verify that there are no hidden integration parameters.
* Fixed an issue where the *validate* command ran on test files.
* Removed the *env-dir* argument from the demisto-sdk.
* README files which are html files will now be skipped in the *validate* command.
* Added support for env var: *DEMISTO_README_VALIDATOR*. When not set the readme validation will not run.

# 0.4.4
* Added a validator for IncidentTypes (incidenttype-*.json).
* Fixed an issue where the -p flag in the *validate* command was not working.
* Added a validator for README.md files.
* Release notes validator will now run on: incident fields, indicator fields, incident types, dashboard and reputations.
* Fixed an issue where the validator of reputation(Indicator Type) did not check on the details field.
* Fixed an issue where the validator attempted validating non-existing files after deletions or name refactoring.
* Removed the *yml_type* argument in the *split-yml*, *extract-code* commands.
* Removed the *file_type* argument in the *generate-test-playbook* command.
* Fixed the *insecure* argument in *upload*.
* Added the *insecure* argument in *run-playbook*.
* Standardise the *-i --input*, *-o --output* to demisto-sdk commands.

# 0.4.3
* Fixed an issue where the incident and indicator field BC check failed.
* Support for linting and unit testing PowerShell integrations.

# 0.4.2
* Fixed an issue where validate failed on Windows.
* Added a validator to verify all branches are handled in conditional task in a playbook.
* Added a warning message when not running the latest sdk version.
* Added a validator to check that the root is connected to all tasks in the playbook.
* Added a validator for Dashboards (dashboard-*.json).
* Added a validator for Indicator Types (reputation-*.json).
* Added a BC validation for changing incident field type.
* Fixed an issue where init command would generate an invalid yml for scripts.
* Fixed an issue in misleading error message in v2 validation hook.
* Fixed an issue in v2 hook which now is set only on newly added scripts.
* Added more indicative message for errors in yaml files.
* Disabled pykwalify info log prints.

# 0.3.10
* Added a BC check for incident fields - changing from version is not allowed.
* Fixed an issue in create-content-artifacts where scripts in Packs in TestPlaybooks dir were copied with a wrong prefix.


# 0.3.9
* Added a validation that incident field can not be required.
* Added validation for fetch incident parameters.
* Added validation for feed integration parameters.
* Added to the *format* command the deletion of the *sourceplaybookid* field.
* Fixed an issue where *fieldMapping* in playbook did not pass the scheme validation.
* Fixed an issue where *create-content-artifacts* did not copy TestPlaybooks in Packs without prefix of *playbook-*.
* Added a validation the a playbook can not have a rolename set.
* Added to the image validator the new DBot default image.
* Added the fields: elasticcommonfields, quiet, quietmode to the Playbook schema.
* Fixed an issue where *validate* failed on integration commands without outputs.
* Added a new hook for naming of v2 integrations and scripts.


# 0.3.8
* Fixed an issue where *create-content-artifact* was not loading the data in the yml correctly.
* Fixed an issue where *unify* broke long lines in script section causing syntax errors


# 0.3.7
* Added *generate-docs* command to generate documentation file for integration, playbook or script.
* Fixed an issue where *unify* created a malformed integration yml.
* Fixed an issue where demisto-sdk **init** creates unit-test file with invalid import.


# 0.3.6
* Fixed an issue where demisto-sdk **validate** failed on modified scripts without error message.


# 0.3.5
* Fixed an issue with docker tag validation for integrations.
* Restructured repo source code.


# 0.3.4
* Saved failing unit tests as a file.
* Fixed an issue where "_test" file for scripts/integrations created using **init** would import the "HelloWorld" templates.
* Fixed an issue in demisto-sdk **validate** - was failing on backward compatiblity check
* Fixed an issue in demisto-sdk **secrets** - empty line in .secrets-ignore always made the secrets check to pass
* Added validation for docker image inside integrations and scripts.
* Added --use-git flag to **format** command to format all changed files.
* Fixed an issue where **validate** did not fail on dockerimage changes with bc check.
* Added new flag **--ignore-entropy** to demisto-sdk **secrets**, this will allow skip entropy secrets check.
* Added --outfile to **lint** to allow saving failed packages to a file.


# 0.3.3
* Added backwards compatibility break error message.
* Added schema for incident types.
* Added **additionalinfo** field to as an available field for integration configuration.
* Added pack parameter for **init**.
* Fixed an issue where error would appear if name parameter is not set in **init**.


# 0.3.2
* Fixed the handling of classifier files in **validate**.


# 0.3.1
* Fixed the handling of newly created reputation files in **validate**.
* Added an option to perform **validate** on a specific file.


# 0.3.0
* Added support for multi-package **lint** both with parallel and without.
* Added all parameter in **lint** to run on all packages and packs in content repository.
* Added **format** for:
    * Scripts
    * Playbooks
    * Integrations
* Improved user outputs for **secrets** command.
* Fixed an issue where **lint** would run pytest and pylint only on a single docker per integration.
* Added auto-complete functionality to demisto-sdk.
* Added git parameter in **lint** to run only on changed packages.
* Added the **run-playbook** command
* Added **run** command which runs a command in the Demisto playground.
* Added **upload** command which uploads an integration or a script to a Demisto instance.
* Fixed and issue where **validate** checked if release notes exist for new integrations and scripts.
* Added **generate-test-playbook** command which generates a basic test playbook for an integration or a script.
* **validate** now supports indicator fields.
* Fixed an issue with layouts scheme validation.
* Adding **init** command.
* Added **json-to-outputs** command which generates the yaml section for outputs from an API raw response.

# 0.2.6

* Fixed an issue with locating release notes for beta integrations in **validate**.

# 0.2.5

* Fixed an issue with locating release notes for beta integrations in **validate**.

# 0.2.4

* Adding image validation to Beta_Integration and Packs in **validate**.

# 0.2.3

* Adding Beta_Integration to the structure validation process.
* Fixing bug where **validate** did checks on TestPlaybooks.
* Added requirements parameter to **lint**.

# 0.2.2

* Fixing bug where **lint** did not return exit code 1 on failure.
* Fixing bug where **validate** did not print error message in case no release notes were give.

# 0.2.1

* **Validate** now checks that the id and name fields are identical in yml files.
* Fixed a bug where sdk did not return any exit code.

# 0.2.0

* Added Release Notes Validator.
* Fixed the Unifier selection of your python file to use as the code.
* **Validate** now supports Indicator fields.
* Fixed a bug where **validate** and **secrets** did not return exit code 1 on failure.
* **Validate** now runs on newly added scripts.

# 0.1.8

* Added support for `--version`.
* Fixed an issue in file_validator when calling `checked_type` method with script regex.

# 0.1.2
* Restructuring validation to support content packs.
* Added secrets validation.
* Added content bundle creation.
* Added lint and unit test run.

# 0.1.1

* Added new logic to the unifier.
* Added detailed README.
* Some small adjustments and fixes.

# 0.1.0

Capabilities:
* **Extract** components(code, image, description etc.) from a Demisto YAML file into a directory.
* **Unify** components(code, image, description etc.) to a single Demisto YAML file.
* **Validate** Demisto content files.<|MERGE_RESOLUTION|>--- conflicted
+++ resolved
@@ -7,11 +7,8 @@
 * Added support for running SDK commands in private repositories.
 * Fixed an issue where running the **init** command did not set the correct category field in an integration .yml file for a newly created pack.
 * When formatting new contributed pack, the **format** command will set the *fromversion* key to 6.0.0 in the relevant files.
-<<<<<<< HEAD
+* If the environment variable "DISABLE_SDK_VERSION_CHECK" is define, the demisto-sdk will no longer check for newer version when running a command.
 * Fixed a missing logic in find dependencies when validate core pack dependencies.
-=======
-* If the environment variable "DISABLE_SDK_VERSION_CHECK" is define, the demisto-sdk will no longer check for newer version when running a command.
->>>>>>> ae063aef
 
 # 1.3.5
 * Added a validation that layoutscontainer's id and name are matching. Updated the format of layoutcontainer to include update_id too.
