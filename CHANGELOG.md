--- conflicted
+++ resolved
@@ -1,11 +1,8 @@
 # Changelog
 * Added validation for approved content pack usecases and tags.
 * Added new code validations for *CommonServerPython* import to `XSOAR-linter`.
-<<<<<<< HEAD
 * Added *default value* and *predefined values* to argument description in **generate-docs** command.
-=======
 * Added a new validation that checks if *get-mapping-fields* command exists if the intgeration schema has *{ismappable: true}* in **validate** command.
->>>>>>> 7fad687a
 
 
 # v1.2.9
