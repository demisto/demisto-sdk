# Changelog
* When formatting incident types with Auto-Extract rules and without mode field, the **format** command will now add the user selected mode.
* Added new validation that DBotRole is set for scripts that requires elevated permissions to the `XSOAR-linter` in the **lint** command.
* Added url escaping to markdown human readable section in generate docs to avoid autolinking.
* Added a validation that mapper's id and name are matching. Updated the format of mapper to include update_id too.
* Added a validation to ensure that image paths in the README files are valid.
* Fixed **find_type** function to correctly find test files, such as, test script and test playbook.
* Added scheme validations for the new Generic Object Types, Fields, and Modules.

# 1.4.3
* Fixed an issue where **json-to-outputs** command returned an incorrect output when json is a list.
* Fixed an issue where if a pack README.md did not exist it could cause an error in the validation process.
* Fixed an issue where the *--name* was incorrectly required in the **init** command.
* Adding the option to run **validate** on a specific path while using git (*-i* & *-g*).
* The **format** command will now change UUIDs in .yml and .json files to their respective content entity name.
* Added a playbook validation to check if a task sub playbook exists in the id set in the **validate** command.
* Added the option to add new tags/usecases to the approved list and to the pack metadata on the same pull request.
* Fixed an issue in **test_content** where when different servers ran tests for the same integration, the server URL parameters were not set correctly.
* Added a validation in the **validate** command to ensure that the ***endpoint*** command is configured correctly in yml file.
<<<<<<< HEAD
* Added new code validations to check if script template names exist in the code in `XSOAR-linter`.
=======
* Added a warning when pack_metadata's description field is longer than 130 characters.
* Fixed an issue where a redundant print occurred on release notes validation.
* Added new validation in the **validate** command to ensure that the minimal fromVersion in a widget of type metrics will be 6.2.0.
* Added the *--release-notes* flag to demisto-sdk to get the current version release notes entries.
>>>>>>> 4aeef48f

# 1.4.2
* Added to `pylint` summary an indication if a test was skipped.
* Added to the **init** command the option to specify fromversion.
* Fixed an issue where running **init** command without filling the metadata file.
* Added the *--docker-timeout* flag in the **lint** command to control the request timeout for the Docker client.
* Fixed an issue where **update-release-notes** command added only one docker image release notes entry for release notes file, and not for every entity whom docker image was updated.
* Added a validation to ensure that incident/indicator fields names starts with their pack name in the **validate** command. (Checked only for new files and only when using git *-g*)
* Updated the **find-dependencies** command to return the 'dependencies' according the layout type ('incident', 'indicator').
* Enhanced the "vX" display name validation for scripts and integrations in the **validate** command to check for every versioned script or integration, and not only v2.
* Added the *--fail-duplicates* flag for the **create-id-set** command which will fail the command if duplicates are found.
* Added to the **generate-docs** command automatic addition to git when a new readme file is created.

# 1.4.1
* When in private repo without `DEMSITO_SDK_GITHUB_TOKEN` configured, get_remote_file will take files from the local origin/master.
* Enhanced the **unify** command when giving input of a file and not a directory return a clear error message.
* Added a validation to ensure integrations are not skipped and at least one test playbook is not skipped for each integration or script.
* Added to the Content Tests support for `context_print_dt`, which queries the incident context and prints the result as a json.
* Added new validation for the `xsoar_config.json` file in the **validate** command.
* Added a version differences section to readme in **generate-docs** command.
* Added the *--docs-format* flag in the **integration-diff** command to get the output in README format.
* Added the *--input-old-version* and *--skip-breaking-changes* flags in the **generate-docs** command to get the details for the breaking section and to skip the breaking changes section.

# 1.4.0
* Enable passing a comma-separated list of paths for the `--input` option of the **lint** command.
* Added new validation of unimplemented test-module command in the code to the `XSOAR-linter` in the **lint** command.
* Fixed the **generate-docs** to handle integration authentication parameter.
* Added a validation to ensure that description and README do not contain the word 'Demisto'.
* Improved the deprecated message validation required from playbooks and scripts.
* Added the `--quite-bc-validation` flag for the **validate** command to run the backwards compatibility validation in quite mode (errors is treated like warnings).
* Fixed the **update release notes** command to display a name for old layouts.
* Added the ability to append to the pack README credit to contributors.
* Added identification for parameter differences in **integration-diff** command.
* Fixed **format** to use git as a default value.
* Updated the **upload** command to support reports.
* Fixed an issue where **generate-docs** command was displaying 'None' when credentials parameter display field configured was not configured.
* Fixed an issue where **download** did not return exit code 1 on failure.
* Updated the validation that incident fields' names do not contain the word incident will aplly to core packs only.
* Added a playbook validation to verify all conditional tasks have an 'else' path in **validate** command.
* Renamed the GitHub authentication token environment variable `GITHUB_TOKEN` to `DEMITO_SDK_GITHUB_TOKEN`.
* Added to the **update-release-notes** command automatic addition to git when new release notes file is created.
* Added validation to ensure that integrations, scripts, and playbooks do not contain the entity type in their names.
* Added the **convert** command to convert entities between XSOAR versions.
* Added the *--deprecate* flag in **format** command to deprecate integrations, scripts, and playbooks.
* Fixed an issue where ignoring errors did not work when running the **validate** command on specific files (-i).

# 1.3.9
* Added a validation verifying that the pack's README.md file is not equal to pack description.
* Fixed an issue where the **Assume yes** flag did not work properly for some entities in the **format** command.
* Improved the error messages for separators in folder and file names in the **validate** command.
* Removed the **DISABLE_SDK_VERSION_CHECK** environment variable. To disable new version checks, use the **DEMISTO_SDK_SKIP_VERSION_CHECK** envirnoment variable.
* Fixed an issue where the demisto-sdk version check failed due to a rate limit.
* Fixed an issue with playbooks scheme validation.

# 1.3.8
* Updated the **secrets** command to work on forked branches.

# 1.3.7
* Added a validation to ensure correct image and description file names.
* Fixed an issue where the **validate** command failed when 'display' field in credentials param in yml is empty but 'displaypassword' was provided.
* Added the **integration-diff** command to check differences between two versions of an integration and to return a report of missing and changed elements in the new version.
* Added a validation verifying that the pack's README.md file is not missing or empty for partner packs or packs contains use cases.
* Added a validation to ensure that the integration and script folder and file names will not contain separators (`_`, `-`, ` `).
* When formatting new pack, the **format** command will set the *fromversion* key to 5.5.0 in the new files without fromversion.

# 1.3.6
* Added a validation that core packs are not dependent on non-core packs.
* Added a validation that a pack name follows XSOAR standards.
* Fixed an issue where in some cases the `get_remote_file` function failed due to an invalid path.
* Fixed an issue where running **update-release-notes** with updated integration logo, did not detect any file changes.
* Fixed an issue where the **create-id-set** command did not identify unified integrations correctly.
* Fixed an issue where the `CommonTypes` pack was not identified as a dependency for all feed integrations.
* Added support for running SDK commands in private repositories.
* Fixed an issue where running the **init** command did not set the correct category field in an integration .yml file for a newly created pack.
* When formatting new contributed pack, the **format** command will set the *fromversion* key to 6.0.0 in the relevant files.
* If the environment variable "DISABLE_SDK_VERSION_CHECK" is define, the demisto-sdk will no longer check for newer version when running a command.
* Added the `--use-pack-metadata` flag for the **find-dependencies** command to update the calculated dependencies using the the packs metadata files.
* Fixed an issue where **validate** failed on scripts in case the `outputs` field was set to `None`.
* Fixed an issue where **validate** was failing on editing existing release notes.
* Added a validation for README files verifying that the file doesn't contain template text copied from HelloWorld or HelloWorldPremium README.

# 1.3.5
* Added a validation that layoutscontainer's id and name are matching. Updated the format of layoutcontainer to include update_id too.
* Added a validation that commands' names and arguments in core packs, or scripts' arguments do not contain the word incident.
* Fixed issue where running the **generate-docs** command with -c flag ran all the commands and not just the commands specified by the flag.
* Fixed the error message of the **validate** command to not always suggest adding the *description* field.
* Fixed an issue where running **format** on feed integration generated invalid parameter structure.
* Fixed an issue where the **generate-docs** command did not add all the used scripts in a playbook to the README file.
* Fixed an issue where contrib/partner details might be added twice to the same file, when using unify and create-content-artifacts commands
* Fixed issue where running **validate** command on image-related integration did not return the correct outputs to json file.
* When formatting playbooks, the **format** command will now remove empty fields from SetIncident, SetIndicator, CreateNewIncident, CreateNewIndicator script arguments.
* Added an option to fill in the developer email when running the **init** command.

# 1.3.4
* Updated the **validate** command to check that the 'additionalinfo' field only contains the expected value for feed required parameters and not equal to it.
* Added a validation that community/partner details are not in the detailed description file.
* Added a validation that the Use Case tag in pack_metadata file is only used when the pack contains at least one PB, Incident Type or Layout.
* Added a validation that makes sure outputs in integrations are matching the README file when only README has changed.
* Added the *hidden* field to the integration schema.
* Fixed an issue where running **format** on a playbook whose `name` does not equal its `id` would cause other playbooks who use that playbook as a sub-playbook to fail.
* Added support for local custom command configuration file `.demisto-sdk-conf`.
* Updated the **format** command to include an update to the description file of an integration, to remove community/partner details.

# 1.3.3
* Fixed an issue where **lint** failed where *.Dockerfile* exists prior running the lint command.
* Added FeedHelloWorld template option for *--template* flag in **demisto-sdk init** command.
* Fixed issue where **update-release-notes** deleted release note file if command was called more than once.
* Fixed issue where **update-release-notes** added docker image release notes every time the command was called.
* Fixed an issue where running **update-release-notes** on a pack with newly created integration, had also added a docker image entry in the release notes.
* Fixed an issue where `XSOAR-linter` did not find *NotImplementedError* in main.
* Added validation for README files verifying their length (over 30 chars).
* When using *-g* flag in the **validate** command it will now ignore untracked files by default.
* Added the *--include-untracked* flag to the **validate** command to include files which are untracked by git in the validation process.
* Improved the `pykwalify` error outputs in the **validate** command.
* Added the *--print-pykwalify* flag to the **validate** command to print the unchanged output from `pykwalify`.

# 1.3.2
* Updated the format of the outputs when using the *--json-file* flag to create a JSON file output for the **validate** and **lint** commands.
* Added the **doc-review** command to check spelling in .md and .yml files as well as a basic release notes review.
* Added a validation that a pack's display name does not already exist in content repository.
* Fixed an issue where the **validate** command failed to detect duplicate params in an integration.
* Fixed an issue where the **validate** command failed to detect duplicate arguments in a command in an integration.

# 1.3.1
* Fixed an issue where the **validate** command failed to validate the release notes of beta integrations.
* Updated the **upload** command to support indicator fields.
* The **validate** and **update-release-notes** commands will now check changed files against `demisto/master` if it is configured locally.
* Fixed an issue where **validate** would incorrectly identify files as renamed.
* Added a validation that integration properties (such as feed, mappers, mirroring, etc) are not removed.
* Fixed an issue where **validate** failed when comparing branch against commit hash.
* Added the *--no-pipenv* flag to the **split-yml** command.
* Added a validation that incident fields and incident types are not removed from mappers.
* Fixed an issue where the *c
reate-id-set* flag in the *validate* command did not work while not using git.
* Added the *hiddenusername* field to the integration schema.
* Added a validation that images that are not integration images, do not ask for a new version or RN

# 1.3.0
* Do not collect optional dependencies on indicator types reputation commands.
* Fixed an issue where downloading indicator layoutscontainer objects failed.
* Added a validation that makes sure outputs in integrations are matching the README file.
* Fixed an issue where the *create-id-set* flag in the **validate** command did not work.
* Added a warning in case no id_set file is found when running the **validate** command.
* Fixed an issue where changed files were not recognised correctly on forked branches in the **validate** and the **update-release-notes** commands.
* Fixed an issue when files were classified incorrectly when running *update-release-notes*.
* Added a validation that integration and script file paths are compatible with our convention.
* Fixed an issue where id_set.json file was re created whenever running the generate-docs command.
* added the *--json-file* flag to create a JSON file output for the **validate** and **lint** commands.

# 1.2.19
* Fixed an issue where merge id_set was not updated to work with the new entity of Packs.
* Added a validation that the playbook's version matches the version of its sub-playbooks, scripts, and integrations.

# 1.2.18
* Changed the *skip-id-set-creation* flag to *create-id-set* in the **validate** command. Its default value will be False.
* Added support for the 'cve' reputation command in default arg validation.
* Filter out generic and reputation command from scripts and playbooks dependencies calculation.
* Added support for the incident fields in outgoing mappers in the ID set.
* Added a validation that the taskid field and the id field under the task field are both from uuid format and contain the same value.
* Updated the **format** command to generate uuid value for the taskid field and for the id under the task field in case they hold an invalid values.
* Exclude changes from doc_files directory on validation.
* Added a validation that an integration command has at most one default argument.
* Fixing an issue where pack metadata version bump was not enforced when modifying an old format (unified) file.
* Added validation that integration parameter's display names are capitalized and spaced using whitespaces and not underscores.
* Fixed an issue where beta integrations where not running deprecation validations.
* Allowed adding additional information to the deprecated description.
* Fixing an issue when escaping less and greater signs in integration params did not work as expected.

# 1.2.17
* Added a validation that the classifier of an integration exists.
* Added a validation that the mapper of an integration exists.
* Added a validation that the incident types of a classifier exist.
* Added a validation that the incident types of a mapper exist.
* Added support for *text* argument when running **demisto-sdk update-release-notes** on the ApiModules pack.
* Added a validation for the minimal version of an indicator field of type grid.
* Added new validation for incident and indicator fields in classifiers mappers and layouts exist in the content.
* Added cache for get_remote_file to reducing failures from accessing the remote repo.
* Fixed an issue in the **format** command where `_dev` or `_copy` suffixes weren't removed from the `id` of the given playbooks.
* Playbook dependencies from incident and indicator fields are now marked as optional.
* Mappers dependencies from incident types and incident fields are now marked as optional.
* Classifier dependencies from incident types are now marked as optional.
* Updated **demisto-sdk init** command to no longer create `created` field in pack_metadata file
* Updated **generate-docs** command to take the parameters names in setup section from display field and to use additionalinfo field when exist.
* Using the *verbose* argument in the **find-dependencies** command will now log to the console.
* Improved the deprecated message validation required from integrations.
* Fixed an issue in the **generate-docs** command where **Context Example** section was created when it was empty.

# 1.2.16
* Added allowed ignore errors to the *IDSetValidator*.
* Fixed an issue where an irrelevant id_set validation ran in the **validate** command when using the *--id-set* flag.
* Fixed an issue were **generate-docs** command has failed if a command did not exist in commands permissions file.
* Improved a **validate** command message for missing release notes of api module dependencies.

# 1.2.15
* Added the *ID101* to the allowed ignored errors.

# 1.2.14
* SDK repository is now mypy check_untyped_defs complaint.
* The lint command will now ignore the unsubscriptable-object (E1136) pylint error in dockers based on python 3.9 - this will be removed once a new pylint version is released.
* Added an option for **format** to run on a whole pack.
* Added new validation of unimplemented commands from yml in the code to `XSOAR-linter`.
* Fixed an issue where Auto-Extract fields were only checked for newly added incident types in the **validate** command.
* Added a new warning validation of direct access to args/params dicts to `XSOAR-linter`.

# 1.2.13
* Added new validation of indicators usage in CommandResults to `XSOAR-linter`.
* Running **demisto-sdk lint** will automatically run on changed files (same behavior as the -g flag).
* Removed supported version message from the documentation when running **generate_docs**.
* Added a print to indicate backwards compatibility is being checked in **validate** command.
* Added a percent print when running the **validate** command with the *-a* flag.
* Fixed a regression in the **upload** command where it was ignoring `DEMISTO_VERIFY_SSL` env var.
* Fixed an issue where the **upload** command would fail to upload beta integrations.
* Fixed an issue where the **validate** command did not create the *id_set.json* file when running with *-a* flag.
* Added price change validation in the **validate** command.
* Added validations that checks in read-me for empty sections or leftovers from the auto generated read-me that should be changed.
* Added new code validation for *NotImplementedError* to raise a warning in `XSOAR-linter`.
* Added validation for support types in the pack metadata file.
* Added support for *--template* flag in **demisto-sdk init** command.
* Fixed an issue with running **validate** on master branch where the changed files weren't compared to previous commit when using the *-g* flag.
* Fixed an issue where the `XSOAR-linter` ran *NotImplementedError* validation on scripts.
* Added support for Auto-Extract feature validation in incident types in the **validate** command.
* Fixed an issue in the **lint** command where the *-i* flag was ignored.
* Improved **merge-id-sets** command to support merge between two ID sets that contain the same pack.
* Fixed an issue in the **lint** command where flake8 ran twice.

# 1.2.12
* Bandit now reports also on medium severity issues.
* Fixed an issue with support for Docker Desktop on Mac version 2.5.0+.
* Added support for vulture and mypy linting when running without docker.
* Added support for *prev-ver* flag in **update-release-notes** command.
* Improved retry support when building docker images for linting.
* Added the option to create an ID set on a specific pack in **create-id-set** command.
* Added the *--skip-id-set-creation* flag to **validate** command in order to add the capability to run validate command without creating id_set validation.
* Fixed an issue where **validate** command checked docker image tag on ApiModules pack.
* Fixed an issue where **find-dependencies** did not calculate dashboards and reports dependencies.
* Added supported version message to the documentation and release notes files when running **generate_docs** and **update-release-notes** commands respectively.
* Added new code validations for *NotImplementedError* exception raise to `XSOAR-linter`.
* Command create-content-artifacts additional support for **Author_image.png** object.
* Fixed an issue where schemas were not enforced for incident fields, indicator fields and old layouts in the validate command.
* Added support for **update-release-notes** command to update release notes according to master branch.

# 1.2.11
* Fixed an issue where the ***generate-docs*** command reset the enumeration of line numbering after an MD table.
* Updated the **upload** command to support mappers.
* Fixed an issue where exceptions were no printed in the **format** while the *--verbose* flag is set.
* Fixed an issue where *--assume-yes* flag did not work in the **format** command when running on a playbook without a `fromversion` field.
* Fixed an issue where the **format** command would fail in case `conf.json` file was not found instead of skipping the update.
* Fixed an issue where integration with v2 were recognised by the `name` field instead of the `display` field in the **validate** command.
* Added a playbook validation to check if a task script exists in the id set in the **validate** command.
* Added new integration category `File Integrity Management` in the **validate** command.

# 1.2.10
* Added validation for approved content pack use-cases and tags.
* Added new code validations for *CommonServerPython* import to `XSOAR-linter`.
* Added *default value* and *predefined values* to argument description in **generate-docs** command.
* Added a new validation that checks if *get-mapping-fields* command exists if the integration schema has *{ismappable: true}* in **validate** command.
* Fixed an issue where the *--staged* flag recognised added files as modified in the **validate** command.
* Fixed an issue where a backwards compatibility warning was raised for all added files in the **validate** command.
* Fixed an issue where **validate** command failed when no tests were given for a partner supported pack.
* Updated the **download** command to support mappers.
* Fixed an issue where the ***format*** command added a duplicate parameter.
* For partner supported content packs, added support for a list of emails.
* Removed validation of README files from the ***validate*** command.
* Fixed an issue where the ***validate*** command required release notes for ApiModules pack.

# 1.2.9
* Fixed an issue in the **openapi_codegen** command where it created duplicate functions name from the swagger file.
* Fixed an issue in the **update-release-notes** command where the *update type* argument was not verified.
* Fixed an issue in the **validate** command where no error was raised in case a non-existing docker image was presented.
* Fixed an issue in the **format** command where format failed when trying to update invalid Docker image.
* The **format** command will now preserve the **isArray** argument in integration's reputation commands and will show a warning if it set to **false**.
* Fixed an issue in the **lint** command where *finally* clause was not supported in main function.
* Fixed an issue in the **validate** command where changing any entity ID was not validated.
* Fixed an issue in the **validate** command where *--staged* flag did not bring only changed files.
* Fixed the **update-release-notes** command to ignore changes in the metadata file.
* Fixed the **validate** command to ignore metadata changes when checking if a version bump is needed.


# 1.2.8
* Added a new validation that checks in playbooks for the usage of `DeleteContext` in **validate** command.
* Fixed an issue in the **upload** command where it would try to upload content entities with unsupported versions.
* Added a new validation that checks in playbooks for the usage of specific instance in **validate** command.
* Added the **--staged** flag to **validate** command to run on staged files only.


# 1.2.7
* Changed input parameters in **find-dependencies** command.
   - Use ***-i, --input*** instead of ***-p, --path***.
   - Use ***-idp, --id-set-path*** instead of ***-i, --id-set-path***.
* Fixed an issue in the **unify** command where it crashed on an integration without an image file.
* Fixed an issue in the **format** command where unnecessary files were not skipped.
* Fixed an issue in the **update-release-notes** command where the *text* argument was not respected in all cases.
* Fixed an issue in the **validate** command where a warning about detailed description was given for unified or deprecated integrations.
* Improved the error returned by the **validate** command when running on files using the old format.

# 1.2.6
* No longer require setting `DEMISTO_README_VALIDATION` env var to enable README mdx validation. Validation will now run automatically if all necessary node modules are available.
* Fixed an issue in the **validate** command where the `--skip-pack-dependencies` would not skip id-set creation.
* Fixed an issue in the **validate** command where validation would fail if supplied an integration with an empty `commands` key.
* Fixed an issue in the **validate** command where validation would fail due to a required version bump for packs which are not versioned.
* Will use env var `DEMISTO_VERIFY_SSL` to determine if to use a secure connection for commands interacting with the Server when `--insecure` is not passed. If working with a local Server without a trusted certificate, you can set env var `DEMISTO_VERIFY_SSL=no` to avoid using `--insecure` on each command.
* Unifier now adds a link to the integration documentation to the integration detailed description.
* Fixed an issue in the **secrets** command where ignored secrets were not skipped.

# 1.2.5
* Added support for special fields: *defaultclassifier*, *defaultmapperin*, *defaultmapperout* in **download** command.
* Added -y option **format** command to assume "yes" as answer to all prompts and run non-interactively
* Speed up improvements for `validate` of README files.
* Updated the **format** command to adhere to the defined content schema and sub-schemas, aligning its behavior with the **validate** command.
* Added support for canvasContextConnections files in **format** command.

# 1.2.4
* Updated detailed description for community integrations.

# 1.2.3
* Fixed an issue where running **validate** failed on playbook with task that adds tags to the evidence data.
* Added the *displaypassword* field to the integration schema.
* Added new code validations to `XSOAR-linter`.
    * As warnings messages:
        * `demisto.params()` should be used only inside main function.
        * `demisto.args()` should be used only inside main function.
        * Functions args should have type annotations.
* Added `fromversion` field validation to test playbooks and scripts in **validate** command.

# 1.2.2
* Add support for warning msgs in the report and summary to **lint** command.
* Fixed an issue where **json-to-outputs** determined bool values as int.
* Fixed an issue where **update-release-notes** was crushing on `--all` flag.
* Fixed an issue where running **validate**, **update-release-notes** outside of content repo crushed without a meaningful error message.
* Added support for layoutscontainer in **init** contribution flow.
* Added a validation for tlp_color param in feeds in **validate** command.
* Added a validation for removal of integration parameters in **validate** command.
* Fixed an issue where **update-release-notes** was failing with a wrong error message when no pack or input was given.
* Improved formatting output of the **generate-docs** command.
* Add support for env variable *DEMISTO_SDK_ID_SET_REFRESH_INTERVAL*. Set this env variable to the refresh interval in minutes. The id set will be regenerated only if the refresh interval has passed since the last generation. Useful when generating Script documentation, to avoid re-generating the id_set every run.
* Added new code validations to `XSOAR-linter`.
    * As error messages:
        * Longer than 10 seconds sleep statements for non long running integrations.
        * exit() usage.
        * quit() usage.
    * As warnings messages:
        * `demisto.log` should not be used.
        * main function existence.
        * `demito.results` should not be used.
        * `return_output` should not be used.
        * try-except statement in main function.
        * `return_error` usage in main function.
        * only once `return_error` usage.
* Fixed an issue where **lint** command printed logs twice.
* Fixed an issue where *suffix* did not work as expected in the **create-content-artifacts** command.
* Added support for *prev-ver* flag in **lint** and **secrets** commands.
* Added support for *text* flag to **update-release-notes** command to add the same text to all release notes.
* Fixed an issue where **validate** did not recognize added files if they were modified locally.
* Added a validation that checks the `fromversion` field exists and is set to 5.0.0 or above when working or comparing to a non-feature branch in **validate** command.
* Added a validation that checks the certification field in the pack_metadata file is valid in **validate** command.
* The **update-release-notes** command will now automatically add docker image update to the release notes.

# 1.2.1
* Added an additional linter `XSOAR-linter` to the **lint** command which custom validates py files. currently checks for:
    * `Sys.exit` usages with non zero value.
    * Any `Print` usages.
* Fixed an issue where renamed files were failing on *validate*.
* Fixed an issue where single changed files did not required release notes update.
* Fixed an issue where doc_images required release-notes and validations.
* Added handling of dependent packs when running **update-release-notes** on changed *APIModules*.
    * Added new argument *--id-set-path* for id_set.json path.
    * When changes to *APIModule* is detected and an id_set.json is available - the command will update the dependent pack as well.
* Added handling of dependent packs when running **validate** on changed *APIModules*.
    * Added new argument *--id-set-path* for id_set.json path.
    * When changes to *APIModule* is detected and an id_set.json is available - the command will validate that the dependent pack has release notes as well.
* Fixed an issue where the find_type function didn't recognize file types correctly.
* Fixed an issue where **update-release-notes** command did not work properly on Windows.
* Added support for indicator fields in **update-release-notes** command.
* Fixed an issue where files in test dirs where being validated.


# 1.2.0
* Fixed an issue where **format** did not update the test playbook from its pack.
* Fixed an issue where **validate** validated non integration images.
* Fixed an issue where **update-release-notes** did not identified old yml integrations and scripts.
* Added revision templates to the **update-release-notes** command.
* Fixed an issue where **update-release-notes** crashed when a file was renamed.
* Fixed an issue where **validate** failed on deleted files.
* Fixed an issue where **validate** validated all images instead of packs only.
* Fixed an issue where a warning was not printed in the **format** in case a non-supported file type is inputted.
* Fixed an issue where **validate** did not fail if no release notes were added when adding files to existing packs.
* Added handling of incorrect layout paths via the **format** command.
* Refactor **create-content-artifacts** command - Efficient artifacts creation and better logging.
* Fixed an issue where image and description files were not handled correctly by **validate** and **update-release-notes** commands.
* Fixed an issue where the **format** command didn't remove all extra fields in a file.
* Added an error in case an invalid id_set.json file is found while running the **validate** command.
* Added fetch params checks to the **validate** command.

# 1.1.11
* Added line number to secrets' path in **secrets** command report.
* Fixed an issue where **init** a community pack did not present the valid support URL.
* Fixed an issue where **init** offered a non relevant pack support type.
* Fixed an issue where **lint** did not pull docker images for powershell.
* Fixed an issue where **find-dependencies** did not find all the script dependencies.
* Fixed an issue where **find-dependencies** did not collect indicator fields as dependencies for playbooks.
* Updated the **validate** and the **secrets** commands to be less dependent on regex.
* Fixed an issue where **lint** did not run on circle when docker did not return ping.
* Updated the missing release notes error message (RN106) in the **Validate** command.
* Fixed an issue where **Validate** would return missing release notes when two packs with the same substring existed in the modified files.
* Fixed an issue where **update-release-notes** would add duplicate release notes when two packs with the same substring existed in the modified files.
* Fixed an issue where **update-release-notes** would fail to bump new versions if the feature branch was out of sync with the master branch.
* Fixed an issue where a non-descriptive error would be returned when giving the **update-release-notes** command a pack which can not be found.
* Added dependencies check for *widgets* in **find-dependencies** command.
* Added a `update-docker` flag to **format** command.
* Added a `json-to-outputs` flag to the **run** command.
* Added a verbose (`-v`) flag to **format** command.
* Fixed an issue where **download** added the prefix "playbook-" to the name of playbooks.

# 1.1.10
* Updated the **init** command. Relevant only when passing the *--contribution* argument.
   * Added the *--author* option.
   * The *support* field of the pack's metadata is set to *community*.
* Added a proper error message in the **Validate** command upon a missing description in the root of the yml.
* **Format** now works with a relative path.
* **Validate** now fails when all release notes have been excluded.
* Fixed issue where correct error message would not propagate for invalid images.
* Added the *--skip-pack-dependencies* flag to **validate** command to skip pack dependencies validation. Relevant when using the *-g* flag.
* Fixed an issue where **Validate** and **Format** commands failed integrations with `defaultvalue` field in fetch incidents related parameters.
* Fixed an issue in the **Validate** command in which unified YAML files were not ignored.
* Fixed an issue in **generate-docs** where scripts and playbooks inputs and outputs were not parsed correctly.
* Fixed an issue in the **openapi-codegen** command where missing reference fields in the swagger JSON caused errors.
* Fixed an issue in the **openapi-codegen** command where empty objects in the swagger JSON paths caused errors.
* **update-release-notes** command now accept path of the pack instead of pack name.
* Fixed an issue where **generate-docs** was inserting unnecessary escape characters.
* Fixed an issue in the **update-release-notes** command where changes to the pack_metadata were not detected.
* Fixed an issue where **validate** did not check for missing release notes in old format files.

# 1.1.9
* Fixed an issue where **update-release-notes** command failed on invalid file types.

# 1.1.8
* Fixed a regression where **upload** command failed on test playbooks.
* Added new *githubUser* field in pack metadata init command.
* Support beta integration in the commands **split-yml, extract-code, generate-test-playbook and generate-docs.**
* Fixed an issue where **find-dependencies** ignored *toversion* field in content items.
* Added support for *layoutscontainer*, *classifier_5_9_9*, *mapper*, *report*, and *widget* in the **Format** command.
* Fixed an issue where **Format** will set the `ID` field to be equal to the `name` field in modified playbooks.
* Fixed an issue where **Format** did not work for test playbooks.
* Improved **update-release-notes** command:
    * Write content description to release notes for new items.
    * Update format for file types without description: Connections, Incident Types, Indicator Types, Layouts, Incident Fields.
* Added a validation for feedTags param in feeds in **validate** command.
* Fixed readme validation issue in community support packs.
* Added the **openapi-codegen** command to generate integrations from OpenAPI specification files.
* Fixed an issue were release notes validations returned wrong results for *CommonScripts* pack.
* Added validation for image links in README files in **validate** command.
* Added a validation for default value of fetch param in feeds in **validate** command.
* Fixed an issue where the **Init** command failed on scripts.

# 1.1.7
* Fixed an issue where running the **format** command on feed integrations removed the `defaultvalue` fields.
* Playbook branch marked with *skipunavailable* is now set as an optional dependency in the **find-dependencies** command.
* The **feedReputation** parameter can now be hidden in a feed integration.
* Fixed an issue where running the **unify** command on JS package failed.
* Added the *--no-update* flag to the **find-dependencies** command.
* Added the following validations in **validate** command:
   * Validating that a pack does not depend on NonSupported / Deprecated packs.

# 1.1.6
* Added the *--description* option to the **init** command.
* Added the *--contribution* option to the **init** command which converts a contribution zip to proper pack format.
* Improved **validate** command performance time and outputs.
* Added the flag *--no-docker-checks* to **validate** command to skip docker checks.
* Added the flag *--print-ignored-files* to **validate** command to print ignored files report when the command is done.
* Added the following validations in **validate** command:
   * Validating that existing release notes are not modified.
   * Validating release notes are not added to new packs.
   * Validating that the "currentVersion" field was raised in the pack_metadata for modified packs.
   * Validating that the timestamp in the "created" field in the pack_metadata is in ISO format.
* Running `demisto-sdk validate` will run the **validate** command using git and only on committed files (same as using *-g --post-commit*).
* Fixed an issue where release notes were not checked correctly in **validate** command.
* Fixed an issue in the **create-id-set** command where optional playbook tasks were not taken into consideration.
* Added a prompt to the `demisto-sdk update-release-notes` command to prompt users to commit changes before running the release notes command.
* Added support to `layoutscontainer` in **validate** command.

# 1.1.5
* Fixed an issue in **find-dependencies** command.
* **lint** command now verifies flake8 on CommonServerPython script.

# 1.1.4
* Fixed an issue with the default output file name of the **unify** command when using "." as an output path.
* **Unify** command now adds contributor details to the display name and description.
* **Format** command now adds *isFetch* and *incidenttype* fields to integration yml.
* Removed the *feedIncremental* field from the integration schema.
* **Format** command now adds *feedBypassExclusionList*, *Fetch indicators*, *feedReputation*, *feedReliability*,
     *feedExpirationPolicy*, *feedExpirationInterval* and *feedFetchInterval* fields to integration yml.
* Fixed an issue in the playbooks schema.
* Fixed an issue where generated release notes were out of order.
* Improved pack dependencies detection.
* Fixed an issue where test playbooks were mishandled in **validate** command.

# 1.1.3
* Added a validation for invalid id fields in indicators types files in **validate** command.
* Added default behavior for **update-release-notes** command.
* Fixed an error where README files were failing release notes validation.
* Updated format of generated release notes to be more user friendly.
* Improved error messages for the **update-release-notes** command.
* Added support for `Connections`, `Dashboards`, `Widgets`, and `Indicator Types` to **update-release-notes** command.
* **Validate** now supports scripts under the *TestPlaybooks* directory.
* Fixed an issue where **validate** did not support powershell files.

# 1.1.2
* Added a validation for invalid playbookID fields in incidents types files in **validate** command.
* Added a code formatter for python files.
* Fixed an issue where new and old classifiers where mixed on validate command.
* Added *feedIncremental* field to the integration schema.
* Fixed error in the **upload** command where unified YMLs were not uploaded as expected if the given input was a pack.
* Fixed an issue where the **secrets** command failed due to a space character in the file name.
* Ignored RN validation for *NonSupported* pack.
* You can now ignore IF107, SC100, RP102 error codes in the **validate** command.
* Fixed an issue where the **download** command was crashing when received as input a JS integration or script.
* Fixed an issue where **validate** command checked docker image for JS integrations and scripts.
* **validate** command now checks scheme for reports and connections.
* Fixed an issue where **validate** command checked docker when running on all files.
* Fixed an issue where **validate** command did not fail when docker image was not on the latest numeric tag.
* Fixed an issue where beta integrations were not validated correctly in **validate** command.

# 1.1.1
* fixed and issue where file types were not recognized correctly in **validate** command.
* Added better outputs for validate command.

# 1.1.0
* Fixed an issue where changes to only non-validated files would fail validation.
* Fixed an issue in **validate** command where moved files were failing validation for new packs.
* Fixed an issue in **validate** command where added files were failing validation due to wrong file type detection.
* Added support for new classifiers and mappers in **validate** command.
* Removed support of old RN format validation.
* Updated **secrets** command output format.
* Added support for error ignore on deprecated files in **validate** command.
* Improved errors outputs in **validate** command.
* Added support for linting an entire pack.

# 1.0.9
* Fixed a bug where misleading error was presented when pack name was not found.
* **Update-release-notes** now detects added files for packs with versions.
* Readme files are now ignored by **update-release-notes** and validation of release notes.
* Empty release notes no longer cause an uncaught error during validation.

# 1.0.8
* Changed the output format of demisto-sdk secrets.
* Added a validation that checkbox items are not required in integrations.
* Added pack release notes generation and validation.
* Improved pack metadata validation.
* Fixed an issue in **validate** where renamed files caused an error

# 1.0.4
* Fix the **format** command to update the `id` field to be equal to `details` field in indicator-type files, and to `name` field in incident-type & dashboard files.
* Fixed a bug in the **validate** command for layout files that had `sortValues` fields.
* Fixed a bug in the **format** command where `playbookName` field was not always present in the file.
* Fixed a bug in the **format** command where indicatorField wasn't part of the SDK schemas.
* Fixed a bug in **upload** command where created unified docker45 yml files were not deleted.
* Added support for IndicatorTypes directory in packs (for `reputation` files, instead of Misc).
* Fixed parsing playbook condition names as string instead of boolean in **validate** command
* Improved image validation in YAML files.
* Removed validation for else path in playbook condition tasks.

# 1.0.3
* Fixed a bug in the **format** command where comments were being removed from YAML files.
* Added output fields: _file_path_ and _kind_ for layouts in the id-set.json created by **create-id-set** command.
* Fixed a bug in the **create-id-set** command Who returns Duplicate for Layouts with a different kind.
* Added formatting to **generate-docs** command results replacing all `<br>` tags with `<br/>`.
* Fixed a bug in the **download** command when custom content contained not supported content entity.
* Fixed a bug in **format** command in which boolean strings  (e.g. 'yes' or 'no') were converted to boolean values (e.g. 'True' or 'False').
* **format** command now removes *sourceplaybookid* field from playbook files.
* Fixed a bug in **generate-docs** command in which integration dependencies were not detected when generating documentation for a playbook.


# 1.0.1
* Fixed a bug in the **unify** command when output path was provided empty.
* Improved error message for integration with no tests configured.
* Improved the error message returned from the **validate** command when an integration is missing or contains malformed fetch incidents related parameters.
* Fixed a bug in the **create** command where a unified YML with a docker image for 4.5 was copied incorrectly.
* Missing release notes message are now showing the release notes file path to update.
* Fixed an issue in the **validate** command in which unified YAML files were not ignored.
* File format suggestions are now shown in the relevant file format (JSON or YAML).
* Changed Docker image validation to fail only on non-valid ones.
* Removed backward compatibility validation when Docker image is updated.

# 1.0.0
* Improved the *upload* command to support the upload of all the content entities within a pack.
* The *upload* command now supports the improved pack file structure.
* Added an interactive option to format integrations, scripts and playbooks with No TestPlaybooks configured.
* Added an interactive option to configure *conf.json* file with missing test playbooks for integrations, scripts and playbooks
* Added *download* command to download custom content from Demisto instance to the local content repository.
* Improved validation failure messages to include a command suggestion, wherever relevant, to fix the raised issue.
* Improved 'validate' help and documentation description
* validate - checks that scripts, playbooks, and integrations have the *tests* key.
* validate - checks that test playbooks are configured in `conf.json`.
* demisto-sdk lint - Copy dir better handling.
* demisto-sdk lint - Add error when package missing in docker image.
* Added *-a , --validate-all* option in *validate* to run all validation on all files.
* Added *-i , --input* option in *validate* to run validation on a specified pack/file.
* added *-i, --input* option in *secrets* to run on a specific file.
* Added an allowed hidden parameter: *longRunning* to the hidden integration parameters validation.
* Fixed an issue with **format** command when executing with an output path of a folder and not a file path.
* Bug fixes in generate-docs command given playbook as input.
* Fixed an issue with lint command in which flake8 was not running on unit test files.

# 0.5.2
* Added *-c, --command* option in *generate-docs* to generate a specific command from an integration.
* Fixed an issue when getting README/CHANGELOG files from git and loading them.
* Removed release notes validation for new content.
* Fixed secrets validations for files with the same name in a different directory.
* demisto-sdk lint - parallelization working with specifying the number of workers.
* demisto-sdk lint - logging levels output, 3 levels.
* demisto-sdk lint - JSON report, structured error reports in JSON format.
* demisto-sdk lint - XML JUnit report for unit-tests.
* demisto-sdk lint - new packages used to accelerate execution time.
* demisto-sdk secrets - command now respects the generic whitelist, and not only the pack secrets.

# 0.5.0
[PyPI History][1]

[1]: https://pypi.org/project/demisto-sdk/#history
# 0.4.9
* Fixed an issue in *generate-docs* where Playbooks and Scripts documentation failed.
* Added a graceful error message when executing the *run" command with a misspelled command.
* Added more informative errors upon failures of the *upload* command.
* format command:
    * Added format for json files: IncidentField, IncidentType, IndicatorField, IndicatorType, Layout, Dashboard.
    * Added the *-fv --from-version*, *-nv --no-validation* arguments.
    * Removed the *-t yml_type* argument, the file type will be inferred.
    * Removed the *-g use_git* argument, running format without arguments will run automatically on git diff.
* Fixed an issue in loading playbooks with '=' character.
* Fixed an issue in *validate* failed on deleted README files.

# 0.4.8
* Added the *max* field to the Playbook schema, allowing to define it in tasks loop.
* Fixed an issue in *validate* where Condition branches checks were case sensitive.

# 0.4.7
* Added the *slareminder* field to the Playbook schema.
* Added the *common_server*, *demisto_mock* arguments to the *init* command.
* Fixed an issue in *generate-docs* where the general section was not being generated correctly.
* Fixed an issue in *validate* where Incident type validation failed.

# 0.4.6
* Fixed an issue where the *validate* command did not identify CHANGELOG in packs.
* Added a new command, *id-set* to create the id set - the content dependency tree by file IDs.

# 0.4.5
* generate-docs command:
    * Added the *use_cases*, *permissions*, *command_permissions* and *limitations*.
    * Added the *--insecure* argument to support running the script and integration command in Demisto.
    * Removed the *-t yml_type* argument, the file type will be inferred.
    * The *-o --output* argument is no longer mandatory, default value will be the input file directory.
* Added support for env var: *DEMISTO_SDK_SKIP_VERSION_CHECK*. When set version checks are skipped.
* Fixed an issue in which the CHANGELOG files did not match our scheme.
* Added a validator to verify that there are no hidden integration parameters.
* Fixed an issue where the *validate* command ran on test files.
* Removed the *env-dir* argument from the demisto-sdk.
* README files which are html files will now be skipped in the *validate* command.
* Added support for env var: *DEMISTO_README_VALIDATOR*. When not set the readme validation will not run.

# 0.4.4
* Added a validator for IncidentTypes (incidenttype-*.json).
* Fixed an issue where the -p flag in the *validate* command was not working.
* Added a validator for README.md files.
* Release notes validator will now run on: incident fields, indicator fields, incident types, dashboard and reputations.
* Fixed an issue where the validator of reputation(Indicator Type) did not check on the details field.
* Fixed an issue where the validator attempted validating non-existing files after deletions or name refactoring.
* Removed the *yml_type* argument in the *split-yml*, *extract-code* commands.
* Removed the *file_type* argument in the *generate-test-playbook* command.
* Fixed the *insecure* argument in *upload*.
* Added the *insecure* argument in *run-playbook*.
* Standardise the *-i --input*, *-o --output* to demisto-sdk commands.

# 0.4.3
* Fixed an issue where the incident and indicator field BC check failed.
* Support for linting and unit testing PowerShell integrations.

# 0.4.2
* Fixed an issue where validate failed on Windows.
* Added a validator to verify all branches are handled in conditional task in a playbook.
* Added a warning message when not running the latest sdk version.
* Added a validator to check that the root is connected to all tasks in the playbook.
* Added a validator for Dashboards (dashboard-*.json).
* Added a validator for Indicator Types (reputation-*.json).
* Added a BC validation for changing incident field type.
* Fixed an issue where init command would generate an invalid yml for scripts.
* Fixed an issue in misleading error message in v2 validation hook.
* Fixed an issue in v2 hook which now is set only on newly added scripts.
* Added more indicative message for errors in yaml files.
* Disabled pykwalify info log prints.

# 0.3.10
* Added a BC check for incident fields - changing from version is not allowed.
* Fixed an issue in create-content-artifacts where scripts in Packs in TestPlaybooks dir were copied with a wrong prefix.


# 0.3.9
* Added a validation that incident field can not be required.
* Added validation for fetch incident parameters.
* Added validation for feed integration parameters.
* Added to the *format* command the deletion of the *sourceplaybookid* field.
* Fixed an issue where *fieldMapping* in playbook did not pass the scheme validation.
* Fixed an issue where *create-content-artifacts* did not copy TestPlaybooks in Packs without prefix of *playbook-*.
* Added a validation the a playbook can not have a rolename set.
* Added to the image validator the new DBot default image.
* Added the fields: elasticcommonfields, quiet, quietmode to the Playbook schema.
* Fixed an issue where *validate* failed on integration commands without outputs.
* Added a new hook for naming of v2 integrations and scripts.


# 0.3.8
* Fixed an issue where *create-content-artifact* was not loading the data in the yml correctly.
* Fixed an issue where *unify* broke long lines in script section causing syntax errors


# 0.3.7
* Added *generate-docs* command to generate documentation file for integration, playbook or script.
* Fixed an issue where *unify* created a malformed integration yml.
* Fixed an issue where demisto-sdk **init** creates unit-test file with invalid import.


# 0.3.6
* Fixed an issue where demisto-sdk **validate** failed on modified scripts without error message.


# 0.3.5
* Fixed an issue with docker tag validation for integrations.
* Restructured repo source code.


# 0.3.4
* Saved failing unit tests as a file.
* Fixed an issue where "_test" file for scripts/integrations created using **init** would import the "HelloWorld" templates.
* Fixed an issue in demisto-sdk **validate** - was failing on backward compatiblity check
* Fixed an issue in demisto-sdk **secrets** - empty line in .secrets-ignore always made the secrets check to pass
* Added validation for docker image inside integrations and scripts.
* Added --use-git flag to **format** command to format all changed files.
* Fixed an issue where **validate** did not fail on dockerimage changes with bc check.
* Added new flag **--ignore-entropy** to demisto-sdk **secrets**, this will allow skip entropy secrets check.
* Added --outfile to **lint** to allow saving failed packages to a file.


# 0.3.3
* Added backwards compatibility break error message.
* Added schema for incident types.
* Added **additionalinfo** field to as an available field for integration configuration.
* Added pack parameter for **init**.
* Fixed an issue where error would appear if name parameter is not set in **init**.


# 0.3.2
* Fixed the handling of classifier files in **validate**.


# 0.3.1
* Fixed the handling of newly created reputation files in **validate**.
* Added an option to perform **validate** on a specific file.


# 0.3.0
* Added support for multi-package **lint** both with parallel and without.
* Added all parameter in **lint** to run on all packages and packs in content repository.
* Added **format** for:
    * Scripts
    * Playbooks
    * Integrations
* Improved user outputs for **secrets** command.
* Fixed an issue where **lint** would run pytest and pylint only on a single docker per integration.
* Added auto-complete functionality to demisto-sdk.
* Added git parameter in **lint** to run only on changed packages.
* Added the **run-playbook** command
* Added **run** command which runs a command in the Demisto playground.
* Added **upload** command which uploads an integration or a script to a Demisto instance.
* Fixed and issue where **validate** checked if release notes exist for new integrations and scripts.
* Added **generate-test-playbook** command which generates a basic test playbook for an integration or a script.
* **validate** now supports indicator fields.
* Fixed an issue with layouts scheme validation.
* Adding **init** command.
* Added **json-to-outputs** command which generates the yaml section for outputs from an API raw response.

# 0.2.6
* Fixed an issue with locating release notes for beta integrations in **validate**.

# 0.2.5
* Fixed an issue with locating release notes for beta integrations in **validate**.

# 0.2.4
* Adding image validation to Beta_Integration and Packs in **validate**.

# 0.2.3
* Adding Beta_Integration to the structure validation process.
* Fixing bug where **validate** did checks on TestPlaybooks.
* Added requirements parameter to **lint**.

# 0.2.2
* Fixing bug where **lint** did not return exit code 1 on failure.
* Fixing bug where **validate** did not print error message in case no release notes were give.

# 0.2.1
* **Validate** now checks that the id and name fields are identical in yml files.
* Fixed a bug where sdk did not return any exit code.

# 0.2.0
* Added Release Notes Validator.
* Fixed the Unifier selection of your python file to use as the code.
* **Validate** now supports Indicator fields.
* Fixed a bug where **validate** and **secrets** did not return exit code 1 on failure.
* **Validate** now runs on newly added scripts.

# 0.1.8
* Added support for `--version`.
* Fixed an issue in file_validator when calling `checked_type` method with script regex.

# 0.1.2
* Restructuring validation to support content packs.
* Added secrets validation.
* Added content bundle creation.
* Added lint and unit test run.

# 0.1.1
* Added new logic to the unifier.
* Added detailed README.
* Some small adjustments and fixes.

# 0.1.0
Capabilities:
* **Extract** components(code, image, description etc.) from a Demisto YAML file into a directory.
* **Unify** components(code, image, description etc.) to a single Demisto YAML file.
* **Validate** Demisto content files.<|MERGE_RESOLUTION|>--- conflicted
+++ resolved
@@ -6,6 +6,7 @@
 * Added a validation to ensure that image paths in the README files are valid.
 * Fixed **find_type** function to correctly find test files, such as, test script and test playbook.
 * Added scheme validations for the new Generic Object Types, Fields, and Modules.
+* Added new code validations to check if script template names exist in the code in `XSOAR-linter`.
 
 # 1.4.3
 * Fixed an issue where **json-to-outputs** command returned an incorrect output when json is a list.
@@ -17,14 +18,10 @@
 * Added the option to add new tags/usecases to the approved list and to the pack metadata on the same pull request.
 * Fixed an issue in **test_content** where when different servers ran tests for the same integration, the server URL parameters were not set correctly.
 * Added a validation in the **validate** command to ensure that the ***endpoint*** command is configured correctly in yml file.
-<<<<<<< HEAD
-* Added new code validations to check if script template names exist in the code in `XSOAR-linter`.
-=======
 * Added a warning when pack_metadata's description field is longer than 130 characters.
 * Fixed an issue where a redundant print occurred on release notes validation.
 * Added new validation in the **validate** command to ensure that the minimal fromVersion in a widget of type metrics will be 6.2.0.
 * Added the *--release-notes* flag to demisto-sdk to get the current version release notes entries.
->>>>>>> 4aeef48f
 
 # 1.4.2
 * Added to `pylint` summary an indication if a test was skipped.
