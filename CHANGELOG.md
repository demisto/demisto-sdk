--- conflicted
+++ resolved
@@ -3,11 +3,8 @@
 * Added the **graph** command group. The **create-content-graph** and **update-content-graph** commands were migrated to this command group, and named **create** and **update** respectively.
 * Added the **get-relationships** graph command.
 * Added the *--xsiam* flag to the **init** command in order to create XSIAM content.
-<<<<<<< HEAD
+* Removed the format execution step from the `contribution_converter` since it can be executed separately during the contribution process.
 * Added a new validation (`GR108`) to **validate** command that assures hidden packs do not have mandatory dependant packs.
-=======
-* Removed the format execution step from the `contribution_converter` since it can be executed separately during the contribution process.
->>>>>>> 7deb0209
 
 ## 1.18.1
 * Fixed an issue where the coloring directives where showing in log messages.
