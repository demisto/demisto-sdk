# Changelog

[PyPI History][1]

[1]: https://pypi.org/project/demisto-sdk/#history

### 0.4.3
* Fixed an issue where the incident and indicator field BC check failed.
<<<<<<< HEAD
* Added the use_cases, global_permissions, command_permissions, additional_info, limitations and troubleshooting arguments to the generate-docs command.
* Removed the -t argument from the generate-docs command, the file type will be inferred.
* The -o argument in the generate-docs command is no longer mandatory, default value will be the input file directory.
=======
* Support for linting and unit testing PowerShell integrations.
>>>>>>> a5d19708

### 0.4.2
* Fixed an issue where validate failed on Windows.
* Added a validator to verify all branches are handled in conditional task in a playbook.
* Added a warning message when not running the latest sdk version.
* Added a validator to check that the root is connected to all tasks in the playbook.
* Added a validator for Dashboards (dashboard-*.json).
* Added a validator for Indicator Types (reputation-*.json).
* Added a BC validation for changing incident field type.
* Fixed an issue where init command would generate an invalid yml for scripts.
* Fixed an issue in misleading error message in v2 validation hook.
* Fixed an issue in v2 hook which now is set only on newly added scripts.
* Added more indicative message for errors in yaml files.
* Disabled pykwalify info log prints.

### 0.3.10
* Added a BC check for incident fields - changing from version is not allowed.
* Fixed an issue in create-content-artifacts where scripts in Packs in TestPlaybooks dir were copied with a wrong prefix.


### 0.3.9
* Added a validation that incident field can not be required.
* Added validation for fetch incident parameters.
* Added validation for feed integration parameters.
* Added to the *format* command the deletion of the *sourceplaybookid* field.
* Fixed an issue where *fieldMapping* in playbook did not pass the scheme validation.
* Fixed an issue where *create-content-artifacts* did not copy TestPlaybooks in Packs without prefix of *playbook-*.
* Added a validation the a playbook can not have a rolename set.
* Added to the image validator the new DBot default image.
* Added the fields: elasticcommonfields, quiet, quietmode to the Playbook schema.
* Fixed an issue where *validate* failed on integration commands without outputs.
* Added a new hook for naming of v2 integrations and scripts.


### 0.3.8
* Fixed an issue where *create-content-artifact* was not loading the data in the yml correctly.
* Fixed an issue where *unify* broke long lines in script section causing syntax errors


### 0.3.7
* Added *generate-docs* command to generate documentation file for integration, playbook or script.
* Fixed an issue where *unify* created a malformed integration yml.
* Fixed an issue where demisto-sdk **init** creates unit-test file with invalid import.


### 0.3.6
* Fixed an issue where demisto-sdk **validate** failed on modified scripts without error message.


### 0.3.5
* Fixed an issue with docker tag validation for integrations.
* Restructured repo source code.


### 0.3.4
* Saved failing unit tests as a file.
* Fixed an issue where "_test" file for scripts/integrations created using **init** would import the "HelloWorld" templates.
* Fixed an issue in demisto-sdk **validate** - was failing on backward compatiblity check
* Fixed an issue in demisto-sdk **secrets** - empty line in .secrets-ignore always made the secrets check to pass
* Added validation for docker image inside integrations and scripts.
* Added --use-git flag to **format** command to format all changed files.
* Fixed an issue where **validate** did not fail on dockerimage changes with bc check.
* Added new flag **--ignore-entropy** to demisto-sdk **secrets**, this will allow skip entropy secrets check.
* Added --outfile to **lint** to allow saving failed packages to a file.


### 0.3.3
* Added backwards compatibility break error message.
* Added schema for incident types.
* Added **additionalinfo** field to as an available field for integration configuration.
* Added pack parameter for **init**.
* Fixed an issue where error would appear if name parameter is not set in **init**.


### 0.3.2
* Fixed the handling of classifier files in **validate**.


### 0.3.1
* Fixed the handling of newly created reputation files in **validate**.
* Added an option to perform **validate** on a specific file.


### 0.3.0
* Added support for multi-package **lint** both with parallel and without.
* Added all parameter in **lint** to run on all packages and packs in content repository.
* Added **format** for:
    * Scripts
    * Playbooks
    * Integrations
* Improved user outputs for **secrets** command.
* Fixed an issue where **lint** would run pytest and pylint only on a single docker per integration.
* Added auto-complete functionality to demisto-sdk.
* Added git parameter in **lint** to run only on changed packages.
* Added the **run-playbook** command
* Added **run** command which runs a command in the Demisto playground.
* Added **upload** command which uploads an integration or a script to a Demisto instance.
* Fixed and issue where **validate** checked if release notes exist for new integrations and scripts.
* Added **generate-test-playbook** command which generates a basic test playbook for an integration or a script.
* **validate** now supports indicator fields.
* Fixed an issue with layouts scheme validation.
* Adding **init** command.
* Added **json-to-outputs** command which generates the yaml section for outputs from an API raw response.

### 0.2.6

* Fixed an issue with locating release notes for beta integrations in **validate**.

### 0.2.5

* Fixed an issue with locating release notes for beta integrations in **validate**.

### 0.2.4

* Adding image validation to Beta_Integration and Packs in **validate**.

### 0.2.3

* Adding Beta_Integration to the structure validation process.
* Fixing bug where **validate** did checks on TestPlaybooks.
* Added requirements parameter to **lint**.

### 0.2.2

* Fixing bug where **lint** did not return exit code 1 on failure.
* Fixing bug where **validate** did not print error message in case no release notes were give.

### 0.2.1

* **Validate** now checks that the id and name fields are identical in yml files.
* Fixed a bug where sdk did not return any exit code.

### 0.2.0

* Added Release Notes Validator.
* Fixed the Unifier selection of your python file to use as the code.
* **Validate** now supports Indicator fields.
* Fixed a bug where **validate** and **secrets** did not return exit code 1 on failure.
* **Validate** now runs on newly added scripts.

### 0.1.8

* Added support for `--version`.
* Fixed an issue in file_validator when calling `checked_type` method with script regex.

### 0.1.2
* Restructuring validation to support content packs.
* Added secrets validation.
* Added content bundle creation.
* Added lint and unit test run.

### 0.1.1

* Added new logic to the unifier.
* Added detailed README.
* Some small adjustments and fixes.

### 0.1.0

Capabilities:
* **Extract** components(code, image, description etc.) from a Demisto YAML file into a directory.
* **Unify** components(code, image, description etc.) to a single Demisto YAML file.
* **Validate** Demisto content files.<|MERGE_RESOLUTION|>--- conflicted
+++ resolved
@@ -6,13 +6,10 @@
 
 ### 0.4.3
 * Fixed an issue where the incident and indicator field BC check failed.
-<<<<<<< HEAD
+* Support for linting and unit testing PowerShell integrations.
 * Added the use_cases, global_permissions, command_permissions, additional_info, limitations and troubleshooting arguments to the generate-docs command.
 * Removed the -t argument from the generate-docs command, the file type will be inferred.
 * The -o argument in the generate-docs command is no longer mandatory, default value will be the input file directory.
-=======
-* Support for linting and unit testing PowerShell integrations.
->>>>>>> a5d19708
 
 ### 0.4.2
 * Fixed an issue where validate failed on Windows.
