--- conflicted
+++ resolved
@@ -8,11 +8,8 @@
 * Added the reattach mechanism to the **upload** command, If you set the --input-config-file flag, any detached item in your XSOAR instance that isn't currently in the repo's SystemPacks folder will be re-attached.
 * Fixed an issue in the **validate** command did not work properly when using the *-g* flag.
 * Enhanced the dependency message shown when running **lint**.
-<<<<<<< HEAD
 * The **validate** command now checks if there're none-deprecated integration commands that apear only in the integration yml but not in the readme file.
-=======
 * Fixed an issue where *dockerimage* changes in Scripts weren't recognized by the **update-release-notes** command.
->>>>>>> 00eeaa92
 * Fixed an issue where **update-release-notes** didn't update the currentVersion in pack_metadata
 * Improved the logging in **test-content** for helping catch typos in external playbook configuration.
 * Fixed an issue where **update-xsoar-config-file** did not properly insert the marketplace packs list to the file.
