# Changelog
## Unreleased
* Added a check to **is_docker_image_latest_tag** to only fail the validation on non-latest image tag when the current tag is older than 3 days.
* Fixed an issue where **upload** would not properly show the installed version in the UI.
* Fixed an issue where the `contribution_converter` failed replacing generated release notes with the contribution form release notes.
* Fixed an issue where an extra levelname was added to a logging message.
* Added support to run **validate** with `--git` flag on detached HEAD.
* Added a validation that the **validate** command will fail if the pack name is not prefixed on XSIAM dashboard images.
* Fixed the **generate-test-playbook** which failed on an unexpected keyword argument - 'console_log_threshold'.
* Fixed an issue where **prepare-content** would not properly parse the `fromVersion` and `toVersion` attributes of XSIAM-Dashbaord and XSIAM-Report content items.
* Fixed an issue where **validate** command did not fail on non-existent dependency ids of non-mandatory dependant content.
* Fixed pytest async io deprecation warning.
* Fixed an issue where **lint** falsely warned of using `demisto.results`.
<<<<<<< HEAD
* Added a **validate** check, and a **format** auto fix for the `fromversion` field in Correlation Rules and XSIAM Dashboards.
=======
* Added the `--incident-id` argument (optional) to the **run** command.
* Fixed an issue in **run-unit-tests** and **update-content-graph** where running commands in a docker container was done with insufficient permissions.
* Added the `_time` field to the output compare table of the **modeling-rules test** command.
* Changed the endpoint **download** uses to get system content items.
>>>>>>> 47c3b6ae

## 1.15.5
* **Breaking Change**: The default of the **upload** command `--zip` argument is `true`. To upload packs as custom content items use the `--no-zip` argument.
* Removed the `no-implicit-optional` hook from **pre-commit**.
* Removed the `markdownlint` hook from **pre-commit**.
* Fixed an issue in **run-unit-tests** to pass with warnings when no tests are collected.
* Fixed an issue in **run-unit-tests** with the coverage calculation.
* Fixed a notification about log file location appeared more than once.
* Updated the error message when code coverage is below the threshold in **coverage-analyze** to be printed in a more noticeable red color.
* Fixed an issue in **upload** that failed when a comma-separated list of paths is passed to the `--input` argument.
* Running **validate** with the `--graph` flag will now run the graph validations after all other validations.
* improved the generated release note for newly added XSIAM entities when running *update-release-notes* command.
* Fixed an issue where in some cases validation failed when mapping null values.
* Fixed an issue in **upload** command where the `--keep-zip` argument did not clean the working directory.
* Fixed an issue where an extra levelname was added to a logging message.
* Fixed an issue in **upload** where uploading packs to XSIAM failed due to version mismatch.

## 1.15.4
* Fixed an issue where *update-release-notes* and *doc-review* did not handle new content notes as expected.
* Fixed an issue in PEP484 (no-implicit-optional) hook to **pre-commit**.
* Fixed an issue in **upload** with `--input-config-file` where the content items weren't uploaded in the correct pack.
* Added support to disable the default logging colors with the **DEMISTO_SDK_LOG_NO_COLORS** environment variable.

## 1.15.3
* Added the `--init` flag to **download**.
* Added the `--keep-empty-folders` flag to **download**.
* Added `markdown-lint` to **pre-commit**
* Added the PEP484 (no-implicit-optional) hook to **pre-commit**.
* Fixed an issue where the content-graph parsing failed on mappers with undefined mapping.
* Fixed an issue in **validate** where `pack_metadata.json` files were not collected proplely in `--graph` option.
* Fixed an issue where *validate* reputation commands outputs were not checked for new content.
* Added *IN107* and *DB100* error codes to *ALLOWED_IGNORE_ERRORS* list.
* Added a validation that assures feed integrations implement the `integration_reliability` configuration parameter.
* Fixed an issue where the format command did not work as expected on pre-process rules files.
* Fixed an issue where **upload** command failed to upload when the XSOAR version is beta.
* Fixed an issue where **upload** command summary was inaccurate when uploading a `Pack` without the `-z` flag.
* Added pack name and pack version to **upload** command summary.
* Added support for modeling rules with multi datasets in ****modeling-rules test**** command.
* Fixed an issue where **validate** didn't recognize layouts with incident fields missing from `id_set.json` even when `--post-commit` was indicated.

## 1.15.2
* Fixed an issue where **format** added default arguments to reputation commands which already have one.
* Fixed an issue where **validate** fails when adding the *advance* field to the integration required fields.
* Updated the integration Traffic Light Protocol (TLP) color list schema in the **validate** command.
* Fixed an issue where **upload** would not read a repo configuration file properly.
* Fixed an issue where **upload** would not handle the `-x`/`--xsiam` flag properly.
* Fixed an issue where **format** failed to use input from the user, when asking about a `from_version`.
* Added the `-n`/`--assume_no` flag to **format**.

## 1.15.1
* Fixed an issue where **generate-docs** generated fields with double html escaping.
* Fixed an issue where **upload** failed when using the `-z` flag.

## 1.15.0
* **Breaking Change**: the **upload** command now only supports **XSOAR 6.5** or newer (and all XSIAM versions).
* **upload** now uses content models, and calls the `prepare` method of each model before uploading (unless uploading a zipped pack).
* Added a *playbook* modification to **prepare-content**, replacing `getIncident` calls with `getAlerts`, when uploading to XSIAM.
* Added a *playbook* modification to **prepare-content**, replacing `${incident.fieldname}` context accessors with `${alert.fieldname}` when uploading to XSIAM.
* Added a *playbook* modification to **prepare-content**, replacing `incident` to `alert` in task display names, when uploading to XSIAM.
* Added a *layout* modification to **prepare-content**, replacing `Related/Child/Linked Incidents` to `... Alerts` when uploading to XSIAM.
* Added a *script* modification to **prepare-content**, automatically replacing the word `incident` with `alert` when uploading to XSIAM.
* Added a validation that the **validate** command will fail if the `dockerimage` field in scripts/integrations uses any py3-native docker image.
* Updated the `ruff` version used in **pre-commit** to `0.0.269`.
* Fixed an issue in **create-content-graph** which caused missing detection of duplicated content items.
* Fixed an issue where **run-unit-tests** failed on python2 content items.
* Fixed an issue in **validate** where core packs validations were checked against the core packs defined on master branch, rather than on the current branch.
* Fixed an issue in **pre-commit** where `--input` flag was not filtered by the git files.
* Skip reset containers for XSOAR NG and XSIAM(PANW-internal only).
* Fixed an issue where **lint** failed fetching docker image details from a PANW GitLab CI environment. (PANW-internal only).

## 1.14.5
* Added logging in case the container fails to run in **run-unit-tests**.
* Disabled **pre-commit** multiprocessing for `validate` and `format`, as they use a service.
* **pre-commit** now calls `format` with `--assume-yes` and `--no-validate`.
* Fixed an issue where **pre-commit** ran multiple times when checking out build related files.

## 1.14.4
* Added integration configuration for *Cortex REST API* integration.
* Removed `Flake8` from **pre-commit**, as `ruff` covers its basic rules.
* Improved log readability by silencing non-critical `neo4j` (content graph infrastructure) logs.
* Fixed an issue where **run-unit-tests** failed on python2 content items.
* Fixed an issue where **modeling-rules test** did not properly handle query fields that pointed to a string.
* Fixed an issue when trying to fetch remote files when not under the content repo.
* Fixed a validation that the **modeling-rules test** command will fail if no test data file exist.
* Fixed an issue where **format** command failed while updating the `fromversion` entry.
* Added support for mapping uuid to names for Layout files in the **download** command.

## 1.14.3
* Fixed an issue where **run-unit-tests** failed running on items with `test_data`.
* Updated the demisto-py to v3.2.10 which now supports url decoding for the proxy authentication password.
* Fixed an issue where **generate-outputs** did not generate context paths for empty lists or dictionaries in the response.

## 1.14.2
* Added the `--staged-only` flag to **pre-commit**.
* Fixed an issue where **run-unit-tests** failed running on items with `test_data`.
* Fixed an issue where **pre-commit** ran on unchanged files.
* Add the ability to run **secrets** in **pre-commit** by passing a `--secrets` flag.
* Added support to override the log file with the **DEMISTO_SDK_LOG_FILE_PATH** environment variable.

## 1.14.1
* Fixed an issue where **update-release-notes** command failed when running on a pack that contains deprecated integrations without the `commands` section.
* Added toVersion and fromVersion to XSIAM content items schema.
* Fixed an issue where **validate** failed when attempting to map null values in a classifier and layout.
* Added search marketplace functionality to XSIAM client.
* Fixed an issue in **pre-commit** command where `MYPYPATH` was not set properly.
* Updated the integration category list in the **init** command.
* Fixed an issue where in some environments docker errors were not caught.
* Added a validation that the **validate** command will fail on README files if an image does not exist in the specified path.

## 1.14.0
* Added the `DEMISTO_SDK_GRAPH_FORCE_CREATE` environment variable. Use it to force the SDK to recreate the graph, rather than update it.
* Added support for code importing multi-level ApiModules to **lint**.
* Added a validation that the **modeling-rules test** command will fail if no test data file exist.
* Added support for the `<~XPANSE>` marketplace tag in release notes.
* Added support for marketplace tags in the **doc-review** command.
* Added **generate-unit-tests** documentation to the repo README.
* Added the `hiddenpassword` field to the integration schema, allowing **validate** to run on integrations with username-only inputs.
* Improved logs and error handling in the **modeling-rules test** command.
* Improved the warning message displayed for Contribution PRs editing outdated code.
* Improved the clarity of error messages for cases where yml files cannot be parsed as a dictionary.
* Updated the `XSIAMReport` schema.
* Standardized repo-wide logging. All logs are now created in one logger instance.
* **lint** now prevents unit-tests from accessing online resources in runtime.
* Updated the logs shown during lint when running in docker.
* Fixed an issue where **validate** showed errors twice.
* Fixed an issue where **validate** did not fail when xif files had wrong naming.
* Fixed an issue where **doc-review** required dot suffixes in release notes describing new content.
* Fixed an issue where **download** command failed when running on a beta integration.
* Fixed an issue where **update-release-notes** generated release notes for packs in their initial version (1.0.0).
* Fixed an issue with **update-content-graph** where `--use-git` parameter was ignored when using `--imported-path` parameter.
* Fixed an issue where **validate** failed on playbooks with valid inputs, since it did not collect the playbook inputs occurrences properly.

## 1.13.0
* Added the pack version to the code files when calling **unify**. The same value is removed when calling **split**.
* Added a message showing the output path when **prepare-content** is called.
* Contribution PRs that update outdated packs now display a warning message.
* Fixed an issue when kebab-case has a misspelling in one of the sub words, the suggestion might be confusing.
* Improved caching and stability for **lint**.
* Added support for *.xif* files in the **secrets** command.
* Fixed an issue where **validate** would fail when playbook inputs contain Transform Language (DT).
* Added a new **validate** check, making sure a first level header exist in release notes (RN116)
* Fixed an issue where **lint** would not properly handle multiple ApiModules imports.

## 1.12.0
* Added the **pre-commit** command, to improve code quality of XSOAR content.
* Added the **run-unit-tests** command, to run unit tests of given content items inside their respective docker images.
* Added support for filepath arguments in the **validate** and **format** commands.
* Added pre-commit hooks for `validate`, `format`, `run-unit-tests` and `update-docker-image` commands.
* Fixed an issue in the **download** command where layouts were overriden even without the `-f` option.
* Fixed an issue where Demisto-SDK did not detect layout ID when using the **download** command.
* Fixed an issue where the **lint** command ran on `native:dev` supported content when passing the `--docker-image all` flag, instead it will run on `native:candidate`.
* Added support for `native:candidate` as a docker image flag for **lint** command.
* Added a modification for layouts in **prepare-content**, replacing `Related Incidents`, `Linked Incidents` and `Child Incidents` with the suitable `... Alerts` name when uploading to XSIAM.
* Fixed an issue where logs and messages would not show when using the **download** command.
* Fixed an issue where the `server_min_version` field in metadata was an empty value when parsing packs without content items.
* Fixed an issue where running **openapi-codegen** resulted in false-positive error messages.
* Fixed an issue where **generate-python-to-yml** generated input arguments as required even though required=False was specified.
* Fixed an issue where **generate-python-to-yml** generated input arguments a default arguments when default=some_value was provided.
* Fixed a bug where **validate** returned error on playbook inputs with special characters.
* Fixed an issue where **validate** did not properly check `conf.json` when the latter is modified.
* Fixed an issue in the **upload** command, where a prompt was not showing on the console.
* Fixed an issue where running **lint** failed installing dependencies in containers.

## 1.11.0
* **Note: Demisto-SDK will soon stop supporting Python 3.8**
* Fixed an issue where using **download** on non-unicode content, merging them into existing files caused an error.
* Changed an internal setting to allow writing non-ascii content (unicode) using `YAMLHandler` and `JSONHandler`.
* Fixed an issue where an error message in **unify** was unclear for invalid input.
* Fixed an issue where running **validate** failed with **is_valid_integration_file_path_in_folder** on integrations that use API modules.
* Fixed an issue where **validate** failed with **is_valid_integration_file_path_in_folder** on integrations that use the `MSAPIModule`.
* Added **validate** check for the `modules` field in `pack_metadata.json` files.
* Changed **lint** to skip deprecated content, unless when using the `-i` flag.
* Fixed an issue where **update-release-notes** failed when a new *Parsing Rule* was added to a pack.
* Refactored the logging framework. Demisto-SDK logs will now be written to `.demist_sdk_debug.log` under the content path (when detected) or the current directory.
* Added `GR105` validation to **validate** command to check that no duplicate IDs are used.
* Added support for API Modules imported in API modules in the **unify** command.
* Added **validate** check, to make sure every Python file has a corresponding unit test file.

## 1.10.6
* Fixed an issue where running **validate** with the `-g` flag would skip some validations for old-formatted (unified) integration/script files.
* Deprecated integrations and scripts will not run anymore when providing the **--all-packs** to the **lint** command.
* Fixed an issue where a pack `serverMinVersion` would be calculated by the minimal fromVersion of its content items.
* Added the `--docker-image-target` flag to **lint** for testing native supported content with new images.

## 1.10.5
* Fixed an issue where running **run-test-playbook** would not use the `verify` parameter correctly. @ajoga
* Added a newline at the end of README files generated in **generate-docs**.
* Added the value `3` (out of bounds) to the `onChangeRepAlg` and `reputationCalc` fields under the `IncidentType` and `GenericType` schemas. **validate** will allow using it now.
* Fixed an issue where **doc-review** required dot suffixes in release notes describing new content.
* Fixed an issue where **validate** failed on Feed Integrations after adding the new *Collect/Connect* section field.
* Fixed an issue where using **postman-codegen** failed converting strings containing digits to kebab-case.
* Fixed an issue where the ***error-code*** command could not parse List[str] parameter.
* Updated validation *LO107* to support more section types in XSIAM layouts.

## 1.10.4
* Added support for running **lint** in multiple native-docker images.

## 1.10.3
* Fixed an issue where running **format** would fail after running npm install.
* Improved the graph validations in the **validate** command:
  - GR100 will now run on all content items of changed packs.
  - GR101 and GR102 will now catch invalid fromversion/toversion of files **using** the changed items.
  - GR103 errors will raise a warning when using the *-a* flag, but an error if using the *-i* or *g* flags.
* Fixed an issue where test-playbooks timed out.
* Fixed an issue where making a change in a module using an ApiModule would cause lint to run on the ApiModule unnecessarily.
* Fixed an issue where the `marketplace` field was not used when dumping pack zips.
* Fixed a typo in the README content generated with **update-release-notes** for updating integrations.
* Fixed an issue in **validate**, where using the `-gr` and `-i` flags did not run properly.
* Added the `sectionorder` field to integration scheme.
* Fixed an issue where in some occasions running of test-playbooks could receive session timeouts.
* Fixed an issue where **validate** command failed on core pack dependencies validation because of test dependencies.

## 1.10.2
* Added markdown lint formatting for README files in the **format** command.
* Fixed an issue where **lint** failed when using the `-cdam` flag with changed dependant api modules.
* Fixed an issue in the **upload** command, where `json`-based content items were not unified correctly when using the `--zip` argument.
* Added XPANSE core packs validations.

## 1.10.1
* Fixed an issue where **update-content-graph** failed to execute.

## 1.10.0
* **Breaking change**: Removed usage of `pipenv`, `isort` and `autopep8` in the **split** and **download** commands. Removed the `--no-pipenv` and `--no-code-formatting` flags. Please see https://xsoar.pan.dev/docs/tutorials/tut-setup-dev-remote for the recommended environment setup.
* Fixed an issue in **prepare-content** command where large code lines were broken.
* Fixed an issue where git-*renamed_files* were not retrieved properly.
* Fixed an issue where test dependencies were calculated in all level dependencies calculation.
* Added formatting and validation to XSIAM content types.
* Fixed an issue where several XSIAM content types were not validated when passing the `-a` flag.
* Added a UUID to name mapper for **download** it replaces UUIDs with names on all downloaded files.
* Updated the demisto-py to v3.2.6 which now supports basic proxy authentication.
* Improved the message shown when using **upload** and overwriting packs.
* Added support for the **Layout Rule** content type in the id-set and the content graph.
* Updated the default general `fromVersion` value on **format** to `6.8.0`
* Fixed an issue where **lint** sometimes failed when using the `-cdam` flag due to wrong file duplications filtering.
* Added the content graph to **validate**, use with the `--graph` flag.

## 1.9.0
* Fixed an issue where the Slack notifier was using a deprecated argument.
* Added the `--docker-image` argument to the **lint** command, which allows determining the docker image to run lint on. Possible options are: `'native:ga'`, `'native:maintenance'`, `'native:dev'`, `'all'`, a specific docker image (from Docker Hub) or, the default `'from-yml'`.
* Fixed an issue in **prepare-content** command where large code lines were broken.
* Added a logger warning to **get_demisto_version**, the task will now fail with a more informative message.
* Fixed an issue where the **upload** and **prepare-content** commands didn't add `fromServerVersion` and `toServerVersion` to layouts.
* Updated **lint** to use graph instead of id_set when running with `--check-dependent-api-module` flag.
* Added the marketplaces field to all schemas.
* Added the flag `--xsoar-only` to the **doc-review** command which enables reviewing documents that belong to XSOAR-supported Packs.
* Fixed an issue in **update-release-notes** command where an error occurred when executing the same command a second time.
* Fixed an issue where **validate** would not always ignore errors listed under `.pack-ignore`.
* Fixed an issue where running **validate** on a specific pack didn't test all the relevant entities.
* Fixed an issue where fields ending with `_x2` where not replaced in the appropriate Marketplace.

## 1.8.3
* Changed **validate** to allow hiding parameters of type 0, 4, 12 and 14 when replacing with type 9 (credentials) with the same name.
* Fixed an issue where **update-release-notes** fails to update *MicrosoftApiModule* dependent integrations.
* Fixed an issue where the **upload** command failed because `docker_native_image_config.json` file could not be found.
* Added a metadata file to the content graph zip, to be used in the **update-content-graph** command.
* Updated the **validate** and **update-release-notes** commands to unskip the *Triggers Recommendations* content type.


## 1.8.2
* Fixed an issue where demisto-py failed to upload content to XSIAM when `DEMISTO_USERNAME` environment variable is set.
* Fixed an issue where the **prepare-content** command output invalid automation name when used with the --*custom* argument.
* Fixed an issue where modeling rules with arbitrary whitespace characters were not parsed correctly.
* Added support for the **nativeImage** key for an integration/script in the **prepare-content** command.
* Added **validate** checks for integrations declared deprecated (display name, description) but missing the `deprecated` flag.
* Changed the **validate** command to fail on the IN145 error code only when the parameter with type 4 is not hidden.
* Fixed an issue where downloading content layouts with `detailsV2=None` resulted in an error.
* Fixed an issue where **xdrctemplate** was missing 'external' prefix.
* Fixed an issue in **prepare-content** command providing output path.
* Updated the **validate** and **update-release-notes** commands to skip the *Triggers Recommendations* content type.
* Added a new validation to the **validate** command to verify that the release notes headers are in the correct format.
* Changed the **validate** command to fail on the IN140 error code only when the skipped integration has no unit tests.
* Changed **validate** to allow hiding parameters of type 4 (secret) when replacing with type 9 (credentials) with the same name.
* Fixed an issue where the **update-release-notes** command didn't add release-notes properly to some *new* content items.
* Added validation that checks that the `nativeimage` key is not defined in script/integration yml.
* Added to the **format** command the ability to remove `nativeimage` key in case defined in script/integration yml.
* Enhanced the **update-content-graph** command to support `--use-git`, `--imported_path` and `--output-path` arguments.
* Fixed an issue where **doc-review** failed when reviewing command name in some cases.
* Fixed an issue where **download** didn't identify playbooks properly, and downloaded files with UUIDs instead of file/script names.

## 1.8.1
* Fixed an issue where **format** created duplicate configuration parameters.
* Added hidden properties to integration command argument and script argument.
* Added `--override-existing` to **upload** that skips the confirmation prompt for overriding existing content packs. @mattbibbydw
* Fixed an issue where **validate** failed in private repos when attempting to read from a nonexisting `approved_categories.json`.
* Fixed an issue where **validate** used absolute paths when getting remote `pack_metadata.json` files in private repos.
* Fixed an issue in **download**, where names of custom scripts were replaced with UUIDs in IncidentFields and Layouts.

## 1.8.0
* Updated the supported python versions, as `>=3.8,<3.11`, as some of the dependencies are not supported on `3.11` yet.
* Added a **validate** step for **Modeling Rules** testdata files.
* Added the **update-content-graph** command.
* Added the ability to limit the number of CPU cores with `DEMISTO_SDK_MAX_CPU_CORES` envirment variable.
* Added the **prepare-content** command.
* Added support for fromversion/toversion in XSIAM content items (correlation rules, XSIAM dashboards, XSIAM reports and triggers).
* Added a **validate** step checking types of attributes in the schema file of modeling rule.
* Added a **validate** step checking that the dataset name of a modeling rule shows in the xif and schema files.
* Added a **validate** step checking that a correlation rule file does not start with a hyphen.
* Added a **validate** step checking that xsiam content items follow naming conventions.
* Fixed an issue where SDK commands failed on the deprecated `packaging.version.LegacyVersion`, by locking the `packaging` version to `<22`.
* Fixed an issue where **update-release-notes** failed when changing only xif file in **Modeling Rules**.
* Fixed an issue where *is_valid_category* and *is_categories_field_match_standard* failed when running in a private repo.
* Fixed an issue where **validate** didn't fail on the MR103 validation error.
* Fixed the *--release-notes* option, to support the new CHANGELOG format.
* Fixed an issue where **validate** failed when only changing a modeling rules's xif file.
* Fixed an issue where **format** failed on indicator files with a `None` value under the `tabs` key.
* Fixed an issue where **validate** only printed errors for one change of context path, rather than print all.
* Fixed an issue where **download** did not suggest using a username/password when authenticating with XSOAR and using invalid arguments.
* Fixed an issue where **download** failed when listing or downloading content items that are not unicode-encoded.
* Added support for fromversion/toversion in XSIAM content items (correlation rules, XSIAM dashboards, XSIAM reports and triggers).
* Updated the supported python versions, as `>=3.8,<3.11`, as some of the dependencies are not supported on `3.11` yet.
* Added **prepare-content** command which will prepare the pack or content item for the platform.
* Patched an issue where deprecated `packaging.version.LegacyVersion`, locking packaging version to `<22`.

## 1.7.9
* Fixed an issue where an error message in **validate** would not include the suggested fix.
* Added a validation that enforces predefined categories on MP Packs & integration yml files, the validation also ensures that each pack has only one category.
* Fixed an issue where **update-release-notes** did not generate release notes for **XDRC Templates**.
* Fixed an issue where **upload** failed without explaining the reason.
* Improved implementation of the docker_helper module.
* Fixed an issue where **validate** did not check changed pack_metadata.json files when running using git.
* Added support for **xdrctemplate** to content graph.
* Fixed an issue where local copies of the newly-introduced `DemistoClassApiModule.py` were validated.
* Added new release notes templates for the addition and modification of playbooks, layouts and types in the **doc-review** command.
* Fixed an issue where the **doc-review** command failed on descriptions of new content items.
* Added the `Command XXX is deprecated. Use XXX instead.` release notes templates to **doc-review** command.
* Fixed an issue where the **update-release-notes** command didn't add the modeling-rules description for new modeling-rules files.

## 1.7.8
* Added the capability to run the MDX server in a docker container for environments without node.
* Fixed an issue where **generate-docs** with `-c` argument updated sections of the incorrect commands.
* Added IF113 error code to **ALLOWED_IGNORE_ERRORS**.
* Fixed an issue where **validate** failed on playbooks with non-string input values.
* Added the `DEMISTO_SDK_IGNORE_CONTENT_WARNING` environment variable, to allow suppressing warnings when commands are not run under a content repo folder.
* Fixed an issue where **validate** failed to recognize integration tests that were missing from config.json
* Added support for **xpanse** marketplace in **create-id-set** and **create-content-artifacts** commands.
* Fixed an issue where **split** failed on yml files.
* Added support for marketplace-specific tags.
* Fixed an issue where **download** would not run `isort`. @maxgubler
* Fixed an issue where XSIAM Dashboards and Reports images failed the build.
* Added support for **xpanse** marketplace to content graph.

## 1.7.7
* Fixed an issue where paybooks **generate-docs** didn't parse complex input values when no accessor field is given correctly.
* Fixed an issue in the **download** command, where an exception would be raised when downloading system playbooks.
* Fixed an issue where the **upload** failed on playbooks containing a value that starts with `=`.
* Fixed an issue where the **generate-unit-tests** failed to generate assertions, and generate unit tests when command names does not match method name.
* Fixed an issue where the **download** command did not honor the `--no-code-formatting` flag properly. @maxgubler
* Added a new check to **validate**, making sure playbook task values are passed as references.
* Fixed an issue where the **update-release-notes** deleted existing release notes, now appending to it instead.
* Fixed an issue where **validate** printed blank space in case of validation failed and ignored.
* Renamed 'Agent Config' to 'XDRC Templates'.
* Fixed an issue where the **zip-packs** command did not work with the CommonServerUserPython and CommonServerUserPowerShell package.

## 1.7.6

* Fixed parsing of initialization arguments of client classes in the **generate-unit-tests** command.
* Added support for AgentConfig content item in the **upload**, **create-id-set**, **find-dependecies**, **unify** and **create-content-artifacts** commands.
* Added support for XSIAM Report preview image.

## 1.7.5

* Fixed an issue where the **upload** command did not work with the CommonServerUserPython package.
* Fixed an issue in the **download** command, where some playbooks were downloaded as test playbooks.
* Added playbook modification capabilities in **TestSuite**.
* Added a new command **create-content-graph**.
* Fixed an issue in the **upload** command, where the temporary zip would not clean up properly.
* Improved content items parsing in the **create-content-graph** command.
* Added an error when the docker daemon is unavailable when running **lint**.
* Removed the validation of a subtype change for scripts in the **validate** command.
* Fixed an issue where names of XSIAM content items were not normalized properly.
* Fixed an issue where the **download** command was downloading playbooks with **script** (id) and not **scriptName**.
* Fixed an issue where script yml files were not properly identified by `find_type`.
* Removed nightly integrations filtering when deciding if a test should run.
* Added support for XSIAM Dashboard preview image.
* Added the `--no-code-formatting` flag to the **download** command, allowing to skip autopep8 and isort.
* Fixed an issue in the **update-release-notes** command, where generating release notes for modeling rules schema file caused exception.

## 1.7.4

* Fixed an issue where the **doc-review** command showed irrelevant messages.
* Fixed an issue in **validate**, where backward-compatibility failures prevented other validations from running.
* Fixed an issue in **validate**, where content-like files under infrastructure paths were not ignored.
* Fixed an issue in the AMI mapping, where server versions were missing.
* Change the way the normalize name is set for external files.
* Added dump function to XSIAM pack objects to dulicate the files.
* Fixed an issue where the `contribution_converter` did not support changes made to ApiModules.
* Added name normalization according to new convention to XSIAM content items
* Added playbook modification capabilities in **TestSuite**.
* Fixed an issue in create-content-artifacts where it will not get a normalize name for the item and it will try to duplicate the same file.

## 1.7.3

* Fixed an issue in the **format** command where fail when executed from environment without mdx server available.
* Added `Added a`, `Added an` to the list of allowed changelog prefixes.
* Added support for Indicator Types/Reputations in the **upload** command.
* Fixed an issue when running from a subdirectory of a content repo failed.
* Changing the way we are using XSIAM servers api-keys in **test-content** .
* Added a success message to **postman-codegen**.

## 1.7.2

* Fixed an issue in the **validate** command where incident fields were not found in mappers even when they exist
* Added an ability to provide list of marketplace names as a param attribute to **validate** and **upload**
* Added the file type to the error message when it is not supported.
* Fixed an issue where `contribution_converter` incorrectly mapped _Indicator Field_ objects to the _incidentfield_ directory in contribution zip files.
* Fixed a bug where **validate** returned error on empty inputs not used in playbooks.
* Added the `DEMISTO_SDK_CONTENT_PATH` environment variable, implicitly used in various commands.
* Added link to documentation for error messages regarding use cases and tags.

## 1.7.1

* Fixed an issue where *indicatorTypes* and *betaIntegrations* were not found in the id_set.
* Updated the default general `fromVersion` value on **format** to `6.5.0`
* Fixed an issue where the **validate** command did not fail when the integration yml file name was not the same as the folder containing it.
* Added an option to have **generate-docs** take a Playbooks folder path as input, and generate docs for all playbooks in it.
* Fixed an issue where the suggestion in case of `IF113` included uppercase letters for the `cliName` parameter.
* Added new validation to the **validate** command to fail and list all the file paths of files that are using a deprecated integration command / script / playbook.
* **validate** will no longer fail on playbooks calling subplaybooks that have a higher `fromVersion` value, if  calling the subplaybook has `skipifunavailable=True`.
* Fixed an issue where relative paths were not accessed correctly.
* Running any `demisto-sdk` command in a folder with a `.env` file will load it, temporarily overriding existing environment variables.
* Fixed an issue where **validate** did not properly detect deleted files.
* Added new validations to the **validate** command to verify that the schema file exists for a modeling rule and that the schema and rules keys are empty in the yml file.
* Fixed an issue where *find_type* didn't recognize exported incident types.
* Added a new validation to **validate**, making sure all inputs of a playbook are used.
* Added a new validation to **validate**, making sure all inputs used in a playbook declared in the input section.
* The **format** command will now replace the *fromServerVersion* field with *fromVersion*.

## 1.7.0

* Allowed JSON Handlers to accept kwargs, for custoimzing behavior.
* Fixed an issue where an incorrect error was shown when the `id` of a content item differed from its `name` attribute.
* Fixed an issue where the `preserve_quotes` in ruamel_handler received an incorrect value @icholy
* Fixed an issue where ignoring RM110 error code wasn't working and added a validation to **ALLOWED_IGNORE_ERRORS** to validate that all error codes are inserted in the right format.
* Fixed an issue where the contribution credit text was not added correctly to the pack README.
* Changed the contribution file implementation from markdown to a list of contributor names. The **create-content-artifact** will use this list to prepare the needed credit message.
* Added a new validation to the `XSOAR-linter` in the **lint** command for verifying that demisto.log is not used in the code.
* The **generate-docs** command will now auto-generate the Incident Mirroring section when implemented in an integration.
* Added support to automatically generate release notes for deprecated items in the **update-release-notes** command.
* Fixed an issue causing any command to crash when unable to detect local repository properties.
* Fixed an issue where running in a private gitlab repo caused a warning message to be shown multiple times.
* Added a new validation to the **validate** command to verify that markdown and python files do not contain words related to copyright section.
* Fixed an issue where **lint** crashed when provided an input file path (expecting a directory).

## 1.6.9

* Added a new validation that checks whether a pack should be deprecated.
* Added a new ability to the **format** command to deprecate a pack.
* Fixed an issue where the **validate** command sometimes returned a false negative in cases where there are several sub-playbooks with the same ID.
* Added a new validation to the **validate** command to verify that the docker in use is not deprecated.
* Added support for multiple ApiModules in the **unify** command
* Added a check to **validate** command, preventing use of relative urls in README files.
* Added environment variable **DEMISTO_SDK_MARKETPLACE** expected to affect *MarketplaceTagParser* *marketplace* value. The value will be automatically set when passing *marketplace* arg to the commands **unify**, **zip-packs**, **create-content-artifacts** and **upload**.
* Added slack notifier for build failures on the master branch.
* Added support for modeling and parsing rules in the **split** command.
* Added support for README files in **format** command.
* Added a **validate** check, making sure classifier id and name values match. Updated the classifier **format** to update the id accordingly.
* The **generate-docs** command will now auto-generate the playbook image link by default.
* Added the `--custom-image-link` argument to override.
* Added a new flag to **generate-docs** command, allowing to add a custom image link to a playbook README.
* Added a new validation to the **validate** command to verify that the package directory name is the same as the files contained in the that package.
* Added support in the **unify** command to unify a schema into its Modeling Rule.

## 1.6.8

* Fixed an issue where **validate** did not fail on invalid playbook entities' versions (i.e. subplaybooks or scripts with higher fromversion than their parent playbook).
* Added support for running lint via a remote docker ssh connection. Use `DOCKER_HOST` env variable to specify a remote docker connection, such as: `DOCKER_HOST=ssh://myuser@myhost.com`.
* Fixed an issue where the pack cache in *get_marketplaces* caused the function to return invalid values.
* Fixed an issue where running format on a pack with XSIAM entities would fail.
* Added the new `display_name` field to relevant entities in the **create-id-set** command.
* Added a new validation to the **validate** command to verify the existence of "Reliability" parameter if the integration have reputation command.
* Fixed a bug where terminating the **lint** command failed (`ctrl + c`).
* Removed the validation of a subtype change in integrations and scripts from **validate**.
* Fixed an issue where **download** did not behave as expected when prompting for a version update. Reported by @K-Yo
* Added support for adoption release notes.
* Fixed an issue where **merge-id-sets** failed when a key was missing in one id-set.json.
* Fixed a bug where some mypy messages were not parsed properly in **lint**.
* Added a validation to the **validate** command, failing when '`fromversion`' or '`toversion`' in a content entity are incorrect format.
* Added a validation to the **validate** command, checking if `fromversion` <= `toversion`.
* Fixed an issue where coverage reports used the wrong logging level, marking debug logs as errors.
* Added a new validation to the **validate** command, to check when the discouraged `http` prefixes are used when setting defaultvalue, rather than `https`.
* Added a check to the **lint** command for finding hard-coded usage of the http protocol.
* Locked the dependency on Docker.
* Removed a traceback line from the **init** command templates: BaseIntegration, BaseScript.
* Updated the token in **_add_pr_comment** method from the content-bot token to the xsoar-bot token.

## 1.6.7

* Added the `types-markdown` dependency, adding markdown capabilities to existing linters using the [Markdown](https://pypi.org/project/Markdown/) package.
* Added support in the **format** command to remove nonexistent incident/indicator fields from *layouts/mappers*
* Added the `Note: XXX` and `XXX now generally available.` release notes templates to **doc-review** command.
* Updated the logs shown during the docker build step.
* Removed a false warning about configuring the `GITLAB_TOKEN` environment variable when it's not needed.
* Removed duplicate identifiers for XSIAM integrations.
* Updated the *tags* and *use cases* in pack metadata validation to use the local files only.
* Fixed the error message in checkbox validation where the defaultvalue is wrong and added the name of the variable that should be fixed.
* Added types to `find_type_by_path` under tools.py.
* Fixed an issue where YAML files contained incorrect value type for `tests` key when running `format --deprecate`.
* Added a deprecation message to the `tests:` section of yaml files when running `format --deprecate`.
* Added use case for **validate** on *wizard* objects - set_playbook is mapped to all integrations.
* Added the 'integration-get-indicators' commands to be ignored by the **verify_yml_commands_match_readme** validation, the validation will no longer fail if these commands are not in the readme file.
* Added a new validation to the **validate** command to verify that if the phrase "breaking changes" is present in a pack release notes, a JSON file with the same name exists and contains the relevant breaking changes information.
* Improved logs when running test playbooks (in a build).
* Fixed an issue in **upload** did not include list-type content items. @nicolas-rdgs
* Reverted release notes to old format.

## 1.6.6

* Added debug print when excluding item from ID set due to missing dependency.
* Added a validation to the **validate** command, failing when non-ignorable errors are present in .pack-ignore.
* Fixed an issue where `mdx server` did not close when stopped in mid run.
* Fixed an issue where `-vvv` flag did not print logs on debug level.
* enhanced ***validate*** command to list all command names affected by a backward compatibility break, instead of only one.
* Added support for Wizard content item in the **format**, **validate**, **upload**, **create-id-set**, **find-dependecies** and **create-content-artifacts** commands.
* Added a new flag to the **validate** command, allowing to run specific validations.
* Added support in **unify** and **create-content-artifacts** for displaying different documentations (detailed description + readme) for content items, depending on the marketplace version.
* Fixed an issue in **upload** where list items were not uploaded.
* Added a new validation to **validate** command to verify that *cliName* and *id* keys of the incident field or the indicator field are matches.
* Added the flag '-x', '--xsiam' to **upload** command to upload XSIAM entities to XSIAM server.
* Fixed the integration field *isFetchEvents* to be in lowercase.
* Fixed an issue where **validate -i** run after **format -i** on an existing file in the repo instead of **validate -g**.
* Added the following commands: 'update-remote-data', 'get-modified-remote-data', 'update-remote-system' to be ignored by the **verify_yml_commands_match_readme** validation, the validation will no longer fail if these commands are not in the readme file.
* Updated the release note template to include a uniform format for all items.
* Added HelloWorldSlim template option for *--template* flag in **demisto-sdk init** command.
* Fixed an issue where the HelloWorldSlim template in **demisto-sdk init** command had an integration id that was conflicting with HelloWorld integration id.
* Updated the SDK to use demisto-py 3.1.6, allowing use of a proxy with an environment variable.
* Set the default logger level to `warning`, to avoid unwanted debug logs.
* The **format** command now validates that default value of checkbox parameters is a string 'true' or 'false'.
* Fixed an issue where `FileType.PLAYBOOK` would show instead of `Playbook` in readme error messages.
* Added a new validation to **validate** proper defaultvalue for checkbox fields.

## 1.6.5

* Fixed an issue in the **format** command where the `id` field was overwritten for existing JSON files.
* Fixed an issue where the **doc-review** command was successful even when the release-note is malformed.
* Added timestamps to the `demisto-sdk` logger.
* Added time measurements to **lint**.
* Added the flag '-d', '--dependency' to **find-dependencies** command to get the content items that cause the dependencies between two packs.
* Fixed an issue where **update-release-notes** used the *trigger_id* field instead of the *trigger_name* field.
* Fixed an issue where **doc-review** failed to recognize script names, in scripts using the old file structure.
* Fixed an issue where concurrent processes created by **lint** caused deadlocks when opening files.
* Fixed an issue in the **format** command where `_dev` or `_copy` suffixes weren't removed from the subscript names in playbooks and layouts.
* Fixed an issue where **validate** failed on nonexistent `README.md` files.
* Added support of XSIAM content items to the **validate** command.
* Report **lint** summary results and failed packages after reporting time measurements.

## 1.6.4

* Added the new **generate-yml-from-python** command.
* Added a code *type* indication for integration and script objects in the *ID Set*.
* Added the [Vulture](https://github.com/jendrikseipp/vulture) linter to the pre-commit hook.
* The `demisto-sdk` pack will now be distributed via PyPi with a **wheel** file.
* Fixed a bug where any edited json file that contained a forward slash (`/`) escaped.
* Added a new validation to **validate** command to verify that the metadata *currentVersion* is
the same as the last release note version.
* The **validate** command now checks if there're none-deprecated integration commands that are missing from the readme file.
* Fixed an issue where *dockerimage* changes in Scripts weren't recognized by the **update-release-notes** command.
* Fixed an issue where **update-xsoar-config-file** did not properly insert the marketplace packs list to the file.
* Added the pack name to the known words by default when running the **doc-review** command.
* Added support for new XSIAM entities in **create-id-set** command.
* Added support for new XSIAM entities in **create-content-artifacts** command.
* Added support for Parsing/Modeling Rule content item in the **unify** command.
* Added the integration name, the commands name and the script name to the known words by default when running the **doc-review** command.
* Added an argument '-c' '--custom' to the **unify** command, if True will append to the unified yml name/display/id the custom label provided
* Added support for sub words suggestion in kebab-case sentences when running the **doc-review** command.
* Added support for new XSIAM entities in **update-release-notes** command.
* Enhanced the message of alternative suggestion words shown when running **doc-review** command.
* Fixed an incorrect error message, in case `node` is not installed on the machine.
* Fixed an issue in the **lint** command where the *check-dependent-api-modules* argument was set to true by default.
* Added a new command **generate-unit-tests**.
* Added a new validation to **validate** all SIEM integration have the same suffix.
* Fixed the destination path of the unified parsing/modeling rules in **create-content-artifacts** command.
* Fixed an issue in the **validate** command, where we validated wrongfully the existence of readme file for the *ApiModules* pack.
* Fixed an issue in the **validate** command, where an error message that was displayed for scripts validation was incorrect.
* Fixed an issue in the **validate** and **format** commands where *None* arguments in integration commands caused the commands to fail unexpectedly.
* Added support for running tests on XSIAM machines in the **test-content** command.
* Fixed an issue where the **validate** command did not work properly when deleting non-content items.
* Added the flag '-d', '--dependency' to **find-dependencies** command to get the content items that cause the dependencies between two packs.

## 1.6.3

* **Breaking change**: Fixed a typo in the **validate** `--quiet-bc-validation` flag (was `--quite-bc-validation`). @upstart-swiss
* Dropped support for python 3.7: Demisto-SDK is now supported on Python 3.8 or newer.
* Added an argument to YAMLHandler, allowing to set a maximal width for YAML files. This fixes an issue where a wrong default was used.
* Added the detach mechanism to the **upload** command, If you set the --input-config-file flag, any files in the repo's SystemPacks folder will be detached.
* Added the reattach mechanism to the **upload** command, If you set the --input-config-file flag, any detached item in your XSOAR instance that isn't currently in the repo's SystemPacks folder will be re-attached.
* Fixed an issue in the **validate** command that did not work properly when using the *-g* flag.
* Enhanced the dependency message shown when running **lint**.
* Fixed an issue where **update-release-notes** didn't update the currentVersion in pack_metadata.
* Improved the logging in **test-content** for helping catch typos in external playbook configuration.

## 1.6.2

* Added dependency validation support for core marketplacev2 packs.
* Fixed an issue in **update-release-notes** where suggestion fix failed in validation.
* Fixed a bug where `.env` files didn't load. @nicolas-rdgs
* Fixed a bug where **validate** command failed when the *categories* field in the pack metadata was empty for non-integration packs.
* Added *system* and *item-type* arguments to the **download** command, used when downloading system items.
* Added a validation to **validate**, checking that each script, integration and playbook have a README file. This validation only runs when the command is called with either the `-i` or the `-g` flag.
* Fixed a regression issue with **doc-review**, where the `-g` flag did not work.
* Improved the detection of errors in **doc-review** command.
* The **validate** command now checks if a readme file is empty, only for packs that contain playbooks or were written by a partner.
* The **validate** command now makes sure common contextPath values (e.g. `DBotScore.Score`) have a non-empty description, and **format** populates them automatically.
* Fixed an issue where the **generate-outputs** command did not work properly when examples were provided.
* Fixed an issue in the **generate-outputs** command, where the outputs were not written to the specified output path.
* The **generate-outputs** command can now generate outputs from multiple calls to the same command (useful when different args provide different outputs).
* The **generate-outputs** command can now update a yaml file with new outputs, without deleting or overwriting existing ones.
* Fixed a bug where **doc-review** command failed on existing templates.
* Fixed a bug where **validate** command failed when the word demisto is in the repo README file.
* Added support for adding test-playbooks to the zip file result in *create-content-artifacts* command for marketplacev2.
* Fixed an issue in **find-dependencies** where using the argument *-o* without the argument *--all-packs-dependencies* did not print a proper warning.
* Added a **validate** check to prevent deletion of files whose deletion is not supported by the XSOAR marketplace.
* Removed the support in the *maintenance* option of the *-u* flag in the **update-release-notes** command.
* Added validation for forbidden words and phrases in the **doc-review** command.
* Added a retries mechanism to the **test-content** command to stabilize the build process.
* Added support for all `git` platforms to get remote files.
* Refactored the **format** command's effect on the *fromversion* field:
  * Fixed a bug where the *fromversion* field was removed when modifying a content item.
  * Updated the general default *fromversion* and the default *fromversion* of newly-introduced content items (e.g. `Lists`, `Jobs`).
  * Added an interactive mode functionality for all content types, to ask the user whether to set a default *fromversion*, if could not automatically determine its value. Use `-y` to assume 'yes' as an answer to all prompts and run non-interactively.

## 1.6.1

* Added the '--use-packs-known-words' argument to the **doc-review** command
* Added YAML_Loader to handle yaml files in a standard way across modules, replacing PYYAML.
* Fixed an issue when filtering items using the ID set in the **create-content-artifacts** command.
* Fixed an issue in the **generate-docs** command where tables were generated with an empty description column.
* Fixed an issue in the **split** command where splitting failed when using relative input/output paths.
* Added warning when inferred files are missing.
* Added to **validate** a validation for integration image dimensions, which should be 120x50px.
* Improved an error in the **validate** command to better differentiate between the case where a required fetch parameter is malformed or missing.

## 1.6.0

* Fixed an issue in the **create-id-set** command where similar items from different marketplaces were reported as duplicated.
* Fixed typo in demisto-sdk init
* Fixed an issue where the **lint** command did not handle all container exit codes.
* Add to **validate** a validation for pack name to make sure it is unchanged.
* Added a validation to the **validate** command that verifies that the version in the pack_metdata file is written in the correct format.
* Fixed an issue in the **format** command where missing *fromVersion* field in indicator fields caused an error.

## 1.5.9

* Added option to specify `External Playbook Configuration` to change inputs of Playbooks triggered as part of **test-content**
* Improved performance of the **lint** command.
* Improved performance of the **validate** command when checking README images.
* ***create-id-set*** command - the default value of the **marketplace** argument was changed from ‘xsoar’ to all packs existing in the content repository. When using the command, make sure to pass the relevant marketplace to use.

## 1.5.8

* Fixed an issue where the command **doc-review** along with the argument `--release-notes` failed on yml/json files with invalid schema.
* Fixed an issue where the **lint** command failed on packs using python 3.10

## 1.5.7

* Fixed an issue where reading remote yaml files failed.
* Fixed an issue in **validate** failed with no error message for lists (when no fromVersion field was found).
* Fixed an issue when running **validate** or **format** in a gitlab repository, and failing to determine its project id.
* Added an enhancement to **split**, handling an empty output argument.
* Added the ability to add classifiers and mappers to conf.json.
* Added the Alias field to the incident field schema.

## 1.5.6

* Added 'deprecated' release notes template.
* Fixed an issue where **run-test-playbook** command failed to get the task entries when the test playbook finished with errors.
* Fixed an issue in **validate** command when running with `no-conf-json` argument to ignore the `conf.json` file.
* Added error type text (`ERROR` or `WARNING`) to **validate** error prints.
* Fixed an issue where the **format** command on test playbook did not format the ID to be equal to the name of the test playbook.
* Enhanced the **update-release-notes** command to automatically commit release notes config file upon creation.
* The **validate** command will validate that an indicator field of type html has fromVersion of 6.1.0 and above.
* The **format** command will now add fromVersion 6.1.0 to indicator field of type html.
* Added support for beta integrations in the **format** command.
* Fixed an issue where the **postman-codegen** command failed when called with the `--config-out` flag.
* Removed the integration documentation from the detailed description while performing **split** command to the unified yml file.
* Removed the line which indicates the version of the product from the README.md file for new contributions.

## 1.5.5

* Fixed an issue in the **update-release-notes** command, which did not work when changes were made in multiple packs.
* Changed the **validate** command to fail on missing test-playbooks only if no unittests are found.
* Fixed `to_kebab_case`, it will now deal with strings that have hyphens, commas or periods in them, changing them to be hyphens in the new string.
* Fixed an issue in the **create-id-set** command, where the `source` value included the git token if it was specified in the remote url.
* Fixed an issue in the **merge-id-set** command, where merging fails because of duplicates but the packs are in the XSOAR repo but in different version control.
* Fixed missing `Lists` Content Item as valid `IDSetType`
* Added enhancement for **generate-docs**. It is possible to provide both file or a comma seperated list as `examples`. Also, it's possible to provide more than one example for a script or a command.
* Added feature in **format** to sync YML and JSON files to the `master` file structure.
* Added option to specify `Incident Type`, `Incoming Mapper` and `Classifier` when configuring instance in **test-content**
* added a new command **run-test-playbook** to run a test playbook in a given XSOAR instance.
* Fixed an issue in **format** when running on a modified YML, that the `id` value is not changed to its old `id` value.
* Enhancement for **split** command, replace `ApiModule` code block to `import` when splitting a YML.
* Fixed an issue where indicator types were missing from the pack's content, when uploading using **zip-packs**.
* The request data body format generated in the **postman-codegen** will use the python argument's name and not the raw data argument's name.
* Added the flag '--filter-by-id-set' to **create-content-artifacts** to create artifacts only for items in the given id_set.json.

## 1.5.4

* Fixed an issue with the **format** command when contributing via the UI
* The **format** command will now not remove the `defaultRows` key from incident, indicator and generic fields with `type: grid`.
* Fixed an issue with the **validate** command when a layoutscontainer did not have the `fromversion` field set.
* added a new command **update-xsoar-config-file** to handle your XSOAR Configuration File.
* Added `skipVerify` argument in **upload** command to skip pack signature verification.
* Fixed an issue when the **run** command  failed running when there’s more than one playground, by explicitly using the current user’s playground.
* Added support for Job content item in the **format**, **validate**, **upload**, **create-id-set**, **find-dependecies** and **create-content-artifacts** commands.
* Added a **source** field to the **id_set** entitles.
* Two entitles will not consider as duplicates if they share the same pack and the same source.
* Fixed a bug when duplicates were found in **find_dependencies**.
* Added function **get_current_repo** to `tools`.
* The **postman-codegen** will not have duplicates argument name. It will rename them to the minimum distinguished shared path for each of them.

## 1.5.3

* The **format** command will now set `unsearchable: True` for incident, indicator and generic fields.
* Fixed an issue where the **update-release-notes** command crashes with `--help` flag.
* Added validation to the **validate** command that verifies the `unsearchable` key in incident, indicator and generic fields is set to true.
* Removed a validation that DBotRole should be set for automation that requires elevated permissions to the `XSOAR-linter` in the **lint** command.
* Fixed an issue in **Validate** command where playbooks conditional tasks were mishandeled.
* Added a validation to prevent contributors from using the `fromlicense` key as a configuration parameter in an integration's YML
* Added a validation to ensure that the type for **API token** (and similar) parameters are configured correctly as a `credential` type in the integration configuration YML.
* Added an assertion that checks for duplicated requests' names when generating an integration from a postman collection.
* Added support for [.env files](https://pypi.org/project/python-dotenv/). You can now add a `.env` file to your repository with the logging information instead of setting a global environment variables.
* When running **lint** command with --keep-container flag, the docker images are committed.
* The **validate** command will not return missing test playbook error when given a script with dynamic-section tag.

## 1.5.2

* Added a validation to **update-release-notes** command to ensure that the `--version` flag argument is in the right format.
* added a new command **coverage-analyze** to generate and print coverage reports.
* Fixed an issue in **validate** in repositories which are not in GitHub or GitLab
* Added a validation that verifies that readme image absolute links do not contain the working branch name.
* Added support for List content item in the **format**, **validate**, **download**, **upload**, **create-id-set**, **find-dependecies** and **create-content-artifacts** commands.
* Added a validation to ensure reputation command's default argument is set as an array input.
* Added the `--fail-duplicates` flag for the **merge-id-set** command which will fail the command if duplicates are found.
* Added the `--fail-duplicates` flag for the **create-id-set** command which will fail the command if duplicates are found.

## 1.5.1

* Fixed an issue where **validate** command failed to recognized test playbooks for beta integrations as valid tests.
* Fixed an issue were the **validate** command was falsely recognizing image paths in readme files.
* Fixed an issue where the **upload** command error message upon upload failure pointed to wrong file rather than to the pack metadata.
* Added a validation that verifies that each script which appears in incident fields, layouts or layout containers exists in the id_set.json.
* Fixed an issue where the **postman code-gen** command generated double dots for context outputs when it was not needed.
* Fixed an issue where there **validate** command on release notes file crashed when author image was added or modified.
* Added input handling when running **find-dependencies**, replacing string manipulations.
* Fixed an issue where the **validate** command did not handle multiple playbooks with the same name in the id_set.
* Added support for GitLab repositories in **validate**

## 1.5.0

* Fixed an issue where **upload** command failed to upload packs not under content structure.
* Added support for **init** command to run from non-content repo.
* The **split-yml** has been renamed to **split** and now supports splitting Dashboards from unified Generic Modules.
* Fixed an issue where the skipped tests validation ran on the `ApiModules` pack in the **validate** command.
* The **init** command will now create the `Generic Object` entities directories.
* Fixed an issue where the **format** command failed to recognize changed files from git.
* Fixed an issue where the **json-to-outputs** command failed checking whether `0001-01-01T00:00:00` is of type `Date`
* Added to the **generate context** command to generate context paths for integrations from an example file.
* Fixed an issue where **validate** failed on release notes configuration files.
* Fixed an issue where the **validate** command failed on pack input if git detected changed files outside of `Packs` directory.
* Fixed an issue where **validate** command failed to recognize files inside validated pack when validation release notes, resulting in a false error message for missing entity in release note.
* Fixed an issue where the **download** command failed when downloading an invalid YML, instead of skipping it.

## 1.4.9

* Added validation that the support URL in partner contribution pack metadata does not lead to a GitHub repo.
* Enhanced ***generate-docs*** with default `additionalinformation` (description) for common parameters.
* Added to **validate** command a validation that a content item's id and name will not end with spaces.
* The **format** command will now remove trailing whitespaces from content items' id and name fields.
* Fixed an issue where **update-release-notes** could fail on files outside the user given pack.
* Fixed an issue where the **generate-test-playbook** command would not place the playbook in the proper folder.
* Added to **validate** command a validation that packs with `Iron Bank` uses the latest docker from Iron Bank.
* Added to **update-release-notes** command support for `Generic Object` entities.
* Fixed an issue where playbook `fromversion` mismatch validation failed even if `skipunavailable` was set to true.
* Added to the **create artifacts** command support for release notes configuration file.
* Added validation to **validate** for release notes config file.
* Added **isoversize** and **isautoswitchedtoquietmode** fields to the playbook schema.
* Added to the **update-release-notes** command `-bc` flag to generate template for breaking changes version.
* Fixed an issue where **validate** did not search description files correctly, leading to a wrong warning message.

## 1.4.8

* Fixed an issue where yml files with `!reference` failed to load properly.
* Fixed an issue when `View Integration Documentation` button was added twice during the download and re-upload.
* Fixed an issue when `(Partner Contribution)` was added twice to the display name during the download and re-upload.
* Added the following enhancements in the **generate-test-playbook** command:
  * Added the *--commands* argument to generate tasks for specific commands.
  * Added the *--examples* argument to get the command examples file path and generate tasks from the commands and arguments specified there.
  * Added the *--upload* flag to specify whether to upload the test playbook after the generation.
  * Fixed the output condition generation for outputs of type `Boolean`.

## 1.4.7

* Fixed an issue where an empty list for a command context didn't produce an indication other than an empty table.
* Fixed an issue where the **format** command has incorrectly recognized on which files to run when running using git.
* Fixed an issue where author image validations were not checked properly.
* Fixed an issue where new old-formatted scripts and integrations were not validated.
* Fixed an issue where the wording in the from version validation error for subplaybooks was incorrect.
* Fixed an issue where the **update-release-notes** command used the old docker image version instead of the new when detecting a docker change.
* Fixed an issue where the **generate-test-playbook** command used an incorrect argument name as default
* Fixed an issue where the **json-to-outputs** command used an incorrect argument name as default when using `-d`.
* Fixed an issue where validations failed while trying to validate non content files.
* Fixed an issue where README validations did not work post VS Code formatting.
* Fixed an issue where the description validations were inconsistent when running through an integration file or a description file.

## 1.4.6

* Fixed an issue where **validate** suggests, with no reason, running **format** on missing mandatory keys in yml file.
* Skipped existence of TestPlaybook check on community and contribution integrations.
* Fixed an issue where pre-commit didn't run on the demisto_sdk/commands folder.
* The **init** command will now change the script template name in the code to the given script name.
* Expanded the validations performed on beta integrations.
* Added support for PreProcessRules in the **format**, **validate**, **download**, and **create-content-artifacts** commands.
* Improved the error messages in **generate-docs**, if an example was not provided.
* Added to **validate** command a validation that a content entity or a pack name does not contain the words "partner" and "community".
* Fixed an issue where **update-release-notes** ignores *--text* flag while using *-f*
* Fixed the outputs validations in **validate** so enrichment commands will not be checked to have DBotScore outputs.
* Added a new validation to require the dockerimage key to exist in an integration and script yml files.
* Enhanced the **generate-test-playbook** command to use only integration tested on commands, rather than (possibly) other integrations implementing them.
* Expanded unify command to support GenericModules - Unifies a GenericModule object with its Dashboards.
* Added validators for generic objects:
  * Generic Field validator - verify that the 'fromVersion' field is above 6.5.0, 'group' field equals 4 and 'id' field starts with the prefix 'generic_'.
  * Generic Type validator - verify that the 'fromVersion' field is above 6.5.0
  * Generic Module validator - verify that the 'fromVersion' field is above 6.5.0
  * Generic Definition validator - verify that the 'fromVersion' field is above 6.5.0
* Expanded Format command to support Generic Objects - Fixes generic objects according to their validations.
* Fixed an issue where the **update-release-notes** command did not handle ApiModules properly.
* Added option to enter a dictionary or json of format `[{field_name:description}]` in the **json-to-outputs** command,
  with the `-d` flag.
* Improved the outputs for the **format** command.
* Fixed an issue where the validations performed after the **format** command were inconsistent with **validate**.
* Added to the **validate** command a validation for the author image.
* Updated the **create-content-artifacts** command to support generic modules, definitions, fields and types.
* Added an option to ignore errors for file paths and not only file name in .pack-ignore file.

## 1.4.5

* Enhanced the **postman-codegen** command to name all generated arguments with lower case.
* Fixed an issue where the **find-dependencies** command miscalculated the dependencies for playbooks that use generic commands.
* Fixed an issue where the **validate** command failed in external repositories in case the DEMISTO_SDK_GITHUB_TOKEN was not set.
* Fixed an issue where **openapi-codegen** corrupted the swagger file by overwriting configuration to swagger file.
* Updated the **upload** command to support uploading zipped packs to the marketplace.
* Added to the **postman-codegen** command support of path variables.
* Fixed an issue where **openapi-codegen** entered into an infinite loop on circular references in the swagger file.
* The **format** command will now set `fromVersion: 6.2.0` for widgets with 'metrics' data type.
* Updated the **find-dependencies** command to support generic modules, definitions, fields and types.
* Fixed an issue where **openapi-codegen** tried to extract reference example outputs, leading to an exception.
* Added an option to ignore secrets automatically when using the **init** command to create a pack.
* Added a tool that gives the ability to temporarily suppress console output.

## 1.4.4

* When formatting incident types with Auto-Extract rules and without mode field, the **format** command will now add the user selected mode.
* Added new validation that DBotRole is set for scripts that requires elevated permissions to the `XSOAR-linter` in the **lint** command.
* Added url escaping to markdown human readable section in generate docs to avoid autolinking.
* Added a validation that mapper's id and name are matching. Updated the format of mapper to include update_id too.
* Added a validation to ensure that image paths in the README files are valid.
* Fixed **find_type** function to correctly find test files, such as, test script and test playbook.
* Added scheme validations for the new Generic Object Types, Fields, and Modules.
* Renamed the flag *--input-old-version* to *--old-version* in the **generate-docs** command.
* Refactored the **update-release-notes** command:
  * Replaced the *--all* flag with *--use-git* or *-g*.
  * Added the *--force* flag to update the pack release notes without changes in the pack.
  * The **update-release-notes** command will now update all dependent integrations on ApiModule change, even if not specified.
  * If more than one pack has changed, the full list of updated packs will be printed at the end of **update-release-notes** command execution.
  * Fixed an issue where the **update-release-notes** command did not add docker image release notes entry for release notes file if a script was changed.
  * Fixed an issue where the **update-release-notes** command did not detect changed files that had the same name.
  * Fixed an issue in the **update-release-notes** command where the version support of JSON files was mishandled.
* Fixed an issue where **format** did not skip files in test and documentation directories.
* Updated the **create-id-set** command to support generic modules, definitions, fields and types.
* Changed the **convert** command to generate old layout fromversion to 5.0.0 instead of 4.1.0
* Enhanced the command **postman-codegen** with type hints for templates.

## 1.4.3

* Fixed an issue where **json-to-outputs** command returned an incorrect output when json is a list.
* Fixed an issue where if a pack README.md did not exist it could cause an error in the validation process.
* Fixed an issue where the *--name* was incorrectly required in the **init** command.
* Adding the option to run **validate** on a specific path while using git (*-i* & *-g*).
* The **format** command will now change UUIDs in .yml and .json files to their respective content entity name.
* Added a playbook validation to check if a task sub playbook exists in the id set in the **validate** command.
* Added the option to add new tags/usecases to the approved list and to the pack metadata on the same pull request.
* Fixed an issue in **test_content** where when different servers ran tests for the same integration, the server URL parameters were not set correctly.
* Added a validation in the **validate** command to ensure that the ***endpoint*** command is configured correctly in yml file.
* Added a warning when pack_metadata's description field is longer than 130 characters.
* Fixed an issue where a redundant print occurred on release notes validation.
* Added new validation in the **validate** command to ensure that the minimal fromVersion in a widget of type metrics will be 6.2.0.
* Added the *--release-notes* flag to demisto-sdk to get the current version release notes entries.

## 1.4.2

* Added to `pylint` summary an indication if a test was skipped.
* Added to the **init** command the option to specify fromversion.
* Fixed an issue where running **init** command without filling the metadata file.
* Added the *--docker-timeout* flag in the **lint** command to control the request timeout for the Docker client.
* Fixed an issue where **update-release-notes** command added only one docker image release notes entry for release notes file, and not for every entity whom docker image was updated.
* Added a validation to ensure that incident/indicator fields names starts with their pack name in the **validate** command. (Checked only for new files and only when using git *-g*)
* Updated the **find-dependencies** command to return the 'dependencies' according the layout type ('incident', 'indicator').
* Enhanced the "vX" display name validation for scripts and integrations in the **validate** command to check for every versioned script or integration, and not only v2.
* Added the *--fail-duplicates* flag for the **create-id-set** command which will fail the command if duplicates are found.
* Added to the **generate-docs** command automatic addition to git when a new readme file is created.

## 1.4.1

* When in private repo without `DEMSITO_SDK_GITHUB_TOKEN` configured, get_remote_file will take files from the local origin/master.
* Enhanced the **unify** command when giving input of a file and not a directory return a clear error message.
* Added a validation to ensure integrations are not skipped and at least one test playbook is not skipped for each integration or script.
* Added to the Content Tests support for `context_print_dt`, which queries the incident context and prints the result as a json.
* Added new validation for the `xsoar_config.json` file in the **validate** command.
* Added a version differences section to readme in **generate-docs** command.
* Added the *--docs-format* flag in the **integration-diff** command to get the output in README format.
* Added the *--input-old-version* and *--skip-breaking-changes* flags in the **generate-docs** command to get the details for the breaking section and to skip the breaking changes section.

## 1.4.0

* Enable passing a comma-separated list of paths for the `--input` option of the **lint** command.
* Added new validation of unimplemented test-module command in the code to the `XSOAR-linter` in the **lint** command.
* Fixed the **generate-docs** to handle integration authentication parameter.
* Added a validation to ensure that description and README do not contain the word 'Demisto'.
* Improved the deprecated message validation required from playbooks and scripts.
* Added the `--quite-bc-validation` flag for the **validate** command to run the backwards compatibility validation in quite mode (errors is treated like warnings).
* Fixed the **update release notes** command to display a name for old layouts.
* Added the ability to append to the pack README credit to contributors.
* Added identification for parameter differences in **integration-diff** command.
* Fixed **format** to use git as a default value.
* Updated the **upload** command to support reports.
* Fixed an issue where **generate-docs** command was displaying 'None' when credentials parameter display field configured was not configured.
* Fixed an issue where **download** did not return exit code 1 on failure.
* Updated the validation that incident fields' names do not contain the word incident will aplly to core packs only.
* Added a playbook validation to verify all conditional tasks have an 'else' path in **validate** command.
* Renamed the GitHub authentication token environment variable `GITHUB_TOKEN` to `DEMITO_SDK_GITHUB_TOKEN`.
* Added to the **update-release-notes** command automatic addition to git when new release notes file is created.
* Added validation to ensure that integrations, scripts, and playbooks do not contain the entity type in their names.
* Added the **convert** command to convert entities between XSOAR versions.
* Added the *--deprecate* flag in **format** command to deprecate integrations, scripts, and playbooks.
* Fixed an issue where ignoring errors did not work when running the **validate** command on specific files (-i).

## 1.3.9

* Added a validation verifying that the pack's README.md file is not equal to pack description.
* Fixed an issue where the **Assume yes** flag did not work properly for some entities in the **format** command.
* Improved the error messages for separators in folder and file names in the **validate** command.
* Removed the **DISABLE_SDK_VERSION_CHECK** environment variable. To disable new version checks, use the **DEMISTO_SDK_SKIP_VERSION_CHECK** envirnoment variable.
* Fixed an issue where the demisto-sdk version check failed due to a rate limit.
* Fixed an issue with playbooks scheme validation.

## 1.3.8

* Updated the **secrets** command to work on forked branches.

## 1.3.7

* Added a validation to ensure correct image and description file names.
* Fixed an issue where the **validate** command failed when 'display' field in credentials param in yml is empty but 'displaypassword' was provided.
* Added the **integration-diff** command to check differences between two versions of an integration and to return a report of missing and changed elements in the new version.
* Added a validation verifying that the pack's README.md file is not missing or empty for partner packs or packs contains use cases.
* Added a validation to ensure that the integration and script folder and file names will not contain separators (`_`, `-`, ``).
* When formatting new pack, the **format** command will set the *fromversion* key to 5.5.0 in the new files without fromversion.

## 1.3.6

* Added a validation that core packs are not dependent on non-core packs.
* Added a validation that a pack name follows XSOAR standards.
* Fixed an issue where in some cases the `get_remote_file` function failed due to an invalid path.
* Fixed an issue where running **update-release-notes** with updated integration logo, did not detect any file changes.
* Fixed an issue where the **create-id-set** command did not identify unified integrations correctly.
* Fixed an issue where the `CommonTypes` pack was not identified as a dependency for all feed integrations.
* Added support for running SDK commands in private repositories.
* Fixed an issue where running the **init** command did not set the correct category field in an integration .yml file for a newly created pack.
* When formatting new contributed pack, the **format** command will set the *fromversion* key to 6.0.0 in the relevant files.
* If the environment variable "DISABLE_SDK_VERSION_CHECK" is define, the demisto-sdk will no longer check for newer version when running a command.
* Added the `--use-pack-metadata` flag for the **find-dependencies** command to update the calculated dependencies using the the packs metadata files.
* Fixed an issue where **validate** failed on scripts in case the `outputs` field was set to `None`.
* Fixed an issue where **validate** was failing on editing existing release notes.
* Added a validation for README files verifying that the file doesn't contain template text copied from HelloWorld or HelloWorldPremium README.

## 1.3.5

* Added a validation that layoutscontainer's id and name are matching. Updated the format of layoutcontainer to include update_id too.
* Added a validation that commands' names and arguments in core packs, or scripts' arguments do not contain the word incident.
* Fixed issue where running the **generate-docs** command with -c flag ran all the commands and not just the commands specified by the flag.
* Fixed the error message of the **validate** command to not always suggest adding the *description* field.
* Fixed an issue where running **format** on feed integration generated invalid parameter structure.
* Fixed an issue where the **generate-docs** command did not add all the used scripts in a playbook to the README file.
* Fixed an issue where contrib/partner details might be added twice to the same file, when using unify and create-content-artifacts commands
* Fixed issue where running **validate** command on image-related integration did not return the correct outputs to json file.
* When formatting playbooks, the **format** command will now remove empty fields from SetIncident, SetIndicator, CreateNewIncident, CreateNewIndicator script arguments.
* Added an option to fill in the developer email when running the **init** command.

## 1.3.4

* Updated the **validate** command to check that the 'additionalinfo' field only contains the expected value for feed required parameters and not equal to it.
* Added a validation that community/partner details are not in the detailed description file.
* Added a validation that the Use Case tag in pack_metadata file is only used when the pack contains at least one PB, Incident Type or Layout.
* Added a validation that makes sure outputs in integrations are matching the README file when only README has changed.
* Added the *hidden* field to the integration schema.
* Fixed an issue where running **format** on a playbook whose `name` does not equal its `id` would cause other playbooks who use that playbook as a sub-playbook to fail.
* Added support for local custom command configuration file `.demisto-sdk-conf`.
* Updated the **format** command to include an update to the description file of an integration, to remove community/partner details.

## 1.3.3

* Fixed an issue where **lint** failed where *.Dockerfile* exists prior running the lint command.
* Added FeedHelloWorld template option for *--template* flag in **demisto-sdk init** command.
* Fixed issue where **update-release-notes** deleted release note file if command was called more than once.
* Fixed issue where **update-release-notes** added docker image release notes every time the command was called.
* Fixed an issue where running **update-release-notes** on a pack with newly created integration, had also added a docker image entry in the release notes.
* Fixed an issue where `XSOAR-linter` did not find *NotImplementedError* in main.
* Added validation for README files verifying their length (over 30 chars).
* When using *-g* flag in the **validate** command it will now ignore untracked files by default.
* Added the *--include-untracked* flag to the **validate** command to include files which are untracked by git in the validation process.
* Improved the `pykwalify` error outputs in the **validate** command.
* Added the *--print-pykwalify* flag to the **validate** command to print the unchanged output from `pykwalify`.

## 1.3.2

* Updated the format of the outputs when using the *--json-file* flag to create a JSON file output for the **validate** and **lint** commands.
* Added the **doc-review** command to check spelling in .md and .yml files as well as a basic release notes review.
* Added a validation that a pack's display name does not already exist in content repository.
* Fixed an issue where the **validate** command failed to detect duplicate params in an integration.
* Fixed an issue where the **validate** command failed to detect duplicate arguments in a command in an integration.

## 1.3.1

* Fixed an issue where the **validate** command failed to validate the release notes of beta integrations.
* Updated the **upload** command to support indicator fields.
* The **validate** and **update-release-notes** commands will now check changed files against `demisto/master` if it is configured locally.
* Fixed an issue where **validate** would incorrectly identify files as renamed.
* Added a validation that integration properties (such as feed, mappers, mirroring, etc) are not removed.
* Fixed an issue where **validate** failed when comparing branch against commit hash.
* Added the *--no-pipenv* flag to the **split-yml** command.
* Added a validation that incident fields and incident types are not removed from mappers.
* Fixed an issue where the *c
reate-id-set* flag in the *validate* command did not work while not using git.
* Added the *hiddenusername* field to the integration schema.
* Added a validation that images that are not integration images, do not ask for a new version or RN

## 1.3.0

* Do not collect optional dependencies on indicator types reputation commands.
* Fixed an issue where downloading indicator layoutscontainer objects failed.
* Added a validation that makes sure outputs in integrations are matching the README file.
* Fixed an issue where the *create-id-set* flag in the **validate** command did not work.
* Added a warning in case no id_set file is found when running the **validate** command.
* Fixed an issue where changed files were not recognised correctly on forked branches in the **validate** and the **update-release-notes** commands.
* Fixed an issue when files were classified incorrectly when running *update-release-notes*.
* Added a validation that integration and script file paths are compatible with our convention.
* Fixed an issue where id_set.json file was re created whenever running the generate-docs command.
* added the *--json-file* flag to create a JSON file output for the **validate** and **lint** commands.

## 1.2.19

* Fixed an issue where merge id_set was not updated to work with the new entity of Packs.
* Added a validation that the playbook's version matches the version of its sub-playbooks, scripts, and integrations.

## 1.2.18

* Changed the *skip-id-set-creation* flag to *create-id-set* in the **validate** command. Its default value will be False.
* Added support for the 'cve' reputation command in default arg validation.
* Filter out generic and reputation command from scripts and playbooks dependencies calculation.
* Added support for the incident fields in outgoing mappers in the ID set.
* Added a validation that the taskid field and the id field under the task field are both from uuid format and contain the same value.
* Updated the **format** command to generate uuid value for the taskid field and for the id under the task field in case they hold an invalid values.
* Exclude changes from doc_files directory on validation.
* Added a validation that an integration command has at most one default argument.
* Fixing an issue where pack metadata version bump was not enforced when modifying an old format (unified) file.
* Added validation that integration parameter's display names are capitalized and spaced using whitespaces and not underscores.
* Fixed an issue where beta integrations where not running deprecation validations.
* Allowed adding additional information to the deprecated description.
* Fixing an issue when escaping less and greater signs in integration params did not work as expected.

## 1.2.17

* Added a validation that the classifier of an integration exists.
* Added a validation that the mapper of an integration exists.
* Added a validation that the incident types of a classifier exist.
* Added a validation that the incident types of a mapper exist.
* Added support for *text* argument when running **demisto-sdk update-release-notes** on the ApiModules pack.
* Added a validation for the minimal version of an indicator field of type grid.
* Added new validation for incident and indicator fields in classifiers mappers and layouts exist in the content.
* Added cache for get_remote_file to reducing failures from accessing the remote repo.
* Fixed an issue in the **format** command where `_dev` or `_copy` suffixes weren't removed from the `id` of the given playbooks.
* Playbook dependencies from incident and indicator fields are now marked as optional.
* Mappers dependencies from incident types and incident fields are now marked as optional.
* Classifier dependencies from incident types are now marked as optional.
* Updated **demisto-sdk init** command to no longer create `created` field in pack_metadata file
* Updated **generate-docs** command to take the parameters names in setup section from display field and to use additionalinfo field when exist.
* Using the *verbose* argument in the **find-dependencies** command will now log to the console.
* Improved the deprecated message validation required from integrations.
* Fixed an issue in the **generate-docs** command where **Context Example** section was created when it was empty.

## 1.2.16

* Added allowed ignore errors to the *IDSetValidator*.
* Fixed an issue where an irrelevant id_set validation ran in the **validate** command when using the *--id-set* flag.
* Fixed an issue were **generate-docs** command has failed if a command did not exist in commands permissions file.
* Improved a **validate** command message for missing release notes of api module dependencies.

## 1.2.15

* Added the *ID101* to the allowed ignored errors.

## 1.2.14

* SDK repository is now mypy check_untyped_defs complaint.
* The lint command will now ignore the unsubscriptable-object (E1136) pylint error in dockers based on python 3.9 - this will be removed once a new pylint version is released.
* Added an option for **format** to run on a whole pack.
* Added new validation of unimplemented commands from yml in the code to `XSOAR-linter`.
* Fixed an issue where Auto-Extract fields were only checked for newly added incident types in the **validate** command.
* Added a new warning validation of direct access to args/params dicts to `XSOAR-linter`.

## 1.2.13

* Added new validation of indicators usage in CommandResults to `XSOAR-linter`.
* Running **demisto-sdk lint** will automatically run on changed files (same behavior as the -g flag).
* Removed supported version message from the documentation when running **generate_docs**.
* Added a print to indicate backwards compatibility is being checked in **validate** command.
* Added a percent print when running the **validate** command with the *-a* flag.
* Fixed a regression in the **upload** command where it was ignoring `DEMISTO_VERIFY_SSL` env var.
* Fixed an issue where the **upload** command would fail to upload beta integrations.
* Fixed an issue where the **validate** command did not create the *id_set.json* file when running with *-a* flag.
* Added price change validation in the **validate** command.
* Added validations that checks in read-me for empty sections or leftovers from the auto generated read-me that should be changed.
* Added new code validation for *NotImplementedError* to raise a warning in `XSOAR-linter`.
* Added validation for support types in the pack metadata file.
* Added support for *--template* flag in **demisto-sdk init** command.
* Fixed an issue with running **validate** on master branch where the changed files weren't compared to previous commit when using the *-g* flag.
* Fixed an issue where the `XSOAR-linter` ran *NotImplementedError* validation on scripts.
* Added support for Auto-Extract feature validation in incident types in the **validate** command.
* Fixed an issue in the **lint** command where the *-i* flag was ignored.
* Improved **merge-id-sets** command to support merge between two ID sets that contain the same pack.
* Fixed an issue in the **lint** command where flake8 ran twice.

## 1.2.12

* Bandit now reports also on medium severity issues.
* Fixed an issue with support for Docker Desktop on Mac version 2.5.0+.
* Added support for vulture and mypy linting when running without docker.
* Added support for *prev-ver* flag in **update-release-notes** command.
* Improved retry support when building docker images for linting.
* Added the option to create an ID set on a specific pack in **create-id-set** command.
* Added the *--skip-id-set-creation* flag to **validate** command in order to add the capability to run validate command without creating id_set validation.
* Fixed an issue where **validate** command checked docker image tag on ApiModules pack.
* Fixed an issue where **find-dependencies** did not calculate dashboards and reports dependencies.
* Added supported version message to the documentation and release notes files when running **generate_docs** and **update-release-notes** commands respectively.
* Added new code validations for *NotImplementedError* exception raise to `XSOAR-linter`.
* Command create-content-artifacts additional support for **Author_image.png** object.
* Fixed an issue where schemas were not enforced for incident fields, indicator fields and old layouts in the validate command.
* Added support for **update-release-notes** command to update release notes according to master branch.

## 1.2.11

* Fixed an issue where the ***generate-docs*** command reset the enumeration of line numbering after an MD table.
* Updated the **upload** command to support mappers.
* Fixed an issue where exceptions were no printed in the **format** while the *--verbose* flag is set.
* Fixed an issue where *--assume-yes* flag did not work in the **format** command when running on a playbook without a `fromversion` field.
* Fixed an issue where the **format** command would fail in case `conf.json` file was not found instead of skipping the update.
* Fixed an issue where integration with v2 were recognised by the `name` field instead of the `display` field in the **validate** command.
* Added a playbook validation to check if a task script exists in the id set in the **validate** command.
* Added new integration category `File Integrity Management` in the **validate** command.

## 1.2.10

* Added validation for approved content pack use-cases and tags.
* Added new code validations for *CommonServerPython* import to `XSOAR-linter`.
* Added *default value* and *predefined values* to argument description in **generate-docs** command.
* Added a new validation that checks if *get-mapping-fields* command exists if the integration schema has *{ismappable: true}* in **validate** command.
* Fixed an issue where the *--staged* flag recognised added files as modified in the **validate** command.
* Fixed an issue where a backwards compatibility warning was raised for all added files in the **validate** command.
* Fixed an issue where **validate** command failed when no tests were given for a partner supported pack.
* Updated the **download** command to support mappers.
* Fixed an issue where the ***format*** command added a duplicate parameter.
* For partner supported content packs, added support for a list of emails.
* Removed validation of README files from the ***validate*** command.
* Fixed an issue where the ***validate*** command required release notes for ApiModules pack.

## 1.2.9

* Fixed an issue in the **openapi_codegen** command where it created duplicate functions name from the swagger file.
* Fixed an issue in the **update-release-notes** command where the *update type* argument was not verified.
* Fixed an issue in the **validate** command where no error was raised in case a non-existing docker image was presented.
* Fixed an issue in the **format** command where format failed when trying to update invalid Docker image.
* The **format** command will now preserve the **isArray** argument in integration's reputation commands and will show a warning if it set to **false**.
* Fixed an issue in the **lint** command where *finally* clause was not supported in main function.
* Fixed an issue in the **validate** command where changing any entity ID was not validated.
* Fixed an issue in the **validate** command where *--staged* flag did not bring only changed files.
* Fixed the **update-release-notes** command to ignore changes in the metadata file.
* Fixed the **validate** command to ignore metadata changes when checking if a version bump is needed.

## 1.2.8

* Added a new validation that checks in playbooks for the usage of `DeleteContext` in **validate** command.
* Fixed an issue in the **upload** command where it would try to upload content entities with unsupported versions.
* Added a new validation that checks in playbooks for the usage of specific instance in **validate** command.
* Added the **--staged** flag to **validate** command to run on staged files only.

## 1.2.7

* Changed input parameters in **find-dependencies** command.
  * Use ***-i, --input*** instead of ***-p, --path***.
  * Use ***-idp, --id-set-path*** instead of ***-i, --id-set-path***.
* Fixed an issue in the **unify** command where it crashed on an integration without an image file.
* Fixed an issue in the **format** command where unnecessary files were not skipped.
* Fixed an issue in the **update-release-notes** command where the *text* argument was not respected in all cases.
* Fixed an issue in the **validate** command where a warning about detailed description was given for unified or deprecated integrations.
* Improved the error returned by the **validate** command when running on files using the old format.

## 1.2.6

* No longer require setting `DEMISTO_README_VALIDATION` env var to enable README mdx validation. Validation will now run automatically if all necessary node modules are available.
* Fixed an issue in the **validate** command where the `--skip-pack-dependencies` would not skip id-set creation.
* Fixed an issue in the **validate** command where validation would fail if supplied an integration with an empty `commands` key.
* Fixed an issue in the **validate** command where validation would fail due to a required version bump for packs which are not versioned.
* Will use env var `DEMISTO_VERIFY_SSL` to determine if to use a secure connection for commands interacting with the Server when `--insecure` is not passed. If working with a local Server without a trusted certificate, you can set env var `DEMISTO_VERIFY_SSL=no` to avoid using `--insecure` on each command.
* Unifier now adds a link to the integration documentation to the integration detailed description.
* Fixed an issue in the **secrets** command where ignored secrets were not skipped.

## 1.2.5

* Added support for special fields: *defaultclassifier*, *defaultmapperin*, *defaultmapperout* in **download** command.
* Added -y option **format** command to assume "yes" as answer to all prompts and run non-interactively
* Speed up improvements for `validate` of README files.
* Updated the **format** command to adhere to the defined content schema and sub-schemas, aligning its behavior with the **validate** command.
* Added support for canvasContextConnections files in **format** command.

## 1.2.4

* Updated detailed description for community integrations.

## 1.2.3

* Fixed an issue where running **validate** failed on playbook with task that adds tags to the evidence data.
* Added the *displaypassword* field to the integration schema.
* Added new code validations to `XSOAR-linter`.
  * As warnings messages:
    * `demisto.params()` should be used only inside main function.
    * `demisto.args()` should be used only inside main function.
    * Functions args should have type annotations.
* Added `fromversion` field validation to test playbooks and scripts in **validate** command.

## 1.2.2

* Add support for warning msgs in the report and summary to **lint** command.
* Fixed an issue where **json-to-outputs** determined bool values as int.
* Fixed an issue where **update-release-notes** was crushing on `--all` flag.
* Fixed an issue where running **validate**, **update-release-notes** outside of content repo crushed without a meaningful error message.
* Added support for layoutscontainer in **init** contribution flow.
* Added a validation for tlp_color param in feeds in **validate** command.
* Added a validation for removal of integration parameters in **validate** command.
* Fixed an issue where **update-release-notes** was failing with a wrong error message when no pack or input was given.
* Improved formatting output of the **generate-docs** command.
* Add support for env variable *DEMISTO_SDK_ID_SET_REFRESH_INTERVAL*. Set this env variable to the refresh interval in minutes. The id set will be regenerated only if the refresh interval has passed since the last generation. Useful when generating Script documentation, to avoid re-generating the id_set every run.
* Added new code validations to `XSOAR-linter`.
  * As error messages:
    * Longer than 10 seconds sleep statements for non long running integrations.
    * exit() usage.
    * quit() usage.
  * As warnings messages:
    * `demisto.log` should not be used.
    * main function existence.
    * `demito.results` should not be used.
    * `return_output` should not be used.
    * try-except statement in main function.
    * `return_error` usage in main function.
    * only once `return_error` usage.
* Fixed an issue where **lint** command printed logs twice.
* Fixed an issue where *suffix* did not work as expected in the **create-content-artifacts** command.
* Added support for *prev-ver* flag in **lint** and **secrets** commands.
* Added support for *text* flag to **update-release-notes** command to add the same text to all release notes.
* Fixed an issue where **validate** did not recognize added files if they were modified locally.
* Added a validation that checks the `fromversion` field exists and is set to 5.0.0 or above when working or comparing to a non-feature branch in **validate** command.
* Added a validation that checks the certification field in the pack_metadata file is valid in **validate** command.
* The **update-release-notes** command will now automatically add docker image update to the release notes.

## 1.2.1

* Added an additional linter `XSOAR-linter` to the **lint** command which custom validates py files. currently checks for:
  * `Sys.exit` usages with non zero value.
  * Any `Print` usages.
* Fixed an issue where renamed files were failing on *validate*.
* Fixed an issue where single changed files did not required release notes update.
* Fixed an issue where doc_images required release-notes and validations.
* Added handling of dependent packs when running **update-release-notes** on changed *APIModules*.
  * Added new argument *--id-set-path* for id_set.json path.
  * When changes to *APIModule* is detected and an id_set.json is available - the command will update the dependent pack as well.
* Added handling of dependent packs when running **validate** on changed *APIModules*.
  * Added new argument *--id-set-path* for id_set.json path.
  * When changes to *APIModule* is detected and an id_set.json is available - the command will validate that the dependent pack has release notes as well.
* Fixed an issue where the find_type function didn't recognize file types correctly.
* Fixed an issue where **update-release-notes** command did not work properly on Windows.
* Added support for indicator fields in **update-release-notes** command.
* Fixed an issue where files in test dirs where being validated.

## 1.2.0

* Fixed an issue where **format** did not update the test playbook from its pack.
* Fixed an issue where **validate** validated non integration images.
* Fixed an issue where **update-release-notes** did not identified old yml integrations and scripts.
* Added revision templates to the **update-release-notes** command.
* Fixed an issue where **update-release-notes** crashed when a file was renamed.
* Fixed an issue where **validate** failed on deleted files.
* Fixed an issue where **validate** validated all images instead of packs only.
* Fixed an issue where a warning was not printed in the **format** in case a non-supported file type is inputted.
* Fixed an issue where **validate** did not fail if no release notes were added when adding files to existing packs.
* Added handling of incorrect layout paths via the **format** command.
* Refactor **create-content-artifacts** command - Efficient artifacts creation and better logging.
* Fixed an issue where image and description files were not handled correctly by **validate** and **update-release-notes** commands.
* Fixed an issue where the **format** command didn't remove all extra fields in a file.
* Added an error in case an invalid id_set.json file is found while running the **validate** command.
* Added fetch params checks to the **validate** command.

## 1.1.11

* Added line number to secrets' path in **secrets** command report.
* Fixed an issue where **init** a community pack did not present the valid support URL.
* Fixed an issue where **init** offered a non relevant pack support type.
* Fixed an issue where **lint** did not pull docker images for powershell.
* Fixed an issue where **find-dependencies** did not find all the script dependencies.
* Fixed an issue where **find-dependencies** did not collect indicator fields as dependencies for playbooks.
* Updated the **validate** and the **secrets** commands to be less dependent on regex.
* Fixed an issue where **lint** did not run on circle when docker did not return ping.
* Updated the missing release notes error message (RN106) in the **Validate** command.
* Fixed an issue where **Validate** would return missing release notes when two packs with the same substring existed in the modified files.
* Fixed an issue where **update-release-notes** would add duplicate release notes when two packs with the same substring existed in the modified files.
* Fixed an issue where **update-release-notes** would fail to bump new versions if the feature branch was out of sync with the master branch.
* Fixed an issue where a non-descriptive error would be returned when giving the **update-release-notes** command a pack which can not be found.
* Added dependencies check for *widgets* in **find-dependencies** command.
* Added a `update-docker` flag to **format** command.
* Added a `json-to-outputs` flag to the **run** command.
* Added a verbose (`-v`) flag to **format** command.
* Fixed an issue where **download** added the prefix "playbook-" to the name of playbooks.

## 1.1.10

* Updated the **init** command. Relevant only when passing the *--contribution* argument.
  * Added the *--author* option.
  * The *support* field of the pack's metadata is set to *community*.
* Added a proper error message in the **Validate** command upon a missing description in the root of the yml.
* **Format** now works with a relative path.
* **Validate** now fails when all release notes have been excluded.
* Fixed issue where correct error message would not propagate for invalid images.
* Added the *--skip-pack-dependencies* flag to **validate** command to skip pack dependencies validation. Relevant when using the *-g* flag.
* Fixed an issue where **Validate** and **Format** commands failed integrations with `defaultvalue` field in fetch incidents related parameters.
* Fixed an issue in the **Validate** command in which unified YAML files were not ignored.
* Fixed an issue in **generate-docs** where scripts and playbooks inputs and outputs were not parsed correctly.
* Fixed an issue in the **openapi-codegen** command where missing reference fields in the swagger JSON caused errors.
* Fixed an issue in the **openapi-codegen** command where empty objects in the swagger JSON paths caused errors.
* **update-release-notes** command now accept path of the pack instead of pack name.
* Fixed an issue where **generate-docs** was inserting unnecessary escape characters.
* Fixed an issue in the **update-release-notes** command where changes to the pack_metadata were not detected.
* Fixed an issue where **validate** did not check for missing release notes in old format files.

## 1.1.9

* Fixed an issue where **update-release-notes** command failed on invalid file types.

## 1.1.8

* Fixed a regression where **upload** command failed on test playbooks.
* Added new *githubUser* field in pack metadata init command.
* Support beta integration in the commands **split-yml, extract-code, generate-test-playbook and generate-docs.**
* Fixed an issue where **find-dependencies** ignored *toversion* field in content items.
* Added support for *layoutscontainer*, *classifier_5_9_9*, *mapper*, *report*, and *widget* in the **Format** command.
* Fixed an issue where **Format** will set the `ID` field to be equal to the `name` field in modified playbooks.
* Fixed an issue where **Format** did not work for test playbooks.
* Improved **update-release-notes** command:
  * Write content description to release notes for new items.
  * Update format for file types without description: Connections, Incident Types, Indicator Types, Layouts, Incident Fields.
* Added a validation for feedTags param in feeds in **validate** command.
* Fixed readme validation issue in community support packs.
* Added the **openapi-codegen** command to generate integrations from OpenAPI specification files.
* Fixed an issue were release notes validations returned wrong results for *CommonScripts* pack.
* Added validation for image links in README files in **validate** command.
* Added a validation for default value of fetch param in feeds in **validate** command.
* Fixed an issue where the **Init** command failed on scripts.

## 1.1.7

* Fixed an issue where running the **format** command on feed integrations removed the `defaultvalue` fields.
* Playbook branch marked with *skipunavailable* is now set as an optional dependency in the **find-dependencies** command.
* The **feedReputation** parameter can now be hidden in a feed integration.
* Fixed an issue where running the **unify** command on JS package failed.
* Added the *--no-update* flag to the **find-dependencies** command.
* Added the following validations in **validate** command:
  * Validating that a pack does not depend on NonSupported / Deprecated packs.

## 1.1.6

* Added the *--description* option to the **init** command.
* Added the *--contribution* option to the **init** command which converts a contribution zip to proper pack format.
* Improved **validate** command performance time and outputs.
* Added the flag *--no-docker-checks* to **validate** command to skip docker checks.
* Added the flag *--print-ignored-files* to **validate** command to print ignored files report when the command is done.
* Added the following validations in **validate** command:
  * Validating that existing release notes are not modified.
  * Validating release notes are not added to new packs.
  * Validating that the "currentVersion" field was raised in the pack_metadata for modified packs.
  * Validating that the timestamp in the "created" field in the pack_metadata is in ISO format.
* Running `demisto-sdk validate` will run the **validate** command using git and only on committed files (same as using *-g --post-commit*).
* Fixed an issue where release notes were not checked correctly in **validate** command.
* Fixed an issue in the **create-id-set** command where optional playbook tasks were not taken into consideration.
* Added a prompt to the `demisto-sdk update-release-notes` command to prompt users to commit changes before running the release notes command.
* Added support to `layoutscontainer` in **validate** command.

## 1.1.5

* Fixed an issue in **find-dependencies** command.
* **lint** command now verifies flake8 on CommonServerPython script.

## 1.1.4

* Fixed an issue with the default output file name of the **unify** command when using "." as an output path.
* **Unify** command now adds contributor details to the display name and description.
* **Format** command now adds *isFetch* and *incidenttype* fields to integration yml.
* Removed the *feedIncremental* field from the integration schema.
* **Format** command now adds *feedBypassExclusionList*, *Fetch indicators*, *feedReputation*, *feedReliability*,
     *feedExpirationPolicy*, *feedExpirationInterval* and *feedFetchInterval* fields to integration yml.
* Fixed an issue in the playbooks schema.
* Fixed an issue where generated release notes were out of order.
* Improved pack dependencies detection.
* Fixed an issue where test playbooks were mishandled in **validate** command.

## 1.1.3

* Added a validation for invalid id fields in indicators types files in **validate** command.
* Added default behavior for **update-release-notes** command.
* Fixed an error where README files were failing release notes validation.
* Updated format of generated release notes to be more user friendly.
* Improved error messages for the **update-release-notes** command.
* Added support for `Connections`, `Dashboards`, `Widgets`, and `Indicator Types` to **update-release-notes** command.
* **Validate** now supports scripts under the *TestPlaybooks* directory.
* Fixed an issue where **validate** did not support powershell files.

## 1.1.2

* Added a validation for invalid playbookID fields in incidents types files in **validate** command.
* Added a code formatter for python files.
* Fixed an issue where new and old classifiers where mixed on validate command.
* Added *feedIncremental* field to the integration schema.
* Fixed error in the **upload** command where unified YMLs were not uploaded as expected if the given input was a pack.
* Fixed an issue where the **secrets** command failed due to a space character in the file name.
* Ignored RN validation for *NonSupported* pack.
* You can now ignore IF107, SC100, RP102 error codes in the **validate** command.
* Fixed an issue where the **download** command was crashing when received as input a JS integration or script.
* Fixed an issue where **validate** command checked docker image for JS integrations and scripts.
* **validate** command now checks scheme for reports and connections.
* Fixed an issue where **validate** command checked docker when running on all files.
* Fixed an issue where **validate** command did not fail when docker image was not on the latest numeric tag.
* Fixed an issue where beta integrations were not validated correctly in **validate** command.

## 1.1.1

* fixed and issue where file types were not recognized correctly in **validate** command.
* Added better outputs for validate command.

## 1.1.0

* Fixed an issue where changes to only non-validated files would fail validation.
* Fixed an issue in **validate** command where moved files were failing validation for new packs.
* Fixed an issue in **validate** command where added files were failing validation due to wrong file type detection.
* Added support for new classifiers and mappers in **validate** command.
* Removed support of old RN format validation.
* Updated **secrets** command output format.
* Added support for error ignore on deprecated files in **validate** command.
* Improved errors outputs in **validate** command.
* Added support for linting an entire pack.

## 1.0.9

* Fixed a bug where misleading error was presented when pack name was not found.
* **Update-release-notes** now detects added files for packs with versions.
* Readme files are now ignored by **update-release-notes** and validation of release notes.
* Empty release notes no longer cause an uncaught error during validation.

## 1.0.8

* Changed the output format of demisto-sdk secrets.
* Added a validation that checkbox items are not required in integrations.
* Added pack release notes generation and validation.
* Improved pack metadata validation.
* Fixed an issue in **validate** where renamed files caused an error

## 1.0.4

* Fix the **format** command to update the `id` field to be equal to `details` field in indicator-type files, and to `name` field in incident-type & dashboard files.
* Fixed a bug in the **validate** command for layout files that had `sortValues` fields.
* Fixed a bug in the **format** command where `playbookName` field was not always present in the file.
* Fixed a bug in the **format** command where indicatorField wasn't part of the SDK schemas.
* Fixed a bug in **upload** command where created unified docker45 yml files were not deleted.
* Added support for IndicatorTypes directory in packs (for `reputation` files, instead of Misc).
* Fixed parsing playbook condition names as string instead of boolean in **validate** command
* Improved image validation in YAML files.
* Removed validation for else path in playbook condition tasks.

## 1.0.3

* Fixed a bug in the **format** command where comments were being removed from YAML files.
* Added output fields: *file_path* and *kind* for layouts in the id-set.json created by **create-id-set** command.
* Fixed a bug in the **create-id-set** command Who returns Duplicate for Layouts with a different kind.
* Added formatting to **generate-docs** command results replacing all `<br>` tags with `<br/>`.
* Fixed a bug in the **download** command when custom content contained not supported content entity.
* Fixed a bug in **format** command in which boolean strings  (e.g. 'yes' or 'no') were converted to boolean values (e.g. 'True' or 'False').
* **format** command now removes *sourceplaybookid* field from playbook files.
* Fixed a bug in **generate-docs** command in which integration dependencies were not detected when generating documentation for a playbook.

## 1.0.1

* Fixed a bug in the **unify** command when output path was provided empty.
* Improved error message for integration with no tests configured.
* Improved the error message returned from the **validate** command when an integration is missing or contains malformed fetch incidents related parameters.
* Fixed a bug in the **create** command where a unified YML with a docker image for 4.5 was copied incorrectly.
* Missing release notes message are now showing the release notes file path to update.
* Fixed an issue in the **validate** command in which unified YAML files were not ignored.
* File format suggestions are now shown in the relevant file format (JSON or YAML).
* Changed Docker image validation to fail only on non-valid ones.
* Removed backward compatibility validation when Docker image is updated.

## 1.0.0

* Improved the *upload* command to support the upload of all the content entities within a pack.
* The *upload* command now supports the improved pack file structure.
* Added an interactive option to format integrations, scripts and playbooks with No TestPlaybooks configured.
* Added an interactive option to configure *conf.json* file with missing test playbooks for integrations, scripts and playbooks
* Added *download* command to download custom content from Demisto instance to the local content repository.
* Improved validation failure messages to include a command suggestion, wherever relevant, to fix the raised issue.
* Improved 'validate' help and documentation description
* validate - checks that scripts, playbooks, and integrations have the *tests* key.
* validate - checks that test playbooks are configured in `conf.json`.
* demisto-sdk lint - Copy dir better handling.
* demisto-sdk lint - Add error when package missing in docker image.
* Added *-a , --validate-all* option in *validate* to run all validation on all files.
* Added *-i , --input* option in *validate* to run validation on a specified pack/file.
* added *-i, --input* option in *secrets* to run on a specific file.
* Added an allowed hidden parameter: *longRunning* to the hidden integration parameters validation.
* Fixed an issue with **format** command when executing with an output path of a folder and not a file path.
* Bug fixes in generate-docs command given playbook as input.
* Fixed an issue with lint command in which flake8 was not running on unit test files.

## 0.5.2

* Added *-c, --command* option in *generate-docs* to generate a specific command from an integration.
* Fixed an issue when getting README/CHANGELOG files from git and loading them.
* Removed release notes validation for new content.
* Fixed secrets validations for files with the same name in a different directory.
* demisto-sdk lint - parallelization working with specifying the number of workers.
* demisto-sdk lint - logging levels output, 3 levels.
* demisto-sdk lint - JSON report, structured error reports in JSON format.
* demisto-sdk lint - XML JUnit report for unit-tests.
* demisto-sdk lint - new packages used to accelerate execution time.
* demisto-sdk secrets - command now respects the generic whitelist, and not only the pack secrets.

## 0.5.0

[PyPI History][1]

[1]: https://pypi.org/project/demisto-sdk/#history

## 0.4.9

* Fixed an issue in *generate-docs* where Playbooks and Scripts documentation failed.
* Added a graceful error message when executing the *run" command with a misspelled command.
* Added more informative errors upon failures of the *upload* command.
* format command:
  * Added format for json files: IncidentField, IncidentType, IndicatorField, IndicatorType, Layout, Dashboard.
  * Added the *-fv --from-version*, *-nv --no-validation* arguments.
  * Removed the *-t yml_type* argument, the file type will be inferred.
  * Removed the *-g use_git* argument, running format without arguments will run automatically on git diff.
* Fixed an issue in loading playbooks with '=' character.
* Fixed an issue in *validate* failed on deleted README files.

## 0.4.8

* Added the *max* field to the Playbook schema, allowing to define it in tasks loop.
* Fixed an issue in *validate* where Condition branches checks were case sensitive.

## 0.4.7

* Added the *slareminder* field to the Playbook schema.
* Added the *common_server*, *demisto_mock* arguments to the *init* command.
* Fixed an issue in *generate-docs* where the general section was not being generated correctly.
* Fixed an issue in *validate* where Incident type validation failed.

## 0.4.6

* Fixed an issue where the *validate* command did not identify CHANGELOG in packs.
* Added a new command, *id-set* to create the id set - the content dependency tree by file IDs.

## 0.4.5

* generate-docs command:
  * Added the *use_cases*, *permissions*, *command_permissions* and *limitations*.
  * Added the *--insecure* argument to support running the script and integration command in Demisto.
  * Removed the *-t yml_type* argument, the file type will be inferred.
  * The *-o --output* argument is no longer mandatory, default value will be the input file directory.
* Added support for env var: *DEMISTO_SDK_SKIP_VERSION_CHECK*. When set version checks are skipped.
* Fixed an issue in which the CHANGELOG files did not match our scheme.
* Added a validator to verify that there are no hidden integration parameters.
* Fixed an issue where the *validate* command ran on test files.
* Removed the *env-dir* argument from the demisto-sdk.
* README files which are html files will now be skipped in the *validate* command.
* Added support for env var: *DEMISTO_README_VALIDATOR*. When not set the readme validation will not run.

## 0.4.4

* Added a validator for IncidentTypes (incidenttype-*.json).
* Fixed an issue where the -p flag in the *validate* command was not working.
* Added a validator for README.md files.
* Release notes validator will now run on: incident fields, indicator fields, incident types, dashboard and reputations.
* Fixed an issue where the validator of reputation(Indicator Type) did not check on the details field.
* Fixed an issue where the validator attempted validating non-existing files after deletions or name refactoring.
* Removed the *yml_type* argument in the *split-yml*, *extract-code* commands.
* Removed the *file_type* argument in the *generate-test-playbook* command.
* Fixed the *insecure* argument in *upload*.
* Added the *insecure* argument in *run-playbook*.
* Standardise the *-i --input*, *-o --output* to demisto-sdk commands.

## 0.4.3

* Fixed an issue where the incident and indicator field BC check failed.
* Support for linting and unit testing PowerShell integrations.

## 0.4.2

* Fixed an issue where validate failed on Windows.
* Added a validator to verify all branches are handled in conditional task in a playbook.
* Added a warning message when not running the latest sdk version.
* Added a validator to check that the root is connected to all tasks in the playbook.
* Added a validator for Dashboards (dashboard-*.json).
* Added a validator for Indicator Types (reputation-*.json).
* Added a BC validation for changing incident field type.
* Fixed an issue where init command would generate an invalid yml for scripts.
* Fixed an issue in misleading error message in v2 validation hook.
* Fixed an issue in v2 hook which now is set only on newly added scripts.
* Added more indicative message for errors in yaml files.
* Disabled pykwalify info log prints.

## 0.3.10

* Added a BC check for incident fields - changing from version is not allowed.
* Fixed an issue in create-content-artifacts where scripts in Packs in TestPlaybooks dir were copied with a wrong prefix.

## 0.3.9

* Added a validation that incident field can not be required.
* Added validation for fetch incident parameters.
* Added validation for feed integration parameters.
* Added to the *format* command the deletion of the *sourceplaybookid* field.
* Fixed an issue where *fieldMapping* in playbook did not pass the scheme validation.
* Fixed an issue where *create-content-artifacts* did not copy TestPlaybooks in Packs without prefix of *playbook-*.
* Added a validation the a playbook can not have a rolename set.
* Added to the image validator the new DBot default image.
* Added the fields: elasticcommonfields, quiet, quietmode to the Playbook schema.
* Fixed an issue where *validate* failed on integration commands without outputs.
* Added a new hook for naming of v2 integrations and scripts.

## 0.3.8

* Fixed an issue where *create-content-artifact* was not loading the data in the yml correctly.
* Fixed an issue where *unify* broke long lines in script section causing syntax errors

## 0.3.7

* Added *generate-docs* command to generate documentation file for integration, playbook or script.
* Fixed an issue where *unify* created a malformed integration yml.
* Fixed an issue where demisto-sdk **init** creates unit-test file with invalid import.

## 0.3.6

* Fixed an issue where demisto-sdk **validate** failed on modified scripts without error message.

## 0.3.5

* Fixed an issue with docker tag validation for integrations.
* Restructured repo source code.

## 0.3.4

* Saved failing unit tests as a file.
* Fixed an issue where "_test" file for scripts/integrations created using **init** would import the "HelloWorld" templates.
* Fixed an issue in demisto-sdk **validate** - was failing on backward compatiblity check
* Fixed an issue in demisto-sdk **secrets** - empty line in .secrets-ignore always made the secrets check to pass
* Added validation for docker image inside integrations and scripts.
* Added --use-git flag to **format** command to format all changed files.
* Fixed an issue where **validate** did not fail on dockerimage changes with bc check.
* Added new flag **--ignore-entropy** to demisto-sdk **secrets**, this will allow skip entropy secrets check.
* Added --outfile to **lint** to allow saving failed packages to a file.

## 0.3.3

* Added backwards compatibility break error message.
* Added schema for incident types.
* Added **additionalinfo** field to as an available field for integration configuration.
* Added pack parameter for **init**.
* Fixed an issue where error would appear if name parameter is not set in **init**.

## 0.3.2

* Fixed the handling of classifier files in **validate**.

## 0.3.1

* Fixed the handling of newly created reputation files in **validate**.
* Added an option to perform **validate** on a specific file.

## 0.3.0

* Added support for multi-package **lint** both with parallel and without.
* Added all parameter in **lint** to run on all packages and packs in content repository.
* Added **format** for:
  * Scripts
  * Playbooks
  * Integrations
* Improved user outputs for **secrets** command.
* Fixed an issue where **lint** would run pytest and pylint only on a single docker per integration.
* Added auto-complete functionality to demisto-sdk.
* Added git parameter in **lint** to run only on changed packages.
* Added the **run-playbook** command
* Added **run** command which runs a command in the Demisto playground.
* Added **upload** command which uploads an integration or a script to a Demisto instance.
* Fixed and issue where **validate** checked if release notes exist for new integrations and scripts.
* Added **generate-test-playbook** command which generates a basic test playbook for an integration or a script.
* **validate** now supports indicator fields.
* Fixed an issue with layouts scheme validation.
* Adding **init** command.
* Added **json-to-outputs** command which generates the yaml section for outputs from an API raw response.

## 0.2.6

* Fixed an issue with locating release notes for beta integrations in **validate**.

## 0.2.5

* Fixed an issue with locating release notes for beta integrations in **validate**.

## 0.2.4

* Adding image validation to Beta_Integration and Packs in **validate**.

## 0.2.3

* Adding Beta_Integration to the structure validation process.
* Fixing bug where **validate** did checks on TestPlaybooks.
* Added requirements parameter to **lint**.

## 0.2.2

* Fixing bug where **lint** did not return exit code 1 on failure.
* Fixing bug where **validate** did not print error message in case no release notes were give.

## 0.2.1

* **Validate** now checks that the id and name fields are identical in yml files.
* Fixed a bug where sdk did not return any exit code.

## 0.2.0

* Added Release Notes Validator.
* Fixed the Unifier selection of your python file to use as the code.
* **Validate** now supports Indicator fields.
* Fixed a bug where **validate** and **secrets** did not return exit code 1 on failure.
* **Validate** now runs on newly added scripts.

## 0.1.8

* Added support for `--version`.
* Fixed an issue in file_validator when calling `checked_type` method with script regex.

## 0.1.2

* Restructuring validation to support content packs.
* Added secrets validation.
* Added content bundle creation.
* Added lint and unit test run.

## 0.1.1

* Added new logic to the unifier.
* Added detailed README.
* Some small adjustments and fixes.

## 0.1.0

Capabilities:

* **Extract** components(code, image, description etc.) from a Demisto YAML file into a directory.
* **Unify** components(code, image, description etc.) to a single Demisto YAML file.
* **Validate** Demisto content files.<|MERGE_RESOLUTION|>--- conflicted
+++ resolved
@@ -11,14 +11,11 @@
 * Fixed an issue where **validate** command did not fail on non-existent dependency ids of non-mandatory dependant content.
 * Fixed pytest async io deprecation warning.
 * Fixed an issue where **lint** falsely warned of using `demisto.results`.
-<<<<<<< HEAD
-* Added a **validate** check, and a **format** auto fix for the `fromversion` field in Correlation Rules and XSIAM Dashboards.
-=======
 * Added the `--incident-id` argument (optional) to the **run** command.
 * Fixed an issue in **run-unit-tests** and **update-content-graph** where running commands in a docker container was done with insufficient permissions.
 * Added the `_time` field to the output compare table of the **modeling-rules test** command.
 * Changed the endpoint **download** uses to get system content items.
->>>>>>> 47c3b6ae
+* Added a **validate** check, and a **format** auto fix for the `fromversion` field in Correlation Rules and XSIAM Dashboards.
 
 ## 1.15.5
 * **Breaking Change**: The default of the **upload** command `--zip` argument is `true`. To upload packs as custom content items use the `--no-zip` argument.
