# Changelog


# 1.4.0
* Enable passing a comma-separated list of paths for the `--input` option of the **lint** command.
* Added new validation of unimplemented test-module command in the code to the `XSOAR-linter` in the **lint** command.
* Fixed the **generate-docs** to handle integration authentication parameter.
* Added a validation to ensure that description and README do not contain the word 'Demisto'.
* Improved the deprecated message validation required from playbooks and scripts.
* Added the `--quite-bc-validation` flag for the **validate** command to run the backwards compatibility validation in quite mode (errors is treated like warnings).
* Fixed the **update release notes** command to display a name for old layouts.
* Added the ability to append to the pack README credit to contributors.
* Added identification for parameter differences in **integration-diff** command.
* Fixed **format** to use git as a default value.
* Updated the **upload** command to support reports.
<<<<<<< HEAD
* Added validations to playbooks with input from indicators.
=======
* Fixed an issue where **generate-docs** command was displaying 'None' when credentials parameter display field configured was not configured.
* Fixed an issue where **download** did not return exit code 1 on failure.
* Updated the validation that incident fields' names do not contain the word incident will aplly to core packs only.
* Added a playbook validation to verify all conditional tasks have an 'else' path in **validate** command.
* Renamed the GitHub authentication token environment variable `GITHUB_TOKEN` to `DEMITO_SDK_GITHUB_TOKEN`.
* Added to the **update-release-notes** command automatic addition to git when new release notes file is created.
* Added validation to ensure that integrations, scripts, and playbooks do not contain the entity type in their names.
* Added the **convert** command to convert entities between XSOAR versions.
* Added the *--deprecate* flag in **format** command to deprecate integrations, scripts, and playbooks.
* Fixed an issue where ignoring errors did not work when running the **validate** command on specific files (-i).
>>>>>>> 41575330

# 1.3.9
* Added a validation verifying that the pack's README.md file is not equal to pack description.
* Fixed an issue where the **Assume yes** flag did not work properly for some entities in the **format** command.
* Improved the error messages for separators in folder and file names in the **validate** command.
* Removed the **DISABLE_SDK_VERSION_CHECK** environment variable. To disable new version checks, use the **DEMISTO_SDK_SKIP_VERSION_CHECK** envirnoment variable.
* Fixed an issue where the demisto-sdk version check failed due to a rate limit.
* Fixed an issue with playbooks scheme validation.

# 1.3.8
* Updated the **secrets** command to work on forked branches.

# 1.3.7
* Added a validation to ensure correct image and description file names.
* Fixed an issue where the **validate** command failed when 'display' field in credentials param in yml is empty but 'displaypassword' was provided.
* Added the **integration-diff** command to check differences between two versions of an integration and to return a report of missing and changed elements in the new version.
* Added a validation verifying that the pack's README.md file is not missing or empty for partner packs or packs contains use cases.
* Added a validation to ensure that the integration and script folder and file names will not contain separators (`_`, `-`, ` `).
* When formatting new pack, the **format** command will set the *fromversion* key to 5.5.0 in the new files without fromversion.

# 1.3.6
* Added a validation that core packs are not dependent on non-core packs.
* Added a validation that a pack name follows XSOAR standards.
* Fixed an issue where in some cases the `get_remote_file` function failed due to an invalid path.
* Fixed an issue where running **update-release-notes** with updated integration logo, did not detect any file changes.
* Fixed an issue where the **create-id-set** command did not identify unified integrations correctly.
* Fixed an issue where the `CommonTypes` pack was not identified as a dependency for all feed integrations.
* Added support for running SDK commands in private repositories.
* Fixed an issue where running the **init** command did not set the correct category field in an integration .yml file for a newly created pack.
* When formatting new contributed pack, the **format** command will set the *fromversion* key to 6.0.0 in the relevant files.
* If the environment variable "DISABLE_SDK_VERSION_CHECK" is define, the demisto-sdk will no longer check for newer version when running a command.
* Added the `--use-pack-metadata` flag for the **find-dependencies** command to update the calculated dependencies using the the packs metadata files.
* Fixed an issue where **validate** failed on scripts in case the `outputs` field was set to `None`.
* Fixed an issue where **validate** was failing on editing existing release notes.
* Added a validation for README files verifying that the file doesn't contain template text copied from HelloWorld or HelloWorldPremium README.

# 1.3.5
* Added a validation that layoutscontainer's id and name are matching. Updated the format of layoutcontainer to include update_id too.
* Added a validation that commands' names and arguments in core packs, or scripts' arguments do not contain the word incident.
* Fixed issue where running the **generate-docs** command with -c flag ran all the commands and not just the commands specified by the flag.
* Fixed the error message of the **validate** command to not always suggest adding the *description* field.
* Fixed an issue where running **format** on feed integration generated invalid parameter structure.
* Fixed an issue where the **generate-docs** command did not add all the used scripts in a playbook to the README file.
* Fixed an issue where contrib/partner details might be added twice to the same file, when using unify and create-content-artifacts commands
* Fixed issue where running **validate** command on image-related integration did not return the correct outputs to json file.
* When formatting playbooks, the **format** command will now remove empty fields from SetIncident, SetIndicator, CreateNewIncident, CreateNewIndicator script arguments.
* Added an option to fill in the developer email when running the **init** command.

# 1.3.4
* Updated the **validate** command to check that the 'additionalinfo' field only contains the expected value for feed required parameters and not equal to it.
* Added a validation that community/partner details are not in the detailed description file.
* Added a validation that the Use Case tag in pack_metadata file is only used when the pack contains at least one PB, Incident Type or Layout.
* Added a validation that makes sure outputs in integrations are matching the README file when only README has changed.
* Added the *hidden* field to the integration schema.
* Fixed an issue where running **format** on a playbook whose `name` does not equal its `id` would cause other playbooks who use that playbook as a sub-playbook to fail.
* Added support for local custom command configuration file `.demisto-sdk-conf`.
* Updated the **format** command to include an update to the description file of an integration, to remove community/partner details.

# 1.3.3
* Fixed an issue where **lint** failed where *.Dockerfile* exists prior running the lint command.
* Added FeedHelloWorld template option for *--template* flag in **demisto-sdk init** command.
* Fixed issue where **update-release-notes** deleted release note file if command was called more than once.
* Fixed issue where **update-release-notes** added docker image release notes every time the command was called.
* Fixed an issue where running **update-release-notes** on a pack with newly created integration, had also added a docker image entry in the release notes.
* Fixed an issue where `XSOAR-linter` did not find *NotImplementedError* in main.
* Added validation for README files verifying their length (over 30 chars).
* When using *-g* flag in the **validate** command it will now ignore untracked files by default.
* Added the *--include-untracked* flag to the **validate** command to include files which are untracked by git in the validation process.
* Improved the `pykwalify` error outputs in the **validate** command.
* Added the *--print-pykwalify* flag to the **validate** command to print the unchanged output from `pykwalify`.

# 1.3.2
* Updated the format of the outputs when using the *--json-file* flag to create a JSON file output for the **validate** and **lint** commands.
* Added the **doc-review** command to check spelling in .md and .yml files as well as a basic release notes review.
* Added a validation that a pack's display name does not already exist in content repository.
* Fixed an issue where the **validate** command failed to detect duplicate params in an integration.
* Fixed an issue where the **validate** command failed to detect duplicate arguments in a command in an integration.

# 1.3.1
* Fixed an issue where the **validate** command failed to validate the release notes of beta integrations.
* Updated the **upload** command to support indicator fields.
* The **validate** and **update-release-notes** commands will now check changed files against `demisto/master` if it is configured locally.
* Fixed an issue where **validate** would incorrectly identify files as renamed.
* Added a validation that integration properties (such as feed, mappers, mirroring, etc) are not removed.
* Fixed an issue where **validate** failed when comparing branch against commit hash.
* Added the *--no-pipenv* flag to the **split-yml** command.
* Added a validation that incident fields and incident types are not removed from mappers.
* Fixed an issue where the *c
reate-id-set* flag in the *validate* command did not work while not using git.
* Added the *hiddenusername* field to the integration schema.
* Added a validation that images that are not integration images, do not ask for a new version or RN

# 1.3.0
* Do not collect optional dependencies on indicator types reputation commands.
* Fixed an issue where downloading indicator layoutscontainer objects failed.
* Added a validation that makes sure outputs in integrations are matching the README file.
* Fixed an issue where the *create-id-set* flag in the **validate** command did not work.
* Added a warning in case no id_set file is found when running the **validate** command.
* Fixed an issue where changed files were not recognised correctly on forked branches in the **validate** and the **update-release-notes** commands.
* Fixed an issue when files were classified incorrectly when running *update-release-notes*.
* Added a validation that integration and script file paths are compatible with our convention.
* Fixed an issue where id_set.json file was re created whenever running the generate-docs command.
* added the *--json-file* flag to create a JSON file output for the **validate** and **lint** commands.

# 1.2.19
* Fixed an issue where merge id_set was not updated to work with the new entity of Packs.
* Added a validation that the playbook's version matches the version of its sub-playbooks, scripts, and integrations.

# 1.2.18
* Changed the *skip-id-set-creation* flag to *create-id-set* in the **validate** command. Its default value will be False.
* Added support for the 'cve' reputation command in default arg validation.
* Filter out generic and reputation command from scripts and playbooks dependencies calculation.
* Added support for the incident fields in outgoing mappers in the ID set.
* Added a validation that the taskid field and the id field under the task field are both from uuid format and contain the same value.
* Updated the **format** command to generate uuid value for the taskid field and for the id under the task field in case they hold an invalid values.
* Exclude changes from doc_files directory on validation.
* Added a validation that an integration command has at most one default argument.
* Fixing an issue where pack metadata version bump was not enforced when modifying an old format (unified) file.
* Added validation that integration parameter's display names are capitalized and spaced using whitespaces and not underscores.
* Fixed an issue where beta integrations where not running deprecation validations.
* Allowed adding additional information to the deprecated description.
* Fixing an issue when escaping less and greater signs in integration params did not work as expected.

# 1.2.17
* Added a validation that the classifier of an integration exists.
* Added a validation that the mapper of an integration exists.
* Added a validation that the incident types of a classifier exist.
* Added a validation that the incident types of a mapper exist.
* Added support for *text* argument when running **demisto-sdk update-release-notes** on the ApiModules pack.
* Added a validation for the minimal version of an indicator field of type grid.
* Added new validation for incident and indicator fields in classifiers mappers and layouts exist in the content.
* Added cache for get_remote_file to reducing failures from accessing the remote repo.
* Fixed an issue in the **format** command where `_dev` or `_copy` suffixes weren't removed from the `id` of the given playbooks.
* Playbook dependencies from incident and indicator fields are now marked as optional.
* Mappers dependencies from incident types and incident fields are now marked as optional.
* Classifier dependencies from incident types are now marked as optional.
* Updated **demisto-sdk init** command to no longer create `created` field in pack_metadata file
* Updated **generate-docs** command to take the parameters names in setup section from display field and to use additionalinfo field when exist.
* Using the *verbose* argument in the **find-dependencies** command will now log to the console.
* Improved the deprecated message validation required from integrations.
* Fixed an issue in the **generate-docs** command where **Context Example** section was created when it was empty.

# 1.2.16
* Added allowed ignore errors to the *IDSetValidator*.
* Fixed an issue where an irrelevant id_set validation ran in the **validate** command when using the *--id-set* flag.
* Fixed an issue were **generate-docs** command has failed if a command did not exist in commands permissions file.
* Improved a **validate** command message for missing release notes of api module dependencies.

# 1.2.15
* Added the *ID101* to the allowed ignored errors.

# 1.2.14
* SDK repository is now mypy check_untyped_defs complaint.
* The lint command will now ignore the unsubscriptable-object (E1136) pylint error in dockers based on python 3.9 - this will be removed once a new pylint version is released.
* Added an option for **format** to run on a whole pack.
* Added new validation of unimplemented commands from yml in the code to `XSOAR-linter`.
* Fixed an issue where Auto-Extract fields were only checked for newly added incident types in the **validate** command.
* Added a new warning validation of direct access to args/params dicts to `XSOAR-linter`.

# 1.2.13
* Added new validation of indicators usage in CommandResults to `XSOAR-linter`.
* Running **demisto-sdk lint** will automatically run on changed files (same behavior as the -g flag).
* Removed supported version message from the documentation when running **generate_docs**.
* Added a print to indicate backwards compatibility is being checked in **validate** command.
* Added a percent print when running the **validate** command with the *-a* flag.
* Fixed a regression in the **upload** command where it was ignoring `DEMISTO_VERIFY_SSL` env var.
* Fixed an issue where the **upload** command would fail to upload beta integrations.
* Fixed an issue where the **validate** command did not create the *id_set.json* file when running with *-a* flag.
* Added price change validation in the **validate** command.
* Added validations that checks in read-me for empty sections or leftovers from the auto generated read-me that should be changed.
* Added new code validation for *NotImplementedError* to raise a warning in `XSOAR-linter`.
* Added validation for support types in the pack metadata file.
* Added support for *--template* flag in **demisto-sdk init** command.
* Fixed an issue with running **validate** on master branch where the changed files weren't compared to previous commit when using the *-g* flag.
* Fixed an issue where the `XSOAR-linter` ran *NotImplementedError* validation on scripts.
* Added support for Auto-Extract feature validation in incident types in the **validate** command.
* Fixed an issue in the **lint** command where the *-i* flag was ignored.
* Improved **merge-id-sets** command to support merge between two ID sets that contain the same pack.
* Fixed an issue in the **lint** command where flake8 ran twice.

# 1.2.12
* Bandit now reports also on medium severity issues.
* Fixed an issue with support for Docker Desktop on Mac version 2.5.0+.
* Added support for vulture and mypy linting when running without docker.
* Added support for *prev-ver* flag in **update-release-notes** command.
* Improved retry support when building docker images for linting.
* Added the option to create an ID set on a specific pack in **create-id-set** command.
* Added the *--skip-id-set-creation* flag to **validate** command in order to add the capability to run validate command without creating id_set validation.
* Fixed an issue where **validate** command checked docker image tag on ApiModules pack.
* Fixed an issue where **find-dependencies** did not calculate dashboards and reports dependencies.
* Added supported version message to the documentation and release notes files when running **generate_docs** and **update-release-notes** commands respectively.
* Added new code validations for *NotImplementedError* exception raise to `XSOAR-linter`.
* Command create-content-artifacts additional support for **Author_image.png** object.
* Fixed an issue where schemas were not enforced for incident fields, indicator fields and old layouts in the validate command.
* Added support for **update-release-notes** command to update release notes according to master branch.

# 1.2.11
* Fixed an issue where the ***generate-docs*** command reset the enumeration of line numbering after an MD table.
* Updated the **upload** command to support mappers.
* Fixed an issue where exceptions were no printed in the **format** while the *--verbose* flag is set.
* Fixed an issue where *--assume-yes* flag did not work in the **format** command when running on a playbook without a `fromversion` field.
* Fixed an issue where the **format** command would fail in case `conf.json` file was not found instead of skipping the update.
* Fixed an issue where integration with v2 were recognised by the `name` field instead of the `display` field in the **validate** command.
* Added a playbook validation to check if a task script exists in the id set in the **validate** command.
* Added new integration category `File Integrity Management` in the **validate** command.

# 1.2.10
* Added validation for approved content pack use-cases and tags.
* Added new code validations for *CommonServerPython* import to `XSOAR-linter`.
* Added *default value* and *predefined values* to argument description in **generate-docs** command.
* Added a new validation that checks if *get-mapping-fields* command exists if the integration schema has *{ismappable: true}* in **validate** command.
* Fixed an issue where the *--staged* flag recognised added files as modified in the **validate** command.
* Fixed an issue where a backwards compatibility warning was raised for all added files in the **validate** command.
* Fixed an issue where **validate** command failed when no tests were given for a partner supported pack.
* Updated the **download** command to support mappers.
* Fixed an issue where the ***format*** command added a duplicate parameter.
* For partner supported content packs, added support for a list of emails.
* Removed validation of README files from the ***validate*** command.
* Fixed an issue where the ***validate*** command required release notes for ApiModules pack.

# 1.2.9
* Fixed an issue in the **openapi_codegen** command where it created duplicate functions name from the swagger file.
* Fixed an issue in the **update-release-notes** command where the *update type* argument was not verified.
* Fixed an issue in the **validate** command where no error was raised in case a non-existing docker image was presented.
* Fixed an issue in the **format** command where format failed when trying to update invalid Docker image.
* The **format** command will now preserve the **isArray** argument in integration's reputation commands and will show a warning if it set to **false**.
* Fixed an issue in the **lint** command where *finally* clause was not supported in main function.
* Fixed an issue in the **validate** command where changing any entity ID was not validated.
* Fixed an issue in the **validate** command where *--staged* flag did not bring only changed files.
* Fixed the **update-release-notes** command to ignore changes in the metadata file.
* Fixed the **validate** command to ignore metadata changes when checking if a version bump is needed.


# 1.2.8
* Added a new validation that checks in playbooks for the usage of `DeleteContext` in **validate** command.
* Fixed an issue in the **upload** command where it would try to upload content entities with unsupported versions.
* Added a new validation that checks in playbooks for the usage of specific instance in **validate** command.
* Added the **--staged** flag to **validate** command to run on staged files only.


# 1.2.7
* Changed input parameters in **find-dependencies** command.
   - Use ***-i, --input*** instead of ***-p, --path***.
   - Use ***-idp, --id-set-path*** instead of ***-i, --id-set-path***.
* Fixed an issue in the **unify** command where it crashed on an integration without an image file.
* Fixed an issue in the **format** command where unnecessary files were not skipped.
* Fixed an issue in the **update-release-notes** command where the *text* argument was not respected in all cases.
* Fixed an issue in the **validate** command where a warning about detailed description was given for unified or deprecated integrations.
* Improved the error returned by the **validate** command when running on files using the old format.

# 1.2.6
* No longer require setting `DEMISTO_README_VALIDATION` env var to enable README mdx validation. Validation will now run automatically if all necessary node modules are available.
* Fixed an issue in the **validate** command where the `--skip-pack-dependencies` would not skip id-set creation.
* Fixed an issue in the **validate** command where validation would fail if supplied an integration with an empty `commands` key.
* Fixed an issue in the **validate** command where validation would fail due to a required version bump for packs which are not versioned.
* Will use env var `DEMISTO_VERIFY_SSL` to determine if to use a secure connection for commands interacting with the Server when `--insecure` is not passed. If working with a local Server without a trusted certificate, you can set env var `DEMISTO_VERIFY_SSL=no` to avoid using `--insecure` on each command.
* Unifier now adds a link to the integration documentation to the integration detailed description.
* Fixed an issue in the **secrets** command where ignored secrets were not skipped.

# 1.2.5
* Added support for special fields: *defaultclassifier*, *defaultmapperin*, *defaultmapperout* in **download** command.
* Added -y option **format** command to assume "yes" as answer to all prompts and run non-interactively
* Speed up improvements for `validate` of README files.
* Updated the **format** command to adhere to the defined content schema and sub-schemas, aligning its behavior with the **validate** command.
* Added support for canvasContextConnections files in **format** command.

# 1.2.4
* Updated detailed description for community integrations.

# 1.2.3
* Fixed an issue where running **validate** failed on playbook with task that adds tags to the evidence data.
* Added the *displaypassword* field to the integration schema.
* Added new code validations to `XSOAR-linter`.
    * As warnings messages:
        * `demisto.params()` should be used only inside main function.
        * `demisto.args()` should be used only inside main function.
        * Functions args should have type annotations.
* Added `fromversion` field validation to test playbooks and scripts in **validate** command.

# 1.2.2
* Add support for warning msgs in the report and summary to **lint** command.
* Fixed an issue where **json-to-outputs** determined bool values as int.
* Fixed an issue where **update-release-notes** was crushing on `--all` flag.
* Fixed an issue where running **validate**, **update-release-notes** outside of content repo crushed without a meaningful error message.
* Added support for layoutscontainer in **init** contribution flow.
* Added a validation for tlp_color param in feeds in **validate** command.
* Added a validation for removal of integration parameters in **validate** command.
* Fixed an issue where **update-release-notes** was failing with a wrong error message when no pack or input was given.
* Improved formatting output of the **generate-docs** command.
* Add support for env variable *DEMISTO_SDK_ID_SET_REFRESH_INTERVAL*. Set this env variable to the refresh interval in minutes. The id set will be regenerated only if the refresh interval has passed since the last generation. Useful when generating Script documentation, to avoid re-generating the id_set every run.
* Added new code validations to `XSOAR-linter`.
    * As error messages:
        * Longer than 10 seconds sleep statements for non long running integrations.
        * exit() usage.
        * quit() usage.
    * As warnings messages:
        * `demisto.log` should not be used.
        * main function existence.
        * `demito.results` should not be used.
        * `return_output` should not be used.
        * try-except statement in main function.
        * `return_error` usage in main function.
        * only once `return_error` usage.
* Fixed an issue where **lint** command printed logs twice.
* Fixed an issue where *suffix* did not work as expected in the **create-content-artifacts** command.
* Added support for *prev-ver* flag in **lint** and **secrets** commands.
* Added support for *text* flag to **update-release-notes** command to add the same text to all release notes.
* Fixed an issue where **validate** did not recognize added files if they were modified locally.
* Added a validation that checks the `fromversion` field exists and is set to 5.0.0 or above when working or comparing to a non-feature branch in **validate** command.
* Added a validation that checks the certification field in the pack_metadata file is valid in **validate** command.
* The **update-release-notes** command will now automatically add docker image update to the release notes.

# 1.2.1
* Added an additional linter `XSOAR-linter` to the **lint** command which custom validates py files. currently checks for:
    * `Sys.exit` usages with non zero value.
    * Any `Print` usages.
* Fixed an issue where renamed files were failing on *validate*.
* Fixed an issue where single changed files did not required release notes update.
* Fixed an issue where doc_images required release-notes and validations.
* Added handling of dependent packs when running **update-release-notes** on changed *APIModules*.
    * Added new argument *--id-set-path* for id_set.json path.
    * When changes to *APIModule* is detected and an id_set.json is available - the command will update the dependent pack as well.
* Added handling of dependent packs when running **validate** on changed *APIModules*.
    * Added new argument *--id-set-path* for id_set.json path.
    * When changes to *APIModule* is detected and an id_set.json is available - the command will validate that the dependent pack has release notes as well.
* Fixed an issue where the find_type function didn't recognize file types correctly.
* Fixed an issue where **update-release-notes** command did not work properly on Windows.
* Added support for indicator fields in **update-release-notes** command.
* Fixed an issue where files in test dirs where being validated.


# 1.2.0
* Fixed an issue where **format** did not update the test playbook from its pack.
* Fixed an issue where **validate** validated non integration images.
* Fixed an issue where **update-release-notes** did not identified old yml integrations and scripts.
* Added revision templates to the **update-release-notes** command.
* Fixed an issue where **update-release-notes** crashed when a file was renamed.
* Fixed an issue where **validate** failed on deleted files.
* Fixed an issue where **validate** validated all images instead of packs only.
* Fixed an issue where a warning was not printed in the **format** in case a non-supported file type is inputted.
* Fixed an issue where **validate** did not fail if no release notes were added when adding files to existing packs.
* Added handling of incorrect layout paths via the **format** command.
* Refactor **create-content-artifacts** command - Efficient artifacts creation and better logging.
* Fixed an issue where image and description files were not handled correctly by **validate** and **update-release-notes** commands.
* Fixed an issue where the **format** command didn't remove all extra fields in a file.
* Added an error in case an invalid id_set.json file is found while running the **validate** command.
* Added fetch params checks to the **validate** command.

# 1.1.11
* Added line number to secrets' path in **secrets** command report.
* Fixed an issue where **init** a community pack did not present the valid support URL.
* Fixed an issue where **init** offered a non relevant pack support type.
* Fixed an issue where **lint** did not pull docker images for powershell.
* Fixed an issue where **find-dependencies** did not find all the script dependencies.
* Fixed an issue where **find-dependencies** did not collect indicator fields as dependencies for playbooks.
* Updated the **validate** and the **secrets** commands to be less dependent on regex.
* Fixed an issue where **lint** did not run on circle when docker did not return ping.
* Updated the missing release notes error message (RN106) in the **Validate** command.
* Fixed an issue where **Validate** would return missing release notes when two packs with the same substring existed in the modified files.
* Fixed an issue where **update-release-notes** would add duplicate release notes when two packs with the same substring existed in the modified files.
* Fixed an issue where **update-release-notes** would fail to bump new versions if the feature branch was out of sync with the master branch.
* Fixed an issue where a non-descriptive error would be returned when giving the **update-release-notes** command a pack which can not be found.
* Added dependencies check for *widgets* in **find-dependencies** command.
* Added a `update-docker` flag to **format** command.
* Added a `json-to-outputs` flag to the **run** command.
* Added a verbose (`-v`) flag to **format** command.
* Fixed an issue where **download** added the prefix "playbook-" to the name of playbooks.

# 1.1.10
* Updated the **init** command. Relevant only when passing the *--contribution* argument.
   * Added the *--author* option.
   * The *support* field of the pack's metadata is set to *community*.
* Added a proper error message in the **Validate** command upon a missing description in the root of the yml.
* **Format** now works with a relative path.
* **Validate** now fails when all release notes have been excluded.
* Fixed issue where correct error message would not propagate for invalid images.
* Added the *--skip-pack-dependencies* flag to **validate** command to skip pack dependencies validation. Relevant when using the *-g* flag.
* Fixed an issue where **Validate** and **Format** commands failed integrations with `defaultvalue` field in fetch incidents related parameters.
* Fixed an issue in the **Validate** command in which unified YAML files were not ignored.
* Fixed an issue in **generate-docs** where scripts and playbooks inputs and outputs were not parsed correctly.
* Fixed an issue in the **openapi-codegen** command where missing reference fields in the swagger JSON caused errors.
* Fixed an issue in the **openapi-codegen** command where empty objects in the swagger JSON paths caused errors.
* **update-release-notes** command now accept path of the pack instead of pack name.
* Fixed an issue where **generate-docs** was inserting unnecessary escape characters.
* Fixed an issue in the **update-release-notes** command where changes to the pack_metadata were not detected.
* Fixed an issue where **validate** did not check for missing release notes in old format files.

# 1.1.9
* Fixed an issue where **update-release-notes** command failed on invalid file types.

# 1.1.8
* Fixed a regression where **upload** command failed on test playbooks.
* Added new *githubUser* field in pack metadata init command.
* Support beta integration in the commands **split-yml, extract-code, generate-test-playbook and generate-docs.**
* Fixed an issue where **find-dependencies** ignored *toversion* field in content items.
* Added support for *layoutscontainer*, *classifier_5_9_9*, *mapper*, *report*, and *widget* in the **Format** command.
* Fixed an issue where **Format** will set the `ID` field to be equal to the `name` field in modified playbooks.
* Fixed an issue where **Format** did not work for test playbooks.
* Improved **update-release-notes** command:
    * Write content description to release notes for new items.
    * Update format for file types without description: Connections, Incident Types, Indicator Types, Layouts, Incident Fields.
* Added a validation for feedTags param in feeds in **validate** command.
* Fixed readme validation issue in community support packs.
* Added the **openapi-codegen** command to generate integrations from OpenAPI specification files.
* Fixed an issue were release notes validations returned wrong results for *CommonScripts* pack.
* Added validation for image links in README files in **validate** command.
* Added a validation for default value of fetch param in feeds in **validate** command.
* Fixed an issue where the **Init** command failed on scripts.

# 1.1.7
* Fixed an issue where running the **format** command on feed integrations removed the `defaultvalue` fields.
* Playbook branch marked with *skipunavailable* is now set as an optional dependency in the **find-dependencies** command.
* The **feedReputation** parameter can now be hidden in a feed integration.
* Fixed an issue where running the **unify** command on JS package failed.
* Added the *--no-update* flag to the **find-dependencies** command.
* Added the following validations in **validate** command:
   * Validating that a pack does not depend on NonSupported / Deprecated packs.

# 1.1.6
* Added the *--description* option to the **init** command.
* Added the *--contribution* option to the **init** command which converts a contribution zip to proper pack format.
* Improved **validate** command performance time and outputs.
* Added the flag *--no-docker-checks* to **validate** command to skip docker checks.
* Added the flag *--print-ignored-files* to **validate** command to print ignored files report when the command is done.
* Added the following validations in **validate** command:
   * Validating that existing release notes are not modified.
   * Validating release notes are not added to new packs.
   * Validating that the "currentVersion" field was raised in the pack_metadata for modified packs.
   * Validating that the timestamp in the "created" field in the pack_metadata is in ISO format.
* Running `demisto-sdk validate` will run the **validate** command using git and only on committed files (same as using *-g --post-commit*).
* Fixed an issue where release notes were not checked correctly in **validate** command.
* Fixed an issue in the **create-id-set** command where optional playbook tasks were not taken into consideration.
* Added a prompt to the `demisto-sdk update-release-notes` command to prompt users to commit changes before running the release notes command.
* Added support to `layoutscontainer` in **validate** command.

# 1.1.5
* Fixed an issue in **find-dependencies** command.
* **lint** command now verifies flake8 on CommonServerPython script.

# 1.1.4
* Fixed an issue with the default output file name of the **unify** command when using "." as an output path.
* **Unify** command now adds contributor details to the display name and description.
* **Format** command now adds *isFetch* and *incidenttype* fields to integration yml.
* Removed the *feedIncremental* field from the integration schema.
* **Format** command now adds *feedBypassExclusionList*, *Fetch indicators*, *feedReputation*, *feedReliability*,
     *feedExpirationPolicy*, *feedExpirationInterval* and *feedFetchInterval* fields to integration yml.
* Fixed an issue in the playbooks schema.
* Fixed an issue where generated release notes were out of order.
* Improved pack dependencies detection.
* Fixed an issue where test playbooks were mishandled in **validate** command.

# 1.1.3
* Added a validation for invalid id fields in indicators types files in **validate** command.
* Added default behavior for **update-release-notes** command.
* Fixed an error where README files were failing release notes validation.
* Updated format of generated release notes to be more user friendly.
* Improved error messages for the **update-release-notes** command.
* Added support for `Connections`, `Dashboards`, `Widgets`, and `Indicator Types` to **update-release-notes** command.
* **Validate** now supports scripts under the *TestPlaybooks* directory.
* Fixed an issue where **validate** did not support powershell files.

# 1.1.2
* Added a validation for invalid playbookID fields in incidents types files in **validate** command.
* Added a code formatter for python files.
* Fixed an issue where new and old classifiers where mixed on validate command.
* Added *feedIncremental* field to the integration schema.
* Fixed error in the **upload** command where unified YMLs were not uploaded as expected if the given input was a pack.
* Fixed an issue where the **secrets** command failed due to a space character in the file name.
* Ignored RN validation for *NonSupported* pack.
* You can now ignore IF107, SC100, RP102 error codes in the **validate** command.
* Fixed an issue where the **download** command was crashing when received as input a JS integration or script.
* Fixed an issue where **validate** command checked docker image for JS integrations and scripts.
* **validate** command now checks scheme for reports and connections.
* Fixed an issue where **validate** command checked docker when running on all files.
* Fixed an issue where **validate** command did not fail when docker image was not on the latest numeric tag.
* Fixed an issue where beta integrations were not validated correctly in **validate** command.

# 1.1.1
* fixed and issue where file types were not recognized correctly in **validate** command.
* Added better outputs for validate command.

# 1.1.0
* Fixed an issue where changes to only non-validated files would fail validation.
* Fixed an issue in **validate** command where moved files were failing validation for new packs.
* Fixed an issue in **validate** command where added files were failing validation due to wrong file type detection.
* Added support for new classifiers and mappers in **validate** command.
* Removed support of old RN format validation.
* Updated **secrets** command output format.
* Added support for error ignore on deprecated files in **validate** command.
* Improved errors outputs in **validate** command.
* Added support for linting an entire pack.

# 1.0.9
* Fixed a bug where misleading error was presented when pack name was not found.
* **Update-release-notes** now detects added files for packs with versions.
* Readme files are now ignored by **update-release-notes** and validation of release notes.
* Empty release notes no longer cause an uncaught error during validation.

# 1.0.8
* Changed the output format of demisto-sdk secrets.
* Added a validation that checkbox items are not required in integrations.
* Added pack release notes generation and validation.
* Improved pack metadata validation.
* Fixed an issue in **validate** where renamed files caused an error

# 1.0.4
* Fix the **format** command to update the `id` field to be equal to `details` field in indicator-type files, and to `name` field in incident-type & dashboard files.
* Fixed a bug in the **validate** command for layout files that had `sortValues` fields.
* Fixed a bug in the **format** command where `playbookName` field was not always present in the file.
* Fixed a bug in the **format** command where indicatorField wasn't part of the SDK schemas.
* Fixed a bug in **upload** command where created unified docker45 yml files were not deleted.
* Added support for IndicatorTypes directory in packs (for `reputation` files, instead of Misc).
* Fixed parsing playbook condition names as string instead of boolean in **validate** command
* Improved image validation in YAML files.
* Removed validation for else path in playbook condition tasks.

# 1.0.3
* Fixed a bug in the **format** command where comments were being removed from YAML files.
* Added output fields: _file_path_ and _kind_ for layouts in the id-set.json created by **create-id-set** command.
* Fixed a bug in the **create-id-set** command Who returns Duplicate for Layouts with a different kind.
* Added formatting to **generate-docs** command results replacing all `<br>` tags with `<br/>`.
* Fixed a bug in the **download** command when custom content contained not supported content entity.
* Fixed a bug in **format** command in which boolean strings  (e.g. 'yes' or 'no') were converted to boolean values (e.g. 'True' or 'False').
* **format** command now removes *sourceplaybookid* field from playbook files.
* Fixed a bug in **generate-docs** command in which integration dependencies were not detected when generating documentation for a playbook.


# 1.0.1
* Fixed a bug in the **unify** command when output path was provided empty.
* Improved error message for integration with no tests configured.
* Improved the error message returned from the **validate** command when an integration is missing or contains malformed fetch incidents related parameters.
* Fixed a bug in the **create** command where a unified YML with a docker image for 4.5 was copied incorrectly.
* Missing release notes message are now showing the release notes file path to update.
* Fixed an issue in the **validate** command in which unified YAML files were not ignored.
* File format suggestions are now shown in the relevant file format (JSON or YAML).
* Changed Docker image validation to fail only on non-valid ones.
* Removed backward compatibility validation when Docker image is updated.

# 1.0.0
* Improved the *upload* command to support the upload of all the content entities within a pack.
* The *upload* command now supports the improved pack file structure.
* Added an interactive option to format integrations, scripts and playbooks with No TestPlaybooks configured.
* Added an interactive option to configure *conf.json* file with missing test playbooks for integrations, scripts and playbooks
* Added *download* command to download custom content from Demisto instance to the local content repository.
* Improved validation failure messages to include a command suggestion, wherever relevant, to fix the raised issue.
* Improved 'validate' help and documentation description
* validate - checks that scripts, playbooks, and integrations have the *tests* key.
* validate - checks that test playbooks are configured in `conf.json`.
* demisto-sdk lint - Copy dir better handling.
* demisto-sdk lint - Add error when package missing in docker image.
* Added *-a , --validate-all* option in *validate* to run all validation on all files.
* Added *-i , --input* option in *validate* to run validation on a specified pack/file.
* added *-i, --input* option in *secrets* to run on a specific file.
* Added an allowed hidden parameter: *longRunning* to the hidden integration parameters validation.
* Fixed an issue with **format** command when executing with an output path of a folder and not a file path.
* Bug fixes in generate-docs command given playbook as input.
* Fixed an issue with lint command in which flake8 was not running on unit test files.

# 0.5.2
* Added *-c, --command* option in *generate-docs* to generate a specific command from an integration.
* Fixed an issue when getting README/CHANGELOG files from git and loading them.
* Removed release notes validation for new content.
* Fixed secrets validations for files with the same name in a different directory.
* demisto-sdk lint - parallelization working with specifying the number of workers.
* demisto-sdk lint - logging levels output, 3 levels.
* demisto-sdk lint - JSON report, structured error reports in JSON format.
* demisto-sdk lint - XML JUnit report for unit-tests.
* demisto-sdk lint - new packages used to accelerate execution time.
* demisto-sdk secrets - command now respects the generic whitelist, and not only the pack secrets.

# 0.5.0
[PyPI History][1]

[1]: https://pypi.org/project/demisto-sdk/#history
# 0.4.9
* Fixed an issue in *generate-docs* where Playbooks and Scripts documentation failed.
* Added a graceful error message when executing the *run" command with a misspelled command.
* Added more informative errors upon failures of the *upload* command.
* format command:
    * Added format for json files: IncidentField, IncidentType, IndicatorField, IndicatorType, Layout, Dashboard.
    * Added the *-fv --from-version*, *-nv --no-validation* arguments.
    * Removed the *-t yml_type* argument, the file type will be inferred.
    * Removed the *-g use_git* argument, running format without arguments will run automatically on git diff.
* Fixed an issue in loading playbooks with '=' character.
* Fixed an issue in *validate* failed on deleted README files.

# 0.4.8
* Added the *max* field to the Playbook schema, allowing to define it in tasks loop.
* Fixed an issue in *validate* where Condition branches checks were case sensitive.

# 0.4.7
* Added the *slareminder* field to the Playbook schema.
* Added the *common_server*, *demisto_mock* arguments to the *init* command.
* Fixed an issue in *generate-docs* where the general section was not being generated correctly.
* Fixed an issue in *validate* where Incident type validation failed.

# 0.4.6
* Fixed an issue where the *validate* command did not identify CHANGELOG in packs.
* Added a new command, *id-set* to create the id set - the content dependency tree by file IDs.

# 0.4.5
* generate-docs command:
    * Added the *use_cases*, *permissions*, *command_permissions* and *limitations*.
    * Added the *--insecure* argument to support running the script and integration command in Demisto.
    * Removed the *-t yml_type* argument, the file type will be inferred.
    * The *-o --output* argument is no longer mandatory, default value will be the input file directory.
* Added support for env var: *DEMISTO_SDK_SKIP_VERSION_CHECK*. When set version checks are skipped.
* Fixed an issue in which the CHANGELOG files did not match our scheme.
* Added a validator to verify that there are no hidden integration parameters.
* Fixed an issue where the *validate* command ran on test files.
* Removed the *env-dir* argument from the demisto-sdk.
* README files which are html files will now be skipped in the *validate* command.
* Added support for env var: *DEMISTO_README_VALIDATOR*. When not set the readme validation will not run.

# 0.4.4
* Added a validator for IncidentTypes (incidenttype-*.json).
* Fixed an issue where the -p flag in the *validate* command was not working.
* Added a validator for README.md files.
* Release notes validator will now run on: incident fields, indicator fields, incident types, dashboard and reputations.
* Fixed an issue where the validator of reputation(Indicator Type) did not check on the details field.
* Fixed an issue where the validator attempted validating non-existing files after deletions or name refactoring.
* Removed the *yml_type* argument in the *split-yml*, *extract-code* commands.
* Removed the *file_type* argument in the *generate-test-playbook* command.
* Fixed the *insecure* argument in *upload*.
* Added the *insecure* argument in *run-playbook*.
* Standardise the *-i --input*, *-o --output* to demisto-sdk commands.

# 0.4.3
* Fixed an issue where the incident and indicator field BC check failed.
* Support for linting and unit testing PowerShell integrations.

# 0.4.2
* Fixed an issue where validate failed on Windows.
* Added a validator to verify all branches are handled in conditional task in a playbook.
* Added a warning message when not running the latest sdk version.
* Added a validator to check that the root is connected to all tasks in the playbook.
* Added a validator for Dashboards (dashboard-*.json).
* Added a validator for Indicator Types (reputation-*.json).
* Added a BC validation for changing incident field type.
* Fixed an issue where init command would generate an invalid yml for scripts.
* Fixed an issue in misleading error message in v2 validation hook.
* Fixed an issue in v2 hook which now is set only on newly added scripts.
* Added more indicative message for errors in yaml files.
* Disabled pykwalify info log prints.

# 0.3.10
* Added a BC check for incident fields - changing from version is not allowed.
* Fixed an issue in create-content-artifacts where scripts in Packs in TestPlaybooks dir were copied with a wrong prefix.


# 0.3.9
* Added a validation that incident field can not be required.
* Added validation for fetch incident parameters.
* Added validation for feed integration parameters.
* Added to the *format* command the deletion of the *sourceplaybookid* field.
* Fixed an issue where *fieldMapping* in playbook did not pass the scheme validation.
* Fixed an issue where *create-content-artifacts* did not copy TestPlaybooks in Packs without prefix of *playbook-*.
* Added a validation the a playbook can not have a rolename set.
* Added to the image validator the new DBot default image.
* Added the fields: elasticcommonfields, quiet, quietmode to the Playbook schema.
* Fixed an issue where *validate* failed on integration commands without outputs.
* Added a new hook for naming of v2 integrations and scripts.


# 0.3.8
* Fixed an issue where *create-content-artifact* was not loading the data in the yml correctly.
* Fixed an issue where *unify* broke long lines in script section causing syntax errors


# 0.3.7
* Added *generate-docs* command to generate documentation file for integration, playbook or script.
* Fixed an issue where *unify* created a malformed integration yml.
* Fixed an issue where demisto-sdk **init** creates unit-test file with invalid import.


# 0.3.6
* Fixed an issue where demisto-sdk **validate** failed on modified scripts without error message.


# 0.3.5
* Fixed an issue with docker tag validation for integrations.
* Restructured repo source code.


# 0.3.4
* Saved failing unit tests as a file.
* Fixed an issue where "_test" file for scripts/integrations created using **init** would import the "HelloWorld" templates.
* Fixed an issue in demisto-sdk **validate** - was failing on backward compatiblity check
* Fixed an issue in demisto-sdk **secrets** - empty line in .secrets-ignore always made the secrets check to pass
* Added validation for docker image inside integrations and scripts.
* Added --use-git flag to **format** command to format all changed files.
* Fixed an issue where **validate** did not fail on dockerimage changes with bc check.
* Added new flag **--ignore-entropy** to demisto-sdk **secrets**, this will allow skip entropy secrets check.
* Added --outfile to **lint** to allow saving failed packages to a file.


# 0.3.3
* Added backwards compatibility break error message.
* Added schema for incident types.
* Added **additionalinfo** field to as an available field for integration configuration.
* Added pack parameter for **init**.
* Fixed an issue where error would appear if name parameter is not set in **init**.


# 0.3.2
* Fixed the handling of classifier files in **validate**.


# 0.3.1
* Fixed the handling of newly created reputation files in **validate**.
* Added an option to perform **validate** on a specific file.


# 0.3.0
* Added support for multi-package **lint** both with parallel and without.
* Added all parameter in **lint** to run on all packages and packs in content repository.
* Added **format** for:
    * Scripts
    * Playbooks
    * Integrations
* Improved user outputs for **secrets** command.
* Fixed an issue where **lint** would run pytest and pylint only on a single docker per integration.
* Added auto-complete functionality to demisto-sdk.
* Added git parameter in **lint** to run only on changed packages.
* Added the **run-playbook** command
* Added **run** command which runs a command in the Demisto playground.
* Added **upload** command which uploads an integration or a script to a Demisto instance.
* Fixed and issue where **validate** checked if release notes exist for new integrations and scripts.
* Added **generate-test-playbook** command which generates a basic test playbook for an integration or a script.
* **validate** now supports indicator fields.
* Fixed an issue with layouts scheme validation.
* Adding **init** command.
* Added **json-to-outputs** command which generates the yaml section for outputs from an API raw response.

# 0.2.6

* Fixed an issue with locating release notes for beta integrations in **validate**.

# 0.2.5

* Fixed an issue with locating release notes for beta integrations in **validate**.

# 0.2.4

* Adding image validation to Beta_Integration and Packs in **validate**.

# 0.2.3

* Adding Beta_Integration to the structure validation process.
* Fixing bug where **validate** did checks on TestPlaybooks.
* Added requirements parameter to **lint**.

# 0.2.2

* Fixing bug where **lint** did not return exit code 1 on failure.
* Fixing bug where **validate** did not print error message in case no release notes were give.

# 0.2.1

* **Validate** now checks that the id and name fields are identical in yml files.
* Fixed a bug where sdk did not return any exit code.

# 0.2.0

* Added Release Notes Validator.
* Fixed the Unifier selection of your python file to use as the code.
* **Validate** now supports Indicator fields.
* Fixed a bug where **validate** and **secrets** did not return exit code 1 on failure.
* **Validate** now runs on newly added scripts.

# 0.1.8

* Added support for `--version`.
* Fixed an issue in file_validator when calling `checked_type` method with script regex.

# 0.1.2
* Restructuring validation to support content packs.
* Added secrets validation.
* Added content bundle creation.
* Added lint and unit test run.

# 0.1.1

* Added new logic to the unifier.
* Added detailed README.
* Some small adjustments and fixes.

# 0.1.0

Capabilities:
* **Extract** components(code, image, description etc.) from a Demisto YAML file into a directory.
* **Unify** components(code, image, description etc.) to a single Demisto YAML file.
* **Validate** Demisto content files.<|MERGE_RESOLUTION|>--- conflicted
+++ resolved
@@ -13,9 +13,6 @@
 * Added identification for parameter differences in **integration-diff** command.
 * Fixed **format** to use git as a default value.
 * Updated the **upload** command to support reports.
-<<<<<<< HEAD
-* Added validations to playbooks with input from indicators.
-=======
 * Fixed an issue where **generate-docs** command was displaying 'None' when credentials parameter display field configured was not configured.
 * Fixed an issue where **download** did not return exit code 1 on failure.
 * Updated the validation that incident fields' names do not contain the word incident will aplly to core packs only.
@@ -26,7 +23,6 @@
 * Added the **convert** command to convert entities between XSOAR versions.
 * Added the *--deprecate* flag in **format** command to deprecate integrations, scripts, and playbooks.
 * Fixed an issue where ignoring errors did not work when running the **validate** command on specific files (-i).
->>>>>>> 41575330
 
 # 1.3.9
 * Added a validation verifying that the pack's README.md file is not equal to pack description.
