--- conflicted
+++ resolved
@@ -2,11 +2,8 @@
 
 ## Unreleased
 
-<<<<<<< HEAD
 * Fixed an issue where **validate** did not fail on invalid playbook entities' versions (i.e. subplaybooks or scripts with higher fromversion than their parent playbook).
-=======
 * Added support for running lint via a remote docker ssh connection. Use `DOCKER_HOST` env variable to specify a remote docker connection, such as: `DOCKER_HOST=ssh://myuser@myhost.com`.
->>>>>>> 1583144a
 * Fixed an issue where the pack cache in *get_marketplaces* caused the function to return invalid values.
 * Fixed an issue where running format on a pack with XSIAM entities would fail.
 * Added the new `display_name` field to relevant entities in the **create-id-set** command.
