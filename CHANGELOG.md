# Changelog
## Unreleased
<<<<<<< HEAD
* Added integration configuration for *Cortex REST API* integration.
=======
* Fixed an issue where **lint** failed when using the `-cdam` flag with changed dependant api modules due to partial file duplications filtering.
>>>>>>> 2e83e8d2

## 1.10.1
* Fixed an issue where **update-content-graph** failed to execute.

## 1.10.0
* **Breaking change**: Removed usage of `pipenv`, `isort` and `autopep8` in the **split** and **download** commands. Removed the `--no-pipenv` and `--no-code-formatting` flags. Please see https://xsoar.pan.dev/docs/tutorials/tut-setup-dev-remote for the recommended environment setup.
* Fixed an issue in **prepare-content** command where large code lines were broken.
* Fixed an issue where git-*renamed_files* were not retrieved properly.
* Fixed an issue where test dependencies were calculated in all level dependencies calculation.
* Added formatting and validation to XSIAM content types.
* Fixed an issue where several XSIAM content types were not validated when passing the `-a` flag.
* Added a UUID to name mapper for **download** it replaces UUIDs with names on all downloaded files.
* Updated the demisto-py to v3.2.6 which now supports basic proxy authentication.
* Improved the message shown when using **upload** and overwriting packs.
* Added support for the **Layout Rule** content type in the id-set and the content graph.
* Updated the default general `fromVersion` value on **format** to `6.8.0`
* Fixed an issue where **lint** sometimes failed when using the `-cdam` flag due to wrong file duplications filtering.
* Added the content graph to **validate**, use with the `--graph` flag.

## 1.9.0
* Fixed an issue where the Slack notifier was using a deprecated argument.
* Added the `--docker-image` argument to the **lint** command, which allows determining the docker image to run lint on. Possible options are: `'native:ga'`, `'native:maintenance'`, `'native:dev'`, `'all'`, a specific docker image (from Docker Hub) or, the default `'from-yml'`.
* Fixed an issue in **prepare-content** command where large code lines were broken.
* Added a logger warning to **get_demisto_version**, the task will now fail with a more informative message.
* Fixed an issue where the **upload** and **prepare-content** commands didn't add `fromServerVersion` and `toServerVersion` to layouts.
* Updated **lint** to use graph instead of id_set when running with `--check-dependent-api-module` flag.
* Added the marketplaces field to all schemas.
* Added the flag `--xsoar-only` to the **doc-review** command which enables reviewing documents that belong to XSOAR-supported Packs.
* Fixed an issue in **update-release-notes** command where an error occurred when executing the same command a second time.
* Fixed an issue where **validate** would not always ignore errors listed under `.pack-ignore`.
* Fixed an issue where running **validate** on a specific pack didn't test all the relevant entities.
* Fixed an issue where fields ending with `_x2` where not replaced in the appropriate Marketplace.

## 1.8.3
* Changed **validate** to allow hiding parameters of type 0, 4, 12 and 14 when replacing with type 9 (credentials) with the same name.
* Fixed an issue where **update-release-notes** fails to update *MicrosoftApiModule* dependent integrations.
* Fixed an issue where the **upload** command failed because `docker_native_image_config.json` file could not be found.
* Added a metadata file to the content graph zip, to be used in the **update-content-graph** command.
* Updated the **validate** and **update-release-notes** commands to unskip the *Triggers Recommendations* content type.


## 1.8.2
* Fixed an issue where demisto-py failed to upload content to XSIAM when `DEMISTO_USERNAME` environment variable is set.
* Fixed an issue where the **prepare-content** command output invalid automation name when used with the --*custom* argument.
* Fixed an issue where modeling rules with arbitrary whitespace characters were not parsed correctly.
* Added support for the **nativeImage** key for an integration/script in the **prepare-content** command.
* Added **validate** checks for integrations declared deprecated (display name, description) but missing the `deprecated` flag.
* Changed the **validate** command to fail on the IN145 error code only when the parameter with type 4 is not hidden.
* Fixed an issue where downloading content layouts with `detailsV2=None` resulted in an error.
* Fixed an issue where **xdrctemplate** was missing 'external' prefix.
* Fixed an issue in **prepare-content** command providing output path.
* Updated the **validate** and **update-release-notes** commands to skip the *Triggers Recommendations* content type.
* Added a new validation to the **validate** command to verify that the release notes headers are in the correct format.
* Changed the **validate** command to fail on the IN140 error code only when the skipped integration has no unit tests.
* Changed **validate** to allow hiding parameters of type 4 (secret) when replacing with type 9 (credentials) with the same name.
* Fixed an issue where the **update-release-notes** command didn't add release-notes properly to some *new* content items.
* Added validation that checks that the `nativeimage` key is not defined in script/integration yml.
* Added to the **format** command the ability to remove `nativeimage` key in case defined in script/integration yml.
* Enhanced the **update-content-graph** command to support `--use-git`, `--imported_path` and `--output-path` arguments.
* Fixed an issue where **doc-review** failed when reviewing command name in some cases.
* Fixed an issue where **download** didn't identify playbooks properly, and downloaded files with UUIDs instead of file/script names.

## 1.8.1
* Fixed an issue where **format** created duplicate configuration parameters.
* Added hidden properties to integration command argument and script argument.
* Added `--override-existing` to **upload** that skips the confirmation prompt for overriding existing content packs. @mattbibbydw
* Fixed an issue where **validate** failed in private repos when attempting to read from a nonexisting `approved_categories.json`.
* Fixed an issue where **validate** used absolute paths when getting remote `pack_metadata.json` files in private repos.
* Fixed an issue in **download**, where names of custom scripts were replaced with UUIDs in IncidentFields and Layouts.

## 1.8.0
* Updated the supported python versions, as `>=3.8,<3.11`, as some of the dependencies are not supported on `3.11` yet.
* Added a **validate** step for **Modeling Rules** testdata files.
* Added the **update-content-graph** command.
* Added the ability to limit the number of CPU cores with `DEMISTO_SDK_MAX_CPU_CORES` envirment variable.
* Added the **prepare-content** command.
* Added support for fromversion/toversion in XSIAM content items (correlation rules, XSIAM dashboards, XSIAM reports and triggers).
* Added a **validate** step checking types of attributes in the schema file of modeling rule.
* Added a **validate** step checking that the dataset name of a modeling rule shows in the xif and schema files.
* Added a **validate** step checking that a correlation rule file does not start with a hyphen.
* Added a **validate** step checking that xsiam content items follow naming conventions.
* Fixed an issue where SDK commands failed on the deprecated `packaging.version.LegacyVersion`, by locking the `packaging` version to `<22`.
* Fixed an issue where **update-release-notes** failed when changing only xif file in **Modeling Rules**.
* Fixed an issue where *is_valid_category* and *is_categories_field_match_standard* failed when running in a private repo.
* Fixed an issue where **validate** didn't fail on the MR103 validation error.
* Fixed the *--release-notes* option, to support the new CHANGELOG format.
* Fixed an issue where **validate** failed when only changing a modeling rules's xif file.
* Fixed an issue where **format** failed on indicator files with a `None` value under the `tabs` key.
* Fixed an issue where **validate** only printed errors for one change of context path, rather than print all.
* Fixed an issue where **download** did not suggest using a username/password when authenticating with XSOAR and using invalid arguments.
* Fixed an issue where **download** failed when listing or downloading content items that are not unicode-encoded.
* Added support for fromversion/toversion in XSIAM content items (correlation rules, XSIAM dashboards, XSIAM reports and triggers).
* Updated the supported python versions, as `>=3.8,<3.11`, as some of the dependencies are not supported on `3.11` yet.
* Added **prepare-content** command which will prepare the pack or content item for the platform.
* Patched an issue where deprecated `packaging.version.LegacyVersion`, locking packaging version to `<22`.

## 1.7.9
* Fixed an issue where an error message in **validate** would not include the suggested fix.
* Added a validation that enforces predefined categories on MP Packs & integration yml files, the validation also ensures that each pack has only one category.
* Fixed an issue where **update-release-notes** did not generate release notes for **XDRC Templates**.
* Fixed an issue where **upload** failed without explaining the reason.
* Improved implementation of the docker_helper module.
* Fixed an issue where **validate** did not check changed pack_metadata.json files when running using git.
* Added support for **xdrctemplate** to content graph.
* Fixed an issue where local copies of the newly-introduced `DemistoClassApiModule.py` were validated.
* Added new release notes templates for the addition and modification of playbooks, layouts and types in the **doc-review** command.
* Fixed an issue where the **doc-review** command failed on descriptions of new content items.
* Added the `Command XXX is deprecated. Use XXX instead.` release notes templates to **doc-review** command.
* Fixed an issue where the **update-release-notes** command didn't add the modeling-rules description for new modeling-rules files.

## 1.7.8
* Added the capability to run the MDX server in a docker container for environments without node.
* Fixed an issue where **generate-docs** with `-c` argument updated sections of the incorrect commands.
* Added IF113 error code to **ALLOWED_IGNORE_ERRORS**.
* Fixed an issue where **validate** failed on playbooks with non-string input values.
* Added the `DEMISTO_SDK_IGNORE_CONTENT_WARNING` environment variable, to allow suppressing warnings when commands are not run under a content repo folder.
* Fixed an issue where **validate** failed to recognize integration tests that were missing from config.json
* Added support for **xpanse** marketplace in **create-id-set** and **create-content-artifacts** commands.
* Fixed an issue where **split** failed on yml files.
* Added support for marketplace-specific tags.
* Fixed an issue where **download** would not run `isort`. @maxgubler
* Fixed an issue where XSIAM Dashboards and Reports images failed the build.
* Added support for **xpanse** marketplace to content graph.

## 1.7.7
* Fixed an issue where paybooks **generate-docs** didn't parse complex input values when no accessor field is given correctly.
* Fixed an issue in the **download** command, where an exception would be raised when downloading system playbooks.
* Fixed an issue where the **upload** failed on playbooks containing a value that starts with `=`.
* Fixed an issue where the **generate-unit-tests** failed to generate assertions, and generate unit tests when command names does not match method name.
* Fixed an issue where the **download** command did not honor the `--no-code-formatting` flag properly. @maxgubler
* Added a new check to **validate**, making sure playbook task values are passed as references.
* Fixed an issue where the **update-release-notes** deleted existing release notes, now appending to it instead.
* Fixed an issue where **validate** printed blank space in case of validation failed and ignored.
* Renamed 'Agent Config' to 'XDRC Templates'.
* Fixed an issue where the **zip-packs** command did not work with the CommonServerUserPython and CommonServerUserPowerShell package.

## 1.7.6

* Fixed parsing of initialization arguments of client classes in the **generate-unit-tests** command.
* Added support for AgentConfig content item in the **upload**, **create-id-set**, **find-dependecies**, **unify** and **create-content-artifacts** commands.
* Added support for XSIAM Report preview image.

## 1.7.5

* Fixed an issue where the **upload** command did not work with the CommonServerUserPython package.
* Fixed an issue in the **download** command, where some playbooks were downloaded as test playbooks.
* Added playbook modification capabilities in **TestSuite**.
* Added a new command **create-content-graph**.
* Fixed an issue in the **upload** command, where the temporary zip would not clean up properly.
* Improved content items parsing in the **create-content-graph** command.
* Added an error when the docker daemon is unavailable when running **lint**.
* Removed the validation of a subtype change for scripts in the **validate** command.
* Fixed an issue where names of XSIAM content items were not normalized properly.
* Fixed an issue where the **download** command was downloading playbooks with **script** (id) and not **scriptName**.
* Fixed an issue where script yml files were not properly identified by `find_type`.
* Removed nightly integrations filtering when deciding if a test should run.
* Added support for XSIAM Dashboard preview image.
* Added the `--no-code-formatting` flag to the **download** command, allowing to skip autopep8 and isort.
* Fixed an issue in the **update-release-notes** command, where generating release notes for modeling rules schema file caused exception.

## 1.7.4

* Fixed an issue where the **doc-review** command showed irrelevant messages.
* Fixed an issue in **validate**, where backward-compatibility failures prevented other validations from running.
* Fixed an issue in **validate**, where content-like files under infrastructure paths were not ignored.
* Fixed an issue in the AMI mapping, where server versions were missing.
* Change the way the normalize name is set for external files.
* Added dump function to XSIAM pack objects to dulicate the files.
* Fixed an issue where the `contribution_converter` did not support changes made to ApiModules.
* Added name normalization according to new convention to XSIAM content items
* Added playbook modification capabilities in **TestSuite**.
* Fixed an issue in create-content-artifacts where it will not get a normalize name for the item and it will try to duplicate the same file.

## 1.7.3

* Fixed an issue in the **format** command where fail when executed from environment without mdx server available.
* Added `Added a`, `Added an` to the list of allowed changelog prefixes.
* Added support for Indicator Types/Reputations in the **upload** command.
* Fixed an issue when running from a subdirectory of a content repo failed.
* Changing the way we are using XSIAM servers api-keys in **test-content** .
* Added a success message to **postman-codegen**.

## 1.7.2

* Fixed an issue in the **validate** command where incident fields were not found in mappers even when they exist
* Added an ability to provide list of marketplace names as a param attribute to **validate** and **upload**
* Added the file type to the error message when it is not supported.
* Fixed an issue where `contribution_converter` incorrectly mapped _Indicator Field_ objects to the _incidentfield_ directory in contribution zip files.
* Fixed a bug where **validate** returned error on empty inputs not used in playbooks.
* Added the `DEMISTO_SDK_CONTENT_PATH` environment variable, implicitly used in various commands.
* Added link to documentation for error messages regarding use cases and tags.

## 1.7.1

* Fixed an issue where *indicatorTypes* and *betaIntegrations* were not found in the id_set.
* Updated the default general `fromVersion` value on **format** to `6.5.0`
* Fixed an issue where the **validate** command did not fail when the integration yml file name was not the same as the folder containing it.
* Added an option to have **generate-docs** take a Playbooks folder path as input, and generate docs for all playbooks in it.
* Fixed an issue where the suggestion in case of `IF113` included uppercase letters for the `cliName` parameter.
* Added new validation to the **validate** command to fail and list all the file paths of files that are using a deprecated integration command / script / playbook.
* **validate** will no longer fail on playbooks calling subplaybooks that have a higher `fromVersion` value, if  calling the subplaybook has `skipifunavailable=True`.
* Fixed an issue where relative paths were not accessed correctly.
* Running any `demisto-sdk` command in a folder with a `.env` file will load it, temporarily overriding existing environment variables.
* Fixed an issue where **validate** did not properly detect deleted files.
* Added new validations to the **validate** command to verify that the schema file exists for a modeling rule and that the schema and rules keys are empty in the yml file.
* Fixed an issue where *find_type* didn't recognize exported incident types.
* Added a new validation to **validate**, making sure all inputs of a playbook are used.
* Added a new validation to **validate**, making sure all inputs used in a playbook declared in the input section.
* The **format** command will now replace the *fromServerVersion* field with *fromVersion*.

## 1.7.0

* Allowed JSON Handlers to accept kwargs, for custoimzing behavior.
* Fixed an issue where an incorrect error was shown when the `id` of a content item differed from its `name` attribute.
* Fixed an issue where the `preserve_quotes` in ruamel_handler received an incorrect value @icholy
* Fixed an issue where ignoring RM110 error code wasn't working and added a validation to **ALLOWED_IGNORE_ERRORS** to validate that all error codes are inserted in the right format.
* Fixed an issue where the contribution credit text was not added correctly to the pack README.
* Changed the contribution file implementation from markdown to a list of contributor names. The **create-content-artifact** will use this list to prepare the needed credit message.
* Added a new validation to the `XSOAR-linter` in the **lint** command for verifying that demisto.log is not used in the code.
* The **generate-docs** command will now auto-generate the Incident Mirroring section when implemented in an integration.
* Added support to automatically generate release notes for deprecated items in the **update-release-notes** command.
* Fixed an issue causing any command to crash when unable to detect local repository properties.
* Fixed an issue where running in a private gitlab repo caused a warning message to be shown multiple times.
* Added a new validation to the **validate** command to verify that markdown and python files do not contain words related to copyright section.
* Fixed an issue where **lint** crashed when provided an input file path (expecting a directory).

## 1.6.9

* Added a new validation that checks whether a pack should be deprecated.
* Added a new ability to the **format** command to deprecate a pack.
* Fixed an issue where the **validate** command sometimes returned a false negative in cases where there are several sub-playbooks with the same ID.
* Added a new validation to the **validate** command to verify that the docker in use is not deprecated.
* Added support for multiple ApiModules in the **unify** command
* Added a check to **validate** command, preventing use of relative urls in README files.
* Added environment variable **DEMISTO_SDK_MARKETPLACE** expected to affect *MarketplaceTagParser* *marketplace* value. The value will be automatically set when passing *marketplace* arg to the commands **unify**, **zip-packs**, **create-content-artifacts** and **upload**.
* Added slack notifier for build failures on the master branch.
* Added support for modeling and parsing rules in the **split** command.
* Added support for README files in **format** command.
* Added a **validate** check, making sure classifier id and name values match. Updated the classifier **format** to update the id accordingly.
* The **generate-docs** command will now auto-generate the playbook image link by default.
* Added the `--custom-image-link` argument to override.
* Added a new flag to **generate-docs** command, allowing to add a custom image link to a playbook README.
* Added a new validation to the **validate** command to verify that the package directory name is the same as the files contained in the that package.
* Added support in the **unify** command to unify a schema into its Modeling Rule.

## 1.6.8

* Fixed an issue where **validate** did not fail on invalid playbook entities' versions (i.e. subplaybooks or scripts with higher fromversion than their parent playbook).
* Added support for running lint via a remote docker ssh connection. Use `DOCKER_HOST` env variable to specify a remote docker connection, such as: `DOCKER_HOST=ssh://myuser@myhost.com`.
* Fixed an issue where the pack cache in *get_marketplaces* caused the function to return invalid values.
* Fixed an issue where running format on a pack with XSIAM entities would fail.
* Added the new `display_name` field to relevant entities in the **create-id-set** command.
* Added a new validation to the **validate** command to verify the existence of "Reliability" parameter if the integration have reputation command.
* Fixed a bug where terminating the **lint** command failed (`ctrl + c`).
* Removed the validation of a subtype change in integrations and scripts from **validate**.
* Fixed an issue where **download** did not behave as expected when prompting for a version update. Reported by @K-Yo
* Added support for adoption release notes.
* Fixed an issue where **merge-id-sets** failed when a key was missing in one id-set.json.
* Fixed a bug where some mypy messages were not parsed properly in **lint**.
* Added a validation to the **validate** command, failing when '`fromversion`' or '`toversion`' in a content entity are incorrect format.
* Added a validation to the **validate** command, checking if `fromversion` <= `toversion`.
* Fixed an issue where coverage reports used the wrong logging level, marking debug logs as errors.
* Added a new validation to the **validate** command, to check when the discouraged `http` prefixes are used when setting defaultvalue, rather than `https`.
* Added a check to the **lint** command for finding hard-coded usage of the http protocol.
* Locked the dependency on Docker.
* Removed a traceback line from the **init** command templates: BaseIntegration, BaseScript.
* Updated the token in **_add_pr_comment** method from the content-bot token to the xsoar-bot token.

## 1.6.7

* Added the `types-markdown` dependency, adding markdown capabilities to existing linters using the [Markdown](https://pypi.org/project/Markdown/) package.
* Added support in the **format** command to remove nonexistent incident/indicator fields from *layouts/mappers*
* Added the `Note: XXX` and `XXX now generally available.` release notes templates to **doc-review** command.
* Updated the logs shown during the docker build step.
* Removed a false warning about configuring the `GITLAB_TOKEN` environment variable when it's not needed.
* Removed duplicate identifiers for XSIAM integrations.
* Updated the *tags* and *use cases* in pack metadata validation to use the local files only.
* Fixed the error message in checkbox validation where the defaultvalue is wrong and added the name of the variable that should be fixed.
* Added types to `find_type_by_path` under tools.py.
* Fixed an issue where YAML files contained incorrect value type for `tests` key when running `format --deprecate`.
* Added a deprecation message to the `tests:` section of yaml files when running `format --deprecate`.
* Added use case for **validate** on *wizard* objects - set_playbook is mapped to all integrations.
* Added the 'integration-get-indicators' commands to be ignored by the **verify_yml_commands_match_readme** validation, the validation will no longer fail if these commands are not in the readme file.
* Added a new validation to the **validate** command to verify that if the phrase "breaking changes" is present in a pack release notes, a JSON file with the same name exists and contains the relevant breaking changes information.
* Improved logs when running test playbooks (in a build).
* Fixed an issue in **upload** did not include list-type content items. @nicolas-rdgs
* Reverted release notes to old format.

## 1.6.6

* Added debug print when excluding item from ID set due to missing dependency.
* Added a validation to the **validate** command, failing when non-ignorable errors are present in .pack-ignore.
* Fixed an issue where `mdx server` did not close when stopped in mid run.
* Fixed an issue where `-vvv` flag did not print logs on debug level.
* enhanced ***validate*** command to list all command names affected by a backward compatibility break, instead of only one.
* Added support for Wizard content item in the **format**, **validate**, **upload**, **create-id-set**, **find-dependecies** and **create-content-artifacts** commands.
* Added a new flag to the **validate** command, allowing to run specific validations.
* Added support in **unify** and **create-content-artifacts** for displaying different documentations (detailed description + readme) for content items, depending on the marketplace version.
* Fixed an issue in **upload** where list items were not uploaded.
* Added a new validation to **validate** command to verify that *cliName* and *id* keys of the incident field or the indicator field are matches.
* Added the flag '-x', '--xsiam' to **upload** command to upload XSIAM entities to XSIAM server.
* Fixed the integration field *isFetchEvents* to be in lowercase.
* Fixed an issue where **validate -i** run after **format -i** on an existing file in the repo instead of **validate -g**.
* Added the following commands: 'update-remote-data', 'get-modified-remote-data', 'update-remote-system' to be ignored by the **verify_yml_commands_match_readme** validation, the validation will no longer fail if these commands are not in the readme file.
* Updated the release note template to include a uniform format for all items.
* Added HelloWorldSlim template option for *--template* flag in **demisto-sdk init** command.
* Fixed an issue where the HelloWorldSlim template in **demisto-sdk init** command had an integration id that was conflicting with HelloWorld integration id.
* Updated the SDK to use demisto-py 3.1.6, allowing use of a proxy with an environment variable.
* Set the default logger level to `warning`, to avoid unwanted debug logs.
* The **format** command now validates that default value of checkbox parameters is a string 'true' or 'false'.
* Fixed an issue where `FileType.PLAYBOOK` would show instead of `Playbook` in readme error messages.
* Added a new validation to **validate** proper defaultvalue for checkbox fields.

## 1.6.5

* Fixed an issue in the **format** command where the `id` field was overwritten for existing JSON files.
* Fixed an issue where the **doc-review** command was successful even when the release-note is malformed.
* Added timestamps to the `demisto-sdk` logger.
* Added time measurements to **lint**.
* Added the flag '-d', '--dependency' to **find-dependencies** command to get the content items that cause the dependencies between two packs.
* Fixed an issue where **update-release-notes** used the *trigger_id* field instead of the *trigger_name* field.
* Fixed an issue where **doc-review** failed to recognize script names, in scripts using the old file structure.
* Fixed an issue where concurrent processes created by **lint** caused deadlocks when opening files.
* Fixed an issue in the **format** command where `_dev` or `_copy` suffixes weren't removed from the subscript names in playbooks and layouts.
* Fixed an issue where **validate** failed on nonexistent `README.md` files.
* Added support of XSIAM content items to the **validate** command.
* Report **lint** summary results and failed packages after reporting time measurements.

## 1.6.4

* Added the new **generate-yml-from-python** command.
* Added a code *type* indication for integration and script objects in the *ID Set*.
* Added the [Vulture](https://github.com/jendrikseipp/vulture) linter to the pre-commit hook.
* The `demisto-sdk` pack will now be distributed via PyPi with a **wheel** file.
* Fixed a bug where any edited json file that contained a forward slash (`/`) escaped.
* Added a new validation to **validate** command to verify that the metadata *currentVersion* is
the same as the last release note version.
* The **validate** command now checks if there're none-deprecated integration commands that are missing from the readme file.
* Fixed an issue where *dockerimage* changes in Scripts weren't recognized by the **update-release-notes** command.
* Fixed an issue where **update-xsoar-config-file** did not properly insert the marketplace packs list to the file.
* Added the pack name to the known words by default when running the **doc-review** command.
* Added support for new XSIAM entities in **create-id-set** command.
* Added support for new XSIAM entities in **create-content-artifacts** command.
* Added support for Parsing/Modeling Rule content item in the **unify** command.
* Added the integration name, the commands name and the script name to the known words by default when running the **doc-review** command.
* Added an argument '-c' '--custom' to the **unify** command, if True will append to the unified yml name/display/id the custom label provided
* Added support for sub words suggestion in kebab-case sentences when running the **doc-review** command.
* Added support for new XSIAM entities in **update-release-notes** command.
* Enhanced the message of alternative suggestion words shown when running **doc-review** command.
* Fixed an incorrect error message, in case `node` is not installed on the machine.
* Fixed an issue in the **lint** command where the *check-dependent-api-modules* argument was set to true by default.
* Added a new command **generate-unit-tests**.
* Added a new validation to **validate** all SIEM integration have the same suffix.
* Fixed the destination path of the unified parsing/modeling rules in **create-content-artifacts** command.
* Fixed an issue in the **validate** command, where we validated wrongfully the existence of readme file for the *ApiModules* pack.
* Fixed an issue in the **validate** command, where an error message that was displayed for scripts validation was incorrect.
* Fixed an issue in the **validate** and **format** commands where *None* arguments in integration commands caused the commands to fail unexpectedly.
* Added support for running tests on XSIAM machines in the **test-content** command.
* Fixed an issue where the **validate** command did not work properly when deleting non-content items.
* Added the flag '-d', '--dependency' to **find-dependencies** command to get the content items that cause the dependencies between two packs.

## 1.6.3

* **Breaking change**: Fixed a typo in the **validate** `--quiet-bc-validation` flag (was `--quite-bc-validation`). @upstart-swiss
* Dropped support for python 3.7: Demisto-SDK is now supported on Python 3.8 or newer.
* Added an argument to YAMLHandler, allowing to set a maximal width for YAML files. This fixes an issue where a wrong default was used.
* Added the detach mechanism to the **upload** command, If you set the --input-config-file flag, any files in the repo's SystemPacks folder will be detached.
* Added the reattach mechanism to the **upload** command, If you set the --input-config-file flag, any detached item in your XSOAR instance that isn't currently in the repo's SystemPacks folder will be re-attached.
* Fixed an issue in the **validate** command that did not work properly when using the *-g* flag.
* Enhanced the dependency message shown when running **lint**.
* Fixed an issue where **update-release-notes** didn't update the currentVersion in pack_metadata.
* Improved the logging in **test-content** for helping catch typos in external playbook configuration.

## 1.6.2

* Added dependency validation support for core marketplacev2 packs.
* Fixed an issue in **update-release-notes** where suggestion fix failed in validation.
* Fixed a bug where `.env` files didn't load. @nicolas-rdgs
* Fixed a bug where **validate** command failed when the *categories* field in the pack metadata was empty for non-integration packs.
* Added *system* and *item-type* arguments to the **download** command, used when downloading system items.
* Added a validation to **validate**, checking that each script, integration and playbook have a README file. This validation only runs when the command is called with either the `-i` or the `-g` flag.
* Fixed a regression issue with **doc-review**, where the `-g` flag did not work.
* Improved the detection of errors in **doc-review** command.
* The **validate** command now checks if a readme file is empty, only for packs that contain playbooks or were written by a partner.
* The **validate** command now makes sure common contextPath values (e.g. `DBotScore.Score`) have a non-empty description, and **format** populates them automatically.
* Fixed an issue where the **generate-outputs** command did not work properly when examples were provided.
* Fixed an issue in the **generate-outputs** command, where the outputs were not written to the specified output path.
* The **generate-outputs** command can now generate outputs from multiple calls to the same command (useful when different args provide different outputs).
* The **generate-outputs** command can now update a yaml file with new outputs, without deleting or overwriting existing ones.
* Fixed a bug where **doc-review** command failed on existing templates.
* Fixed a bug where **validate** command failed when the word demisto is in the repo README file.
* Added support for adding test-playbooks to the zip file result in *create-content-artifacts* command for marketplacev2.
* Fixed an issue in **find-dependencies** where using the argument *-o* without the argument *--all-packs-dependencies* did not print a proper warning.
* Added a **validate** check to prevent deletion of files whose deletion is not supported by the XSOAR marketplace.
* Removed the support in the *maintenance* option of the *-u* flag in the **update-release-notes** command.
* Added validation for forbidden words and phrases in the **doc-review** command.
* Added a retries mechanism to the **test-content** command to stabilize the build process.
* Added support for all `git` platforms to get remote files.
* Refactored the **format** command's effect on the *fromversion* field:
  * Fixed a bug where the *fromversion* field was removed when modifying a content item.
  * Updated the general default *fromversion* and the default *fromversion* of newly-introduced content items (e.g. `Lists`, `Jobs`).
  * Added an interactive mode functionality for all content types, to ask the user whether to set a default *fromversion*, if could not automatically determine its value. Use `-y` to assume 'yes' as an answer to all prompts and run non-interactively.

## 1.6.1

* Added the '--use-packs-known-words' argument to the **doc-review** command
* Added YAML_Loader to handle yaml files in a standard way across modules, replacing PYYAML.
* Fixed an issue when filtering items using the ID set in the **create-content-artifacts** command.
* Fixed an issue in the **generate-docs** command where tables were generated with an empty description column.
* Fixed an issue in the **split** command where splitting failed when using relative input/output paths.
* Added warning when inferred files are missing.
* Added to **validate** a validation for integration image dimensions, which should be 120x50px.
* Improved an error in the **validate** command to better differentiate between the case where a required fetch parameter is malformed or missing.

## 1.6.0

* Fixed an issue in the **create-id-set** command where similar items from different marketplaces were reported as duplicated.
* Fixed typo in demisto-sdk init
* Fixed an issue where the **lint** command did not handle all container exit codes.
* Add to **validate** a validation for pack name to make sure it is unchanged.
* Added a validation to the **validate** command that verifies that the version in the pack_metdata file is written in the correct format.
* Fixed an issue in the **format** command where missing *fromVersion* field in indicator fields caused an error.

## 1.5.9

* Added option to specify `External Playbook Configuration` to change inputs of Playbooks triggered as part of **test-content**
* Improved performance of the **lint** command.
* Improved performance of the **validate** command when checking README images.
* ***create-id-set*** command - the default value of the **marketplace** argument was changed from ‘xsoar’ to all packs existing in the content repository. When using the command, make sure to pass the relevant marketplace to use.

## 1.5.8

* Fixed an issue where the command **doc-review** along with the argument `--release-notes` failed on yml/json files with invalid schema.
* Fixed an issue where the **lint** command failed on packs using python 3.10

## 1.5.7

* Fixed an issue where reading remote yaml files failed.
* Fixed an issue in **validate** failed with no error message for lists (when no fromVersion field was found).
* Fixed an issue when running **validate** or **format** in a gitlab repository, and failing to determine its project id.
* Added an enhancement to **split**, handling an empty output argument.
* Added the ability to add classifiers and mappers to conf.json.
* Added the Alias field to the incident field schema.

## 1.5.6

* Added 'deprecated' release notes template.
* Fixed an issue where **run-test-playbook** command failed to get the task entries when the test playbook finished with errors.
* Fixed an issue in **validate** command when running with `no-conf-json` argument to ignore the `conf.json` file.
* Added error type text (`ERROR` or `WARNING`) to **validate** error prints.
* Fixed an issue where the **format** command on test playbook did not format the ID to be equal to the name of the test playbook.
* Enhanced the **update-release-notes** command to automatically commit release notes config file upon creation.
* The **validate** command will validate that an indicator field of type html has fromVersion of 6.1.0 and above.
* The **format** command will now add fromVersion 6.1.0 to indicator field of type html.
* Added support for beta integrations in the **format** command.
* Fixed an issue where the **postman-codegen** command failed when called with the `--config-out` flag.
* Removed the integration documentation from the detailed description while performing **split** command to the unified yml file.
* Removed the line which indicates the version of the product from the README.md file for new contributions.

## 1.5.5

* Fixed an issue in the **update-release-notes** command, which did not work when changes were made in multiple packs.
* Changed the **validate** command to fail on missing test-playbooks only if no unittests are found.
* Fixed `to_kebab_case`, it will now deal with strings that have hyphens, commas or periods in them, changing them to be hyphens in the new string.
* Fixed an issue in the **create-id-set** command, where the `source` value included the git token if it was specified in the remote url.
* Fixed an issue in the **merge-id-set** command, where merging fails because of duplicates but the packs are in the XSOAR repo but in different version control.
* Fixed missing `Lists` Content Item as valid `IDSetType`
* Added enhancement for **generate-docs**. It is possible to provide both file or a comma seperated list as `examples`. Also, it's possible to provide more than one example for a script or a command.
* Added feature in **format** to sync YML and JSON files to the `master` file structure.
* Added option to specify `Incident Type`, `Incoming Mapper` and `Classifier` when configuring instance in **test-content**
* added a new command **run-test-playbook** to run a test playbook in a given XSOAR instance.
* Fixed an issue in **format** when running on a modified YML, that the `id` value is not changed to its old `id` value.
* Enhancement for **split** command, replace `ApiModule` code block to `import` when splitting a YML.
* Fixed an issue where indicator types were missing from the pack's content, when uploading using **zip-packs**.
* The request data body format generated in the **postman-codegen** will use the python argument's name and not the raw data argument's name.
* Added the flag '--filter-by-id-set' to **create-content-artifacts** to create artifacts only for items in the given id_set.json.

## 1.5.4

* Fixed an issue with the **format** command when contributing via the UI
* The **format** command will now not remove the `defaultRows` key from incident, indicator and generic fields with `type: grid`.
* Fixed an issue with the **validate** command when a layoutscontainer did not have the `fromversion` field set.
* added a new command **update-xsoar-config-file** to handle your XSOAR Configuration File.
* Added `skipVerify` argument in **upload** command to skip pack signature verification.
* Fixed an issue when the **run** command  failed running when there’s more than one playground, by explicitly using the current user’s playground.
* Added support for Job content item in the **format**, **validate**, **upload**, **create-id-set**, **find-dependecies** and **create-content-artifacts** commands.
* Added a **source** field to the **id_set** entitles.
* Two entitles will not consider as duplicates if they share the same pack and the same source.
* Fixed a bug when duplicates were found in **find_dependencies**.
* Added function **get_current_repo** to `tools`.
* The **postman-codegen** will not have duplicates argument name. It will rename them to the minimum distinguished shared path for each of them.

## 1.5.3

* The **format** command will now set `unsearchable: True` for incident, indicator and generic fields.
* Fixed an issue where the **update-release-notes** command crashes with `--help` flag.
* Added validation to the **validate** command that verifies the `unsearchable` key in incident, indicator and generic fields is set to true.
* Removed a validation that DBotRole should be set for automation that requires elevated permissions to the `XSOAR-linter` in the **lint** command.
* Fixed an issue in **Validate** command where playbooks conditional tasks were mishandeled.
* Added a validation to prevent contributors from using the `fromlicense` key as a configuration parameter in an integration's YML
* Added a validation to ensure that the type for **API token** (and similar) parameters are configured correctly as a `credential` type in the integration configuration YML.
* Added an assertion that checks for duplicated requests' names when generating an integration from a postman collection.
* Added support for [.env files](https://pypi.org/project/python-dotenv/). You can now add a `.env` file to your repository with the logging information instead of setting a global environment variables.
* When running **lint** command with --keep-container flag, the docker images are committed.
* The **validate** command will not return missing test playbook error when given a script with dynamic-section tag.

## 1.5.2

* Added a validation to **update-release-notes** command to ensure that the `--version` flag argument is in the right format.
* added a new command **coverage-analyze** to generate and print coverage reports.
* Fixed an issue in **validate** in repositories which are not in GitHub or GitLab
* Added a validation that verifies that readme image absolute links do not contain the working branch name.
* Added support for List content item in the **format**, **validate**, **download**, **upload**, **create-id-set**, **find-dependecies** and **create-content-artifacts** commands.
* Added a validation to ensure reputation command's default argument is set as an array input.
* Added the `--fail-duplicates` flag for the **merge-id-set** command which will fail the command if duplicates are found.
* Added the `--fail-duplicates` flag for the **create-id-set** command which will fail the command if duplicates are found.

## 1.5.1

* Fixed an issue where **validate** command failed to recognized test playbooks for beta integrations as valid tests.
* Fixed an issue were the **validate** command was falsely recognizing image paths in readme files.
* Fixed an issue where the **upload** command error message upon upload failure pointed to wrong file rather than to the pack metadata.
* Added a validation that verifies that each script which appears in incident fields, layouts or layout containers exists in the id_set.json.
* Fixed an issue where the **postman code-gen** command generated double dots for context outputs when it was not needed.
* Fixed an issue where there **validate** command on release notes file crashed when author image was added or modified.
* Added input handling when running **find-dependencies**, replacing string manipulations.
* Fixed an issue where the **validate** command did not handle multiple playbooks with the same name in the id_set.
* Added support for GitLab repositories in **validate**

## 1.5.0

* Fixed an issue where **upload** command failed to upload packs not under content structure.
* Added support for **init** command to run from non-content repo.
* The **split-yml** has been renamed to **split** and now supports splitting Dashboards from unified Generic Modules.
* Fixed an issue where the skipped tests validation ran on the `ApiModules` pack in the **validate** command.
* The **init** command will now create the `Generic Object` entities directories.
* Fixed an issue where the **format** command failed to recognize changed files from git.
* Fixed an issue where the **json-to-outputs** command failed checking whether `0001-01-01T00:00:00` is of type `Date`
* Added to the **generate context** command to generate context paths for integrations from an example file.
* Fixed an issue where **validate** failed on release notes configuration files.
* Fixed an issue where the **validate** command failed on pack input if git detected changed files outside of `Packs` directory.
* Fixed an issue where **validate** command failed to recognize files inside validated pack when validation release notes, resulting in a false error message for missing entity in release note.
* Fixed an issue where the **download** command failed when downloading an invalid YML, instead of skipping it.

## 1.4.9

* Added validation that the support URL in partner contribution pack metadata does not lead to a GitHub repo.
* Enhanced ***generate-docs*** with default `additionalinformation` (description) for common parameters.
* Added to **validate** command a validation that a content item's id and name will not end with spaces.
* The **format** command will now remove trailing whitespaces from content items' id and name fields.
* Fixed an issue where **update-release-notes** could fail on files outside the user given pack.
* Fixed an issue where the **generate-test-playbook** command would not place the playbook in the proper folder.
* Added to **validate** command a validation that packs with `Iron Bank` uses the latest docker from Iron Bank.
* Added to **update-release-notes** command support for `Generic Object` entities.
* Fixed an issue where playbook `fromversion` mismatch validation failed even if `skipunavailable` was set to true.
* Added to the **create artifacts** command support for release notes configuration file.
* Added validation to **validate** for release notes config file.
* Added **isoversize** and **isautoswitchedtoquietmode** fields to the playbook schema.
* Added to the **update-release-notes** command `-bc` flag to generate template for breaking changes version.
* Fixed an issue where **validate** did not search description files correctly, leading to a wrong warning message.

## 1.4.8

* Fixed an issue where yml files with `!reference` failed to load properly.
* Fixed an issue when `View Integration Documentation` button was added twice during the download and re-upload.
* Fixed an issue when `(Partner Contribution)` was added twice to the display name during the download and re-upload.
* Added the following enhancements in the **generate-test-playbook** command:
  * Added the *--commands* argument to generate tasks for specific commands.
  * Added the *--examples* argument to get the command examples file path and generate tasks from the commands and arguments specified there.
  * Added the *--upload* flag to specify whether to upload the test playbook after the generation.
  * Fixed the output condition generation for outputs of type `Boolean`.

## 1.4.7

* Fixed an issue where an empty list for a command context didn't produce an indication other than an empty table.
* Fixed an issue where the **format** command has incorrectly recognized on which files to run when running using git.
* Fixed an issue where author image validations were not checked properly.
* Fixed an issue where new old-formatted scripts and integrations were not validated.
* Fixed an issue where the wording in the from version validation error for subplaybooks was incorrect.
* Fixed an issue where the **update-release-notes** command used the old docker image version instead of the new when detecting a docker change.
* Fixed an issue where the **generate-test-playbook** command used an incorrect argument name as default
* Fixed an issue where the **json-to-outputs** command used an incorrect argument name as default when using `-d`.
* Fixed an issue where validations failed while trying to validate non content files.
* Fixed an issue where README validations did not work post VS Code formatting.
* Fixed an issue where the description validations were inconsistent when running through an integration file or a description file.

## 1.4.6

* Fixed an issue where **validate** suggests, with no reason, running **format** on missing mandatory keys in yml file.
* Skipped existence of TestPlaybook check on community and contribution integrations.
* Fixed an issue where pre-commit didn't run on the demisto_sdk/commands folder.
* The **init** command will now change the script template name in the code to the given script name.
* Expanded the validations performed on beta integrations.
* Added support for PreProcessRules in the **format**, **validate**, **download**, and **create-content-artifacts** commands.
* Improved the error messages in **generate-docs**, if an example was not provided.
* Added to **validate** command a validation that a content entity or a pack name does not contain the words "partner" and "community".
* Fixed an issue where **update-release-notes** ignores *--text* flag while using *-f*
* Fixed the outputs validations in **validate** so enrichment commands will not be checked to have DBotScore outputs.
* Added a new validation to require the dockerimage key to exist in an integration and script yml files.
* Enhanced the **generate-test-playbook** command to use only integration tested on commands, rather than (possibly) other integrations implementing them.
* Expanded unify command to support GenericModules - Unifies a GenericModule object with its Dashboards.
* Added validators for generic objects:
  * Generic Field validator - verify that the 'fromVersion' field is above 6.5.0, 'group' field equals 4 and 'id' field starts with the prefix 'generic_'.
  * Generic Type validator - verify that the 'fromVersion' field is above 6.5.0
  * Generic Module validator - verify that the 'fromVersion' field is above 6.5.0
  * Generic Definition validator - verify that the 'fromVersion' field is above 6.5.0
* Expanded Format command to support Generic Objects - Fixes generic objects according to their validations.
* Fixed an issue where the **update-release-notes** command did not handle ApiModules properly.
* Added option to enter a dictionary or json of format `[{field_name:description}]` in the **json-to-outputs** command,
  with the `-d` flag.
* Improved the outputs for the **format** command.
* Fixed an issue where the validations performed after the **format** command were inconsistent with **validate**.
* Added to the **validate** command a validation for the author image.
* Updated the **create-content-artifacts** command to support generic modules, definitions, fields and types.
* Added an option to ignore errors for file paths and not only file name in .pack-ignore file.

## 1.4.5

* Enhanced the **postman-codegen** command to name all generated arguments with lower case.
* Fixed an issue where the **find-dependencies** command miscalculated the dependencies for playbooks that use generic commands.
* Fixed an issue where the **validate** command failed in external repositories in case the DEMISTO_SDK_GITHUB_TOKEN was not set.
* Fixed an issue where **openapi-codegen** corrupted the swagger file by overwriting configuration to swagger file.
* Updated the **upload** command to support uploading zipped packs to the marketplace.
* Added to the **postman-codegen** command support of path variables.
* Fixed an issue where **openapi-codegen** entered into an infinite loop on circular references in the swagger file.
* The **format** command will now set `fromVersion: 6.2.0` for widgets with 'metrics' data type.
* Updated the **find-dependencies** command to support generic modules, definitions, fields and types.
* Fixed an issue where **openapi-codegen** tried to extract reference example outputs, leading to an exception.
* Added an option to ignore secrets automatically when using the **init** command to create a pack.
* Added a tool that gives the ability to temporarily suppress console output.

## 1.4.4

* When formatting incident types with Auto-Extract rules and without mode field, the **format** command will now add the user selected mode.
* Added new validation that DBotRole is set for scripts that requires elevated permissions to the `XSOAR-linter` in the **lint** command.
* Added url escaping to markdown human readable section in generate docs to avoid autolinking.
* Added a validation that mapper's id and name are matching. Updated the format of mapper to include update_id too.
* Added a validation to ensure that image paths in the README files are valid.
* Fixed **find_type** function to correctly find test files, such as, test script and test playbook.
* Added scheme validations for the new Generic Object Types, Fields, and Modules.
* Renamed the flag *--input-old-version* to *--old-version* in the **generate-docs** command.
* Refactored the **update-release-notes** command:
  * Replaced the *--all* flag with *--use-git* or *-g*.
  * Added the *--force* flag to update the pack release notes without changes in the pack.
  * The **update-release-notes** command will now update all dependent integrations on ApiModule change, even if not specified.
  * If more than one pack has changed, the full list of updated packs will be printed at the end of **update-release-notes** command execution.
  * Fixed an issue where the **update-release-notes** command did not add docker image release notes entry for release notes file if a script was changed.
  * Fixed an issue where the **update-release-notes** command did not detect changed files that had the same name.
  * Fixed an issue in the **update-release-notes** command where the version support of JSON files was mishandled.
* Fixed an issue where **format** did not skip files in test and documentation directories.
* Updated the **create-id-set** command to support generic modules, definitions, fields and types.
* Changed the **convert** command to generate old layout fromversion to 5.0.0 instead of 4.1.0
* Enhanced the command **postman-codegen** with type hints for templates.

## 1.4.3

* Fixed an issue where **json-to-outputs** command returned an incorrect output when json is a list.
* Fixed an issue where if a pack README.md did not exist it could cause an error in the validation process.
* Fixed an issue where the *--name* was incorrectly required in the **init** command.
* Adding the option to run **validate** on a specific path while using git (*-i* & *-g*).
* The **format** command will now change UUIDs in .yml and .json files to their respective content entity name.
* Added a playbook validation to check if a task sub playbook exists in the id set in the **validate** command.
* Added the option to add new tags/usecases to the approved list and to the pack metadata on the same pull request.
* Fixed an issue in **test_content** where when different servers ran tests for the same integration, the server URL parameters were not set correctly.
* Added a validation in the **validate** command to ensure that the ***endpoint*** command is configured correctly in yml file.
* Added a warning when pack_metadata's description field is longer than 130 characters.
* Fixed an issue where a redundant print occurred on release notes validation.
* Added new validation in the **validate** command to ensure that the minimal fromVersion in a widget of type metrics will be 6.2.0.
* Added the *--release-notes* flag to demisto-sdk to get the current version release notes entries.

## 1.4.2

* Added to `pylint` summary an indication if a test was skipped.
* Added to the **init** command the option to specify fromversion.
* Fixed an issue where running **init** command without filling the metadata file.
* Added the *--docker-timeout* flag in the **lint** command to control the request timeout for the Docker client.
* Fixed an issue where **update-release-notes** command added only one docker image release notes entry for release notes file, and not for every entity whom docker image was updated.
* Added a validation to ensure that incident/indicator fields names starts with their pack name in the **validate** command. (Checked only for new files and only when using git *-g*)
* Updated the **find-dependencies** command to return the 'dependencies' according the layout type ('incident', 'indicator').
* Enhanced the "vX" display name validation for scripts and integrations in the **validate** command to check for every versioned script or integration, and not only v2.
* Added the *--fail-duplicates* flag for the **create-id-set** command which will fail the command if duplicates are found.
* Added to the **generate-docs** command automatic addition to git when a new readme file is created.

## 1.4.1

* When in private repo without `DEMSITO_SDK_GITHUB_TOKEN` configured, get_remote_file will take files from the local origin/master.
* Enhanced the **unify** command when giving input of a file and not a directory return a clear error message.
* Added a validation to ensure integrations are not skipped and at least one test playbook is not skipped for each integration or script.
* Added to the Content Tests support for `context_print_dt`, which queries the incident context and prints the result as a json.
* Added new validation for the `xsoar_config.json` file in the **validate** command.
* Added a version differences section to readme in **generate-docs** command.
* Added the *--docs-format* flag in the **integration-diff** command to get the output in README format.
* Added the *--input-old-version* and *--skip-breaking-changes* flags in the **generate-docs** command to get the details for the breaking section and to skip the breaking changes section.

## 1.4.0

* Enable passing a comma-separated list of paths for the `--input` option of the **lint** command.
* Added new validation of unimplemented test-module command in the code to the `XSOAR-linter` in the **lint** command.
* Fixed the **generate-docs** to handle integration authentication parameter.
* Added a validation to ensure that description and README do not contain the word 'Demisto'.
* Improved the deprecated message validation required from playbooks and scripts.
* Added the `--quite-bc-validation` flag for the **validate** command to run the backwards compatibility validation in quite mode (errors is treated like warnings).
* Fixed the **update release notes** command to display a name for old layouts.
* Added the ability to append to the pack README credit to contributors.
* Added identification for parameter differences in **integration-diff** command.
* Fixed **format** to use git as a default value.
* Updated the **upload** command to support reports.
* Fixed an issue where **generate-docs** command was displaying 'None' when credentials parameter display field configured was not configured.
* Fixed an issue where **download** did not return exit code 1 on failure.
* Updated the validation that incident fields' names do not contain the word incident will aplly to core packs only.
* Added a playbook validation to verify all conditional tasks have an 'else' path in **validate** command.
* Renamed the GitHub authentication token environment variable `GITHUB_TOKEN` to `DEMITO_SDK_GITHUB_TOKEN`.
* Added to the **update-release-notes** command automatic addition to git when new release notes file is created.
* Added validation to ensure that integrations, scripts, and playbooks do not contain the entity type in their names.
* Added the **convert** command to convert entities between XSOAR versions.
* Added the *--deprecate* flag in **format** command to deprecate integrations, scripts, and playbooks.
* Fixed an issue where ignoring errors did not work when running the **validate** command on specific files (-i).

## 1.3.9

* Added a validation verifying that the pack's README.md file is not equal to pack description.
* Fixed an issue where the **Assume yes** flag did not work properly for some entities in the **format** command.
* Improved the error messages for separators in folder and file names in the **validate** command.
* Removed the **DISABLE_SDK_VERSION_CHECK** environment variable. To disable new version checks, use the **DEMISTO_SDK_SKIP_VERSION_CHECK** envirnoment variable.
* Fixed an issue where the demisto-sdk version check failed due to a rate limit.
* Fixed an issue with playbooks scheme validation.

## 1.3.8

* Updated the **secrets** command to work on forked branches.

## 1.3.7

* Added a validation to ensure correct image and description file names.
* Fixed an issue where the **validate** command failed when 'display' field in credentials param in yml is empty but 'displaypassword' was provided.
* Added the **integration-diff** command to check differences between two versions of an integration and to return a report of missing and changed elements in the new version.
* Added a validation verifying that the pack's README.md file is not missing or empty for partner packs or packs contains use cases.
* Added a validation to ensure that the integration and script folder and file names will not contain separators (`_`, `-`, ``).
* When formatting new pack, the **format** command will set the *fromversion* key to 5.5.0 in the new files without fromversion.

## 1.3.6

* Added a validation that core packs are not dependent on non-core packs.
* Added a validation that a pack name follows XSOAR standards.
* Fixed an issue where in some cases the `get_remote_file` function failed due to an invalid path.
* Fixed an issue where running **update-release-notes** with updated integration logo, did not detect any file changes.
* Fixed an issue where the **create-id-set** command did not identify unified integrations correctly.
* Fixed an issue where the `CommonTypes` pack was not identified as a dependency for all feed integrations.
* Added support for running SDK commands in private repositories.
* Fixed an issue where running the **init** command did not set the correct category field in an integration .yml file for a newly created pack.
* When formatting new contributed pack, the **format** command will set the *fromversion* key to 6.0.0 in the relevant files.
* If the environment variable "DISABLE_SDK_VERSION_CHECK" is define, the demisto-sdk will no longer check for newer version when running a command.
* Added the `--use-pack-metadata` flag for the **find-dependencies** command to update the calculated dependencies using the the packs metadata files.
* Fixed an issue where **validate** failed on scripts in case the `outputs` field was set to `None`.
* Fixed an issue where **validate** was failing on editing existing release notes.
* Added a validation for README files verifying that the file doesn't contain template text copied from HelloWorld or HelloWorldPremium README.

## 1.3.5

* Added a validation that layoutscontainer's id and name are matching. Updated the format of layoutcontainer to include update_id too.
* Added a validation that commands' names and arguments in core packs, or scripts' arguments do not contain the word incident.
* Fixed issue where running the **generate-docs** command with -c flag ran all the commands and not just the commands specified by the flag.
* Fixed the error message of the **validate** command to not always suggest adding the *description* field.
* Fixed an issue where running **format** on feed integration generated invalid parameter structure.
* Fixed an issue where the **generate-docs** command did not add all the used scripts in a playbook to the README file.
* Fixed an issue where contrib/partner details might be added twice to the same file, when using unify and create-content-artifacts commands
* Fixed issue where running **validate** command on image-related integration did not return the correct outputs to json file.
* When formatting playbooks, the **format** command will now remove empty fields from SetIncident, SetIndicator, CreateNewIncident, CreateNewIndicator script arguments.
* Added an option to fill in the developer email when running the **init** command.

## 1.3.4

* Updated the **validate** command to check that the 'additionalinfo' field only contains the expected value for feed required parameters and not equal to it.
* Added a validation that community/partner details are not in the detailed description file.
* Added a validation that the Use Case tag in pack_metadata file is only used when the pack contains at least one PB, Incident Type or Layout.
* Added a validation that makes sure outputs in integrations are matching the README file when only README has changed.
* Added the *hidden* field to the integration schema.
* Fixed an issue where running **format** on a playbook whose `name` does not equal its `id` would cause other playbooks who use that playbook as a sub-playbook to fail.
* Added support for local custom command configuration file `.demisto-sdk-conf`.
* Updated the **format** command to include an update to the description file of an integration, to remove community/partner details.

## 1.3.3

* Fixed an issue where **lint** failed where *.Dockerfile* exists prior running the lint command.
* Added FeedHelloWorld template option for *--template* flag in **demisto-sdk init** command.
* Fixed issue where **update-release-notes** deleted release note file if command was called more than once.
* Fixed issue where **update-release-notes** added docker image release notes every time the command was called.
* Fixed an issue where running **update-release-notes** on a pack with newly created integration, had also added a docker image entry in the release notes.
* Fixed an issue where `XSOAR-linter` did not find *NotImplementedError* in main.
* Added validation for README files verifying their length (over 30 chars).
* When using *-g* flag in the **validate** command it will now ignore untracked files by default.
* Added the *--include-untracked* flag to the **validate** command to include files which are untracked by git in the validation process.
* Improved the `pykwalify` error outputs in the **validate** command.
* Added the *--print-pykwalify* flag to the **validate** command to print the unchanged output from `pykwalify`.

## 1.3.2

* Updated the format of the outputs when using the *--json-file* flag to create a JSON file output for the **validate** and **lint** commands.
* Added the **doc-review** command to check spelling in .md and .yml files as well as a basic release notes review.
* Added a validation that a pack's display name does not already exist in content repository.
* Fixed an issue where the **validate** command failed to detect duplicate params in an integration.
* Fixed an issue where the **validate** command failed to detect duplicate arguments in a command in an integration.

## 1.3.1

* Fixed an issue where the **validate** command failed to validate the release notes of beta integrations.
* Updated the **upload** command to support indicator fields.
* The **validate** and **update-release-notes** commands will now check changed files against `demisto/master` if it is configured locally.
* Fixed an issue where **validate** would incorrectly identify files as renamed.
* Added a validation that integration properties (such as feed, mappers, mirroring, etc) are not removed.
* Fixed an issue where **validate** failed when comparing branch against commit hash.
* Added the *--no-pipenv* flag to the **split-yml** command.
* Added a validation that incident fields and incident types are not removed from mappers.
* Fixed an issue where the *c
reate-id-set* flag in the *validate* command did not work while not using git.
* Added the *hiddenusername* field to the integration schema.
* Added a validation that images that are not integration images, do not ask for a new version or RN

## 1.3.0

* Do not collect optional dependencies on indicator types reputation commands.
* Fixed an issue where downloading indicator layoutscontainer objects failed.
* Added a validation that makes sure outputs in integrations are matching the README file.
* Fixed an issue where the *create-id-set* flag in the **validate** command did not work.
* Added a warning in case no id_set file is found when running the **validate** command.
* Fixed an issue where changed files were not recognised correctly on forked branches in the **validate** and the **update-release-notes** commands.
* Fixed an issue when files were classified incorrectly when running *update-release-notes*.
* Added a validation that integration and script file paths are compatible with our convention.
* Fixed an issue where id_set.json file was re created whenever running the generate-docs command.
* added the *--json-file* flag to create a JSON file output for the **validate** and **lint** commands.

## 1.2.19

* Fixed an issue where merge id_set was not updated to work with the new entity of Packs.
* Added a validation that the playbook's version matches the version of its sub-playbooks, scripts, and integrations.

## 1.2.18

* Changed the *skip-id-set-creation* flag to *create-id-set* in the **validate** command. Its default value will be False.
* Added support for the 'cve' reputation command in default arg validation.
* Filter out generic and reputation command from scripts and playbooks dependencies calculation.
* Added support for the incident fields in outgoing mappers in the ID set.
* Added a validation that the taskid field and the id field under the task field are both from uuid format and contain the same value.
* Updated the **format** command to generate uuid value for the taskid field and for the id under the task field in case they hold an invalid values.
* Exclude changes from doc_files directory on validation.
* Added a validation that an integration command has at most one default argument.
* Fixing an issue where pack metadata version bump was not enforced when modifying an old format (unified) file.
* Added validation that integration parameter's display names are capitalized and spaced using whitespaces and not underscores.
* Fixed an issue where beta integrations where not running deprecation validations.
* Allowed adding additional information to the deprecated description.
* Fixing an issue when escaping less and greater signs in integration params did not work as expected.

## 1.2.17

* Added a validation that the classifier of an integration exists.
* Added a validation that the mapper of an integration exists.
* Added a validation that the incident types of a classifier exist.
* Added a validation that the incident types of a mapper exist.
* Added support for *text* argument when running **demisto-sdk update-release-notes** on the ApiModules pack.
* Added a validation for the minimal version of an indicator field of type grid.
* Added new validation for incident and indicator fields in classifiers mappers and layouts exist in the content.
* Added cache for get_remote_file to reducing failures from accessing the remote repo.
* Fixed an issue in the **format** command where `_dev` or `_copy` suffixes weren't removed from the `id` of the given playbooks.
* Playbook dependencies from incident and indicator fields are now marked as optional.
* Mappers dependencies from incident types and incident fields are now marked as optional.
* Classifier dependencies from incident types are now marked as optional.
* Updated **demisto-sdk init** command to no longer create `created` field in pack_metadata file
* Updated **generate-docs** command to take the parameters names in setup section from display field and to use additionalinfo field when exist.
* Using the *verbose* argument in the **find-dependencies** command will now log to the console.
* Improved the deprecated message validation required from integrations.
* Fixed an issue in the **generate-docs** command where **Context Example** section was created when it was empty.

## 1.2.16

* Added allowed ignore errors to the *IDSetValidator*.
* Fixed an issue where an irrelevant id_set validation ran in the **validate** command when using the *--id-set* flag.
* Fixed an issue were **generate-docs** command has failed if a command did not exist in commands permissions file.
* Improved a **validate** command message for missing release notes of api module dependencies.

## 1.2.15

* Added the *ID101* to the allowed ignored errors.

## 1.2.14

* SDK repository is now mypy check_untyped_defs complaint.
* The lint command will now ignore the unsubscriptable-object (E1136) pylint error in dockers based on python 3.9 - this will be removed once a new pylint version is released.
* Added an option for **format** to run on a whole pack.
* Added new validation of unimplemented commands from yml in the code to `XSOAR-linter`.
* Fixed an issue where Auto-Extract fields were only checked for newly added incident types in the **validate** command.
* Added a new warning validation of direct access to args/params dicts to `XSOAR-linter`.

## 1.2.13

* Added new validation of indicators usage in CommandResults to `XSOAR-linter`.
* Running **demisto-sdk lint** will automatically run on changed files (same behavior as the -g flag).
* Removed supported version message from the documentation when running **generate_docs**.
* Added a print to indicate backwards compatibility is being checked in **validate** command.
* Added a percent print when running the **validate** command with the *-a* flag.
* Fixed a regression in the **upload** command where it was ignoring `DEMISTO_VERIFY_SSL` env var.
* Fixed an issue where the **upload** command would fail to upload beta integrations.
* Fixed an issue where the **validate** command did not create the *id_set.json* file when running with *-a* flag.
* Added price change validation in the **validate** command.
* Added validations that checks in read-me for empty sections or leftovers from the auto generated read-me that should be changed.
* Added new code validation for *NotImplementedError* to raise a warning in `XSOAR-linter`.
* Added validation for support types in the pack metadata file.
* Added support for *--template* flag in **demisto-sdk init** command.
* Fixed an issue with running **validate** on master branch where the changed files weren't compared to previous commit when using the *-g* flag.
* Fixed an issue where the `XSOAR-linter` ran *NotImplementedError* validation on scripts.
* Added support for Auto-Extract feature validation in incident types in the **validate** command.
* Fixed an issue in the **lint** command where the *-i* flag was ignored.
* Improved **merge-id-sets** command to support merge between two ID sets that contain the same pack.
* Fixed an issue in the **lint** command where flake8 ran twice.

## 1.2.12

* Bandit now reports also on medium severity issues.
* Fixed an issue with support for Docker Desktop on Mac version 2.5.0+.
* Added support for vulture and mypy linting when running without docker.
* Added support for *prev-ver* flag in **update-release-notes** command.
* Improved retry support when building docker images for linting.
* Added the option to create an ID set on a specific pack in **create-id-set** command.
* Added the *--skip-id-set-creation* flag to **validate** command in order to add the capability to run validate command without creating id_set validation.
* Fixed an issue where **validate** command checked docker image tag on ApiModules pack.
* Fixed an issue where **find-dependencies** did not calculate dashboards and reports dependencies.
* Added supported version message to the documentation and release notes files when running **generate_docs** and **update-release-notes** commands respectively.
* Added new code validations for *NotImplementedError* exception raise to `XSOAR-linter`.
* Command create-content-artifacts additional support for **Author_image.png** object.
* Fixed an issue where schemas were not enforced for incident fields, indicator fields and old layouts in the validate command.
* Added support for **update-release-notes** command to update release notes according to master branch.

## 1.2.11

* Fixed an issue where the ***generate-docs*** command reset the enumeration of line numbering after an MD table.
* Updated the **upload** command to support mappers.
* Fixed an issue where exceptions were no printed in the **format** while the *--verbose* flag is set.
* Fixed an issue where *--assume-yes* flag did not work in the **format** command when running on a playbook without a `fromversion` field.
* Fixed an issue where the **format** command would fail in case `conf.json` file was not found instead of skipping the update.
* Fixed an issue where integration with v2 were recognised by the `name` field instead of the `display` field in the **validate** command.
* Added a playbook validation to check if a task script exists in the id set in the **validate** command.
* Added new integration category `File Integrity Management` in the **validate** command.

## 1.2.10

* Added validation for approved content pack use-cases and tags.
* Added new code validations for *CommonServerPython* import to `XSOAR-linter`.
* Added *default value* and *predefined values* to argument description in **generate-docs** command.
* Added a new validation that checks if *get-mapping-fields* command exists if the integration schema has *{ismappable: true}* in **validate** command.
* Fixed an issue where the *--staged* flag recognised added files as modified in the **validate** command.
* Fixed an issue where a backwards compatibility warning was raised for all added files in the **validate** command.
* Fixed an issue where **validate** command failed when no tests were given for a partner supported pack.
* Updated the **download** command to support mappers.
* Fixed an issue where the ***format*** command added a duplicate parameter.
* For partner supported content packs, added support for a list of emails.
* Removed validation of README files from the ***validate*** command.
* Fixed an issue where the ***validate*** command required release notes for ApiModules pack.

## 1.2.9

* Fixed an issue in the **openapi_codegen** command where it created duplicate functions name from the swagger file.
* Fixed an issue in the **update-release-notes** command where the *update type* argument was not verified.
* Fixed an issue in the **validate** command where no error was raised in case a non-existing docker image was presented.
* Fixed an issue in the **format** command where format failed when trying to update invalid Docker image.
* The **format** command will now preserve the **isArray** argument in integration's reputation commands and will show a warning if it set to **false**.
* Fixed an issue in the **lint** command where *finally* clause was not supported in main function.
* Fixed an issue in the **validate** command where changing any entity ID was not validated.
* Fixed an issue in the **validate** command where *--staged* flag did not bring only changed files.
* Fixed the **update-release-notes** command to ignore changes in the metadata file.
* Fixed the **validate** command to ignore metadata changes when checking if a version bump is needed.

## 1.2.8

* Added a new validation that checks in playbooks for the usage of `DeleteContext` in **validate** command.
* Fixed an issue in the **upload** command where it would try to upload content entities with unsupported versions.
* Added a new validation that checks in playbooks for the usage of specific instance in **validate** command.
* Added the **--staged** flag to **validate** command to run on staged files only.

## 1.2.7

* Changed input parameters in **find-dependencies** command.
  * Use ***-i, --input*** instead of ***-p, --path***.
  * Use ***-idp, --id-set-path*** instead of ***-i, --id-set-path***.
* Fixed an issue in the **unify** command where it crashed on an integration without an image file.
* Fixed an issue in the **format** command where unnecessary files were not skipped.
* Fixed an issue in the **update-release-notes** command where the *text* argument was not respected in all cases.
* Fixed an issue in the **validate** command where a warning about detailed description was given for unified or deprecated integrations.
* Improved the error returned by the **validate** command when running on files using the old format.

## 1.2.6

* No longer require setting `DEMISTO_README_VALIDATION` env var to enable README mdx validation. Validation will now run automatically if all necessary node modules are available.
* Fixed an issue in the **validate** command where the `--skip-pack-dependencies` would not skip id-set creation.
* Fixed an issue in the **validate** command where validation would fail if supplied an integration with an empty `commands` key.
* Fixed an issue in the **validate** command where validation would fail due to a required version bump for packs which are not versioned.
* Will use env var `DEMISTO_VERIFY_SSL` to determine if to use a secure connection for commands interacting with the Server when `--insecure` is not passed. If working with a local Server without a trusted certificate, you can set env var `DEMISTO_VERIFY_SSL=no` to avoid using `--insecure` on each command.
* Unifier now adds a link to the integration documentation to the integration detailed description.
* Fixed an issue in the **secrets** command where ignored secrets were not skipped.

## 1.2.5

* Added support for special fields: *defaultclassifier*, *defaultmapperin*, *defaultmapperout* in **download** command.
* Added -y option **format** command to assume "yes" as answer to all prompts and run non-interactively
* Speed up improvements for `validate` of README files.
* Updated the **format** command to adhere to the defined content schema and sub-schemas, aligning its behavior with the **validate** command.
* Added support for canvasContextConnections files in **format** command.

## 1.2.4

* Updated detailed description for community integrations.

## 1.2.3

* Fixed an issue where running **validate** failed on playbook with task that adds tags to the evidence data.
* Added the *displaypassword* field to the integration schema.
* Added new code validations to `XSOAR-linter`.
  * As warnings messages:
    * `demisto.params()` should be used only inside main function.
    * `demisto.args()` should be used only inside main function.
    * Functions args should have type annotations.
* Added `fromversion` field validation to test playbooks and scripts in **validate** command.

## 1.2.2

* Add support for warning msgs in the report and summary to **lint** command.
* Fixed an issue where **json-to-outputs** determined bool values as int.
* Fixed an issue where **update-release-notes** was crushing on `--all` flag.
* Fixed an issue where running **validate**, **update-release-notes** outside of content repo crushed without a meaningful error message.
* Added support for layoutscontainer in **init** contribution flow.
* Added a validation for tlp_color param in feeds in **validate** command.
* Added a validation for removal of integration parameters in **validate** command.
* Fixed an issue where **update-release-notes** was failing with a wrong error message when no pack or input was given.
* Improved formatting output of the **generate-docs** command.
* Add support for env variable *DEMISTO_SDK_ID_SET_REFRESH_INTERVAL*. Set this env variable to the refresh interval in minutes. The id set will be regenerated only if the refresh interval has passed since the last generation. Useful when generating Script documentation, to avoid re-generating the id_set every run.
* Added new code validations to `XSOAR-linter`.
  * As error messages:
    * Longer than 10 seconds sleep statements for non long running integrations.
    * exit() usage.
    * quit() usage.
  * As warnings messages:
    * `demisto.log` should not be used.
    * main function existence.
    * `demito.results` should not be used.
    * `return_output` should not be used.
    * try-except statement in main function.
    * `return_error` usage in main function.
    * only once `return_error` usage.
* Fixed an issue where **lint** command printed logs twice.
* Fixed an issue where *suffix* did not work as expected in the **create-content-artifacts** command.
* Added support for *prev-ver* flag in **lint** and **secrets** commands.
* Added support for *text* flag to **update-release-notes** command to add the same text to all release notes.
* Fixed an issue where **validate** did not recognize added files if they were modified locally.
* Added a validation that checks the `fromversion` field exists and is set to 5.0.0 or above when working or comparing to a non-feature branch in **validate** command.
* Added a validation that checks the certification field in the pack_metadata file is valid in **validate** command.
* The **update-release-notes** command will now automatically add docker image update to the release notes.

## 1.2.1

* Added an additional linter `XSOAR-linter` to the **lint** command which custom validates py files. currently checks for:
  * `Sys.exit` usages with non zero value.
  * Any `Print` usages.
* Fixed an issue where renamed files were failing on *validate*.
* Fixed an issue where single changed files did not required release notes update.
* Fixed an issue where doc_images required release-notes and validations.
* Added handling of dependent packs when running **update-release-notes** on changed *APIModules*.
  * Added new argument *--id-set-path* for id_set.json path.
  * When changes to *APIModule* is detected and an id_set.json is available - the command will update the dependent pack as well.
* Added handling of dependent packs when running **validate** on changed *APIModules*.
  * Added new argument *--id-set-path* for id_set.json path.
  * When changes to *APIModule* is detected and an id_set.json is available - the command will validate that the dependent pack has release notes as well.
* Fixed an issue where the find_type function didn't recognize file types correctly.
* Fixed an issue where **update-release-notes** command did not work properly on Windows.
* Added support for indicator fields in **update-release-notes** command.
* Fixed an issue where files in test dirs where being validated.

## 1.2.0

* Fixed an issue where **format** did not update the test playbook from its pack.
* Fixed an issue where **validate** validated non integration images.
* Fixed an issue where **update-release-notes** did not identified old yml integrations and scripts.
* Added revision templates to the **update-release-notes** command.
* Fixed an issue where **update-release-notes** crashed when a file was renamed.
* Fixed an issue where **validate** failed on deleted files.
* Fixed an issue where **validate** validated all images instead of packs only.
* Fixed an issue where a warning was not printed in the **format** in case a non-supported file type is inputted.
* Fixed an issue where **validate** did not fail if no release notes were added when adding files to existing packs.
* Added handling of incorrect layout paths via the **format** command.
* Refactor **create-content-artifacts** command - Efficient artifacts creation and better logging.
* Fixed an issue where image and description files were not handled correctly by **validate** and **update-release-notes** commands.
* Fixed an issue where the **format** command didn't remove all extra fields in a file.
* Added an error in case an invalid id_set.json file is found while running the **validate** command.
* Added fetch params checks to the **validate** command.

## 1.1.11

* Added line number to secrets' path in **secrets** command report.
* Fixed an issue where **init** a community pack did not present the valid support URL.
* Fixed an issue where **init** offered a non relevant pack support type.
* Fixed an issue where **lint** did not pull docker images for powershell.
* Fixed an issue where **find-dependencies** did not find all the script dependencies.
* Fixed an issue where **find-dependencies** did not collect indicator fields as dependencies for playbooks.
* Updated the **validate** and the **secrets** commands to be less dependent on regex.
* Fixed an issue where **lint** did not run on circle when docker did not return ping.
* Updated the missing release notes error message (RN106) in the **Validate** command.
* Fixed an issue where **Validate** would return missing release notes when two packs with the same substring existed in the modified files.
* Fixed an issue where **update-release-notes** would add duplicate release notes when two packs with the same substring existed in the modified files.
* Fixed an issue where **update-release-notes** would fail to bump new versions if the feature branch was out of sync with the master branch.
* Fixed an issue where a non-descriptive error would be returned when giving the **update-release-notes** command a pack which can not be found.
* Added dependencies check for *widgets* in **find-dependencies** command.
* Added a `update-docker` flag to **format** command.
* Added a `json-to-outputs` flag to the **run** command.
* Added a verbose (`-v`) flag to **format** command.
* Fixed an issue where **download** added the prefix "playbook-" to the name of playbooks.

## 1.1.10

* Updated the **init** command. Relevant only when passing the *--contribution* argument.
  * Added the *--author* option.
  * The *support* field of the pack's metadata is set to *community*.
* Added a proper error message in the **Validate** command upon a missing description in the root of the yml.
* **Format** now works with a relative path.
* **Validate** now fails when all release notes have been excluded.
* Fixed issue where correct error message would not propagate for invalid images.
* Added the *--skip-pack-dependencies* flag to **validate** command to skip pack dependencies validation. Relevant when using the *-g* flag.
* Fixed an issue where **Validate** and **Format** commands failed integrations with `defaultvalue` field in fetch incidents related parameters.
* Fixed an issue in the **Validate** command in which unified YAML files were not ignored.
* Fixed an issue in **generate-docs** where scripts and playbooks inputs and outputs were not parsed correctly.
* Fixed an issue in the **openapi-codegen** command where missing reference fields in the swagger JSON caused errors.
* Fixed an issue in the **openapi-codegen** command where empty objects in the swagger JSON paths caused errors.
* **update-release-notes** command now accept path of the pack instead of pack name.
* Fixed an issue where **generate-docs** was inserting unnecessary escape characters.
* Fixed an issue in the **update-release-notes** command where changes to the pack_metadata were not detected.
* Fixed an issue where **validate** did not check for missing release notes in old format files.

## 1.1.9

* Fixed an issue where **update-release-notes** command failed on invalid file types.

## 1.1.8

* Fixed a regression where **upload** command failed on test playbooks.
* Added new *githubUser* field in pack metadata init command.
* Support beta integration in the commands **split-yml, extract-code, generate-test-playbook and generate-docs.**
* Fixed an issue where **find-dependencies** ignored *toversion* field in content items.
* Added support for *layoutscontainer*, *classifier_5_9_9*, *mapper*, *report*, and *widget* in the **Format** command.
* Fixed an issue where **Format** will set the `ID` field to be equal to the `name` field in modified playbooks.
* Fixed an issue where **Format** did not work for test playbooks.
* Improved **update-release-notes** command:
  * Write content description to release notes for new items.
  * Update format for file types without description: Connections, Incident Types, Indicator Types, Layouts, Incident Fields.
* Added a validation for feedTags param in feeds in **validate** command.
* Fixed readme validation issue in community support packs.
* Added the **openapi-codegen** command to generate integrations from OpenAPI specification files.
* Fixed an issue were release notes validations returned wrong results for *CommonScripts* pack.
* Added validation for image links in README files in **validate** command.
* Added a validation for default value of fetch param in feeds in **validate** command.
* Fixed an issue where the **Init** command failed on scripts.

## 1.1.7

* Fixed an issue where running the **format** command on feed integrations removed the `defaultvalue` fields.
* Playbook branch marked with *skipunavailable* is now set as an optional dependency in the **find-dependencies** command.
* The **feedReputation** parameter can now be hidden in a feed integration.
* Fixed an issue where running the **unify** command on JS package failed.
* Added the *--no-update* flag to the **find-dependencies** command.
* Added the following validations in **validate** command:
  * Validating that a pack does not depend on NonSupported / Deprecated packs.

## 1.1.6

* Added the *--description* option to the **init** command.
* Added the *--contribution* option to the **init** command which converts a contribution zip to proper pack format.
* Improved **validate** command performance time and outputs.
* Added the flag *--no-docker-checks* to **validate** command to skip docker checks.
* Added the flag *--print-ignored-files* to **validate** command to print ignored files report when the command is done.
* Added the following validations in **validate** command:
  * Validating that existing release notes are not modified.
  * Validating release notes are not added to new packs.
  * Validating that the "currentVersion" field was raised in the pack_metadata for modified packs.
  * Validating that the timestamp in the "created" field in the pack_metadata is in ISO format.
* Running `demisto-sdk validate` will run the **validate** command using git and only on committed files (same as using *-g --post-commit*).
* Fixed an issue where release notes were not checked correctly in **validate** command.
* Fixed an issue in the **create-id-set** command where optional playbook tasks were not taken into consideration.
* Added a prompt to the `demisto-sdk update-release-notes` command to prompt users to commit changes before running the release notes command.
* Added support to `layoutscontainer` in **validate** command.

## 1.1.5

* Fixed an issue in **find-dependencies** command.
* **lint** command now verifies flake8 on CommonServerPython script.

## 1.1.4

* Fixed an issue with the default output file name of the **unify** command when using "." as an output path.
* **Unify** command now adds contributor details to the display name and description.
* **Format** command now adds *isFetch* and *incidenttype* fields to integration yml.
* Removed the *feedIncremental* field from the integration schema.
* **Format** command now adds *feedBypassExclusionList*, *Fetch indicators*, *feedReputation*, *feedReliability*,
     *feedExpirationPolicy*, *feedExpirationInterval* and *feedFetchInterval* fields to integration yml.
* Fixed an issue in the playbooks schema.
* Fixed an issue where generated release notes were out of order.
* Improved pack dependencies detection.
* Fixed an issue where test playbooks were mishandled in **validate** command.

## 1.1.3

* Added a validation for invalid id fields in indicators types files in **validate** command.
* Added default behavior for **update-release-notes** command.
* Fixed an error where README files were failing release notes validation.
* Updated format of generated release notes to be more user friendly.
* Improved error messages for the **update-release-notes** command.
* Added support for `Connections`, `Dashboards`, `Widgets`, and `Indicator Types` to **update-release-notes** command.
* **Validate** now supports scripts under the *TestPlaybooks* directory.
* Fixed an issue where **validate** did not support powershell files.

## 1.1.2

* Added a validation for invalid playbookID fields in incidents types files in **validate** command.
* Added a code formatter for python files.
* Fixed an issue where new and old classifiers where mixed on validate command.
* Added *feedIncremental* field to the integration schema.
* Fixed error in the **upload** command where unified YMLs were not uploaded as expected if the given input was a pack.
* Fixed an issue where the **secrets** command failed due to a space character in the file name.
* Ignored RN validation for *NonSupported* pack.
* You can now ignore IF107, SC100, RP102 error codes in the **validate** command.
* Fixed an issue where the **download** command was crashing when received as input a JS integration or script.
* Fixed an issue where **validate** command checked docker image for JS integrations and scripts.
* **validate** command now checks scheme for reports and connections.
* Fixed an issue where **validate** command checked docker when running on all files.
* Fixed an issue where **validate** command did not fail when docker image was not on the latest numeric tag.
* Fixed an issue where beta integrations were not validated correctly in **validate** command.

## 1.1.1

* fixed and issue where file types were not recognized correctly in **validate** command.
* Added better outputs for validate command.

## 1.1.0

* Fixed an issue where changes to only non-validated files would fail validation.
* Fixed an issue in **validate** command where moved files were failing validation for new packs.
* Fixed an issue in **validate** command where added files were failing validation due to wrong file type detection.
* Added support for new classifiers and mappers in **validate** command.
* Removed support of old RN format validation.
* Updated **secrets** command output format.
* Added support for error ignore on deprecated files in **validate** command.
* Improved errors outputs in **validate** command.
* Added support for linting an entire pack.

## 1.0.9

* Fixed a bug where misleading error was presented when pack name was not found.
* **Update-release-notes** now detects added files for packs with versions.
* Readme files are now ignored by **update-release-notes** and validation of release notes.
* Empty release notes no longer cause an uncaught error during validation.

## 1.0.8

* Changed the output format of demisto-sdk secrets.
* Added a validation that checkbox items are not required in integrations.
* Added pack release notes generation and validation.
* Improved pack metadata validation.
* Fixed an issue in **validate** where renamed files caused an error

## 1.0.4

* Fix the **format** command to update the `id` field to be equal to `details` field in indicator-type files, and to `name` field in incident-type & dashboard files.
* Fixed a bug in the **validate** command for layout files that had `sortValues` fields.
* Fixed a bug in the **format** command where `playbookName` field was not always present in the file.
* Fixed a bug in the **format** command where indicatorField wasn't part of the SDK schemas.
* Fixed a bug in **upload** command where created unified docker45 yml files were not deleted.
* Added support for IndicatorTypes directory in packs (for `reputation` files, instead of Misc).
* Fixed parsing playbook condition names as string instead of boolean in **validate** command
* Improved image validation in YAML files.
* Removed validation for else path in playbook condition tasks.

## 1.0.3

* Fixed a bug in the **format** command where comments were being removed from YAML files.
* Added output fields: *file_path* and *kind* for layouts in the id-set.json created by **create-id-set** command.
* Fixed a bug in the **create-id-set** command Who returns Duplicate for Layouts with a different kind.
* Added formatting to **generate-docs** command results replacing all `<br>` tags with `<br/>`.
* Fixed a bug in the **download** command when custom content contained not supported content entity.
* Fixed a bug in **format** command in which boolean strings  (e.g. 'yes' or 'no') were converted to boolean values (e.g. 'True' or 'False').
* **format** command now removes *sourceplaybookid* field from playbook files.
* Fixed a bug in **generate-docs** command in which integration dependencies were not detected when generating documentation for a playbook.

## 1.0.1

* Fixed a bug in the **unify** command when output path was provided empty.
* Improved error message for integration with no tests configured.
* Improved the error message returned from the **validate** command when an integration is missing or contains malformed fetch incidents related parameters.
* Fixed a bug in the **create** command where a unified YML with a docker image for 4.5 was copied incorrectly.
* Missing release notes message are now showing the release notes file path to update.
* Fixed an issue in the **validate** command in which unified YAML files were not ignored.
* File format suggestions are now shown in the relevant file format (JSON or YAML).
* Changed Docker image validation to fail only on non-valid ones.
* Removed backward compatibility validation when Docker image is updated.

## 1.0.0

* Improved the *upload* command to support the upload of all the content entities within a pack.
* The *upload* command now supports the improved pack file structure.
* Added an interactive option to format integrations, scripts and playbooks with No TestPlaybooks configured.
* Added an interactive option to configure *conf.json* file with missing test playbooks for integrations, scripts and playbooks
* Added *download* command to download custom content from Demisto instance to the local content repository.
* Improved validation failure messages to include a command suggestion, wherever relevant, to fix the raised issue.
* Improved 'validate' help and documentation description
* validate - checks that scripts, playbooks, and integrations have the *tests* key.
* validate - checks that test playbooks are configured in `conf.json`.
* demisto-sdk lint - Copy dir better handling.
* demisto-sdk lint - Add error when package missing in docker image.
* Added *-a , --validate-all* option in *validate* to run all validation on all files.
* Added *-i , --input* option in *validate* to run validation on a specified pack/file.
* added *-i, --input* option in *secrets* to run on a specific file.
* Added an allowed hidden parameter: *longRunning* to the hidden integration parameters validation.
* Fixed an issue with **format** command when executing with an output path of a folder and not a file path.
* Bug fixes in generate-docs command given playbook as input.
* Fixed an issue with lint command in which flake8 was not running on unit test files.

## 0.5.2

* Added *-c, --command* option in *generate-docs* to generate a specific command from an integration.
* Fixed an issue when getting README/CHANGELOG files from git and loading them.
* Removed release notes validation for new content.
* Fixed secrets validations for files with the same name in a different directory.
* demisto-sdk lint - parallelization working with specifying the number of workers.
* demisto-sdk lint - logging levels output, 3 levels.
* demisto-sdk lint - JSON report, structured error reports in JSON format.
* demisto-sdk lint - XML JUnit report for unit-tests.
* demisto-sdk lint - new packages used to accelerate execution time.
* demisto-sdk secrets - command now respects the generic whitelist, and not only the pack secrets.

## 0.5.0

[PyPI History][1]

[1]: https://pypi.org/project/demisto-sdk/#history

## 0.4.9

* Fixed an issue in *generate-docs* where Playbooks and Scripts documentation failed.
* Added a graceful error message when executing the *run" command with a misspelled command.
* Added more informative errors upon failures of the *upload* command.
* format command:
  * Added format for json files: IncidentField, IncidentType, IndicatorField, IndicatorType, Layout, Dashboard.
  * Added the *-fv --from-version*, *-nv --no-validation* arguments.
  * Removed the *-t yml_type* argument, the file type will be inferred.
  * Removed the *-g use_git* argument, running format without arguments will run automatically on git diff.
* Fixed an issue in loading playbooks with '=' character.
* Fixed an issue in *validate* failed on deleted README files.

## 0.4.8

* Added the *max* field to the Playbook schema, allowing to define it in tasks loop.
* Fixed an issue in *validate* where Condition branches checks were case sensitive.

## 0.4.7

* Added the *slareminder* field to the Playbook schema.
* Added the *common_server*, *demisto_mock* arguments to the *init* command.
* Fixed an issue in *generate-docs* where the general section was not being generated correctly.
* Fixed an issue in *validate* where Incident type validation failed.

## 0.4.6

* Fixed an issue where the *validate* command did not identify CHANGELOG in packs.
* Added a new command, *id-set* to create the id set - the content dependency tree by file IDs.

## 0.4.5

* generate-docs command:
  * Added the *use_cases*, *permissions*, *command_permissions* and *limitations*.
  * Added the *--insecure* argument to support running the script and integration command in Demisto.
  * Removed the *-t yml_type* argument, the file type will be inferred.
  * The *-o --output* argument is no longer mandatory, default value will be the input file directory.
* Added support for env var: *DEMISTO_SDK_SKIP_VERSION_CHECK*. When set version checks are skipped.
* Fixed an issue in which the CHANGELOG files did not match our scheme.
* Added a validator to verify that there are no hidden integration parameters.
* Fixed an issue where the *validate* command ran on test files.
* Removed the *env-dir* argument from the demisto-sdk.
* README files which are html files will now be skipped in the *validate* command.
* Added support for env var: *DEMISTO_README_VALIDATOR*. When not set the readme validation will not run.

## 0.4.4

* Added a validator for IncidentTypes (incidenttype-*.json).
* Fixed an issue where the -p flag in the *validate* command was not working.
* Added a validator for README.md files.
* Release notes validator will now run on: incident fields, indicator fields, incident types, dashboard and reputations.
* Fixed an issue where the validator of reputation(Indicator Type) did not check on the details field.
* Fixed an issue where the validator attempted validating non-existing files after deletions or name refactoring.
* Removed the *yml_type* argument in the *split-yml*, *extract-code* commands.
* Removed the *file_type* argument in the *generate-test-playbook* command.
* Fixed the *insecure* argument in *upload*.
* Added the *insecure* argument in *run-playbook*.
* Standardise the *-i --input*, *-o --output* to demisto-sdk commands.

## 0.4.3

* Fixed an issue where the incident and indicator field BC check failed.
* Support for linting and unit testing PowerShell integrations.

## 0.4.2

* Fixed an issue where validate failed on Windows.
* Added a validator to verify all branches are handled in conditional task in a playbook.
* Added a warning message when not running the latest sdk version.
* Added a validator to check that the root is connected to all tasks in the playbook.
* Added a validator for Dashboards (dashboard-*.json).
* Added a validator for Indicator Types (reputation-*.json).
* Added a BC validation for changing incident field type.
* Fixed an issue where init command would generate an invalid yml for scripts.
* Fixed an issue in misleading error message in v2 validation hook.
* Fixed an issue in v2 hook which now is set only on newly added scripts.
* Added more indicative message for errors in yaml files.
* Disabled pykwalify info log prints.

## 0.3.10

* Added a BC check for incident fields - changing from version is not allowed.
* Fixed an issue in create-content-artifacts where scripts in Packs in TestPlaybooks dir were copied with a wrong prefix.

## 0.3.9

* Added a validation that incident field can not be required.
* Added validation for fetch incident parameters.
* Added validation for feed integration parameters.
* Added to the *format* command the deletion of the *sourceplaybookid* field.
* Fixed an issue where *fieldMapping* in playbook did not pass the scheme validation.
* Fixed an issue where *create-content-artifacts* did not copy TestPlaybooks in Packs without prefix of *playbook-*.
* Added a validation the a playbook can not have a rolename set.
* Added to the image validator the new DBot default image.
* Added the fields: elasticcommonfields, quiet, quietmode to the Playbook schema.
* Fixed an issue where *validate* failed on integration commands without outputs.
* Added a new hook for naming of v2 integrations and scripts.

## 0.3.8

* Fixed an issue where *create-content-artifact* was not loading the data in the yml correctly.
* Fixed an issue where *unify* broke long lines in script section causing syntax errors

## 0.3.7

* Added *generate-docs* command to generate documentation file for integration, playbook or script.
* Fixed an issue where *unify* created a malformed integration yml.
* Fixed an issue where demisto-sdk **init** creates unit-test file with invalid import.

## 0.3.6

* Fixed an issue where demisto-sdk **validate** failed on modified scripts without error message.

## 0.3.5

* Fixed an issue with docker tag validation for integrations.
* Restructured repo source code.

## 0.3.4

* Saved failing unit tests as a file.
* Fixed an issue where "_test" file for scripts/integrations created using **init** would import the "HelloWorld" templates.
* Fixed an issue in demisto-sdk **validate** - was failing on backward compatiblity check
* Fixed an issue in demisto-sdk **secrets** - empty line in .secrets-ignore always made the secrets check to pass
* Added validation for docker image inside integrations and scripts.
* Added --use-git flag to **format** command to format all changed files.
* Fixed an issue where **validate** did not fail on dockerimage changes with bc check.
* Added new flag **--ignore-entropy** to demisto-sdk **secrets**, this will allow skip entropy secrets check.
* Added --outfile to **lint** to allow saving failed packages to a file.

## 0.3.3

* Added backwards compatibility break error message.
* Added schema for incident types.
* Added **additionalinfo** field to as an available field for integration configuration.
* Added pack parameter for **init**.
* Fixed an issue where error would appear if name parameter is not set in **init**.

## 0.3.2

* Fixed the handling of classifier files in **validate**.

## 0.3.1

* Fixed the handling of newly created reputation files in **validate**.
* Added an option to perform **validate** on a specific file.

## 0.3.0

* Added support for multi-package **lint** both with parallel and without.
* Added all parameter in **lint** to run on all packages and packs in content repository.
* Added **format** for:
  * Scripts
  * Playbooks
  * Integrations
* Improved user outputs for **secrets** command.
* Fixed an issue where **lint** would run pytest and pylint only on a single docker per integration.
* Added auto-complete functionality to demisto-sdk.
* Added git parameter in **lint** to run only on changed packages.
* Added the **run-playbook** command
* Added **run** command which runs a command in the Demisto playground.
* Added **upload** command which uploads an integration or a script to a Demisto instance.
* Fixed and issue where **validate** checked if release notes exist for new integrations and scripts.
* Added **generate-test-playbook** command which generates a basic test playbook for an integration or a script.
* **validate** now supports indicator fields.
* Fixed an issue with layouts scheme validation.
* Adding **init** command.
* Added **json-to-outputs** command which generates the yaml section for outputs from an API raw response.

## 0.2.6

* Fixed an issue with locating release notes for beta integrations in **validate**.

## 0.2.5

* Fixed an issue with locating release notes for beta integrations in **validate**.

## 0.2.4

* Adding image validation to Beta_Integration and Packs in **validate**.

## 0.2.3

* Adding Beta_Integration to the structure validation process.
* Fixing bug where **validate** did checks on TestPlaybooks.
* Added requirements parameter to **lint**.

## 0.2.2

* Fixing bug where **lint** did not return exit code 1 on failure.
* Fixing bug where **validate** did not print error message in case no release notes were give.

## 0.2.1

* **Validate** now checks that the id and name fields are identical in yml files.
* Fixed a bug where sdk did not return any exit code.

## 0.2.0

* Added Release Notes Validator.
* Fixed the Unifier selection of your python file to use as the code.
* **Validate** now supports Indicator fields.
* Fixed a bug where **validate** and **secrets** did not return exit code 1 on failure.
* **Validate** now runs on newly added scripts.

## 0.1.8

* Added support for `--version`.
* Fixed an issue in file_validator when calling `checked_type` method with script regex.

## 0.1.2

* Restructuring validation to support content packs.
* Added secrets validation.
* Added content bundle creation.
* Added lint and unit test run.

## 0.1.1

* Added new logic to the unifier.
* Added detailed README.
* Some small adjustments and fixes.

## 0.1.0

Capabilities:

* **Extract** components(code, image, description etc.) from a Demisto YAML file into a directory.
* **Unify** components(code, image, description etc.) to a single Demisto YAML file.
* **Validate** Demisto content files.<|MERGE_RESOLUTION|>--- conflicted
+++ resolved
@@ -1,10 +1,8 @@
 # Changelog
+
 ## Unreleased
-<<<<<<< HEAD
+* Fixed an issue where **lint** failed when using the `-cdam` flag with changed dependant api modules due to partial file duplications filtering.
 * Added integration configuration for *Cortex REST API* integration.
-=======
-* Fixed an issue where **lint** failed when using the `-cdam` flag with changed dependant api modules due to partial file duplications filtering.
->>>>>>> 2e83e8d2
 
 ## 1.10.1
 * Fixed an issue where **update-content-graph** failed to execute.
@@ -23,6 +21,7 @@
 * Updated the default general `fromVersion` value on **format** to `6.8.0`
 * Fixed an issue where **lint** sometimes failed when using the `-cdam` flag due to wrong file duplications filtering.
 * Added the content graph to **validate**, use with the `--graph` flag.
+
 
 ## 1.9.0
 * Fixed an issue where the Slack notifier was using a deprecated argument.
