# Changelog
## Unreleased
* Added a period at the end of lines produced by the **generate-docs** command that state the tested version of the product.
* Update `RN112` validation's docs reference link.
* Fixed an issue in calculating content graph hash when creating or updating it.
* Calling **graph create** or **graph update** now run the commands with default arguments, instead of showing the command help.
* Removed the use of chunks when calculating content relationships.
* Fixed an issue where the url regex in the **validate** command was wrong.

## 1.19.1
* Fixed an issue where **unify** failed on integrations using an API a module, when not called from the content root.
* Improved **update-release-notes** logs when changes in dependent API modules are detected.
* Reverted changes released in version 1.19.0 in lint, lint will not fail on `demisto.results`, `return_outputs` and `LOG`.
* Updated the **generate-docs** command to use the content graph instead of the id_set file.
* **Validate** will now validate items which were edited in .pack-ignore.
* Added the '--all' input option for the **prepare-content** command, to support running on all content packs.
* Updated the '-i' input option of the **prepare-content** command to support multiple inputs as a comma-separated list.
* Enhanced the pack metadata properties when dumping pack zips in **prepare-content** command.

## 1.19.0
* Added the **graph** command group. The **create-content-graph** and **update-content-graph** commands were migrated to this command group, and named **graph create** and **graph update** respectively.
* Added the **graph get-relationships** command.
* The **graph create** command will now use a list of known content items from content-private, to avoid false-positives in validation `GR103`. Additionally, `GR103` was added to the **ALLOWED_IGNORE_ERRORS** list.
* The **modeling-rules test** command will now validate that the modeling rules schema mappings are aligned with the test-data mappings.
* Added the *--xsiam* flag to the **init** command in order to create XSIAM content.
* Fixed an issue where the `update-additional-dependencies` **pre-commit** step failed when not running in a content-like repo.
* Removed the format execution step from the `contribution_converter` since it can be executed separately during the contribution process.
* Added a new validation (`GR108`) to **validate**, that assures hidden packs do not have mandatory dependant packs.
* Added a new validation (`PA137`) to **validate**, ensuring the absence of non-ignorable errors in `.pack-ignore`.
* Running **validate** in a GitHub Action will now show errors as annotations, visible in the `Files Changed` tab of the pull request.
* **lint** will now fail on `demisto.results` and `return_outputs` usage, when a pack is `xsoar` or `partner` supported.
* **lint** will now fail on `LOG` usage in python files.
* Updated the **format** command to use the content graph instead of the id_set file.
* Updated **format** command not to fail on unexpected values that returns from the graph, and just add it to the log.
* Removed a redundant debug log on the `tools.get_file` function.

## 1.18.1
* Fixed an issue where the coloring directives where showing in log messages.
* Fixed an issue where **create-content-graph** was not executed upon changes in the parser infra files.
* Added support for `svg` integration images in content repo in **validate** command.
* Added a parameter `skip-packs-known-words` to the **doc-review** command, making sure that pack known words will not be added.

## 1.18.0
* Added the ability to ignore any validation in the **validate** command when running in an external (non-demisto/content) repo, by placing a `.private-repo-settings` file at its root.
* Calling **format** with the `-d` flag now removes test playbooks testing the deprecated content from conf.json.
* Improved the content graph performance when calculating content relationships.
* Improved determinism of SDK unit tests.
* **validate** will now run on all the pack content items when the pack supported marketplaces are modified.
* **pre-commit** no longer runs when there are no modified files (unless provided with input files).
* Added new validation that XSIAM integrations must have `marketplacev2` as the value of the marketplaces field.
* Added an ability to provide list of marketplace names as a credentials-type (type 9) param attribute.
* **doc-review** will run with the `--use-packs-known-words` true by default.
* Added the *deprecated* field to the pack object for the content-graph metadata.
* Calling **modeling-rules init-test-data** will now return the XDM fields output in alphabetical order.
* Added a new validation (`BA125`) to **validate**, assuring internal function names aren't used in customer-facing docs.
* Removed the Pipfile and Pipfile.lock from the templates in the **init** command.
* Disabled the option to create an integration with `Pipfile` and `Pipfile.lock` files, as they are deprecated.
* Added the Sourcery hook to **pre-commit**.
* Added a working directory to the `contribution_converter` in order to support working on a temporary directory.
* Added a waiting period when checking whether the dataset exists in the **modeling-rule test** command.
* Fixed an issue where the *DEMISTO_SDK_SKIP_VERSION_CHECK* was ignored when running on non CI environments.
* Fixed an issue where **validate** falsely detected backwards-compatibility issues, and prevented adding the `marketplaces` key to content items.
* Fixed an issue where the SDK would fail pulling docker images.
* Fixed an issue where **prepare-content** command would add the string `candidate` to scripts and integrations for the *nativeimage* key.
* Fixed an issue where in some cases the **split** command did not remove pack version note from the script.
* Fixed an issue where **validate** would not properly detect dependencies of core packs.
* Fixed an issue where **validate** failed on single-select types incident and indicator fields when given empty value as a select value option.
* Fixed an issue where errors in **validate** were logged as `info`.
* Fixed an issue where **validate** error messages were not logged when an integration param, or the default argument in reputation commands is not valid.
* Fixed an issue where the **format** command would change the value of the `unsearchable` key in fields.
<<<<<<< HEAD
* Added an ability to provide list of marketplace names as a credentials-type (type 9) param attribute.
* **doc-review** will run with the `--use-packs-known-words` default to true.
* Calling **modeling-rules init-test-data** will now return the XDM fields output in alphabetical order.
* Improved performance when reading `yml` files.
=======
* Fixed an issue where **lint** command failed to pull docker image in Gitlab environment.
* Fixed an issue in **doc-review** command where escape characters within Markdown files were detected as invalid words.
>>>>>>> 8faf9e4f
* Fixed an issue where **validate** failed on infrastructure test files.
* Fixed an issue in **update-content-graph** where the neo4j service was unaccessible for non-root users.

## 1.17.2
* Fixed an issue where **lint** and **validate** commands failed on integrations and scripts that use docker images that are not available in the Docker Hub but exist locally.
* Added documentation for the flag **override-existing** used in upload.
* Fixed an issue where **validate** failed on Incident Field items with a `template` value.
* Improved memory efficiency in **update-content-graph** and **create-content-graph** commands.
* Removed support for the `cve_id` name for the default-argument for **cve** reputation commands in **validate**. Now, only `cve` may be used for such commands.
* Fixed an issue where **zip_packs** failed uploading content.
* Added `tenant_timezone` handling to the **modeling-rules init** command, allowing usage with tenants in various timezones.
* Shortened the timeout when checking whether the dataset exists in **test-modeling-rule**.
* Cleaned up project dependencies.
* Added support for the **List** content item in **Xpanse** marketplace.
* Fixed an issue in **run-unit-tests** command when running Powershell tests.
* Fixed an issue where **lint** failed running when a docker container would not init properly.
* Fixed an issue where the *upload* command would upload a pack metadata with wrong display names.
* Performance enhancements when reading yaml files.
* Removed redundant errors and fields from `errors.py`.
* Updated **update-release-notes** to use graph instead of id_set.

## 1.17.1
* Added the `aliasTo` key to the Incident Field schema.
* Modified **validate** to not require fields whose value is always `False`.
* Modified **validate** to use the graph instead of id_set on changed *APIModules*.
* Fixed an issue where `register_module_line()` was not removed from python scripts when the script had no trailing newline.
* Fixed an issue where an integration containing a command without a description would fail to upload while using the **upload** command.
* Fixed an issue where attempting to individually upload `Preprocess Rule` files raised an unclear error message. Note: preprocess rules can not be individually uploaded, but only as part of a pack.
* Fixed an issue where the **upload** command would fail on Indicator Types.
* Fixed an issue where the **upload** command would return the wrong error message when connection credentials are invalid.
* Fixed an issue where the **upload** command would fail parsing input paths.
* added support for the `isfetcheventsandassets` flag in content graph.
* Fixed an issue where the **modeling-rules test** command failed to get the existence of result from dataset in cases where the results take time to load.
* Added an aliasTo key to the incident field schema.

## 1.17.0
* **validate** will only fail on docker related errors if the pack is supported by xsoar.
* Added a validation that assures filename, id, and name have a correct suffix for modeling/parsing rules files.
* Added new **validate** checks, preventing unwanted changes of the marketplaces (BC108,BC109), toversion (BC107)  and fromversion (BC106) fields.
* Removed the `timezone_offset` argument in the *modeling-rules test* command.
* Fixed an issue where **lint** failed when importing functions from CommonServerUserPython.
* The **format** command now will sync hidden parameters with master branch.
* Fixed an issue where lock integration failed on FileNotFound.(PANW-internal only).
* Fixed an issue where **lint** falsely warned of using `demisto.results`.
* Fixed an issue where **validate** always returned *XSIAM Dashboards* and *Correlation Rules* files as valid.
* Added `GR107` validation to **validate** using the graph validations to check that no deprecated items are used by non-deprecated content.
* Fixed an issue where the **modeling-rules test** command failed to get the existence of dataset in cases where the dataset takes more than 1 minute to get indexed.
* Fixed an issue in **lint** where the container used for linting had dependency conflicts with the image used by content, and caused inconsistent results.
* Fixed an issue where the **download** command failed when the playbook has different `name` and `id`.
* Moved the **pre-commmit** command template to the `demisto/content` repository, where it's easier to maintain.
* Fixed an issue where an internal method caused warning messages when reading md files.
* Added support for Pre Process Rules in the **upload** command.
* Fixed an issue where **upload** would not upload items whose `maketplaces` value was an empty list.
* Added a prettyName key to the incident field schema.
* Fixed an issue where **upload** command could not parse content items that are not unicode-encoded.

## 1.16.0
* Added a check to **is_docker_image_latest_tag** to only fail the validation on non-latest image tag when the current tag is older than 3 days.
* Fixed an issue where **upload** would not properly show the installed version in the UI.
* Fixed an issue where the `contribution_converter` failed replacing generated release notes with the contribution form release notes.
* Fixed an issue where an extra levelname was added to a logging message.
* Modified the `mypy` pre-commit hook to run in a virtual environment, rather than the local mypy version.
* Added support to run **validate** with `--git` flag on detached HEAD.
* Added a validation that the **validate** command will fail if the pack name is not prefixed on XSIAM dashboard images.
* Fixed the **generate-test-playbook** which failed on an unexpected keyword argument - 'console_log_threshold'.
* Fixed an issue where **prepare-content** would not properly parse the `fromVersion` and `toVersion` attributes of XSIAM-Dashbaord and XSIAM-Report content items.
* Fixed an issue where **validate** command did not fail on non-existent dependency ids of non-mandatory dependant content.
* Fixed pytest async io deprecation warning.
* Added the `--incident-id` argument (optional) to the **run** command.
* Fixed an issue in **run-unit-tests** and **update-content-graph** where running commands in a docker container was done with insufficient permissions.
* Added the `_time` field to the output compare table of the **modeling-rules test** command.
* Changed the endpoint **download** uses to get system content items.
* Fixed an issue where graph-related tasks failed when files were deleted from the repo.
* Added a **validate** check, and a **format** auto fix for the `fromversion` field in Correlation Rules and XSIAM Dashboards.
* Update the format used for dev-dependencies in pyproject.toml to match modern versions of Poetry.
* Added timestamps to logging messages when running in a CI build.

## 1.15.5
* **Breaking Change**: The default of the **upload** command `--zip` argument is `true`. To upload packs as custom content items use the `--no-zip` argument.
* Removed the `no-implicit-optional` hook from **pre-commit**.
* Removed the `markdownlint` hook from **pre-commit**.
* Fixed an issue in **run-unit-tests** to pass with warnings when no tests are collected.
* Fixed an issue in **run-unit-tests** with the coverage calculation.
* Fixed a notification about log file location appeared more than once.
* Updated the error message when code coverage is below the threshold in **coverage-analyze** to be printed in a more noticeable red color.
* Fixed an issue in **upload** that failed when a comma-separated list of paths is passed to the `--input` argument.
* Running **validate** with the `--graph` flag will now run the graph validations after all other validations.
* improved the generated release note for newly added XSIAM entities when running *update-release-notes* command.
* Fixed an issue where in some cases validation failed when mapping null values.
* Fixed an issue in **upload** command where the `--keep-zip` argument did not clean the working directory.
* Fixed an issue where an extra levelname was added to a logging message.
* Fixed an issue in **upload** where uploading packs to XSIAM failed due to version mismatch.

## 1.15.4
* Fixed an issue where *update-release-notes* and *doc-review* did not handle new content notes as expected.
* Fixed an issue in PEP484 (no-implicit-optional) hook to **pre-commit**.
* Fixed an issue in **upload** with `--input-config-file` where the content items weren't uploaded in the correct pack.
* Added support to disable the default logging colors with the **DEMISTO_SDK_LOG_NO_COLORS** environment variable.

## 1.15.3
* Added the `--init` flag to **download**.
* Added the `--keep-empty-folders` flag to **download**.
* Added `markdown-lint` to **pre-commit**
* Added the PEP484 (no-implicit-optional) hook to **pre-commit**.
* Fixed an issue where the content-graph parsing failed on mappers with undefined mapping.
* Fixed an issue in **validate** where `pack_metadata.json` files were not collected proplely in `--graph` option.
* Fixed an issue where *validate* reputation commands outputs were not checked for new content.
* Added *IN107* and *DB100* error codes to *ALLOWED_IGNORE_ERRORS* list.
* Added a validation that assures feed integrations implement the `integration_reliability` configuration parameter.
* Fixed an issue where the format command did not work as expected on pre-process rules files.
* Fixed an issue where **upload** command failed to upload when the XSOAR version is beta.
* Fixed an issue where **upload** command summary was inaccurate when uploading a `Pack` without the `-z` flag.
* Added pack name and pack version to **upload** command summary.
* Added support for modeling rules with multi datasets in ****modeling-rules test**** command.
* Fixed an issue where **validate** didn't recognize layouts with incident fields missing from `id_set.json` even when `--post-commit` was indicated.

## 1.15.2
* Fixed an issue where **format** added default arguments to reputation commands which already have one.
* Fixed an issue where **validate** fails when adding the *advance* field to the integration required fields.
* Updated the integration Traffic Light Protocol (TLP) color list schema in the **validate** command.
* Fixed an issue where **upload** would not read a repo configuration file properly.
* Fixed an issue where **upload** would not handle the `-x`/`--xsiam` flag properly.
* Fixed an issue where **format** failed to use input from the user, when asking about a `from_version`.
* Added the `-n`/`--assume_no` flag to **format**.

## 1.15.1
* Fixed an issue where **generate-docs** generated fields with double html escaping.
* Fixed an issue where **upload** failed when using the `-z` flag.

## 1.15.0
* **Breaking Change**: the **upload** command now only supports **XSOAR 6.5** or newer (and all XSIAM versions).
* **upload** now uses content models, and calls the `prepare` method of each model before uploading (unless uploading a zipped pack).
* Added a *playbook* modification to **prepare-content**, replacing `getIncident` calls with `getAlerts`, when uploading to XSIAM.
* Added a *playbook* modification to **prepare-content**, replacing `${incident.fieldname}` context accessors with `${alert.fieldname}` when uploading to XSIAM.
* Added a *playbook* modification to **prepare-content**, replacing `incident` to `alert` in task display names, when uploading to XSIAM.
* Added a *layout* modification to **prepare-content**, replacing `Related/Child/Linked Incidents` to `... Alerts` when uploading to XSIAM.
* Added a *script* modification to **prepare-content**, automatically replacing the word `incident` with `alert` when uploading to XSIAM.
* Added a validation that the **validate** command will fail if the `dockerimage` field in scripts/integrations uses any py3-native docker image.
* Updated the `ruff` version used in **pre-commit** to `0.0.269`.
* Fixed an issue in **create-content-graph** which caused missing detection of duplicated content items.
* Fixed an issue where **run-unit-tests** failed on python2 content items.
* Fixed an issue in **validate** where core packs validations were checked against the core packs defined on master branch, rather than on the current branch.
* Fixed an issue in **pre-commit** where `--input` flag was not filtered by the git files.
* Skip reset containers for XSOAR NG and XSIAM(PANW-internal only).
* Fixed an issue where **lint** failed fetching docker image details from a PANW GitLab CI environment. (PANW-internal only).

## 1.14.5
* Added logging in case the container fails to run in **run-unit-tests**.
* Disabled **pre-commit** multiprocessing for `validate` and `format`, as they use a service.
* **pre-commit** now calls `format` with `--assume-yes` and `--no-validate`.
* Fixed an issue where **pre-commit** ran multiple times when checking out build related files.

## 1.14.4
* Added integration configuration for *Cortex REST API* integration.
* Removed `Flake8` from **pre-commit**, as `ruff` covers its basic rules.
* Improved log readability by silencing non-critical `neo4j` (content graph infrastructure) logs.
* Fixed an issue where **run-unit-tests** failed on python2 content items.
* Fixed an issue where **modeling-rules test** did not properly handle query fields that pointed to a string.
* Fixed an issue when trying to fetch remote files when not under the content repo.
* Fixed a validation that the **modeling-rules test** command will fail if no test data file exist.
* Fixed an issue where **format** command failed while updating the `fromversion` entry.
* Added support for mapping uuid to names for Layout files in the **download** command.

## 1.14.3
* Fixed an issue where **run-unit-tests** failed running on items with `test_data`.
* Updated the demisto-py to v3.2.10 which now supports url decoding for the proxy authentication password.
* Fixed an issue where **generate-outputs** did not generate context paths for empty lists or dictionaries in the response.

## 1.14.2
* Added the `--staged-only` flag to **pre-commit**.
* Fixed an issue where **run-unit-tests** failed running on items with `test_data`.
* Fixed an issue where **pre-commit** ran on unchanged files.
* Add the ability to run **secrets** in **pre-commit** by passing a `--secrets` flag.
* Added support to override the log file with the **DEMISTO_SDK_LOG_FILE_PATH** environment variable.

## 1.14.1
* Fixed an issue where **update-release-notes** command failed when running on a pack that contains deprecated integrations without the `commands` section.
* Added toVersion and fromVersion to XSIAM content items schema.
* Fixed an issue where **validate** failed when attempting to map null values in a classifier and layout.
* Added search marketplace functionality to XSIAM client.
* Fixed an issue in **pre-commit** command where `MYPYPATH` was not set properly.
* Updated the integration category list in the **init** command.
* Fixed an issue where in some environments docker errors were not caught.
* Added a validation that the **validate** command will fail on README files if an image does not exist in the specified path.

## 1.14.0
* Added the `DEMISTO_SDK_GRAPH_FORCE_CREATE` environment variable. Use it to force the SDK to recreate the graph, rather than update it.
* Added support for code importing multi-level ApiModules to **lint**.
* Added a validation that the **modeling-rules test** command will fail if no test data file exist.
* Added support for the `<~XPANSE>` marketplace tag in release notes.
* Added support for marketplace tags in the **doc-review** command.
* Added **generate-unit-tests** documentation to the repo README.
* Added the `hiddenpassword` field to the integration schema, allowing **validate** to run on integrations with username-only inputs.
* Improved logs and error handling in the **modeling-rules test** command.
* Improved the warning message displayed for Contribution PRs editing outdated code.
* Improved the clarity of error messages for cases where yml files cannot be parsed as a dictionary.
* Updated the `XSIAMReport` schema.
* Standardized repo-wide logging. All logs are now created in one logger instance.
* **lint** now prevents unit-tests from accessing online resources in runtime.
* Updated the logs shown during lint when running in docker.
* Fixed an issue where **validate** showed errors twice.
* Fixed an issue where **validate** did not fail when xif files had wrong naming.
* Fixed an issue where **doc-review** required dot suffixes in release notes describing new content.
* Fixed an issue where **download** command failed when running on a beta integration.
* Fixed an issue where **update-release-notes** generated release notes for packs in their initial version (1.0.0).
* Fixed an issue with **update-content-graph** where `--use-git` parameter was ignored when using `--imported-path` parameter.
* Fixed an issue where **validate** failed on playbooks with valid inputs, since it did not collect the playbook inputs occurrences properly.

## 1.13.0
* Added the pack version to the code files when calling **unify**. The same value is removed when calling **split**.
* Added a message showing the output path when **prepare-content** is called.
* Contribution PRs that update outdated packs now display a warning message.
* Fixed an issue when kebab-case has a misspelling in one of the sub words, the suggestion might be confusing.
* Improved caching and stability for **lint**.
* Added support for *.xif* files in the **secrets** command.
* Fixed an issue where **validate** would fail when playbook inputs contain Transform Language (DT).
* Added a new **validate** check, making sure a first level header exist in release notes (RN116)
* Fixed an issue where **lint** would not properly handle multiple ApiModules imports.

## 1.12.0
* Added the **pre-commit** command, to improve code quality of XSOAR content.
* Added the **run-unit-tests** command, to run unit tests of given content items inside their respective docker images.
* Added support for filepath arguments in the **validate** and **format** commands.
* Added pre-commit hooks for `validate`, `format`, `run-unit-tests` and `update-docker-image` commands.
* Fixed an issue in the **download** command where layouts were overriden even without the `-f` option.
* Fixed an issue where Demisto-SDK did not detect layout ID when using the **download** command.
* Fixed an issue where the **lint** command ran on `native:dev` supported content when passing the `--docker-image all` flag, instead it will run on `native:candidate`.
* Added support for `native:candidate` as a docker image flag for **lint** command.
* Added a modification for layouts in **prepare-content**, replacing `Related Incidents`, `Linked Incidents` and `Child Incidents` with the suitable `... Alerts` name when uploading to XSIAM.
* Fixed an issue where logs and messages would not show when using the **download** command.
* Fixed an issue where the `server_min_version` field in metadata was an empty value when parsing packs without content items.
* Fixed an issue where running **openapi-codegen** resulted in false-positive error messages.
* Fixed an issue where **generate-python-to-yml** generated input arguments as required even though required=False was specified.
* Fixed an issue where **generate-python-to-yml** generated input arguments a default arguments when default=some_value was provided.
* Fixed a bug where **validate** returned error on playbook inputs with special characters.
* Fixed an issue where **validate** did not properly check `conf.json` when the latter is modified.
* Fixed an issue in the **upload** command, where a prompt was not showing on the console.
* Fixed an issue where running **lint** failed installing dependencies in containers.

## 1.11.0
* **Note: Demisto-SDK will soon stop supporting Python 3.8**
* Fixed an issue where using **download** on non-unicode content, merging them into existing files caused an error.
* Changed an internal setting to allow writing non-ascii content (unicode) using `YAMLHandler` and `JSONHandler`.
* Fixed an issue where an error message in **unify** was unclear for invalid input.
* Fixed an issue where running **validate** failed with **is_valid_integration_file_path_in_folder** on integrations that use API modules.
* Fixed an issue where **validate** failed with **is_valid_integration_file_path_in_folder** on integrations that use the `MSAPIModule`.
* Added **validate** check for the `modules` field in `pack_metadata.json` files.
* Changed **lint** to skip deprecated content, unless when using the `-i` flag.
* Fixed an issue where **update-release-notes** failed when a new *Parsing Rule* was added to a pack.
* Refactored the logging framework. Demisto-SDK logs will now be written to `.demist_sdk_debug.log` under the content path (when detected) or the current directory.
* Added `GR105` validation to **validate** command to check that no duplicate IDs are used.
* Added support for API Modules imported in API modules in the **unify** command.
* Added **validate** check, to make sure every Python file has a corresponding unit test file.

## 1.10.6
* Fixed an issue where running **validate** with the `-g` flag would skip some validations for old-formatted (unified) integration/script files.
* Deprecated integrations and scripts will not run anymore when providing the **--all-packs** to the **lint** command.
* Fixed an issue where a pack `serverMinVersion` would be calculated by the minimal fromVersion of its content items.
* Added the `--docker-image-target` flag to **lint** for testing native supported content with new images.

## 1.10.5
* Fixed an issue where running **run-test-playbook** would not use the `verify` parameter correctly. @ajoga
* Added a newline at the end of README files generated in **generate-docs**.
* Added the value `3` (out of bounds) to the `onChangeRepAlg` and `reputationCalc` fields under the `IncidentType` and `GenericType` schemas. **validate** will allow using it now.
* Fixed an issue where **doc-review** required dot suffixes in release notes describing new content.
* Fixed an issue where **validate** failed on Feed Integrations after adding the new *Collect/Connect* section field.
* Fixed an issue where using **postman-codegen** failed converting strings containing digits to kebab-case.
* Fixed an issue where the ***error-code*** command could not parse List[str] parameter.
* Updated validation *LO107* to support more section types in XSIAM layouts.

## 1.10.4
* Added support for running **lint** in multiple native-docker images.

## 1.10.3
* Fixed an issue where running **format** would fail after running npm install.
* Improved the graph validations in the **validate** command:
  - GR100 will now run on all content items of changed packs.
  - GR101 and GR102 will now catch invalid fromversion/toversion of files **using** the changed items.
  - GR103 errors will raise a warning when using the *-a* flag, but an error if using the *-i* or *g* flags.
* Fixed an issue where test-playbooks timed out.
* Fixed an issue where making a change in a module using an ApiModule would cause lint to run on the ApiModule unnecessarily.
* Fixed an issue where the `marketplace` field was not used when dumping pack zips.
* Fixed a typo in the README content generated with **update-release-notes** for updating integrations.
* Fixed an issue in **validate**, where using the `-gr` and `-i` flags did not run properly.
* Added the `sectionorder` field to integration scheme.
* Fixed an issue where in some occasions running of test-playbooks could receive session timeouts.
* Fixed an issue where **validate** command failed on core pack dependencies validation because of test dependencies.

## 1.10.2
* Added markdown lint formatting for README files in the **format** command.
* Fixed an issue where **lint** failed when using the `-cdam` flag with changed dependant api modules.
* Fixed an issue in the **upload** command, where `json`-based content items were not unified correctly when using the `--zip` argument.
* Added XPANSE core packs validations.

## 1.10.1
* Fixed an issue where **update-content-graph** failed to execute.

## 1.10.0
* **Breaking change**: Removed usage of `pipenv`, `isort` and `autopep8` in the **split** and **download** commands. Removed the `--no-pipenv` and `--no-code-formatting` flags. Please see https://xsoar.pan.dev/docs/tutorials/tut-setup-dev-remote for the recommended environment setup.
* Fixed an issue in **prepare-content** command where large code lines were broken.
* Fixed an issue where git-*renamed_files* were not retrieved properly.
* Fixed an issue where test dependencies were calculated in all level dependencies calculation.
* Added formatting and validation to XSIAM content types.
* Fixed an issue where several XSIAM content types were not validated when passing the `-a` flag.
* Added a UUID to name mapper for **download** it replaces UUIDs with names on all downloaded files.
* Updated the demisto-py to v3.2.6 which now supports basic proxy authentication.
* Improved the message shown when using **upload** and overwriting packs.
* Added support for the **Layout Rule** content type in the id-set and the content graph.
* Updated the default general `fromVersion` value on **format** to `6.8.0`
* Fixed an issue where **lint** sometimes failed when using the `-cdam` flag due to wrong file duplications filtering.
* Added the content graph to **validate**, use with the `--graph` flag.

## 1.9.0
* Fixed an issue where the Slack notifier was using a deprecated argument.
* Added the `--docker-image` argument to the **lint** command, which allows determining the docker image to run lint on. Possible options are: `'native:ga'`, `'native:maintenance'`, `'native:dev'`, `'all'`, a specific docker image (from Docker Hub) or, the default `'from-yml'`.
* Fixed an issue in **prepare-content** command where large code lines were broken.
* Added a logger warning to **get_demisto_version**, the task will now fail with a more informative message.
* Fixed an issue where the **upload** and **prepare-content** commands didn't add `fromServerVersion` and `toServerVersion` to layouts.
* Updated **lint** to use graph instead of id_set when running with `--check-dependent-api-module` flag.
* Added the marketplaces field to all schemas.
* Added the flag `--xsoar-only` to the **doc-review** command which enables reviewing documents that belong to XSOAR-supported Packs.
* Fixed an issue in **update-release-notes** command where an error occurred when executing the same command a second time.
* Fixed an issue where **validate** would not always ignore errors listed under `.pack-ignore`.
* Fixed an issue where running **validate** on a specific pack didn't test all the relevant entities.
* Fixed an issue where fields ending with `_x2` where not replaced in the appropriate Marketplace.

## 1.8.3
* Changed **validate** to allow hiding parameters of type 0, 4, 12 and 14 when replacing with type 9 (credentials) with the same name.
* Fixed an issue where **update-release-notes** fails to update *MicrosoftApiModule* dependent integrations.
* Fixed an issue where the **upload** command failed because `docker_native_image_config.json` file could not be found.
* Added a metadata file to the content graph zip, to be used in the **update-content-graph** command.
* Updated the **validate** and **update-release-notes** commands to unskip the *Triggers Recommendations* content type.


## 1.8.2
* Fixed an issue where demisto-py failed to upload content to XSIAM when `DEMISTO_USERNAME` environment variable is set.
* Fixed an issue where the **prepare-content** command output invalid automation name when used with the --*custom* argument.
* Fixed an issue where modeling rules with arbitrary whitespace characters were not parsed correctly.
* Added support for the **nativeImage** key for an integration/script in the **prepare-content** command.
* Added **validate** checks for integrations declared deprecated (display name, description) but missing the `deprecated` flag.
* Changed the **validate** command to fail on the IN145 error code only when the parameter with type 4 is not hidden.
* Fixed an issue where downloading content layouts with `detailsV2=None` resulted in an error.
* Fixed an issue where **xdrctemplate** was missing 'external' prefix.
* Fixed an issue in **prepare-content** command providing output path.
* Updated the **validate** and **update-release-notes** commands to skip the *Triggers Recommendations* content type.
* Added a new validation to the **validate** command to verify that the release notes headers are in the correct format.
* Changed the **validate** command to fail on the IN140 error code only when the skipped integration has no unit tests.
* Changed **validate** to allow hiding parameters of type 4 (secret) when replacing with type 9 (credentials) with the same name.
* Fixed an issue where the **update-release-notes** command didn't add release-notes properly to some *new* content items.
* Added validation that checks that the `nativeimage` key is not defined in script/integration yml.
* Added to the **format** command the ability to remove `nativeimage` key in case defined in script/integration yml.
* Enhanced the **update-content-graph** command to support `--use-git`, `--imported_path` and `--output-path` arguments.
* Fixed an issue where **doc-review** failed when reviewing command name in some cases.
* Fixed an issue where **download** didn't identify playbooks properly, and downloaded files with UUIDs instead of file/script names.

## 1.8.1
* Fixed an issue where **format** created duplicate configuration parameters.
* Added hidden properties to integration command argument and script argument.
* Added `--override-existing` to **upload** that skips the confirmation prompt for overriding existing content packs. @mattbibbydw
* Fixed an issue where **validate** failed in private repos when attempting to read from a nonexisting `approved_categories.json`.
* Fixed an issue where **validate** used absolute paths when getting remote `pack_metadata.json` files in private repos.
* Fixed an issue in **download**, where names of custom scripts were replaced with UUIDs in IncidentFields and Layouts.

## 1.8.0
* Updated the supported python versions, as `>=3.8,<3.11`, as some of the dependencies are not supported on `3.11` yet.
* Added a **validate** step for **Modeling Rules** testdata files.
* Added the **update-content-graph** command.
* Added the ability to limit the number of CPU cores with `DEMISTO_SDK_MAX_CPU_CORES` envirment variable.
* Added the **prepare-content** command.
* Added support for fromversion/toversion in XSIAM content items (correlation rules, XSIAM dashboards, XSIAM reports and triggers).
* Added a **validate** step checking types of attributes in the schema file of modeling rule.
* Added a **validate** step checking that the dataset name of a modeling rule shows in the xif and schema files.
* Added a **validate** step checking that a correlation rule file does not start with a hyphen.
* Added a **validate** step checking that xsiam content items follow naming conventions.
* Fixed an issue where SDK commands failed on the deprecated `packaging.version.LegacyVersion`, by locking the `packaging` version to `<22`.
* Fixed an issue where **update-release-notes** failed when changing only xif file in **Modeling Rules**.
* Fixed an issue where *is_valid_category* and *is_categories_field_match_standard* failed when running in a private repo.
* Fixed an issue where **validate** didn't fail on the MR103 validation error.
* Fixed the *--release-notes* option, to support the new CHANGELOG format.
* Fixed an issue where **validate** failed when only changing a modeling rules's xif file.
* Fixed an issue where **format** failed on indicator files with a `None` value under the `tabs` key.
* Fixed an issue where **validate** only printed errors for one change of context path, rather than print all.
* Fixed an issue where **download** did not suggest using a username/password when authenticating with XSOAR and using invalid arguments.
* Fixed an issue where **download** failed when listing or downloading content items that are not unicode-encoded.
* Added support for fromversion/toversion in XSIAM content items (correlation rules, XSIAM dashboards, XSIAM reports and triggers).
* Updated the supported python versions, as `>=3.8,<3.11`, as some of the dependencies are not supported on `3.11` yet.
* Added **prepare-content** command which will prepare the pack or content item for the platform.
* Patched an issue where deprecated `packaging.version.LegacyVersion`, locking packaging version to `<22`.

## 1.7.9
* Fixed an issue where an error message in **validate** would not include the suggested fix.
* Added a validation that enforces predefined categories on MP Packs & integration yml files, the validation also ensures that each pack has only one category.
* Fixed an issue where **update-release-notes** did not generate release notes for **XDRC Templates**.
* Fixed an issue where **upload** failed without explaining the reason.
* Improved implementation of the docker_helper module.
* Fixed an issue where **validate** did not check changed pack_metadata.json files when running using git.
* Added support for **xdrctemplate** to content graph.
* Fixed an issue where local copies of the newly-introduced `DemistoClassApiModule.py` were validated.
* Added new release notes templates for the addition and modification of playbooks, layouts and types in the **doc-review** command.
* Fixed an issue where the **doc-review** command failed on descriptions of new content items.
* Added the `Command XXX is deprecated. Use XXX instead.` release notes templates to **doc-review** command.
* Fixed an issue where the **update-release-notes** command didn't add the modeling-rules description for new modeling-rules files.

## 1.7.8
* Added the capability to run the MDX server in a docker container for environments without node.
* Fixed an issue where **generate-docs** with `-c` argument updated sections of the incorrect commands.
* Added IF113 error code to **ALLOWED_IGNORE_ERRORS**.
* Fixed an issue where **validate** failed on playbooks with non-string input values.
* Added the `DEMISTO_SDK_IGNORE_CONTENT_WARNING` environment variable, to allow suppressing warnings when commands are not run under a content repo folder.
* Fixed an issue where **validate** failed to recognize integration tests that were missing from config.json
* Added support for **xpanse** marketplace in **create-id-set** and **create-content-artifacts** commands.
* Fixed an issue where **split** failed on yml files.
* Added support for marketplace-specific tags.
* Fixed an issue where **download** would not run `isort`. @maxgubler
* Fixed an issue where XSIAM Dashboards and Reports images failed the build.
* Added support for **xpanse** marketplace to content graph.

## 1.7.7
* Fixed an issue where paybooks **generate-docs** didn't parse complex input values when no accessor field is given correctly.
* Fixed an issue in the **download** command, where an exception would be raised when downloading system playbooks.
* Fixed an issue where the **upload** failed on playbooks containing a value that starts with `=`.
* Fixed an issue where the **generate-unit-tests** failed to generate assertions, and generate unit tests when command names does not match method name.
* Fixed an issue where the **download** command did not honor the `--no-code-formatting` flag properly. @maxgubler
* Added a new check to **validate**, making sure playbook task values are passed as references.
* Fixed an issue where the **update-release-notes** deleted existing release notes, now appending to it instead.
* Fixed an issue where **validate** printed blank space in case of validation failed and ignored.
* Renamed 'Agent Config' to 'XDRC Templates'.
* Fixed an issue where the **zip-packs** command did not work with the CommonServerUserPython and CommonServerUserPowerShell package.

## 1.7.6

* Fixed parsing of initialization arguments of client classes in the **generate-unit-tests** command.
* Added support for AgentConfig content item in the **upload**, **create-id-set**, **find-dependecies**, **unify** and **create-content-artifacts** commands.
* Added support for XSIAM Report preview image.

## 1.7.5

* Fixed an issue where the **upload** command did not work with the CommonServerUserPython package.
* Fixed an issue in the **download** command, where some playbooks were downloaded as test playbooks.
* Added playbook modification capabilities in **TestSuite**.
* Added a new command **create-content-graph**.
* Fixed an issue in the **upload** command, where the temporary zip would not clean up properly.
* Improved content items parsing in the **create-content-graph** command.
* Added an error when the docker daemon is unavailable when running **lint**.
* Removed the validation of a subtype change for scripts in the **validate** command.
* Fixed an issue where names of XSIAM content items were not normalized properly.
* Fixed an issue where the **download** command was downloading playbooks with **script** (id) and not **scriptName**.
* Fixed an issue where script yml files were not properly identified by `find_type`.
* Removed nightly integrations filtering when deciding if a test should run.
* Added support for XSIAM Dashboard preview image.
* Added the `--no-code-formatting` flag to the **download** command, allowing to skip autopep8 and isort.
* Fixed an issue in the **update-release-notes** command, where generating release notes for modeling rules schema file caused exception.

## 1.7.4

* Fixed an issue where the **doc-review** command showed irrelevant messages.
* Fixed an issue in **validate**, where backward-compatibility failures prevented other validations from running.
* Fixed an issue in **validate**, where content-like files under infrastructure paths were not ignored.
* Fixed an issue in the AMI mapping, where server versions were missing.
* Change the way the normalize name is set for external files.
* Added dump function to XSIAM pack objects to dulicate the files.
* Fixed an issue where the `contribution_converter` did not support changes made to ApiModules.
* Added name normalization according to new convention to XSIAM content items
* Added playbook modification capabilities in **TestSuite**.
* Fixed an issue in create-content-artifacts where it will not get a normalize name for the item and it will try to duplicate the same file.

## 1.7.3

* Fixed an issue in the **format** command where fail when executed from environment without mdx server available.
* Added `Added a`, `Added an` to the list of allowed changelog prefixes.
* Added support for Indicator Types/Reputations in the **upload** command.
* Fixed an issue when running from a subdirectory of a content repo failed.
* Changing the way we are using XSIAM servers api-keys in **test-content** .
* Added a success message to **postman-codegen**.

## 1.7.2

* Fixed an issue in the **validate** command where incident fields were not found in mappers even when they exist
* Added an ability to provide list of marketplace names as a param attribute to **validate** and **upload**
* Added the file type to the error message when it is not supported.
* Fixed an issue where `contribution_converter` incorrectly mapped _Indicator Field_ objects to the _incidentfield_ directory in contribution zip files.
* Fixed a bug where **validate** returned error on empty inputs not used in playbooks.
* Added the `DEMISTO_SDK_CONTENT_PATH` environment variable, implicitly used in various commands.
* Added link to documentation for error messages regarding use cases and tags.

## 1.7.1

* Fixed an issue where *indicatorTypes* and *betaIntegrations* were not found in the id_set.
* Updated the default general `fromVersion` value on **format** to `6.5.0`
* Fixed an issue where the **validate** command did not fail when the integration yml file name was not the same as the folder containing it.
* Added an option to have **generate-docs** take a Playbooks folder path as input, and generate docs for all playbooks in it.
* Fixed an issue where the suggestion in case of `IF113` included uppercase letters for the `cliName` parameter.
* Added new validation to the **validate** command to fail and list all the file paths of files that are using a deprecated integration command / script / playbook.
* **validate** will no longer fail on playbooks calling subplaybooks that have a higher `fromVersion` value, if  calling the subplaybook has `skipifunavailable=True`.
* Fixed an issue where relative paths were not accessed correctly.
* Running any `demisto-sdk` command in a folder with a `.env` file will load it, temporarily overriding existing environment variables.
* Fixed an issue where **validate** did not properly detect deleted files.
* Added new validations to the **validate** command to verify that the schema file exists for a modeling rule and that the schema and rules keys are empty in the yml file.
* Fixed an issue where *find_type* didn't recognize exported incident types.
* Added a new validation to **validate**, making sure all inputs of a playbook are used.
* Added a new validation to **validate**, making sure all inputs used in a playbook declared in the input section.
* The **format** command will now replace the *fromServerVersion* field with *fromVersion*.

## 1.7.0

* Allowed JSON Handlers to accept kwargs, for custoimzing behavior.
* Fixed an issue where an incorrect error was shown when the `id` of a content item differed from its `name` attribute.
* Fixed an issue where the `preserve_quotes` in ruamel_handler received an incorrect value @icholy
* Fixed an issue where ignoring RM110 error code wasn't working and added a validation to **ALLOWED_IGNORE_ERRORS** to validate that all error codes are inserted in the right format.
* Fixed an issue where the contribution credit text was not added correctly to the pack README.
* Changed the contribution file implementation from markdown to a list of contributor names. The **create-content-artifact** will use this list to prepare the needed credit message.
* Added a new validation to the `XSOAR-linter` in the **lint** command for verifying that demisto.log is not used in the code.
* The **generate-docs** command will now auto-generate the Incident Mirroring section when implemented in an integration.
* Added support to automatically generate release notes for deprecated items in the **update-release-notes** command.
* Fixed an issue causing any command to crash when unable to detect local repository properties.
* Fixed an issue where running in a private gitlab repo caused a warning message to be shown multiple times.
* Added a new validation to the **validate** command to verify that markdown and python files do not contain words related to copyright section.
* Fixed an issue where **lint** crashed when provided an input file path (expecting a directory).

## 1.6.9

* Added a new validation that checks whether a pack should be deprecated.
* Added a new ability to the **format** command to deprecate a pack.
* Fixed an issue where the **validate** command sometimes returned a false negative in cases where there are several sub-playbooks with the same ID.
* Added a new validation to the **validate** command to verify that the docker in use is not deprecated.
* Added support for multiple ApiModules in the **unify** command
* Added a check to **validate** command, preventing use of relative urls in README files.
* Added environment variable **DEMISTO_SDK_MARKETPLACE** expected to affect *MarketplaceTagParser* *marketplace* value. The value will be automatically set when passing *marketplace* arg to the commands **unify**, **zip-packs**, **create-content-artifacts** and **upload**.
* Added slack notifier for build failures on the master branch.
* Added support for modeling and parsing rules in the **split** command.
* Added support for README files in **format** command.
* Added a **validate** check, making sure classifier id and name values match. Updated the classifier **format** to update the id accordingly.
* The **generate-docs** command will now auto-generate the playbook image link by default.
* Added the `--custom-image-link` argument to override.
* Added a new flag to **generate-docs** command, allowing to add a custom image link to a playbook README.
* Added a new validation to the **validate** command to verify that the package directory name is the same as the files contained in the that package.
* Added support in the **unify** command to unify a schema into its Modeling Rule.

## 1.6.8

* Fixed an issue where **validate** did not fail on invalid playbook entities' versions (i.e. subplaybooks or scripts with higher fromversion than their parent playbook).
* Added support for running lint via a remote docker ssh connection. Use `DOCKER_HOST` env variable to specify a remote docker connection, such as: `DOCKER_HOST=ssh://myuser@myhost.com`.
* Fixed an issue where the pack cache in *get_marketplaces* caused the function to return invalid values.
* Fixed an issue where running format on a pack with XSIAM entities would fail.
* Added the new `display_name` field to relevant entities in the **create-id-set** command.
* Added a new validation to the **validate** command to verify the existence of "Reliability" parameter if the integration have reputation command.
* Fixed a bug where terminating the **lint** command failed (`ctrl + c`).
* Removed the validation of a subtype change in integrations and scripts from **validate**.
* Fixed an issue where **download** did not behave as expected when prompting for a version update. Reported by @K-Yo
* Added support for adoption release notes.
* Fixed an issue where **merge-id-sets** failed when a key was missing in one id-set.json.
* Fixed a bug where some mypy messages were not parsed properly in **lint**.
* Added a validation to the **validate** command, failing when '`fromversion`' or '`toversion`' in a content entity are incorrect format.
* Added a validation to the **validate** command, checking if `fromversion` <= `toversion`.
* Fixed an issue where coverage reports used the wrong logging level, marking debug logs as errors.
* Added a new validation to the **validate** command, to check when the discouraged `http` prefixes are used when setting defaultvalue, rather than `https`.
* Added a check to the **lint** command for finding hard-coded usage of the http protocol.
* Locked the dependency on Docker.
* Removed a traceback line from the **init** command templates: BaseIntegration, BaseScript.
* Updated the token in **_add_pr_comment** method from the content-bot token to the xsoar-bot token.

## 1.6.7

* Added the `types-markdown` dependency, adding markdown capabilities to existing linters using the [Markdown](https://pypi.org/project/Markdown/) package.
* Added support in the **format** command to remove nonexistent incident/indicator fields from *layouts/mappers*
* Added the `Note: XXX` and `XXX now generally available.` release notes templates to **doc-review** command.
* Updated the logs shown during the docker build step.
* Removed a false warning about configuring the `GITLAB_TOKEN` environment variable when it's not needed.
* Removed duplicate identifiers for XSIAM integrations.
* Updated the *tags* and *use cases* in pack metadata validation to use the local files only.
* Fixed the error message in checkbox validation where the defaultvalue is wrong and added the name of the variable that should be fixed.
* Added types to `find_type_by_path` under tools.py.
* Fixed an issue where YAML files contained incorrect value type for `tests` key when running `format --deprecate`.
* Added a deprecation message to the `tests:` section of yaml files when running `format --deprecate`.
* Added use case for **validate** on *wizard* objects - set_playbook is mapped to all integrations.
* Added the 'integration-get-indicators' commands to be ignored by the **verify_yml_commands_match_readme** validation, the validation will no longer fail if these commands are not in the readme file.
* Added a new validation to the **validate** command to verify that if the phrase "breaking changes" is present in a pack release notes, a JSON file with the same name exists and contains the relevant breaking changes information.
* Improved logs when running test playbooks (in a build).
* Fixed an issue in **upload** did not include list-type content items. @nicolas-rdgs
* Reverted release notes to old format.

## 1.6.6

* Added debug print when excluding item from ID set due to missing dependency.
* Added a validation to the **validate** command, failing when non-ignorable errors are present in .pack-ignore.
* Fixed an issue where `mdx server` did not close when stopped in mid run.
* Fixed an issue where `-vvv` flag did not print logs on debug level.
* enhanced ***validate*** command to list all command names affected by a backward compatibility break, instead of only one.
* Added support for Wizard content item in the **format**, **validate**, **upload**, **create-id-set**, **find-dependecies** and **create-content-artifacts** commands.
* Added a new flag to the **validate** command, allowing to run specific validations.
* Added support in **unify** and **create-content-artifacts** for displaying different documentations (detailed description + readme) for content items, depending on the marketplace version.
* Fixed an issue in **upload** where list items were not uploaded.
* Added a new validation to **validate** command to verify that *cliName* and *id* keys of the incident field or the indicator field are matches.
* Added the flag '-x', '--xsiam' to **upload** command to upload XSIAM entities to XSIAM server.
* Fixed the integration field *isFetchEvents* to be in lowercase.
* Fixed an issue where **validate -i** run after **format -i** on an existing file in the repo instead of **validate -g**.
* Added the following commands: 'update-remote-data', 'get-modified-remote-data', 'update-remote-system' to be ignored by the **verify_yml_commands_match_readme** validation, the validation will no longer fail if these commands are not in the readme file.
* Updated the release note template to include a uniform format for all items.
* Added HelloWorldSlim template option for *--template* flag in **demisto-sdk init** command.
* Fixed an issue where the HelloWorldSlim template in **demisto-sdk init** command had an integration id that was conflicting with HelloWorld integration id.
* Updated the SDK to use demisto-py 3.1.6, allowing use of a proxy with an environment variable.
* Set the default logger level to `warning`, to avoid unwanted debug logs.
* The **format** command now validates that default value of checkbox parameters is a string 'true' or 'false'.
* Fixed an issue where `FileType.PLAYBOOK` would show instead of `Playbook` in readme error messages.
* Added a new validation to **validate** proper defaultvalue for checkbox fields.

## 1.6.5

* Fixed an issue in the **format** command where the `id` field was overwritten for existing JSON files.
* Fixed an issue where the **doc-review** command was successful even when the release-note is malformed.
* Added timestamps to the `demisto-sdk` logger.
* Added time measurements to **lint**.
* Added the flag '-d', '--dependency' to **find-dependencies** command to get the content items that cause the dependencies between two packs.
* Fixed an issue where **update-release-notes** used the *trigger_id* field instead of the *trigger_name* field.
* Fixed an issue where **doc-review** failed to recognize script names, in scripts using the old file structure.
* Fixed an issue where concurrent processes created by **lint** caused deadlocks when opening files.
* Fixed an issue in the **format** command where `_dev` or `_copy` suffixes weren't removed from the subscript names in playbooks and layouts.
* Fixed an issue where **validate** failed on nonexistent `README.md` files.
* Added support of XSIAM content items to the **validate** command.
* Report **lint** summary results and failed packages after reporting time measurements.

## 1.6.4

* Added the new **generate-yml-from-python** command.
* Added a code *type* indication for integration and script objects in the *ID Set*.
* Added the [Vulture](https://github.com/jendrikseipp/vulture) linter to the pre-commit hook.
* The `demisto-sdk` pack will now be distributed via PyPi with a **wheel** file.
* Fixed a bug where any edited json file that contained a forward slash (`/`) escaped.
* Added a new validation to **validate** command to verify that the metadata *currentVersion* is
the same as the last release note version.
* The **validate** command now checks if there're none-deprecated integration commands that are missing from the readme file.
* Fixed an issue where *dockerimage* changes in Scripts weren't recognized by the **update-release-notes** command.
* Fixed an issue where **update-xsoar-config-file** did not properly insert the marketplace packs list to the file.
* Added the pack name to the known words by default when running the **doc-review** command.
* Added support for new XSIAM entities in **create-id-set** command.
* Added support for new XSIAM entities in **create-content-artifacts** command.
* Added support for Parsing/Modeling Rule content item in the **unify** command.
* Added the integration name, the commands name and the script name to the known words by default when running the **doc-review** command.
* Added an argument '-c' '--custom' to the **unify** command, if True will append to the unified yml name/display/id the custom label provided
* Added support for sub words suggestion in kebab-case sentences when running the **doc-review** command.
* Added support for new XSIAM entities in **update-release-notes** command.
* Enhanced the message of alternative suggestion words shown when running **doc-review** command.
* Fixed an incorrect error message, in case `node` is not installed on the machine.
* Fixed an issue in the **lint** command where the *check-dependent-api-modules* argument was set to true by default.
* Added a new command **generate-unit-tests**.
* Added a new validation to **validate** all SIEM integration have the same suffix.
* Fixed the destination path of the unified parsing/modeling rules in **create-content-artifacts** command.
* Fixed an issue in the **validate** command, where we validated wrongfully the existence of readme file for the *ApiModules* pack.
* Fixed an issue in the **validate** command, where an error message that was displayed for scripts validation was incorrect.
* Fixed an issue in the **validate** and **format** commands where *None* arguments in integration commands caused the commands to fail unexpectedly.
* Added support for running tests on XSIAM machines in the **test-content** command.
* Fixed an issue where the **validate** command did not work properly when deleting non-content items.
* Added the flag '-d', '--dependency' to **find-dependencies** command to get the content items that cause the dependencies between two packs.

## 1.6.3

* **Breaking change**: Fixed a typo in the **validate** `--quiet-bc-validation` flag (was `--quite-bc-validation`). @upstart-swiss
* Dropped support for python 3.7: Demisto-SDK is now supported on Python 3.8 or newer.
* Added an argument to YAMLHandler, allowing to set a maximal width for YAML files. This fixes an issue where a wrong default was used.
* Added the detach mechanism to the **upload** command, If you set the --input-config-file flag, any files in the repo's SystemPacks folder will be detached.
* Added the reattach mechanism to the **upload** command, If you set the --input-config-file flag, any detached item in your XSOAR instance that isn't currently in the repo's SystemPacks folder will be re-attached.
* Fixed an issue in the **validate** command that did not work properly when using the *-g* flag.
* Enhanced the dependency message shown when running **lint**.
* Fixed an issue where **update-release-notes** didn't update the currentVersion in pack_metadata.
* Improved the logging in **test-content** for helping catch typos in external playbook configuration.

## 1.6.2

* Added dependency validation support for core marketplacev2 packs.
* Fixed an issue in **update-release-notes** where suggestion fix failed in validation.
* Fixed a bug where `.env` files didn't load. @nicolas-rdgs
* Fixed a bug where **validate** command failed when the *categories* field in the pack metadata was empty for non-integration packs.
* Added *system* and *item-type* arguments to the **download** command, used when downloading system items.
* Added a validation to **validate**, checking that each script, integration and playbook have a README file. This validation only runs when the command is called with either the `-i` or the `-g` flag.
* Fixed a regression issue with **doc-review**, where the `-g` flag did not work.
* Improved the detection of errors in **doc-review** command.
* The **validate** command now checks if a readme file is empty, only for packs that contain playbooks or were written by a partner.
* The **validate** command now makes sure common contextPath values (e.g. `DBotScore.Score`) have a non-empty description, and **format** populates them automatically.
* Fixed an issue where the **generate-outputs** command did not work properly when examples were provided.
* Fixed an issue in the **generate-outputs** command, where the outputs were not written to the specified output path.
* The **generate-outputs** command can now generate outputs from multiple calls to the same command (useful when different args provide different outputs).
* The **generate-outputs** command can now update a yaml file with new outputs, without deleting or overwriting existing ones.
* Fixed a bug where **doc-review** command failed on existing templates.
* Fixed a bug where **validate** command failed when the word demisto is in the repo README file.
* Added support for adding test-playbooks to the zip file result in *create-content-artifacts* command for marketplacev2.
* Fixed an issue in **find-dependencies** where using the argument *-o* without the argument *--all-packs-dependencies* did not print a proper warning.
* Added a **validate** check to prevent deletion of files whose deletion is not supported by the XSOAR marketplace.
* Removed the support in the *maintenance* option of the *-u* flag in the **update-release-notes** command.
* Added validation for forbidden words and phrases in the **doc-review** command.
* Added a retries mechanism to the **test-content** command to stabilize the build process.
* Added support for all `git` platforms to get remote files.
* Refactored the **format** command's effect on the *fromversion* field:
  * Fixed a bug where the *fromversion* field was removed when modifying a content item.
  * Updated the general default *fromversion* and the default *fromversion* of newly-introduced content items (e.g. `Lists`, `Jobs`).
  * Added an interactive mode functionality for all content types, to ask the user whether to set a default *fromversion*, if could not automatically determine its value. Use `-y` to assume 'yes' as an answer to all prompts and run non-interactively.

## 1.6.1

* Added the '--use-packs-known-words' argument to the **doc-review** command
* Added YAML_Loader to handle yaml files in a standard way across modules, replacing PYYAML.
* Fixed an issue when filtering items using the ID set in the **create-content-artifacts** command.
* Fixed an issue in the **generate-docs** command where tables were generated with an empty description column.
* Fixed an issue in the **split** command where splitting failed when using relative input/output paths.
* Added warning when inferred files are missing.
* Added to **validate** a validation for integration image dimensions, which should be 120x50px.
* Improved an error in the **validate** command to better differentiate between the case where a required fetch parameter is malformed or missing.

## 1.6.0

* Fixed an issue in the **create-id-set** command where similar items from different marketplaces were reported as duplicated.
* Fixed typo in demisto-sdk init
* Fixed an issue where the **lint** command did not handle all container exit codes.
* Add to **validate** a validation for pack name to make sure it is unchanged.
* Added a validation to the **validate** command that verifies that the version in the pack_metdata file is written in the correct format.
* Fixed an issue in the **format** command where missing *fromVersion* field in indicator fields caused an error.

## 1.5.9

* Added option to specify `External Playbook Configuration` to change inputs of Playbooks triggered as part of **test-content**
* Improved performance of the **lint** command.
* Improved performance of the **validate** command when checking README images.
* ***create-id-set*** command - the default value of the **marketplace** argument was changed from ‘xsoar’ to all packs existing in the content repository. When using the command, make sure to pass the relevant marketplace to use.

## 1.5.8

* Fixed an issue where the command **doc-review** along with the argument `--release-notes` failed on yml/json files with invalid schema.
* Fixed an issue where the **lint** command failed on packs using python 3.10

## 1.5.7

* Fixed an issue where reading remote yaml files failed.
* Fixed an issue in **validate** failed with no error message for lists (when no fromVersion field was found).
* Fixed an issue when running **validate** or **format** in a gitlab repository, and failing to determine its project id.
* Added an enhancement to **split**, handling an empty output argument.
* Added the ability to add classifiers and mappers to conf.json.
* Added the Alias field to the incident field schema.

## 1.5.6

* Added 'deprecated' release notes template.
* Fixed an issue where **run-test-playbook** command failed to get the task entries when the test playbook finished with errors.
* Fixed an issue in **validate** command when running with `no-conf-json` argument to ignore the `conf.json` file.
* Added error type text (`ERROR` or `WARNING`) to **validate** error prints.
* Fixed an issue where the **format** command on test playbook did not format the ID to be equal to the name of the test playbook.
* Enhanced the **update-release-notes** command to automatically commit release notes config file upon creation.
* The **validate** command will validate that an indicator field of type html has fromVersion of 6.1.0 and above.
* The **format** command will now add fromVersion 6.1.0 to indicator field of type html.
* Added support for beta integrations in the **format** command.
* Fixed an issue where the **postman-codegen** command failed when called with the `--config-out` flag.
* Removed the integration documentation from the detailed description while performing **split** command to the unified yml file.
* Removed the line which indicates the version of the product from the README.md file for new contributions.

## 1.5.5

* Fixed an issue in the **update-release-notes** command, which did not work when changes were made in multiple packs.
* Changed the **validate** command to fail on missing test-playbooks only if no unittests are found.
* Fixed `to_kebab_case`, it will now deal with strings that have hyphens, commas or periods in them, changing them to be hyphens in the new string.
* Fixed an issue in the **create-id-set** command, where the `source` value included the git token if it was specified in the remote url.
* Fixed an issue in the **merge-id-set** command, where merging fails because of duplicates but the packs are in the XSOAR repo but in different version control.
* Fixed missing `Lists` Content Item as valid `IDSetType`
* Added enhancement for **generate-docs**. It is possible to provide both file or a comma seperated list as `examples`. Also, it's possible to provide more than one example for a script or a command.
* Added feature in **format** to sync YML and JSON files to the `master` file structure.
* Added option to specify `Incident Type`, `Incoming Mapper` and `Classifier` when configuring instance in **test-content**
* added a new command **run-test-playbook** to run a test playbook in a given XSOAR instance.
* Fixed an issue in **format** when running on a modified YML, that the `id` value is not changed to its old `id` value.
* Enhancement for **split** command, replace `ApiModule` code block to `import` when splitting a YML.
* Fixed an issue where indicator types were missing from the pack's content, when uploading using **zip-packs**.
* The request data body format generated in the **postman-codegen** will use the python argument's name and not the raw data argument's name.
* Added the flag '--filter-by-id-set' to **create-content-artifacts** to create artifacts only for items in the given id_set.json.

## 1.5.4

* Fixed an issue with the **format** command when contributing via the UI
* The **format** command will now not remove the `defaultRows` key from incident, indicator and generic fields with `type: grid`.
* Fixed an issue with the **validate** command when a layoutscontainer did not have the `fromversion` field set.
* added a new command **update-xsoar-config-file** to handle your XSOAR Configuration File.
* Added `skipVerify` argument in **upload** command to skip pack signature verification.
* Fixed an issue when the **run** command  failed running when there’s more than one playground, by explicitly using the current user’s playground.
* Added support for Job content item in the **format**, **validate**, **upload**, **create-id-set**, **find-dependecies** and **create-content-artifacts** commands.
* Added a **source** field to the **id_set** entitles.
* Two entitles will not consider as duplicates if they share the same pack and the same source.
* Fixed a bug when duplicates were found in **find_dependencies**.
* Added function **get_current_repo** to `tools`.
* The **postman-codegen** will not have duplicates argument name. It will rename them to the minimum distinguished shared path for each of them.

## 1.5.3

* The **format** command will now set `unsearchable: True` for incident, indicator and generic fields.
* Fixed an issue where the **update-release-notes** command crashes with `--help` flag.
* Added validation to the **validate** command that verifies the `unsearchable` key in incident, indicator and generic fields is set to true.
* Removed a validation that DBotRole should be set for automation that requires elevated permissions to the `XSOAR-linter` in the **lint** command.
* Fixed an issue in **Validate** command where playbooks conditional tasks were mishandeled.
* Added a validation to prevent contributors from using the `fromlicense` key as a configuration parameter in an integration's YML
* Added a validation to ensure that the type for **API token** (and similar) parameters are configured correctly as a `credential` type in the integration configuration YML.
* Added an assertion that checks for duplicated requests' names when generating an integration from a postman collection.
* Added support for [.env files](https://pypi.org/project/python-dotenv/). You can now add a `.env` file to your repository with the logging information instead of setting a global environment variables.
* When running **lint** command with --keep-container flag, the docker images are committed.
* The **validate** command will not return missing test playbook error when given a script with dynamic-section tag.

## 1.5.2

* Added a validation to **update-release-notes** command to ensure that the `--version` flag argument is in the right format.
* added a new command **coverage-analyze** to generate and print coverage reports.
* Fixed an issue in **validate** in repositories which are not in GitHub or GitLab
* Added a validation that verifies that readme image absolute links do not contain the working branch name.
* Added support for List content item in the **format**, **validate**, **download**, **upload**, **create-id-set**, **find-dependecies** and **create-content-artifacts** commands.
* Added a validation to ensure reputation command's default argument is set as an array input.
* Added the `--fail-duplicates` flag for the **merge-id-set** command which will fail the command if duplicates are found.
* Added the `--fail-duplicates` flag for the **create-id-set** command which will fail the command if duplicates are found.

## 1.5.1

* Fixed an issue where **validate** command failed to recognized test playbooks for beta integrations as valid tests.
* Fixed an issue were the **validate** command was falsely recognizing image paths in readme files.
* Fixed an issue where the **upload** command error message upon upload failure pointed to wrong file rather than to the pack metadata.
* Added a validation that verifies that each script which appears in incident fields, layouts or layout containers exists in the id_set.json.
* Fixed an issue where the **postman code-gen** command generated double dots for context outputs when it was not needed.
* Fixed an issue where there **validate** command on release notes file crashed when author image was added or modified.
* Added input handling when running **find-dependencies**, replacing string manipulations.
* Fixed an issue where the **validate** command did not handle multiple playbooks with the same name in the id_set.
* Added support for GitLab repositories in **validate**

## 1.5.0

* Fixed an issue where **upload** command failed to upload packs not under content structure.
* Added support for **init** command to run from non-content repo.
* The **split-yml** has been renamed to **split** and now supports splitting Dashboards from unified Generic Modules.
* Fixed an issue where the skipped tests validation ran on the `ApiModules` pack in the **validate** command.
* The **init** command will now create the `Generic Object` entities directories.
* Fixed an issue where the **format** command failed to recognize changed files from git.
* Fixed an issue where the **json-to-outputs** command failed checking whether `0001-01-01T00:00:00` is of type `Date`
* Added to the **generate context** command to generate context paths for integrations from an example file.
* Fixed an issue where **validate** failed on release notes configuration files.
* Fixed an issue where the **validate** command failed on pack input if git detected changed files outside of `Packs` directory.
* Fixed an issue where **validate** command failed to recognize files inside validated pack when validation release notes, resulting in a false error message for missing entity in release note.
* Fixed an issue where the **download** command failed when downloading an invalid YML, instead of skipping it.

## 1.4.9

* Added validation that the support URL in partner contribution pack metadata does not lead to a GitHub repo.
* Enhanced ***generate-docs*** with default `additionalinformation` (description) for common parameters.
* Added to **validate** command a validation that a content item's id and name will not end with spaces.
* The **format** command will now remove trailing whitespaces from content items' id and name fields.
* Fixed an issue where **update-release-notes** could fail on files outside the user given pack.
* Fixed an issue where the **generate-test-playbook** command would not place the playbook in the proper folder.
* Added to **validate** command a validation that packs with `Iron Bank` uses the latest docker from Iron Bank.
* Added to **update-release-notes** command support for `Generic Object` entities.
* Fixed an issue where playbook `fromversion` mismatch validation failed even if `skipunavailable` was set to true.
* Added to the **create artifacts** command support for release notes configuration file.
* Added validation to **validate** for release notes config file.
* Added **isoversize** and **isautoswitchedtoquietmode** fields to the playbook schema.
* Added to the **update-release-notes** command `-bc` flag to generate template for breaking changes version.
* Fixed an issue where **validate** did not search description files correctly, leading to a wrong warning message.

## 1.4.8

* Fixed an issue where yml files with `!reference` failed to load properly.
* Fixed an issue when `View Integration Documentation` button was added twice during the download and re-upload.
* Fixed an issue when `(Partner Contribution)` was added twice to the display name during the download and re-upload.
* Added the following enhancements in the **generate-test-playbook** command:
  * Added the *--commands* argument to generate tasks for specific commands.
  * Added the *--examples* argument to get the command examples file path and generate tasks from the commands and arguments specified there.
  * Added the *--upload* flag to specify whether to upload the test playbook after the generation.
  * Fixed the output condition generation for outputs of type `Boolean`.

## 1.4.7

* Fixed an issue where an empty list for a command context didn't produce an indication other than an empty table.
* Fixed an issue where the **format** command has incorrectly recognized on which files to run when running using git.
* Fixed an issue where author image validations were not checked properly.
* Fixed an issue where new old-formatted scripts and integrations were not validated.
* Fixed an issue where the wording in the from version validation error for subplaybooks was incorrect.
* Fixed an issue where the **update-release-notes** command used the old docker image version instead of the new when detecting a docker change.
* Fixed an issue where the **generate-test-playbook** command used an incorrect argument name as default
* Fixed an issue where the **json-to-outputs** command used an incorrect argument name as default when using `-d`.
* Fixed an issue where validations failed while trying to validate non content files.
* Fixed an issue where README validations did not work post VS Code formatting.
* Fixed an issue where the description validations were inconsistent when running through an integration file or a description file.

## 1.4.6

* Fixed an issue where **validate** suggests, with no reason, running **format** on missing mandatory keys in yml file.
* Skipped existence of TestPlaybook check on community and contribution integrations.
* Fixed an issue where pre-commit didn't run on the demisto_sdk/commands folder.
* The **init** command will now change the script template name in the code to the given script name.
* Expanded the validations performed on beta integrations.
* Added support for PreProcessRules in the **format**, **validate**, **download**, and **create-content-artifacts** commands.
* Improved the error messages in **generate-docs**, if an example was not provided.
* Added to **validate** command a validation that a content entity or a pack name does not contain the words "partner" and "community".
* Fixed an issue where **update-release-notes** ignores *--text* flag while using *-f*
* Fixed the outputs validations in **validate** so enrichment commands will not be checked to have DBotScore outputs.
* Added a new validation to require the dockerimage key to exist in an integration and script yml files.
* Enhanced the **generate-test-playbook** command to use only integration tested on commands, rather than (possibly) other integrations implementing them.
* Expanded unify command to support GenericModules - Unifies a GenericModule object with its Dashboards.
* Added validators for generic objects:
  * Generic Field validator - verify that the 'fromVersion' field is above 6.5.0, 'group' field equals 4 and 'id' field starts with the prefix 'generic_'.
  * Generic Type validator - verify that the 'fromVersion' field is above 6.5.0
  * Generic Module validator - verify that the 'fromVersion' field is above 6.5.0
  * Generic Definition validator - verify that the 'fromVersion' field is above 6.5.0
* Expanded Format command to support Generic Objects - Fixes generic objects according to their validations.
* Fixed an issue where the **update-release-notes** command did not handle ApiModules properly.
* Added option to enter a dictionary or json of format `[{field_name:description}]` in the **json-to-outputs** command,
  with the `-d` flag.
* Improved the outputs for the **format** command.
* Fixed an issue where the validations performed after the **format** command were inconsistent with **validate**.
* Added to the **validate** command a validation for the author image.
* Updated the **create-content-artifacts** command to support generic modules, definitions, fields and types.
* Added an option to ignore errors for file paths and not only file name in .pack-ignore file.

## 1.4.5

* Enhanced the **postman-codegen** command to name all generated arguments with lower case.
* Fixed an issue where the **find-dependencies** command miscalculated the dependencies for playbooks that use generic commands.
* Fixed an issue where the **validate** command failed in external repositories in case the DEMISTO_SDK_GITHUB_TOKEN was not set.
* Fixed an issue where **openapi-codegen** corrupted the swagger file by overwriting configuration to swagger file.
* Updated the **upload** command to support uploading zipped packs to the marketplace.
* Added to the **postman-codegen** command support of path variables.
* Fixed an issue where **openapi-codegen** entered into an infinite loop on circular references in the swagger file.
* The **format** command will now set `fromVersion: 6.2.0` for widgets with 'metrics' data type.
* Updated the **find-dependencies** command to support generic modules, definitions, fields and types.
* Fixed an issue where **openapi-codegen** tried to extract reference example outputs, leading to an exception.
* Added an option to ignore secrets automatically when using the **init** command to create a pack.
* Added a tool that gives the ability to temporarily suppress console output.

## 1.4.4

* When formatting incident types with Auto-Extract rules and without mode field, the **format** command will now add the user selected mode.
* Added new validation that DBotRole is set for scripts that requires elevated permissions to the `XSOAR-linter` in the **lint** command.
* Added url escaping to markdown human readable section in generate docs to avoid autolinking.
* Added a validation that mapper's id and name are matching. Updated the format of mapper to include update_id too.
* Added a validation to ensure that image paths in the README files are valid.
* Fixed **find_type** function to correctly find test files, such as, test script and test playbook.
* Added scheme validations for the new Generic Object Types, Fields, and Modules.
* Renamed the flag *--input-old-version* to *--old-version* in the **generate-docs** command.
* Refactored the **update-release-notes** command:
  * Replaced the *--all* flag with *--use-git* or *-g*.
  * Added the *--force* flag to update the pack release notes without changes in the pack.
  * The **update-release-notes** command will now update all dependent integrations on ApiModule change, even if not specified.
  * If more than one pack has changed, the full list of updated packs will be printed at the end of **update-release-notes** command execution.
  * Fixed an issue where the **update-release-notes** command did not add docker image release notes entry for release notes file if a script was changed.
  * Fixed an issue where the **update-release-notes** command did not detect changed files that had the same name.
  * Fixed an issue in the **update-release-notes** command where the version support of JSON files was mishandled.
* Fixed an issue where **format** did not skip files in test and documentation directories.
* Updated the **create-id-set** command to support generic modules, definitions, fields and types.
* Changed the **convert** command to generate old layout fromversion to 5.0.0 instead of 4.1.0
* Enhanced the command **postman-codegen** with type hints for templates.

## 1.4.3

* Fixed an issue where **json-to-outputs** command returned an incorrect output when json is a list.
* Fixed an issue where if a pack README.md did not exist it could cause an error in the validation process.
* Fixed an issue where the *--name* was incorrectly required in the **init** command.
* Adding the option to run **validate** on a specific path while using git (*-i* & *-g*).
* The **format** command will now change UUIDs in .yml and .json files to their respective content entity name.
* Added a playbook validation to check if a task sub playbook exists in the id set in the **validate** command.
* Added the option to add new tags/usecases to the approved list and to the pack metadata on the same pull request.
* Fixed an issue in **test_content** where when different servers ran tests for the same integration, the server URL parameters were not set correctly.
* Added a validation in the **validate** command to ensure that the ***endpoint*** command is configured correctly in yml file.
* Added a warning when pack_metadata's description field is longer than 130 characters.
* Fixed an issue where a redundant print occurred on release notes validation.
* Added new validation in the **validate** command to ensure that the minimal fromVersion in a widget of type metrics will be 6.2.0.
* Added the *--release-notes* flag to demisto-sdk to get the current version release notes entries.

## 1.4.2

* Added to `pylint` summary an indication if a test was skipped.
* Added to the **init** command the option to specify fromversion.
* Fixed an issue where running **init** command without filling the metadata file.
* Added the *--docker-timeout* flag in the **lint** command to control the request timeout for the Docker client.
* Fixed an issue where **update-release-notes** command added only one docker image release notes entry for release notes file, and not for every entity whom docker image was updated.
* Added a validation to ensure that incident/indicator fields names starts with their pack name in the **validate** command. (Checked only for new files and only when using git *-g*)
* Updated the **find-dependencies** command to return the 'dependencies' according the layout type ('incident', 'indicator').
* Enhanced the "vX" display name validation for scripts and integrations in the **validate** command to check for every versioned script or integration, and not only v2.
* Added the *--fail-duplicates* flag for the **create-id-set** command which will fail the command if duplicates are found.
* Added to the **generate-docs** command automatic addition to git when a new readme file is created.

## 1.4.1

* When in private repo without `DEMSITO_SDK_GITHUB_TOKEN` configured, get_remote_file will take files from the local origin/master.
* Enhanced the **unify** command when giving input of a file and not a directory return a clear error message.
* Added a validation to ensure integrations are not skipped and at least one test playbook is not skipped for each integration or script.
* Added to the Content Tests support for `context_print_dt`, which queries the incident context and prints the result as a json.
* Added new validation for the `xsoar_config.json` file in the **validate** command.
* Added a version differences section to readme in **generate-docs** command.
* Added the *--docs-format* flag in the **integration-diff** command to get the output in README format.
* Added the *--input-old-version* and *--skip-breaking-changes* flags in the **generate-docs** command to get the details for the breaking section and to skip the breaking changes section.

## 1.4.0

* Enable passing a comma-separated list of paths for the `--input` option of the **lint** command.
* Added new validation of unimplemented test-module command in the code to the `XSOAR-linter` in the **lint** command.
* Fixed the **generate-docs** to handle integration authentication parameter.
* Added a validation to ensure that description and README do not contain the word 'Demisto'.
* Improved the deprecated message validation required from playbooks and scripts.
* Added the `--quite-bc-validation` flag for the **validate** command to run the backwards compatibility validation in quite mode (errors is treated like warnings).
* Fixed the **update release notes** command to display a name for old layouts.
* Added the ability to append to the pack README credit to contributors.
* Added identification for parameter differences in **integration-diff** command.
* Fixed **format** to use git as a default value.
* Updated the **upload** command to support reports.
* Fixed an issue where **generate-docs** command was displaying 'None' when credentials parameter display field configured was not configured.
* Fixed an issue where **download** did not return exit code 1 on failure.
* Updated the validation that incident fields' names do not contain the word incident will aplly to core packs only.
* Added a playbook validation to verify all conditional tasks have an 'else' path in **validate** command.
* Renamed the GitHub authentication token environment variable `GITHUB_TOKEN` to `DEMITO_SDK_GITHUB_TOKEN`.
* Added to the **update-release-notes** command automatic addition to git when new release notes file is created.
* Added validation to ensure that integrations, scripts, and playbooks do not contain the entity type in their names.
* Added the **convert** command to convert entities between XSOAR versions.
* Added the *--deprecate* flag in **format** command to deprecate integrations, scripts, and playbooks.
* Fixed an issue where ignoring errors did not work when running the **validate** command on specific files (-i).

## 1.3.9

* Added a validation verifying that the pack's README.md file is not equal to pack description.
* Fixed an issue where the **Assume yes** flag did not work properly for some entities in the **format** command.
* Improved the error messages for separators in folder and file names in the **validate** command.
* Removed the **DISABLE_SDK_VERSION_CHECK** environment variable. To disable new version checks, use the **DEMISTO_SDK_SKIP_VERSION_CHECK** envirnoment variable.
* Fixed an issue where the demisto-sdk version check failed due to a rate limit.
* Fixed an issue with playbooks scheme validation.

## 1.3.8

* Updated the **secrets** command to work on forked branches.

## 1.3.7

* Added a validation to ensure correct image and description file names.
* Fixed an issue where the **validate** command failed when 'display' field in credentials param in yml is empty but 'displaypassword' was provided.
* Added the **integration-diff** command to check differences between two versions of an integration and to return a report of missing and changed elements in the new version.
* Added a validation verifying that the pack's README.md file is not missing or empty for partner packs or packs contains use cases.
* Added a validation to ensure that the integration and script folder and file names will not contain separators (`_`, `-`, ``).
* When formatting new pack, the **format** command will set the *fromversion* key to 5.5.0 in the new files without fromversion.

## 1.3.6

* Added a validation that core packs are not dependent on non-core packs.
* Added a validation that a pack name follows XSOAR standards.
* Fixed an issue where in some cases the `get_remote_file` function failed due to an invalid path.
* Fixed an issue where running **update-release-notes** with updated integration logo, did not detect any file changes.
* Fixed an issue where the **create-id-set** command did not identify unified integrations correctly.
* Fixed an issue where the `CommonTypes` pack was not identified as a dependency for all feed integrations.
* Added support for running SDK commands in private repositories.
* Fixed an issue where running the **init** command did not set the correct category field in an integration .yml file for a newly created pack.
* When formatting new contributed pack, the **format** command will set the *fromversion* key to 6.0.0 in the relevant files.
* If the environment variable "DISABLE_SDK_VERSION_CHECK" is define, the demisto-sdk will no longer check for newer version when running a command.
* Added the `--use-pack-metadata` flag for the **find-dependencies** command to update the calculated dependencies using the the packs metadata files.
* Fixed an issue where **validate** failed on scripts in case the `outputs` field was set to `None`.
* Fixed an issue where **validate** was failing on editing existing release notes.
* Added a validation for README files verifying that the file doesn't contain template text copied from HelloWorld or HelloWorldPremium README.

## 1.3.5

* Added a validation that layoutscontainer's id and name are matching. Updated the format of layoutcontainer to include update_id too.
* Added a validation that commands' names and arguments in core packs, or scripts' arguments do not contain the word incident.
* Fixed issue where running the **generate-docs** command with -c flag ran all the commands and not just the commands specified by the flag.
* Fixed the error message of the **validate** command to not always suggest adding the *description* field.
* Fixed an issue where running **format** on feed integration generated invalid parameter structure.
* Fixed an issue where the **generate-docs** command did not add all the used scripts in a playbook to the README file.
* Fixed an issue where contrib/partner details might be added twice to the same file, when using unify and create-content-artifacts commands
* Fixed issue where running **validate** command on image-related integration did not return the correct outputs to json file.
* When formatting playbooks, the **format** command will now remove empty fields from SetIncident, SetIndicator, CreateNewIncident, CreateNewIndicator script arguments.
* Added an option to fill in the developer email when running the **init** command.

## 1.3.4

* Updated the **validate** command to check that the 'additionalinfo' field only contains the expected value for feed required parameters and not equal to it.
* Added a validation that community/partner details are not in the detailed description file.
* Added a validation that the Use Case tag in pack_metadata file is only used when the pack contains at least one PB, Incident Type or Layout.
* Added a validation that makes sure outputs in integrations are matching the README file when only README has changed.
* Added the *hidden* field to the integration schema.
* Fixed an issue where running **format** on a playbook whose `name` does not equal its `id` would cause other playbooks who use that playbook as a sub-playbook to fail.
* Added support for local custom command configuration file `.demisto-sdk-conf`.
* Updated the **format** command to include an update to the description file of an integration, to remove community/partner details.

## 1.3.3

* Fixed an issue where **lint** failed where *.Dockerfile* exists prior running the lint command.
* Added FeedHelloWorld template option for *--template* flag in **demisto-sdk init** command.
* Fixed issue where **update-release-notes** deleted release note file if command was called more than once.
* Fixed issue where **update-release-notes** added docker image release notes every time the command was called.
* Fixed an issue where running **update-release-notes** on a pack with newly created integration, had also added a docker image entry in the release notes.
* Fixed an issue where `XSOAR-linter` did not find *NotImplementedError* in main.
* Added validation for README files verifying their length (over 30 chars).
* When using *-g* flag in the **validate** command it will now ignore untracked files by default.
* Added the *--include-untracked* flag to the **validate** command to include files which are untracked by git in the validation process.
* Improved the `pykwalify` error outputs in the **validate** command.
* Added the *--print-pykwalify* flag to the **validate** command to print the unchanged output from `pykwalify`.

## 1.3.2

* Updated the format of the outputs when using the *--json-file* flag to create a JSON file output for the **validate** and **lint** commands.
* Added the **doc-review** command to check spelling in .md and .yml files as well as a basic release notes review.
* Added a validation that a pack's display name does not already exist in content repository.
* Fixed an issue where the **validate** command failed to detect duplicate params in an integration.
* Fixed an issue where the **validate** command failed to detect duplicate arguments in a command in an integration.

## 1.3.1

* Fixed an issue where the **validate** command failed to validate the release notes of beta integrations.
* Updated the **upload** command to support indicator fields.
* The **validate** and **update-release-notes** commands will now check changed files against `demisto/master` if it is configured locally.
* Fixed an issue where **validate** would incorrectly identify files as renamed.
* Added a validation that integration properties (such as feed, mappers, mirroring, etc) are not removed.
* Fixed an issue where **validate** failed when comparing branch against commit hash.
* Added the *--no-pipenv* flag to the **split-yml** command.
* Added a validation that incident fields and incident types are not removed from mappers.
* Fixed an issue where the *c
reate-id-set* flag in the *validate* command did not work while not using git.
* Added the *hiddenusername* field to the integration schema.
* Added a validation that images that are not integration images, do not ask for a new version or RN

## 1.3.0

* Do not collect optional dependencies on indicator types reputation commands.
* Fixed an issue where downloading indicator layoutscontainer objects failed.
* Added a validation that makes sure outputs in integrations are matching the README file.
* Fixed an issue where the *create-id-set* flag in the **validate** command did not work.
* Added a warning in case no id_set file is found when running the **validate** command.
* Fixed an issue where changed files were not recognised correctly on forked branches in the **validate** and the **update-release-notes** commands.
* Fixed an issue when files were classified incorrectly when running *update-release-notes*.
* Added a validation that integration and script file paths are compatible with our convention.
* Fixed an issue where id_set.json file was re created whenever running the generate-docs command.
* added the *--json-file* flag to create a JSON file output for the **validate** and **lint** commands.

## 1.2.19

* Fixed an issue where merge id_set was not updated to work with the new entity of Packs.
* Added a validation that the playbook's version matches the version of its sub-playbooks, scripts, and integrations.

## 1.2.18

* Changed the *skip-id-set-creation* flag to *create-id-set* in the **validate** command. Its default value will be False.
* Added support for the 'cve' reputation command in default arg validation.
* Filter out generic and reputation command from scripts and playbooks dependencies calculation.
* Added support for the incident fields in outgoing mappers in the ID set.
* Added a validation that the taskid field and the id field under the task field are both from uuid format and contain the same value.
* Updated the **format** command to generate uuid value for the taskid field and for the id under the task field in case they hold an invalid values.
* Exclude changes from doc_files directory on validation.
* Added a validation that an integration command has at most one default argument.
* Fixing an issue where pack metadata version bump was not enforced when modifying an old format (unified) file.
* Added validation that integration parameter's display names are capitalized and spaced using whitespaces and not underscores.
* Fixed an issue where beta integrations where not running deprecation validations.
* Allowed adding additional information to the deprecated description.
* Fixing an issue when escaping less and greater signs in integration params did not work as expected.

## 1.2.17

* Added a validation that the classifier of an integration exists.
* Added a validation that the mapper of an integration exists.
* Added a validation that the incident types of a classifier exist.
* Added a validation that the incident types of a mapper exist.
* Added support for *text* argument when running **demisto-sdk update-release-notes** on the ApiModules pack.
* Added a validation for the minimal version of an indicator field of type grid.
* Added new validation for incident and indicator fields in classifiers mappers and layouts exist in the content.
* Added cache for get_remote_file to reducing failures from accessing the remote repo.
* Fixed an issue in the **format** command where `_dev` or `_copy` suffixes weren't removed from the `id` of the given playbooks.
* Playbook dependencies from incident and indicator fields are now marked as optional.
* Mappers dependencies from incident types and incident fields are now marked as optional.
* Classifier dependencies from incident types are now marked as optional.
* Updated **demisto-sdk init** command to no longer create `created` field in pack_metadata file
* Updated **generate-docs** command to take the parameters names in setup section from display field and to use additionalinfo field when exist.
* Using the *verbose* argument in the **find-dependencies** command will now log to the console.
* Improved the deprecated message validation required from integrations.
* Fixed an issue in the **generate-docs** command where **Context Example** section was created when it was empty.

## 1.2.16

* Added allowed ignore errors to the *IDSetValidator*.
* Fixed an issue where an irrelevant id_set validation ran in the **validate** command when using the *--id-set* flag.
* Fixed an issue were **generate-docs** command has failed if a command did not exist in commands permissions file.
* Improved a **validate** command message for missing release notes of api module dependencies.

## 1.2.15

* Added the *ID101* to the allowed ignored errors.

## 1.2.14

* SDK repository is now mypy check_untyped_defs complaint.
* The lint command will now ignore the unsubscriptable-object (E1136) pylint error in dockers based on python 3.9 - this will be removed once a new pylint version is released.
* Added an option for **format** to run on a whole pack.
* Added new validation of unimplemented commands from yml in the code to `XSOAR-linter`.
* Fixed an issue where Auto-Extract fields were only checked for newly added incident types in the **validate** command.
* Added a new warning validation of direct access to args/params dicts to `XSOAR-linter`.

## 1.2.13

* Added new validation of indicators usage in CommandResults to `XSOAR-linter`.
* Running **demisto-sdk lint** will automatically run on changed files (same behavior as the -g flag).
* Removed supported version message from the documentation when running **generate_docs**.
* Added a print to indicate backwards compatibility is being checked in **validate** command.
* Added a percent print when running the **validate** command with the *-a* flag.
* Fixed a regression in the **upload** command where it was ignoring `DEMISTO_VERIFY_SSL` env var.
* Fixed an issue where the **upload** command would fail to upload beta integrations.
* Fixed an issue where the **validate** command did not create the *id_set.json* file when running with *-a* flag.
* Added price change validation in the **validate** command.
* Added validations that checks in read-me for empty sections or leftovers from the auto generated read-me that should be changed.
* Added new code validation for *NotImplementedError* to raise a warning in `XSOAR-linter`.
* Added validation for support types in the pack metadata file.
* Added support for *--template* flag in **demisto-sdk init** command.
* Fixed an issue with running **validate** on master branch where the changed files weren't compared to previous commit when using the *-g* flag.
* Fixed an issue where the `XSOAR-linter` ran *NotImplementedError* validation on scripts.
* Added support for Auto-Extract feature validation in incident types in the **validate** command.
* Fixed an issue in the **lint** command where the *-i* flag was ignored.
* Improved **merge-id-sets** command to support merge between two ID sets that contain the same pack.
* Fixed an issue in the **lint** command where flake8 ran twice.

## 1.2.12

* Bandit now reports also on medium severity issues.
* Fixed an issue with support for Docker Desktop on Mac version 2.5.0+.
* Added support for vulture and mypy linting when running without docker.
* Added support for *prev-ver* flag in **update-release-notes** command.
* Improved retry support when building docker images for linting.
* Added the option to create an ID set on a specific pack in **create-id-set** command.
* Added the *--skip-id-set-creation* flag to **validate** command in order to add the capability to run validate command without creating id_set validation.
* Fixed an issue where **validate** command checked docker image tag on ApiModules pack.
* Fixed an issue where **find-dependencies** did not calculate dashboards and reports dependencies.
* Added supported version message to the documentation and release notes files when running **generate_docs** and **update-release-notes** commands respectively.
* Added new code validations for *NotImplementedError* exception raise to `XSOAR-linter`.
* Command create-content-artifacts additional support for **Author_image.png** object.
* Fixed an issue where schemas were not enforced for incident fields, indicator fields and old layouts in the validate command.
* Added support for **update-release-notes** command to update release notes according to master branch.

## 1.2.11

* Fixed an issue where the ***generate-docs*** command reset the enumeration of line numbering after an MD table.
* Updated the **upload** command to support mappers.
* Fixed an issue where exceptions were no printed in the **format** while the *--verbose* flag is set.
* Fixed an issue where *--assume-yes* flag did not work in the **format** command when running on a playbook without a `fromversion` field.
* Fixed an issue where the **format** command would fail in case `conf.json` file was not found instead of skipping the update.
* Fixed an issue where integration with v2 were recognised by the `name` field instead of the `display` field in the **validate** command.
* Added a playbook validation to check if a task script exists in the id set in the **validate** command.
* Added new integration category `File Integrity Management` in the **validate** command.

## 1.2.10

* Added validation for approved content pack use-cases and tags.
* Added new code validations for *CommonServerPython* import to `XSOAR-linter`.
* Added *default value* and *predefined values* to argument description in **generate-docs** command.
* Added a new validation that checks if *get-mapping-fields* command exists if the integration schema has *{ismappable: true}* in **validate** command.
* Fixed an issue where the *--staged* flag recognised added files as modified in the **validate** command.
* Fixed an issue where a backwards compatibility warning was raised for all added files in the **validate** command.
* Fixed an issue where **validate** command failed when no tests were given for a partner supported pack.
* Updated the **download** command to support mappers.
* Fixed an issue where the ***format*** command added a duplicate parameter.
* For partner supported content packs, added support for a list of emails.
* Removed validation of README files from the ***validate*** command.
* Fixed an issue where the ***validate*** command required release notes for ApiModules pack.

## 1.2.9

* Fixed an issue in the **openapi_codegen** command where it created duplicate functions name from the swagger file.
* Fixed an issue in the **update-release-notes** command where the *update type* argument was not verified.
* Fixed an issue in the **validate** command where no error was raised in case a non-existing docker image was presented.
* Fixed an issue in the **format** command where format failed when trying to update invalid Docker image.
* The **format** command will now preserve the **isArray** argument in integration's reputation commands and will show a warning if it set to **false**.
* Fixed an issue in the **lint** command where *finally* clause was not supported in main function.
* Fixed an issue in the **validate** command where changing any entity ID was not validated.
* Fixed an issue in the **validate** command where *--staged* flag did not bring only changed files.
* Fixed the **update-release-notes** command to ignore changes in the metadata file.
* Fixed the **validate** command to ignore metadata changes when checking if a version bump is needed.

## 1.2.8

* Added a new validation that checks in playbooks for the usage of `DeleteContext` in **validate** command.
* Fixed an issue in the **upload** command where it would try to upload content entities with unsupported versions.
* Added a new validation that checks in playbooks for the usage of specific instance in **validate** command.
* Added the **--staged** flag to **validate** command to run on staged files only.

## 1.2.7

* Changed input parameters in **find-dependencies** command.
  * Use ***-i, --input*** instead of ***-p, --path***.
  * Use ***-idp, --id-set-path*** instead of ***-i, --id-set-path***.
* Fixed an issue in the **unify** command where it crashed on an integration without an image file.
* Fixed an issue in the **format** command where unnecessary files were not skipped.
* Fixed an issue in the **update-release-notes** command where the *text* argument was not respected in all cases.
* Fixed an issue in the **validate** command where a warning about detailed description was given for unified or deprecated integrations.
* Improved the error returned by the **validate** command when running on files using the old format.

## 1.2.6

* No longer require setting `DEMISTO_README_VALIDATION` env var to enable README mdx validation. Validation will now run automatically if all necessary node modules are available.
* Fixed an issue in the **validate** command where the `--skip-pack-dependencies` would not skip id-set creation.
* Fixed an issue in the **validate** command where validation would fail if supplied an integration with an empty `commands` key.
* Fixed an issue in the **validate** command where validation would fail due to a required version bump for packs which are not versioned.
* Will use env var `DEMISTO_VERIFY_SSL` to determine if to use a secure connection for commands interacting with the Server when `--insecure` is not passed. If working with a local Server without a trusted certificate, you can set env var `DEMISTO_VERIFY_SSL=no` to avoid using `--insecure` on each command.
* Unifier now adds a link to the integration documentation to the integration detailed description.
* Fixed an issue in the **secrets** command where ignored secrets were not skipped.

## 1.2.5

* Added support for special fields: *defaultclassifier*, *defaultmapperin*, *defaultmapperout* in **download** command.
* Added -y option **format** command to assume "yes" as answer to all prompts and run non-interactively
* Speed up improvements for `validate` of README files.
* Updated the **format** command to adhere to the defined content schema and sub-schemas, aligning its behavior with the **validate** command.
* Added support for canvasContextConnections files in **format** command.

## 1.2.4

* Updated detailed description for community integrations.

## 1.2.3

* Fixed an issue where running **validate** failed on playbook with task that adds tags to the evidence data.
* Added the *displaypassword* field to the integration schema.
* Added new code validations to `XSOAR-linter`.
  * As warnings messages:
    * `demisto.params()` should be used only inside main function.
    * `demisto.args()` should be used only inside main function.
    * Functions args should have type annotations.
* Added `fromversion` field validation to test playbooks and scripts in **validate** command.

## 1.2.2

* Add support for warning msgs in the report and summary to **lint** command.
* Fixed an issue where **json-to-outputs** determined bool values as int.
* Fixed an issue where **update-release-notes** was crushing on `--all` flag.
* Fixed an issue where running **validate**, **update-release-notes** outside of content repo crushed without a meaningful error message.
* Added support for layoutscontainer in **init** contribution flow.
* Added a validation for tlp_color param in feeds in **validate** command.
* Added a validation for removal of integration parameters in **validate** command.
* Fixed an issue where **update-release-notes** was failing with a wrong error message when no pack or input was given.
* Improved formatting output of the **generate-docs** command.
* Add support for env variable *DEMISTO_SDK_ID_SET_REFRESH_INTERVAL*. Set this env variable to the refresh interval in minutes. The id set will be regenerated only if the refresh interval has passed since the last generation. Useful when generating Script documentation, to avoid re-generating the id_set every run.
* Added new code validations to `XSOAR-linter`.
  * As error messages:
    * Longer than 10 seconds sleep statements for non long running integrations.
    * exit() usage.
    * quit() usage.
  * As warnings messages:
    * `demisto.log` should not be used.
    * main function existence.
    * `demito.results` should not be used.
    * `return_output` should not be used.
    * try-except statement in main function.
    * `return_error` usage in main function.
    * only once `return_error` usage.
* Fixed an issue where **lint** command printed logs twice.
* Fixed an issue where *suffix* did not work as expected in the **create-content-artifacts** command.
* Added support for *prev-ver* flag in **lint** and **secrets** commands.
* Added support for *text* flag to **update-release-notes** command to add the same text to all release notes.
* Fixed an issue where **validate** did not recognize added files if they were modified locally.
* Added a validation that checks the `fromversion` field exists and is set to 5.0.0 or above when working or comparing to a non-feature branch in **validate** command.
* Added a validation that checks the certification field in the pack_metadata file is valid in **validate** command.
* The **update-release-notes** command will now automatically add docker image update to the release notes.

## 1.2.1

* Added an additional linter `XSOAR-linter` to the **lint** command which custom validates py files. currently checks for:
  * `Sys.exit` usages with non zero value.
  * Any `Print` usages.
* Fixed an issue where renamed files were failing on *validate*.
* Fixed an issue where single changed files did not required release notes update.
* Fixed an issue where doc_images required release-notes and validations.
* Added handling of dependent packs when running **update-release-notes** on changed *APIModules*.
  * Added new argument *--id-set-path* for id_set.json path.
  * When changes to *APIModule* is detected and an id_set.json is available - the command will update the dependent pack as well.
* Added handling of dependent packs when running **validate** on changed *APIModules*.
  * Added new argument *--id-set-path* for id_set.json path.
  * When changes to *APIModule* is detected and an id_set.json is available - the command will validate that the dependent pack has release notes as well.
* Fixed an issue where the find_type function didn't recognize file types correctly.
* Fixed an issue where **update-release-notes** command did not work properly on Windows.
* Added support for indicator fields in **update-release-notes** command.
* Fixed an issue where files in test dirs where being validated.

## 1.2.0

* Fixed an issue where **format** did not update the test playbook from its pack.
* Fixed an issue where **validate** validated non integration images.
* Fixed an issue where **update-release-notes** did not identified old yml integrations and scripts.
* Added revision templates to the **update-release-notes** command.
* Fixed an issue where **update-release-notes** crashed when a file was renamed.
* Fixed an issue where **validate** failed on deleted files.
* Fixed an issue where **validate** validated all images instead of packs only.
* Fixed an issue where a warning was not printed in the **format** in case a non-supported file type is inputted.
* Fixed an issue where **validate** did not fail if no release notes were added when adding files to existing packs.
* Added handling of incorrect layout paths via the **format** command.
* Refactor **create-content-artifacts** command - Efficient artifacts creation and better logging.
* Fixed an issue where image and description files were not handled correctly by **validate** and **update-release-notes** commands.
* Fixed an issue where the **format** command didn't remove all extra fields in a file.
* Added an error in case an invalid id_set.json file is found while running the **validate** command.
* Added fetch params checks to the **validate** command.

## 1.1.11

* Added line number to secrets' path in **secrets** command report.
* Fixed an issue where **init** a community pack did not present the valid support URL.
* Fixed an issue where **init** offered a non relevant pack support type.
* Fixed an issue where **lint** did not pull docker images for powershell.
* Fixed an issue where **find-dependencies** did not find all the script dependencies.
* Fixed an issue where **find-dependencies** did not collect indicator fields as dependencies for playbooks.
* Updated the **validate** and the **secrets** commands to be less dependent on regex.
* Fixed an issue where **lint** did not run on circle when docker did not return ping.
* Updated the missing release notes error message (RN106) in the **Validate** command.
* Fixed an issue where **Validate** would return missing release notes when two packs with the same substring existed in the modified files.
* Fixed an issue where **update-release-notes** would add duplicate release notes when two packs with the same substring existed in the modified files.
* Fixed an issue where **update-release-notes** would fail to bump new versions if the feature branch was out of sync with the master branch.
* Fixed an issue where a non-descriptive error would be returned when giving the **update-release-notes** command a pack which can not be found.
* Added dependencies check for *widgets* in **find-dependencies** command.
* Added a `update-docker` flag to **format** command.
* Added a `json-to-outputs` flag to the **run** command.
* Added a verbose (`-v`) flag to **format** command.
* Fixed an issue where **download** added the prefix "playbook-" to the name of playbooks.

## 1.1.10

* Updated the **init** command. Relevant only when passing the *--contribution* argument.
  * Added the *--author* option.
  * The *support* field of the pack's metadata is set to *community*.
* Added a proper error message in the **Validate** command upon a missing description in the root of the yml.
* **Format** now works with a relative path.
* **Validate** now fails when all release notes have been excluded.
* Fixed issue where correct error message would not propagate for invalid images.
* Added the *--skip-pack-dependencies* flag to **validate** command to skip pack dependencies validation. Relevant when using the *-g* flag.
* Fixed an issue where **Validate** and **Format** commands failed integrations with `defaultvalue` field in fetch incidents related parameters.
* Fixed an issue in the **Validate** command in which unified YAML files were not ignored.
* Fixed an issue in **generate-docs** where scripts and playbooks inputs and outputs were not parsed correctly.
* Fixed an issue in the **openapi-codegen** command where missing reference fields in the swagger JSON caused errors.
* Fixed an issue in the **openapi-codegen** command where empty objects in the swagger JSON paths caused errors.
* **update-release-notes** command now accept path of the pack instead of pack name.
* Fixed an issue where **generate-docs** was inserting unnecessary escape characters.
* Fixed an issue in the **update-release-notes** command where changes to the pack_metadata were not detected.
* Fixed an issue where **validate** did not check for missing release notes in old format files.

## 1.1.9

* Fixed an issue where **update-release-notes** command failed on invalid file types.

## 1.1.8

* Fixed a regression where **upload** command failed on test playbooks.
* Added new *githubUser* field in pack metadata init command.
* Support beta integration in the commands **split-yml, extract-code, generate-test-playbook and generate-docs.**
* Fixed an issue where **find-dependencies** ignored *toversion* field in content items.
* Added support for *layoutscontainer*, *classifier_5_9_9*, *mapper*, *report*, and *widget* in the **Format** command.
* Fixed an issue where **Format** will set the `ID` field to be equal to the `name` field in modified playbooks.
* Fixed an issue where **Format** did not work for test playbooks.
* Improved **update-release-notes** command:
  * Write content description to release notes for new items.
  * Update format for file types without description: Connections, Incident Types, Indicator Types, Layouts, Incident Fields.
* Added a validation for feedTags param in feeds in **validate** command.
* Fixed readme validation issue in community support packs.
* Added the **openapi-codegen** command to generate integrations from OpenAPI specification files.
* Fixed an issue were release notes validations returned wrong results for *CommonScripts* pack.
* Added validation for image links in README files in **validate** command.
* Added a validation for default value of fetch param in feeds in **validate** command.
* Fixed an issue where the **Init** command failed on scripts.

## 1.1.7

* Fixed an issue where running the **format** command on feed integrations removed the `defaultvalue` fields.
* Playbook branch marked with *skipunavailable* is now set as an optional dependency in the **find-dependencies** command.
* The **feedReputation** parameter can now be hidden in a feed integration.
* Fixed an issue where running the **unify** command on JS package failed.
* Added the *--no-update* flag to the **find-dependencies** command.
* Added the following validations in **validate** command:
  * Validating that a pack does not depend on NonSupported / Deprecated packs.

## 1.1.6

* Added the *--description* option to the **init** command.
* Added the *--contribution* option to the **init** command which converts a contribution zip to proper pack format.
* Improved **validate** command performance time and outputs.
* Added the flag *--no-docker-checks* to **validate** command to skip docker checks.
* Added the flag *--print-ignored-files* to **validate** command to print ignored files report when the command is done.
* Added the following validations in **validate** command:
  * Validating that existing release notes are not modified.
  * Validating release notes are not added to new packs.
  * Validating that the "currentVersion" field was raised in the pack_metadata for modified packs.
  * Validating that the timestamp in the "created" field in the pack_metadata is in ISO format.
* Running `demisto-sdk validate` will run the **validate** command using git and only on committed files (same as using *-g --post-commit*).
* Fixed an issue where release notes were not checked correctly in **validate** command.
* Fixed an issue in the **create-id-set** command where optional playbook tasks were not taken into consideration.
* Added a prompt to the `demisto-sdk update-release-notes` command to prompt users to commit changes before running the release notes command.
* Added support to `layoutscontainer` in **validate** command.

## 1.1.5

* Fixed an issue in **find-dependencies** command.
* **lint** command now verifies flake8 on CommonServerPython script.

## 1.1.4

* Fixed an issue with the default output file name of the **unify** command when using "." as an output path.
* **Unify** command now adds contributor details to the display name and description.
* **Format** command now adds *isFetch* and *incidenttype* fields to integration yml.
* Removed the *feedIncremental* field from the integration schema.
* **Format** command now adds *feedBypassExclusionList*, *Fetch indicators*, *feedReputation*, *feedReliability*,
     *feedExpirationPolicy*, *feedExpirationInterval* and *feedFetchInterval* fields to integration yml.
* Fixed an issue in the playbooks schema.
* Fixed an issue where generated release notes were out of order.
* Improved pack dependencies detection.
* Fixed an issue where test playbooks were mishandled in **validate** command.

## 1.1.3

* Added a validation for invalid id fields in indicators types files in **validate** command.
* Added default behavior for **update-release-notes** command.
* Fixed an error where README files were failing release notes validation.
* Updated format of generated release notes to be more user friendly.
* Improved error messages for the **update-release-notes** command.
* Added support for `Connections`, `Dashboards`, `Widgets`, and `Indicator Types` to **update-release-notes** command.
* **Validate** now supports scripts under the *TestPlaybooks* directory.
* Fixed an issue where **validate** did not support powershell files.

## 1.1.2

* Added a validation for invalid playbookID fields in incidents types files in **validate** command.
* Added a code formatter for python files.
* Fixed an issue where new and old classifiers where mixed on validate command.
* Added *feedIncremental* field to the integration schema.
* Fixed error in the **upload** command where unified YMLs were not uploaded as expected if the given input was a pack.
* Fixed an issue where the **secrets** command failed due to a space character in the file name.
* Ignored RN validation for *NonSupported* pack.
* You can now ignore IF107, SC100, RP102 error codes in the **validate** command.
* Fixed an issue where the **download** command was crashing when received as input a JS integration or script.
* Fixed an issue where **validate** command checked docker image for JS integrations and scripts.
* **validate** command now checks scheme for reports and connections.
* Fixed an issue where **validate** command checked docker when running on all files.
* Fixed an issue where **validate** command did not fail when docker image was not on the latest numeric tag.
* Fixed an issue where beta integrations were not validated correctly in **validate** command.

## 1.1.1

* fixed and issue where file types were not recognized correctly in **validate** command.
* Added better outputs for validate command.

## 1.1.0

* Fixed an issue where changes to only non-validated files would fail validation.
* Fixed an issue in **validate** command where moved files were failing validation for new packs.
* Fixed an issue in **validate** command where added files were failing validation due to wrong file type detection.
* Added support for new classifiers and mappers in **validate** command.
* Removed support of old RN format validation.
* Updated **secrets** command output format.
* Added support for error ignore on deprecated files in **validate** command.
* Improved errors outputs in **validate** command.
* Added support for linting an entire pack.

## 1.0.9

* Fixed a bug where misleading error was presented when pack name was not found.
* **Update-release-notes** now detects added files for packs with versions.
* Readme files are now ignored by **update-release-notes** and validation of release notes.
* Empty release notes no longer cause an uncaught error during validation.

## 1.0.8

* Changed the output format of demisto-sdk secrets.
* Added a validation that checkbox items are not required in integrations.
* Added pack release notes generation and validation.
* Improved pack metadata validation.
* Fixed an issue in **validate** where renamed files caused an error

## 1.0.4

* Fix the **format** command to update the `id` field to be equal to `details` field in indicator-type files, and to `name` field in incident-type & dashboard files.
* Fixed a bug in the **validate** command for layout files that had `sortValues` fields.
* Fixed a bug in the **format** command where `playbookName` field was not always present in the file.
* Fixed a bug in the **format** command where indicatorField wasn't part of the SDK schemas.
* Fixed a bug in **upload** command where created unified docker45 yml files were not deleted.
* Added support for IndicatorTypes directory in packs (for `reputation` files, instead of Misc).
* Fixed parsing playbook condition names as string instead of boolean in **validate** command
* Improved image validation in YAML files.
* Removed validation for else path in playbook condition tasks.

## 1.0.3

* Fixed a bug in the **format** command where comments were being removed from YAML files.
* Added output fields: *file_path* and *kind* for layouts in the id-set.json created by **create-id-set** command.
* Fixed a bug in the **create-id-set** command Who returns Duplicate for Layouts with a different kind.
* Added formatting to **generate-docs** command results replacing all `<br>` tags with `<br/>`.
* Fixed a bug in the **download** command when custom content contained not supported content entity.
* Fixed a bug in **format** command in which boolean strings  (e.g. 'yes' or 'no') were converted to boolean values (e.g. 'True' or 'False').
* **format** command now removes *sourceplaybookid* field from playbook files.
* Fixed a bug in **generate-docs** command in which integration dependencies were not detected when generating documentation for a playbook.

## 1.0.1

* Fixed a bug in the **unify** command when output path was provided empty.
* Improved error message for integration with no tests configured.
* Improved the error message returned from the **validate** command when an integration is missing or contains malformed fetch incidents related parameters.
* Fixed a bug in the **create** command where a unified YML with a docker image for 4.5 was copied incorrectly.
* Missing release notes message are now showing the release notes file path to update.
* Fixed an issue in the **validate** command in which unified YAML files were not ignored.
* File format suggestions are now shown in the relevant file format (JSON or YAML).
* Changed Docker image validation to fail only on non-valid ones.
* Removed backward compatibility validation when Docker image is updated.

## 1.0.0

* Improved the *upload* command to support the upload of all the content entities within a pack.
* The *upload* command now supports the improved pack file structure.
* Added an interactive option to format integrations, scripts and playbooks with No TestPlaybooks configured.
* Added an interactive option to configure *conf.json* file with missing test playbooks for integrations, scripts and playbooks
* Added *download* command to download custom content from Demisto instance to the local content repository.
* Improved validation failure messages to include a command suggestion, wherever relevant, to fix the raised issue.
* Improved 'validate' help and documentation description
* validate - checks that scripts, playbooks, and integrations have the *tests* key.
* validate - checks that test playbooks are configured in `conf.json`.
* demisto-sdk lint - Copy dir better handling.
* demisto-sdk lint - Add error when package missing in docker image.
* Added *-a , --validate-all* option in *validate* to run all validation on all files.
* Added *-i , --input* option in *validate* to run validation on a specified pack/file.
* added *-i, --input* option in *secrets* to run on a specific file.
* Added an allowed hidden parameter: *longRunning* to the hidden integration parameters validation.
* Fixed an issue with **format** command when executing with an output path of a folder and not a file path.
* Bug fixes in generate-docs command given playbook as input.
* Fixed an issue with lint command in which flake8 was not running on unit test files.

## 0.5.2

* Added *-c, --command* option in *generate-docs* to generate a specific command from an integration.
* Fixed an issue when getting README/CHANGELOG files from git and loading them.
* Removed release notes validation for new content.
* Fixed secrets validations for files with the same name in a different directory.
* demisto-sdk lint - parallelization working with specifying the number of workers.
* demisto-sdk lint - logging levels output, 3 levels.
* demisto-sdk lint - JSON report, structured error reports in JSON format.
* demisto-sdk lint - XML JUnit report for unit-tests.
* demisto-sdk lint - new packages used to accelerate execution time.
* demisto-sdk secrets - command now respects the generic whitelist, and not only the pack secrets.

## 0.5.0

[PyPI History][1]

[1]: https://pypi.org/project/demisto-sdk/#history

## 0.4.9

* Fixed an issue in *generate-docs* where Playbooks and Scripts documentation failed.
* Added a graceful error message when executing the *run" command with a misspelled command.
* Added more informative errors upon failures of the *upload* command.
* format command:
  * Added format for json files: IncidentField, IncidentType, IndicatorField, IndicatorType, Layout, Dashboard.
  * Added the *-fv --from-version*, *-nv --no-validation* arguments.
  * Removed the *-t yml_type* argument, the file type will be inferred.
  * Removed the *-g use_git* argument, running format without arguments will run automatically on git diff.
* Fixed an issue in loading playbooks with '=' character.
* Fixed an issue in *validate* failed on deleted README files.

## 0.4.8

* Added the *max* field to the Playbook schema, allowing to define it in tasks loop.
* Fixed an issue in *validate* where Condition branches checks were case sensitive.

## 0.4.7

* Added the *slareminder* field to the Playbook schema.
* Added the *common_server*, *demisto_mock* arguments to the *init* command.
* Fixed an issue in *generate-docs* where the general section was not being generated correctly.
* Fixed an issue in *validate* where Incident type validation failed.

## 0.4.6

* Fixed an issue where the *validate* command did not identify CHANGELOG in packs.
* Added a new command, *id-set* to create the id set - the content dependency tree by file IDs.

## 0.4.5

* generate-docs command:
  * Added the *use_cases*, *permissions*, *command_permissions* and *limitations*.
  * Added the *--insecure* argument to support running the script and integration command in Demisto.
  * Removed the *-t yml_type* argument, the file type will be inferred.
  * The *-o --output* argument is no longer mandatory, default value will be the input file directory.
* Added support for env var: *DEMISTO_SDK_SKIP_VERSION_CHECK*. When set version checks are skipped.
* Fixed an issue in which the CHANGELOG files did not match our scheme.
* Added a validator to verify that there are no hidden integration parameters.
* Fixed an issue where the *validate* command ran on test files.
* Removed the *env-dir* argument from the demisto-sdk.
* README files which are html files will now be skipped in the *validate* command.
* Added support for env var: *DEMISTO_README_VALIDATOR*. When not set the readme validation will not run.

## 0.4.4

* Added a validator for IncidentTypes (incidenttype-*.json).
* Fixed an issue where the -p flag in the *validate* command was not working.
* Added a validator for README.md files.
* Release notes validator will now run on: incident fields, indicator fields, incident types, dashboard and reputations.
* Fixed an issue where the validator of reputation(Indicator Type) did not check on the details field.
* Fixed an issue where the validator attempted validating non-existing files after deletions or name refactoring.
* Removed the *yml_type* argument in the *split-yml*, *extract-code* commands.
* Removed the *file_type* argument in the *generate-test-playbook* command.
* Fixed the *insecure* argument in *upload*.
* Added the *insecure* argument in *run-playbook*.
* Standardise the *-i --input*, *-o --output* to demisto-sdk commands.

## 0.4.3

* Fixed an issue where the incident and indicator field BC check failed.
* Support for linting and unit testing PowerShell integrations.

## 0.4.2

* Fixed an issue where validate failed on Windows.
* Added a validator to verify all branches are handled in conditional task in a playbook.
* Added a warning message when not running the latest sdk version.
* Added a validator to check that the root is connected to all tasks in the playbook.
* Added a validator for Dashboards (dashboard-*.json).
* Added a validator for Indicator Types (reputation-*.json).
* Added a BC validation for changing incident field type.
* Fixed an issue where init command would generate an invalid yml for scripts.
* Fixed an issue in misleading error message in v2 validation hook.
* Fixed an issue in v2 hook which now is set only on newly added scripts.
* Added more indicative message for errors in yaml files.
* Disabled pykwalify info log prints.

## 0.3.10

* Added a BC check for incident fields - changing from version is not allowed.
* Fixed an issue in create-content-artifacts where scripts in Packs in TestPlaybooks dir were copied with a wrong prefix.

## 0.3.9

* Added a validation that incident field can not be required.
* Added validation for fetch incident parameters.
* Added validation for feed integration parameters.
* Added to the *format* command the deletion of the *sourceplaybookid* field.
* Fixed an issue where *fieldMapping* in playbook did not pass the scheme validation.
* Fixed an issue where *create-content-artifacts* did not copy TestPlaybooks in Packs without prefix of *playbook-*.
* Added a validation the a playbook can not have a rolename set.
* Added to the image validator the new DBot default image.
* Added the fields: elasticcommonfields, quiet, quietmode to the Playbook schema.
* Fixed an issue where *validate* failed on integration commands without outputs.
* Added a new hook for naming of v2 integrations and scripts.

## 0.3.8

* Fixed an issue where *create-content-artifact* was not loading the data in the yml correctly.
* Fixed an issue where *unify* broke long lines in script section causing syntax errors

## 0.3.7

* Added *generate-docs* command to generate documentation file for integration, playbook or script.
* Fixed an issue where *unify* created a malformed integration yml.
* Fixed an issue where demisto-sdk **init** creates unit-test file with invalid import.

## 0.3.6

* Fixed an issue where demisto-sdk **validate** failed on modified scripts without error message.

## 0.3.5

* Fixed an issue with docker tag validation for integrations.
* Restructured repo source code.

## 0.3.4

* Saved failing unit tests as a file.
* Fixed an issue where "_test" file for scripts/integrations created using **init** would import the "HelloWorld" templates.
* Fixed an issue in demisto-sdk **validate** - was failing on backward compatiblity check
* Fixed an issue in demisto-sdk **secrets** - empty line in .secrets-ignore always made the secrets check to pass
* Added validation for docker image inside integrations and scripts.
* Added --use-git flag to **format** command to format all changed files.
* Fixed an issue where **validate** did not fail on dockerimage changes with bc check.
* Added new flag **--ignore-entropy** to demisto-sdk **secrets**, this will allow skip entropy secrets check.
* Added --outfile to **lint** to allow saving failed packages to a file.

## 0.3.3

* Added backwards compatibility break error message.
* Added schema for incident types.
* Added **additionalinfo** field to as an available field for integration configuration.
* Added pack parameter for **init**.
* Fixed an issue where error would appear if name parameter is not set in **init**.

## 0.3.2

* Fixed the handling of classifier files in **validate**.

## 0.3.1

* Fixed the handling of newly created reputation files in **validate**.
* Added an option to perform **validate** on a specific file.

## 0.3.0

* Added support for multi-package **lint** both with parallel and without.
* Added all parameter in **lint** to run on all packages and packs in content repository.
* Added **format** for:
  * Scripts
  * Playbooks
  * Integrations
* Improved user outputs for **secrets** command.
* Fixed an issue where **lint** would run pytest and pylint only on a single docker per integration.
* Added auto-complete functionality to demisto-sdk.
* Added git parameter in **lint** to run only on changed packages.
* Added the **run-playbook** command
* Added **run** command which runs a command in the Demisto playground.
* Added **upload** command which uploads an integration or a script to a Demisto instance.
* Fixed and issue where **validate** checked if release notes exist for new integrations and scripts.
* Added **generate-test-playbook** command which generates a basic test playbook for an integration or a script.
* **validate** now supports indicator fields.
* Fixed an issue with layouts scheme validation.
* Adding **init** command.
* Added **json-to-outputs** command which generates the yaml section for outputs from an API raw response.

## 0.2.6

* Fixed an issue with locating release notes for beta integrations in **validate**.

## 0.2.5

* Fixed an issue with locating release notes for beta integrations in **validate**.

## 0.2.4

* Adding image validation to Beta_Integration and Packs in **validate**.

## 0.2.3

* Adding Beta_Integration to the structure validation process.
* Fixing bug where **validate** did checks on TestPlaybooks.
* Added requirements parameter to **lint**.

## 0.2.2

* Fixing bug where **lint** did not return exit code 1 on failure.
* Fixing bug where **validate** did not print error message in case no release notes were give.

## 0.2.1

* **Validate** now checks that the id and name fields are identical in yml files.
* Fixed a bug where sdk did not return any exit code.

## 0.2.0

* Added Release Notes Validator.
* Fixed the Unifier selection of your python file to use as the code.
* **Validate** now supports Indicator fields.
* Fixed a bug where **validate** and **secrets** did not return exit code 1 on failure.
* **Validate** now runs on newly added scripts.

## 0.1.8

* Added support for `--version`.
* Fixed an issue in file_validator when calling `checked_type` method with script regex.

## 0.1.2

* Restructuring validation to support content packs.
* Added secrets validation.
* Added content bundle creation.
* Added lint and unit test run.

## 0.1.1

* Added new logic to the unifier.
* Added detailed README.
* Some small adjustments and fixes.

## 0.1.0

Capabilities:

* **Extract** components(code, image, description etc.) from a Demisto YAML file into a directory.
* **Unify** components(code, image, description etc.) to a single Demisto YAML file.
* **Validate** Demisto content files.<|MERGE_RESOLUTION|>--- conflicted
+++ resolved
@@ -1,65 +1,10 @@
 # Changelog
 ## Unreleased
-* Added a period at the end of lines produced by the **generate-docs** command that state the tested version of the product.
-* Update `RN112` validation's docs reference link.
-* Fixed an issue in calculating content graph hash when creating or updating it.
-* Calling **graph create** or **graph update** now run the commands with default arguments, instead of showing the command help.
-* Removed the use of chunks when calculating content relationships.
-* Fixed an issue where the url regex in the **validate** command was wrong.
-
-## 1.19.1
-* Fixed an issue where **unify** failed on integrations using an API a module, when not called from the content root.
-* Improved **update-release-notes** logs when changes in dependent API modules are detected.
-* Reverted changes released in version 1.19.0 in lint, lint will not fail on `demisto.results`, `return_outputs` and `LOG`.
-* Updated the **generate-docs** command to use the content graph instead of the id_set file.
-* **Validate** will now validate items which were edited in .pack-ignore.
-* Added the '--all' input option for the **prepare-content** command, to support running on all content packs.
-* Updated the '-i' input option of the **prepare-content** command to support multiple inputs as a comma-separated list.
-* Enhanced the pack metadata properties when dumping pack zips in **prepare-content** command.
-
-## 1.19.0
-* Added the **graph** command group. The **create-content-graph** and **update-content-graph** commands were migrated to this command group, and named **graph create** and **graph update** respectively.
-* Added the **graph get-relationships** command.
-* The **graph create** command will now use a list of known content items from content-private, to avoid false-positives in validation `GR103`. Additionally, `GR103` was added to the **ALLOWED_IGNORE_ERRORS** list.
-* The **modeling-rules test** command will now validate that the modeling rules schema mappings are aligned with the test-data mappings.
-* Added the *--xsiam* flag to the **init** command in order to create XSIAM content.
-* Fixed an issue where the `update-additional-dependencies` **pre-commit** step failed when not running in a content-like repo.
-* Removed the format execution step from the `contribution_converter` since it can be executed separately during the contribution process.
-* Added a new validation (`GR108`) to **validate**, that assures hidden packs do not have mandatory dependant packs.
-* Added a new validation (`PA137`) to **validate**, ensuring the absence of non-ignorable errors in `.pack-ignore`.
-* Running **validate** in a GitHub Action will now show errors as annotations, visible in the `Files Changed` tab of the pull request.
-* **lint** will now fail on `demisto.results` and `return_outputs` usage, when a pack is `xsoar` or `partner` supported.
-* **lint** will now fail on `LOG` usage in python files.
-* Updated the **format** command to use the content graph instead of the id_set file.
-* Updated **format** command not to fail on unexpected values that returns from the graph, and just add it to the log.
-* Removed a redundant debug log on the `tools.get_file` function.
-
-## 1.18.1
-* Fixed an issue where the coloring directives where showing in log messages.
-* Fixed an issue where **create-content-graph** was not executed upon changes in the parser infra files.
-* Added support for `svg` integration images in content repo in **validate** command.
-* Added a parameter `skip-packs-known-words` to the **doc-review** command, making sure that pack known words will not be added.
-
-## 1.18.0
+* Improved performance when reading `yml` files.
+* Fixed an issue where the *DEMISTO_SDK_SKIP_VERSION_CHECK* was ignored when running on non CI environments.
 * Added the ability to ignore any validation in the **validate** command when running in an external (non-demisto/content) repo, by placing a `.private-repo-settings` file at its root.
+* Fixed an issue where **validate** falsely detected backwards-compatibility issues, and prevented adding the `marketplaces` key to content items.
 * Calling **format** with the `-d` flag now removes test playbooks testing the deprecated content from conf.json.
-* Improved the content graph performance when calculating content relationships.
-* Improved determinism of SDK unit tests.
-* **validate** will now run on all the pack content items when the pack supported marketplaces are modified.
-* **pre-commit** no longer runs when there are no modified files (unless provided with input files).
-* Added new validation that XSIAM integrations must have `marketplacev2` as the value of the marketplaces field.
-* Added an ability to provide list of marketplace names as a credentials-type (type 9) param attribute.
-* **doc-review** will run with the `--use-packs-known-words` true by default.
-* Added the *deprecated* field to the pack object for the content-graph metadata.
-* Calling **modeling-rules init-test-data** will now return the XDM fields output in alphabetical order.
-* Added a new validation (`BA125`) to **validate**, assuring internal function names aren't used in customer-facing docs.
-* Removed the Pipfile and Pipfile.lock from the templates in the **init** command.
-* Disabled the option to create an integration with `Pipfile` and `Pipfile.lock` files, as they are deprecated.
-* Added the Sourcery hook to **pre-commit**.
-* Added a working directory to the `contribution_converter` in order to support working on a temporary directory.
-* Added a waiting period when checking whether the dataset exists in the **modeling-rule test** command.
-* Fixed an issue where the *DEMISTO_SDK_SKIP_VERSION_CHECK* was ignored when running on non CI environments.
-* Fixed an issue where **validate** falsely detected backwards-compatibility issues, and prevented adding the `marketplaces` key to content items.
 * Fixed an issue where the SDK would fail pulling docker images.
 * Fixed an issue where **prepare-content** command would add the string `candidate` to scripts and integrations for the *nativeimage* key.
 * Fixed an issue where in some cases the **split** command did not remove pack version note from the script.
@@ -68,15 +13,8 @@
 * Fixed an issue where errors in **validate** were logged as `info`.
 * Fixed an issue where **validate** error messages were not logged when an integration param, or the default argument in reputation commands is not valid.
 * Fixed an issue where the **format** command would change the value of the `unsearchable` key in fields.
-<<<<<<< HEAD
-* Added an ability to provide list of marketplace names as a credentials-type (type 9) param attribute.
-* **doc-review** will run with the `--use-packs-known-words` default to true.
-* Calling **modeling-rules init-test-data** will now return the XDM fields output in alphabetical order.
-* Improved performance when reading `yml` files.
-=======
 * Fixed an issue where **lint** command failed to pull docker image in Gitlab environment.
 * Fixed an issue in **doc-review** command where escape characters within Markdown files were detected as invalid words.
->>>>>>> 8faf9e4f
 * Fixed an issue where **validate** failed on infrastructure test files.
 * Fixed an issue in **update-content-graph** where the neo4j service was unaccessible for non-root users.
 
