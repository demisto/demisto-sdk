--- conflicted
+++ resolved
@@ -1,6 +1,7 @@
 # Changelog
 ## Unreleased
 * Calling **format** with the `-d` flag now removes test playbooks testing the deprecated content from conf.json.
+* Fixed an issue where in some cases the **split** command did not remove pack version note from the script.
 
 ## 1.17.2
 * Fixed an issue where **lint** and **validate** commands failed on integrations and scripts that use docker images that are not available in the Docker Hub but exist locally.
@@ -17,14 +18,8 @@
 * Fixed an issue where **lint** failed running when a docker container would not init properly.
 * Fixed an issue where the *upload* command would upload a pack metadata with wrong display names.
 * Performance enhancements when reading yaml files.
-<<<<<<< HEAD
-* Removed redundant errors and fields from `errors.py`
-* Calling **format** with the `-d` flag now removes test playbooks testing the deprecated content from conf.json.
-* Fixed an issue where in some cases the **split** command did not remove pack version note from the script.
-=======
 * Removed redundant errors and fields from `errors.py`.
 * Updated **update-release-notes** to use graph instead of id_set.
->>>>>>> 583aa632
 
 ## 1.17.1
 * Added the `aliasTo` key to the Incident Field schema.
