# Changelog
* Updated the **validate** command to check that the 'additionalinfo' field only contains the expected value for feed required parameters and not equal to it.
* Added a validation that community/partner details are not in the detailed description file.
* Added a validation that the Use Case tag in pack_metadata file is only used when the pack contains at least one PB, Incident Type or Layout.
<<<<<<< HEAD
* Added a validation that layoutscontainer's id and name are matching. Updated the format of layoutcontainer to include update_id too.
=======
* Added a validation that makes sure outputs in integrations are matching the README file when only README has changed.
* Added the *hidden* field to the integration schema.
* Fixed an issue where running **format** on a playbook whose `name` does not equal its `id` would cause other playbooks who use that playbook as a sub-playbook to fail.
* Added support for local custom command configuration file `.demisto-sdk-conf`.
* Updated the **format** commnad to inlcude an update to the description file of an integration, to remove community/partner details.
>>>>>>> 2dc216d0

# 1.3.3
* Fixed an issue where **lint** failed where *.Dockerfile* exists prior running the lint command.
* Added FeedHelloWorld template option for *--template* flag in **demisto-sdk init** command.
* Fixed issue where **update-release-notes** deleted release note file if command was called more than once.
* Fixed issue where **update-release-notes** added docker image release notes every time the command was called.
* Fixed an issue where running **update-release-notes** on a pack with newly created integration, had also added a docker image entry in the release notes.
* Fixed an issue where `XSOAR-linter` did not find *NotImplementedError* in main.
* Added validation for README files verifying their length (over 30 chars).
* When using *-g* flag in the **validate** command it will now ignore untracked files by default.
* Added the *--include-untracked* flag to the **validate** command to include files which are untracked by git in the validation process.
* Improved the `pykwalify` error outputs in the **validate** command.
* Added the *--print-pykwalify* flag to the **validate** command to print the unchanged output from `pykwalify`.

# 1.3.2
* Updated the format of the outputs when using the *--json-file* flag to create a JSON file output for the **validate** and **lint** commands.
* Added the **doc-review** command to check spelling in .md and .yml files as well as a basic release notes review.
* Added a validation that a pack's display name does not already exist in content repository.
* Fixed an issue where the **validate** command failed to detect duplicate params in an integration.
* Fixed an issue where the **validate** command failed to detect duplicate arguments in a command in an integration.

# 1.3.1
* Fixed an issue where the **validate** command failed to validate the release notes of beta integrations.
* Updated the **upload** command to support indicator fields.
* The **validate** and **update-release-notes** commands will now check changed files against `demisto/master` if it is configured locally.
* Fixed an issue where **validate** would incorrectly identify files as renamed.
* Added a validation that integration properties (such as feed, mappers, mirroring, etc) are not removed.
* Fixed an issue where **validate** failed when comparing branch against commit hash.
* Added the *--no-pipenv* flag to the **split-yml** command.
* Added a validation that incident fields and incident types are not removed from mappers.
* Fixed an issue where the *create-id-set* flag in the *validate* command did not work while not using git.
* Added the *hiddenusername* field to the integration schema.
* Added a validation that images that are not integration images, do not ask for a new version or RN

# 1.3.0
* Do not collect optional dependencies on indicator types reputation commands.
* Fixed an issue where downloading indicator layoutscontainer objects failed.
* Added a validation that makes sure outputs in integrations are matching the README file.
* Fixed an issue where the *create-id-set* flag in the **validate** command did not work.
* Added a warning in case no id_set file is found when running the **validate** command.
* Fixed an issue where changed files were not recognised correctly on forked branches in the **validate** and the **update-release-notes** commands.
* Fixed an issue when files were classified incorrectly when running *update-release-notes*.
* Added a validation that integration and script file paths are compatible with our convention.
* Fixed an issue where id_set.json file was re created whenever running the generate-docs command.
* added the *--json-file* flag to create a JSON file output for the **validate** and **lint** commands.

# 1.2.19
* Fixed an issue where merge id_set was not updated to work with the new entity of Packs.
* Added a validation that the playbook's version matches the version of its sub-playbooks, scripts, and integrations.

# 1.2.18
* Changed the *skip-id-set-creation* flag to *create-id-set* in the **validate** command. Its default value will be False.
* Added support for the 'cve' reputation command in default arg validation.
* Filter out generic and reputation command from scripts and playbooks dependencies calculation.
* Added support for the incident fields in outgoing mappers in the ID set.
* Added a validation that the taskid field and the id field under the task field are both from uuid format and contain the same value.
* Updated the **format** command to generate uuid value for the taskid field and for the id under the task field in case they hold an invalid values.
* Exclude changes from doc_files directory on validation.
* Added a validation that an integration command has at most one default argument.
* Fixing an issue where pack metadata version bump was not enforced when modifying an old format (unified) file.
* Added validation that integration parameter's display names are capitalized and spaced using whitespaces and not underscores.
* Fixed an issue where beta integrations where not running deprecation validations.
* Allowed adding additional information to the deprecated description.
* Fixing an issue when escaping less and greater signs in integration params did not work as expected.

# 1.2.17
* Added a validation that the classifier of an integration exists.
* Added a validation that the mapper of an integration exists.
* Added a validation that the incident types of a classifier exist.
* Added a validation that the incident types of a mapper exist.
* Added support for *text* argument when running **demisto-sdk update-release-notes** on the ApiModules pack.
* Added a validation for the minimal version of an indicator field of type grid.
* Added new validation for incident and indicator fields in classifiers mappers and layouts exist in the content.
* Added cache for get_remote_file to reducing failures from accessing the remote repo.
* Fixed an issue in the **format** command where `_dev` or `_copy` suffixes weren't removed from the `id` of the given playbooks.
* Playbook dependencies from incident and indicator fields are now marked as optional.
* Mappers dependencies from incident types and incident fields are now marked as optional.
* Classifier dependencies from incident types are now marked as optional.
* Updated **demisto-sdk init** command to no longer create `created` field in pack_metadata file
* Updated **generate-docs** command to take the parameters names in setup section from display field and to use additionalinfo field when exist.
* Using the *verbose* argument in the **find-dependencies** command will now log to the console.
* Improved the deprecated message validation required from integrations.
* Fixed an issue in the **generate-docs** command where **Context Example** section was created when it was empty.

# 1.2.16
* Added allowed ignore errors to the *IDSetValidator*.
* Fixed an issue where an irrelevant id_set validation ran in the **validate** command when using the *--id-set* flag.
* Fixed an issue were **generate-docs** command has failed if a command did not exist in commands permissions file.
* Improved a **validate** command message for missing release notes of api module dependencies.

# 1.2.15
* Added the *ID101* to the allowed ignored errors.

# 1.2.14
* SDK repository is now mypy check_untyped_defs complaint.
* The lint command will now ignore the unsubscriptable-object (E1136) pylint error in dockers based on python 3.9 - this will be removed once a new pylint version is released.
* Added an option for **format** to run on a whole pack.
* Added new validation of unimplemented commands from yml in the code to `XSOAR-linter`.
* Fixed an issue where Auto-Extract fields were only checked for newly added incident types in the **validate** command.
* Added a new warning validation of direct access to args/params dicts to `XSOAR-linter`.

# 1.2.13
* Added new validation of indicators usage in CommandResults to `XSOAR-linter`.
* Running **demisto-sdk lint** will automatically run on changed files (same behavior as the -g flag).
* Removed supported version message from the documentation when running **generate_docs**.
* Added a print to indicate backwards compatibility is being checked in **validate** command.
* Added a percent print when running the **validate** command with the *-a* flag.
* Fixed a regression in the **upload** command where it was ignoring `DEMISTO_VERIFY_SSL` env var.
* Fixed an issue where the **upload** command would fail to upload beta integrations.
* Fixed an issue where the **validate** command did not create the *id_set.json* file when running with *-a* flag.
* Added price change validation in the **validate** command.
* Added validations that checks in read-me for empty sections or leftovers from the auto generated read-me that should be changed.
* Added new code validation for *NotImplementedError* to raise a warning in `XSOAR-linter`.
* Added validation for support types in the pack metadata file.
* Added support for *--template* flag in **demisto-sdk init** command.
* Fixed an issue with running **validate** on master branch where the changed files weren't compared to previous commit when using the *-g* flag.
* Fixed an issue where the `XSOAR-linter` ran *NotImplementedError* validation on scripts.
* Added support for Auto-Extract feature validation in incident types in the **validate** command.
* Fixed an issue in the **lint** command where the *-i* flag was ignored.
* Improved **merge-id-sets** command to support merge between two ID sets that contain the same pack.
* Fixed an issue in the **lint** command where flake8 ran twice.

# 1.2.12
* Bandit now reports also on medium severity issues.
* Fixed an issue with support for Docker Desktop on Mac version 2.5.0+.
* Added support for vulture and mypy linting when running without docker.
* Added support for *prev-ver* flag in **update-release-notes** command.
* Improved retry support when building docker images for linting.
* Added the option to create an ID set on a specific pack in **create-id-set** command.
* Added the *--skip-id-set-creation* flag to **validate** command in order to add the capability to run validate command without creating id_set validation.
* Fixed an issue where **validate** command checked docker image tag on ApiModules pack.
* Fixed an issue where **find-dependencies** did not calculate dashboards and reports dependencies.
* Added supported version message to the documentation and release notes files when running **generate_docs** and **update-release-notes** commands respectively.
* Added new code validations for *NotImplementedError* exception raise to `XSOAR-linter`.
* Command create-content-artifacts additional support for **Author_image.png** object.
* Fixed an issue where schemas were not enforced for incident fields, indicator fields and old layouts in the validate command.
* Added support for **update-release-notes** command to update release notes according to master branch.

# 1.2.11
* Fixed an issue where the ***generate-docs*** command reset the enumeration of line numbering after an MD table.
* Updated the **upload** command to support mappers.
* Fixed an issue where exceptions were no printed in the **format** while the *--verbose* flag is set.
* Fixed an issue where *--assume-yes* flag did not work in the **format** command when running on a playbook without a `fromversion` field.
* Fixed an issue where the **format** command would fail in case `conf.json` file was not found instead of skipping the update.
* Fixed an issue where integration with v2 were recognised by the `name` field instead of the `display` field in the **validate** command.
* Added a playbook validation to check if a task script exists in the id set in the **validate** command.
* Added new integration category `File Integrity Management` in the **validate** command.

# 1.2.10
* Added validation for approved content pack use-cases and tags.
* Added new code validations for *CommonServerPython* import to `XSOAR-linter`.
* Added *default value* and *predefined values* to argument description in **generate-docs** command.
* Added a new validation that checks if *get-mapping-fields* command exists if the integration schema has *{ismappable: true}* in **validate** command.
* Fixed an issue where the *--staged* flag recognised added files as modified in the **validate** command.
* Fixed an issue where a backwards compatibility warning was raised for all added files in the **validate** command.
* Fixed an issue where **validate** command failed when no tests were given for a partner supported pack.
* Updated the **download** command to support mappers.
* Fixed an issue where the ***format*** command added a duplicate parameter.
* For partner supported content packs, added support for a list of emails.
* Removed validation of README files from the ***validate*** command.
* Fixed an issue where the ***validate*** command required release notes for ApiModules pack.

# 1.2.9
* Fixed an issue in the **openapi_codegen** command where it created duplicate functions name from the swagger file.
* Fixed an issue in the **update-release-notes** command where the *update type* argument was not verified.
* Fixed an issue in the **validate** command where no error was raised in case a non-existing docker image was presented.
* Fixed an issue in the **format** command where format failed when trying to update invalid Docker image.
* The **format** command will now preserve the **isArray** argument in integration's reputation commands and will show a warning if it set to **false**.
* Fixed an issue in the **lint** command where *finally* clause was not supported in main function.
* Fixed an issue in the **validate** command where changing any entity ID was not validated.
* Fixed an issue in the **validate** command where *--staged* flag did not bring only changed files.
* Fixed the **update-release-notes** command to ignore changes in the metadata file.
* Fixed the **validate** command to ignore metadata changes when checking if a version bump is needed.


# 1.2.8
* Added a new validation that checks in playbooks for the usage of `DeleteContext` in **validate** command.
* Fixed an issue in the **upload** command where it would try to upload content entities with unsupported versions.
* Added a new validation that checks in playbooks for the usage of specific instance in **validate** command.
* Added the **--staged** flag to **validate** command to run on staged files only.


# 1.2.7
* Changed input parameters in **find-dependencies** command.
   - Use ***-i, --input*** instead of ***-p, --path***.
   - Use ***-idp, --id-set-path*** instead of ***-i, --id-set-path***.
* Fixed an issue in the **unify** command where it crashed on an integration without an image file.
* Fixed an issue in the **format** command where unnecessary files were not skipped.
* Fixed an issue in the **update-release-notes** command where the *text* argument was not respected in all cases.
* Fixed an issue in the **validate** command where a warning about detailed description was given for unified or deprecated integrations.
* Improved the error returned by the **validate** command when running on files using the old format.

# 1.2.6
* No longer require setting `DEMISTO_README_VALIDATION` env var to enable README mdx validation. Validation will now run automatically if all necessary node modules are available.
* Fixed an issue in the **validate** command where the `--skip-pack-dependencies` would not skip id-set creation.
* Fixed an issue in the **validate** command where validation would fail if supplied an integration with an empty `commands` key.
* Fixed an issue in the **validate** command where validation would fail due to a required version bump for packs which are not versioned.
* Will use env var `DEMISTO_VERIFY_SSL` to determine if to use a secure connection for commands interacting with the Server when `--insecure` is not passed. If working with a local Server without a trusted certificate, you can set env var `DEMISTO_VERIFY_SSL=no` to avoid using `--insecure` on each command.
* Unifier now adds a link to the integration documentation to the integration detailed description.
* Fixed an issue in the **secrets** command where ignored secrets were not skipped.

# 1.2.5
* Added support for special fields: *defaultclassifier*, *defaultmapperin*, *defaultmapperout* in **download** command.
* Added -y option **format** command to assume "yes" as answer to all prompts and run non-interactively
* Speed up improvements for `validate` of README files.
* Updated the **format** command to adhere to the defined content schema and sub-schemas, aligning its behavior with the **validate** command.
* Added support for canvasContextConnections files in **format** command.

# 1.2.4
* Updated detailed description for community integrations.

# 1.2.3
* Fixed an issue where running **validate** failed on playbook with task that adds tags to the evidence data.
* Added the *displaypassword* field to the integration schema.
* Added new code validations to `XSOAR-linter`.
    * As warnings messages:
        * `demisto.params()` should be used only inside main function.
        * `demisto.args()` should be used only inside main function.
        * Functions args should have type annotations.
* Added `fromversion` field validation to test playbooks and scripts in **validate** command.

# 1.2.2
* Add support for warning msgs in the report and summary to **lint** command.
* Fixed an issue where **json-to-outputs** determined bool values as int.
* Fixed an issue where **update-release-notes** was crushing on `--all` flag.
* Fixed an issue where running **validate**, **update-release-notes** outside of content repo crushed without a meaningful error message.
* Added support for layoutscontainer in **init** contribution flow.
* Added a validation for tlp_color param in feeds in **validate** command.
* Added a validation for removal of integration parameters in **validate** command.
* Fixed an issue where **update-release-notes** was failing with a wrong error message when no pack or input was given.
* Improved formatting output of the **generate-docs** command.
* Add support for env variable *DEMISTO_SDK_ID_SET_REFRESH_INTERVAL*. Set this env variable to the refresh interval in minutes. The id set will be regenerated only if the refresh interval has passed since the last generation. Useful when generating Script documentation, to avoid re-generating the id_set every run.
* Added new code validations to `XSOAR-linter`.
    * As error messages:
        * Longer than 10 seconds sleep statements for non long running integrations.
        * exit() usage.
        * quit() usage.
    * As warnings messages:
        * `demisto.log` should not be used.
        * main function existence.
        * `demito.results` should not be used.
        * `return_output` should not be used.
        * try-except statement in main function.
        * `return_error` usage in main function.
        * only once `return_error` usage.
* Fixed an issue where **lint** command printed logs twice.
* Fixed an issue where *suffix* did not work as expected in the **create-content-artifacts** command.
* Added support for *prev-ver* flag in **lint** and **secrets** commands.
* Added support for *text* flag to **update-release-notes** command to add the same text to all release notes.
* Fixed an issue where **validate** did not recognize added files if they were modified locally.
* Added a validation that checks the `fromversion` field exists and is set to 5.0.0 or above when working or comparing to a non-feature branch in **validate** command.
* Added a validation that checks the certification field in the pack_metadata file is valid in **validate** command.
* The **update-release-notes** command will now automatically add docker image update to the release notes.

# 1.2.1
* Added an additional linter `XSOAR-linter` to the **lint** command which custom validates py files. currently checks for:
    * `Sys.exit` usages with non zero value.
    * Any `Print` usages.
* Fixed an issue where renamed files were failing on *validate*.
* Fixed an issue where single changed files did not required release notes update.
* Fixed an issue where doc_images required release-notes and validations.
* Added handling of dependent packs when running **update-release-notes** on changed *APIModules*.
    * Added new argument *--id-set-path* for id_set.json path.
    * When changes to *APIModule* is detected and an id_set.json is available - the command will update the dependent pack as well.
* Added handling of dependent packs when running **validate** on changed *APIModules*.
    * Added new argument *--id-set-path* for id_set.json path.
    * When changes to *APIModule* is detected and an id_set.json is available - the command will validate that the dependent pack has release notes as well.
* Fixed an issue where the find_type function didn't recognize file types correctly.
* Fixed an issue where **update-release-notes** command did not work properly on Windows.
* Added support for indicator fields in **update-release-notes** command.
* Fixed an issue where files in test dirs where being validated.


# 1.2.0
* Fixed an issue where **format** did not update the test playbook from its pack.
* Fixed an issue where **validate** validated non integration images.
* Fixed an issue where **update-release-notes** did not identified old yml integrations and scripts.
* Added revision templates to the **update-release-notes** command.
* Fixed an issue where **update-release-notes** crashed when a file was renamed.
* Fixed an issue where **validate** failed on deleted files.
* Fixed an issue where **validate** validated all images instead of packs only.
* Fixed an issue where a warning was not printed in the **format** in case a non-supported file type is inputted.
* Fixed an issue where **validate** did not fail if no release notes were added when adding files to existing packs.
* Added handling of incorrect layout paths via the **format** command.
* Refactor **create-content-artifacts** command - Efficient artifacts creation and better logging.
* Fixed an issue where image and description files were not handled correctly by **validate** and **update-release-notes** commands.
* Fixed an issue where the **format** command didn't remove all extra fields in a file.
* Added an error in case an invalid id_set.json file is found while running the **validate** command.
* Added fetch params checks to the **validate** command.

# 1.1.11
* Added line number to secrets' path in **secrets** command report.
* Fixed an issue where **init** a community pack did not present the valid support URL.
* Fixed an issue where **init** offered a non relevant pack support type.
* Fixed an issue where **lint** did not pull docker images for powershell.
* Fixed an issue where **find-dependencies** did not find all the script dependencies.
* Fixed an issue where **find-dependencies** did not collect indicator fields as dependencies for playbooks.
* Updated the **validate** and the **secrets** commands to be less dependent on regex.
* Fixed an issue where **lint** did not run on circle when docker did not return ping.
* Updated the missing release notes error message (RN106) in the **Validate** command.
* Fixed an issue where **Validate** would return missing release notes when two packs with the same substring existed in the modified files.
* Fixed an issue where **update-release-notes** would add duplicate release notes when two packs with the same substring existed in the modified files.
* Fixed an issue where **update-release-notes** would fail to bump new versions if the feature branch was out of sync with the master branch.
* Fixed an issue where a non-descriptive error would be returned when giving the **update-release-notes** command a pack which can not be found.
* Added dependencies check for *widgets* in **find-dependencies** command.
* Added a `update-docker` flag to **format** command.
* Added a `json-to-outputs` flag to the **run** command.
* Added a verbose (`-v`) flag to **format** command.
* Fixed an issue where **download** added the prefix "playbook-" to the name of playbooks.

# 1.1.10
* Updated the **init** command. Relevant only when passing the *--contribution* argument.
   * Added the *--author* option.
   * The *support* field of the pack's metadata is set to *community*.
* Added a proper error message in the **Validate** command upon a missing description in the root of the yml.
* **Format** now works with a relative path.
* **Validate** now fails when all release notes have been excluded.
* Fixed issue where correct error message would not propagate for invalid images.
* Added the *--skip-pack-dependencies* flag to **validate** command to skip pack dependencies validation. Relevant when using the *-g* flag.
* Fixed an issue where **Validate** and **Format** commands failed integrations with `defaultvalue` field in fetch incidents related parameters.
* Fixed an issue in the **Validate** command in which unified YAML files were not ignored.
* Fixed an issue in **generate-docs** where scripts and playbooks inputs and outputs were not parsed correctly.
* Fixed an issue in the **openapi-codegen** command where missing reference fields in the swagger JSON caused errors.
* Fixed an issue in the **openapi-codegen** command where empty objects in the swagger JSON paths caused errors.
* **update-release-notes** command now accept path of the pack instead of pack name.
* Fixed an issue where **generate-docs** was inserting unnecessary escape characters.
* Fixed an issue in the **update-release-notes** command where changes to the pack_metadata were not detected.
* Fixed an issue where **validate** did not check for missing release notes in old format files.

# 1.1.9
* Fixed an issue where **update-release-notes** command failed on invalid file types.

# 1.1.8
* Fixed a regression where **upload** command failed on test playbooks.
* Added new *githubUser* field in pack metadata init command.
* Support beta integration in the commands **split-yml, extract-code, generate-test-playbook and generate-docs.**
* Fixed an issue where **find-dependencies** ignored *toversion* field in content items.
* Added support for *layoutscontainer*, *classifier_5_9_9*, *mapper*, *report*, and *widget* in the **Format** command.
* Fixed an issue where **Format** will set the `ID` field to be equal to the `name` field in modified playbooks.
* Fixed an issue where **Format** did not work for test playbooks.
* Improved **update-release-notes** command:
    * Write content description to release notes for new items.
    * Update format for file types without description: Connections, Incident Types, Indicator Types, Layouts, Incident Fields.
* Added a validation for feedTags param in feeds in **validate** command.
* Fixed readme validation issue in community support packs.
* Added the **openapi-codegen** command to generate integrations from OpenAPI specification files.
* Fixed an issue were release notes validations returned wrong results for *CommonScripts* pack.
* Added validation for image links in README files in **validate** command.
* Added a validation for default value of fetch param in feeds in **validate** command.
* Fixed an issue where the **Init** command failed on scripts.

# 1.1.7
* Fixed an issue where running the **format** command on feed integrations removed the `defaultvalue` fields.
* Playbook branch marked with *skipunavailable* is now set as an optional dependency in the **find-dependencies** command.
* The **feedReputation** parameter can now be hidden in a feed integration.
* Fixed an issue where running the **unify** command on JS package failed.
* Added the *--no-update* flag to the **find-dependencies** command.
* Added the following validations in **validate** command:
   * Validating that a pack does not depend on NonSupported / Deprecated packs.

# 1.1.6
* Added the *--description* option to the **init** command.
* Added the *--contribution* option to the **init** command which converts a contribution zip to proper pack format.
* Improved **validate** command performance time and outputs.
* Added the flag *--no-docker-checks* to **validate** command to skip docker checks.
* Added the flag *--print-ignored-files* to **validate** command to print ignored files report when the command is done.
* Added the following validations in **validate** command:
   * Validating that existing release notes are not modified.
   * Validating release notes are not added to new packs.
   * Validating that the "currentVersion" field was raised in the pack_metadata for modified packs.
   * Validating that the timestamp in the "created" field in the pack_metadata is in ISO format.
* Running `demisto-sdk validate` will run the **validate** command using git and only on committed files (same as using *-g --post-commit*).
* Fixed an issue where release notes were not checked correctly in **validate** command.
* Fixed an issue in the **create-id-set** command where optional playbook tasks were not taken into consideration.
* Added a prompt to the `demisto-sdk update-release-notes` command to prompt users to commit changes before running the release notes command.
* Added support to `layoutscontainer` in **validate** command.

# 1.1.5
* Fixed an issue in **find-dependencies** command.
* **lint** command now verifies flake8 on CommonServerPython script.

# 1.1.4
* Fixed an issue with the default output file name of the **unify** command when using "." as an output path.
* **Unify** command now adds contributor details to the display name and description.
* **Format** command now adds *isFetch* and *incidenttype* fields to integration yml.
* Removed the *feedIncremental* field from the integration schema.
* **Format** command now adds *feedBypassExclusionList*, *Fetch indicators*, *feedReputation*, *feedReliability*,
     *feedExpirationPolicy*, *feedExpirationInterval* and *feedFetchInterval* fields to integration yml.
* Fixed an issue in the playbooks schema.
* Fixed an issue where generated release notes were out of order.
* Improved pack dependencies detection.
* Fixed an issue where test playbooks were mishandled in **validate** command.

# 1.1.3
* Added a validation for invalid id fields in indicators types files in **validate** command.
* Added default behavior for **update-release-notes** command.
* Fixed an error where README files were failing release notes validation.
* Updated format of generated release notes to be more user friendly.
* Improved error messages for the **update-release-notes** command.
* Added support for `Connections`, `Dashboards`, `Widgets`, and `Indicator Types` to **update-release-notes** command.
* **Validate** now supports scripts under the *TestPlaybooks* directory.
* Fixed an issue where **validate** did not support powershell files.

# 1.1.2
* Added a validation for invalid playbookID fields in incidents types files in **validate** command.
* Added a code formatter for python files.
* Fixed an issue where new and old classifiers where mixed on validate command.
* Added *feedIncremental* field to the integration schema.
* Fixed error in the **upload** command where unified YMLs were not uploaded as expected if the given input was a pack.
* Fixed an issue where the **secrets** command failed due to a space character in the file name.
* Ignored RN validation for *NonSupported* pack.
* You can now ignore IF107, SC100, RP102 error codes in the **validate** command.
* Fixed an issue where the **download** command was crashing when received as input a JS integration or script.
* Fixed an issue where **validate** command checked docker image for JS integrations and scripts.
* **validate** command now checks scheme for reports and connections.
* Fixed an issue where **validate** command checked docker when running on all files.
* Fixed an issue where **validate** command did not fail when docker image was not on the latest numeric tag.
* Fixed an issue where beta integrations were not validated correctly in **validate** command.

# 1.1.1
* fixed and issue where file types were not recognized correctly in **validate** command.
* Added better outputs for validate command.

# 1.1.0
* Fixed an issue where changes to only non-validated files would fail validation.
* Fixed an issue in **validate** command where moved files were failing validation for new packs.
* Fixed an issue in **validate** command where added files were failing validation due to wrong file type detection.
* Added support for new classifiers and mappers in **validate** command.
* Removed support of old RN format validation.
* Updated **secrets** command output format.
* Added support for error ignore on deprecated files in **validate** command.
* Improved errors outputs in **validate** command.
* Added support for linting an entire pack.

# 1.0.9
* Fixed a bug where misleading error was presented when pack name was not found.
* **Update-release-notes** now detects added files for packs with versions.
* Readme files are now ignored by **update-release-notes** and validation of release notes.
* Empty release notes no longer cause an uncaught error during validation.

# 1.0.8
* Changed the output format of demisto-sdk secrets.
* Added a validation that checkbox items are not required in integrations.
* Added pack release notes generation and validation.
* Improved pack metadata validation.
* Fixed an issue in **validate** where renamed files caused an error

# 1.0.4
* Fix the **format** command to update the `id` field to be equal to `details` field in indicator-type files, and to `name` field in incident-type & dashboard files.
* Fixed a bug in the **validate** command for layout files that had `sortValues` fields.
* Fixed a bug in the **format** command where `playbookName` field was not always present in the file.
* Fixed a bug in the **format** command where indicatorField wasn't part of the SDK schemas.
* Fixed a bug in **upload** command where created unified docker45 yml files were not deleted.
* Added support for IndicatorTypes directory in packs (for `reputation` files, instead of Misc).
* Fixed parsing playbook condition names as string instead of boolean in **validate** command
* Improved image validation in YAML files.
* Removed validation for else path in playbook condition tasks.

# 1.0.3
* Fixed a bug in the **format** command where comments were being removed from YAML files.
* Added output fields: _file_path_ and _kind_ for layouts in the id-set.json created by **create-id-set** command.
* Fixed a bug in the **create-id-set** command Who returns Duplicate for Layouts with a different kind.
* Added formatting to **generate-docs** command results replacing all `<br>` tags with `<br/>`.
* Fixed a bug in the **download** command when custom content contained not supported content entity.
* Fixed a bug in **format** command in which boolean strings  (e.g. 'yes' or 'no') were converted to boolean values (e.g. 'True' or 'False').
* **format** command now removes *sourceplaybookid* field from playbook files.
* Fixed a bug in **generate-docs** command in which integration dependencies were not detected when generating documentation for a playbook.


# 1.0.1
* Fixed a bug in the **unify** command when output path was provided empty.
* Improved error message for integration with no tests configured.
* Improved the error message returned from the **validate** command when an integration is missing or contains malformed fetch incidents related parameters.
* Fixed a bug in the **create** command where a unified YML with a docker image for 4.5 was copied incorrectly.
* Missing release notes message are now showing the release notes file path to update.
* Fixed an issue in the **validate** command in which unified YAML files were not ignored.
* File format suggestions are now shown in the relevant file format (JSON or YAML).
* Changed Docker image validation to fail only on non-valid ones.
* Removed backward compatibility validation when Docker image is updated.

# 1.0.0
* Improved the *upload* command to support the upload of all the content entities within a pack.
* The *upload* command now supports the improved pack file structure.
* Added an interactive option to format integrations, scripts and playbooks with No TestPlaybooks configured.
* Added an interactive option to configure *conf.json* file with missing test playbooks for integrations, scripts and playbooks
* Added *download* command to download custom content from Demisto instance to the local content repository.
* Improved validation failure messages to include a command suggestion, wherever relevant, to fix the raised issue.
* Improved 'validate' help and documentation description
* validate - checks that scripts, playbooks, and integrations have the *tests* key.
* validate - checks that test playbooks are configured in `conf.json`.
* demisto-sdk lint - Copy dir better handling.
* demisto-sdk lint - Add error when package missing in docker image.
* Added *-a , --validate-all* option in *validate* to run all validation on all files.
* Added *-i , --input* option in *validate* to run validation on a specified pack/file.
* added *-i, --input* option in *secrets* to run on a specific file.
* Added an allowed hidden parameter: *longRunning* to the hidden integration parameters validation.
* Fixed an issue with **format** command when executing with an output path of a folder and not a file path.
* Bug fixes in generate-docs command given playbook as input.
* Fixed an issue with lint command in which flake8 was not running on unit test files.

# 0.5.2
* Added *-c, --command* option in *generate-docs* to generate a specific command from an integration.
* Fixed an issue when getting README/CHANGELOG files from git and loading them.
* Removed release notes validation for new content.
* Fixed secrets validations for files with the same name in a different directory.
* demisto-sdk lint - parallelization working with specifying the number of workers.
* demisto-sdk lint - logging levels output, 3 levels.
* demisto-sdk lint - JSON report, structured error reports in JSON format.
* demisto-sdk lint - XML JUnit report for unit-tests.
* demisto-sdk lint - new packages used to accelerate execution time.
* demisto-sdk secrets - command now respects the generic whitelist, and not only the pack secrets.

# 0.5.0
[PyPI History][1]

[1]: https://pypi.org/project/demisto-sdk/#history
# 0.4.9
* Fixed an issue in *generate-docs* where Playbooks and Scripts documentation failed.
* Added a graceful error message when executing the *run" command with a misspelled command.
* Added more informative errors upon failures of the *upload* command.
* format command:
    * Added format for json files: IncidentField, IncidentType, IndicatorField, IndicatorType, Layout, Dashboard.
    * Added the *-fv --from-version*, *-nv --no-validation* arguments.
    * Removed the *-t yml_type* argument, the file type will be inferred.
    * Removed the *-g use_git* argument, running format without arguments will run automatically on git diff.
* Fixed an issue in loading playbooks with '=' character.
* Fixed an issue in *validate* failed on deleted README files.

# 0.4.8
* Added the *max* field to the Playbook schema, allowing to define it in tasks loop.
* Fixed an issue in *validate* where Condition branches checks were case sensitive.

# 0.4.7
* Added the *slareminder* field to the Playbook schema.
* Added the *common_server*, *demisto_mock* arguments to the *init* command.
* Fixed an issue in *generate-docs* where the general section was not being generated correctly.
* Fixed an issue in *validate* where Incident type validation failed.

# 0.4.6
* Fixed an issue where the *validate* command did not identify CHANGELOG in packs.
* Added a new command, *id-set* to create the id set - the content dependency tree by file IDs.

# 0.4.5
* generate-docs command:
    * Added the *use_cases*, *permissions*, *command_permissions* and *limitations*.
    * Added the *--insecure* argument to support running the script and integration command in Demisto.
    * Removed the *-t yml_type* argument, the file type will be inferred.
    * The *-o --output* argument is no longer mandatory, default value will be the input file directory.
* Added support for env var: *DEMISTO_SDK_SKIP_VERSION_CHECK*. When set version checks are skipped.
* Fixed an issue in which the CHANGELOG files did not match our scheme.
* Added a validator to verify that there are no hidden integration parameters.
* Fixed an issue where the *validate* command ran on test files.
* Removed the *env-dir* argument from the demisto-sdk.
* README files which are html files will now be skipped in the *validate* command.
* Added support for env var: *DEMISTO_README_VALIDATOR*. When not set the readme validation will not run.

# 0.4.4
* Added a validator for IncidentTypes (incidenttype-*.json).
* Fixed an issue where the -p flag in the *validate* command was not working.
* Added a validator for README.md files.
* Release notes validator will now run on: incident fields, indicator fields, incident types, dashboard and reputations.
* Fixed an issue where the validator of reputation(Indicator Type) did not check on the details field.
* Fixed an issue where the validator attempted validating non-existing files after deletions or name refactoring.
* Removed the *yml_type* argument in the *split-yml*, *extract-code* commands.
* Removed the *file_type* argument in the *generate-test-playbook* command.
* Fixed the *insecure* argument in *upload*.
* Added the *insecure* argument in *run-playbook*.
* Standardise the *-i --input*, *-o --output* to demisto-sdk commands.

# 0.4.3
* Fixed an issue where the incident and indicator field BC check failed.
* Support for linting and unit testing PowerShell integrations.

# 0.4.2
* Fixed an issue where validate failed on Windows.
* Added a validator to verify all branches are handled in conditional task in a playbook.
* Added a warning message when not running the latest sdk version.
* Added a validator to check that the root is connected to all tasks in the playbook.
* Added a validator for Dashboards (dashboard-*.json).
* Added a validator for Indicator Types (reputation-*.json).
* Added a BC validation for changing incident field type.
* Fixed an issue where init command would generate an invalid yml for scripts.
* Fixed an issue in misleading error message in v2 validation hook.
* Fixed an issue in v2 hook which now is set only on newly added scripts.
* Added more indicative message for errors in yaml files.
* Disabled pykwalify info log prints.

# 0.3.10
* Added a BC check for incident fields - changing from version is not allowed.
* Fixed an issue in create-content-artifacts where scripts in Packs in TestPlaybooks dir were copied with a wrong prefix.


# 0.3.9
* Added a validation that incident field can not be required.
* Added validation for fetch incident parameters.
* Added validation for feed integration parameters.
* Added to the *format* command the deletion of the *sourceplaybookid* field.
* Fixed an issue where *fieldMapping* in playbook did not pass the scheme validation.
* Fixed an issue where *create-content-artifacts* did not copy TestPlaybooks in Packs without prefix of *playbook-*.
* Added a validation the a playbook can not have a rolename set.
* Added to the image validator the new DBot default image.
* Added the fields: elasticcommonfields, quiet, quietmode to the Playbook schema.
* Fixed an issue where *validate* failed on integration commands without outputs.
* Added a new hook for naming of v2 integrations and scripts.


# 0.3.8
* Fixed an issue where *create-content-artifact* was not loading the data in the yml correctly.
* Fixed an issue where *unify* broke long lines in script section causing syntax errors


# 0.3.7
* Added *generate-docs* command to generate documentation file for integration, playbook or script.
* Fixed an issue where *unify* created a malformed integration yml.
* Fixed an issue where demisto-sdk **init** creates unit-test file with invalid import.


# 0.3.6
* Fixed an issue where demisto-sdk **validate** failed on modified scripts without error message.


# 0.3.5
* Fixed an issue with docker tag validation for integrations.
* Restructured repo source code.


# 0.3.4
* Saved failing unit tests as a file.
* Fixed an issue where "_test" file for scripts/integrations created using **init** would import the "HelloWorld" templates.
* Fixed an issue in demisto-sdk **validate** - was failing on backward compatiblity check
* Fixed an issue in demisto-sdk **secrets** - empty line in .secrets-ignore always made the secrets check to pass
* Added validation for docker image inside integrations and scripts.
* Added --use-git flag to **format** command to format all changed files.
* Fixed an issue where **validate** did not fail on dockerimage changes with bc check.
* Added new flag **--ignore-entropy** to demisto-sdk **secrets**, this will allow skip entropy secrets check.
* Added --outfile to **lint** to allow saving failed packages to a file.


# 0.3.3
* Added backwards compatibility break error message.
* Added schema for incident types.
* Added **additionalinfo** field to as an available field for integration configuration.
* Added pack parameter for **init**.
* Fixed an issue where error would appear if name parameter is not set in **init**.


# 0.3.2
* Fixed the handling of classifier files in **validate**.


# 0.3.1
* Fixed the handling of newly created reputation files in **validate**.
* Added an option to perform **validate** on a specific file.


# 0.3.0
* Added support for multi-package **lint** both with parallel and without.
* Added all parameter in **lint** to run on all packages and packs in content repository.
* Added **format** for:
    * Scripts
    * Playbooks
    * Integrations
* Improved user outputs for **secrets** command.
* Fixed an issue where **lint** would run pytest and pylint only on a single docker per integration.
* Added auto-complete functionality to demisto-sdk.
* Added git parameter in **lint** to run only on changed packages.
* Added the **run-playbook** command
* Added **run** command which runs a command in the Demisto playground.
* Added **upload** command which uploads an integration or a script to a Demisto instance.
* Fixed and issue where **validate** checked if release notes exist for new integrations and scripts.
* Added **generate-test-playbook** command which generates a basic test playbook for an integration or a script.
* **validate** now supports indicator fields.
* Fixed an issue with layouts scheme validation.
* Adding **init** command.
* Added **json-to-outputs** command which generates the yaml section for outputs from an API raw response.

# 0.2.6

* Fixed an issue with locating release notes for beta integrations in **validate**.

# 0.2.5

* Fixed an issue with locating release notes for beta integrations in **validate**.

# 0.2.4

* Adding image validation to Beta_Integration and Packs in **validate**.

# 0.2.3

* Adding Beta_Integration to the structure validation process.
* Fixing bug where **validate** did checks on TestPlaybooks.
* Added requirements parameter to **lint**.

# 0.2.2

* Fixing bug where **lint** did not return exit code 1 on failure.
* Fixing bug where **validate** did not print error message in case no release notes were give.

# 0.2.1

* **Validate** now checks that the id and name fields are identical in yml files.
* Fixed a bug where sdk did not return any exit code.

# 0.2.0

* Added Release Notes Validator.
* Fixed the Unifier selection of your python file to use as the code.
* **Validate** now supports Indicator fields.
* Fixed a bug where **validate** and **secrets** did not return exit code 1 on failure.
* **Validate** now runs on newly added scripts.

# 0.1.8

* Added support for `--version`.
* Fixed an issue in file_validator when calling `checked_type` method with script regex.

# 0.1.2
* Restructuring validation to support content packs.
* Added secrets validation.
* Added content bundle creation.
* Added lint and unit test run.

# 0.1.1

* Added new logic to the unifier.
* Added detailed README.
* Some small adjustments and fixes.

# 0.1.0

Capabilities:
* **Extract** components(code, image, description etc.) from a Demisto YAML file into a directory.
* **Unify** components(code, image, description etc.) to a single Demisto YAML file.
* **Validate** Demisto content files.<|MERGE_RESOLUTION|>--- conflicted
+++ resolved
@@ -2,15 +2,11 @@
 * Updated the **validate** command to check that the 'additionalinfo' field only contains the expected value for feed required parameters and not equal to it.
 * Added a validation that community/partner details are not in the detailed description file.
 * Added a validation that the Use Case tag in pack_metadata file is only used when the pack contains at least one PB, Incident Type or Layout.
-<<<<<<< HEAD
-* Added a validation that layoutscontainer's id and name are matching. Updated the format of layoutcontainer to include update_id too.
-=======
 * Added a validation that makes sure outputs in integrations are matching the README file when only README has changed.
 * Added the *hidden* field to the integration schema.
 * Fixed an issue where running **format** on a playbook whose `name` does not equal its `id` would cause other playbooks who use that playbook as a sub-playbook to fail.
 * Added support for local custom command configuration file `.demisto-sdk-conf`.
 * Updated the **format** commnad to inlcude an update to the description file of an integration, to remove community/partner details.
->>>>>>> 2dc216d0
 
 # 1.3.3
 * Fixed an issue where **lint** failed where *.Dockerfile* exists prior running the lint command.
