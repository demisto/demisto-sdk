# Changelog
## Unreleased
* Fixed an issue where **update-release-notes** generated "available from Cortex XSOAR" instead of "from XSIAM" when run on XSIAM event collectors.

## 1.19.2
* Added a period at the end of lines produced by the **generate-docs** command that state the tested version of the product.
* Update `RN112` validation's docs reference link.
* Added support to control the maximum file size and log rotation files count in the sdk logger.
* Fixed an issue with where passing the deprecated logging arguments to any command presented an incorrect recommendation for argument substitution.
* Fixed an issue where the documentation of logging arguments was incorrect.
* Fixed an issue in calculating content graph hash when creating or updating it.
* Fixed an issue where the coloring of the logging messages was not working properly when mixing both Console log and Parallel log handlers.
* Calling **graph create** or **graph update** now run the commands with default arguments, instead of showing the command help.
* Removed the use of chunks when calculating content relationships.
* Fixed an issue where the url regex in the **validate** command was wrong.
* Fixed an issue where **pre-commit** command failed when using global environment.
* Fixed an issue where **validate** would fail in external repos when trying to ignore `BA102`.
* Fixed an issue where **error-code** failed on some error codes.
* Fixes an issue in **format** command where the `-i` option included files in `.venv` directories.
<<<<<<< HEAD
* Added support for a new marketplace tag `xsoar_saas`.
* Added support for yml hidden parameters for `xsoar_saas` marketplace, as part of the **prepare_content** command.
* Added support for custom documentation that will appear only in `xsoar_saas` marketplace, as part of the **prepare_content** command.
* Modified **prepare_content** command to be platform specific. For xsoar-saas and XSIAM regarding pack readme and integration description images in markdown files.
=======
* Updated the comment added to contribution PRs to old packs so it contains a link to the documentation of the **GitHub Codespaces** in xsoar.pan.dev.
* Updated GitPython version to 3.1.32.
>>>>>>> 2c4ac7b0

## 1.19.1
* Fixed an issue where **unify** failed on integrations using an API a module, when not called from the content root.
* Improved **update-release-notes** logs when changes in dependent API modules are detected.
* Reverted changes released in version 1.19.0 in lint, lint will not fail on `demisto.results`, `return_outputs` and `LOG`.
* Updated the **generate-docs** command to use the content graph instead of the id_set file.
* **Validate** will now validate items which were edited in .pack-ignore.
* Added the '--all' input option for the **prepare-content** command, to support running on all content packs.
* Updated the '-i' input option of the **prepare-content** command to support multiple inputs as a comma-separated list.
* Enhanced the pack metadata properties when dumping pack zips in **prepare-content** command.

## 1.19.0
* Added the **graph** command group. The **create-content-graph** and **update-content-graph** commands were migrated to this command group, and named **graph create** and **graph update** respectively.
* Added the **graph get-relationships** command.
* The **graph create** command will now use a list of known content items from content-private, to avoid false-positives in validation `GR103`. Additionally, `GR103` was added to the **ALLOWED_IGNORE_ERRORS** list.
* The **modeling-rules test** command will now validate that the modeling rules schema mappings are aligned with the test-data mappings.
* Added the *--xsiam* flag to the **init** command in order to create XSIAM content.
* Fixed an issue where the `update-additional-dependencies` **pre-commit** step failed when not running in a content-like repo.
* Removed the format execution step from the `contribution_converter` since it can be executed separately during the contribution process.
* Added a new validation (`GR108`) to **validate**, that assures hidden packs do not have mandatory dependant packs.
* Added a new validation (`PA137`) to **validate**, ensuring the absence of non-ignorable errors in `.pack-ignore`.
* Running **validate** in a GitHub Action will now show errors as annotations, visible in the `Files Changed` tab of the pull request.
* **lint** will now fail on `demisto.results` and `return_outputs` usage, when a pack is `xsoar` or `partner` supported.
* **lint** will now fail on `LOG` usage in python files.
* Updated the **format** command to use the content graph instead of the id_set file.
* Updated **format** command not to fail on unexpected values that returns from the graph, and just add it to the log.
* Removed a redundant debug log on the `tools.get_file` function.

## 1.18.1
* Fixed an issue where the coloring directives where showing in log messages.
* Fixed an issue where **create-content-graph** was not executed upon changes in the parser infra files.
* Added support for `svg` integration images in content repo in **validate** command.
* Added a parameter `skip-packs-known-words` to the **doc-review** command, making sure that pack known words will not be added.

## 1.18.0
* Added the ability to ignore any validation in the **validate** command when running in an external (non-demisto/content) repo, by placing a `.private-repo-settings` file at its root.
* Calling **format** with the `-d` flag now removes test playbooks testing the deprecated content from conf.json.
* Improved the content graph performance when calculating content relationships.
* Improved determinism of SDK unit tests.
* **validate** will now run on all the pack content items when the pack supported marketplaces are modified.
* **pre-commit** no longer runs when there are no modified files (unless provided with input files).
* Added new validation that XSIAM integrations must have `marketplacev2` as the value of the marketplaces field.
* Added an ability to provide list of marketplace names as a credentials-type (type 9) param attribute.
* **doc-review** will run with the `--use-packs-known-words` true by default.
* Added the *deprecated* field to the pack object for the content-graph metadata.
* Calling **modeling-rules init-test-data** will now return the XDM fields output in alphabetical order.
* Added a new validation (`BA125`) to **validate**, assuring internal function names aren't used in customer-facing docs.
* Removed the Pipfile and Pipfile.lock from the templates in the **init** command.
* Disabled the option to create an integration with `Pipfile` and `Pipfile.lock` files, as they are deprecated.
* Added the Sourcery hook to **pre-commit**.
* Added a working directory to the `contribution_converter` in order to support working on a temporary directory.
* Added a waiting period when checking whether the dataset exists in the **modeling-rule test** command.
* Fixed an issue where the *DEMISTO_SDK_SKIP_VERSION_CHECK* was ignored when running on non CI environments.
* Fixed an issue where **validate** falsely detected backwards-compatibility issues, and prevented adding the `marketplaces` key to content items.
* Fixed an issue where the SDK would fail pulling docker images.
* Fixed an issue where **prepare-content** command would add the string `candidate` to scripts and integrations for the *nativeimage* key.
* Fixed an issue where in some cases the **split** command did not remove pack version note from the script.
* Fixed an issue where **validate** would not properly detect dependencies of core packs.
* Fixed an issue where **validate** failed on single-select types incident and indicator fields when given empty value as a select value option.
* Fixed an issue where errors in **validate** were logged as `info`.
* Fixed an issue where **validate** error messages were not logged when an integration param, or the default argument in reputation commands is not valid.
* Fixed an issue where the **format** command would change the value of the `unsearchable` key in fields.
* Fixed an issue where **lint** command failed to pull docker image in Gitlab environment.
* Fixed an issue in **doc-review** command where escape characters within Markdown files were detected as invalid words.
* Fixed an issue where **validate** failed on infrastructure test files.
* Fixed an issue in **update-content-graph** where the neo4j service was unaccessible for non-root users.

## 1.17.2
* Fixed an issue where **lint** and **validate** commands failed on integrations and scripts that use docker images that are not available in the Docker Hub but exist locally.
* Added documentation for the flag **override-existing** used in upload.
* Fixed an issue where **validate** failed on Incident Field items with a `template` value.
* Improved memory efficiency in **update-content-graph** and **create-content-graph** commands.
* Removed support for the `cve_id` name for the default-argument for **cve** reputation commands in **validate**. Now, only `cve` may be used for such commands.
* Fixed an issue where **zip_packs** failed uploading content.
* Added `tenant_timezone` handling to the **modeling-rules init** command, allowing usage with tenants in various timezones.
* Shortened the timeout when checking whether the dataset exists in **test-modeling-rule**.
* Cleaned up project dependencies.
* Added support for the **List** content item in **Xpanse** marketplace.
* Fixed an issue in **run-unit-tests** command when running Powershell tests.
* Fixed an issue where **lint** failed running when a docker container would not init properly.
* Fixed an issue where the *upload* command would upload a pack metadata with wrong display names.
* Performance enhancements when reading yaml files.
* Removed redundant errors and fields from `errors.py`.
* Updated **update-release-notes** to use graph instead of id_set.

## 1.17.1
* Added the `aliasTo` key to the Incident Field schema.
* Modified **validate** to not require fields whose value is always `False`.
* Modified **validate** to use the graph instead of id_set on changed *APIModules*.
* Fixed an issue where `register_module_line()` was not removed from python scripts when the script had no trailing newline.
* Fixed an issue where an integration containing a command without a description would fail to upload while using the **upload** command.
* Fixed an issue where attempting to individually upload `Preprocess Rule` files raised an unclear error message. Note: preprocess rules can not be individually uploaded, but only as part of a pack.
* Fixed an issue where the **upload** command would fail on Indicator Types.
* Fixed an issue where the **upload** command would return the wrong error message when connection credentials are invalid.
* Fixed an issue where the **upload** command would fail parsing input paths.
* added support for the `isfetcheventsandassets` flag in content graph.
* Fixed an issue where the **modeling-rules test** command failed to get the existence of result from dataset in cases where the results take time to load.
* Added an aliasTo key to the incident field schema.

## 1.17.0
* **validate** will only fail on docker related errors if the pack is supported by xsoar.
* Added a validation that assures filename, id, and name have a correct suffix for modeling/parsing rules files.
* Added new **validate** checks, preventing unwanted changes of the marketplaces (BC108,BC109), toversion (BC107)  and fromversion (BC106) fields.
* Removed the `timezone_offset` argument in the *modeling-rules test* command.
* Fixed an issue where **lint** failed when importing functions from CommonServerUserPython.
* The **format** command now will sync hidden parameters with master branch.
* Fixed an issue where lock integration failed on FileNotFound.(PANW-internal only).
* Fixed an issue where **lint** falsely warned of using `demisto.results`.
* Fixed an issue where **validate** always returned *XSIAM Dashboards* and *Correlation Rules* files as valid.
* Added `GR107` validation to **validate** using the graph validations to check that no deprecated items are used by non-deprecated content.
* Fixed an issue where the **modeling-rules test** command failed to get the existence of dataset in cases where the dataset takes more than 1 minute to get indexed.
* Fixed an issue in **lint** where the container used for linting had dependency conflicts with the image used by content, and caused inconsistent results.
* Fixed an issue where the **download** command failed when the playbook has different `name` and `id`.
* Moved the **pre-commmit** command template to the `demisto/content` repository, where it's easier to maintain.
* Fixed an issue where an internal method caused warning messages when reading md files.
* Added support for Pre Process Rules in the **upload** command.
* Fixed an issue where **upload** would not upload items whose `maketplaces` value was an empty list.
* Added a prettyName key to the incident field schema.
* Fixed an issue where **upload** command could not parse content items that are not unicode-encoded.

## 1.16.0
* Added a check to **is_docker_image_latest_tag** to only fail the validation on non-latest image tag when the current tag is older than 3 days.
* Fixed an issue where **upload** would not properly show the installed version in the UI.
* Fixed an issue where the `contribution_converter` failed replacing generated release notes with the contribution form release notes.
* Fixed an issue where an extra levelname was added to a logging message.
* Modified the `mypy` pre-commit hook to run in a virtual environment, rather than the local mypy version.
* Added support to run **validate** with `--git` flag on detached HEAD.
* Added a validation that the **validate** command will fail if the pack name is not prefixed on XSIAM dashboard images.
* Fixed the **generate-test-playbook** which failed on an unexpected keyword argument - 'console_log_threshold'.
* Fixed an issue where **prepare-content** would not properly parse the `fromVersion` and `toVersion` attributes of XSIAM-Dashbaord and XSIAM-Report content items.
* Fixed an issue where **validate** command did not fail on non-existent dependency ids of non-mandatory dependant content.
* Fixed pytest async io deprecation warning.
* Added the `--incident-id` argument (optional) to the **run** command.
* Fixed an issue in **run-unit-tests** and **update-content-graph** where running commands in a docker container was done with insufficient permissions.
* Added the `_time` field to the output compare table of the **modeling-rules test** command.
* Changed the endpoint **download** uses to get system content items.
* Fixed an issue where graph-related tasks failed when files were deleted from the repo.
* Added a **validate** check, and a **format** auto fix for the `fromversion` field in Correlation Rules and XSIAM Dashboards.
* Update the format used for dev-dependencies in pyproject.toml to match modern versions of Poetry.
* Added timestamps to logging messages when running in a CI build.

## 1.15.5
* **Breaking Change**: The default of the **upload** command `--zip` argument is `true`. To upload packs as custom content items use the `--no-zip` argument.
* Removed the `no-implicit-optional` hook from **pre-commit**.
* Removed the `markdownlint` hook from **pre-commit**.
* Fixed an issue in **run-unit-tests** to pass with warnings when no tests are collected.
* Fixed an issue in **run-unit-tests** with the coverage calculation.
* Fixed a notification about log file location appeared more than once.
* Updated the error message when code coverage is below the threshold in **coverage-analyze** to be printed in a more noticeable red color.
* Fixed an issue in **upload** that failed when a comma-separated list of paths is passed to the `--input` argument.
* Running **validate** with the `--graph` flag will now run the graph validations after all other validations.
* improved the generated release note for newly added XSIAM entities when running *update-release-notes* command.
* Fixed an issue where in some cases validation failed when mapping null values.
* Fixed an issue in **upload** command where the `--keep-zip` argument did not clean the working directory.
* Fixed an issue where an extra levelname was added to a logging message.
* Fixed an issue in **upload** where uploading packs to XSIAM failed due to version mismatch.

## 1.15.4
* Fixed an issue where *update-release-notes* and *doc-review* did not handle new content notes as expected.
* Fixed an issue in PEP484 (no-implicit-optional) hook to **pre-commit**.
* Fixed an issue in **upload** with `--input-config-file` where the content items weren't uploaded in the correct pack.
* Added support to disable the default logging colors with the **DEMISTO_SDK_LOG_NO_COLORS** environment variable.

## 1.15.3
* Added the `--init` flag to **download**.
* Added the `--keep-empty-folders` flag to **download**.
* Added `markdown-lint` to **pre-commit**
* Added the PEP484 (no-implicit-optional) hook to **pre-commit**.
* Fixed an issue where the content-graph parsing failed on mappers with undefined mapping.
* Fixed an issue in **validate** where `pack_metadata.json` files were not collected proplely in `--graph` option.
* Fixed an issue where *validate* reputation commands outputs were not checked for new content.
* Added *IN107* and *DB100* error codes to *ALLOWED_IGNORE_ERRORS* list.
* Added a validation that assures feed integrations implement the `integration_reliability` configuration parameter.
* Fixed an issue where the format command did not work as expected on pre-process rules files.
* Fixed an issue where **upload** command failed to upload when the XSOAR version is beta.
* Fixed an issue where **upload** command summary was inaccurate when uploading a `Pack` without the `-z` flag.
* Added pack name and pack version to **upload** command summary.
* Added support for modeling rules with multi datasets in ****modeling-rules test**** command.
* Fixed an issue where **validate** didn't recognize layouts with incident fields missing from `id_set.json` even when `--post-commit` was indicated.

## 1.15.2
* Fixed an issue where **format** added default arguments to reputation commands which already have one.
* Fixed an issue where **validate** fails when adding the *advance* field to the integration required fields.
* Updated the integration Traffic Light Protocol (TLP) color list schema in the **validate** command.
* Fixed an issue where **upload** would not read a repo configuration file properly.
* Fixed an issue where **upload** would not handle the `-x`/`--xsiam` flag properly.
* Fixed an issue where **format** failed to use input from the user, when asking about a `from_version`.
* Added the `-n`/`--assume_no` flag to **format**.

## 1.15.1
* Fixed an issue where **generate-docs** generated fields with double html escaping.
* Fixed an issue where **upload** failed when using the `-z` flag.

## 1.15.0
* **Breaking Change**: the **upload** command now only supports **XSOAR 6.5** or newer (and all XSIAM versions).
* **upload** now uses content models, and calls the `prepare` method of each model before uploading (unless uploading a zipped pack).
* Added a *playbook* modification to **prepare-content**, replacing `getIncident` calls with `getAlerts`, when uploading to XSIAM.
* Added a *playbook* modification to **prepare-content**, replacing `${incident.fieldname}` context accessors with `${alert.fieldname}` when uploading to XSIAM.
* Added a *playbook* modification to **prepare-content**, replacing `incident` to `alert` in task display names, when uploading to XSIAM.
* Added a *layout* modification to **prepare-content**, replacing `Related/Child/Linked Incidents` to `... Alerts` when uploading to XSIAM.
* Added a *script* modification to **prepare-content**, automatically replacing the word `incident` with `alert` when uploading to XSIAM.
* Added a validation that the **validate** command will fail if the `dockerimage` field in scripts/integrations uses any py3-native docker image.
* Updated the `ruff` version used in **pre-commit** to `0.0.269`.
* Fixed an issue in **create-content-graph** which caused missing detection of duplicated content items.
* Fixed an issue where **run-unit-tests** failed on python2 content items.
* Fixed an issue in **validate** where core packs validations were checked against the core packs defined on master branch, rather than on the current branch.
* Fixed an issue in **pre-commit** where `--input` flag was not filtered by the git files.
* Skip reset containers for XSOAR NG and XSIAM(PANW-internal only).
* Fixed an issue where **lint** failed fetching docker image details from a PANW GitLab CI environment. (PANW-internal only).

## 1.14.5
* Added logging in case the container fails to run in **run-unit-tests**.
* Disabled **pre-commit** multiprocessing for `validate` and `format`, as they use a service.
* **pre-commit** now calls `format` with `--assume-yes` and `--no-validate`.
* Fixed an issue where **pre-commit** ran multiple times when checking out build related files.

## 1.14.4
* Added integration configuration for *Cortex REST API* integration.
* Removed `Flake8` from **pre-commit**, as `ruff` covers its basic rules.
* Improved log readability by silencing non-critical `neo4j` (content graph infrastructure) logs.
* Fixed an issue where **run-unit-tests** failed on python2 content items.
* Fixed an issue where **modeling-rules test** did not properly handle query fields that pointed to a string.
* Fixed an issue when trying to fetch remote files when not under the content repo.
* Fixed a validation that the **modeling-rules test** command will fail if no test data file exist.
* Fixed an issue where **format** command failed while updating the `fromversion` entry.
* Added support for mapping uuid to names for Layout files in the **download** command.

## 1.14.3
* Fixed an issue where **run-unit-tests** failed running on items with `test_data`.
* Updated the demisto-py to v3.2.10 which now supports url decoding for the proxy authentication password.
* Fixed an issue where **generate-outputs** did not generate context paths for empty lists or dictionaries in the response.

## 1.14.2
* Added the `--staged-only` flag to **pre-commit**.
* Fixed an issue where **run-unit-tests** failed running on items with `test_data`.
* Fixed an issue where **pre-commit** ran on unchanged files.
* Add the ability to run **secrets** in **pre-commit** by passing a `--secrets` flag.
* Added support to override the log file with the **DEMISTO_SDK_LOG_FILE_PATH** environment variable.

## 1.14.1
* Fixed an issue where **update-release-notes** command failed when running on a pack that contains deprecated integrations without the `commands` section.
* Added toVersion and fromVersion to XSIAM content items schema.
* Fixed an issue where **validate** failed when attempting to map null values in a classifier and layout.
* Added search marketplace functionality to XSIAM client.
* Fixed an issue in **pre-commit** command where `MYPYPATH` was not set properly.
* Updated the integration category list in the **init** command.
* Fixed an issue where in some environments docker errors were not caught.
* Added a validation that the **validate** command will fail on README files if an image does not exist in the specified path.

## 1.14.0
* Added the `DEMISTO_SDK_GRAPH_FORCE_CREATE` environment variable. Use it to force the SDK to recreate the graph, rather than update it.
* Added support for code importing multi-level ApiModules to **lint**.
* Added a validation that the **modeling-rules test** command will fail if no test data file exist.
* Added support for the `<~XPANSE>` marketplace tag in release notes.
* Added support for marketplace tags in the **doc-review** command.
* Added **generate-unit-tests** documentation to the repo README.
* Added the `hiddenpassword` field to the integration schema, allowing **validate** to run on integrations with username-only inputs.
* Improved logs and error handling in the **modeling-rules test** command.
* Improved the warning message displayed for Contribution PRs editing outdated code.
* Improved the clarity of error messages for cases where yml files cannot be parsed as a dictionary.
* Updated the `XSIAMReport` schema.
* Standardized repo-wide logging. All logs are now created in one logger instance.
* **lint** now prevents unit-tests from accessing online resources in runtime.
* Updated the logs shown during lint when running in docker.
* Fixed an issue where **validate** showed errors twice.
* Fixed an issue where **validate** did not fail when xif files had wrong naming.
* Fixed an issue where **doc-review** required dot suffixes in release notes describing new content.
* Fixed an issue where **download** command failed when running on a beta integration.
* Fixed an issue where **update-release-notes** generated release notes for packs in their initial version (1.0.0).
* Fixed an issue with **update-content-graph** where `--use-git` parameter was ignored when using `--imported-path` parameter.
* Fixed an issue where **validate** failed on playbooks with valid inputs, since it did not collect the playbook inputs occurrences properly.

## 1.13.0
* Added the pack version to the code files when calling **unify**. The same value is removed when calling **split**.
* Added a message showing the output path when **prepare-content** is called.
* Contribution PRs that update outdated packs now display a warning message.
* Fixed an issue when kebab-case has a misspelling in one of the sub words, the suggestion might be confusing.
* Improved caching and stability for **lint**.
* Added support for *.xif* files in the **secrets** command.
* Fixed an issue where **validate** would fail when playbook inputs contain Transform Language (DT).
* Added a new **validate** check, making sure a first level header exist in release notes (RN116)
* Fixed an issue where **lint** would not properly handle multiple ApiModules imports.

## 1.12.0
* Added the **pre-commit** command, to improve code quality of XSOAR content.
* Added the **run-unit-tests** command, to run unit tests of given content items inside their respective docker images.
* Added support for filepath arguments in the **validate** and **format** commands.
* Added pre-commit hooks for `validate`, `format`, `run-unit-tests` and `update-docker-image` commands.
* Fixed an issue in the **download** command where layouts were overriden even without the `-f` option.
* Fixed an issue where Demisto-SDK did not detect layout ID when using the **download** command.
* Fixed an issue where the **lint** command ran on `native:dev` supported content when passing the `--docker-image all` flag, instead it will run on `native:candidate`.
* Added support for `native:candidate` as a docker image flag for **lint** command.
* Added a modification for layouts in **prepare-content**, replacing `Related Incidents`, `Linked Incidents` and `Child Incidents` with the suitable `... Alerts` name when uploading to XSIAM.
* Fixed an issue where logs and messages would not show when using the **download** command.
* Fixed an issue where the `server_min_version` field in metadata was an empty value when parsing packs without content items.
* Fixed an issue where running **openapi-codegen** resulted in false-positive error messages.
* Fixed an issue where **generate-python-to-yml** generated input arguments as required even though required=False was specified.
* Fixed an issue where **generate-python-to-yml** generated input arguments a default arguments when default=some_value was provided.
* Fixed a bug where **validate** returned error on playbook inputs with special characters.
* Fixed an issue where **validate** did not properly check `conf.json` when the latter is modified.
* Fixed an issue in the **upload** command, where a prompt was not showing on the console.
* Fixed an issue where running **lint** failed installing dependencies in containers.

## 1.11.0
* **Note: Demisto-SDK will soon stop supporting Python 3.8**
* Fixed an issue where using **download** on non-unicode content, merging them into existing files caused an error.
* Changed an internal setting to allow writing non-ascii content (unicode) using `YAMLHandler` and `JSONHandler`.
* Fixed an issue where an error message in **unify** was unclear for invalid input.
* Fixed an issue where running **validate** failed with **is_valid_integration_file_path_in_folder** on integrations that use API modules.
* Fixed an issue where **validate** failed with **is_valid_integration_file_path_in_folder** on integrations that use the `MSAPIModule`.
* Added **validate** check for the `modules` field in `pack_metadata.json` files.
* Changed **lint** to skip deprecated content, unless when using the `-i` flag.
* Fixed an issue where **update-release-notes** failed when a new *Parsing Rule* was added to a pack.
* Refactored the logging framework. Demisto-SDK logs will now be written to `.demist_sdk_debug.log` under the content path (when detected) or the current directory.
* Added `GR105` validation to **validate** command to check that no duplicate IDs are used.
* Added support for API Modules imported in API modules in the **unify** command.
* Added **validate** check, to make sure every Python file has a corresponding unit test file.

## 1.10.6
* Fixed an issue where running **validate** with the `-g` flag would skip some validations for old-formatted (unified) integration/script files.
* Deprecated integrations and scripts will not run anymore when providing the **--all-packs** to the **lint** command.
* Fixed an issue where a pack `serverMinVersion` would be calculated by the minimal fromVersion of its content items.
* Added the `--docker-image-target` flag to **lint** for testing native supported content with new images.

## 1.10.5
* Fixed an issue where running **run-test-playbook** would not use the `verify` parameter correctly. @ajoga
* Added a newline at the end of README files generated in **generate-docs**.
* Added the value `3` (out of bounds) to the `onChangeRepAlg` and `reputationCalc` fields under the `IncidentType` and `GenericType` schemas. **validate** will allow using it now.
* Fixed an issue where **doc-review** required dot suffixes in release notes describing new content.
* Fixed an issue where **validate** failed on Feed Integrations after adding the new *Collect/Connect* section field.
* Fixed an issue where using **postman-codegen** failed converting strings containing digits to kebab-case.
* Fixed an issue where the ***error-code*** command could not parse List[str] parameter.
* Updated validation *LO107* to support more section types in XSIAM layouts.

## 1.10.4
* Added support for running **lint** in multiple native-docker images.

## 1.10.3
* Fixed an issue where running **format** would fail after running npm install.
* Improved the graph validations in the **validate** command:
  - GR100 will now run on all content items of changed packs.
  - GR101 and GR102 will now catch invalid fromversion/toversion of files **using** the changed items.
  - GR103 errors will raise a warning when using the *-a* flag, but an error if using the *-i* or *g* flags.
* Fixed an issue where test-playbooks timed out.
* Fixed an issue where making a change in a module using an ApiModule would cause lint to run on the ApiModule unnecessarily.
* Fixed an issue where the `marketplace` field was not used when dumping pack zips.
* Fixed a typo in the README content generated with **update-release-notes** for updating integrations.
* Fixed an issue in **validate**, where using the `-gr` and `-i` flags did not run properly.
* Added the `sectionorder` field to integration scheme.
* Fixed an issue where in some occasions running of test-playbooks could receive session timeouts.
* Fixed an issue where **validate** command failed on core pack dependencies validation because of test dependencies.

## 1.10.2
* Added markdown lint formatting for README files in the **format** command.
* Fixed an issue where **lint** failed when using the `-cdam` flag with changed dependant api modules.
* Fixed an issue in the **upload** command, where `json`-based content items were not unified correctly when using the `--zip` argument.
* Added XPANSE core packs validations.

## 1.10.1
* Fixed an issue where **update-content-graph** failed to execute.

## 1.10.0
* **Breaking change**: Removed usage of `pipenv`, `isort` and `autopep8` in the **split** and **download** commands. Removed the `--no-pipenv` and `--no-code-formatting` flags. Please see https://xsoar.pan.dev/docs/tutorials/tut-setup-dev-remote for the recommended environment setup.
* Fixed an issue in **prepare-content** command where large code lines were broken.
* Fixed an issue where git-*renamed_files* were not retrieved properly.
* Fixed an issue where test dependencies were calculated in all level dependencies calculation.
* Added formatting and validation to XSIAM content types.
* Fixed an issue where several XSIAM content types were not validated when passing the `-a` flag.
* Added a UUID to name mapper for **download** it replaces UUIDs with names on all downloaded files.
* Updated the demisto-py to v3.2.6 which now supports basic proxy authentication.
* Improved the message shown when using **upload** and overwriting packs.
* Added support for the **Layout Rule** content type in the id-set and the content graph.
* Updated the default general `fromVersion` value on **format** to `6.8.0`
* Fixed an issue where **lint** sometimes failed when using the `-cdam` flag due to wrong file duplications filtering.
* Added the content graph to **validate**, use with the `--graph` flag.

## 1.9.0
* Fixed an issue where the Slack notifier was using a deprecated argument.
* Added the `--docker-image` argument to the **lint** command, which allows determining the docker image to run lint on. Possible options are: `'native:ga'`, `'native:maintenance'`, `'native:dev'`, `'all'`, a specific docker image (from Docker Hub) or, the default `'from-yml'`.
* Fixed an issue in **prepare-content** command where large code lines were broken.
* Added a logger warning to **get_demisto_version**, the task will now fail with a more informative message.
* Fixed an issue where the **upload** and **prepare-content** commands didn't add `fromServerVersion` and `toServerVersion` to layouts.
* Updated **lint** to use graph instead of id_set when running with `--check-dependent-api-module` flag.
* Added the marketplaces field to all schemas.
* Added the flag `--xsoar-only` to the **doc-review** command which enables reviewing documents that belong to XSOAR-supported Packs.
* Fixed an issue in **update-release-notes** command where an error occurred when executing the same command a second time.
* Fixed an issue where **validate** would not always ignore errors listed under `.pack-ignore`.
* Fixed an issue where running **validate** on a specific pack didn't test all the relevant entities.
* Fixed an issue where fields ending with `_x2` where not replaced in the appropriate Marketplace.

## 1.8.3
* Changed **validate** to allow hiding parameters of type 0, 4, 12 and 14 when replacing with type 9 (credentials) with the same name.
* Fixed an issue where **update-release-notes** fails to update *MicrosoftApiModule* dependent integrations.
* Fixed an issue where the **upload** command failed because `docker_native_image_config.json` file could not be found.
* Added a metadata file to the content graph zip, to be used in the **update-content-graph** command.
* Updated the **validate** and **update-release-notes** commands to unskip the *Triggers Recommendations* content type.


## 1.8.2
* Fixed an issue where demisto-py failed to upload content to XSIAM when `DEMISTO_USERNAME` environment variable is set.
* Fixed an issue where the **prepare-content** command output invalid automation name when used with the --*custom* argument.
* Fixed an issue where modeling rules with arbitrary whitespace characters were not parsed correctly.
* Added support for the **nativeImage** key for an integration/script in the **prepare-content** command.
* Added **validate** checks for integrations declared deprecated (display name, description) but missing the `deprecated` flag.
* Changed the **validate** command to fail on the IN145 error code only when the parameter with type 4 is not hidden.
* Fixed an issue where downloading content layouts with `detailsV2=None` resulted in an error.
* Fixed an issue where **xdrctemplate** was missing 'external' prefix.
* Fixed an issue in **prepare-content** command providing output path.
* Updated the **validate** and **update-release-notes** commands to skip the *Triggers Recommendations* content type.
* Added a new validation to the **validate** command to verify that the release notes headers are in the correct format.
* Changed the **validate** command to fail on the IN140 error code only when the skipped integration has no unit tests.
* Changed **validate** to allow hiding parameters of type 4 (secret) when replacing with type 9 (credentials) with the same name.
* Fixed an issue where the **update-release-notes** command didn't add release-notes properly to some *new* content items.
* Added validation that checks that the `nativeimage` key is not defined in script/integration yml.
* Added to the **format** command the ability to remove `nativeimage` key in case defined in script/integration yml.
* Enhanced the **update-content-graph** command to support `--use-git`, `--imported_path` and `--output-path` arguments.
* Fixed an issue where **doc-review** failed when reviewing command name in some cases.
* Fixed an issue where **download** didn't identify playbooks properly, and downloaded files with UUIDs instead of file/script names.

## 1.8.1
* Fixed an issue where **format** created duplicate configuration parameters.
* Added hidden properties to integration command argument and script argument.
* Added `--override-existing` to **upload** that skips the confirmation prompt for overriding existing content packs. @mattbibbydw
* Fixed an issue where **validate** failed in private repos when attempting to read from a nonexisting `approved_categories.json`.
* Fixed an issue where **validate** used absolute paths when getting remote `pack_metadata.json` files in private repos.
* Fixed an issue in **download**, where names of custom scripts were replaced with UUIDs in IncidentFields and Layouts.

## 1.8.0
* Updated the supported python versions, as `>=3.8,<3.11`, as some of the dependencies are not supported on `3.11` yet.
* Added a **validate** step for **Modeling Rules** testdata files.
* Added the **update-content-graph** command.
* Added the ability to limit the number of CPU cores with `DEMISTO_SDK_MAX_CPU_CORES` envirment variable.
* Added the **prepare-content** command.
* Added support for fromversion/toversion in XSIAM content items (correlation rules, XSIAM dashboards, XSIAM reports and triggers).
* Added a **validate** step checking types of attributes in the schema file of modeling rule.
* Added a **validate** step checking that the dataset name of a modeling rule shows in the xif and schema files.
* Added a **validate** step checking that a correlation rule file does not start with a hyphen.
* Added a **validate** step checking that xsiam content items follow naming conventions.
* Fixed an issue where SDK commands failed on the deprecated `packaging.version.LegacyVersion`, by locking the `packaging` version to `<22`.
* Fixed an issue where **update-release-notes** failed when changing only xif file in **Modeling Rules**.
* Fixed an issue where *is_valid_category* and *is_categories_field_match_standard* failed when running in a private repo.
* Fixed an issue where **validate** didn't fail on the MR103 validation error.
* Fixed the *--release-notes* option, to support the new CHANGELOG format.
* Fixed an issue where **validate** failed when only changing a modeling rules's xif file.
* Fixed an issue where **format** failed on indicator files with a `None` value under the `tabs` key.
* Fixed an issue where **validate** only printed errors for one change of context path, rather than print all.
* Fixed an issue where **download** did not suggest using a username/password when authenticating with XSOAR and using invalid arguments.
* Fixed an issue where **download** failed when listing or downloading content items that are not unicode-encoded.
* Added support for fromversion/toversion in XSIAM content items (correlation rules, XSIAM dashboards, XSIAM reports and triggers).
* Updated the supported python versions, as `>=3.8,<3.11`, as some of the dependencies are not supported on `3.11` yet.
* Added **prepare-content** command which will prepare the pack or content item for the platform.
* Patched an issue where deprecated `packaging.version.LegacyVersion`, locking packaging version to `<22`.

## 1.7.9
* Fixed an issue where an error message in **validate** would not include the suggested fix.
* Added a validation that enforces predefined categories on MP Packs & integration yml files, the validation also ensures that each pack has only one category.
* Fixed an issue where **update-release-notes** did not generate release notes for **XDRC Templates**.
* Fixed an issue where **upload** failed without explaining the reason.
* Improved implementation of the docker_helper module.
* Fixed an issue where **validate** did not check changed pack_metadata.json files when running using git.
* Added support for **xdrctemplate** to content graph.
* Fixed an issue where local copies of the newly-introduced `DemistoClassApiModule.py` were validated.
* Added new release notes templates for the addition and modification of playbooks, layouts and types in the **doc-review** command.
* Fixed an issue where the **doc-review** command failed on descriptions of new content items.
* Added the `Command XXX is deprecated. Use XXX instead.` release notes templates to **doc-review** command.
* Fixed an issue where the **update-release-notes** command didn't add the modeling-rules description for new modeling-rules files.

## 1.7.8
* Added the capability to run the MDX server in a docker container for environments without node.
* Fixed an issue where **generate-docs** with `-c` argument updated sections of the incorrect commands.
* Added IF113 error code to **ALLOWED_IGNORE_ERRORS**.
* Fixed an issue where **validate** failed on playbooks with non-string input values.
* Added the `DEMISTO_SDK_IGNORE_CONTENT_WARNING` environment variable, to allow suppressing warnings when commands are not run under a content repo folder.
* Fixed an issue where **validate** failed to recognize integration tests that were missing from config.json
* Added support for **xpanse** marketplace in **create-id-set** and **create-content-artifacts** commands.
* Fixed an issue where **split** failed on yml files.
* Added support for marketplace-specific tags.
* Fixed an issue where **download** would not run `isort`. @maxgubler
* Fixed an issue where XSIAM Dashboards and Reports images failed the build.
* Added support for **xpanse** marketplace to content graph.

## 1.7.7
* Fixed an issue where paybooks **generate-docs** didn't parse complex input values when no accessor field is given correctly.
* Fixed an issue in the **download** command, where an exception would be raised when downloading system playbooks.
* Fixed an issue where the **upload** failed on playbooks containing a value that starts with `=`.
* Fixed an issue where the **generate-unit-tests** failed to generate assertions, and generate unit tests when command names does not match method name.
* Fixed an issue where the **download** command did not honor the `--no-code-formatting` flag properly. @maxgubler
* Added a new check to **validate**, making sure playbook task values are passed as references.
* Fixed an issue where the **update-release-notes** deleted existing release notes, now appending to it instead.
* Fixed an issue where **validate** printed blank space in case of validation failed and ignored.
* Renamed 'Agent Config' to 'XDRC Templates'.
* Fixed an issue where the **zip-packs** command did not work with the CommonServerUserPython and CommonServerUserPowerShell package.

## 1.7.6

* Fixed parsing of initialization arguments of client classes in the **generate-unit-tests** command.
* Added support for AgentConfig content item in the **upload**, **create-id-set**, **find-dependecies**, **unify** and **create-content-artifacts** commands.
* Added support for XSIAM Report preview image.

## 1.7.5

* Fixed an issue where the **upload** command did not work with the CommonServerUserPython package.
* Fixed an issue in the **download** command, where some playbooks were downloaded as test playbooks.
* Added playbook modification capabilities in **TestSuite**.
* Added a new command **create-content-graph**.
* Fixed an issue in the **upload** command, where the temporary zip would not clean up properly.
* Improved content items parsing in the **create-content-graph** command.
* Added an error when the docker daemon is unavailable when running **lint**.
* Removed the validation of a subtype change for scripts in the **validate** command.
* Fixed an issue where names of XSIAM content items were not normalized properly.
* Fixed an issue where the **download** command was downloading playbooks with **script** (id) and not **scriptName**.
* Fixed an issue where script yml files were not properly identified by `find_type`.
* Removed nightly integrations filtering when deciding if a test should run.
* Added support for XSIAM Dashboard preview image.
* Added the `--no-code-formatting` flag to the **download** command, allowing to skip autopep8 and isort.
* Fixed an issue in the **update-release-notes** command, where generating release notes for modeling rules schema file caused exception.

## 1.7.4

* Fixed an issue where the **doc-review** command showed irrelevant messages.
* Fixed an issue in **validate**, where backward-compatibility failures prevented other validations from running.
* Fixed an issue in **validate**, where content-like files under infrastructure paths were not ignored.
* Fixed an issue in the AMI mapping, where server versions were missing.
* Change the way the normalize name is set for external files.
* Added dump function to XSIAM pack objects to dulicate the files.
* Fixed an issue where the `contribution_converter` did not support changes made to ApiModules.
* Added name normalization according to new convention to XSIAM content items
* Added playbook modification capabilities in **TestSuite**.
* Fixed an issue in create-content-artifacts where it will not get a normalize name for the item and it will try to duplicate the same file.

## 1.7.3

* Fixed an issue in the **format** command where fail when executed from environment without mdx server available.
* Added `Added a`, `Added an` to the list of allowed changelog prefixes.
* Added support for Indicator Types/Reputations in the **upload** command.
* Fixed an issue when running from a subdirectory of a content repo failed.
* Changing the way we are using XSIAM servers api-keys in **test-content** .
* Added a success message to **postman-codegen**.

## 1.7.2

* Fixed an issue in the **validate** command where incident fields were not found in mappers even when they exist
* Added an ability to provide list of marketplace names as a param attribute to **validate** and **upload**
* Added the file type to the error message when it is not supported.
* Fixed an issue where `contribution_converter` incorrectly mapped _Indicator Field_ objects to the _incidentfield_ directory in contribution zip files.
* Fixed a bug where **validate** returned error on empty inputs not used in playbooks.
* Added the `DEMISTO_SDK_CONTENT_PATH` environment variable, implicitly used in various commands.
* Added link to documentation for error messages regarding use cases and tags.

## 1.7.1

* Fixed an issue where *indicatorTypes* and *betaIntegrations* were not found in the id_set.
* Updated the default general `fromVersion` value on **format** to `6.5.0`
* Fixed an issue where the **validate** command did not fail when the integration yml file name was not the same as the folder containing it.
* Added an option to have **generate-docs** take a Playbooks folder path as input, and generate docs for all playbooks in it.
* Fixed an issue where the suggestion in case of `IF113` included uppercase letters for the `cliName` parameter.
* Added new validation to the **validate** command to fail and list all the file paths of files that are using a deprecated integration command / script / playbook.
* **validate** will no longer fail on playbooks calling subplaybooks that have a higher `fromVersion` value, if  calling the subplaybook has `skipifunavailable=True`.
* Fixed an issue where relative paths were not accessed correctly.
* Running any `demisto-sdk` command in a folder with a `.env` file will load it, temporarily overriding existing environment variables.
* Fixed an issue where **validate** did not properly detect deleted files.
* Added new validations to the **validate** command to verify that the schema file exists for a modeling rule and that the schema and rules keys are empty in the yml file.
* Fixed an issue where *find_type* didn't recognize exported incident types.
* Added a new validation to **validate**, making sure all inputs of a playbook are used.
* Added a new validation to **validate**, making sure all inputs used in a playbook declared in the input section.
* The **format** command will now replace the *fromServerVersion* field with *fromVersion*.

## 1.7.0

* Allowed JSON Handlers to accept kwargs, for custoimzing behavior.
* Fixed an issue where an incorrect error was shown when the `id` of a content item differed from its `name` attribute.
* Fixed an issue where the `preserve_quotes` in ruamel_handler received an incorrect value @icholy
* Fixed an issue where ignoring RM110 error code wasn't working and added a validation to **ALLOWED_IGNORE_ERRORS** to validate that all error codes are inserted in the right format.
* Fixed an issue where the contribution credit text was not added correctly to the pack README.
* Changed the contribution file implementation from markdown to a list of contributor names. The **create-content-artifact** will use this list to prepare the needed credit message.
* Added a new validation to the `XSOAR-linter` in the **lint** command for verifying that demisto.log is not used in the code.
* The **generate-docs** command will now auto-generate the Incident Mirroring section when implemented in an integration.
* Added support to automatically generate release notes for deprecated items in the **update-release-notes** command.
* Fixed an issue causing any command to crash when unable to detect local repository properties.
* Fixed an issue where running in a private gitlab repo caused a warning message to be shown multiple times.
* Added a new validation to the **validate** command to verify that markdown and python files do not contain words related to copyright section.
* Fixed an issue where **lint** crashed when provided an input file path (expecting a directory).

## 1.6.9

* Added a new validation that checks whether a pack should be deprecated.
* Added a new ability to the **format** command to deprecate a pack.
* Fixed an issue where the **validate** command sometimes returned a false negative in cases where there are several sub-playbooks with the same ID.
* Added a new validation to the **validate** command to verify that the docker in use is not deprecated.
* Added support for multiple ApiModules in the **unify** command
* Added a check to **validate** command, preventing use of relative urls in README files.
* Added environment variable **DEMISTO_SDK_MARKETPLACE** expected to affect *MarketplaceTagParser* *marketplace* value. The value will be automatically set when passing *marketplace* arg to the commands **unify**, **zip-packs**, **create-content-artifacts** and **upload**.
* Added slack notifier for build failures on the master branch.
* Added support for modeling and parsing rules in the **split** command.
* Added support for README files in **format** command.
* Added a **validate** check, making sure classifier id and name values match. Updated the classifier **format** to update the id accordingly.
* The **generate-docs** command will now auto-generate the playbook image link by default.
* Added the `--custom-image-link` argument to override.
* Added a new flag to **generate-docs** command, allowing to add a custom image link to a playbook README.
* Added a new validation to the **validate** command to verify that the package directory name is the same as the files contained in the that package.
* Added support in the **unify** command to unify a schema into its Modeling Rule.

## 1.6.8

* Fixed an issue where **validate** did not fail on invalid playbook entities' versions (i.e. subplaybooks or scripts with higher fromversion than their parent playbook).
* Added support for running lint via a remote docker ssh connection. Use `DOCKER_HOST` env variable to specify a remote docker connection, such as: `DOCKER_HOST=ssh://myuser@myhost.com`.
* Fixed an issue where the pack cache in *get_marketplaces* caused the function to return invalid values.
* Fixed an issue where running format on a pack with XSIAM entities would fail.
* Added the new `display_name` field to relevant entities in the **create-id-set** command.
* Added a new validation to the **validate** command to verify the existence of "Reliability" parameter if the integration have reputation command.
* Fixed a bug where terminating the **lint** command failed (`ctrl + c`).
* Removed the validation of a subtype change in integrations and scripts from **validate**.
* Fixed an issue where **download** did not behave as expected when prompting for a version update. Reported by @K-Yo
* Added support for adoption release notes.
* Fixed an issue where **merge-id-sets** failed when a key was missing in one id-set.json.
* Fixed a bug where some mypy messages were not parsed properly in **lint**.
* Added a validation to the **validate** command, failing when '`fromversion`' or '`toversion`' in a content entity are incorrect format.
* Added a validation to the **validate** command, checking if `fromversion` <= `toversion`.
* Fixed an issue where coverage reports used the wrong logging level, marking debug logs as errors.
* Added a new validation to the **validate** command, to check when the discouraged `http` prefixes are used when setting defaultvalue, rather than `https`.
* Added a check to the **lint** command for finding hard-coded usage of the http protocol.
* Locked the dependency on Docker.
* Removed a traceback line from the **init** command templates: BaseIntegration, BaseScript.
* Updated the token in **_add_pr_comment** method from the content-bot token to the xsoar-bot token.

## 1.6.7

* Added the `types-markdown` dependency, adding markdown capabilities to existing linters using the [Markdown](https://pypi.org/project/Markdown/) package.
* Added support in the **format** command to remove nonexistent incident/indicator fields from *layouts/mappers*
* Added the `Note: XXX` and `XXX now generally available.` release notes templates to **doc-review** command.
* Updated the logs shown during the docker build step.
* Removed a false warning about configuring the `GITLAB_TOKEN` environment variable when it's not needed.
* Removed duplicate identifiers for XSIAM integrations.
* Updated the *tags* and *use cases* in pack metadata validation to use the local files only.
* Fixed the error message in checkbox validation where the defaultvalue is wrong and added the name of the variable that should be fixed.
* Added types to `find_type_by_path` under tools.py.
* Fixed an issue where YAML files contained incorrect value type for `tests` key when running `format --deprecate`.
* Added a deprecation message to the `tests:` section of yaml files when running `format --deprecate`.
* Added use case for **validate** on *wizard* objects - set_playbook is mapped to all integrations.
* Added the 'integration-get-indicators' commands to be ignored by the **verify_yml_commands_match_readme** validation, the validation will no longer fail if these commands are not in the readme file.
* Added a new validation to the **validate** command to verify that if the phrase "breaking changes" is present in a pack release notes, a JSON file with the same name exists and contains the relevant breaking changes information.
* Improved logs when running test playbooks (in a build).
* Fixed an issue in **upload** did not include list-type content items. @nicolas-rdgs
* Reverted release notes to old format.

## 1.6.6

* Added debug print when excluding item from ID set due to missing dependency.
* Added a validation to the **validate** command, failing when non-ignorable errors are present in .pack-ignore.
* Fixed an issue where `mdx server` did not close when stopped in mid run.
* Fixed an issue where `-vvv` flag did not print logs on debug level.
* enhanced ***validate*** command to list all command names affected by a backward compatibility break, instead of only one.
* Added support for Wizard content item in the **format**, **validate**, **upload**, **create-id-set**, **find-dependecies** and **create-content-artifacts** commands.
* Added a new flag to the **validate** command, allowing to run specific validations.
* Added support in **unify** and **create-content-artifacts** for displaying different documentations (detailed description + readme) for content items, depending on the marketplace version.
* Fixed an issue in **upload** where list items were not uploaded.
* Added a new validation to **validate** command to verify that *cliName* and *id* keys of the incident field or the indicator field are matches.
* Added the flag '-x', '--xsiam' to **upload** command to upload XSIAM entities to XSIAM server.
* Fixed the integration field *isFetchEvents* to be in lowercase.
* Fixed an issue where **validate -i** run after **format -i** on an existing file in the repo instead of **validate -g**.
* Added the following commands: 'update-remote-data', 'get-modified-remote-data', 'update-remote-system' to be ignored by the **verify_yml_commands_match_readme** validation, the validation will no longer fail if these commands are not in the readme file.
* Updated the release note template to include a uniform format for all items.
* Added HelloWorldSlim template option for *--template* flag in **demisto-sdk init** command.
* Fixed an issue where the HelloWorldSlim template in **demisto-sdk init** command had an integration id that was conflicting with HelloWorld integration id.
* Updated the SDK to use demisto-py 3.1.6, allowing use of a proxy with an environment variable.
* Set the default logger level to `warning`, to avoid unwanted debug logs.
* The **format** command now validates that default value of checkbox parameters is a string 'true' or 'false'.
* Fixed an issue where `FileType.PLAYBOOK` would show instead of `Playbook` in readme error messages.
* Added a new validation to **validate** proper defaultvalue for checkbox fields.

## 1.6.5

* Fixed an issue in the **format** command where the `id` field was overwritten for existing JSON files.
* Fixed an issue where the **doc-review** command was successful even when the release-note is malformed.
* Added timestamps to the `demisto-sdk` logger.
* Added time measurements to **lint**.
* Added the flag '-d', '--dependency' to **find-dependencies** command to get the content items that cause the dependencies between two packs.
* Fixed an issue where **update-release-notes** used the *trigger_id* field instead of the *trigger_name* field.
* Fixed an issue where **doc-review** failed to recognize script names, in scripts using the old file structure.
* Fixed an issue where concurrent processes created by **lint** caused deadlocks when opening files.
* Fixed an issue in the **format** command where `_dev` or `_copy` suffixes weren't removed from the subscript names in playbooks and layouts.
* Fixed an issue where **validate** failed on nonexistent `README.md` files.
* Added support of XSIAM content items to the **validate** command.
* Report **lint** summary results and failed packages after reporting time measurements.

## 1.6.4

* Added the new **generate-yml-from-python** command.
* Added a code *type* indication for integration and script objects in the *ID Set*.
* Added the [Vulture](https://github.com/jendrikseipp/vulture) linter to the pre-commit hook.
* The `demisto-sdk` pack will now be distributed via PyPi with a **wheel** file.
* Fixed a bug where any edited json file that contained a forward slash (`/`) escaped.
* Added a new validation to **validate** command to verify that the metadata *currentVersion* is
the same as the last release note version.
* The **validate** command now checks if there're none-deprecated integration commands that are missing from the readme file.
* Fixed an issue where *dockerimage* changes in Scripts weren't recognized by the **update-release-notes** command.
* Fixed an issue where **update-xsoar-config-file** did not properly insert the marketplace packs list to the file.
* Added the pack name to the known words by default when running the **doc-review** command.
* Added support for new XSIAM entities in **create-id-set** command.
* Added support for new XSIAM entities in **create-content-artifacts** command.
* Added support for Parsing/Modeling Rule content item in the **unify** command.
* Added the integration name, the commands name and the script name to the known words by default when running the **doc-review** command.
* Added an argument '-c' '--custom' to the **unify** command, if True will append to the unified yml name/display/id the custom label provided
* Added support for sub words suggestion in kebab-case sentences when running the **doc-review** command.
* Added support for new XSIAM entities in **update-release-notes** command.
* Enhanced the message of alternative suggestion words shown when running **doc-review** command.
* Fixed an incorrect error message, in case `node` is not installed on the machine.
* Fixed an issue in the **lint** command where the *check-dependent-api-modules* argument was set to true by default.
* Added a new command **generate-unit-tests**.
* Added a new validation to **validate** all SIEM integration have the same suffix.
* Fixed the destination path of the unified parsing/modeling rules in **create-content-artifacts** command.
* Fixed an issue in the **validate** command, where we validated wrongfully the existence of readme file for the *ApiModules* pack.
* Fixed an issue in the **validate** command, where an error message that was displayed for scripts validation was incorrect.
* Fixed an issue in the **validate** and **format** commands where *None* arguments in integration commands caused the commands to fail unexpectedly.
* Added support for running tests on XSIAM machines in the **test-content** command.
* Fixed an issue where the **validate** command did not work properly when deleting non-content items.
* Added the flag '-d', '--dependency' to **find-dependencies** command to get the content items that cause the dependencies between two packs.

## 1.6.3

* **Breaking change**: Fixed a typo in the **validate** `--quiet-bc-validation` flag (was `--quite-bc-validation`). @upstart-swiss
* Dropped support for python 3.7: Demisto-SDK is now supported on Python 3.8 or newer.
* Added an argument to YAMLHandler, allowing to set a maximal width for YAML files. This fixes an issue where a wrong default was used.
* Added the detach mechanism to the **upload** command, If you set the --input-config-file flag, any files in the repo's SystemPacks folder will be detached.
* Added the reattach mechanism to the **upload** command, If you set the --input-config-file flag, any detached item in your XSOAR instance that isn't currently in the repo's SystemPacks folder will be re-attached.
* Fixed an issue in the **validate** command that did not work properly when using the *-g* flag.
* Enhanced the dependency message shown when running **lint**.
* Fixed an issue where **update-release-notes** didn't update the currentVersion in pack_metadata.
* Improved the logging in **test-content** for helping catch typos in external playbook configuration.

## 1.6.2

* Added dependency validation support for core marketplacev2 packs.
* Fixed an issue in **update-release-notes** where suggestion fix failed in validation.
* Fixed a bug where `.env` files didn't load. @nicolas-rdgs
* Fixed a bug where **validate** command failed when the *categories* field in the pack metadata was empty for non-integration packs.
* Added *system* and *item-type* arguments to the **download** command, used when downloading system items.
* Added a validation to **validate**, checking that each script, integration and playbook have a README file. This validation only runs when the command is called with either the `-i` or the `-g` flag.
* Fixed a regression issue with **doc-review**, where the `-g` flag did not work.
* Improved the detection of errors in **doc-review** command.
* The **validate** command now checks if a readme file is empty, only for packs that contain playbooks or were written by a partner.
* The **validate** command now makes sure common contextPath values (e.g. `DBotScore.Score`) have a non-empty description, and **format** populates them automatically.
* Fixed an issue where the **generate-outputs** command did not work properly when examples were provided.
* Fixed an issue in the **generate-outputs** command, where the outputs were not written to the specified output path.
* The **generate-outputs** command can now generate outputs from multiple calls to the same command (useful when different args provide different outputs).
* The **generate-outputs** command can now update a yaml file with new outputs, without deleting or overwriting existing ones.
* Fixed a bug where **doc-review** command failed on existing templates.
* Fixed a bug where **validate** command failed when the word demisto is in the repo README file.
* Added support for adding test-playbooks to the zip file result in *create-content-artifacts* command for marketplacev2.
* Fixed an issue in **find-dependencies** where using the argument *-o* without the argument *--all-packs-dependencies* did not print a proper warning.
* Added a **validate** check to prevent deletion of files whose deletion is not supported by the XSOAR marketplace.
* Removed the support in the *maintenance* option of the *-u* flag in the **update-release-notes** command.
* Added validation for forbidden words and phrases in the **doc-review** command.
* Added a retries mechanism to the **test-content** command to stabilize the build process.
* Added support for all `git` platforms to get remote files.
* Refactored the **format** command's effect on the *fromversion* field:
  * Fixed a bug where the *fromversion* field was removed when modifying a content item.
  * Updated the general default *fromversion* and the default *fromversion* of newly-introduced content items (e.g. `Lists`, `Jobs`).
  * Added an interactive mode functionality for all content types, to ask the user whether to set a default *fromversion*, if could not automatically determine its value. Use `-y` to assume 'yes' as an answer to all prompts and run non-interactively.

## 1.6.1

* Added the '--use-packs-known-words' argument to the **doc-review** command
* Added YAML_Loader to handle yaml files in a standard way across modules, replacing PYYAML.
* Fixed an issue when filtering items using the ID set in the **create-content-artifacts** command.
* Fixed an issue in the **generate-docs** command where tables were generated with an empty description column.
* Fixed an issue in the **split** command where splitting failed when using relative input/output paths.
* Added warning when inferred files are missing.
* Added to **validate** a validation for integration image dimensions, which should be 120x50px.
* Improved an error in the **validate** command to better differentiate between the case where a required fetch parameter is malformed or missing.

## 1.6.0

* Fixed an issue in the **create-id-set** command where similar items from different marketplaces were reported as duplicated.
* Fixed typo in demisto-sdk init
* Fixed an issue where the **lint** command did not handle all container exit codes.
* Add to **validate** a validation for pack name to make sure it is unchanged.
* Added a validation to the **validate** command that verifies that the version in the pack_metdata file is written in the correct format.
* Fixed an issue in the **format** command where missing *fromVersion* field in indicator fields caused an error.

## 1.5.9

* Added option to specify `External Playbook Configuration` to change inputs of Playbooks triggered as part of **test-content**
* Improved performance of the **lint** command.
* Improved performance of the **validate** command when checking README images.
* ***create-id-set*** command - the default value of the **marketplace** argument was changed from ‘xsoar’ to all packs existing in the content repository. When using the command, make sure to pass the relevant marketplace to use.

## 1.5.8

* Fixed an issue where the command **doc-review** along with the argument `--release-notes` failed on yml/json files with invalid schema.
* Fixed an issue where the **lint** command failed on packs using python 3.10

## 1.5.7

* Fixed an issue where reading remote yaml files failed.
* Fixed an issue in **validate** failed with no error message for lists (when no fromVersion field was found).
* Fixed an issue when running **validate** or **format** in a gitlab repository, and failing to determine its project id.
* Added an enhancement to **split**, handling an empty output argument.
* Added the ability to add classifiers and mappers to conf.json.
* Added the Alias field to the incident field schema.

## 1.5.6

* Added 'deprecated' release notes template.
* Fixed an issue where **run-test-playbook** command failed to get the task entries when the test playbook finished with errors.
* Fixed an issue in **validate** command when running with `no-conf-json` argument to ignore the `conf.json` file.
* Added error type text (`ERROR` or `WARNING`) to **validate** error prints.
* Fixed an issue where the **format** command on test playbook did not format the ID to be equal to the name of the test playbook.
* Enhanced the **update-release-notes** command to automatically commit release notes config file upon creation.
* The **validate** command will validate that an indicator field of type html has fromVersion of 6.1.0 and above.
* The **format** command will now add fromVersion 6.1.0 to indicator field of type html.
* Added support for beta integrations in the **format** command.
* Fixed an issue where the **postman-codegen** command failed when called with the `--config-out` flag.
* Removed the integration documentation from the detailed description while performing **split** command to the unified yml file.
* Removed the line which indicates the version of the product from the README.md file for new contributions.

## 1.5.5

* Fixed an issue in the **update-release-notes** command, which did not work when changes were made in multiple packs.
* Changed the **validate** command to fail on missing test-playbooks only if no unittests are found.
* Fixed `to_kebab_case`, it will now deal with strings that have hyphens, commas or periods in them, changing them to be hyphens in the new string.
* Fixed an issue in the **create-id-set** command, where the `source` value included the git token if it was specified in the remote url.
* Fixed an issue in the **merge-id-set** command, where merging fails because of duplicates but the packs are in the XSOAR repo but in different version control.
* Fixed missing `Lists` Content Item as valid `IDSetType`
* Added enhancement for **generate-docs**. It is possible to provide both file or a comma seperated list as `examples`. Also, it's possible to provide more than one example for a script or a command.
* Added feature in **format** to sync YML and JSON files to the `master` file structure.
* Added option to specify `Incident Type`, `Incoming Mapper` and `Classifier` when configuring instance in **test-content**
* added a new command **run-test-playbook** to run a test playbook in a given XSOAR instance.
* Fixed an issue in **format** when running on a modified YML, that the `id` value is not changed to its old `id` value.
* Enhancement for **split** command, replace `ApiModule` code block to `import` when splitting a YML.
* Fixed an issue where indicator types were missing from the pack's content, when uploading using **zip-packs**.
* The request data body format generated in the **postman-codegen** will use the python argument's name and not the raw data argument's name.
* Added the flag '--filter-by-id-set' to **create-content-artifacts** to create artifacts only for items in the given id_set.json.

## 1.5.4

* Fixed an issue with the **format** command when contributing via the UI
* The **format** command will now not remove the `defaultRows` key from incident, indicator and generic fields with `type: grid`.
* Fixed an issue with the **validate** command when a layoutscontainer did not have the `fromversion` field set.
* added a new command **update-xsoar-config-file** to handle your XSOAR Configuration File.
* Added `skipVerify` argument in **upload** command to skip pack signature verification.
* Fixed an issue when the **run** command  failed running when there’s more than one playground, by explicitly using the current user’s playground.
* Added support for Job content item in the **format**, **validate**, **upload**, **create-id-set**, **find-dependecies** and **create-content-artifacts** commands.
* Added a **source** field to the **id_set** entitles.
* Two entitles will not consider as duplicates if they share the same pack and the same source.
* Fixed a bug when duplicates were found in **find_dependencies**.
* Added function **get_current_repo** to `tools`.
* The **postman-codegen** will not have duplicates argument name. It will rename them to the minimum distinguished shared path for each of them.

## 1.5.3

* The **format** command will now set `unsearchable: True` for incident, indicator and generic fields.
* Fixed an issue where the **update-release-notes** command crashes with `--help` flag.
* Added validation to the **validate** command that verifies the `unsearchable` key in incident, indicator and generic fields is set to true.
* Removed a validation that DBotRole should be set for automation that requires elevated permissions to the `XSOAR-linter` in the **lint** command.
* Fixed an issue in **Validate** command where playbooks conditional tasks were mishandeled.
* Added a validation to prevent contributors from using the `fromlicense` key as a configuration parameter in an integration's YML
* Added a validation to ensure that the type for **API token** (and similar) parameters are configured correctly as a `credential` type in the integration configuration YML.
* Added an assertion that checks for duplicated requests' names when generating an integration from a postman collection.
* Added support for [.env files](https://pypi.org/project/python-dotenv/). You can now add a `.env` file to your repository with the logging information instead of setting a global environment variables.
* When running **lint** command with --keep-container flag, the docker images are committed.
* The **validate** command will not return missing test playbook error when given a script with dynamic-section tag.

## 1.5.2

* Added a validation to **update-release-notes** command to ensure that the `--version` flag argument is in the right format.
* added a new command **coverage-analyze** to generate and print coverage reports.
* Fixed an issue in **validate** in repositories which are not in GitHub or GitLab
* Added a validation that verifies that readme image absolute links do not contain the working branch name.
* Added support for List content item in the **format**, **validate**, **download**, **upload**, **create-id-set**, **find-dependecies** and **create-content-artifacts** commands.
* Added a validation to ensure reputation command's default argument is set as an array input.
* Added the `--fail-duplicates` flag for the **merge-id-set** command which will fail the command if duplicates are found.
* Added the `--fail-duplicates` flag for the **create-id-set** command which will fail the command if duplicates are found.

## 1.5.1

* Fixed an issue where **validate** command failed to recognized test playbooks for beta integrations as valid tests.
* Fixed an issue were the **validate** command was falsely recognizing image paths in readme files.
* Fixed an issue where the **upload** command error message upon upload failure pointed to wrong file rather than to the pack metadata.
* Added a validation that verifies that each script which appears in incident fields, layouts or layout containers exists in the id_set.json.
* Fixed an issue where the **postman code-gen** command generated double dots for context outputs when it was not needed.
* Fixed an issue where there **validate** command on release notes file crashed when author image was added or modified.
* Added input handling when running **find-dependencies**, replacing string manipulations.
* Fixed an issue where the **validate** command did not handle multiple playbooks with the same name in the id_set.
* Added support for GitLab repositories in **validate**

## 1.5.0

* Fixed an issue where **upload** command failed to upload packs not under content structure.
* Added support for **init** command to run from non-content repo.
* The **split-yml** has been renamed to **split** and now supports splitting Dashboards from unified Generic Modules.
* Fixed an issue where the skipped tests validation ran on the `ApiModules` pack in the **validate** command.
* The **init** command will now create the `Generic Object` entities directories.
* Fixed an issue where the **format** command failed to recognize changed files from git.
* Fixed an issue where the **json-to-outputs** command failed checking whether `0001-01-01T00:00:00` is of type `Date`
* Added to the **generate context** command to generate context paths for integrations from an example file.
* Fixed an issue where **validate** failed on release notes configuration files.
* Fixed an issue where the **validate** command failed on pack input if git detected changed files outside of `Packs` directory.
* Fixed an issue where **validate** command failed to recognize files inside validated pack when validation release notes, resulting in a false error message for missing entity in release note.
* Fixed an issue where the **download** command failed when downloading an invalid YML, instead of skipping it.

## 1.4.9

* Added validation that the support URL in partner contribution pack metadata does not lead to a GitHub repo.
* Enhanced ***generate-docs*** with default `additionalinformation` (description) for common parameters.
* Added to **validate** command a validation that a content item's id and name will not end with spaces.
* The **format** command will now remove trailing whitespaces from content items' id and name fields.
* Fixed an issue where **update-release-notes** could fail on files outside the user given pack.
* Fixed an issue where the **generate-test-playbook** command would not place the playbook in the proper folder.
* Added to **validate** command a validation that packs with `Iron Bank` uses the latest docker from Iron Bank.
* Added to **update-release-notes** command support for `Generic Object` entities.
* Fixed an issue where playbook `fromversion` mismatch validation failed even if `skipunavailable` was set to true.
* Added to the **create artifacts** command support for release notes configuration file.
* Added validation to **validate** for release notes config file.
* Added **isoversize** and **isautoswitchedtoquietmode** fields to the playbook schema.
* Added to the **update-release-notes** command `-bc` flag to generate template for breaking changes version.
* Fixed an issue where **validate** did not search description files correctly, leading to a wrong warning message.

## 1.4.8

* Fixed an issue where yml files with `!reference` failed to load properly.
* Fixed an issue when `View Integration Documentation` button was added twice during the download and re-upload.
* Fixed an issue when `(Partner Contribution)` was added twice to the display name during the download and re-upload.
* Added the following enhancements in the **generate-test-playbook** command:
  * Added the *--commands* argument to generate tasks for specific commands.
  * Added the *--examples* argument to get the command examples file path and generate tasks from the commands and arguments specified there.
  * Added the *--upload* flag to specify whether to upload the test playbook after the generation.
  * Fixed the output condition generation for outputs of type `Boolean`.

## 1.4.7

* Fixed an issue where an empty list for a command context didn't produce an indication other than an empty table.
* Fixed an issue where the **format** command has incorrectly recognized on which files to run when running using git.
* Fixed an issue where author image validations were not checked properly.
* Fixed an issue where new old-formatted scripts and integrations were not validated.
* Fixed an issue where the wording in the from version validation error for subplaybooks was incorrect.
* Fixed an issue where the **update-release-notes** command used the old docker image version instead of the new when detecting a docker change.
* Fixed an issue where the **generate-test-playbook** command used an incorrect argument name as default
* Fixed an issue where the **json-to-outputs** command used an incorrect argument name as default when using `-d`.
* Fixed an issue where validations failed while trying to validate non content files.
* Fixed an issue where README validations did not work post VS Code formatting.
* Fixed an issue where the description validations were inconsistent when running through an integration file or a description file.

## 1.4.6

* Fixed an issue where **validate** suggests, with no reason, running **format** on missing mandatory keys in yml file.
* Skipped existence of TestPlaybook check on community and contribution integrations.
* Fixed an issue where pre-commit didn't run on the demisto_sdk/commands folder.
* The **init** command will now change the script template name in the code to the given script name.
* Expanded the validations performed on beta integrations.
* Added support for PreProcessRules in the **format**, **validate**, **download**, and **create-content-artifacts** commands.
* Improved the error messages in **generate-docs**, if an example was not provided.
* Added to **validate** command a validation that a content entity or a pack name does not contain the words "partner" and "community".
* Fixed an issue where **update-release-notes** ignores *--text* flag while using *-f*
* Fixed the outputs validations in **validate** so enrichment commands will not be checked to have DBotScore outputs.
* Added a new validation to require the dockerimage key to exist in an integration and script yml files.
* Enhanced the **generate-test-playbook** command to use only integration tested on commands, rather than (possibly) other integrations implementing them.
* Expanded unify command to support GenericModules - Unifies a GenericModule object with its Dashboards.
* Added validators for generic objects:
  * Generic Field validator - verify that the 'fromVersion' field is above 6.5.0, 'group' field equals 4 and 'id' field starts with the prefix 'generic_'.
  * Generic Type validator - verify that the 'fromVersion' field is above 6.5.0
  * Generic Module validator - verify that the 'fromVersion' field is above 6.5.0
  * Generic Definition validator - verify that the 'fromVersion' field is above 6.5.0
* Expanded Format command to support Generic Objects - Fixes generic objects according to their validations.
* Fixed an issue where the **update-release-notes** command did not handle ApiModules properly.
* Added option to enter a dictionary or json of format `[{field_name:description}]` in the **json-to-outputs** command,
  with the `-d` flag.
* Improved the outputs for the **format** command.
* Fixed an issue where the validations performed after the **format** command were inconsistent with **validate**.
* Added to the **validate** command a validation for the author image.
* Updated the **create-content-artifacts** command to support generic modules, definitions, fields and types.
* Added an option to ignore errors for file paths and not only file name in .pack-ignore file.

## 1.4.5

* Enhanced the **postman-codegen** command to name all generated arguments with lower case.
* Fixed an issue where the **find-dependencies** command miscalculated the dependencies for playbooks that use generic commands.
* Fixed an issue where the **validate** command failed in external repositories in case the DEMISTO_SDK_GITHUB_TOKEN was not set.
* Fixed an issue where **openapi-codegen** corrupted the swagger file by overwriting configuration to swagger file.
* Updated the **upload** command to support uploading zipped packs to the marketplace.
* Added to the **postman-codegen** command support of path variables.
* Fixed an issue where **openapi-codegen** entered into an infinite loop on circular references in the swagger file.
* The **format** command will now set `fromVersion: 6.2.0` for widgets with 'metrics' data type.
* Updated the **find-dependencies** command to support generic modules, definitions, fields and types.
* Fixed an issue where **openapi-codegen** tried to extract reference example outputs, leading to an exception.
* Added an option to ignore secrets automatically when using the **init** command to create a pack.
* Added a tool that gives the ability to temporarily suppress console output.

## 1.4.4

* When formatting incident types with Auto-Extract rules and without mode field, the **format** command will now add the user selected mode.
* Added new validation that DBotRole is set for scripts that requires elevated permissions to the `XSOAR-linter` in the **lint** command.
* Added url escaping to markdown human readable section in generate docs to avoid autolinking.
* Added a validation that mapper's id and name are matching. Updated the format of mapper to include update_id too.
* Added a validation to ensure that image paths in the README files are valid.
* Fixed **find_type** function to correctly find test files, such as, test script and test playbook.
* Added scheme validations for the new Generic Object Types, Fields, and Modules.
* Renamed the flag *--input-old-version* to *--old-version* in the **generate-docs** command.
* Refactored the **update-release-notes** command:
  * Replaced the *--all* flag with *--use-git* or *-g*.
  * Added the *--force* flag to update the pack release notes without changes in the pack.
  * The **update-release-notes** command will now update all dependent integrations on ApiModule change, even if not specified.
  * If more than one pack has changed, the full list of updated packs will be printed at the end of **update-release-notes** command execution.
  * Fixed an issue where the **update-release-notes** command did not add docker image release notes entry for release notes file if a script was changed.
  * Fixed an issue where the **update-release-notes** command did not detect changed files that had the same name.
  * Fixed an issue in the **update-release-notes** command where the version support of JSON files was mishandled.
* Fixed an issue where **format** did not skip files in test and documentation directories.
* Updated the **create-id-set** command to support generic modules, definitions, fields and types.
* Changed the **convert** command to generate old layout fromversion to 5.0.0 instead of 4.1.0
* Enhanced the command **postman-codegen** with type hints for templates.

## 1.4.3

* Fixed an issue where **json-to-outputs** command returned an incorrect output when json is a list.
* Fixed an issue where if a pack README.md did not exist it could cause an error in the validation process.
* Fixed an issue where the *--name* was incorrectly required in the **init** command.
* Adding the option to run **validate** on a specific path while using git (*-i* & *-g*).
* The **format** command will now change UUIDs in .yml and .json files to their respective content entity name.
* Added a playbook validation to check if a task sub playbook exists in the id set in the **validate** command.
* Added the option to add new tags/usecases to the approved list and to the pack metadata on the same pull request.
* Fixed an issue in **test_content** where when different servers ran tests for the same integration, the server URL parameters were not set correctly.
* Added a validation in the **validate** command to ensure that the ***endpoint*** command is configured correctly in yml file.
* Added a warning when pack_metadata's description field is longer than 130 characters.
* Fixed an issue where a redundant print occurred on release notes validation.
* Added new validation in the **validate** command to ensure that the minimal fromVersion in a widget of type metrics will be 6.2.0.
* Added the *--release-notes* flag to demisto-sdk to get the current version release notes entries.

## 1.4.2

* Added to `pylint` summary an indication if a test was skipped.
* Added to the **init** command the option to specify fromversion.
* Fixed an issue where running **init** command without filling the metadata file.
* Added the *--docker-timeout* flag in the **lint** command to control the request timeout for the Docker client.
* Fixed an issue where **update-release-notes** command added only one docker image release notes entry for release notes file, and not for every entity whom docker image was updated.
* Added a validation to ensure that incident/indicator fields names starts with their pack name in the **validate** command. (Checked only for new files and only when using git *-g*)
* Updated the **find-dependencies** command to return the 'dependencies' according the layout type ('incident', 'indicator').
* Enhanced the "vX" display name validation for scripts and integrations in the **validate** command to check for every versioned script or integration, and not only v2.
* Added the *--fail-duplicates* flag for the **create-id-set** command which will fail the command if duplicates are found.
* Added to the **generate-docs** command automatic addition to git when a new readme file is created.

## 1.4.1

* When in private repo without `DEMSITO_SDK_GITHUB_TOKEN` configured, get_remote_file will take files from the local origin/master.
* Enhanced the **unify** command when giving input of a file and not a directory return a clear error message.
* Added a validation to ensure integrations are not skipped and at least one test playbook is not skipped for each integration or script.
* Added to the Content Tests support for `context_print_dt`, which queries the incident context and prints the result as a json.
* Added new validation for the `xsoar_config.json` file in the **validate** command.
* Added a version differences section to readme in **generate-docs** command.
* Added the *--docs-format* flag in the **integration-diff** command to get the output in README format.
* Added the *--input-old-version* and *--skip-breaking-changes* flags in the **generate-docs** command to get the details for the breaking section and to skip the breaking changes section.

## 1.4.0

* Enable passing a comma-separated list of paths for the `--input` option of the **lint** command.
* Added new validation of unimplemented test-module command in the code to the `XSOAR-linter` in the **lint** command.
* Fixed the **generate-docs** to handle integration authentication parameter.
* Added a validation to ensure that description and README do not contain the word 'Demisto'.
* Improved the deprecated message validation required from playbooks and scripts.
* Added the `--quite-bc-validation` flag for the **validate** command to run the backwards compatibility validation in quite mode (errors is treated like warnings).
* Fixed the **update release notes** command to display a name for old layouts.
* Added the ability to append to the pack README credit to contributors.
* Added identification for parameter differences in **integration-diff** command.
* Fixed **format** to use git as a default value.
* Updated the **upload** command to support reports.
* Fixed an issue where **generate-docs** command was displaying 'None' when credentials parameter display field configured was not configured.
* Fixed an issue where **download** did not return exit code 1 on failure.
* Updated the validation that incident fields' names do not contain the word incident will aplly to core packs only.
* Added a playbook validation to verify all conditional tasks have an 'else' path in **validate** command.
* Renamed the GitHub authentication token environment variable `GITHUB_TOKEN` to `DEMITO_SDK_GITHUB_TOKEN`.
* Added to the **update-release-notes** command automatic addition to git when new release notes file is created.
* Added validation to ensure that integrations, scripts, and playbooks do not contain the entity type in their names.
* Added the **convert** command to convert entities between XSOAR versions.
* Added the *--deprecate* flag in **format** command to deprecate integrations, scripts, and playbooks.
* Fixed an issue where ignoring errors did not work when running the **validate** command on specific files (-i).

## 1.3.9

* Added a validation verifying that the pack's README.md file is not equal to pack description.
* Fixed an issue where the **Assume yes** flag did not work properly for some entities in the **format** command.
* Improved the error messages for separators in folder and file names in the **validate** command.
* Removed the **DISABLE_SDK_VERSION_CHECK** environment variable. To disable new version checks, use the **DEMISTO_SDK_SKIP_VERSION_CHECK** envirnoment variable.
* Fixed an issue where the demisto-sdk version check failed due to a rate limit.
* Fixed an issue with playbooks scheme validation.

## 1.3.8

* Updated the **secrets** command to work on forked branches.

## 1.3.7

* Added a validation to ensure correct image and description file names.
* Fixed an issue where the **validate** command failed when 'display' field in credentials param in yml is empty but 'displaypassword' was provided.
* Added the **integration-diff** command to check differences between two versions of an integration and to return a report of missing and changed elements in the new version.
* Added a validation verifying that the pack's README.md file is not missing or empty for partner packs or packs contains use cases.
* Added a validation to ensure that the integration and script folder and file names will not contain separators (`_`, `-`, ``).
* When formatting new pack, the **format** command will set the *fromversion* key to 5.5.0 in the new files without fromversion.

## 1.3.6

* Added a validation that core packs are not dependent on non-core packs.
* Added a validation that a pack name follows XSOAR standards.
* Fixed an issue where in some cases the `get_remote_file` function failed due to an invalid path.
* Fixed an issue where running **update-release-notes** with updated integration logo, did not detect any file changes.
* Fixed an issue where the **create-id-set** command did not identify unified integrations correctly.
* Fixed an issue where the `CommonTypes` pack was not identified as a dependency for all feed integrations.
* Added support for running SDK commands in private repositories.
* Fixed an issue where running the **init** command did not set the correct category field in an integration .yml file for a newly created pack.
* When formatting new contributed pack, the **format** command will set the *fromversion* key to 6.0.0 in the relevant files.
* If the environment variable "DISABLE_SDK_VERSION_CHECK" is define, the demisto-sdk will no longer check for newer version when running a command.
* Added the `--use-pack-metadata` flag for the **find-dependencies** command to update the calculated dependencies using the the packs metadata files.
* Fixed an issue where **validate** failed on scripts in case the `outputs` field was set to `None`.
* Fixed an issue where **validate** was failing on editing existing release notes.
* Added a validation for README files verifying that the file doesn't contain template text copied from HelloWorld or HelloWorldPremium README.

## 1.3.5

* Added a validation that layoutscontainer's id and name are matching. Updated the format of layoutcontainer to include update_id too.
* Added a validation that commands' names and arguments in core packs, or scripts' arguments do not contain the word incident.
* Fixed issue where running the **generate-docs** command with -c flag ran all the commands and not just the commands specified by the flag.
* Fixed the error message of the **validate** command to not always suggest adding the *description* field.
* Fixed an issue where running **format** on feed integration generated invalid parameter structure.
* Fixed an issue where the **generate-docs** command did not add all the used scripts in a playbook to the README file.
* Fixed an issue where contrib/partner details might be added twice to the same file, when using unify and create-content-artifacts commands
* Fixed issue where running **validate** command on image-related integration did not return the correct outputs to json file.
* When formatting playbooks, the **format** command will now remove empty fields from SetIncident, SetIndicator, CreateNewIncident, CreateNewIndicator script arguments.
* Added an option to fill in the developer email when running the **init** command.

## 1.3.4

* Updated the **validate** command to check that the 'additionalinfo' field only contains the expected value for feed required parameters and not equal to it.
* Added a validation that community/partner details are not in the detailed description file.
* Added a validation that the Use Case tag in pack_metadata file is only used when the pack contains at least one PB, Incident Type or Layout.
* Added a validation that makes sure outputs in integrations are matching the README file when only README has changed.
* Added the *hidden* field to the integration schema.
* Fixed an issue where running **format** on a playbook whose `name` does not equal its `id` would cause other playbooks who use that playbook as a sub-playbook to fail.
* Added support for local custom command configuration file `.demisto-sdk-conf`.
* Updated the **format** command to include an update to the description file of an integration, to remove community/partner details.

## 1.3.3

* Fixed an issue where **lint** failed where *.Dockerfile* exists prior running the lint command.
* Added FeedHelloWorld template option for *--template* flag in **demisto-sdk init** command.
* Fixed issue where **update-release-notes** deleted release note file if command was called more than once.
* Fixed issue where **update-release-notes** added docker image release notes every time the command was called.
* Fixed an issue where running **update-release-notes** on a pack with newly created integration, had also added a docker image entry in the release notes.
* Fixed an issue where `XSOAR-linter` did not find *NotImplementedError* in main.
* Added validation for README files verifying their length (over 30 chars).
* When using *-g* flag in the **validate** command it will now ignore untracked files by default.
* Added the *--include-untracked* flag to the **validate** command to include files which are untracked by git in the validation process.
* Improved the `pykwalify` error outputs in the **validate** command.
* Added the *--print-pykwalify* flag to the **validate** command to print the unchanged output from `pykwalify`.

## 1.3.2

* Updated the format of the outputs when using the *--json-file* flag to create a JSON file output for the **validate** and **lint** commands.
* Added the **doc-review** command to check spelling in .md and .yml files as well as a basic release notes review.
* Added a validation that a pack's display name does not already exist in content repository.
* Fixed an issue where the **validate** command failed to detect duplicate params in an integration.
* Fixed an issue where the **validate** command failed to detect duplicate arguments in a command in an integration.

## 1.3.1

* Fixed an issue where the **validate** command failed to validate the release notes of beta integrations.
* Updated the **upload** command to support indicator fields.
* The **validate** and **update-release-notes** commands will now check changed files against `demisto/master` if it is configured locally.
* Fixed an issue where **validate** would incorrectly identify files as renamed.
* Added a validation that integration properties (such as feed, mappers, mirroring, etc) are not removed.
* Fixed an issue where **validate** failed when comparing branch against commit hash.
* Added the *--no-pipenv* flag to the **split-yml** command.
* Added a validation that incident fields and incident types are not removed from mappers.
* Fixed an issue where the *c
reate-id-set* flag in the *validate* command did not work while not using git.
* Added the *hiddenusername* field to the integration schema.
* Added a validation that images that are not integration images, do not ask for a new version or RN

## 1.3.0

* Do not collect optional dependencies on indicator types reputation commands.
* Fixed an issue where downloading indicator layoutscontainer objects failed.
* Added a validation that makes sure outputs in integrations are matching the README file.
* Fixed an issue where the *create-id-set* flag in the **validate** command did not work.
* Added a warning in case no id_set file is found when running the **validate** command.
* Fixed an issue where changed files were not recognised correctly on forked branches in the **validate** and the **update-release-notes** commands.
* Fixed an issue when files were classified incorrectly when running *update-release-notes*.
* Added a validation that integration and script file paths are compatible with our convention.
* Fixed an issue where id_set.json file was re created whenever running the generate-docs command.
* added the *--json-file* flag to create a JSON file output for the **validate** and **lint** commands.

## 1.2.19

* Fixed an issue where merge id_set was not updated to work with the new entity of Packs.
* Added a validation that the playbook's version matches the version of its sub-playbooks, scripts, and integrations.

## 1.2.18

* Changed the *skip-id-set-creation* flag to *create-id-set* in the **validate** command. Its default value will be False.
* Added support for the 'cve' reputation command in default arg validation.
* Filter out generic and reputation command from scripts and playbooks dependencies calculation.
* Added support for the incident fields in outgoing mappers in the ID set.
* Added a validation that the taskid field and the id field under the task field are both from uuid format and contain the same value.
* Updated the **format** command to generate uuid value for the taskid field and for the id under the task field in case they hold an invalid values.
* Exclude changes from doc_files directory on validation.
* Added a validation that an integration command has at most one default argument.
* Fixing an issue where pack metadata version bump was not enforced when modifying an old format (unified) file.
* Added validation that integration parameter's display names are capitalized and spaced using whitespaces and not underscores.
* Fixed an issue where beta integrations where not running deprecation validations.
* Allowed adding additional information to the deprecated description.
* Fixing an issue when escaping less and greater signs in integration params did not work as expected.

## 1.2.17

* Added a validation that the classifier of an integration exists.
* Added a validation that the mapper of an integration exists.
* Added a validation that the incident types of a classifier exist.
* Added a validation that the incident types of a mapper exist.
* Added support for *text* argument when running **demisto-sdk update-release-notes** on the ApiModules pack.
* Added a validation for the minimal version of an indicator field of type grid.
* Added new validation for incident and indicator fields in classifiers mappers and layouts exist in the content.
* Added cache for get_remote_file to reducing failures from accessing the remote repo.
* Fixed an issue in the **format** command where `_dev` or `_copy` suffixes weren't removed from the `id` of the given playbooks.
* Playbook dependencies from incident and indicator fields are now marked as optional.
* Mappers dependencies from incident types and incident fields are now marked as optional.
* Classifier dependencies from incident types are now marked as optional.
* Updated **demisto-sdk init** command to no longer create `created` field in pack_metadata file
* Updated **generate-docs** command to take the parameters names in setup section from display field and to use additionalinfo field when exist.
* Using the *verbose* argument in the **find-dependencies** command will now log to the console.
* Improved the deprecated message validation required from integrations.
* Fixed an issue in the **generate-docs** command where **Context Example** section was created when it was empty.

## 1.2.16

* Added allowed ignore errors to the *IDSetValidator*.
* Fixed an issue where an irrelevant id_set validation ran in the **validate** command when using the *--id-set* flag.
* Fixed an issue were **generate-docs** command has failed if a command did not exist in commands permissions file.
* Improved a **validate** command message for missing release notes of api module dependencies.

## 1.2.15

* Added the *ID101* to the allowed ignored errors.

## 1.2.14

* SDK repository is now mypy check_untyped_defs complaint.
* The lint command will now ignore the unsubscriptable-object (E1136) pylint error in dockers based on python 3.9 - this will be removed once a new pylint version is released.
* Added an option for **format** to run on a whole pack.
* Added new validation of unimplemented commands from yml in the code to `XSOAR-linter`.
* Fixed an issue where Auto-Extract fields were only checked for newly added incident types in the **validate** command.
* Added a new warning validation of direct access to args/params dicts to `XSOAR-linter`.

## 1.2.13

* Added new validation of indicators usage in CommandResults to `XSOAR-linter`.
* Running **demisto-sdk lint** will automatically run on changed files (same behavior as the -g flag).
* Removed supported version message from the documentation when running **generate_docs**.
* Added a print to indicate backwards compatibility is being checked in **validate** command.
* Added a percent print when running the **validate** command with the *-a* flag.
* Fixed a regression in the **upload** command where it was ignoring `DEMISTO_VERIFY_SSL` env var.
* Fixed an issue where the **upload** command would fail to upload beta integrations.
* Fixed an issue where the **validate** command did not create the *id_set.json* file when running with *-a* flag.
* Added price change validation in the **validate** command.
* Added validations that checks in read-me for empty sections or leftovers from the auto generated read-me that should be changed.
* Added new code validation for *NotImplementedError* to raise a warning in `XSOAR-linter`.
* Added validation for support types in the pack metadata file.
* Added support for *--template* flag in **demisto-sdk init** command.
* Fixed an issue with running **validate** on master branch where the changed files weren't compared to previous commit when using the *-g* flag.
* Fixed an issue where the `XSOAR-linter` ran *NotImplementedError* validation on scripts.
* Added support for Auto-Extract feature validation in incident types in the **validate** command.
* Fixed an issue in the **lint** command where the *-i* flag was ignored.
* Improved **merge-id-sets** command to support merge between two ID sets that contain the same pack.
* Fixed an issue in the **lint** command where flake8 ran twice.

## 1.2.12

* Bandit now reports also on medium severity issues.
* Fixed an issue with support for Docker Desktop on Mac version 2.5.0+.
* Added support for vulture and mypy linting when running without docker.
* Added support for *prev-ver* flag in **update-release-notes** command.
* Improved retry support when building docker images for linting.
* Added the option to create an ID set on a specific pack in **create-id-set** command.
* Added the *--skip-id-set-creation* flag to **validate** command in order to add the capability to run validate command without creating id_set validation.
* Fixed an issue where **validate** command checked docker image tag on ApiModules pack.
* Fixed an issue where **find-dependencies** did not calculate dashboards and reports dependencies.
* Added supported version message to the documentation and release notes files when running **generate_docs** and **update-release-notes** commands respectively.
* Added new code validations for *NotImplementedError* exception raise to `XSOAR-linter`.
* Command create-content-artifacts additional support for **Author_image.png** object.
* Fixed an issue where schemas were not enforced for incident fields, indicator fields and old layouts in the validate command.
* Added support for **update-release-notes** command to update release notes according to master branch.

## 1.2.11

* Fixed an issue where the ***generate-docs*** command reset the enumeration of line numbering after an MD table.
* Updated the **upload** command to support mappers.
* Fixed an issue where exceptions were no printed in the **format** while the *--verbose* flag is set.
* Fixed an issue where *--assume-yes* flag did not work in the **format** command when running on a playbook without a `fromversion` field.
* Fixed an issue where the **format** command would fail in case `conf.json` file was not found instead of skipping the update.
* Fixed an issue where integration with v2 were recognised by the `name` field instead of the `display` field in the **validate** command.
* Added a playbook validation to check if a task script exists in the id set in the **validate** command.
* Added new integration category `File Integrity Management` in the **validate** command.

## 1.2.10

* Added validation for approved content pack use-cases and tags.
* Added new code validations for *CommonServerPython* import to `XSOAR-linter`.
* Added *default value* and *predefined values* to argument description in **generate-docs** command.
* Added a new validation that checks if *get-mapping-fields* command exists if the integration schema has *{ismappable: true}* in **validate** command.
* Fixed an issue where the *--staged* flag recognised added files as modified in the **validate** command.
* Fixed an issue where a backwards compatibility warning was raised for all added files in the **validate** command.
* Fixed an issue where **validate** command failed when no tests were given for a partner supported pack.
* Updated the **download** command to support mappers.
* Fixed an issue where the ***format*** command added a duplicate parameter.
* For partner supported content packs, added support for a list of emails.
* Removed validation of README files from the ***validate*** command.
* Fixed an issue where the ***validate*** command required release notes for ApiModules pack.

## 1.2.9

* Fixed an issue in the **openapi_codegen** command where it created duplicate functions name from the swagger file.
* Fixed an issue in the **update-release-notes** command where the *update type* argument was not verified.
* Fixed an issue in the **validate** command where no error was raised in case a non-existing docker image was presented.
* Fixed an issue in the **format** command where format failed when trying to update invalid Docker image.
* The **format** command will now preserve the **isArray** argument in integration's reputation commands and will show a warning if it set to **false**.
* Fixed an issue in the **lint** command where *finally* clause was not supported in main function.
* Fixed an issue in the **validate** command where changing any entity ID was not validated.
* Fixed an issue in the **validate** command where *--staged* flag did not bring only changed files.
* Fixed the **update-release-notes** command to ignore changes in the metadata file.
* Fixed the **validate** command to ignore metadata changes when checking if a version bump is needed.

## 1.2.8

* Added a new validation that checks in playbooks for the usage of `DeleteContext` in **validate** command.
* Fixed an issue in the **upload** command where it would try to upload content entities with unsupported versions.
* Added a new validation that checks in playbooks for the usage of specific instance in **validate** command.
* Added the **--staged** flag to **validate** command to run on staged files only.

## 1.2.7

* Changed input parameters in **find-dependencies** command.
  * Use ***-i, --input*** instead of ***-p, --path***.
  * Use ***-idp, --id-set-path*** instead of ***-i, --id-set-path***.
* Fixed an issue in the **unify** command where it crashed on an integration without an image file.
* Fixed an issue in the **format** command where unnecessary files were not skipped.
* Fixed an issue in the **update-release-notes** command where the *text* argument was not respected in all cases.
* Fixed an issue in the **validate** command where a warning about detailed description was given for unified or deprecated integrations.
* Improved the error returned by the **validate** command when running on files using the old format.

## 1.2.6

* No longer require setting `DEMISTO_README_VALIDATION` env var to enable README mdx validation. Validation will now run automatically if all necessary node modules are available.
* Fixed an issue in the **validate** command where the `--skip-pack-dependencies` would not skip id-set creation.
* Fixed an issue in the **validate** command where validation would fail if supplied an integration with an empty `commands` key.
* Fixed an issue in the **validate** command where validation would fail due to a required version bump for packs which are not versioned.
* Will use env var `DEMISTO_VERIFY_SSL` to determine if to use a secure connection for commands interacting with the Server when `--insecure` is not passed. If working with a local Server without a trusted certificate, you can set env var `DEMISTO_VERIFY_SSL=no` to avoid using `--insecure` on each command.
* Unifier now adds a link to the integration documentation to the integration detailed description.
* Fixed an issue in the **secrets** command where ignored secrets were not skipped.

## 1.2.5

* Added support for special fields: *defaultclassifier*, *defaultmapperin*, *defaultmapperout* in **download** command.
* Added -y option **format** command to assume "yes" as answer to all prompts and run non-interactively
* Speed up improvements for `validate` of README files.
* Updated the **format** command to adhere to the defined content schema and sub-schemas, aligning its behavior with the **validate** command.
* Added support for canvasContextConnections files in **format** command.

## 1.2.4

* Updated detailed description for community integrations.

## 1.2.3

* Fixed an issue where running **validate** failed on playbook with task that adds tags to the evidence data.
* Added the *displaypassword* field to the integration schema.
* Added new code validations to `XSOAR-linter`.
  * As warnings messages:
    * `demisto.params()` should be used only inside main function.
    * `demisto.args()` should be used only inside main function.
    * Functions args should have type annotations.
* Added `fromversion` field validation to test playbooks and scripts in **validate** command.

## 1.2.2

* Add support for warning msgs in the report and summary to **lint** command.
* Fixed an issue where **json-to-outputs** determined bool values as int.
* Fixed an issue where **update-release-notes** was crushing on `--all` flag.
* Fixed an issue where running **validate**, **update-release-notes** outside of content repo crushed without a meaningful error message.
* Added support for layoutscontainer in **init** contribution flow.
* Added a validation for tlp_color param in feeds in **validate** command.
* Added a validation for removal of integration parameters in **validate** command.
* Fixed an issue where **update-release-notes** was failing with a wrong error message when no pack or input was given.
* Improved formatting output of the **generate-docs** command.
* Add support for env variable *DEMISTO_SDK_ID_SET_REFRESH_INTERVAL*. Set this env variable to the refresh interval in minutes. The id set will be regenerated only if the refresh interval has passed since the last generation. Useful when generating Script documentation, to avoid re-generating the id_set every run.
* Added new code validations to `XSOAR-linter`.
  * As error messages:
    * Longer than 10 seconds sleep statements for non long running integrations.
    * exit() usage.
    * quit() usage.
  * As warnings messages:
    * `demisto.log` should not be used.
    * main function existence.
    * `demito.results` should not be used.
    * `return_output` should not be used.
    * try-except statement in main function.
    * `return_error` usage in main function.
    * only once `return_error` usage.
* Fixed an issue where **lint** command printed logs twice.
* Fixed an issue where *suffix* did not work as expected in the **create-content-artifacts** command.
* Added support for *prev-ver* flag in **lint** and **secrets** commands.
* Added support for *text* flag to **update-release-notes** command to add the same text to all release notes.
* Fixed an issue where **validate** did not recognize added files if they were modified locally.
* Added a validation that checks the `fromversion` field exists and is set to 5.0.0 or above when working or comparing to a non-feature branch in **validate** command.
* Added a validation that checks the certification field in the pack_metadata file is valid in **validate** command.
* The **update-release-notes** command will now automatically add docker image update to the release notes.

## 1.2.1

* Added an additional linter `XSOAR-linter` to the **lint** command which custom validates py files. currently checks for:
  * `Sys.exit` usages with non zero value.
  * Any `Print` usages.
* Fixed an issue where renamed files were failing on *validate*.
* Fixed an issue where single changed files did not required release notes update.
* Fixed an issue where doc_images required release-notes and validations.
* Added handling of dependent packs when running **update-release-notes** on changed *APIModules*.
  * Added new argument *--id-set-path* for id_set.json path.
  * When changes to *APIModule* is detected and an id_set.json is available - the command will update the dependent pack as well.
* Added handling of dependent packs when running **validate** on changed *APIModules*.
  * Added new argument *--id-set-path* for id_set.json path.
  * When changes to *APIModule* is detected and an id_set.json is available - the command will validate that the dependent pack has release notes as well.
* Fixed an issue where the find_type function didn't recognize file types correctly.
* Fixed an issue where **update-release-notes** command did not work properly on Windows.
* Added support for indicator fields in **update-release-notes** command.
* Fixed an issue where files in test dirs where being validated.

## 1.2.0

* Fixed an issue where **format** did not update the test playbook from its pack.
* Fixed an issue where **validate** validated non integration images.
* Fixed an issue where **update-release-notes** did not identified old yml integrations and scripts.
* Added revision templates to the **update-release-notes** command.
* Fixed an issue where **update-release-notes** crashed when a file was renamed.
* Fixed an issue where **validate** failed on deleted files.
* Fixed an issue where **validate** validated all images instead of packs only.
* Fixed an issue where a warning was not printed in the **format** in case a non-supported file type is inputted.
* Fixed an issue where **validate** did not fail if no release notes were added when adding files to existing packs.
* Added handling of incorrect layout paths via the **format** command.
* Refactor **create-content-artifacts** command - Efficient artifacts creation and better logging.
* Fixed an issue where image and description files were not handled correctly by **validate** and **update-release-notes** commands.
* Fixed an issue where the **format** command didn't remove all extra fields in a file.
* Added an error in case an invalid id_set.json file is found while running the **validate** command.
* Added fetch params checks to the **validate** command.

## 1.1.11

* Added line number to secrets' path in **secrets** command report.
* Fixed an issue where **init** a community pack did not present the valid support URL.
* Fixed an issue where **init** offered a non relevant pack support type.
* Fixed an issue where **lint** did not pull docker images for powershell.
* Fixed an issue where **find-dependencies** did not find all the script dependencies.
* Fixed an issue where **find-dependencies** did not collect indicator fields as dependencies for playbooks.
* Updated the **validate** and the **secrets** commands to be less dependent on regex.
* Fixed an issue where **lint** did not run on circle when docker did not return ping.
* Updated the missing release notes error message (RN106) in the **Validate** command.
* Fixed an issue where **Validate** would return missing release notes when two packs with the same substring existed in the modified files.
* Fixed an issue where **update-release-notes** would add duplicate release notes when two packs with the same substring existed in the modified files.
* Fixed an issue where **update-release-notes** would fail to bump new versions if the feature branch was out of sync with the master branch.
* Fixed an issue where a non-descriptive error would be returned when giving the **update-release-notes** command a pack which can not be found.
* Added dependencies check for *widgets* in **find-dependencies** command.
* Added a `update-docker` flag to **format** command.
* Added a `json-to-outputs` flag to the **run** command.
* Added a verbose (`-v`) flag to **format** command.
* Fixed an issue where **download** added the prefix "playbook-" to the name of playbooks.

## 1.1.10

* Updated the **init** command. Relevant only when passing the *--contribution* argument.
  * Added the *--author* option.
  * The *support* field of the pack's metadata is set to *community*.
* Added a proper error message in the **Validate** command upon a missing description in the root of the yml.
* **Format** now works with a relative path.
* **Validate** now fails when all release notes have been excluded.
* Fixed issue where correct error message would not propagate for invalid images.
* Added the *--skip-pack-dependencies* flag to **validate** command to skip pack dependencies validation. Relevant when using the *-g* flag.
* Fixed an issue where **Validate** and **Format** commands failed integrations with `defaultvalue` field in fetch incidents related parameters.
* Fixed an issue in the **Validate** command in which unified YAML files were not ignored.
* Fixed an issue in **generate-docs** where scripts and playbooks inputs and outputs were not parsed correctly.
* Fixed an issue in the **openapi-codegen** command where missing reference fields in the swagger JSON caused errors.
* Fixed an issue in the **openapi-codegen** command where empty objects in the swagger JSON paths caused errors.
* **update-release-notes** command now accept path of the pack instead of pack name.
* Fixed an issue where **generate-docs** was inserting unnecessary escape characters.
* Fixed an issue in the **update-release-notes** command where changes to the pack_metadata were not detected.
* Fixed an issue where **validate** did not check for missing release notes in old format files.

## 1.1.9

* Fixed an issue where **update-release-notes** command failed on invalid file types.

## 1.1.8

* Fixed a regression where **upload** command failed on test playbooks.
* Added new *githubUser* field in pack metadata init command.
* Support beta integration in the commands **split-yml, extract-code, generate-test-playbook and generate-docs.**
* Fixed an issue where **find-dependencies** ignored *toversion* field in content items.
* Added support for *layoutscontainer*, *classifier_5_9_9*, *mapper*, *report*, and *widget* in the **Format** command.
* Fixed an issue where **Format** will set the `ID` field to be equal to the `name` field in modified playbooks.
* Fixed an issue where **Format** did not work for test playbooks.
* Improved **update-release-notes** command:
  * Write content description to release notes for new items.
  * Update format for file types without description: Connections, Incident Types, Indicator Types, Layouts, Incident Fields.
* Added a validation for feedTags param in feeds in **validate** command.
* Fixed readme validation issue in community support packs.
* Added the **openapi-codegen** command to generate integrations from OpenAPI specification files.
* Fixed an issue were release notes validations returned wrong results for *CommonScripts* pack.
* Added validation for image links in README files in **validate** command.
* Added a validation for default value of fetch param in feeds in **validate** command.
* Fixed an issue where the **Init** command failed on scripts.

## 1.1.7

* Fixed an issue where running the **format** command on feed integrations removed the `defaultvalue` fields.
* Playbook branch marked with *skipunavailable* is now set as an optional dependency in the **find-dependencies** command.
* The **feedReputation** parameter can now be hidden in a feed integration.
* Fixed an issue where running the **unify** command on JS package failed.
* Added the *--no-update* flag to the **find-dependencies** command.
* Added the following validations in **validate** command:
  * Validating that a pack does not depend on NonSupported / Deprecated packs.

## 1.1.6

* Added the *--description* option to the **init** command.
* Added the *--contribution* option to the **init** command which converts a contribution zip to proper pack format.
* Improved **validate** command performance time and outputs.
* Added the flag *--no-docker-checks* to **validate** command to skip docker checks.
* Added the flag *--print-ignored-files* to **validate** command to print ignored files report when the command is done.
* Added the following validations in **validate** command:
  * Validating that existing release notes are not modified.
  * Validating release notes are not added to new packs.
  * Validating that the "currentVersion" field was raised in the pack_metadata for modified packs.
  * Validating that the timestamp in the "created" field in the pack_metadata is in ISO format.
* Running `demisto-sdk validate` will run the **validate** command using git and only on committed files (same as using *-g --post-commit*).
* Fixed an issue where release notes were not checked correctly in **validate** command.
* Fixed an issue in the **create-id-set** command where optional playbook tasks were not taken into consideration.
* Added a prompt to the `demisto-sdk update-release-notes` command to prompt users to commit changes before running the release notes command.
* Added support to `layoutscontainer` in **validate** command.

## 1.1.5

* Fixed an issue in **find-dependencies** command.
* **lint** command now verifies flake8 on CommonServerPython script.

## 1.1.4

* Fixed an issue with the default output file name of the **unify** command when using "." as an output path.
* **Unify** command now adds contributor details to the display name and description.
* **Format** command now adds *isFetch* and *incidenttype* fields to integration yml.
* Removed the *feedIncremental* field from the integration schema.
* **Format** command now adds *feedBypassExclusionList*, *Fetch indicators*, *feedReputation*, *feedReliability*,
     *feedExpirationPolicy*, *feedExpirationInterval* and *feedFetchInterval* fields to integration yml.
* Fixed an issue in the playbooks schema.
* Fixed an issue where generated release notes were out of order.
* Improved pack dependencies detection.
* Fixed an issue where test playbooks were mishandled in **validate** command.

## 1.1.3

* Added a validation for invalid id fields in indicators types files in **validate** command.
* Added default behavior for **update-release-notes** command.
* Fixed an error where README files were failing release notes validation.
* Updated format of generated release notes to be more user friendly.
* Improved error messages for the **update-release-notes** command.
* Added support for `Connections`, `Dashboards`, `Widgets`, and `Indicator Types` to **update-release-notes** command.
* **Validate** now supports scripts under the *TestPlaybooks* directory.
* Fixed an issue where **validate** did not support powershell files.

## 1.1.2

* Added a validation for invalid playbookID fields in incidents types files in **validate** command.
* Added a code formatter for python files.
* Fixed an issue where new and old classifiers where mixed on validate command.
* Added *feedIncremental* field to the integration schema.
* Fixed error in the **upload** command where unified YMLs were not uploaded as expected if the given input was a pack.
* Fixed an issue where the **secrets** command failed due to a space character in the file name.
* Ignored RN validation for *NonSupported* pack.
* You can now ignore IF107, SC100, RP102 error codes in the **validate** command.
* Fixed an issue where the **download** command was crashing when received as input a JS integration or script.
* Fixed an issue where **validate** command checked docker image for JS integrations and scripts.
* **validate** command now checks scheme for reports and connections.
* Fixed an issue where **validate** command checked docker when running on all files.
* Fixed an issue where **validate** command did not fail when docker image was not on the latest numeric tag.
* Fixed an issue where beta integrations were not validated correctly in **validate** command.

## 1.1.1

* fixed and issue where file types were not recognized correctly in **validate** command.
* Added better outputs for validate command.

## 1.1.0

* Fixed an issue where changes to only non-validated files would fail validation.
* Fixed an issue in **validate** command where moved files were failing validation for new packs.
* Fixed an issue in **validate** command where added files were failing validation due to wrong file type detection.
* Added support for new classifiers and mappers in **validate** command.
* Removed support of old RN format validation.
* Updated **secrets** command output format.
* Added support for error ignore on deprecated files in **validate** command.
* Improved errors outputs in **validate** command.
* Added support for linting an entire pack.

## 1.0.9

* Fixed a bug where misleading error was presented when pack name was not found.
* **Update-release-notes** now detects added files for packs with versions.
* Readme files are now ignored by **update-release-notes** and validation of release notes.
* Empty release notes no longer cause an uncaught error during validation.

## 1.0.8

* Changed the output format of demisto-sdk secrets.
* Added a validation that checkbox items are not required in integrations.
* Added pack release notes generation and validation.
* Improved pack metadata validation.
* Fixed an issue in **validate** where renamed files caused an error

## 1.0.4

* Fix the **format** command to update the `id` field to be equal to `details` field in indicator-type files, and to `name` field in incident-type & dashboard files.
* Fixed a bug in the **validate** command for layout files that had `sortValues` fields.
* Fixed a bug in the **format** command where `playbookName` field was not always present in the file.
* Fixed a bug in the **format** command where indicatorField wasn't part of the SDK schemas.
* Fixed a bug in **upload** command where created unified docker45 yml files were not deleted.
* Added support for IndicatorTypes directory in packs (for `reputation` files, instead of Misc).
* Fixed parsing playbook condition names as string instead of boolean in **validate** command
* Improved image validation in YAML files.
* Removed validation for else path in playbook condition tasks.

## 1.0.3

* Fixed a bug in the **format** command where comments were being removed from YAML files.
* Added output fields: *file_path* and *kind* for layouts in the id-set.json created by **create-id-set** command.
* Fixed a bug in the **create-id-set** command Who returns Duplicate for Layouts with a different kind.
* Added formatting to **generate-docs** command results replacing all `<br>` tags with `<br/>`.
* Fixed a bug in the **download** command when custom content contained not supported content entity.
* Fixed a bug in **format** command in which boolean strings  (e.g. 'yes' or 'no') were converted to boolean values (e.g. 'True' or 'False').
* **format** command now removes *sourceplaybookid* field from playbook files.
* Fixed a bug in **generate-docs** command in which integration dependencies were not detected when generating documentation for a playbook.

## 1.0.1

* Fixed a bug in the **unify** command when output path was provided empty.
* Improved error message for integration with no tests configured.
* Improved the error message returned from the **validate** command when an integration is missing or contains malformed fetch incidents related parameters.
* Fixed a bug in the **create** command where a unified YML with a docker image for 4.5 was copied incorrectly.
* Missing release notes message are now showing the release notes file path to update.
* Fixed an issue in the **validate** command in which unified YAML files were not ignored.
* File format suggestions are now shown in the relevant file format (JSON or YAML).
* Changed Docker image validation to fail only on non-valid ones.
* Removed backward compatibility validation when Docker image is updated.

## 1.0.0

* Improved the *upload* command to support the upload of all the content entities within a pack.
* The *upload* command now supports the improved pack file structure.
* Added an interactive option to format integrations, scripts and playbooks with No TestPlaybooks configured.
* Added an interactive option to configure *conf.json* file with missing test playbooks for integrations, scripts and playbooks
* Added *download* command to download custom content from Demisto instance to the local content repository.
* Improved validation failure messages to include a command suggestion, wherever relevant, to fix the raised issue.
* Improved 'validate' help and documentation description
* validate - checks that scripts, playbooks, and integrations have the *tests* key.
* validate - checks that test playbooks are configured in `conf.json`.
* demisto-sdk lint - Copy dir better handling.
* demisto-sdk lint - Add error when package missing in docker image.
* Added *-a , --validate-all* option in *validate* to run all validation on all files.
* Added *-i , --input* option in *validate* to run validation on a specified pack/file.
* added *-i, --input* option in *secrets* to run on a specific file.
* Added an allowed hidden parameter: *longRunning* to the hidden integration parameters validation.
* Fixed an issue with **format** command when executing with an output path of a folder and not a file path.
* Bug fixes in generate-docs command given playbook as input.
* Fixed an issue with lint command in which flake8 was not running on unit test files.

## 0.5.2

* Added *-c, --command* option in *generate-docs* to generate a specific command from an integration.
* Fixed an issue when getting README/CHANGELOG files from git and loading them.
* Removed release notes validation for new content.
* Fixed secrets validations for files with the same name in a different directory.
* demisto-sdk lint - parallelization working with specifying the number of workers.
* demisto-sdk lint - logging levels output, 3 levels.
* demisto-sdk lint - JSON report, structured error reports in JSON format.
* demisto-sdk lint - XML JUnit report for unit-tests.
* demisto-sdk lint - new packages used to accelerate execution time.
* demisto-sdk secrets - command now respects the generic whitelist, and not only the pack secrets.

## 0.5.0

[PyPI History][1]

[1]: https://pypi.org/project/demisto-sdk/#history

## 0.4.9

* Fixed an issue in *generate-docs* where Playbooks and Scripts documentation failed.
* Added a graceful error message when executing the *run" command with a misspelled command.
* Added more informative errors upon failures of the *upload* command.
* format command:
  * Added format for json files: IncidentField, IncidentType, IndicatorField, IndicatorType, Layout, Dashboard.
  * Added the *-fv --from-version*, *-nv --no-validation* arguments.
  * Removed the *-t yml_type* argument, the file type will be inferred.
  * Removed the *-g use_git* argument, running format without arguments will run automatically on git diff.
* Fixed an issue in loading playbooks with '=' character.
* Fixed an issue in *validate* failed on deleted README files.

## 0.4.8

* Added the *max* field to the Playbook schema, allowing to define it in tasks loop.
* Fixed an issue in *validate* where Condition branches checks were case sensitive.

## 0.4.7

* Added the *slareminder* field to the Playbook schema.
* Added the *common_server*, *demisto_mock* arguments to the *init* command.
* Fixed an issue in *generate-docs* where the general section was not being generated correctly.
* Fixed an issue in *validate* where Incident type validation failed.

## 0.4.6

* Fixed an issue where the *validate* command did not identify CHANGELOG in packs.
* Added a new command, *id-set* to create the id set - the content dependency tree by file IDs.

## 0.4.5

* generate-docs command:
  * Added the *use_cases*, *permissions*, *command_permissions* and *limitations*.
  * Added the *--insecure* argument to support running the script and integration command in Demisto.
  * Removed the *-t yml_type* argument, the file type will be inferred.
  * The *-o --output* argument is no longer mandatory, default value will be the input file directory.
* Added support for env var: *DEMISTO_SDK_SKIP_VERSION_CHECK*. When set version checks are skipped.
* Fixed an issue in which the CHANGELOG files did not match our scheme.
* Added a validator to verify that there are no hidden integration parameters.
* Fixed an issue where the *validate* command ran on test files.
* Removed the *env-dir* argument from the demisto-sdk.
* README files which are html files will now be skipped in the *validate* command.
* Added support for env var: *DEMISTO_README_VALIDATOR*. When not set the readme validation will not run.

## 0.4.4

* Added a validator for IncidentTypes (incidenttype-*.json).
* Fixed an issue where the -p flag in the *validate* command was not working.
* Added a validator for README.md files.
* Release notes validator will now run on: incident fields, indicator fields, incident types, dashboard and reputations.
* Fixed an issue where the validator of reputation(Indicator Type) did not check on the details field.
* Fixed an issue where the validator attempted validating non-existing files after deletions or name refactoring.
* Removed the *yml_type* argument in the *split-yml*, *extract-code* commands.
* Removed the *file_type* argument in the *generate-test-playbook* command.
* Fixed the *insecure* argument in *upload*.
* Added the *insecure* argument in *run-playbook*.
* Standardise the *-i --input*, *-o --output* to demisto-sdk commands.

## 0.4.3

* Fixed an issue where the incident and indicator field BC check failed.
* Support for linting and unit testing PowerShell integrations.

## 0.4.2

* Fixed an issue where validate failed on Windows.
* Added a validator to verify all branches are handled in conditional task in a playbook.
* Added a warning message when not running the latest sdk version.
* Added a validator to check that the root is connected to all tasks in the playbook.
* Added a validator for Dashboards (dashboard-*.json).
* Added a validator for Indicator Types (reputation-*.json).
* Added a BC validation for changing incident field type.
* Fixed an issue where init command would generate an invalid yml for scripts.
* Fixed an issue in misleading error message in v2 validation hook.
* Fixed an issue in v2 hook which now is set only on newly added scripts.
* Added more indicative message for errors in yaml files.
* Disabled pykwalify info log prints.

## 0.3.10

* Added a BC check for incident fields - changing from version is not allowed.
* Fixed an issue in create-content-artifacts where scripts in Packs in TestPlaybooks dir were copied with a wrong prefix.

## 0.3.9

* Added a validation that incident field can not be required.
* Added validation for fetch incident parameters.
* Added validation for feed integration parameters.
* Added to the *format* command the deletion of the *sourceplaybookid* field.
* Fixed an issue where *fieldMapping* in playbook did not pass the scheme validation.
* Fixed an issue where *create-content-artifacts* did not copy TestPlaybooks in Packs without prefix of *playbook-*.
* Added a validation the a playbook can not have a rolename set.
* Added to the image validator the new DBot default image.
* Added the fields: elasticcommonfields, quiet, quietmode to the Playbook schema.
* Fixed an issue where *validate* failed on integration commands without outputs.
* Added a new hook for naming of v2 integrations and scripts.

## 0.3.8

* Fixed an issue where *create-content-artifact* was not loading the data in the yml correctly.
* Fixed an issue where *unify* broke long lines in script section causing syntax errors

## 0.3.7

* Added *generate-docs* command to generate documentation file for integration, playbook or script.
* Fixed an issue where *unify* created a malformed integration yml.
* Fixed an issue where demisto-sdk **init** creates unit-test file with invalid import.

## 0.3.6

* Fixed an issue where demisto-sdk **validate** failed on modified scripts without error message.

## 0.3.5

* Fixed an issue with docker tag validation for integrations.
* Restructured repo source code.

## 0.3.4

* Saved failing unit tests as a file.
* Fixed an issue where "_test" file for scripts/integrations created using **init** would import the "HelloWorld" templates.
* Fixed an issue in demisto-sdk **validate** - was failing on backward compatiblity check
* Fixed an issue in demisto-sdk **secrets** - empty line in .secrets-ignore always made the secrets check to pass
* Added validation for docker image inside integrations and scripts.
* Added --use-git flag to **format** command to format all changed files.
* Fixed an issue where **validate** did not fail on dockerimage changes with bc check.
* Added new flag **--ignore-entropy** to demisto-sdk **secrets**, this will allow skip entropy secrets check.
* Added --outfile to **lint** to allow saving failed packages to a file.

## 0.3.3

* Added backwards compatibility break error message.
* Added schema for incident types.
* Added **additionalinfo** field to as an available field for integration configuration.
* Added pack parameter for **init**.
* Fixed an issue where error would appear if name parameter is not set in **init**.

## 0.3.2

* Fixed the handling of classifier files in **validate**.

## 0.3.1

* Fixed the handling of newly created reputation files in **validate**.
* Added an option to perform **validate** on a specific file.

## 0.3.0

* Added support for multi-package **lint** both with parallel and without.
* Added all parameter in **lint** to run on all packages and packs in content repository.
* Added **format** for:
  * Scripts
  * Playbooks
  * Integrations
* Improved user outputs for **secrets** command.
* Fixed an issue where **lint** would run pytest and pylint only on a single docker per integration.
* Added auto-complete functionality to demisto-sdk.
* Added git parameter in **lint** to run only on changed packages.
* Added the **run-playbook** command
* Added **run** command which runs a command in the Demisto playground.
* Added **upload** command which uploads an integration or a script to a Demisto instance.
* Fixed and issue where **validate** checked if release notes exist for new integrations and scripts.
* Added **generate-test-playbook** command which generates a basic test playbook for an integration or a script.
* **validate** now supports indicator fields.
* Fixed an issue with layouts scheme validation.
* Adding **init** command.
* Added **json-to-outputs** command which generates the yaml section for outputs from an API raw response.

## 0.2.6

* Fixed an issue with locating release notes for beta integrations in **validate**.

## 0.2.5

* Fixed an issue with locating release notes for beta integrations in **validate**.

## 0.2.4

* Adding image validation to Beta_Integration and Packs in **validate**.

## 0.2.3

* Adding Beta_Integration to the structure validation process.
* Fixing bug where **validate** did checks on TestPlaybooks.
* Added requirements parameter to **lint**.

## 0.2.2

* Fixing bug where **lint** did not return exit code 1 on failure.
* Fixing bug where **validate** did not print error message in case no release notes were give.

## 0.2.1

* **Validate** now checks that the id and name fields are identical in yml files.
* Fixed a bug where sdk did not return any exit code.

## 0.2.0

* Added Release Notes Validator.
* Fixed the Unifier selection of your python file to use as the code.
* **Validate** now supports Indicator fields.
* Fixed a bug where **validate** and **secrets** did not return exit code 1 on failure.
* **Validate** now runs on newly added scripts.

## 0.1.8

* Added support for `--version`.
* Fixed an issue in file_validator when calling `checked_type` method with script regex.

## 0.1.2

* Restructuring validation to support content packs.
* Added secrets validation.
* Added content bundle creation.
* Added lint and unit test run.

## 0.1.1

* Added new logic to the unifier.
* Added detailed README.
* Some small adjustments and fixes.

## 0.1.0

Capabilities:

* **Extract** components(code, image, description etc.) from a Demisto YAML file into a directory.
* **Unify** components(code, image, description etc.) to a single Demisto YAML file.
* **Validate** Demisto content files.<|MERGE_RESOLUTION|>--- conflicted
+++ resolved
@@ -1,6 +1,10 @@
 # Changelog
 ## Unreleased
 * Fixed an issue where **update-release-notes** generated "available from Cortex XSOAR" instead of "from XSIAM" when run on XSIAM event collectors.
+* Added support for a new marketplace tag `xsoar_saas`.
+* Added support for yml hidden parameters for `xsoar_saas` marketplace, as part of the **prepare_content** command.
+* Added support for custom documentation that will appear only in `xsoar_saas` marketplace, as part of the **prepare_content** command.
+* Modified **prepare_content** command to be platform specific. For xsoar-saas and XSIAM regarding pack readme and integration description images in markdown files.
 
 ## 1.19.2
 * Added a period at the end of lines produced by the **generate-docs** command that state the tested version of the product.
@@ -17,15 +21,8 @@
 * Fixed an issue where **validate** would fail in external repos when trying to ignore `BA102`.
 * Fixed an issue where **error-code** failed on some error codes.
 * Fixes an issue in **format** command where the `-i` option included files in `.venv` directories.
-<<<<<<< HEAD
-* Added support for a new marketplace tag `xsoar_saas`.
-* Added support for yml hidden parameters for `xsoar_saas` marketplace, as part of the **prepare_content** command.
-* Added support for custom documentation that will appear only in `xsoar_saas` marketplace, as part of the **prepare_content** command.
-* Modified **prepare_content** command to be platform specific. For xsoar-saas and XSIAM regarding pack readme and integration description images in markdown files.
-=======
 * Updated the comment added to contribution PRs to old packs so it contains a link to the documentation of the **GitHub Codespaces** in xsoar.pan.dev.
 * Updated GitPython version to 3.1.32.
->>>>>>> 2c4ac7b0
 
 ## 1.19.1
 * Fixed an issue where **unify** failed on integrations using an API a module, when not called from the content root.
