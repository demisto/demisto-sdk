# Changelog
<<<<<<< HEAD
* Added new validation of unimplemented test-module command in the code to the `XSOAR-linter` in the **lint** command.
* Fixed an issue where the **Assume yes** flag did not work properly for some entities in the **format** command.
* Improved the error messages for separators in folder and file names in the **validate** command.
=======

# 1.3.9
* Added a validation verifying that the pack's README.md file is not equal to pack description.
* Fixed an issue where the **Assume yes** flag did not work properly for some entities in the **format** command.
* Improved the error messages for separators in folder and file names in the **validate** command.
* Removed the **DISABLE_SDK_VERSION_CHECK** environment variable. To disable new version checks, use the **DEMISTO_SDK_SKIP_VERSION_CHECK** envirnoment variable.
* Fixed an issue where the demisto-sdk version check failed due to a rate limit.
* Fixed an issue with playbooks scheme validation.
>>>>>>> ebe8c78b

# 1.3.8
* Updated the **secrets** command to work on forked branches.

# 1.3.7
* Added a validation to ensure correct image and description file names.
* Fixed an issue where the **validate** command failed when 'display' field in credentials param in yml is empty but 'displaypassword' was provided.
* Added the **integration-diff** command to check differences between two versions of an integration and to return a report of missing and changed elements in the new version.
* Added a validation verifying that the pack's README.md file is not missing or empty for partner packs or packs contains use cases.
* Added a validation to ensure that the integration and script folder and file names will not contain separators (`_`, `-`, ` `).
* When formatting new pack, the **format** command will set the *fromversion* key to 5.5.0 in the new files without fromversion.

# 1.3.6
* Added a validation that core packs are not dependent on non-core packs.
* Added a validation that a pack name follows XSOAR standards.
* Fixed an issue where in some cases the `get_remote_file` function failed due to an invalid path.
* Fixed an issue where running **update-release-notes** with updated integration logo, did not detect any file changes.
* Fixed an issue where the **create-id-set** command did not identify unified integrations correctly.
* Fixed an issue where the `CommonTypes` pack was not identified as a dependency for all feed integrations.
* Added support for running SDK commands in private repositories.
* Fixed an issue where running the **init** command did not set the correct category field in an integration .yml file for a newly created pack.
* When formatting new contributed pack, the **format** command will set the *fromversion* key to 6.0.0 in the relevant files.
* If the environment variable "DISABLE_SDK_VERSION_CHECK" is define, the demisto-sdk will no longer check for newer version when running a command.
* Added the `--use-pack-metadata` flag for the **find-dependencies** command to update the calculated dependencies using the the packs metadata files.
* Fixed an issue where **validate** failed on scripts in case the `outputs` field was set to `None`.
* Fixed an issue where **validate** was failing on editing existing release notes.
* Added a validation for README files verifying that the file doesn't contain template text copied from HelloWorld or HelloWorldPremium README.

# 1.3.5
* Added a validation that layoutscontainer's id and name are matching. Updated the format of layoutcontainer to include update_id too.
* Added a validation that commands' names and arguments in core packs, or scripts' arguments do not contain the word incident.
* Fixed issue where running the **generate-docs** command with -c flag ran all the commands and not just the commands specified by the flag.
* Fixed the error message of the **validate** command to not always suggest adding the *description* field.
* Fixed an issue where running **format** on feed integration generated invalid parameter structure.
* Fixed an issue where the **generate-docs** command did not add all the used scripts in a playbook to the README file.
* Fixed an issue where contrib/partner details might be added twice to the same file, when using unify and create-content-artifacts commands
* Fixed issue where running **validate** command on image-related integration did not return the correct outputs to json file.
* When formatting playbooks, the **format** command will now remove empty fields from SetIncident, SetIndicator, CreateNewIncident, CreateNewIndicator script arguments.
* Added an option to fill in the developer email when running the **init** command.

# 1.3.4
* Updated the **validate** command to check that the 'additionalinfo' field only contains the expected value for feed required parameters and not equal to it.
* Added a validation that community/partner details are not in the detailed description file.
* Added a validation that the Use Case tag in pack_metadata file is only used when the pack contains at least one PB, Incident Type or Layout.
* Added a validation that makes sure outputs in integrations are matching the README file when only README has changed.
* Added the *hidden* field to the integration schema.
* Fixed an issue where running **format** on a playbook whose `name` does not equal its `id` would cause other playbooks who use that playbook as a sub-playbook to fail.
* Added support for local custom command configuration file `.demisto-sdk-conf`.
* Updated the **format** command to include an update to the description file of an integration, to remove community/partner details.

# 1.3.3
* Fixed an issue where **lint** failed where *.Dockerfile* exists prior running the lint command.
* Added FeedHelloWorld template option for *--template* flag in **demisto-sdk init** command.
* Fixed issue where **update-release-notes** deleted release note file if command was called more than once.
* Fixed issue where **update-release-notes** added docker image release notes every time the command was called.
* Fixed an issue where running **update-release-notes** on a pack with newly created integration, had also added a docker image entry in the release notes.
* Fixed an issue where `XSOAR-linter` did not find *NotImplementedError* in main.
* Added validation for README files verifying their length (over 30 chars).
* When using *-g* flag in the **validate** command it will now ignore untracked files by default.
* Added the *--include-untracked* flag to the **validate** command to include files which are untracked by git in the validation process.
* Improved the `pykwalify` error outputs in the **validate** command.
* Added the *--print-pykwalify* flag to the **validate** command to print the unchanged output from `pykwalify`.

# 1.3.2
* Updated the format of the outputs when using the *--json-file* flag to create a JSON file output for the **validate** and **lint** commands.
* Added the **doc-review** command to check spelling in .md and .yml files as well as a basic release notes review.
* Added a validation that a pack's display name does not already exist in content repository.
* Fixed an issue where the **validate** command failed to detect duplicate params in an integration.
* Fixed an issue where the **validate** command failed to detect duplicate arguments in a command in an integration.

# 1.3.1
* Fixed an issue where the **validate** command failed to validate the release notes of beta integrations.
* Updated the **upload** command to support indicator fields.
* The **validate** and **update-release-notes** commands will now check changed files against `demisto/master` if it is configured locally.
* Fixed an issue where **validate** would incorrectly identify files as renamed.
* Added a validation that integration properties (such as feed, mappers, mirroring, etc) are not removed.
* Fixed an issue where **validate** failed when comparing branch against commit hash.
* Added the *--no-pipenv* flag to the **split-yml** command.
* Added a validation that incident fields and incident types are not removed from mappers.
* Fixed an issue where the *c
reate-id-set* flag in the *validate* command did not work while not using git.
* Added the *hiddenusername* field to the integration schema.
* Added a validation that images that are not integration images, do not ask for a new version or RN

# 1.3.0
* Do not collect optional dependencies on indicator types reputation commands.
* Fixed an issue where downloading indicator layoutscontainer objects failed.
* Added a validation that makes sure outputs in integrations are matching the README file.
* Fixed an issue where the *create-id-set* flag in the **validate** command did not work.
* Added a warning in case no id_set file is found when running the **validate** command.
* Fixed an issue where changed files were not recognised correctly on forked branches in the **validate** and the **update-release-notes** commands.
* Fixed an issue when files were classified incorrectly when running *update-release-notes*.
* Added a validation that integration and script file paths are compatible with our convention.
* Fixed an issue where id_set.json file was re created whenever running the generate-docs command.
* added the *--json-file* flag to create a JSON file output for the **validate** and **lint** commands.

# 1.2.19
* Fixed an issue where merge id_set was not updated to work with the new entity of Packs.
* Added a validation that the playbook's version matches the version of its sub-playbooks, scripts, and integrations.

# 1.2.18
* Changed the *skip-id-set-creation* flag to *create-id-set* in the **validate** command. Its default value will be False.
* Added support for the 'cve' reputation command in default arg validation.
* Filter out generic and reputation command from scripts and playbooks dependencies calculation.
* Added support for the incident fields in outgoing mappers in the ID set.
* Added a validation that the taskid field and the id field under the task field are both from uuid format and contain the same value.
* Updated the **format** command to generate uuid value for the taskid field and for the id under the task field in case they hold an invalid values.
* Exclude changes from doc_files directory on validation.
* Added a validation that an integration command has at most one default argument.
* Fixing an issue where pack metadata version bump was not enforced when modifying an old format (unified) file.
* Added validation that integration parameter's display names are capitalized and spaced using whitespaces and not underscores.
* Fixed an issue where beta integrations where not running deprecation validations.
* Allowed adding additional information to the deprecated description.
* Fixing an issue when escaping less and greater signs in integration params did not work as expected.

# 1.2.17
* Added a validation that the classifier of an integration exists.
* Added a validation that the mapper of an integration exists.
* Added a validation that the incident types of a classifier exist.
* Added a validation that the incident types of a mapper exist.
* Added support for *text* argument when running **demisto-sdk update-release-notes** on the ApiModules pack.
* Added a validation for the minimal version of an indicator field of type grid.
* Added new validation for incident and indicator fields in classifiers mappers and layouts exist in the content.
* Added cache for get_remote_file to reducing failures from accessing the remote repo.
* Fixed an issue in the **format** command where `_dev` or `_copy` suffixes weren't removed from the `id` of the given playbooks.
* Playbook dependencies from incident and indicator fields are now marked as optional.
* Mappers dependencies from incident types and incident fields are now marked as optional.
* Classifier dependencies from incident types are now marked as optional.
* Updated **demisto-sdk init** command to no longer create `created` field in pack_metadata file
* Updated **generate-docs** command to take the parameters names in setup section from display field and to use additionalinfo field when exist.
* Using the *verbose* argument in the **find-dependencies** command will now log to the console.
* Improved the deprecated message validation required from integrations.
* Fixed an issue in the **generate-docs** command where **Context Example** section was created when it was empty.

# 1.2.16
* Added allowed ignore errors to the *IDSetValidator*.
* Fixed an issue where an irrelevant id_set validation ran in the **validate** command when using the *--id-set* flag.
* Fixed an issue were **generate-docs** command has failed if a command did not exist in commands permissions file.
* Improved a **validate** command message for missing release notes of api module dependencies.

# 1.2.15
* Added the *ID101* to the allowed ignored errors.

# 1.2.14
* SDK repository is now mypy check_untyped_defs complaint.
* The lint command will now ignore the unsubscriptable-object (E1136) pylint error in dockers based on python 3.9 - this will be removed once a new pylint version is released.
* Added an option for **format** to run on a whole pack.
* Added new validation of unimplemented commands from yml in the code to `XSOAR-linter`.
* Fixed an issue where Auto-Extract fields were only checked for newly added incident types in the **validate** command.
* Added a new warning validation of direct access to args/params dicts to `XSOAR-linter`.

# 1.2.13
* Added new validation of indicators usage in CommandResults to `XSOAR-linter`.
* Running **demisto-sdk lint** will automatically run on changed files (same behavior as the -g flag).
* Removed supported version message from the documentation when running **generate_docs**.
* Added a print to indicate backwards compatibility is being checked in **validate** command.
* Added a percent print when running the **validate** command with the *-a* flag.
* Fixed a regression in the **upload** command where it was ignoring `DEMISTO_VERIFY_SSL` env var.
* Fixed an issue where the **upload** command would fail to upload beta integrations.
* Fixed an issue where the **validate** command did not create the *id_set.json* file when running with *-a* flag.
* Added price change validation in the **validate** command.
* Added validations that checks in read-me for empty sections or leftovers from the auto generated read-me that should be changed.
* Added new code validation for *NotImplementedError* to raise a warning in `XSOAR-linter`.
* Added validation for support types in the pack metadata file.
* Added support for *--template* flag in **demisto-sdk init** command.
* Fixed an issue with running **validate** on master branch where the changed files weren't compared to previous commit when using the *-g* flag.
* Fixed an issue where the `XSOAR-linter` ran *NotImplementedError* validation on scripts.
* Added support for Auto-Extract feature validation in incident types in the **validate** command.
* Fixed an issue in the **lint** command where the *-i* flag was ignored.
* Improved **merge-id-sets** command to support merge between two ID sets that contain the same pack.
* Fixed an issue in the **lint** command where flake8 ran twice.

# 1.2.12
* Bandit now reports also on medium severity issues.
* Fixed an issue with support for Docker Desktop on Mac version 2.5.0+.
* Added support for vulture and mypy linting when running without docker.
* Added support for *prev-ver* flag in **update-release-notes** command.
* Improved retry support when building docker images for linting.
* Added the option to create an ID set on a specific pack in **create-id-set** command.
* Added the *--skip-id-set-creation* flag to **validate** command in order to add the capability to run validate command without creating id_set validation.
* Fixed an issue where **validate** command checked docker image tag on ApiModules pack.
* Fixed an issue where **find-dependencies** did not calculate dashboards and reports dependencies.
* Added supported version message to the documentation and release notes files when running **generate_docs** and **update-release-notes** commands respectively.
* Added new code validations for *NotImplementedError* exception raise to `XSOAR-linter`.
* Command create-content-artifacts additional support for **Author_image.png** object.
* Fixed an issue where schemas were not enforced for incident fields, indicator fields and old layouts in the validate command.
* Added support for **update-release-notes** command to update release notes according to master branch.

# 1.2.11
* Fixed an issue where the ***generate-docs*** command reset the enumeration of line numbering after an MD table.
* Updated the **upload** command to support mappers.
* Fixed an issue where exceptions were no printed in the **format** while the *--verbose* flag is set.
* Fixed an issue where *--assume-yes* flag did not work in the **format** command when running on a playbook without a `fromversion` field.
* Fixed an issue where the **format** command would fail in case `conf.json` file was not found instead of skipping the update.
* Fixed an issue where integration with v2 were recognised by the `name` field instead of the `display` field in the **validate** command.
* Added a playbook validation to check if a task script exists in the id set in the **validate** command.
* Added new integration category `File Integrity Management` in the **validate** command.

# 1.2.10
* Added validation for approved content pack use-cases and tags.
* Added new code validations for *CommonServerPython* import to `XSOAR-linter`.
* Added *default value* and *predefined values* to argument description in **generate-docs** command.
* Added a new validation that checks if *get-mapping-fields* command exists if the integration schema has *{ismappable: true}* in **validate** command.
* Fixed an issue where the *--staged* flag recognised added files as modified in the **validate** command.
* Fixed an issue where a backwards compatibility warning was raised for all added files in the **validate** command.
* Fixed an issue where **validate** command failed when no tests were given for a partner supported pack.
* Updated the **download** command to support mappers.
* Fixed an issue where the ***format*** command added a duplicate parameter.
* For partner supported content packs, added support for a list of emails.
* Removed validation of README files from the ***validate*** command.
* Fixed an issue where the ***validate*** command required release notes for ApiModules pack.

# 1.2.9
* Fixed an issue in the **openapi_codegen** command where it created duplicate functions name from the swagger file.
* Fixed an issue in the **update-release-notes** command where the *update type* argument was not verified.
* Fixed an issue in the **validate** command where no error was raised in case a non-existing docker image was presented.
* Fixed an issue in the **format** command where format failed when trying to update invalid Docker image.
* The **format** command will now preserve the **isArray** argument in integration's reputation commands and will show a warning if it set to **false**.
* Fixed an issue in the **lint** command where *finally* clause was not supported in main function.
* Fixed an issue in the **validate** command where changing any entity ID was not validated.
* Fixed an issue in the **validate** command where *--staged* flag did not bring only changed files.
* Fixed the **update-release-notes** command to ignore changes in the metadata file.
* Fixed the **validate** command to ignore metadata changes when checking if a version bump is needed.


# 1.2.8
* Added a new validation that checks in playbooks for the usage of `DeleteContext` in **validate** command.
* Fixed an issue in the **upload** command where it would try to upload content entities with unsupported versions.
* Added a new validation that checks in playbooks for the usage of specific instance in **validate** command.
* Added the **--staged** flag to **validate** command to run on staged files only.


# 1.2.7
* Changed input parameters in **find-dependencies** command.
   - Use ***-i, --input*** instead of ***-p, --path***.
   - Use ***-idp, --id-set-path*** instead of ***-i, --id-set-path***.
* Fixed an issue in the **unify** command where it crashed on an integration without an image file.
* Fixed an issue in the **format** command where unnecessary files were not skipped.
* Fixed an issue in the **update-release-notes** command where the *text* argument was not respected in all cases.
* Fixed an issue in the **validate** command where a warning about detailed description was given for unified or deprecated integrations.
* Improved the error returned by the **validate** command when running on files using the old format.

# 1.2.6
* No longer require setting `DEMISTO_README_VALIDATION` env var to enable README mdx validation. Validation will now run automatically if all necessary node modules are available.
* Fixed an issue in the **validate** command where the `--skip-pack-dependencies` would not skip id-set creation.
* Fixed an issue in the **validate** command where validation would fail if supplied an integration with an empty `commands` key.
* Fixed an issue in the **validate** command where validation would fail due to a required version bump for packs which are not versioned.
* Will use env var `DEMISTO_VERIFY_SSL` to determine if to use a secure connection for commands interacting with the Server when `--insecure` is not passed. If working with a local Server without a trusted certificate, you can set env var `DEMISTO_VERIFY_SSL=no` to avoid using `--insecure` on each command.
* Unifier now adds a link to the integration documentation to the integration detailed description.
* Fixed an issue in the **secrets** command where ignored secrets were not skipped.

# 1.2.5
* Added support for special fields: *defaultclassifier*, *defaultmapperin*, *defaultmapperout* in **download** command.
* Added -y option **format** command to assume "yes" as answer to all prompts and run non-interactively
* Speed up improvements for `validate` of README files.
* Updated the **format** command to adhere to the defined content schema and sub-schemas, aligning its behavior with the **validate** command.
* Added support for canvasContextConnections files in **format** command.

# 1.2.4
* Updated detailed description for community integrations.

# 1.2.3
* Fixed an issue where running **validate** failed on playbook with task that adds tags to the evidence data.
* Added the *displaypassword* field to the integration schema.
* Added new code validations to `XSOAR-linter`.
    * As warnings messages:
        * `demisto.params()` should be used only inside main function.
        * `demisto.args()` should be used only inside main function.
        * Functions args should have type annotations.
* Added `fromversion` field validation to test playbooks and scripts in **validate** command.

# 1.2.2
* Add support for warning msgs in the report and summary to **lint** command.
* Fixed an issue where **json-to-outputs** determined bool values as int.
* Fixed an issue where **update-release-notes** was crushing on `--all` flag.
* Fixed an issue where running **validate**, **update-release-notes** outside of content repo crushed without a meaningful error message.
* Added support for layoutscontainer in **init** contribution flow.
* Added a validation for tlp_color param in feeds in **validate** command.
* Added a validation for removal of integration parameters in **validate** command.
* Fixed an issue where **update-release-notes** was failing with a wrong error message when no pack or input was given.
* Improved formatting output of the **generate-docs** command.
* Add support for env variable *DEMISTO_SDK_ID_SET_REFRESH_INTERVAL*. Set this env variable to the refresh interval in minutes. The id set will be regenerated only if the refresh interval has passed since the last generation. Useful when generating Script documentation, to avoid re-generating the id_set every run.
* Added new code validations to `XSOAR-linter`.
    * As error messages:
        * Longer than 10 seconds sleep statements for non long running integrations.
        * exit() usage.
        * quit() usage.
    * As warnings messages:
        * `demisto.log` should not be used.
        * main function existence.
        * `demito.results` should not be used.
        * `return_output` should not be used.
        * try-except statement in main function.
        * `return_error` usage in main function.
        * only once `return_error` usage.
* Fixed an issue where **lint** command printed logs twice.
* Fixed an issue where *suffix* did not work as expected in the **create-content-artifacts** command.
* Added support for *prev-ver* flag in **lint** and **secrets** commands.
* Added support for *text* flag to **update-release-notes** command to add the same text to all release notes.
* Fixed an issue where **validate** did not recognize added files if they were modified locally.
* Added a validation that checks the `fromversion` field exists and is set to 5.0.0 or above when working or comparing to a non-feature branch in **validate** command.
* Added a validation that checks the certification field in the pack_metadata file is valid in **validate** command.
* The **update-release-notes** command will now automatically add docker image update to the release notes.

# 1.2.1
* Added an additional linter `XSOAR-linter` to the **lint** command which custom validates py files. currently checks for:
    * `Sys.exit` usages with non zero value.
    * Any `Print` usages.
* Fixed an issue where renamed files were failing on *validate*.
* Fixed an issue where single changed files did not required release notes update.
* Fixed an issue where doc_images required release-notes and validations.
* Added handling of dependent packs when running **update-release-notes** on changed *APIModules*.
    * Added new argument *--id-set-path* for id_set.json path.
    * When changes to *APIModule* is detected and an id_set.json is available - the command will update the dependent pack as well.
* Added handling of dependent packs when running **validate** on changed *APIModules*.
    * Added new argument *--id-set-path* for id_set.json path.
    * When changes to *APIModule* is detected and an id_set.json is available - the command will validate that the dependent pack has release notes as well.
* Fixed an issue where the find_type function didn't recognize file types correctly.
* Fixed an issue where **update-release-notes** command did not work properly on Windows.
* Added support for indicator fields in **update-release-notes** command.
* Fixed an issue where files in test dirs where being validated.


# 1.2.0
* Fixed an issue where **format** did not update the test playbook from its pack.
* Fixed an issue where **validate** validated non integration images.
* Fixed an issue where **update-release-notes** did not identified old yml integrations and scripts.
* Added revision templates to the **update-release-notes** command.
* Fixed an issue where **update-release-notes** crashed when a file was renamed.
* Fixed an issue where **validate** failed on deleted files.
* Fixed an issue where **validate** validated all images instead of packs only.
* Fixed an issue where a warning was not printed in the **format** in case a non-supported file type is inputted.
* Fixed an issue where **validate** did not fail if no release notes were added when adding files to existing packs.
* Added handling of incorrect layout paths via the **format** command.
* Refactor **create-content-artifacts** command - Efficient artifacts creation and better logging.
* Fixed an issue where image and description files were not handled correctly by **validate** and **update-release-notes** commands.
* Fixed an issue where the **format** command didn't remove all extra fields in a file.
* Added an error in case an invalid id_set.json file is found while running the **validate** command.
* Added fetch params checks to the **validate** command.

# 1.1.11
* Added line number to secrets' path in **secrets** command report.
* Fixed an issue where **init** a community pack did not present the valid support URL.
* Fixed an issue where **init** offered a non relevant pack support type.
* Fixed an issue where **lint** did not pull docker images for powershell.
* Fixed an issue where **find-dependencies** did not find all the script dependencies.
* Fixed an issue where **find-dependencies** did not collect indicator fields as dependencies for playbooks.
* Updated the **validate** and the **secrets** commands to be less dependent on regex.
* Fixed an issue where **lint** did not run on circle when docker did not return ping.
* Updated the missing release notes error message (RN106) in the **Validate** command.
* Fixed an issue where **Validate** would return missing release notes when two packs with the same substring existed in the modified files.
* Fixed an issue where **update-release-notes** would add duplicate release notes when two packs with the same substring existed in the modified files.
* Fixed an issue where **update-release-notes** would fail to bump new versions if the feature branch was out of sync with the master branch.
* Fixed an issue where a non-descriptive error would be returned when giving the **update-release-notes** command a pack which can not be found.
* Added dependencies check for *widgets* in **find-dependencies** command.
* Added a `update-docker` flag to **format** command.
* Added a `json-to-outputs` flag to the **run** command.
* Added a verbose (`-v`) flag to **format** command.
* Fixed an issue where **download** added the prefix "playbook-" to the name of playbooks.

# 1.1.10
* Updated the **init** command. Relevant only when passing the *--contribution* argument.
   * Added the *--author* option.
   * The *support* field of the pack's metadata is set to *community*.
* Added a proper error message in the **Validate** command upon a missing description in the root of the yml.
* **Format** now works with a relative path.
* **Validate** now fails when all release notes have been excluded.
* Fixed issue where correct error message would not propagate for invalid images.
* Added the *--skip-pack-dependencies* flag to **validate** command to skip pack dependencies validation. Relevant when using the *-g* flag.
* Fixed an issue where **Validate** and **Format** commands failed integrations with `defaultvalue` field in fetch incidents related parameters.
* Fixed an issue in the **Validate** command in which unified YAML files were not ignored.
* Fixed an issue in **generate-docs** where scripts and playbooks inputs and outputs were not parsed correctly.
* Fixed an issue in the **openapi-codegen** command where missing reference fields in the swagger JSON caused errors.
* Fixed an issue in the **openapi-codegen** command where empty objects in the swagger JSON paths caused errors.
* **update-release-notes** command now accept path of the pack instead of pack name.
* Fixed an issue where **generate-docs** was inserting unnecessary escape characters.
* Fixed an issue in the **update-release-notes** command where changes to the pack_metadata were not detected.
* Fixed an issue where **validate** did not check for missing release notes in old format files.

# 1.1.9
* Fixed an issue where **update-release-notes** command failed on invalid file types.

# 1.1.8
* Fixed a regression where **upload** command failed on test playbooks.
* Added new *githubUser* field in pack metadata init command.
* Support beta integration in the commands **split-yml, extract-code, generate-test-playbook and generate-docs.**
* Fixed an issue where **find-dependencies** ignored *toversion* field in content items.
* Added support for *layoutscontainer*, *classifier_5_9_9*, *mapper*, *report*, and *widget* in the **Format** command.
* Fixed an issue where **Format** will set the `ID` field to be equal to the `name` field in modified playbooks.
* Fixed an issue where **Format** did not work for test playbooks.
* Improved **update-release-notes** command:
    * Write content description to release notes for new items.
    * Update format for file types without description: Connections, Incident Types, Indicator Types, Layouts, Incident Fields.
* Added a validation for feedTags param in feeds in **validate** command.
* Fixed readme validation issue in community support packs.
* Added the **openapi-codegen** command to generate integrations from OpenAPI specification files.
* Fixed an issue were release notes validations returned wrong results for *CommonScripts* pack.
* Added validation for image links in README files in **validate** command.
* Added a validation for default value of fetch param in feeds in **validate** command.
* Fixed an issue where the **Init** command failed on scripts.

# 1.1.7
* Fixed an issue where running the **format** command on feed integrations removed the `defaultvalue` fields.
* Playbook branch marked with *skipunavailable* is now set as an optional dependency in the **find-dependencies** command.
* The **feedReputation** parameter can now be hidden in a feed integration.
* Fixed an issue where running the **unify** command on JS package failed.
* Added the *--no-update* flag to the **find-dependencies** command.
* Added the following validations in **validate** command:
   * Validating that a pack does not depend on NonSupported / Deprecated packs.

# 1.1.6
* Added the *--description* option to the **init** command.
* Added the *--contribution* option to the **init** command which converts a contribution zip to proper pack format.
* Improved **validate** command performance time and outputs.
* Added the flag *--no-docker-checks* to **validate** command to skip docker checks.
* Added the flag *--print-ignored-files* to **validate** command to print ignored files report when the command is done.
* Added the following validations in **validate** command:
   * Validating that existing release notes are not modified.
   * Validating release notes are not added to new packs.
   * Validating that the "currentVersion" field was raised in the pack_metadata for modified packs.
   * Validating that the timestamp in the "created" field in the pack_metadata is in ISO format.
* Running `demisto-sdk validate` will run the **validate** command using git and only on committed files (same as using *-g --post-commit*).
* Fixed an issue where release notes were not checked correctly in **validate** command.
* Fixed an issue in the **create-id-set** command where optional playbook tasks were not taken into consideration.
* Added a prompt to the `demisto-sdk update-release-notes` command to prompt users to commit changes before running the release notes command.
* Added support to `layoutscontainer` in **validate** command.

# 1.1.5
* Fixed an issue in **find-dependencies** command.
* **lint** command now verifies flake8 on CommonServerPython script.

# 1.1.4
* Fixed an issue with the default output file name of the **unify** command when using "." as an output path.
* **Unify** command now adds contributor details to the display name and description.
* **Format** command now adds *isFetch* and *incidenttype* fields to integration yml.
* Removed the *feedIncremental* field from the integration schema.
* **Format** command now adds *feedBypassExclusionList*, *Fetch indicators*, *feedReputation*, *feedReliability*,
     *feedExpirationPolicy*, *feedExpirationInterval* and *feedFetchInterval* fields to integration yml.
* Fixed an issue in the playbooks schema.
* Fixed an issue where generated release notes were out of order.
* Improved pack dependencies detection.
* Fixed an issue where test playbooks were mishandled in **validate** command.

# 1.1.3
* Added a validation for invalid id fields in indicators types files in **validate** command.
* Added default behavior for **update-release-notes** command.
* Fixed an error where README files were failing release notes validation.
* Updated format of generated release notes to be more user friendly.
* Improved error messages for the **update-release-notes** command.
* Added support for `Connections`, `Dashboards`, `Widgets`, and `Indicator Types` to **update-release-notes** command.
* **Validate** now supports scripts under the *TestPlaybooks* directory.
* Fixed an issue where **validate** did not support powershell files.

# 1.1.2
* Added a validation for invalid playbookID fields in incidents types files in **validate** command.
* Added a code formatter for python files.
* Fixed an issue where new and old classifiers where mixed on validate command.
* Added *feedIncremental* field to the integration schema.
* Fixed error in the **upload** command where unified YMLs were not uploaded as expected if the given input was a pack.
* Fixed an issue where the **secrets** command failed due to a space character in the file name.
* Ignored RN validation for *NonSupported* pack.
* You can now ignore IF107, SC100, RP102 error codes in the **validate** command.
* Fixed an issue where the **download** command was crashing when received as input a JS integration or script.
* Fixed an issue where **validate** command checked docker image for JS integrations and scripts.
* **validate** command now checks scheme for reports and connections.
* Fixed an issue where **validate** command checked docker when running on all files.
* Fixed an issue where **validate** command did not fail when docker image was not on the latest numeric tag.
* Fixed an issue where beta integrations were not validated correctly in **validate** command.

# 1.1.1
* fixed and issue where file types were not recognized correctly in **validate** command.
* Added better outputs for validate command.

# 1.1.0
* Fixed an issue where changes to only non-validated files would fail validation.
* Fixed an issue in **validate** command where moved files were failing validation for new packs.
* Fixed an issue in **validate** command where added files were failing validation due to wrong file type detection.
* Added support for new classifiers and mappers in **validate** command.
* Removed support of old RN format validation.
* Updated **secrets** command output format.
* Added support for error ignore on deprecated files in **validate** command.
* Improved errors outputs in **validate** command.
* Added support for linting an entire pack.

# 1.0.9
* Fixed a bug where misleading error was presented when pack name was not found.
* **Update-release-notes** now detects added files for packs with versions.
* Readme files are now ignored by **update-release-notes** and validation of release notes.
* Empty release notes no longer cause an uncaught error during validation.

# 1.0.8
* Changed the output format of demisto-sdk secrets.
* Added a validation that checkbox items are not required in integrations.
* Added pack release notes generation and validation.
* Improved pack metadata validation.
* Fixed an issue in **validate** where renamed files caused an error

# 1.0.4
* Fix the **format** command to update the `id` field to be equal to `details` field in indicator-type files, and to `name` field in incident-type & dashboard files.
* Fixed a bug in the **validate** command for layout files that had `sortValues` fields.
* Fixed a bug in the **format** command where `playbookName` field was not always present in the file.
* Fixed a bug in the **format** command where indicatorField wasn't part of the SDK schemas.
* Fixed a bug in **upload** command where created unified docker45 yml files were not deleted.
* Added support for IndicatorTypes directory in packs (for `reputation` files, instead of Misc).
* Fixed parsing playbook condition names as string instead of boolean in **validate** command
* Improved image validation in YAML files.
* Removed validation for else path in playbook condition tasks.

# 1.0.3
* Fixed a bug in the **format** command where comments were being removed from YAML files.
* Added output fields: _file_path_ and _kind_ for layouts in the id-set.json created by **create-id-set** command.
* Fixed a bug in the **create-id-set** command Who returns Duplicate for Layouts with a different kind.
* Added formatting to **generate-docs** command results replacing all `<br>` tags with `<br/>`.
* Fixed a bug in the **download** command when custom content contained not supported content entity.
* Fixed a bug in **format** command in which boolean strings  (e.g. 'yes' or 'no') were converted to boolean values (e.g. 'True' or 'False').
* **format** command now removes *sourceplaybookid* field from playbook files.
* Fixed a bug in **generate-docs** command in which integration dependencies were not detected when generating documentation for a playbook.


# 1.0.1
* Fixed a bug in the **unify** command when output path was provided empty.
* Improved error message for integration with no tests configured.
* Improved the error message returned from the **validate** command when an integration is missing or contains malformed fetch incidents related parameters.
* Fixed a bug in the **create** command where a unified YML with a docker image for 4.5 was copied incorrectly.
* Missing release notes message are now showing the release notes file path to update.
* Fixed an issue in the **validate** command in which unified YAML files were not ignored.
* File format suggestions are now shown in the relevant file format (JSON or YAML).
* Changed Docker image validation to fail only on non-valid ones.
* Removed backward compatibility validation when Docker image is updated.

# 1.0.0
* Improved the *upload* command to support the upload of all the content entities within a pack.
* The *upload* command now supports the improved pack file structure.
* Added an interactive option to format integrations, scripts and playbooks with No TestPlaybooks configured.
* Added an interactive option to configure *conf.json* file with missing test playbooks for integrations, scripts and playbooks
* Added *download* command to download custom content from Demisto instance to the local content repository.
* Improved validation failure messages to include a command suggestion, wherever relevant, to fix the raised issue.
* Improved 'validate' help and documentation description
* validate - checks that scripts, playbooks, and integrations have the *tests* key.
* validate - checks that test playbooks are configured in `conf.json`.
* demisto-sdk lint - Copy dir better handling.
* demisto-sdk lint - Add error when package missing in docker image.
* Added *-a , --validate-all* option in *validate* to run all validation on all files.
* Added *-i , --input* option in *validate* to run validation on a specified pack/file.
* added *-i, --input* option in *secrets* to run on a specific file.
* Added an allowed hidden parameter: *longRunning* to the hidden integration parameters validation.
* Fixed an issue with **format** command when executing with an output path of a folder and not a file path.
* Bug fixes in generate-docs command given playbook as input.
* Fixed an issue with lint command in which flake8 was not running on unit test files.

# 0.5.2
* Added *-c, --command* option in *generate-docs* to generate a specific command from an integration.
* Fixed an issue when getting README/CHANGELOG files from git and loading them.
* Removed release notes validation for new content.
* Fixed secrets validations for files with the same name in a different directory.
* demisto-sdk lint - parallelization working with specifying the number of workers.
* demisto-sdk lint - logging levels output, 3 levels.
* demisto-sdk lint - JSON report, structured error reports in JSON format.
* demisto-sdk lint - XML JUnit report for unit-tests.
* demisto-sdk lint - new packages used to accelerate execution time.
* demisto-sdk secrets - command now respects the generic whitelist, and not only the pack secrets.

# 0.5.0
[PyPI History][1]

[1]: https://pypi.org/project/demisto-sdk/#history
# 0.4.9
* Fixed an issue in *generate-docs* where Playbooks and Scripts documentation failed.
* Added a graceful error message when executing the *run" command with a misspelled command.
* Added more informative errors upon failures of the *upload* command.
* format command:
    * Added format for json files: IncidentField, IncidentType, IndicatorField, IndicatorType, Layout, Dashboard.
    * Added the *-fv --from-version*, *-nv --no-validation* arguments.
    * Removed the *-t yml_type* argument, the file type will be inferred.
    * Removed the *-g use_git* argument, running format without arguments will run automatically on git diff.
* Fixed an issue in loading playbooks with '=' character.
* Fixed an issue in *validate* failed on deleted README files.

# 0.4.8
* Added the *max* field to the Playbook schema, allowing to define it in tasks loop.
* Fixed an issue in *validate* where Condition branches checks were case sensitive.

# 0.4.7
* Added the *slareminder* field to the Playbook schema.
* Added the *common_server*, *demisto_mock* arguments to the *init* command.
* Fixed an issue in *generate-docs* where the general section was not being generated correctly.
* Fixed an issue in *validate* where Incident type validation failed.

# 0.4.6
* Fixed an issue where the *validate* command did not identify CHANGELOG in packs.
* Added a new command, *id-set* to create the id set - the content dependency tree by file IDs.

# 0.4.5
* generate-docs command:
    * Added the *use_cases*, *permissions*, *command_permissions* and *limitations*.
    * Added the *--insecure* argument to support running the script and integration command in Demisto.
    * Removed the *-t yml_type* argument, the file type will be inferred.
    * The *-o --output* argument is no longer mandatory, default value will be the input file directory.
* Added support for env var: *DEMISTO_SDK_SKIP_VERSION_CHECK*. When set version checks are skipped.
* Fixed an issue in which the CHANGELOG files did not match our scheme.
* Added a validator to verify that there are no hidden integration parameters.
* Fixed an issue where the *validate* command ran on test files.
* Removed the *env-dir* argument from the demisto-sdk.
* README files which are html files will now be skipped in the *validate* command.
* Added support for env var: *DEMISTO_README_VALIDATOR*. When not set the readme validation will not run.

# 0.4.4
* Added a validator for IncidentTypes (incidenttype-*.json).
* Fixed an issue where the -p flag in the *validate* command was not working.
* Added a validator for README.md files.
* Release notes validator will now run on: incident fields, indicator fields, incident types, dashboard and reputations.
* Fixed an issue where the validator of reputation(Indicator Type) did not check on the details field.
* Fixed an issue where the validator attempted validating non-existing files after deletions or name refactoring.
* Removed the *yml_type* argument in the *split-yml*, *extract-code* commands.
* Removed the *file_type* argument in the *generate-test-playbook* command.
* Fixed the *insecure* argument in *upload*.
* Added the *insecure* argument in *run-playbook*.
* Standardise the *-i --input*, *-o --output* to demisto-sdk commands.

# 0.4.3
* Fixed an issue where the incident and indicator field BC check failed.
* Support for linting and unit testing PowerShell integrations.

# 0.4.2
* Fixed an issue where validate failed on Windows.
* Added a validator to verify all branches are handled in conditional task in a playbook.
* Added a warning message when not running the latest sdk version.
* Added a validator to check that the root is connected to all tasks in the playbook.
* Added a validator for Dashboards (dashboard-*.json).
* Added a validator for Indicator Types (reputation-*.json).
* Added a BC validation for changing incident field type.
* Fixed an issue where init command would generate an invalid yml for scripts.
* Fixed an issue in misleading error message in v2 validation hook.
* Fixed an issue in v2 hook which now is set only on newly added scripts.
* Added more indicative message for errors in yaml files.
* Disabled pykwalify info log prints.

# 0.3.10
* Added a BC check for incident fields - changing from version is not allowed.
* Fixed an issue in create-content-artifacts where scripts in Packs in TestPlaybooks dir were copied with a wrong prefix.


# 0.3.9
* Added a validation that incident field can not be required.
* Added validation for fetch incident parameters.
* Added validation for feed integration parameters.
* Added to the *format* command the deletion of the *sourceplaybookid* field.
* Fixed an issue where *fieldMapping* in playbook did not pass the scheme validation.
* Fixed an issue where *create-content-artifacts* did not copy TestPlaybooks in Packs without prefix of *playbook-*.
* Added a validation the a playbook can not have a rolename set.
* Added to the image validator the new DBot default image.
* Added the fields: elasticcommonfields, quiet, quietmode to the Playbook schema.
* Fixed an issue where *validate* failed on integration commands without outputs.
* Added a new hook for naming of v2 integrations and scripts.


# 0.3.8
* Fixed an issue where *create-content-artifact* was not loading the data in the yml correctly.
* Fixed an issue where *unify* broke long lines in script section causing syntax errors


# 0.3.7
* Added *generate-docs* command to generate documentation file for integration, playbook or script.
* Fixed an issue where *unify* created a malformed integration yml.
* Fixed an issue where demisto-sdk **init** creates unit-test file with invalid import.


# 0.3.6
* Fixed an issue where demisto-sdk **validate** failed on modified scripts without error message.


# 0.3.5
* Fixed an issue with docker tag validation for integrations.
* Restructured repo source code.


# 0.3.4
* Saved failing unit tests as a file.
* Fixed an issue where "_test" file for scripts/integrations created using **init** would import the "HelloWorld" templates.
* Fixed an issue in demisto-sdk **validate** - was failing on backward compatiblity check
* Fixed an issue in demisto-sdk **secrets** - empty line in .secrets-ignore always made the secrets check to pass
* Added validation for docker image inside integrations and scripts.
* Added --use-git flag to **format** command to format all changed files.
* Fixed an issue where **validate** did not fail on dockerimage changes with bc check.
* Added new flag **--ignore-entropy** to demisto-sdk **secrets**, this will allow skip entropy secrets check.
* Added --outfile to **lint** to allow saving failed packages to a file.


# 0.3.3
* Added backwards compatibility break error message.
* Added schema for incident types.
* Added **additionalinfo** field to as an available field for integration configuration.
* Added pack parameter for **init**.
* Fixed an issue where error would appear if name parameter is not set in **init**.


# 0.3.2
* Fixed the handling of classifier files in **validate**.


# 0.3.1
* Fixed the handling of newly created reputation files in **validate**.
* Added an option to perform **validate** on a specific file.


# 0.3.0
* Added support for multi-package **lint** both with parallel and without.
* Added all parameter in **lint** to run on all packages and packs in content repository.
* Added **format** for:
    * Scripts
    * Playbooks
    * Integrations
* Improved user outputs for **secrets** command.
* Fixed an issue where **lint** would run pytest and pylint only on a single docker per integration.
* Added auto-complete functionality to demisto-sdk.
* Added git parameter in **lint** to run only on changed packages.
* Added the **run-playbook** command
* Added **run** command which runs a command in the Demisto playground.
* Added **upload** command which uploads an integration or a script to a Demisto instance.
* Fixed and issue where **validate** checked if release notes exist for new integrations and scripts.
* Added **generate-test-playbook** command which generates a basic test playbook for an integration or a script.
* **validate** now supports indicator fields.
* Fixed an issue with layouts scheme validation.
* Adding **init** command.
* Added **json-to-outputs** command which generates the yaml section for outputs from an API raw response.

# 0.2.6

* Fixed an issue with locating release notes for beta integrations in **validate**.

# 0.2.5

* Fixed an issue with locating release notes for beta integrations in **validate**.

# 0.2.4

* Adding image validation to Beta_Integration and Packs in **validate**.

# 0.2.3

* Adding Beta_Integration to the structure validation process.
* Fixing bug where **validate** did checks on TestPlaybooks.
* Added requirements parameter to **lint**.

# 0.2.2

* Fixing bug where **lint** did not return exit code 1 on failure.
* Fixing bug where **validate** did not print error message in case no release notes were give.

# 0.2.1

* **Validate** now checks that the id and name fields are identical in yml files.
* Fixed a bug where sdk did not return any exit code.

# 0.2.0

* Added Release Notes Validator.
* Fixed the Unifier selection of your python file to use as the code.
* **Validate** now supports Indicator fields.
* Fixed a bug where **validate** and **secrets** did not return exit code 1 on failure.
* **Validate** now runs on newly added scripts.

# 0.1.8

* Added support for `--version`.
* Fixed an issue in file_validator when calling `checked_type` method with script regex.

# 0.1.2
* Restructuring validation to support content packs.
* Added secrets validation.
* Added content bundle creation.
* Added lint and unit test run.

# 0.1.1

* Added new logic to the unifier.
* Added detailed README.
* Some small adjustments and fixes.

# 0.1.0

Capabilities:
* **Extract** components(code, image, description etc.) from a Demisto YAML file into a directory.
* **Unify** components(code, image, description etc.) to a single Demisto YAML file.
* **Validate** Demisto content files.<|MERGE_RESOLUTION|>--- conflicted
+++ resolved
@@ -1,9 +1,5 @@
 # Changelog
-<<<<<<< HEAD
 * Added new validation of unimplemented test-module command in the code to the `XSOAR-linter` in the **lint** command.
-* Fixed an issue where the **Assume yes** flag did not work properly for some entities in the **format** command.
-* Improved the error messages for separators in folder and file names in the **validate** command.
-=======
 
 # 1.3.9
 * Added a validation verifying that the pack's README.md file is not equal to pack description.
@@ -12,7 +8,6 @@
 * Removed the **DISABLE_SDK_VERSION_CHECK** environment variable. To disable new version checks, use the **DEMISTO_SDK_SKIP_VERSION_CHECK** envirnoment variable.
 * Fixed an issue where the demisto-sdk version check failed due to a rate limit.
 * Fixed an issue with playbooks scheme validation.
->>>>>>> ebe8c78b
 
 # 1.3.8
 * Updated the **secrets** command to work on forked branches.
