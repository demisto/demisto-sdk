# Changelog
## Unreleased
* Fixed an issue where the *DEMISTO_SDK_SKIP_VERSION_CHECK* was ignored when running on non CI environments.
* Added the ability to ignore any validation in the **validate** command when running in an external (non-demisto/content) repo, by placing a `.private-repo-settings` file at its root.
* Fixed an issue where **validate** falsely detected backwards-compatibility issues, and prevented adding the `marketplaces` key to content items.
* Calling **format** with the `-d` flag now removes test playbooks testing the deprecated content from conf.json.
* Fixed an issue where the SDK would fail pulling docker images.
* Fixed an issue where in some cases the **split** command did not remove pack version note from the script.
<<<<<<< HEAD
* Added the **graph** command group. The **create-content-graph** and **update-content-graph** commands were migrated to this command group, and named **create** and **update** respectively.
* Added the **get-relationships** graph command.
=======
* Improved the content graph performance when calculating content relationships.
>>>>>>> b1862ab3
* Fixed an issue where **validate** would not properly detect dependencies of core packs.
* Removed usages of Random in unit tests to ensure the tests are deterministic.
* **validate** will now run on all the pack content items when the pack supported marketplaces are modified.
* **pre-commit** no longer runs when there are no modified files (unless provided with input files).
* **lint** will now fail on `demisto.results` and `return_outputs` usage, when a pack is `xsoar` or `partner` supported.
* **lint** will now fail on `LOG` usage in python files.
* Fixed an issue where errors in **validate** were logged as `info`.
* Fixed an issue where **validate** error messages were not logged when an integration param, or the default argument in reputation commands is not valid.
* Added new validation that XSIAM integrations must have `marketplacev2` as the value of the marketplaces field.
* Fixed an issue where the **format** command would change the value of the `unsearchable` key in fields.
* Added an ability to provide list of marketplace names as a credentials-type (type 9) param attribute.
* **doc-review** will run with the `--use-packs-known-words` default to true.
* Calling **modeling-rules init-test-data** will now return the XDM fields output in alphabetical order.
* Fixed an issue where **validate** failed on infrastructure test files.
* Added a new validation (`BA125`) to **validate** that assures internal function names aren't in use in customer-facing docs.

## 1.17.2
* Fixed an issue where **lint** and **validate** commands failed on integrations and scripts that use docker images that are not available in the Docker Hub but exist locally.
* Added documentation for the flag **override-existing** used in upload.
* Fixed an issue where **validate** failed on Incident Field items with a `template` value.
* Improved memory efficiency in **update-content-graph** and **create-content-graph** commands.
* Removed support for the `cve_id` name for the default-argument for **cve** reputation commands in **validate**. Now, only `cve` may be used for such commands.
* Fixed an issue where **zip_packs** failed uploading content.
* Added `tenant_timezone` handling to the **modeling-rules init** command, allowing usage with tenants in various timezones.
* Shortened the timeout when checking whether the dataset exists in **test-modeling-rule**.
* Cleaned up project dependencies.
* Added support for the **List** content item in **Xpanse** marketplace.
* Fixed an issue in **run-unit-tests** command when running Powershell tests.
* Fixed an issue where **lint** failed running when a docker container would not init properly.
* Fixed an issue where the *upload* command would upload a pack metadata with wrong display names.
* Performance enhancements when reading yaml files.
* Removed redundant errors and fields from `errors.py`.
* Updated **update-release-notes** to use graph instead of id_set.

## 1.17.1
* Added the `aliasTo` key to the Incident Field schema.
* Modified **validate** to not require fields whose value is always `False`.
* Modified **validate** to use the graph instead of id_set on changed *APIModules*.
* Fixed an issue where `register_module_line()` was not removed from python scripts when the script had no trailing newline.
* Fixed an issue where an integration containing a command without a description would fail to upload while using the **upload** command.
* Fixed an issue where attempting to individually upload `Preprocess Rule` files raised an unclear error message. Note: preprocess rules can not be individually uploaded, but only as part of a pack.
* Fixed an issue where the **upload** command would fail on Indicator Types.
* Fixed an issue where the **upload** command would return the wrong error message when connection credentials are invalid.
* Fixed an issue where the **upload** command would fail parsing input paths.
* added support for the `isfetcheventsandassets` flag in content graph.
* Fixed an issue where the **modeling-rules test** command failed to get the existence of result from dataset in cases where the results take time to load.
* Added an aliasTo key to the incident field schema.

## 1.17.0
* **validate** will only fail on docker related errors if the pack is supported by xsoar.
* Added a validation that assures filename, id, and name have a correct suffix for modeling/parsing rules files.
* Added new **validate** checks, preventing unwanted changes of the marketplaces (BC108,BC109), toversion (BC107)  and fromversion (BC106) fields.
* Removed the `timezone_offset` argument in the *modeling-rules test* command.
* Fixed an issue where **lint** failed when importing functions from CommonServerUserPython.
* The **format** command now will sync hidden parameters with master branch.
* Fixed an issue where lock integration failed on FileNotFound.(PANW-internal only).
* Fixed an issue where **lint** falsely warned of using `demisto.results`.
* Fixed an issue where **validate** always returned *XSIAM Dashboards* and *Correlation Rules* files as valid.
* Added `GR107` validation to **validate** using the graph validations to check that no deprecated items are used by non-deprecated content.
* Fixed an issue where the **modeling-rules test** command failed to get the existence of dataset in cases where the dataset takes more than 1 minute to get indexed.
* Fixed an issue in **lint** where the container used for linting had dependency conflicts with the image used by content, and caused inconsistent results.
* Fixed an issue where the **download** command failed when the playbook has different `name` and `id`.
* Moved the **pre-commmit** command template to the `demisto/content` repository, where it's easier to maintain.
* Fixed an issue where an internal method caused warning messages when reading md files.
* Added support for Pre Process Rules in the **upload** command.
* Fixed an issue where **upload** would not upload items whose `maketplaces` value was an empty list.
* Added a prettyName key to the incident field schema.
* Fixed an issue where **upload** command could not parse content items that are not unicode-encoded.

## 1.16.0
* Added a check to **is_docker_image_latest_tag** to only fail the validation on non-latest image tag when the current tag is older than 3 days.
* Fixed an issue where **upload** would not properly show the installed version in the UI.
* Fixed an issue where the `contribution_converter` failed replacing generated release notes with the contribution form release notes.
* Fixed an issue where an extra levelname was added to a logging message.
* Modified the `mypy` pre-commit hook to run in a virtual environment, rather than the local mypy version.
* Added support to run **validate** with `--git` flag on detached HEAD.
* Added a validation that the **validate** command will fail if the pack name is not prefixed on XSIAM dashboard images.
* Fixed the **generate-test-playbook** which failed on an unexpected keyword argument - 'console_log_threshold'.
* Fixed an issue where **prepare-content** would not properly parse the `fromVersion` and `toVersion` attributes of XSIAM-Dashbaord and XSIAM-Report content items.
* Fixed an issue where **validate** command did not fail on non-existent dependency ids of non-mandatory dependant content.
* Fixed pytest async io deprecation warning.
* Added the `--incident-id` argument (optional) to the **run** command.
* Fixed an issue in **run-unit-tests** and **update-content-graph** where running commands in a docker container was done with insufficient permissions.
* Added the `_time` field to the output compare table of the **modeling-rules test** command.
* Changed the endpoint **download** uses to get system content items.
* Fixed an issue where graph-related tasks failed when files were deleted from the repo.
* Added a **validate** check, and a **format** auto fix for the `fromversion` field in Correlation Rules and XSIAM Dashboards.
* Update the format used for dev-dependencies in pyproject.toml to match modern versions of Poetry.
* Added timestamps to logging messages when running in a CI build.

## 1.15.5
* **Breaking Change**: The default of the **upload** command `--zip` argument is `true`. To upload packs as custom content items use the `--no-zip` argument.
* Removed the `no-implicit-optional` hook from **pre-commit**.
* Removed the `markdownlint` hook from **pre-commit**.
* Fixed an issue in **run-unit-tests** to pass with warnings when no tests are collected.
* Fixed an issue in **run-unit-tests** with the coverage calculation.
* Fixed a notification about log file location appeared more than once.
* Updated the error message when code coverage is below the threshold in **coverage-analyze** to be printed in a more noticeable red color.
* Fixed an issue in **upload** that failed when a comma-separated list of paths is passed to the `--input` argument.
* Running **validate** with the `--graph` flag will now run the graph validations after all other validations.
* improved the generated release note for newly added XSIAM entities when running *update-release-notes* command.
* Fixed an issue where in some cases validation failed when mapping null values.
* Fixed an issue in **upload** command where the `--keep-zip` argument did not clean the working directory.
* Fixed an issue where an extra levelname was added to a logging message.
* Fixed an issue in **upload** where uploading packs to XSIAM failed due to version mismatch.

## 1.15.4
* Fixed an issue where *update-release-notes* and *doc-review* did not handle new content notes as expected.
* Fixed an issue in PEP484 (no-implicit-optional) hook to **pre-commit**.
* Fixed an issue in **upload** with `--input-config-file` where the content items weren't uploaded in the correct pack.
* Added support to disable the default logging colors with the **DEMISTO_SDK_LOG_NO_COLORS** environment variable.

## 1.15.3
* Added the `--init` flag to **download**.
* Added the `--keep-empty-folders` flag to **download**.
* Added `markdown-lint` to **pre-commit**
* Added the PEP484 (no-implicit-optional) hook to **pre-commit**.
* Fixed an issue where the content-graph parsing failed on mappers with undefined mapping.
* Fixed an issue in **validate** where `pack_metadata.json` files were not collected proplely in `--graph` option.
* Fixed an issue where *validate* reputation commands outputs were not checked for new content.
* Added *IN107* and *DB100* error codes to *ALLOWED_IGNORE_ERRORS* list.
* Added a validation that assures feed integrations implement the `integration_reliability` configuration parameter.
* Fixed an issue where the format command did not work as expected on pre-process rules files.
* Fixed an issue where **upload** command failed to upload when the XSOAR version is beta.
* Fixed an issue where **upload** command summary was inaccurate when uploading a `Pack` without the `-z` flag.
* Added pack name and pack version to **upload** command summary.
* Added support for modeling rules with multi datasets in ****modeling-rules test**** command.
* Fixed an issue where **validate** didn't recognize layouts with incident fields missing from `id_set.json` even when `--post-commit` was indicated.

## 1.15.2
* Fixed an issue where **format** added default arguments to reputation commands which already have one.
* Fixed an issue where **validate** fails when adding the *advance* field to the integration required fields.
* Updated the integration Traffic Light Protocol (TLP) color list schema in the **validate** command.
* Fixed an issue where **upload** would not read a repo configuration file properly.
* Fixed an issue where **upload** would not handle the `-x`/`--xsiam` flag properly.
* Fixed an issue where **format** failed to use input from the user, when asking about a `from_version`.
* Added the `-n`/`--assume_no` flag to **format**.

## 1.15.1
* Fixed an issue where **generate-docs** generated fields with double html escaping.
* Fixed an issue where **upload** failed when using the `-z` flag.

## 1.15.0
* **Breaking Change**: the **upload** command now only supports **XSOAR 6.5** or newer (and all XSIAM versions).
* **upload** now uses content models, and calls the `prepare` method of each model before uploading (unless uploading a zipped pack).
* Added a *playbook* modification to **prepare-content**, replacing `getIncident` calls with `getAlerts`, when uploading to XSIAM.
* Added a *playbook* modification to **prepare-content**, replacing `${incident.fieldname}` context accessors with `${alert.fieldname}` when uploading to XSIAM.
* Added a *playbook* modification to **prepare-content**, replacing `incident` to `alert` in task display names, when uploading to XSIAM.
* Added a *layout* modification to **prepare-content**, replacing `Related/Child/Linked Incidents` to `... Alerts` when uploading to XSIAM.
* Added a *script* modification to **prepare-content**, automatically replacing the word `incident` with `alert` when uploading to XSIAM.
* Added a validation that the **validate** command will fail if the `dockerimage` field in scripts/integrations uses any py3-native docker image.
* Updated the `ruff` version used in **pre-commit** to `0.0.269`.
* Fixed an issue in **create-content-graph** which caused missing detection of duplicated content items.
* Fixed an issue where **run-unit-tests** failed on python2 content items.
* Fixed an issue in **validate** where core packs validations were checked against the core packs defined on master branch, rather than on the current branch.
* Fixed an issue in **pre-commit** where `--input` flag was not filtered by the git files.
* Skip reset containers for XSOAR NG and XSIAM(PANW-internal only).
* Fixed an issue where **lint** failed fetching docker image details from a PANW GitLab CI environment. (PANW-internal only).

## 1.14.5
* Added logging in case the container fails to run in **run-unit-tests**.
* Disabled **pre-commit** multiprocessing for `validate` and `format`, as they use a service.
* **pre-commit** now calls `format` with `--assume-yes` and `--no-validate`.
* Fixed an issue where **pre-commit** ran multiple times when checking out build related files.

## 1.14.4
* Added integration configuration for *Cortex REST API* integration.
* Removed `Flake8` from **pre-commit**, as `ruff` covers its basic rules.
* Improved log readability by silencing non-critical `neo4j` (content graph infrastructure) logs.
* Fixed an issue where **run-unit-tests** failed on python2 content items.
* Fixed an issue where **modeling-rules test** did not properly handle query fields that pointed to a string.
* Fixed an issue when trying to fetch remote files when not under the content repo.
* Fixed a validation that the **modeling-rules test** command will fail if no test data file exist.
* Fixed an issue where **format** command failed while updating the `fromversion` entry.
* Added support for mapping uuid to names for Layout files in the **download** command.

## 1.14.3
* Fixed an issue where **run-unit-tests** failed running on items with `test_data`.
* Updated the demisto-py to v3.2.10 which now supports url decoding for the proxy authentication password.
* Fixed an issue where **generate-outputs** did not generate context paths for empty lists or dictionaries in the response.

## 1.14.2
* Added the `--staged-only` flag to **pre-commit**.
* Fixed an issue where **run-unit-tests** failed running on items with `test_data`.
* Fixed an issue where **pre-commit** ran on unchanged files.
* Add the ability to run **secrets** in **pre-commit** by passing a `--secrets` flag.
* Added support to override the log file with the **DEMISTO_SDK_LOG_FILE_PATH** environment variable.

## 1.14.1
* Fixed an issue where **update-release-notes** command failed when running on a pack that contains deprecated integrations without the `commands` section.
* Added toVersion and fromVersion to XSIAM content items schema.
* Fixed an issue where **validate** failed when attempting to map null values in a classifier and layout.
* Added search marketplace functionality to XSIAM client.
* Fixed an issue in **pre-commit** command where `MYPYPATH` was not set properly.
* Updated the integration category list in the **init** command.
* Fixed an issue where in some environments docker errors were not caught.
* Added a validation that the **validate** command will fail on README files if an image does not exist in the specified path.

## 1.14.0
* Added the `DEMISTO_SDK_GRAPH_FORCE_CREATE` environment variable. Use it to force the SDK to recreate the graph, rather than update it.
* Added support for code importing multi-level ApiModules to **lint**.
* Added a validation that the **modeling-rules test** command will fail if no test data file exist.
* Added support for the `<~XPANSE>` marketplace tag in release notes.
* Added support for marketplace tags in the **doc-review** command.
* Added **generate-unit-tests** documentation to the repo README.
* Added the `hiddenpassword` field to the integration schema, allowing **validate** to run on integrations with username-only inputs.
* Improved logs and error handling in the **modeling-rules test** command.
* Improved the warning message displayed for Contribution PRs editing outdated code.
* Improved the clarity of error messages for cases where yml files cannot be parsed as a dictionary.
* Updated the `XSIAMReport` schema.
* Standardized repo-wide logging. All logs are now created in one logger instance.
* **lint** now prevents unit-tests from accessing online resources in runtime.
* Updated the logs shown during lint when running in docker.
* Fixed an issue where **validate** showed errors twice.
* Fixed an issue where **validate** did not fail when xif files had wrong naming.
* Fixed an issue where **doc-review** required dot suffixes in release notes describing new content.
* Fixed an issue where **download** command failed when running on a beta integration.
* Fixed an issue where **update-release-notes** generated release notes for packs in their initial version (1.0.0).
* Fixed an issue with **update-content-graph** where `--use-git` parameter was ignored when using `--imported-path` parameter.
* Fixed an issue where **validate** failed on playbooks with valid inputs, since it did not collect the playbook inputs occurrences properly.

## 1.13.0
* Added the pack version to the code files when calling **unify**. The same value is removed when calling **split**.
* Added a message showing the output path when **prepare-content** is called.
* Contribution PRs that update outdated packs now display a warning message.
* Fixed an issue when kebab-case has a misspelling in one of the sub words, the suggestion might be confusing.
* Improved caching and stability for **lint**.
* Added support for *.xif* files in the **secrets** command.
* Fixed an issue where **validate** would fail when playbook inputs contain Transform Language (DT).
* Added a new **validate** check, making sure a first level header exist in release notes (RN116)
* Fixed an issue where **lint** would not properly handle multiple ApiModules imports.

## 1.12.0
* Added the **pre-commit** command, to improve code quality of XSOAR content.
* Added the **run-unit-tests** command, to run unit tests of given content items inside their respective docker images.
* Added support for filepath arguments in the **validate** and **format** commands.
* Added pre-commit hooks for `validate`, `format`, `run-unit-tests` and `update-docker-image` commands.
* Fixed an issue in the **download** command where layouts were overriden even without the `-f` option.
* Fixed an issue where Demisto-SDK did not detect layout ID when using the **download** command.
* Fixed an issue where the **lint** command ran on `native:dev` supported content when passing the `--docker-image all` flag, instead it will run on `native:candidate`.
* Added support for `native:candidate` as a docker image flag for **lint** command.
* Added a modification for layouts in **prepare-content**, replacing `Related Incidents`, `Linked Incidents` and `Child Incidents` with the suitable `... Alerts` name when uploading to XSIAM.
* Fixed an issue where logs and messages would not show when using the **download** command.
* Fixed an issue where the `server_min_version` field in metadata was an empty value when parsing packs without content items.
* Fixed an issue where running **openapi-codegen** resulted in false-positive error messages.
* Fixed an issue where **generate-python-to-yml** generated input arguments as required even though required=False was specified.
* Fixed an issue where **generate-python-to-yml** generated input arguments a default arguments when default=some_value was provided.
* Fixed a bug where **validate** returned error on playbook inputs with special characters.
* Fixed an issue where **validate** did not properly check `conf.json` when the latter is modified.
* Fixed an issue in the **upload** command, where a prompt was not showing on the console.
* Fixed an issue where running **lint** failed installing dependencies in containers.

## 1.11.0
* **Note: Demisto-SDK will soon stop supporting Python 3.8**
* Fixed an issue where using **download** on non-unicode content, merging them into existing files caused an error.
* Changed an internal setting to allow writing non-ascii content (unicode) using `YAMLHandler` and `JSONHandler`.
* Fixed an issue where an error message in **unify** was unclear for invalid input.
* Fixed an issue where running **validate** failed with **is_valid_integration_file_path_in_folder** on integrations that use API modules.
* Fixed an issue where **validate** failed with **is_valid_integration_file_path_in_folder** on integrations that use the `MSAPIModule`.
* Added **validate** check for the `modules` field in `pack_metadata.json` files.
* Changed **lint** to skip deprecated content, unless when using the `-i` flag.
* Fixed an issue where **update-release-notes** failed when a new *Parsing Rule* was added to a pack.
* Refactored the logging framework. Demisto-SDK logs will now be written to `.demist_sdk_debug.log` under the content path (when detected) or the current directory.
* Added `GR105` validation to **validate** command to check that no duplicate IDs are used.
* Added support for API Modules imported in API modules in the **unify** command.
* Added **validate** check, to make sure every Python file has a corresponding unit test file.

## 1.10.6
* Fixed an issue where running **validate** with the `-g` flag would skip some validations for old-formatted (unified) integration/script files.
* Deprecated integrations and scripts will not run anymore when providing the **--all-packs** to the **lint** command.
* Fixed an issue where a pack `serverMinVersion` would be calculated by the minimal fromVersion of its content items.
* Added the `--docker-image-target` flag to **lint** for testing native supported content with new images.

## 1.10.5
* Fixed an issue where running **run-test-playbook** would not use the `verify` parameter correctly. @ajoga
* Added a newline at the end of README files generated in **generate-docs**.
* Added the value `3` (out of bounds) to the `onChangeRepAlg` and `reputationCalc` fields under the `IncidentType` and `GenericType` schemas. **validate** will allow using it now.
* Fixed an issue where **doc-review** required dot suffixes in release notes describing new content.
* Fixed an issue where **validate** failed on Feed Integrations after adding the new *Collect/Connect* section field.
* Fixed an issue where using **postman-codegen** failed converting strings containing digits to kebab-case.
* Fixed an issue where the ***error-code*** command could not parse List[str] parameter.
* Updated validation *LO107* to support more section types in XSIAM layouts.

## 1.10.4
* Added support for running **lint** in multiple native-docker images.

## 1.10.3
* Fixed an issue where running **format** would fail after running npm install.
* Improved the graph validations in the **validate** command:
  - GR100 will now run on all content items of changed packs.
  - GR101 and GR102 will now catch invalid fromversion/toversion of files **using** the changed items.
  - GR103 errors will raise a warning when using the *-a* flag, but an error if using the *-i* or *g* flags.
* Fixed an issue where test-playbooks timed out.
* Fixed an issue where making a change in a module using an ApiModule would cause lint to run on the ApiModule unnecessarily.
* Fixed an issue where the `marketplace` field was not used when dumping pack zips.
* Fixed a typo in the README content generated with **update-release-notes** for updating integrations.
* Fixed an issue in **validate**, where using the `-gr` and `-i` flags did not run properly.
* Added the `sectionorder` field to integration scheme.
* Fixed an issue where in some occasions running of test-playbooks could receive session timeouts.
* Fixed an issue where **validate** command failed on core pack dependencies validation because of test dependencies.

## 1.10.2
* Added markdown lint formatting for README files in the **format** command.
* Fixed an issue where **lint** failed when using the `-cdam` flag with changed dependant api modules.
* Fixed an issue in the **upload** command, where `json`-based content items were not unified correctly when using the `--zip` argument.
* Added XPANSE core packs validations.

## 1.10.1
* Fixed an issue where **update-content-graph** failed to execute.

## 1.10.0
* **Breaking change**: Removed usage of `pipenv`, `isort` and `autopep8` in the **split** and **download** commands. Removed the `--no-pipenv` and `--no-code-formatting` flags. Please see https://xsoar.pan.dev/docs/tutorials/tut-setup-dev-remote for the recommended environment setup.
* Fixed an issue in **prepare-content** command where large code lines were broken.
* Fixed an issue where git-*renamed_files* were not retrieved properly.
* Fixed an issue where test dependencies were calculated in all level dependencies calculation.
* Added formatting and validation to XSIAM content types.
* Fixed an issue where several XSIAM content types were not validated when passing the `-a` flag.
* Added a UUID to name mapper for **download** it replaces UUIDs with names on all downloaded files.
* Updated the demisto-py to v3.2.6 which now supports basic proxy authentication.
* Improved the message shown when using **upload** and overwriting packs.
* Added support for the **Layout Rule** content type in the id-set and the content graph.
* Updated the default general `fromVersion` value on **format** to `6.8.0`
* Fixed an issue where **lint** sometimes failed when using the `-cdam` flag due to wrong file duplications filtering.
* Added the content graph to **validate**, use with the `--graph` flag.

## 1.9.0
* Fixed an issue where the Slack notifier was using a deprecated argument.
* Added the `--docker-image` argument to the **lint** command, which allows determining the docker image to run lint on. Possible options are: `'native:ga'`, `'native:maintenance'`, `'native:dev'`, `'all'`, a specific docker image (from Docker Hub) or, the default `'from-yml'`.
* Fixed an issue in **prepare-content** command where large code lines were broken.
* Added a logger warning to **get_demisto_version**, the task will now fail with a more informative message.
* Fixed an issue where the **upload** and **prepare-content** commands didn't add `fromServerVersion` and `toServerVersion` to layouts.
* Updated **lint** to use graph instead of id_set when running with `--check-dependent-api-module` flag.
* Added the marketplaces field to all schemas.
* Added the flag `--xsoar-only` to the **doc-review** command which enables reviewing documents that belong to XSOAR-supported Packs.
* Fixed an issue in **update-release-notes** command where an error occurred when executing the same command a second time.
* Fixed an issue where **validate** would not always ignore errors listed under `.pack-ignore`.
* Fixed an issue where running **validate** on a specific pack didn't test all the relevant entities.
* Fixed an issue where fields ending with `_x2` where not replaced in the appropriate Marketplace.

## 1.8.3
* Changed **validate** to allow hiding parameters of type 0, 4, 12 and 14 when replacing with type 9 (credentials) with the same name.
* Fixed an issue where **update-release-notes** fails to update *MicrosoftApiModule* dependent integrations.
* Fixed an issue where the **upload** command failed because `docker_native_image_config.json` file could not be found.
* Added a metadata file to the content graph zip, to be used in the **update-content-graph** command.
* Updated the **validate** and **update-release-notes** commands to unskip the *Triggers Recommendations* content type.


## 1.8.2
* Fixed an issue where demisto-py failed to upload content to XSIAM when `DEMISTO_USERNAME` environment variable is set.
* Fixed an issue where the **prepare-content** command output invalid automation name when used with the --*custom* argument.
* Fixed an issue where modeling rules with arbitrary whitespace characters were not parsed correctly.
* Added support for the **nativeImage** key for an integration/script in the **prepare-content** command.
* Added **validate** checks for integrations declared deprecated (display name, description) but missing the `deprecated` flag.
* Changed the **validate** command to fail on the IN145 error code only when the parameter with type 4 is not hidden.
* Fixed an issue where downloading content layouts with `detailsV2=None` resulted in an error.
* Fixed an issue where **xdrctemplate** was missing 'external' prefix.
* Fixed an issue in **prepare-content** command providing output path.
* Updated the **validate** and **update-release-notes** commands to skip the *Triggers Recommendations* content type.
* Added a new validation to the **validate** command to verify that the release notes headers are in the correct format.
* Changed the **validate** command to fail on the IN140 error code only when the skipped integration has no unit tests.
* Changed **validate** to allow hiding parameters of type 4 (secret) when replacing with type 9 (credentials) with the same name.
* Fixed an issue where the **update-release-notes** command didn't add release-notes properly to some *new* content items.
* Added validation that checks that the `nativeimage` key is not defined in script/integration yml.
* Added to the **format** command the ability to remove `nativeimage` key in case defined in script/integration yml.
* Enhanced the **update-content-graph** command to support `--use-git`, `--imported_path` and `--output-path` arguments.
* Fixed an issue where **doc-review** failed when reviewing command name in some cases.
* Fixed an issue where **download** didn't identify playbooks properly, and downloaded files with UUIDs instead of file/script names.

## 1.8.1
* Fixed an issue where **format** created duplicate configuration parameters.
* Added hidden properties to integration command argument and script argument.
* Added `--override-existing` to **upload** that skips the confirmation prompt for overriding existing content packs. @mattbibbydw
* Fixed an issue where **validate** failed in private repos when attempting to read from a nonexisting `approved_categories.json`.
* Fixed an issue where **validate** used absolute paths when getting remote `pack_metadata.json` files in private repos.
* Fixed an issue in **download**, where names of custom scripts were replaced with UUIDs in IncidentFields and Layouts.

## 1.8.0
* Updated the supported python versions, as `>=3.8,<3.11`, as some of the dependencies are not supported on `3.11` yet.
* Added a **validate** step for **Modeling Rules** testdata files.
* Added the **update-content-graph** command.
* Added the ability to limit the number of CPU cores with `DEMISTO_SDK_MAX_CPU_CORES` envirment variable.
* Added the **prepare-content** command.
* Added support for fromversion/toversion in XSIAM content items (correlation rules, XSIAM dashboards, XSIAM reports and triggers).
* Added a **validate** step checking types of attributes in the schema file of modeling rule.
* Added a **validate** step checking that the dataset name of a modeling rule shows in the xif and schema files.
* Added a **validate** step checking that a correlation rule file does not start with a hyphen.
* Added a **validate** step checking that xsiam content items follow naming conventions.
* Fixed an issue where SDK commands failed on the deprecated `packaging.version.LegacyVersion`, by locking the `packaging` version to `<22`.
* Fixed an issue where **update-release-notes** failed when changing only xif file in **Modeling Rules**.
* Fixed an issue where *is_valid_category* and *is_categories_field_match_standard* failed when running in a private repo.
* Fixed an issue where **validate** didn't fail on the MR103 validation error.
* Fixed the *--release-notes* option, to support the new CHANGELOG format.
* Fixed an issue where **validate** failed when only changing a modeling rules's xif file.
* Fixed an issue where **format** failed on indicator files with a `None` value under the `tabs` key.
* Fixed an issue where **validate** only printed errors for one change of context path, rather than print all.
* Fixed an issue where **download** did not suggest using a username/password when authenticating with XSOAR and using invalid arguments.
* Fixed an issue where **download** failed when listing or downloading content items that are not unicode-encoded.
* Added support for fromversion/toversion in XSIAM content items (correlation rules, XSIAM dashboards, XSIAM reports and triggers).
* Updated the supported python versions, as `>=3.8,<3.11`, as some of the dependencies are not supported on `3.11` yet.
* Added **prepare-content** command which will prepare the pack or content item for the platform.
* Patched an issue where deprecated `packaging.version.LegacyVersion`, locking packaging version to `<22`.

## 1.7.9
* Fixed an issue where an error message in **validate** would not include the suggested fix.
* Added a validation that enforces predefined categories on MP Packs & integration yml files, the validation also ensures that each pack has only one category.
* Fixed an issue where **update-release-notes** did not generate release notes for **XDRC Templates**.
* Fixed an issue where **upload** failed without explaining the reason.
* Improved implementation of the docker_helper module.
* Fixed an issue where **validate** did not check changed pack_metadata.json files when running using git.
* Added support for **xdrctemplate** to content graph.
* Fixed an issue where local copies of the newly-introduced `DemistoClassApiModule.py` were validated.
* Added new release notes templates for the addition and modification of playbooks, layouts and types in the **doc-review** command.
* Fixed an issue where the **doc-review** command failed on descriptions of new content items.
* Added the `Command XXX is deprecated. Use XXX instead.` release notes templates to **doc-review** command.
* Fixed an issue where the **update-release-notes** command didn't add the modeling-rules description for new modeling-rules files.

## 1.7.8
* Added the capability to run the MDX server in a docker container for environments without node.
* Fixed an issue where **generate-docs** with `-c` argument updated sections of the incorrect commands.
* Added IF113 error code to **ALLOWED_IGNORE_ERRORS**.
* Fixed an issue where **validate** failed on playbooks with non-string input values.
* Added the `DEMISTO_SDK_IGNORE_CONTENT_WARNING` environment variable, to allow suppressing warnings when commands are not run under a content repo folder.
* Fixed an issue where **validate** failed to recognize integration tests that were missing from config.json
* Added support for **xpanse** marketplace in **create-id-set** and **create-content-artifacts** commands.
* Fixed an issue where **split** failed on yml files.
* Added support for marketplace-specific tags.
* Fixed an issue where **download** would not run `isort`. @maxgubler
* Fixed an issue where XSIAM Dashboards and Reports images failed the build.
* Added support for **xpanse** marketplace to content graph.

## 1.7.7
* Fixed an issue where paybooks **generate-docs** didn't parse complex input values when no accessor field is given correctly.
* Fixed an issue in the **download** command, where an exception would be raised when downloading system playbooks.
* Fixed an issue where the **upload** failed on playbooks containing a value that starts with `=`.
* Fixed an issue where the **generate-unit-tests** failed to generate assertions, and generate unit tests when command names does not match method name.
* Fixed an issue where the **download** command did not honor the `--no-code-formatting` flag properly. @maxgubler
* Added a new check to **validate**, making sure playbook task values are passed as references.
* Fixed an issue where the **update-release-notes** deleted existing release notes, now appending to it instead.
* Fixed an issue where **validate** printed blank space in case of validation failed and ignored.
* Renamed 'Agent Config' to 'XDRC Templates'.
* Fixed an issue where the **zip-packs** command did not work with the CommonServerUserPython and CommonServerUserPowerShell package.

## 1.7.6

* Fixed parsing of initialization arguments of client classes in the **generate-unit-tests** command.
* Added support for AgentConfig content item in the **upload**, **create-id-set**, **find-dependecies**, **unify** and **create-content-artifacts** commands.
* Added support for XSIAM Report preview image.

## 1.7.5

* Fixed an issue where the **upload** command did not work with the CommonServerUserPython package.
* Fixed an issue in the **download** command, where some playbooks were downloaded as test playbooks.
* Added playbook modification capabilities in **TestSuite**.
* Added a new command **create-content-graph**.
* Fixed an issue in the **upload** command, where the temporary zip would not clean up properly.
* Improved content items parsing in the **create-content-graph** command.
* Added an error when the docker daemon is unavailable when running **lint**.
* Removed the validation of a subtype change for scripts in the **validate** command.
* Fixed an issue where names of XSIAM content items were not normalized properly.
* Fixed an issue where the **download** command was downloading playbooks with **script** (id) and not **scriptName**.
* Fixed an issue where script yml files were not properly identified by `find_type`.
* Removed nightly integrations filtering when deciding if a test should run.
* Added support for XSIAM Dashboard preview image.
* Added the `--no-code-formatting` flag to the **download** command, allowing to skip autopep8 and isort.
* Fixed an issue in the **update-release-notes** command, where generating release notes for modeling rules schema file caused exception.

## 1.7.4

* Fixed an issue where the **doc-review** command showed irrelevant messages.
* Fixed an issue in **validate**, where backward-compatibility failures prevented other validations from running.
* Fixed an issue in **validate**, where content-like files under infrastructure paths were not ignored.
* Fixed an issue in the AMI mapping, where server versions were missing.
* Change the way the normalize name is set for external files.
* Added dump function to XSIAM pack objects to dulicate the files.
* Fixed an issue where the `contribution_converter` did not support changes made to ApiModules.
* Added name normalization according to new convention to XSIAM content items
* Added playbook modification capabilities in **TestSuite**.
* Fixed an issue in create-content-artifacts where it will not get a normalize name for the item and it will try to duplicate the same file.

## 1.7.3

* Fixed an issue in the **format** command where fail when executed from environment without mdx server available.
* Added `Added a`, `Added an` to the list of allowed changelog prefixes.
* Added support for Indicator Types/Reputations in the **upload** command.
* Fixed an issue when running from a subdirectory of a content repo failed.
* Changing the way we are using XSIAM servers api-keys in **test-content** .
* Added a success message to **postman-codegen**.

## 1.7.2

* Fixed an issue in the **validate** command where incident fields were not found in mappers even when they exist
* Added an ability to provide list of marketplace names as a param attribute to **validate** and **upload**
* Added the file type to the error message when it is not supported.
* Fixed an issue where `contribution_converter` incorrectly mapped _Indicator Field_ objects to the _incidentfield_ directory in contribution zip files.
* Fixed a bug where **validate** returned error on empty inputs not used in playbooks.
* Added the `DEMISTO_SDK_CONTENT_PATH` environment variable, implicitly used in various commands.
* Added link to documentation for error messages regarding use cases and tags.

## 1.7.1

* Fixed an issue where *indicatorTypes* and *betaIntegrations* were not found in the id_set.
* Updated the default general `fromVersion` value on **format** to `6.5.0`
* Fixed an issue where the **validate** command did not fail when the integration yml file name was not the same as the folder containing it.
* Added an option to have **generate-docs** take a Playbooks folder path as input, and generate docs for all playbooks in it.
* Fixed an issue where the suggestion in case of `IF113` included uppercase letters for the `cliName` parameter.
* Added new validation to the **validate** command to fail and list all the file paths of files that are using a deprecated integration command / script / playbook.
* **validate** will no longer fail on playbooks calling subplaybooks that have a higher `fromVersion` value, if  calling the subplaybook has `skipifunavailable=True`.
* Fixed an issue where relative paths were not accessed correctly.
* Running any `demisto-sdk` command in a folder with a `.env` file will load it, temporarily overriding existing environment variables.
* Fixed an issue where **validate** did not properly detect deleted files.
* Added new validations to the **validate** command to verify that the schema file exists for a modeling rule and that the schema and rules keys are empty in the yml file.
* Fixed an issue where *find_type* didn't recognize exported incident types.
* Added a new validation to **validate**, making sure all inputs of a playbook are used.
* Added a new validation to **validate**, making sure all inputs used in a playbook declared in the input section.
* The **format** command will now replace the *fromServerVersion* field with *fromVersion*.

## 1.7.0

* Allowed JSON Handlers to accept kwargs, for custoimzing behavior.
* Fixed an issue where an incorrect error was shown when the `id` of a content item differed from its `name` attribute.
* Fixed an issue where the `preserve_quotes` in ruamel_handler received an incorrect value @icholy
* Fixed an issue where ignoring RM110 error code wasn't working and added a validation to **ALLOWED_IGNORE_ERRORS** to validate that all error codes are inserted in the right format.
* Fixed an issue where the contribution credit text was not added correctly to the pack README.
* Changed the contribution file implementation from markdown to a list of contributor names. The **create-content-artifact** will use this list to prepare the needed credit message.
* Added a new validation to the `XSOAR-linter` in the **lint** command for verifying that demisto.log is not used in the code.
* The **generate-docs** command will now auto-generate the Incident Mirroring section when implemented in an integration.
* Added support to automatically generate release notes for deprecated items in the **update-release-notes** command.
* Fixed an issue causing any command to crash when unable to detect local repository properties.
* Fixed an issue where running in a private gitlab repo caused a warning message to be shown multiple times.
* Added a new validation to the **validate** command to verify that markdown and python files do not contain words related to copyright section.
* Fixed an issue where **lint** crashed when provided an input file path (expecting a directory).

## 1.6.9

* Added a new validation that checks whether a pack should be deprecated.
* Added a new ability to the **format** command to deprecate a pack.
* Fixed an issue where the **validate** command sometimes returned a false negative in cases where there are several sub-playbooks with the same ID.
* Added a new validation to the **validate** command to verify that the docker in use is not deprecated.
* Added support for multiple ApiModules in the **unify** command
* Added a check to **validate** command, preventing use of relative urls in README files.
* Added environment variable **DEMISTO_SDK_MARKETPLACE** expected to affect *MarketplaceTagParser* *marketplace* value. The value will be automatically set when passing *marketplace* arg to the commands **unify**, **zip-packs**, **create-content-artifacts** and **upload**.
* Added slack notifier for build failures on the master branch.
* Added support for modeling and parsing rules in the **split** command.
* Added support for README files in **format** command.
* Added a **validate** check, making sure classifier id and name values match. Updated the classifier **format** to update the id accordingly.
* The **generate-docs** command will now auto-generate the playbook image link by default.
* Added the `--custom-image-link` argument to override.
* Added a new flag to **generate-docs** command, allowing to add a custom image link to a playbook README.
* Added a new validation to the **validate** command to verify that the package directory name is the same as the files contained in the that package.
* Added support in the **unify** command to unify a schema into its Modeling Rule.

## 1.6.8

* Fixed an issue where **validate** did not fail on invalid playbook entities' versions (i.e. subplaybooks or scripts with higher fromversion than their parent playbook).
* Added support for running lint via a remote docker ssh connection. Use `DOCKER_HOST` env variable to specify a remote docker connection, such as: `DOCKER_HOST=ssh://myuser@myhost.com`.
* Fixed an issue where the pack cache in *get_marketplaces* caused the function to return invalid values.
* Fixed an issue where running format on a pack with XSIAM entities would fail.
* Added the new `display_name` field to relevant entities in the **create-id-set** command.
* Added a new validation to the **validate** command to verify the existence of "Reliability" parameter if the integration have reputation command.
* Fixed a bug where terminating the **lint** command failed (`ctrl + c`).
* Removed the validation of a subtype change in integrations and scripts from **validate**.
* Fixed an issue where **download** did not behave as expected when prompting for a version update. Reported by @K-Yo
* Added support for adoption release notes.
* Fixed an issue where **merge-id-sets** failed when a key was missing in one id-set.json.
* Fixed a bug where some mypy messages were not parsed properly in **lint**.
* Added a validation to the **validate** command, failing when '`fromversion`' or '`toversion`' in a content entity are incorrect format.
* Added a validation to the **validate** command, checking if `fromversion` <= `toversion`.
* Fixed an issue where coverage reports used the wrong logging level, marking debug logs as errors.
* Added a new validation to the **validate** command, to check when the discouraged `http` prefixes are used when setting defaultvalue, rather than `https`.
* Added a check to the **lint** command for finding hard-coded usage of the http protocol.
* Locked the dependency on Docker.
* Removed a traceback line from the **init** command templates: BaseIntegration, BaseScript.
* Updated the token in **_add_pr_comment** method from the content-bot token to the xsoar-bot token.

## 1.6.7

* Added the `types-markdown` dependency, adding markdown capabilities to existing linters using the [Markdown](https://pypi.org/project/Markdown/) package.
* Added support in the **format** command to remove nonexistent incident/indicator fields from *layouts/mappers*
* Added the `Note: XXX` and `XXX now generally available.` release notes templates to **doc-review** command.
* Updated the logs shown during the docker build step.
* Removed a false warning about configuring the `GITLAB_TOKEN` environment variable when it's not needed.
* Removed duplicate identifiers for XSIAM integrations.
* Updated the *tags* and *use cases* in pack metadata validation to use the local files only.
* Fixed the error message in checkbox validation where the defaultvalue is wrong and added the name of the variable that should be fixed.
* Added types to `find_type_by_path` under tools.py.
* Fixed an issue where YAML files contained incorrect value type for `tests` key when running `format --deprecate`.
* Added a deprecation message to the `tests:` section of yaml files when running `format --deprecate`.
* Added use case for **validate** on *wizard* objects - set_playbook is mapped to all integrations.
* Added the 'integration-get-indicators' commands to be ignored by the **verify_yml_commands_match_readme** validation, the validation will no longer fail if these commands are not in the readme file.
* Added a new validation to the **validate** command to verify that if the phrase "breaking changes" is present in a pack release notes, a JSON file with the same name exists and contains the relevant breaking changes information.
* Improved logs when running test playbooks (in a build).
* Fixed an issue in **upload** did not include list-type content items. @nicolas-rdgs
* Reverted release notes to old format.

## 1.6.6

* Added debug print when excluding item from ID set due to missing dependency.
* Added a validation to the **validate** command, failing when non-ignorable errors are present in .pack-ignore.
* Fixed an issue where `mdx server` did not close when stopped in mid run.
* Fixed an issue where `-vvv` flag did not print logs on debug level.
* enhanced ***validate*** command to list all command names affected by a backward compatibility break, instead of only one.
* Added support for Wizard content item in the **format**, **validate**, **upload**, **create-id-set**, **find-dependecies** and **create-content-artifacts** commands.
* Added a new flag to the **validate** command, allowing to run specific validations.
* Added support in **unify** and **create-content-artifacts** for displaying different documentations (detailed description + readme) for content items, depending on the marketplace version.
* Fixed an issue in **upload** where list items were not uploaded.
* Added a new validation to **validate** command to verify that *cliName* and *id* keys of the incident field or the indicator field are matches.
* Added the flag '-x', '--xsiam' to **upload** command to upload XSIAM entities to XSIAM server.
* Fixed the integration field *isFetchEvents* to be in lowercase.
* Fixed an issue where **validate -i** run after **format -i** on an existing file in the repo instead of **validate -g**.
* Added the following commands: 'update-remote-data', 'get-modified-remote-data', 'update-remote-system' to be ignored by the **verify_yml_commands_match_readme** validation, the validation will no longer fail if these commands are not in the readme file.
* Updated the release note template to include a uniform format for all items.
* Added HelloWorldSlim template option for *--template* flag in **demisto-sdk init** command.
* Fixed an issue where the HelloWorldSlim template in **demisto-sdk init** command had an integration id that was conflicting with HelloWorld integration id.
* Updated the SDK to use demisto-py 3.1.6, allowing use of a proxy with an environment variable.
* Set the default logger level to `warning`, to avoid unwanted debug logs.
* The **format** command now validates that default value of checkbox parameters is a string 'true' or 'false'.
* Fixed an issue where `FileType.PLAYBOOK` would show instead of `Playbook` in readme error messages.
* Added a new validation to **validate** proper defaultvalue for checkbox fields.

## 1.6.5

* Fixed an issue in the **format** command where the `id` field was overwritten for existing JSON files.
* Fixed an issue where the **doc-review** command was successful even when the release-note is malformed.
* Added timestamps to the `demisto-sdk` logger.
* Added time measurements to **lint**.
* Added the flag '-d', '--dependency' to **find-dependencies** command to get the content items that cause the dependencies between two packs.
* Fixed an issue where **update-release-notes** used the *trigger_id* field instead of the *trigger_name* field.
* Fixed an issue where **doc-review** failed to recognize script names, in scripts using the old file structure.
* Fixed an issue where concurrent processes created by **lint** caused deadlocks when opening files.
* Fixed an issue in the **format** command where `_dev` or `_copy` suffixes weren't removed from the subscript names in playbooks and layouts.
* Fixed an issue where **validate** failed on nonexistent `README.md` files.
* Added support of XSIAM content items to the **validate** command.
* Report **lint** summary results and failed packages after reporting time measurements.

## 1.6.4

* Added the new **generate-yml-from-python** command.
* Added a code *type* indication for integration and script objects in the *ID Set*.
* Added the [Vulture](https://github.com/jendrikseipp/vulture) linter to the pre-commit hook.
* The `demisto-sdk` pack will now be distributed via PyPi with a **wheel** file.
* Fixed a bug where any edited json file that contained a forward slash (`/`) escaped.
* Added a new validation to **validate** command to verify that the metadata *currentVersion* is
the same as the last release note version.
* The **validate** command now checks if there're none-deprecated integration commands that are missing from the readme file.
* Fixed an issue where *dockerimage* changes in Scripts weren't recognized by the **update-release-notes** command.
* Fixed an issue where **update-xsoar-config-file** did not properly insert the marketplace packs list to the file.
* Added the pack name to the known words by default when running the **doc-review** command.
* Added support for new XSIAM entities in **create-id-set** command.
* Added support for new XSIAM entities in **create-content-artifacts** command.
* Added support for Parsing/Modeling Rule content item in the **unify** command.
* Added the integration name, the commands name and the script name to the known words by default when running the **doc-review** command.
* Added an argument '-c' '--custom' to the **unify** command, if True will append to the unified yml name/display/id the custom label provided
* Added support for sub words suggestion in kebab-case sentences when running the **doc-review** command.
* Added support for new XSIAM entities in **update-release-notes** command.
* Enhanced the message of alternative suggestion words shown when running **doc-review** command.
* Fixed an incorrect error message, in case `node` is not installed on the machine.
* Fixed an issue in the **lint** command where the *check-dependent-api-modules* argument was set to true by default.
* Added a new command **generate-unit-tests**.
* Added a new validation to **validate** all SIEM integration have the same suffix.
* Fixed the destination path of the unified parsing/modeling rules in **create-content-artifacts** command.
* Fixed an issue in the **validate** command, where we validated wrongfully the existence of readme file for the *ApiModules* pack.
* Fixed an issue in the **validate** command, where an error message that was displayed for scripts validation was incorrect.
* Fixed an issue in the **validate** and **format** commands where *None* arguments in integration commands caused the commands to fail unexpectedly.
* Added support for running tests on XSIAM machines in the **test-content** command.
* Fixed an issue where the **validate** command did not work properly when deleting non-content items.
* Added the flag '-d', '--dependency' to **find-dependencies** command to get the content items that cause the dependencies between two packs.

## 1.6.3

* **Breaking change**: Fixed a typo in the **validate** `--quiet-bc-validation` flag (was `--quite-bc-validation`). @upstart-swiss
* Dropped support for python 3.7: Demisto-SDK is now supported on Python 3.8 or newer.
* Added an argument to YAMLHandler, allowing to set a maximal width for YAML files. This fixes an issue where a wrong default was used.
* Added the detach mechanism to the **upload** command, If you set the --input-config-file flag, any files in the repo's SystemPacks folder will be detached.
* Added the reattach mechanism to the **upload** command, If you set the --input-config-file flag, any detached item in your XSOAR instance that isn't currently in the repo's SystemPacks folder will be re-attached.
* Fixed an issue in the **validate** command that did not work properly when using the *-g* flag.
* Enhanced the dependency message shown when running **lint**.
* Fixed an issue where **update-release-notes** didn't update the currentVersion in pack_metadata.
* Improved the logging in **test-content** for helping catch typos in external playbook configuration.

## 1.6.2

* Added dependency validation support for core marketplacev2 packs.
* Fixed an issue in **update-release-notes** where suggestion fix failed in validation.
* Fixed a bug where `.env` files didn't load. @nicolas-rdgs
* Fixed a bug where **validate** command failed when the *categories* field in the pack metadata was empty for non-integration packs.
* Added *system* and *item-type* arguments to the **download** command, used when downloading system items.
* Added a validation to **validate**, checking that each script, integration and playbook have a README file. This validation only runs when the command is called with either the `-i` or the `-g` flag.
* Fixed a regression issue with **doc-review**, where the `-g` flag did not work.
* Improved the detection of errors in **doc-review** command.
* The **validate** command now checks if a readme file is empty, only for packs that contain playbooks or were written by a partner.
* The **validate** command now makes sure common contextPath values (e.g. `DBotScore.Score`) have a non-empty description, and **format** populates them automatically.
* Fixed an issue where the **generate-outputs** command did not work properly when examples were provided.
* Fixed an issue in the **generate-outputs** command, where the outputs were not written to the specified output path.
* The **generate-outputs** command can now generate outputs from multiple calls to the same command (useful when different args provide different outputs).
* The **generate-outputs** command can now update a yaml file with new outputs, without deleting or overwriting existing ones.
* Fixed a bug where **doc-review** command failed on existing templates.
* Fixed a bug where **validate** command failed when the word demisto is in the repo README file.
* Added support for adding test-playbooks to the zip file result in *create-content-artifacts* command for marketplacev2.
* Fixed an issue in **find-dependencies** where using the argument *-o* without the argument *--all-packs-dependencies* did not print a proper warning.
* Added a **validate** check to prevent deletion of files whose deletion is not supported by the XSOAR marketplace.
* Removed the support in the *maintenance* option of the *-u* flag in the **update-release-notes** command.
* Added validation for forbidden words and phrases in the **doc-review** command.
* Added a retries mechanism to the **test-content** command to stabilize the build process.
* Added support for all `git` platforms to get remote files.
* Refactored the **format** command's effect on the *fromversion* field:
  * Fixed a bug where the *fromversion* field was removed when modifying a content item.
  * Updated the general default *fromversion* and the default *fromversion* of newly-introduced content items (e.g. `Lists`, `Jobs`).
  * Added an interactive mode functionality for all content types, to ask the user whether to set a default *fromversion*, if could not automatically determine its value. Use `-y` to assume 'yes' as an answer to all prompts and run non-interactively.

## 1.6.1

* Added the '--use-packs-known-words' argument to the **doc-review** command
* Added YAML_Loader to handle yaml files in a standard way across modules, replacing PYYAML.
* Fixed an issue when filtering items using the ID set in the **create-content-artifacts** command.
* Fixed an issue in the **generate-docs** command where tables were generated with an empty description column.
* Fixed an issue in the **split** command where splitting failed when using relative input/output paths.
* Added warning when inferred files are missing.
* Added to **validate** a validation for integration image dimensions, which should be 120x50px.
* Improved an error in the **validate** command to better differentiate between the case where a required fetch parameter is malformed or missing.

## 1.6.0

* Fixed an issue in the **create-id-set** command where similar items from different marketplaces were reported as duplicated.
* Fixed typo in demisto-sdk init
* Fixed an issue where the **lint** command did not handle all container exit codes.
* Add to **validate** a validation for pack name to make sure it is unchanged.
* Added a validation to the **validate** command that verifies that the version in the pack_metdata file is written in the correct format.
* Fixed an issue in the **format** command where missing *fromVersion* field in indicator fields caused an error.

## 1.5.9

* Added option to specify `External Playbook Configuration` to change inputs of Playbooks triggered as part of **test-content**
* Improved performance of the **lint** command.
* Improved performance of the **validate** command when checking README images.
* ***create-id-set*** command - the default value of the **marketplace** argument was changed from ‘xsoar’ to all packs existing in the content repository. When using the command, make sure to pass the relevant marketplace to use.

## 1.5.8

* Fixed an issue where the command **doc-review** along with the argument `--release-notes` failed on yml/json files with invalid schema.
* Fixed an issue where the **lint** command failed on packs using python 3.10

## 1.5.7

* Fixed an issue where reading remote yaml files failed.
* Fixed an issue in **validate** failed with no error message for lists (when no fromVersion field was found).
* Fixed an issue when running **validate** or **format** in a gitlab repository, and failing to determine its project id.
* Added an enhancement to **split**, handling an empty output argument.
* Added the ability to add classifiers and mappers to conf.json.
* Added the Alias field to the incident field schema.

## 1.5.6

* Added 'deprecated' release notes template.
* Fixed an issue where **run-test-playbook** command failed to get the task entries when the test playbook finished with errors.
* Fixed an issue in **validate** command when running with `no-conf-json` argument to ignore the `conf.json` file.
* Added error type text (`ERROR` or `WARNING`) to **validate** error prints.
* Fixed an issue where the **format** command on test playbook did not format the ID to be equal to the name of the test playbook.
* Enhanced the **update-release-notes** command to automatically commit release notes config file upon creation.
* The **validate** command will validate that an indicator field of type html has fromVersion of 6.1.0 and above.
* The **format** command will now add fromVersion 6.1.0 to indicator field of type html.
* Added support for beta integrations in the **format** command.
* Fixed an issue where the **postman-codegen** command failed when called with the `--config-out` flag.
* Removed the integration documentation from the detailed description while performing **split** command to the unified yml file.
* Removed the line which indicates the version of the product from the README.md file for new contributions.

## 1.5.5

* Fixed an issue in the **update-release-notes** command, which did not work when changes were made in multiple packs.
* Changed the **validate** command to fail on missing test-playbooks only if no unittests are found.
* Fixed `to_kebab_case`, it will now deal with strings that have hyphens, commas or periods in them, changing them to be hyphens in the new string.
* Fixed an issue in the **create-id-set** command, where the `source` value included the git token if it was specified in the remote url.
* Fixed an issue in the **merge-id-set** command, where merging fails because of duplicates but the packs are in the XSOAR repo but in different version control.
* Fixed missing `Lists` Content Item as valid `IDSetType`
* Added enhancement for **generate-docs**. It is possible to provide both file or a comma seperated list as `examples`. Also, it's possible to provide more than one example for a script or a command.
* Added feature in **format** to sync YML and JSON files to the `master` file structure.
* Added option to specify `Incident Type`, `Incoming Mapper` and `Classifier` when configuring instance in **test-content**
* added a new command **run-test-playbook** to run a test playbook in a given XSOAR instance.
* Fixed an issue in **format** when running on a modified YML, that the `id` value is not changed to its old `id` value.
* Enhancement for **split** command, replace `ApiModule` code block to `import` when splitting a YML.
* Fixed an issue where indicator types were missing from the pack's content, when uploading using **zip-packs**.
* The request data body format generated in the **postman-codegen** will use the python argument's name and not the raw data argument's name.
* Added the flag '--filter-by-id-set' to **create-content-artifacts** to create artifacts only for items in the given id_set.json.

## 1.5.4

* Fixed an issue with the **format** command when contributing via the UI
* The **format** command will now not remove the `defaultRows` key from incident, indicator and generic fields with `type: grid`.
* Fixed an issue with the **validate** command when a layoutscontainer did not have the `fromversion` field set.
* added a new command **update-xsoar-config-file** to handle your XSOAR Configuration File.
* Added `skipVerify` argument in **upload** command to skip pack signature verification.
* Fixed an issue when the **run** command  failed running when there’s more than one playground, by explicitly using the current user’s playground.
* Added support for Job content item in the **format**, **validate**, **upload**, **create-id-set**, **find-dependecies** and **create-content-artifacts** commands.
* Added a **source** field to the **id_set** entitles.
* Two entitles will not consider as duplicates if they share the same pack and the same source.
* Fixed a bug when duplicates were found in **find_dependencies**.
* Added function **get_current_repo** to `tools`.
* The **postman-codegen** will not have duplicates argument name. It will rename them to the minimum distinguished shared path for each of them.

## 1.5.3

* The **format** command will now set `unsearchable: True` for incident, indicator and generic fields.
* Fixed an issue where the **update-release-notes** command crashes with `--help` flag.
* Added validation to the **validate** command that verifies the `unsearchable` key in incident, indicator and generic fields is set to true.
* Removed a validation that DBotRole should be set for automation that requires elevated permissions to the `XSOAR-linter` in the **lint** command.
* Fixed an issue in **Validate** command where playbooks conditional tasks were mishandeled.
* Added a validation to prevent contributors from using the `fromlicense` key as a configuration parameter in an integration's YML
* Added a validation to ensure that the type for **API token** (and similar) parameters are configured correctly as a `credential` type in the integration configuration YML.
* Added an assertion that checks for duplicated requests' names when generating an integration from a postman collection.
* Added support for [.env files](https://pypi.org/project/python-dotenv/). You can now add a `.env` file to your repository with the logging information instead of setting a global environment variables.
* When running **lint** command with --keep-container flag, the docker images are committed.
* The **validate** command will not return missing test playbook error when given a script with dynamic-section tag.

## 1.5.2

* Added a validation to **update-release-notes** command to ensure that the `--version` flag argument is in the right format.
* added a new command **coverage-analyze** to generate and print coverage reports.
* Fixed an issue in **validate** in repositories which are not in GitHub or GitLab
* Added a validation that verifies that readme image absolute links do not contain the working branch name.
* Added support for List content item in the **format**, **validate**, **download**, **upload**, **create-id-set**, **find-dependecies** and **create-content-artifacts** commands.
* Added a validation to ensure reputation command's default argument is set as an array input.
* Added the `--fail-duplicates` flag for the **merge-id-set** command which will fail the command if duplicates are found.
* Added the `--fail-duplicates` flag for the **create-id-set** command which will fail the command if duplicates are found.

## 1.5.1

* Fixed an issue where **validate** command failed to recognized test playbooks for beta integrations as valid tests.
* Fixed an issue were the **validate** command was falsely recognizing image paths in readme files.
* Fixed an issue where the **upload** command error message upon upload failure pointed to wrong file rather than to the pack metadata.
* Added a validation that verifies that each script which appears in incident fields, layouts or layout containers exists in the id_set.json.
* Fixed an issue where the **postman code-gen** command generated double dots for context outputs when it was not needed.
* Fixed an issue where there **validate** command on release notes file crashed when author image was added or modified.
* Added input handling when running **find-dependencies**, replacing string manipulations.
* Fixed an issue where the **validate** command did not handle multiple playbooks with the same name in the id_set.
* Added support for GitLab repositories in **validate**

## 1.5.0

* Fixed an issue where **upload** command failed to upload packs not under content structure.
* Added support for **init** command to run from non-content repo.
* The **split-yml** has been renamed to **split** and now supports splitting Dashboards from unified Generic Modules.
* Fixed an issue where the skipped tests validation ran on the `ApiModules` pack in the **validate** command.
* The **init** command will now create the `Generic Object` entities directories.
* Fixed an issue where the **format** command failed to recognize changed files from git.
* Fixed an issue where the **json-to-outputs** command failed checking whether `0001-01-01T00:00:00` is of type `Date`
* Added to the **generate context** command to generate context paths for integrations from an example file.
* Fixed an issue where **validate** failed on release notes configuration files.
* Fixed an issue where the **validate** command failed on pack input if git detected changed files outside of `Packs` directory.
* Fixed an issue where **validate** command failed to recognize files inside validated pack when validation release notes, resulting in a false error message for missing entity in release note.
* Fixed an issue where the **download** command failed when downloading an invalid YML, instead of skipping it.

## 1.4.9

* Added validation that the support URL in partner contribution pack metadata does not lead to a GitHub repo.
* Enhanced ***generate-docs*** with default `additionalinformation` (description) for common parameters.
* Added to **validate** command a validation that a content item's id and name will not end with spaces.
* The **format** command will now remove trailing whitespaces from content items' id and name fields.
* Fixed an issue where **update-release-notes** could fail on files outside the user given pack.
* Fixed an issue where the **generate-test-playbook** command would not place the playbook in the proper folder.
* Added to **validate** command a validation that packs with `Iron Bank` uses the latest docker from Iron Bank.
* Added to **update-release-notes** command support for `Generic Object` entities.
* Fixed an issue where playbook `fromversion` mismatch validation failed even if `skipunavailable` was set to true.
* Added to the **create artifacts** command support for release notes configuration file.
* Added validation to **validate** for release notes config file.
* Added **isoversize** and **isautoswitchedtoquietmode** fields to the playbook schema.
* Added to the **update-release-notes** command `-bc` flag to generate template for breaking changes version.
* Fixed an issue where **validate** did not search description files correctly, leading to a wrong warning message.

## 1.4.8

* Fixed an issue where yml files with `!reference` failed to load properly.
* Fixed an issue when `View Integration Documentation` button was added twice during the download and re-upload.
* Fixed an issue when `(Partner Contribution)` was added twice to the display name during the download and re-upload.
* Added the following enhancements in the **generate-test-playbook** command:
  * Added the *--commands* argument to generate tasks for specific commands.
  * Added the *--examples* argument to get the command examples file path and generate tasks from the commands and arguments specified there.
  * Added the *--upload* flag to specify whether to upload the test playbook after the generation.
  * Fixed the output condition generation for outputs of type `Boolean`.

## 1.4.7

* Fixed an issue where an empty list for a command context didn't produce an indication other than an empty table.
* Fixed an issue where the **format** command has incorrectly recognized on which files to run when running using git.
* Fixed an issue where author image validations were not checked properly.
* Fixed an issue where new old-formatted scripts and integrations were not validated.
* Fixed an issue where the wording in the from version validation error for subplaybooks was incorrect.
* Fixed an issue where the **update-release-notes** command used the old docker image version instead of the new when detecting a docker change.
* Fixed an issue where the **generate-test-playbook** command used an incorrect argument name as default
* Fixed an issue where the **json-to-outputs** command used an incorrect argument name as default when using `-d`.
* Fixed an issue where validations failed while trying to validate non content files.
* Fixed an issue where README validations did not work post VS Code formatting.
* Fixed an issue where the description validations were inconsistent when running through an integration file or a description file.

## 1.4.6

* Fixed an issue where **validate** suggests, with no reason, running **format** on missing mandatory keys in yml file.
* Skipped existence of TestPlaybook check on community and contribution integrations.
* Fixed an issue where pre-commit didn't run on the demisto_sdk/commands folder.
* The **init** command will now change the script template name in the code to the given script name.
* Expanded the validations performed on beta integrations.
* Added support for PreProcessRules in the **format**, **validate**, **download**, and **create-content-artifacts** commands.
* Improved the error messages in **generate-docs**, if an example was not provided.
* Added to **validate** command a validation that a content entity or a pack name does not contain the words "partner" and "community".
* Fixed an issue where **update-release-notes** ignores *--text* flag while using *-f*
* Fixed the outputs validations in **validate** so enrichment commands will not be checked to have DBotScore outputs.
* Added a new validation to require the dockerimage key to exist in an integration and script yml files.
* Enhanced the **generate-test-playbook** command to use only integration tested on commands, rather than (possibly) other integrations implementing them.
* Expanded unify command to support GenericModules - Unifies a GenericModule object with its Dashboards.
* Added validators for generic objects:
  * Generic Field validator - verify that the 'fromVersion' field is above 6.5.0, 'group' field equals 4 and 'id' field starts with the prefix 'generic_'.
  * Generic Type validator - verify that the 'fromVersion' field is above 6.5.0
  * Generic Module validator - verify that the 'fromVersion' field is above 6.5.0
  * Generic Definition validator - verify that the 'fromVersion' field is above 6.5.0
* Expanded Format command to support Generic Objects - Fixes generic objects according to their validations.
* Fixed an issue where the **update-release-notes** command did not handle ApiModules properly.
* Added option to enter a dictionary or json of format `[{field_name:description}]` in the **json-to-outputs** command,
  with the `-d` flag.
* Improved the outputs for the **format** command.
* Fixed an issue where the validations performed after the **format** command were inconsistent with **validate**.
* Added to the **validate** command a validation for the author image.
* Updated the **create-content-artifacts** command to support generic modules, definitions, fields and types.
* Added an option to ignore errors for file paths and not only file name in .pack-ignore file.

## 1.4.5

* Enhanced the **postman-codegen** command to name all generated arguments with lower case.
* Fixed an issue where the **find-dependencies** command miscalculated the dependencies for playbooks that use generic commands.
* Fixed an issue where the **validate** command failed in external repositories in case the DEMISTO_SDK_GITHUB_TOKEN was not set.
* Fixed an issue where **openapi-codegen** corrupted the swagger file by overwriting configuration to swagger file.
* Updated the **upload** command to support uploading zipped packs to the marketplace.
* Added to the **postman-codegen** command support of path variables.
* Fixed an issue where **openapi-codegen** entered into an infinite loop on circular references in the swagger file.
* The **format** command will now set `fromVersion: 6.2.0` for widgets with 'metrics' data type.
* Updated the **find-dependencies** command to support generic modules, definitions, fields and types.
* Fixed an issue where **openapi-codegen** tried to extract reference example outputs, leading to an exception.
* Added an option to ignore secrets automatically when using the **init** command to create a pack.
* Added a tool that gives the ability to temporarily suppress console output.

## 1.4.4

* When formatting incident types with Auto-Extract rules and without mode field, the **format** command will now add the user selected mode.
* Added new validation that DBotRole is set for scripts that requires elevated permissions to the `XSOAR-linter` in the **lint** command.
* Added url escaping to markdown human readable section in generate docs to avoid autolinking.
* Added a validation that mapper's id and name are matching. Updated the format of mapper to include update_id too.
* Added a validation to ensure that image paths in the README files are valid.
* Fixed **find_type** function to correctly find test files, such as, test script and test playbook.
* Added scheme validations for the new Generic Object Types, Fields, and Modules.
* Renamed the flag *--input-old-version* to *--old-version* in the **generate-docs** command.
* Refactored the **update-release-notes** command:
  * Replaced the *--all* flag with *--use-git* or *-g*.
  * Added the *--force* flag to update the pack release notes without changes in the pack.
  * The **update-release-notes** command will now update all dependent integrations on ApiModule change, even if not specified.
  * If more than one pack has changed, the full list of updated packs will be printed at the end of **update-release-notes** command execution.
  * Fixed an issue where the **update-release-notes** command did not add docker image release notes entry for release notes file if a script was changed.
  * Fixed an issue where the **update-release-notes** command did not detect changed files that had the same name.
  * Fixed an issue in the **update-release-notes** command where the version support of JSON files was mishandled.
* Fixed an issue where **format** did not skip files in test and documentation directories.
* Updated the **create-id-set** command to support generic modules, definitions, fields and types.
* Changed the **convert** command to generate old layout fromversion to 5.0.0 instead of 4.1.0
* Enhanced the command **postman-codegen** with type hints for templates.

## 1.4.3

* Fixed an issue where **json-to-outputs** command returned an incorrect output when json is a list.
* Fixed an issue where if a pack README.md did not exist it could cause an error in the validation process.
* Fixed an issue where the *--name* was incorrectly required in the **init** command.
* Adding the option to run **validate** on a specific path while using git (*-i* & *-g*).
* The **format** command will now change UUIDs in .yml and .json files to their respective content entity name.
* Added a playbook validation to check if a task sub playbook exists in the id set in the **validate** command.
* Added the option to add new tags/usecases to the approved list and to the pack metadata on the same pull request.
* Fixed an issue in **test_content** where when different servers ran tests for the same integration, the server URL parameters were not set correctly.
* Added a validation in the **validate** command to ensure that the ***endpoint*** command is configured correctly in yml file.
* Added a warning when pack_metadata's description field is longer than 130 characters.
* Fixed an issue where a redundant print occurred on release notes validation.
* Added new validation in the **validate** command to ensure that the minimal fromVersion in a widget of type metrics will be 6.2.0.
* Added the *--release-notes* flag to demisto-sdk to get the current version release notes entries.

## 1.4.2

* Added to `pylint` summary an indication if a test was skipped.
* Added to the **init** command the option to specify fromversion.
* Fixed an issue where running **init** command without filling the metadata file.
* Added the *--docker-timeout* flag in the **lint** command to control the request timeout for the Docker client.
* Fixed an issue where **update-release-notes** command added only one docker image release notes entry for release notes file, and not for every entity whom docker image was updated.
* Added a validation to ensure that incident/indicator fields names starts with their pack name in the **validate** command. (Checked only for new files and only when using git *-g*)
* Updated the **find-dependencies** command to return the 'dependencies' according the layout type ('incident', 'indicator').
* Enhanced the "vX" display name validation for scripts and integrations in the **validate** command to check for every versioned script or integration, and not only v2.
* Added the *--fail-duplicates* flag for the **create-id-set** command which will fail the command if duplicates are found.
* Added to the **generate-docs** command automatic addition to git when a new readme file is created.

## 1.4.1

* When in private repo without `DEMSITO_SDK_GITHUB_TOKEN` configured, get_remote_file will take files from the local origin/master.
* Enhanced the **unify** command when giving input of a file and not a directory return a clear error message.
* Added a validation to ensure integrations are not skipped and at least one test playbook is not skipped for each integration or script.
* Added to the Content Tests support for `context_print_dt`, which queries the incident context and prints the result as a json.
* Added new validation for the `xsoar_config.json` file in the **validate** command.
* Added a version differences section to readme in **generate-docs** command.
* Added the *--docs-format* flag in the **integration-diff** command to get the output in README format.
* Added the *--input-old-version* and *--skip-breaking-changes* flags in the **generate-docs** command to get the details for the breaking section and to skip the breaking changes section.

## 1.4.0

* Enable passing a comma-separated list of paths for the `--input` option of the **lint** command.
* Added new validation of unimplemented test-module command in the code to the `XSOAR-linter` in the **lint** command.
* Fixed the **generate-docs** to handle integration authentication parameter.
* Added a validation to ensure that description and README do not contain the word 'Demisto'.
* Improved the deprecated message validation required from playbooks and scripts.
* Added the `--quite-bc-validation` flag for the **validate** command to run the backwards compatibility validation in quite mode (errors is treated like warnings).
* Fixed the **update release notes** command to display a name for old layouts.
* Added the ability to append to the pack README credit to contributors.
* Added identification for parameter differences in **integration-diff** command.
* Fixed **format** to use git as a default value.
* Updated the **upload** command to support reports.
* Fixed an issue where **generate-docs** command was displaying 'None' when credentials parameter display field configured was not configured.
* Fixed an issue where **download** did not return exit code 1 on failure.
* Updated the validation that incident fields' names do not contain the word incident will aplly to core packs only.
* Added a playbook validation to verify all conditional tasks have an 'else' path in **validate** command.
* Renamed the GitHub authentication token environment variable `GITHUB_TOKEN` to `DEMITO_SDK_GITHUB_TOKEN`.
* Added to the **update-release-notes** command automatic addition to git when new release notes file is created.
* Added validation to ensure that integrations, scripts, and playbooks do not contain the entity type in their names.
* Added the **convert** command to convert entities between XSOAR versions.
* Added the *--deprecate* flag in **format** command to deprecate integrations, scripts, and playbooks.
* Fixed an issue where ignoring errors did not work when running the **validate** command on specific files (-i).

## 1.3.9

* Added a validation verifying that the pack's README.md file is not equal to pack description.
* Fixed an issue where the **Assume yes** flag did not work properly for some entities in the **format** command.
* Improved the error messages for separators in folder and file names in the **validate** command.
* Removed the **DISABLE_SDK_VERSION_CHECK** environment variable. To disable new version checks, use the **DEMISTO_SDK_SKIP_VERSION_CHECK** envirnoment variable.
* Fixed an issue where the demisto-sdk version check failed due to a rate limit.
* Fixed an issue with playbooks scheme validation.

## 1.3.8

* Updated the **secrets** command to work on forked branches.

## 1.3.7

* Added a validation to ensure correct image and description file names.
* Fixed an issue where the **validate** command failed when 'display' field in credentials param in yml is empty but 'displaypassword' was provided.
* Added the **integration-diff** command to check differences between two versions of an integration and to return a report of missing and changed elements in the new version.
* Added a validation verifying that the pack's README.md file is not missing or empty for partner packs or packs contains use cases.
* Added a validation to ensure that the integration and script folder and file names will not contain separators (`_`, `-`, ``).
* When formatting new pack, the **format** command will set the *fromversion* key to 5.5.0 in the new files without fromversion.

## 1.3.6

* Added a validation that core packs are not dependent on non-core packs.
* Added a validation that a pack name follows XSOAR standards.
* Fixed an issue where in some cases the `get_remote_file` function failed due to an invalid path.
* Fixed an issue where running **update-release-notes** with updated integration logo, did not detect any file changes.
* Fixed an issue where the **create-id-set** command did not identify unified integrations correctly.
* Fixed an issue where the `CommonTypes` pack was not identified as a dependency for all feed integrations.
* Added support for running SDK commands in private repositories.
* Fixed an issue where running the **init** command did not set the correct category field in an integration .yml file for a newly created pack.
* When formatting new contributed pack, the **format** command will set the *fromversion* key to 6.0.0 in the relevant files.
* If the environment variable "DISABLE_SDK_VERSION_CHECK" is define, the demisto-sdk will no longer check for newer version when running a command.
* Added the `--use-pack-metadata` flag for the **find-dependencies** command to update the calculated dependencies using the the packs metadata files.
* Fixed an issue where **validate** failed on scripts in case the `outputs` field was set to `None`.
* Fixed an issue where **validate** was failing on editing existing release notes.
* Added a validation for README files verifying that the file doesn't contain template text copied from HelloWorld or HelloWorldPremium README.

## 1.3.5

* Added a validation that layoutscontainer's id and name are matching. Updated the format of layoutcontainer to include update_id too.
* Added a validation that commands' names and arguments in core packs, or scripts' arguments do not contain the word incident.
* Fixed issue where running the **generate-docs** command with -c flag ran all the commands and not just the commands specified by the flag.
* Fixed the error message of the **validate** command to not always suggest adding the *description* field.
* Fixed an issue where running **format** on feed integration generated invalid parameter structure.
* Fixed an issue where the **generate-docs** command did not add all the used scripts in a playbook to the README file.
* Fixed an issue where contrib/partner details might be added twice to the same file, when using unify and create-content-artifacts commands
* Fixed issue where running **validate** command on image-related integration did not return the correct outputs to json file.
* When formatting playbooks, the **format** command will now remove empty fields from SetIncident, SetIndicator, CreateNewIncident, CreateNewIndicator script arguments.
* Added an option to fill in the developer email when running the **init** command.

## 1.3.4

* Updated the **validate** command to check that the 'additionalinfo' field only contains the expected value for feed required parameters and not equal to it.
* Added a validation that community/partner details are not in the detailed description file.
* Added a validation that the Use Case tag in pack_metadata file is only used when the pack contains at least one PB, Incident Type or Layout.
* Added a validation that makes sure outputs in integrations are matching the README file when only README has changed.
* Added the *hidden* field to the integration schema.
* Fixed an issue where running **format** on a playbook whose `name` does not equal its `id` would cause other playbooks who use that playbook as a sub-playbook to fail.
* Added support for local custom command configuration file `.demisto-sdk-conf`.
* Updated the **format** command to include an update to the description file of an integration, to remove community/partner details.

## 1.3.3

* Fixed an issue where **lint** failed where *.Dockerfile* exists prior running the lint command.
* Added FeedHelloWorld template option for *--template* flag in **demisto-sdk init** command.
* Fixed issue where **update-release-notes** deleted release note file if command was called more than once.
* Fixed issue where **update-release-notes** added docker image release notes every time the command was called.
* Fixed an issue where running **update-release-notes** on a pack with newly created integration, had also added a docker image entry in the release notes.
* Fixed an issue where `XSOAR-linter` did not find *NotImplementedError* in main.
* Added validation for README files verifying their length (over 30 chars).
* When using *-g* flag in the **validate** command it will now ignore untracked files by default.
* Added the *--include-untracked* flag to the **validate** command to include files which are untracked by git in the validation process.
* Improved the `pykwalify` error outputs in the **validate** command.
* Added the *--print-pykwalify* flag to the **validate** command to print the unchanged output from `pykwalify`.

## 1.3.2

* Updated the format of the outputs when using the *--json-file* flag to create a JSON file output for the **validate** and **lint** commands.
* Added the **doc-review** command to check spelling in .md and .yml files as well as a basic release notes review.
* Added a validation that a pack's display name does not already exist in content repository.
* Fixed an issue where the **validate** command failed to detect duplicate params in an integration.
* Fixed an issue where the **validate** command failed to detect duplicate arguments in a command in an integration.

## 1.3.1

* Fixed an issue where the **validate** command failed to validate the release notes of beta integrations.
* Updated the **upload** command to support indicator fields.
* The **validate** and **update-release-notes** commands will now check changed files against `demisto/master` if it is configured locally.
* Fixed an issue where **validate** would incorrectly identify files as renamed.
* Added a validation that integration properties (such as feed, mappers, mirroring, etc) are not removed.
* Fixed an issue where **validate** failed when comparing branch against commit hash.
* Added the *--no-pipenv* flag to the **split-yml** command.
* Added a validation that incident fields and incident types are not removed from mappers.
* Fixed an issue where the *c
reate-id-set* flag in the *validate* command did not work while not using git.
* Added the *hiddenusername* field to the integration schema.
* Added a validation that images that are not integration images, do not ask for a new version or RN

## 1.3.0

* Do not collect optional dependencies on indicator types reputation commands.
* Fixed an issue where downloading indicator layoutscontainer objects failed.
* Added a validation that makes sure outputs in integrations are matching the README file.
* Fixed an issue where the *create-id-set* flag in the **validate** command did not work.
* Added a warning in case no id_set file is found when running the **validate** command.
* Fixed an issue where changed files were not recognised correctly on forked branches in the **validate** and the **update-release-notes** commands.
* Fixed an issue when files were classified incorrectly when running *update-release-notes*.
* Added a validation that integration and script file paths are compatible with our convention.
* Fixed an issue where id_set.json file was re created whenever running the generate-docs command.
* added the *--json-file* flag to create a JSON file output for the **validate** and **lint** commands.

## 1.2.19

* Fixed an issue where merge id_set was not updated to work with the new entity of Packs.
* Added a validation that the playbook's version matches the version of its sub-playbooks, scripts, and integrations.

## 1.2.18

* Changed the *skip-id-set-creation* flag to *create-id-set* in the **validate** command. Its default value will be False.
* Added support for the 'cve' reputation command in default arg validation.
* Filter out generic and reputation command from scripts and playbooks dependencies calculation.
* Added support for the incident fields in outgoing mappers in the ID set.
* Added a validation that the taskid field and the id field under the task field are both from uuid format and contain the same value.
* Updated the **format** command to generate uuid value for the taskid field and for the id under the task field in case they hold an invalid values.
* Exclude changes from doc_files directory on validation.
* Added a validation that an integration command has at most one default argument.
* Fixing an issue where pack metadata version bump was not enforced when modifying an old format (unified) file.
* Added validation that integration parameter's display names are capitalized and spaced using whitespaces and not underscores.
* Fixed an issue where beta integrations where not running deprecation validations.
* Allowed adding additional information to the deprecated description.
* Fixing an issue when escaping less and greater signs in integration params did not work as expected.

## 1.2.17

* Added a validation that the classifier of an integration exists.
* Added a validation that the mapper of an integration exists.
* Added a validation that the incident types of a classifier exist.
* Added a validation that the incident types of a mapper exist.
* Added support for *text* argument when running **demisto-sdk update-release-notes** on the ApiModules pack.
* Added a validation for the minimal version of an indicator field of type grid.
* Added new validation for incident and indicator fields in classifiers mappers and layouts exist in the content.
* Added cache for get_remote_file to reducing failures from accessing the remote repo.
* Fixed an issue in the **format** command where `_dev` or `_copy` suffixes weren't removed from the `id` of the given playbooks.
* Playbook dependencies from incident and indicator fields are now marked as optional.
* Mappers dependencies from incident types and incident fields are now marked as optional.
* Classifier dependencies from incident types are now marked as optional.
* Updated **demisto-sdk init** command to no longer create `created` field in pack_metadata file
* Updated **generate-docs** command to take the parameters names in setup section from display field and to use additionalinfo field when exist.
* Using the *verbose* argument in the **find-dependencies** command will now log to the console.
* Improved the deprecated message validation required from integrations.
* Fixed an issue in the **generate-docs** command where **Context Example** section was created when it was empty.

## 1.2.16

* Added allowed ignore errors to the *IDSetValidator*.
* Fixed an issue where an irrelevant id_set validation ran in the **validate** command when using the *--id-set* flag.
* Fixed an issue were **generate-docs** command has failed if a command did not exist in commands permissions file.
* Improved a **validate** command message for missing release notes of api module dependencies.

## 1.2.15

* Added the *ID101* to the allowed ignored errors.

## 1.2.14

* SDK repository is now mypy check_untyped_defs complaint.
* The lint command will now ignore the unsubscriptable-object (E1136) pylint error in dockers based on python 3.9 - this will be removed once a new pylint version is released.
* Added an option for **format** to run on a whole pack.
* Added new validation of unimplemented commands from yml in the code to `XSOAR-linter`.
* Fixed an issue where Auto-Extract fields were only checked for newly added incident types in the **validate** command.
* Added a new warning validation of direct access to args/params dicts to `XSOAR-linter`.

## 1.2.13

* Added new validation of indicators usage in CommandResults to `XSOAR-linter`.
* Running **demisto-sdk lint** will automatically run on changed files (same behavior as the -g flag).
* Removed supported version message from the documentation when running **generate_docs**.
* Added a print to indicate backwards compatibility is being checked in **validate** command.
* Added a percent print when running the **validate** command with the *-a* flag.
* Fixed a regression in the **upload** command where it was ignoring `DEMISTO_VERIFY_SSL` env var.
* Fixed an issue where the **upload** command would fail to upload beta integrations.
* Fixed an issue where the **validate** command did not create the *id_set.json* file when running with *-a* flag.
* Added price change validation in the **validate** command.
* Added validations that checks in read-me for empty sections or leftovers from the auto generated read-me that should be changed.
* Added new code validation for *NotImplementedError* to raise a warning in `XSOAR-linter`.
* Added validation for support types in the pack metadata file.
* Added support for *--template* flag in **demisto-sdk init** command.
* Fixed an issue with running **validate** on master branch where the changed files weren't compared to previous commit when using the *-g* flag.
* Fixed an issue where the `XSOAR-linter` ran *NotImplementedError* validation on scripts.
* Added support for Auto-Extract feature validation in incident types in the **validate** command.
* Fixed an issue in the **lint** command where the *-i* flag was ignored.
* Improved **merge-id-sets** command to support merge between two ID sets that contain the same pack.
* Fixed an issue in the **lint** command where flake8 ran twice.

## 1.2.12

* Bandit now reports also on medium severity issues.
* Fixed an issue with support for Docker Desktop on Mac version 2.5.0+.
* Added support for vulture and mypy linting when running without docker.
* Added support for *prev-ver* flag in **update-release-notes** command.
* Improved retry support when building docker images for linting.
* Added the option to create an ID set on a specific pack in **create-id-set** command.
* Added the *--skip-id-set-creation* flag to **validate** command in order to add the capability to run validate command without creating id_set validation.
* Fixed an issue where **validate** command checked docker image tag on ApiModules pack.
* Fixed an issue where **find-dependencies** did not calculate dashboards and reports dependencies.
* Added supported version message to the documentation and release notes files when running **generate_docs** and **update-release-notes** commands respectively.
* Added new code validations for *NotImplementedError* exception raise to `XSOAR-linter`.
* Command create-content-artifacts additional support for **Author_image.png** object.
* Fixed an issue where schemas were not enforced for incident fields, indicator fields and old layouts in the validate command.
* Added support for **update-release-notes** command to update release notes according to master branch.

## 1.2.11

* Fixed an issue where the ***generate-docs*** command reset the enumeration of line numbering after an MD table.
* Updated the **upload** command to support mappers.
* Fixed an issue where exceptions were no printed in the **format** while the *--verbose* flag is set.
* Fixed an issue where *--assume-yes* flag did not work in the **format** command when running on a playbook without a `fromversion` field.
* Fixed an issue where the **format** command would fail in case `conf.json` file was not found instead of skipping the update.
* Fixed an issue where integration with v2 were recognised by the `name` field instead of the `display` field in the **validate** command.
* Added a playbook validation to check if a task script exists in the id set in the **validate** command.
* Added new integration category `File Integrity Management` in the **validate** command.

## 1.2.10

* Added validation for approved content pack use-cases and tags.
* Added new code validations for *CommonServerPython* import to `XSOAR-linter`.
* Added *default value* and *predefined values* to argument description in **generate-docs** command.
* Added a new validation that checks if *get-mapping-fields* command exists if the integration schema has *{ismappable: true}* in **validate** command.
* Fixed an issue where the *--staged* flag recognised added files as modified in the **validate** command.
* Fixed an issue where a backwards compatibility warning was raised for all added files in the **validate** command.
* Fixed an issue where **validate** command failed when no tests were given for a partner supported pack.
* Updated the **download** command to support mappers.
* Fixed an issue where the ***format*** command added a duplicate parameter.
* For partner supported content packs, added support for a list of emails.
* Removed validation of README files from the ***validate*** command.
* Fixed an issue where the ***validate*** command required release notes for ApiModules pack.

## 1.2.9

* Fixed an issue in the **openapi_codegen** command where it created duplicate functions name from the swagger file.
* Fixed an issue in the **update-release-notes** command where the *update type* argument was not verified.
* Fixed an issue in the **validate** command where no error was raised in case a non-existing docker image was presented.
* Fixed an issue in the **format** command where format failed when trying to update invalid Docker image.
* The **format** command will now preserve the **isArray** argument in integration's reputation commands and will show a warning if it set to **false**.
* Fixed an issue in the **lint** command where *finally* clause was not supported in main function.
* Fixed an issue in the **validate** command where changing any entity ID was not validated.
* Fixed an issue in the **validate** command where *--staged* flag did not bring only changed files.
* Fixed the **update-release-notes** command to ignore changes in the metadata file.
* Fixed the **validate** command to ignore metadata changes when checking if a version bump is needed.

## 1.2.8

* Added a new validation that checks in playbooks for the usage of `DeleteContext` in **validate** command.
* Fixed an issue in the **upload** command where it would try to upload content entities with unsupported versions.
* Added a new validation that checks in playbooks for the usage of specific instance in **validate** command.
* Added the **--staged** flag to **validate** command to run on staged files only.

## 1.2.7

* Changed input parameters in **find-dependencies** command.
  * Use ***-i, --input*** instead of ***-p, --path***.
  * Use ***-idp, --id-set-path*** instead of ***-i, --id-set-path***.
* Fixed an issue in the **unify** command where it crashed on an integration without an image file.
* Fixed an issue in the **format** command where unnecessary files were not skipped.
* Fixed an issue in the **update-release-notes** command where the *text* argument was not respected in all cases.
* Fixed an issue in the **validate** command where a warning about detailed description was given for unified or deprecated integrations.
* Improved the error returned by the **validate** command when running on files using the old format.

## 1.2.6

* No longer require setting `DEMISTO_README_VALIDATION` env var to enable README mdx validation. Validation will now run automatically if all necessary node modules are available.
* Fixed an issue in the **validate** command where the `--skip-pack-dependencies` would not skip id-set creation.
* Fixed an issue in the **validate** command where validation would fail if supplied an integration with an empty `commands` key.
* Fixed an issue in the **validate** command where validation would fail due to a required version bump for packs which are not versioned.
* Will use env var `DEMISTO_VERIFY_SSL` to determine if to use a secure connection for commands interacting with the Server when `--insecure` is not passed. If working with a local Server without a trusted certificate, you can set env var `DEMISTO_VERIFY_SSL=no` to avoid using `--insecure` on each command.
* Unifier now adds a link to the integration documentation to the integration detailed description.
* Fixed an issue in the **secrets** command where ignored secrets were not skipped.

## 1.2.5

* Added support for special fields: *defaultclassifier*, *defaultmapperin*, *defaultmapperout* in **download** command.
* Added -y option **format** command to assume "yes" as answer to all prompts and run non-interactively
* Speed up improvements for `validate` of README files.
* Updated the **format** command to adhere to the defined content schema and sub-schemas, aligning its behavior with the **validate** command.
* Added support for canvasContextConnections files in **format** command.

## 1.2.4

* Updated detailed description for community integrations.

## 1.2.3

* Fixed an issue where running **validate** failed on playbook with task that adds tags to the evidence data.
* Added the *displaypassword* field to the integration schema.
* Added new code validations to `XSOAR-linter`.
  * As warnings messages:
    * `demisto.params()` should be used only inside main function.
    * `demisto.args()` should be used only inside main function.
    * Functions args should have type annotations.
* Added `fromversion` field validation to test playbooks and scripts in **validate** command.

## 1.2.2

* Add support for warning msgs in the report and summary to **lint** command.
* Fixed an issue where **json-to-outputs** determined bool values as int.
* Fixed an issue where **update-release-notes** was crushing on `--all` flag.
* Fixed an issue where running **validate**, **update-release-notes** outside of content repo crushed without a meaningful error message.
* Added support for layoutscontainer in **init** contribution flow.
* Added a validation for tlp_color param in feeds in **validate** command.
* Added a validation for removal of integration parameters in **validate** command.
* Fixed an issue where **update-release-notes** was failing with a wrong error message when no pack or input was given.
* Improved formatting output of the **generate-docs** command.
* Add support for env variable *DEMISTO_SDK_ID_SET_REFRESH_INTERVAL*. Set this env variable to the refresh interval in minutes. The id set will be regenerated only if the refresh interval has passed since the last generation. Useful when generating Script documentation, to avoid re-generating the id_set every run.
* Added new code validations to `XSOAR-linter`.
  * As error messages:
    * Longer than 10 seconds sleep statements for non long running integrations.
    * exit() usage.
    * quit() usage.
  * As warnings messages:
    * `demisto.log` should not be used.
    * main function existence.
    * `demito.results` should not be used.
    * `return_output` should not be used.
    * try-except statement in main function.
    * `return_error` usage in main function.
    * only once `return_error` usage.
* Fixed an issue where **lint** command printed logs twice.
* Fixed an issue where *suffix* did not work as expected in the **create-content-artifacts** command.
* Added support for *prev-ver* flag in **lint** and **secrets** commands.
* Added support for *text* flag to **update-release-notes** command to add the same text to all release notes.
* Fixed an issue where **validate** did not recognize added files if they were modified locally.
* Added a validation that checks the `fromversion` field exists and is set to 5.0.0 or above when working or comparing to a non-feature branch in **validate** command.
* Added a validation that checks the certification field in the pack_metadata file is valid in **validate** command.
* The **update-release-notes** command will now automatically add docker image update to the release notes.

## 1.2.1

* Added an additional linter `XSOAR-linter` to the **lint** command which custom validates py files. currently checks for:
  * `Sys.exit` usages with non zero value.
  * Any `Print` usages.
* Fixed an issue where renamed files were failing on *validate*.
* Fixed an issue where single changed files did not required release notes update.
* Fixed an issue where doc_images required release-notes and validations.
* Added handling of dependent packs when running **update-release-notes** on changed *APIModules*.
  * Added new argument *--id-set-path* for id_set.json path.
  * When changes to *APIModule* is detected and an id_set.json is available - the command will update the dependent pack as well.
* Added handling of dependent packs when running **validate** on changed *APIModules*.
  * Added new argument *--id-set-path* for id_set.json path.
  * When changes to *APIModule* is detected and an id_set.json is available - the command will validate that the dependent pack has release notes as well.
* Fixed an issue where the find_type function didn't recognize file types correctly.
* Fixed an issue where **update-release-notes** command did not work properly on Windows.
* Added support for indicator fields in **update-release-notes** command.
* Fixed an issue where files in test dirs where being validated.

## 1.2.0

* Fixed an issue where **format** did not update the test playbook from its pack.
* Fixed an issue where **validate** validated non integration images.
* Fixed an issue where **update-release-notes** did not identified old yml integrations and scripts.
* Added revision templates to the **update-release-notes** command.
* Fixed an issue where **update-release-notes** crashed when a file was renamed.
* Fixed an issue where **validate** failed on deleted files.
* Fixed an issue where **validate** validated all images instead of packs only.
* Fixed an issue where a warning was not printed in the **format** in case a non-supported file type is inputted.
* Fixed an issue where **validate** did not fail if no release notes were added when adding files to existing packs.
* Added handling of incorrect layout paths via the **format** command.
* Refactor **create-content-artifacts** command - Efficient artifacts creation and better logging.
* Fixed an issue where image and description files were not handled correctly by **validate** and **update-release-notes** commands.
* Fixed an issue where the **format** command didn't remove all extra fields in a file.
* Added an error in case an invalid id_set.json file is found while running the **validate** command.
* Added fetch params checks to the **validate** command.

## 1.1.11

* Added line number to secrets' path in **secrets** command report.
* Fixed an issue where **init** a community pack did not present the valid support URL.
* Fixed an issue where **init** offered a non relevant pack support type.
* Fixed an issue where **lint** did not pull docker images for powershell.
* Fixed an issue where **find-dependencies** did not find all the script dependencies.
* Fixed an issue where **find-dependencies** did not collect indicator fields as dependencies for playbooks.
* Updated the **validate** and the **secrets** commands to be less dependent on regex.
* Fixed an issue where **lint** did not run on circle when docker did not return ping.
* Updated the missing release notes error message (RN106) in the **Validate** command.
* Fixed an issue where **Validate** would return missing release notes when two packs with the same substring existed in the modified files.
* Fixed an issue where **update-release-notes** would add duplicate release notes when two packs with the same substring existed in the modified files.
* Fixed an issue where **update-release-notes** would fail to bump new versions if the feature branch was out of sync with the master branch.
* Fixed an issue where a non-descriptive error would be returned when giving the **update-release-notes** command a pack which can not be found.
* Added dependencies check for *widgets* in **find-dependencies** command.
* Added a `update-docker` flag to **format** command.
* Added a `json-to-outputs` flag to the **run** command.
* Added a verbose (`-v`) flag to **format** command.
* Fixed an issue where **download** added the prefix "playbook-" to the name of playbooks.

## 1.1.10

* Updated the **init** command. Relevant only when passing the *--contribution* argument.
  * Added the *--author* option.
  * The *support* field of the pack's metadata is set to *community*.
* Added a proper error message in the **Validate** command upon a missing description in the root of the yml.
* **Format** now works with a relative path.
* **Validate** now fails when all release notes have been excluded.
* Fixed issue where correct error message would not propagate for invalid images.
* Added the *--skip-pack-dependencies* flag to **validate** command to skip pack dependencies validation. Relevant when using the *-g* flag.
* Fixed an issue where **Validate** and **Format** commands failed integrations with `defaultvalue` field in fetch incidents related parameters.
* Fixed an issue in the **Validate** command in which unified YAML files were not ignored.
* Fixed an issue in **generate-docs** where scripts and playbooks inputs and outputs were not parsed correctly.
* Fixed an issue in the **openapi-codegen** command where missing reference fields in the swagger JSON caused errors.
* Fixed an issue in the **openapi-codegen** command where empty objects in the swagger JSON paths caused errors.
* **update-release-notes** command now accept path of the pack instead of pack name.
* Fixed an issue where **generate-docs** was inserting unnecessary escape characters.
* Fixed an issue in the **update-release-notes** command where changes to the pack_metadata were not detected.
* Fixed an issue where **validate** did not check for missing release notes in old format files.

## 1.1.9

* Fixed an issue where **update-release-notes** command failed on invalid file types.

## 1.1.8

* Fixed a regression where **upload** command failed on test playbooks.
* Added new *githubUser* field in pack metadata init command.
* Support beta integration in the commands **split-yml, extract-code, generate-test-playbook and generate-docs.**
* Fixed an issue where **find-dependencies** ignored *toversion* field in content items.
* Added support for *layoutscontainer*, *classifier_5_9_9*, *mapper*, *report*, and *widget* in the **Format** command.
* Fixed an issue where **Format** will set the `ID` field to be equal to the `name` field in modified playbooks.
* Fixed an issue where **Format** did not work for test playbooks.
* Improved **update-release-notes** command:
  * Write content description to release notes for new items.
  * Update format for file types without description: Connections, Incident Types, Indicator Types, Layouts, Incident Fields.
* Added a validation for feedTags param in feeds in **validate** command.
* Fixed readme validation issue in community support packs.
* Added the **openapi-codegen** command to generate integrations from OpenAPI specification files.
* Fixed an issue were release notes validations returned wrong results for *CommonScripts* pack.
* Added validation for image links in README files in **validate** command.
* Added a validation for default value of fetch param in feeds in **validate** command.
* Fixed an issue where the **Init** command failed on scripts.

## 1.1.7

* Fixed an issue where running the **format** command on feed integrations removed the `defaultvalue` fields.
* Playbook branch marked with *skipunavailable* is now set as an optional dependency in the **find-dependencies** command.
* The **feedReputation** parameter can now be hidden in a feed integration.
* Fixed an issue where running the **unify** command on JS package failed.
* Added the *--no-update* flag to the **find-dependencies** command.
* Added the following validations in **validate** command:
  * Validating that a pack does not depend on NonSupported / Deprecated packs.

## 1.1.6

* Added the *--description* option to the **init** command.
* Added the *--contribution* option to the **init** command which converts a contribution zip to proper pack format.
* Improved **validate** command performance time and outputs.
* Added the flag *--no-docker-checks* to **validate** command to skip docker checks.
* Added the flag *--print-ignored-files* to **validate** command to print ignored files report when the command is done.
* Added the following validations in **validate** command:
  * Validating that existing release notes are not modified.
  * Validating release notes are not added to new packs.
  * Validating that the "currentVersion" field was raised in the pack_metadata for modified packs.
  * Validating that the timestamp in the "created" field in the pack_metadata is in ISO format.
* Running `demisto-sdk validate` will run the **validate** command using git and only on committed files (same as using *-g --post-commit*).
* Fixed an issue where release notes were not checked correctly in **validate** command.
* Fixed an issue in the **create-id-set** command where optional playbook tasks were not taken into consideration.
* Added a prompt to the `demisto-sdk update-release-notes` command to prompt users to commit changes before running the release notes command.
* Added support to `layoutscontainer` in **validate** command.

## 1.1.5

* Fixed an issue in **find-dependencies** command.
* **lint** command now verifies flake8 on CommonServerPython script.

## 1.1.4

* Fixed an issue with the default output file name of the **unify** command when using "." as an output path.
* **Unify** command now adds contributor details to the display name and description.
* **Format** command now adds *isFetch* and *incidenttype* fields to integration yml.
* Removed the *feedIncremental* field from the integration schema.
* **Format** command now adds *feedBypassExclusionList*, *Fetch indicators*, *feedReputation*, *feedReliability*,
     *feedExpirationPolicy*, *feedExpirationInterval* and *feedFetchInterval* fields to integration yml.
* Fixed an issue in the playbooks schema.
* Fixed an issue where generated release notes were out of order.
* Improved pack dependencies detection.
* Fixed an issue where test playbooks were mishandled in **validate** command.

## 1.1.3

* Added a validation for invalid id fields in indicators types files in **validate** command.
* Added default behavior for **update-release-notes** command.
* Fixed an error where README files were failing release notes validation.
* Updated format of generated release notes to be more user friendly.
* Improved error messages for the **update-release-notes** command.
* Added support for `Connections`, `Dashboards`, `Widgets`, and `Indicator Types` to **update-release-notes** command.
* **Validate** now supports scripts under the *TestPlaybooks* directory.
* Fixed an issue where **validate** did not support powershell files.

## 1.1.2

* Added a validation for invalid playbookID fields in incidents types files in **validate** command.
* Added a code formatter for python files.
* Fixed an issue where new and old classifiers where mixed on validate command.
* Added *feedIncremental* field to the integration schema.
* Fixed error in the **upload** command where unified YMLs were not uploaded as expected if the given input was a pack.
* Fixed an issue where the **secrets** command failed due to a space character in the file name.
* Ignored RN validation for *NonSupported* pack.
* You can now ignore IF107, SC100, RP102 error codes in the **validate** command.
* Fixed an issue where the **download** command was crashing when received as input a JS integration or script.
* Fixed an issue where **validate** command checked docker image for JS integrations and scripts.
* **validate** command now checks scheme for reports and connections.
* Fixed an issue where **validate** command checked docker when running on all files.
* Fixed an issue where **validate** command did not fail when docker image was not on the latest numeric tag.
* Fixed an issue where beta integrations were not validated correctly in **validate** command.

## 1.1.1

* fixed and issue where file types were not recognized correctly in **validate** command.
* Added better outputs for validate command.

## 1.1.0

* Fixed an issue where changes to only non-validated files would fail validation.
* Fixed an issue in **validate** command where moved files were failing validation for new packs.
* Fixed an issue in **validate** command where added files were failing validation due to wrong file type detection.
* Added support for new classifiers and mappers in **validate** command.
* Removed support of old RN format validation.
* Updated **secrets** command output format.
* Added support for error ignore on deprecated files in **validate** command.
* Improved errors outputs in **validate** command.
* Added support for linting an entire pack.

## 1.0.9

* Fixed a bug where misleading error was presented when pack name was not found.
* **Update-release-notes** now detects added files for packs with versions.
* Readme files are now ignored by **update-release-notes** and validation of release notes.
* Empty release notes no longer cause an uncaught error during validation.

## 1.0.8

* Changed the output format of demisto-sdk secrets.
* Added a validation that checkbox items are not required in integrations.
* Added pack release notes generation and validation.
* Improved pack metadata validation.
* Fixed an issue in **validate** where renamed files caused an error

## 1.0.4

* Fix the **format** command to update the `id` field to be equal to `details` field in indicator-type files, and to `name` field in incident-type & dashboard files.
* Fixed a bug in the **validate** command for layout files that had `sortValues` fields.
* Fixed a bug in the **format** command where `playbookName` field was not always present in the file.
* Fixed a bug in the **format** command where indicatorField wasn't part of the SDK schemas.
* Fixed a bug in **upload** command where created unified docker45 yml files were not deleted.
* Added support for IndicatorTypes directory in packs (for `reputation` files, instead of Misc).
* Fixed parsing playbook condition names as string instead of boolean in **validate** command
* Improved image validation in YAML files.
* Removed validation for else path in playbook condition tasks.

## 1.0.3

* Fixed a bug in the **format** command where comments were being removed from YAML files.
* Added output fields: *file_path* and *kind* for layouts in the id-set.json created by **create-id-set** command.
* Fixed a bug in the **create-id-set** command Who returns Duplicate for Layouts with a different kind.
* Added formatting to **generate-docs** command results replacing all `<br>` tags with `<br/>`.
* Fixed a bug in the **download** command when custom content contained not supported content entity.
* Fixed a bug in **format** command in which boolean strings  (e.g. 'yes' or 'no') were converted to boolean values (e.g. 'True' or 'False').
* **format** command now removes *sourceplaybookid* field from playbook files.
* Fixed a bug in **generate-docs** command in which integration dependencies were not detected when generating documentation for a playbook.

## 1.0.1

* Fixed a bug in the **unify** command when output path was provided empty.
* Improved error message for integration with no tests configured.
* Improved the error message returned from the **validate** command when an integration is missing or contains malformed fetch incidents related parameters.
* Fixed a bug in the **create** command where a unified YML with a docker image for 4.5 was copied incorrectly.
* Missing release notes message are now showing the release notes file path to update.
* Fixed an issue in the **validate** command in which unified YAML files were not ignored.
* File format suggestions are now shown in the relevant file format (JSON or YAML).
* Changed Docker image validation to fail only on non-valid ones.
* Removed backward compatibility validation when Docker image is updated.

## 1.0.0

* Improved the *upload* command to support the upload of all the content entities within a pack.
* The *upload* command now supports the improved pack file structure.
* Added an interactive option to format integrations, scripts and playbooks with No TestPlaybooks configured.
* Added an interactive option to configure *conf.json* file with missing test playbooks for integrations, scripts and playbooks
* Added *download* command to download custom content from Demisto instance to the local content repository.
* Improved validation failure messages to include a command suggestion, wherever relevant, to fix the raised issue.
* Improved 'validate' help and documentation description
* validate - checks that scripts, playbooks, and integrations have the *tests* key.
* validate - checks that test playbooks are configured in `conf.json`.
* demisto-sdk lint - Copy dir better handling.
* demisto-sdk lint - Add error when package missing in docker image.
* Added *-a , --validate-all* option in *validate* to run all validation on all files.
* Added *-i , --input* option in *validate* to run validation on a specified pack/file.
* added *-i, --input* option in *secrets* to run on a specific file.
* Added an allowed hidden parameter: *longRunning* to the hidden integration parameters validation.
* Fixed an issue with **format** command when executing with an output path of a folder and not a file path.
* Bug fixes in generate-docs command given playbook as input.
* Fixed an issue with lint command in which flake8 was not running on unit test files.

## 0.5.2

* Added *-c, --command* option in *generate-docs* to generate a specific command from an integration.
* Fixed an issue when getting README/CHANGELOG files from git and loading them.
* Removed release notes validation for new content.
* Fixed secrets validations for files with the same name in a different directory.
* demisto-sdk lint - parallelization working with specifying the number of workers.
* demisto-sdk lint - logging levels output, 3 levels.
* demisto-sdk lint - JSON report, structured error reports in JSON format.
* demisto-sdk lint - XML JUnit report for unit-tests.
* demisto-sdk lint - new packages used to accelerate execution time.
* demisto-sdk secrets - command now respects the generic whitelist, and not only the pack secrets.

## 0.5.0

[PyPI History][1]

[1]: https://pypi.org/project/demisto-sdk/#history

## 0.4.9

* Fixed an issue in *generate-docs* where Playbooks and Scripts documentation failed.
* Added a graceful error message when executing the *run" command with a misspelled command.
* Added more informative errors upon failures of the *upload* command.
* format command:
  * Added format for json files: IncidentField, IncidentType, IndicatorField, IndicatorType, Layout, Dashboard.
  * Added the *-fv --from-version*, *-nv --no-validation* arguments.
  * Removed the *-t yml_type* argument, the file type will be inferred.
  * Removed the *-g use_git* argument, running format without arguments will run automatically on git diff.
* Fixed an issue in loading playbooks with '=' character.
* Fixed an issue in *validate* failed on deleted README files.

## 0.4.8

* Added the *max* field to the Playbook schema, allowing to define it in tasks loop.
* Fixed an issue in *validate* where Condition branches checks were case sensitive.

## 0.4.7

* Added the *slareminder* field to the Playbook schema.
* Added the *common_server*, *demisto_mock* arguments to the *init* command.
* Fixed an issue in *generate-docs* where the general section was not being generated correctly.
* Fixed an issue in *validate* where Incident type validation failed.

## 0.4.6

* Fixed an issue where the *validate* command did not identify CHANGELOG in packs.
* Added a new command, *id-set* to create the id set - the content dependency tree by file IDs.

## 0.4.5

* generate-docs command:
  * Added the *use_cases*, *permissions*, *command_permissions* and *limitations*.
  * Added the *--insecure* argument to support running the script and integration command in Demisto.
  * Removed the *-t yml_type* argument, the file type will be inferred.
  * The *-o --output* argument is no longer mandatory, default value will be the input file directory.
* Added support for env var: *DEMISTO_SDK_SKIP_VERSION_CHECK*. When set version checks are skipped.
* Fixed an issue in which the CHANGELOG files did not match our scheme.
* Added a validator to verify that there are no hidden integration parameters.
* Fixed an issue where the *validate* command ran on test files.
* Removed the *env-dir* argument from the demisto-sdk.
* README files which are html files will now be skipped in the *validate* command.
* Added support for env var: *DEMISTO_README_VALIDATOR*. When not set the readme validation will not run.

## 0.4.4

* Added a validator for IncidentTypes (incidenttype-*.json).
* Fixed an issue where the -p flag in the *validate* command was not working.
* Added a validator for README.md files.
* Release notes validator will now run on: incident fields, indicator fields, incident types, dashboard and reputations.
* Fixed an issue where the validator of reputation(Indicator Type) did not check on the details field.
* Fixed an issue where the validator attempted validating non-existing files after deletions or name refactoring.
* Removed the *yml_type* argument in the *split-yml*, *extract-code* commands.
* Removed the *file_type* argument in the *generate-test-playbook* command.
* Fixed the *insecure* argument in *upload*.
* Added the *insecure* argument in *run-playbook*.
* Standardise the *-i --input*, *-o --output* to demisto-sdk commands.

## 0.4.3

* Fixed an issue where the incident and indicator field BC check failed.
* Support for linting and unit testing PowerShell integrations.

## 0.4.2

* Fixed an issue where validate failed on Windows.
* Added a validator to verify all branches are handled in conditional task in a playbook.
* Added a warning message when not running the latest sdk version.
* Added a validator to check that the root is connected to all tasks in the playbook.
* Added a validator for Dashboards (dashboard-*.json).
* Added a validator for Indicator Types (reputation-*.json).
* Added a BC validation for changing incident field type.
* Fixed an issue where init command would generate an invalid yml for scripts.
* Fixed an issue in misleading error message in v2 validation hook.
* Fixed an issue in v2 hook which now is set only on newly added scripts.
* Added more indicative message for errors in yaml files.
* Disabled pykwalify info log prints.

## 0.3.10

* Added a BC check for incident fields - changing from version is not allowed.
* Fixed an issue in create-content-artifacts where scripts in Packs in TestPlaybooks dir were copied with a wrong prefix.

## 0.3.9

* Added a validation that incident field can not be required.
* Added validation for fetch incident parameters.
* Added validation for feed integration parameters.
* Added to the *format* command the deletion of the *sourceplaybookid* field.
* Fixed an issue where *fieldMapping* in playbook did not pass the scheme validation.
* Fixed an issue where *create-content-artifacts* did not copy TestPlaybooks in Packs without prefix of *playbook-*.
* Added a validation the a playbook can not have a rolename set.
* Added to the image validator the new DBot default image.
* Added the fields: elasticcommonfields, quiet, quietmode to the Playbook schema.
* Fixed an issue where *validate* failed on integration commands without outputs.
* Added a new hook for naming of v2 integrations and scripts.

## 0.3.8

* Fixed an issue where *create-content-artifact* was not loading the data in the yml correctly.
* Fixed an issue where *unify* broke long lines in script section causing syntax errors

## 0.3.7

* Added *generate-docs* command to generate documentation file for integration, playbook or script.
* Fixed an issue where *unify* created a malformed integration yml.
* Fixed an issue where demisto-sdk **init** creates unit-test file with invalid import.

## 0.3.6

* Fixed an issue where demisto-sdk **validate** failed on modified scripts without error message.

## 0.3.5

* Fixed an issue with docker tag validation for integrations.
* Restructured repo source code.

## 0.3.4

* Saved failing unit tests as a file.
* Fixed an issue where "_test" file for scripts/integrations created using **init** would import the "HelloWorld" templates.
* Fixed an issue in demisto-sdk **validate** - was failing on backward compatiblity check
* Fixed an issue in demisto-sdk **secrets** - empty line in .secrets-ignore always made the secrets check to pass
* Added validation for docker image inside integrations and scripts.
* Added --use-git flag to **format** command to format all changed files.
* Fixed an issue where **validate** did not fail on dockerimage changes with bc check.
* Added new flag **--ignore-entropy** to demisto-sdk **secrets**, this will allow skip entropy secrets check.
* Added --outfile to **lint** to allow saving failed packages to a file.

## 0.3.3

* Added backwards compatibility break error message.
* Added schema for incident types.
* Added **additionalinfo** field to as an available field for integration configuration.
* Added pack parameter for **init**.
* Fixed an issue where error would appear if name parameter is not set in **init**.

## 0.3.2

* Fixed the handling of classifier files in **validate**.

## 0.3.1

* Fixed the handling of newly created reputation files in **validate**.
* Added an option to perform **validate** on a specific file.

## 0.3.0

* Added support for multi-package **lint** both with parallel and without.
* Added all parameter in **lint** to run on all packages and packs in content repository.
* Added **format** for:
  * Scripts
  * Playbooks
  * Integrations
* Improved user outputs for **secrets** command.
* Fixed an issue where **lint** would run pytest and pylint only on a single docker per integration.
* Added auto-complete functionality to demisto-sdk.
* Added git parameter in **lint** to run only on changed packages.
* Added the **run-playbook** command
* Added **run** command which runs a command in the Demisto playground.
* Added **upload** command which uploads an integration or a script to a Demisto instance.
* Fixed and issue where **validate** checked if release notes exist for new integrations and scripts.
* Added **generate-test-playbook** command which generates a basic test playbook for an integration or a script.
* **validate** now supports indicator fields.
* Fixed an issue with layouts scheme validation.
* Adding **init** command.
* Added **json-to-outputs** command which generates the yaml section for outputs from an API raw response.

## 0.2.6

* Fixed an issue with locating release notes for beta integrations in **validate**.

## 0.2.5

* Fixed an issue with locating release notes for beta integrations in **validate**.

## 0.2.4

* Adding image validation to Beta_Integration and Packs in **validate**.

## 0.2.3

* Adding Beta_Integration to the structure validation process.
* Fixing bug where **validate** did checks on TestPlaybooks.
* Added requirements parameter to **lint**.

## 0.2.2

* Fixing bug where **lint** did not return exit code 1 on failure.
* Fixing bug where **validate** did not print error message in case no release notes were give.

## 0.2.1

* **Validate** now checks that the id and name fields are identical in yml files.
* Fixed a bug where sdk did not return any exit code.

## 0.2.0

* Added Release Notes Validator.
* Fixed the Unifier selection of your python file to use as the code.
* **Validate** now supports Indicator fields.
* Fixed a bug where **validate** and **secrets** did not return exit code 1 on failure.
* **Validate** now runs on newly added scripts.

## 0.1.8

* Added support for `--version`.
* Fixed an issue in file_validator when calling `checked_type` method with script regex.

## 0.1.2

* Restructuring validation to support content packs.
* Added secrets validation.
* Added content bundle creation.
* Added lint and unit test run.

## 0.1.1

* Added new logic to the unifier.
* Added detailed README.
* Some small adjustments and fixes.

## 0.1.0

Capabilities:

* **Extract** components(code, image, description etc.) from a Demisto YAML file into a directory.
* **Unify** components(code, image, description etc.) to a single Demisto YAML file.
* **Validate** Demisto content files.<|MERGE_RESOLUTION|>--- conflicted
+++ resolved
@@ -6,12 +6,9 @@
 * Calling **format** with the `-d` flag now removes test playbooks testing the deprecated content from conf.json.
 * Fixed an issue where the SDK would fail pulling docker images.
 * Fixed an issue where in some cases the **split** command did not remove pack version note from the script.
-<<<<<<< HEAD
 * Added the **graph** command group. The **create-content-graph** and **update-content-graph** commands were migrated to this command group, and named **create** and **update** respectively.
 * Added the **get-relationships** graph command.
-=======
 * Improved the content graph performance when calculating content relationships.
->>>>>>> b1862ab3
 * Fixed an issue where **validate** would not properly detect dependencies of core packs.
 * Removed usages of Random in unit tests to ensure the tests are deterministic.
 * **validate** will now run on all the pack content items when the pack supported marketplaces are modified.
