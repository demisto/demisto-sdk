--- conflicted
+++ resolved
@@ -3,9 +3,6 @@
 * Fixed an issue where the **prepare-content** command output invalid automation name when used with the --*custom* argument.
 * Fixed an issue where modeling rules with arbitrary whitespace characters were not parsed correctly.
 * Added support for the **nativeimage** key for an integration/script in the **prepare-content** command.
-<<<<<<< HEAD
-* Fixed an issue where **doc-review** failed when reviewing command name in some cases.
-=======
 * Changed the **validate** command to fail on the IN145 error code only when the parameter with type 4 is not hidden.
 * Fixed an issue where downloading content layouts with `detailsV2=None` resulted in an error.
 * Fixed an issue where **xdrctemplate** was missing 'external' prefix.
@@ -17,7 +14,7 @@
 * Fixed an issue where the **update-release-notes** command didn't add release-notes properly to some *new* content items.
 * Added validation that checks that the `nativeimage` key is not defined in script/integration yml.
 * Added to the **format** command the ability to remove `nativeimage` key in case defined in script/integration yml.
->>>>>>> efeed721
+* Fixed an issue where **doc-review** failed when reviewing command name in some cases.
 
 ## 1.8.1
 * Fixed an issue where **format** created duplicate configuration parameters.
