# Changelog
* Added new validation of unimplemented test-module command in the code to the `XSOAR-linter` in the **lint** command.
* Fixed the **generate-docs** to handle integration authentication parameter.
* Added a validation to ensure that description and README do not contain the word 'Demisto'.
* Added the `--quite-bc-validation` flag for the **validate** command to run the backwards compatibility validation in quite mode (errors is treated like warnings).
* Fixed the **update release notes** command to display a name for old layouts.

# 1.3.9
* Added a validation verifying that the pack's README.md file is not equal to pack description.
* Fixed an issue where the **Assume yes** flag did not work properly for some entities in the **format** command.
<<<<<<< HEAD
* Inproved the error messages for separators in folder and file names in the **validate** command.
* Added a validation that mapper's id and name are matching. Updated the format of mapper to include update_id too.
=======
* Improved the error messages for separators in folder and file names in the **validate** command.
* Removed the **DISABLE_SDK_VERSION_CHECK** environment variable. To disable new version checks, use the **DEMISTO_SDK_SKIP_VERSION_CHECK** envirnoment variable.
* Fixed an issue where the demisto-sdk version check failed due to a rate limit.
* Fixed an issue with playbooks scheme validation.
>>>>>>> d950b296

# 1.3.8
* Updated the **secrets** command to work on forked branches.

# 1.3.7
* Added a validation to ensure correct image and description file names.
* Fixed an issue where the **validate** command failed when 'display' field in credentials param in yml is empty but 'displaypassword' was provided.
* Added the **integration-diff** command to check differences between two versions of an integration and to return a report of missing and changed elements in the new version.
* Added a validation verifying that the pack's README.md file is not missing or empty for partner packs or packs contains use cases.
* Added a validation to ensure that the integration and script folder and file names will not contain separators (`_`, `-`, ` `).
* When formatting new pack, the **format** command will set the *fromversion* key to 5.5.0 in the new files without fromversion.

# 1.3.6
* Added a validation that core packs are not dependent on non-core packs.
* Added a validation that a pack name follows XSOAR standards.
* Fixed an issue where in some cases the `get_remote_file` function failed due to an invalid path.
* Fixed an issue where running **update-release-notes** with updated integration logo, did not detect any file changes.
* Fixed an issue where the **create-id-set** command did not identify unified integrations correctly.
* Fixed an issue where the `CommonTypes` pack was not identified as a dependency for all feed integrations.
* Added support for running SDK commands in private repositories.
* Fixed an issue where running the **init** command did not set the correct category field in an integration .yml file for a newly created pack.
* When formatting new contributed pack, the **format** command will set the *fromversion* key to 6.0.0 in the relevant files.
* If the environment variable "DISABLE_SDK_VERSION_CHECK" is define, the demisto-sdk will no longer check for newer version when running a command.
* Added the `--use-pack-metadata` flag for the **find-dependencies** command to update the calculated dependencies using the the packs metadata files.
* Fixed an issue where **validate** failed on scripts in case the `outputs` field was set to `None`.
* Fixed an issue where **validate** was failing on editing existing release notes.
* Added a validation for README files verifying that the file doesn't contain template text copied from HelloWorld or HelloWorldPremium README.

# 1.3.5
* Added a validation that layoutscontainer's id and name are matching. Updated the format of layoutcontainer to include update_id too.
* Added a validation that commands' names and arguments in core packs, or scripts' arguments do not contain the word incident.
* Fixed issue where running the **generate-docs** command with -c flag ran all the commands and not just the commands specified by the flag.
* Fixed the error message of the **validate** command to not always suggest adding the *description* field.
* Fixed an issue where running **format** on feed integration generated invalid parameter structure.
* Fixed an issue where the **generate-docs** command did not add all the used scripts in a playbook to the README file.
* Fixed an issue where contrib/partner details might be added twice to the same file, when using unify and create-content-artifacts commands
* Fixed issue where running **validate** command on image-related integration did not return the correct outputs to json file.
* When formatting playbooks, the **format** command will now remove empty fields from SetIncident, SetIndicator, CreateNewIncident, CreateNewIndicator script arguments.
* Added an option to fill in the developer email when running the **init** command.

# 1.3.4
* Updated the **validate** command to check that the 'additionalinfo' field only contains the expected value for feed required parameters and not equal to it.
* Added a validation that community/partner details are not in the detailed description file.
* Added a validation that the Use Case tag in pack_metadata file is only used when the pack contains at least one PB, Incident Type or Layout.
* Added a validation that makes sure outputs in integrations are matching the README file when only README has changed.
* Added the *hidden* field to the integration schema.
* Fixed an issue where running **format** on a playbook whose `name` does not equal its `id` would cause other playbooks who use that playbook as a sub-playbook to fail.
* Added support for local custom command configuration file `.demisto-sdk-conf`.
* Updated the **format** command to include an update to the description file of an integration, to remove community/partner details.

# 1.3.3
* Fixed an issue where **lint** failed where *.Dockerfile* exists prior running the lint command.
* Added FeedHelloWorld template option for *--template* flag in **demisto-sdk init** command.
* Fixed issue where **update-release-notes** deleted release note file if command was called more than once.
* Fixed issue where **update-release-notes** added docker image release notes every time the command was called.
* Fixed an issue where running **update-release-notes** on a pack with newly created integration, had also added a docker image entry in the release notes.
* Fixed an issue where `XSOAR-linter` did not find *NotImplementedError* in main.
* Added validation for README files verifying their length (over 30 chars).
* When using *-g* flag in the **validate** command it will now ignore untracked files by default.
* Added the *--include-untracked* flag to the **validate** command to include files which are untracked by git in the validation process.
* Improved the `pykwalify` error outputs in the **validate** command.
* Added the *--print-pykwalify* flag to the **validate** command to print the unchanged output from `pykwalify`.

# 1.3.2
* Updated the format of the outputs when using the *--json-file* flag to create a JSON file output for the **validate** and **lint** commands.
* Added the **doc-review** command to check spelling in .md and .yml files as well as a basic release notes review.
* Added a validation that a pack's display name does not already exist in content repository.
* Fixed an issue where the **validate** command failed to detect duplicate params in an integration.
* Fixed an issue where the **validate** command failed to detect duplicate arguments in a command in an integration.

# 1.3.1
* Fixed an issue where the **validate** command failed to validate the release notes of beta integrations.
* Updated the **upload** command to support indicator fields.
* The **validate** and **update-release-notes** commands will now check changed files against `demisto/master` if it is configured locally.
* Fixed an issue where **validate** would incorrectly identify files as renamed.
* Added a validation that integration properties (such as feed, mappers, mirroring, etc) are not removed.
* Fixed an issue where **validate** failed when comparing branch against commit hash.
* Added the *--no-pipenv* flag to the **split-yml** command.
* Added a validation that incident fields and incident types are not removed from mappers.
* Fixed an issue where the *c
reate-id-set* flag in the *validate* command did not work while not using git.
* Added the *hiddenusername* field to the integration schema.
* Added a validation that images that are not integration images, do not ask for a new version or RN

# 1.3.0
* Do not collect optional dependencies on indicator types reputation commands.
* Fixed an issue where downloading indicator layoutscontainer objects failed.
* Added a validation that makes sure outputs in integrations are matching the README file.
* Fixed an issue where the *create-id-set* flag in the **validate** command did not work.
* Added a warning in case no id_set file is found when running the **validate** command.
* Fixed an issue where changed files were not recognised correctly on forked branches in the **validate** and the **update-release-notes** commands.
* Fixed an issue when files were classified incorrectly when running *update-release-notes*.
* Added a validation that integration and script file paths are compatible with our convention.
* Fixed an issue where id_set.json file was re created whenever running the generate-docs command.
* added the *--json-file* flag to create a JSON file output for the **validate** and **lint** commands.

# 1.2.19
* Fixed an issue where merge id_set was not updated to work with the new entity of Packs.
* Added a validation that the playbook's version matches the version of its sub-playbooks, scripts, and integrations.

# 1.2.18
* Changed the *skip-id-set-creation* flag to *create-id-set* in the **validate** command. Its default value will be False.
* Added support for the 'cve' reputation command in default arg validation.
* Filter out generic and reputation command from scripts and playbooks dependencies calculation.
* Added support for the incident fields in outgoing mappers in the ID set.
* Added a validation that the taskid field and the id field under the task field are both from uuid format and contain the same value.
* Updated the **format** command to generate uuid value for the taskid field and for the id under the task field in case they hold an invalid values.
* Exclude changes from doc_files directory on validation.
* Added a validation that an integration command has at most one default argument.
* Fixing an issue where pack metadata version bump was not enforced when modifying an old format (unified) file.
* Added validation that integration parameter's display names are capitalized and spaced using whitespaces and not underscores.
* Fixed an issue where beta integrations where not running deprecation validations.
* Allowed adding additional information to the deprecated description.
* Fixing an issue when escaping less and greater signs in integration params did not work as expected.

# 1.2.17
* Added a validation that the classifier of an integration exists.
* Added a validation that the mapper of an integration exists.
* Added a validation that the incident types of a classifier exist.
* Added a validation that the incident types of a mapper exist.
* Added support for *text* argument when running **demisto-sdk update-release-notes** on the ApiModules pack.
* Added a validation for the minimal version of an indicator field of type grid.
* Added new validation for incident and indicator fields in classifiers mappers and layouts exist in the content.
* Added cache for get_remote_file to reducing failures from accessing the remote repo.
* Fixed an issue in the **format** command where `_dev` or `_copy` suffixes weren't removed from the `id` of the given playbooks.
* Playbook dependencies from incident and indicator fields are now marked as optional.
* Mappers dependencies from incident types and incident fields are now marked as optional.
* Classifier dependencies from incident types are now marked as optional.
* Updated **demisto-sdk init** command to no longer create `created` field in pack_metadata file
* Updated **generate-docs** command to take the parameters names in setup section from display field and to use additionalinfo field when exist.
* Using the *verbose* argument in the **find-dependencies** command will now log to the console.
* Improved the deprecated message validation required from integrations.
* Fixed an issue in the **generate-docs** command where **Context Example** section was created when it was empty.

# 1.2.16
* Added allowed ignore errors to the *IDSetValidator*.
* Fixed an issue where an irrelevant id_set validation ran in the **validate** command when using the *--id-set* flag.
* Fixed an issue were **generate-docs** command has failed if a command did not exist in commands permissions file.
* Improved a **validate** command message for missing release notes of api module dependencies.

# 1.2.15
* Added the *ID101* to the allowed ignored errors.

# 1.2.14
* SDK repository is now mypy check_untyped_defs complaint.
* The lint command will now ignore the unsubscriptable-object (E1136) pylint error in dockers based on python 3.9 - this will be removed once a new pylint version is released.
* Added an option for **format** to run on a whole pack.
* Added new validation of unimplemented commands from yml in the code to `XSOAR-linter`.
* Fixed an issue where Auto-Extract fields were only checked for newly added incident types in the **validate** command.
* Added a new warning validation of direct access to args/params dicts to `XSOAR-linter`.

# 1.2.13
* Added new validation of indicators usage in CommandResults to `XSOAR-linter`.
* Running **demisto-sdk lint** will automatically run on changed files (same behavior as the -g flag).
* Removed supported version message from the documentation when running **generate_docs**.
* Added a print to indicate backwards compatibility is being checked in **validate** command.
* Added a percent print when running the **validate** command with the *-a* flag.
* Fixed a regression in the **upload** command where it was ignoring `DEMISTO_VERIFY_SSL` env var.
* Fixed an issue where the **upload** command would fail to upload beta integrations.
* Fixed an issue where the **validate** command did not create the *id_set.json* file when running with *-a* flag.
* Added price change validation in the **validate** command.
* Added validations that checks in read-me for empty sections or leftovers from the auto generated read-me that should be changed.
* Added new code validation for *NotImplementedError* to raise a warning in `XSOAR-linter`.
* Added validation for support types in the pack metadata file.
* Added support for *--template* flag in **demisto-sdk init** command.
* Fixed an issue with running **validate** on master branch where the changed files weren't compared to previous commit when using the *-g* flag.
* Fixed an issue where the `XSOAR-linter` ran *NotImplementedError* validation on scripts.
* Added support for Auto-Extract feature validation in incident types in the **validate** command.
* Fixed an issue in the **lint** command where the *-i* flag was ignored.
* Improved **merge-id-sets** command to support merge between two ID sets that contain the same pack.
* Fixed an issue in the **lint** command where flake8 ran twice.

# 1.2.12
* Bandit now reports also on medium severity issues.
* Fixed an issue with support for Docker Desktop on Mac version 2.5.0+.
* Added support for vulture and mypy linting when running without docker.
* Added support for *prev-ver* flag in **update-release-notes** command.
* Improved retry support when building docker images for linting.
* Added the option to create an ID set on a specific pack in **create-id-set** command.
* Added the *--skip-id-set-creation* flag to **validate** command in order to add the capability to run validate command without creating id_set validation.
* Fixed an issue where **validate** command checked docker image tag on ApiModules pack.
* Fixed an issue where **find-dependencies** did not calculate dashboards and reports dependencies.
* Added supported version message to the documentation and release notes files when running **generate_docs** and **update-release-notes** commands respectively.
* Added new code validations for *NotImplementedError* exception raise to `XSOAR-linter`.
* Command create-content-artifacts additional support for **Author_image.png** object.
* Fixed an issue where schemas were not enforced for incident fields, indicator fields and old layouts in the validate command.
* Added support for **update-release-notes** command to update release notes according to master branch.

# 1.2.11
* Fixed an issue where the ***generate-docs*** command reset the enumeration of line numbering after an MD table.
* Updated the **upload** command to support mappers.
* Fixed an issue where exceptions were no printed in the **format** while the *--verbose* flag is set.
* Fixed an issue where *--assume-yes* flag did not work in the **format** command when running on a playbook without a `fromversion` field.
* Fixed an issue where the **format** command would fail in case `conf.json` file was not found instead of skipping the update.
* Fixed an issue where integration with v2 were recognised by the `name` field instead of the `display` field in the **validate** command.
* Added a playbook validation to check if a task script exists in the id set in the **validate** command.
* Added new integration category `File Integrity Management` in the **validate** command.

# 1.2.10
* Added validation for approved content pack use-cases and tags.
* Added new code validations for *CommonServerPython* import to `XSOAR-linter`.
* Added *default value* and *predefined values* to argument description in **generate-docs** command.
* Added a new validation that checks if *get-mapping-fields* command exists if the integration schema has *{ismappable: true}* in **validate** command.
* Fixed an issue where the *--staged* flag recognised added files as modified in the **validate** command.
* Fixed an issue where a backwards compatibility warning was raised for all added files in the **validate** command.
* Fixed an issue where **validate** command failed when no tests were given for a partner supported pack.
* Updated the **download** command to support mappers.
* Fixed an issue where the ***format*** command added a duplicate parameter.
* For partner supported content packs, added support for a list of emails.
* Removed validation of README files from the ***validate*** command.
* Fixed an issue where the ***validate*** command required release notes for ApiModules pack.

# 1.2.9
* Fixed an issue in the **openapi_codegen** command where it created duplicate functions name from the swagger file.
* Fixed an issue in the **update-release-notes** command where the *update type* argument was not verified.
* Fixed an issue in the **validate** command where no error was raised in case a non-existing docker image was presented.
* Fixed an issue in the **format** command where format failed when trying to update invalid Docker image.
* The **format** command will now preserve the **isArray** argument in integration's reputation commands and will show a warning if it set to **false**.
* Fixed an issue in the **lint** command where *finally* clause was not supported in main function.
* Fixed an issue in the **validate** command where changing any entity ID was not validated.
* Fixed an issue in the **validate** command where *--staged* flag did not bring only changed files.
* Fixed the **update-release-notes** command to ignore changes in the metadata file.
* Fixed the **validate** command to ignore metadata changes when checking if a version bump is needed.


# 1.2.8
* Added a new validation that checks in playbooks for the usage of `DeleteContext` in **validate** command.
* Fixed an issue in the **upload** command where it would try to upload content entities with unsupported versions.
* Added a new validation that checks in playbooks for the usage of specific instance in **validate** command.
* Added the **--staged** flag to **validate** command to run on staged files only.


# 1.2.7
* Changed input parameters in **find-dependencies** command.
   - Use ***-i, --input*** instead of ***-p, --path***.
   - Use ***-idp, --id-set-path*** instead of ***-i, --id-set-path***.
* Fixed an issue in the **unify** command where it crashed on an integration without an image file.
* Fixed an issue in the **format** command where unnecessary files were not skipped.
* Fixed an issue in the **update-release-notes** command where the *text* argument was not respected in all cases.
* Fixed an issue in the **validate** command where a warning about detailed description was given for unified or deprecated integrations.
* Improved the error returned by the **validate** command when running on files using the old format.

# 1.2.6
* No longer require setting `DEMISTO_README_VALIDATION` env var to enable README mdx validation. Validation will now run automatically if all necessary node modules are available.
* Fixed an issue in the **validate** command where the `--skip-pack-dependencies` would not skip id-set creation.
* Fixed an issue in the **validate** command where validation would fail if supplied an integration with an empty `commands` key.
* Fixed an issue in the **validate** command where validation would fail due to a required version bump for packs which are not versioned.
* Will use env var `DEMISTO_VERIFY_SSL` to determine if to use a secure connection for commands interacting with the Server when `--insecure` is not passed. If working with a local Server without a trusted certificate, you can set env var `DEMISTO_VERIFY_SSL=no` to avoid using `--insecure` on each command.
* Unifier now adds a link to the integration documentation to the integration detailed description.
* Fixed an issue in the **secrets** command where ignored secrets were not skipped.

# 1.2.5
* Added support for special fields: *defaultclassifier*, *defaultmapperin*, *defaultmapperout* in **download** command.
* Added -y option **format** command to assume "yes" as answer to all prompts and run non-interactively
* Speed up improvements for `validate` of README files.
* Updated the **format** command to adhere to the defined content schema and sub-schemas, aligning its behavior with the **validate** command.
* Added support for canvasContextConnections files in **format** command.

# 1.2.4
* Updated detailed description for community integrations.

# 1.2.3
* Fixed an issue where running **validate** failed on playbook with task that adds tags to the evidence data.
* Added the *displaypassword* field to the integration schema.
* Added new code validations to `XSOAR-linter`.
    * As warnings messages:
        * `demisto.params()` should be used only inside main function.
        * `demisto.args()` should be used only inside main function.
        * Functions args should have type annotations.
* Added `fromversion` field validation to test playbooks and scripts in **validate** command.

# 1.2.2
* Add support for warning msgs in the report and summary to **lint** command.
* Fixed an issue where **json-to-outputs** determined bool values as int.
* Fixed an issue where **update-release-notes** was crushing on `--all` flag.
* Fixed an issue where running **validate**, **update-release-notes** outside of content repo crushed without a meaningful error message.
* Added support for layoutscontainer in **init** contribution flow.
* Added a validation for tlp_color param in feeds in **validate** command.
* Added a validation for removal of integration parameters in **validate** command.
* Fixed an issue where **update-release-notes** was failing with a wrong error message when no pack or input was given.
* Improved formatting output of the **generate-docs** command.
* Add support for env variable *DEMISTO_SDK_ID_SET_REFRESH_INTERVAL*. Set this env variable to the refresh interval in minutes. The id set will be regenerated only if the refresh interval has passed since the last generation. Useful when generating Script documentation, to avoid re-generating the id_set every run.
* Added new code validations to `XSOAR-linter`.
    * As error messages:
        * Longer than 10 seconds sleep statements for non long running integrations.
        * exit() usage.
        * quit() usage.
    * As warnings messages:
        * `demisto.log` should not be used.
        * main function existence.
        * `demito.results` should not be used.
        * `return_output` should not be used.
        * try-except statement in main function.
        * `return_error` usage in main function.
        * only once `return_error` usage.
* Fixed an issue where **lint** command printed logs twice.
* Fixed an issue where *suffix* did not work as expected in the **create-content-artifacts** command.
* Added support for *prev-ver* flag in **lint** and **secrets** commands.
* Added support for *text* flag to **update-release-notes** command to add the same text to all release notes.
* Fixed an issue where **validate** did not recognize added files if they were modified locally.
* Added a validation that checks the `fromversion` field exists and is set to 5.0.0 or above when working or comparing to a non-feature branch in **validate** command.
* Added a validation that checks the certification field in the pack_metadata file is valid in **validate** command.
* The **update-release-notes** command will now automatically add docker image update to the release notes.

# 1.2.1
* Added an additional linter `XSOAR-linter` to the **lint** command which custom validates py files. currently checks for:
    * `Sys.exit` usages with non zero value.
    * Any `Print` usages.
* Fixed an issue where renamed files were failing on *validate*.
* Fixed an issue where single changed files did not required release notes update.
* Fixed an issue where doc_images required release-notes and validations.
* Added handling of dependent packs when running **update-release-notes** on changed *APIModules*.
    * Added new argument *--id-set-path* for id_set.json path.
    * When changes to *APIModule* is detected and an id_set.json is available - the command will update the dependent pack as well.
* Added handling of dependent packs when running **validate** on changed *APIModules*.
    * Added new argument *--id-set-path* for id_set.json path.
    * When changes to *APIModule* is detected and an id_set.json is available - the command will validate that the dependent pack has release notes as well.
* Fixed an issue where the find_type function didn't recognize file types correctly.
* Fixed an issue where **update-release-notes** command did not work properly on Windows.
* Added support for indicator fields in **update-release-notes** command.
* Fixed an issue where files in test dirs where being validated.


# 1.2.0
* Fixed an issue where **format** did not update the test playbook from its pack.
* Fixed an issue where **validate** validated non integration images.
* Fixed an issue where **update-release-notes** did not identified old yml integrations and scripts.
* Added revision templates to the **update-release-notes** command.
* Fixed an issue where **update-release-notes** crashed when a file was renamed.
* Fixed an issue where **validate** failed on deleted files.
* Fixed an issue where **validate** validated all images instead of packs only.
* Fixed an issue where a warning was not printed in the **format** in case a non-supported file type is inputted.
* Fixed an issue where **validate** did not fail if no release notes were added when adding files to existing packs.
* Added handling of incorrect layout paths via the **format** command.
* Refactor **create-content-artifacts** command - Efficient artifacts creation and better logging.
* Fixed an issue where image and description files were not handled correctly by **validate** and **update-release-notes** commands.
* Fixed an issue where the **format** command didn't remove all extra fields in a file.
* Added an error in case an invalid id_set.json file is found while running the **validate** command.
* Added fetch params checks to the **validate** command.

# 1.1.11
* Added line number to secrets' path in **secrets** command report.
* Fixed an issue where **init** a community pack did not present the valid support URL.
* Fixed an issue where **init** offered a non relevant pack support type.
* Fixed an issue where **lint** did not pull docker images for powershell.
* Fixed an issue where **find-dependencies** did not find all the script dependencies.
* Fixed an issue where **find-dependencies** did not collect indicator fields as dependencies for playbooks.
* Updated the **validate** and the **secrets** commands to be less dependent on regex.
* Fixed an issue where **lint** did not run on circle when docker did not return ping.
* Updated the missing release notes error message (RN106) in the **Validate** command.
* Fixed an issue where **Validate** would return missing release notes when two packs with the same substring existed in the modified files.
* Fixed an issue where **update-release-notes** would add duplicate release notes when two packs with the same substring existed in the modified files.
* Fixed an issue where **update-release-notes** would fail to bump new versions if the feature branch was out of sync with the master branch.
* Fixed an issue where a non-descriptive error would be returned when giving the **update-release-notes** command a pack which can not be found.
* Added dependencies check for *widgets* in **find-dependencies** command.
* Added a `update-docker` flag to **format** command.
* Added a `json-to-outputs` flag to the **run** command.
* Added a verbose (`-v`) flag to **format** command.
* Fixed an issue where **download** added the prefix "playbook-" to the name of playbooks.

# 1.1.10
* Updated the **init** command. Relevant only when passing the *--contribution* argument.
   * Added the *--author* option.
   * The *support* field of the pack's metadata is set to *community*.
* Added a proper error message in the **Validate** command upon a missing description in the root of the yml.
* **Format** now works with a relative path.
* **Validate** now fails when all release notes have been excluded.
* Fixed issue where correct error message would not propagate for invalid images.
* Added the *--skip-pack-dependencies* flag to **validate** command to skip pack dependencies validation. Relevant when using the *-g* flag.
* Fixed an issue where **Validate** and **Format** commands failed integrations with `defaultvalue` field in fetch incidents related parameters.
* Fixed an issue in the **Validate** command in which unified YAML files were not ignored.
* Fixed an issue in **generate-docs** where scripts and playbooks inputs and outputs were not parsed correctly.
* Fixed an issue in the **openapi-codegen** command where missing reference fields in the swagger JSON caused errors.
* Fixed an issue in the **openapi-codegen** command where empty objects in the swagger JSON paths caused errors.
* **update-release-notes** command now accept path of the pack instead of pack name.
* Fixed an issue where **generate-docs** was inserting unnecessary escape characters.
* Fixed an issue in the **update-release-notes** command where changes to the pack_metadata were not detected.
* Fixed an issue where **validate** did not check for missing release notes in old format files.

# 1.1.9
* Fixed an issue where **update-release-notes** command failed on invalid file types.

# 1.1.8
* Fixed a regression where **upload** command failed on test playbooks.
* Added new *githubUser* field in pack metadata init command.
* Support beta integration in the commands **split-yml, extract-code, generate-test-playbook and generate-docs.**
* Fixed an issue where **find-dependencies** ignored *toversion* field in content items.
* Added support for *layoutscontainer*, *classifier_5_9_9*, *mapper*, *report*, and *widget* in the **Format** command.
* Fixed an issue where **Format** will set the `ID` field to be equal to the `name` field in modified playbooks.
* Fixed an issue where **Format** did not work for test playbooks.
* Improved **update-release-notes** command:
    * Write content description to release notes for new items.
    * Update format for file types without description: Connections, Incident Types, Indicator Types, Layouts, Incident Fields.
* Added a validation for feedTags param in feeds in **validate** command.
* Fixed readme validation issue in community support packs.
* Added the **openapi-codegen** command to generate integrations from OpenAPI specification files.
* Fixed an issue were release notes validations returned wrong results for *CommonScripts* pack.
* Added validation for image links in README files in **validate** command.
* Added a validation for default value of fetch param in feeds in **validate** command.
* Fixed an issue where the **Init** command failed on scripts.

# 1.1.7
* Fixed an issue where running the **format** command on feed integrations removed the `defaultvalue` fields.
* Playbook branch marked with *skipunavailable* is now set as an optional dependency in the **find-dependencies** command.
* The **feedReputation** parameter can now be hidden in a feed integration.
* Fixed an issue where running the **unify** command on JS package failed.
* Added the *--no-update* flag to the **find-dependencies** command.
* Added the following validations in **validate** command:
   * Validating that a pack does not depend on NonSupported / Deprecated packs.

# 1.1.6
* Added the *--description* option to the **init** command.
* Added the *--contribution* option to the **init** command which converts a contribution zip to proper pack format.
* Improved **validate** command performance time and outputs.
* Added the flag *--no-docker-checks* to **validate** command to skip docker checks.
* Added the flag *--print-ignored-files* to **validate** command to print ignored files report when the command is done.
* Added the following validations in **validate** command:
   * Validating that existing release notes are not modified.
   * Validating release notes are not added to new packs.
   * Validating that the "currentVersion" field was raised in the pack_metadata for modified packs.
   * Validating that the timestamp in the "created" field in the pack_metadata is in ISO format.
* Running `demisto-sdk validate` will run the **validate** command using git and only on committed files (same as using *-g --post-commit*).
* Fixed an issue where release notes were not checked correctly in **validate** command.
* Fixed an issue in the **create-id-set** command where optional playbook tasks were not taken into consideration.
* Added a prompt to the `demisto-sdk update-release-notes` command to prompt users to commit changes before running the release notes command.
* Added support to `layoutscontainer` in **validate** command.

# 1.1.5
* Fixed an issue in **find-dependencies** command.
* **lint** command now verifies flake8 on CommonServerPython script.

# 1.1.4
* Fixed an issue with the default output file name of the **unify** command when using "." as an output path.
* **Unify** command now adds contributor details to the display name and description.
* **Format** command now adds *isFetch* and *incidenttype* fields to integration yml.
* Removed the *feedIncremental* field from the integration schema.
* **Format** command now adds *feedBypassExclusionList*, *Fetch indicators*, *feedReputation*, *feedReliability*,
     *feedExpirationPolicy*, *feedExpirationInterval* and *feedFetchInterval* fields to integration yml.
* Fixed an issue in the playbooks schema.
* Fixed an issue where generated release notes were out of order.
* Improved pack dependencies detection.
* Fixed an issue where test playbooks were mishandled in **validate** command.

# 1.1.3
* Added a validation for invalid id fields in indicators types files in **validate** command.
* Added default behavior for **update-release-notes** command.
* Fixed an error where README files were failing release notes validation.
* Updated format of generated release notes to be more user friendly.
* Improved error messages for the **update-release-notes** command.
* Added support for `Connections`, `Dashboards`, `Widgets`, and `Indicator Types` to **update-release-notes** command.
* **Validate** now supports scripts under the *TestPlaybooks* directory.
* Fixed an issue where **validate** did not support powershell files.

# 1.1.2
* Added a validation for invalid playbookID fields in incidents types files in **validate** command.
* Added a code formatter for python files.
* Fixed an issue where new and old classifiers where mixed on validate command.
* Added *feedIncremental* field to the integration schema.
* Fixed error in the **upload** command where unified YMLs were not uploaded as expected if the given input was a pack.
* Fixed an issue where the **secrets** command failed due to a space character in the file name.
* Ignored RN validation for *NonSupported* pack.
* You can now ignore IF107, SC100, RP102 error codes in the **validate** command.
* Fixed an issue where the **download** command was crashing when received as input a JS integration or script.
* Fixed an issue where **validate** command checked docker image for JS integrations and scripts.
* **validate** command now checks scheme for reports and connections.
* Fixed an issue where **validate** command checked docker when running on all files.
* Fixed an issue where **validate** command did not fail when docker image was not on the latest numeric tag.
* Fixed an issue where beta integrations were not validated correctly in **validate** command.

# 1.1.1
* fixed and issue where file types were not recognized correctly in **validate** command.
* Added better outputs for validate command.

# 1.1.0
* Fixed an issue where changes to only non-validated files would fail validation.
* Fixed an issue in **validate** command where moved files were failing validation for new packs.
* Fixed an issue in **validate** command where added files were failing validation due to wrong file type detection.
* Added support for new classifiers and mappers in **validate** command.
* Removed support of old RN format validation.
* Updated **secrets** command output format.
* Added support for error ignore on deprecated files in **validate** command.
* Improved errors outputs in **validate** command.
* Added support for linting an entire pack.

# 1.0.9
* Fixed a bug where misleading error was presented when pack name was not found.
* **Update-release-notes** now detects added files for packs with versions.
* Readme files are now ignored by **update-release-notes** and validation of release notes.
* Empty release notes no longer cause an uncaught error during validation.

# 1.0.8
* Changed the output format of demisto-sdk secrets.
* Added a validation that checkbox items are not required in integrations.
* Added pack release notes generation and validation.
* Improved pack metadata validation.
* Fixed an issue in **validate** where renamed files caused an error

# 1.0.4
* Fix the **format** command to update the `id` field to be equal to `details` field in indicator-type files, and to `name` field in incident-type & dashboard files.
* Fixed a bug in the **validate** command for layout files that had `sortValues` fields.
* Fixed a bug in the **format** command where `playbookName` field was not always present in the file.
* Fixed a bug in the **format** command where indicatorField wasn't part of the SDK schemas.
* Fixed a bug in **upload** command where created unified docker45 yml files were not deleted.
* Added support for IndicatorTypes directory in packs (for `reputation` files, instead of Misc).
* Fixed parsing playbook condition names as string instead of boolean in **validate** command
* Improved image validation in YAML files.
* Removed validation for else path in playbook condition tasks.

# 1.0.3
* Fixed a bug in the **format** command where comments were being removed from YAML files.
* Added output fields: _file_path_ and _kind_ for layouts in the id-set.json created by **create-id-set** command.
* Fixed a bug in the **create-id-set** command Who returns Duplicate for Layouts with a different kind.
* Added formatting to **generate-docs** command results replacing all `<br>` tags with `<br/>`.
* Fixed a bug in the **download** command when custom content contained not supported content entity.
* Fixed a bug in **format** command in which boolean strings  (e.g. 'yes' or 'no') were converted to boolean values (e.g. 'True' or 'False').
* **format** command now removes *sourceplaybookid* field from playbook files.
* Fixed a bug in **generate-docs** command in which integration dependencies were not detected when generating documentation for a playbook.


# 1.0.1
* Fixed a bug in the **unify** command when output path was provided empty.
* Improved error message for integration with no tests configured.
* Improved the error message returned from the **validate** command when an integration is missing or contains malformed fetch incidents related parameters.
* Fixed a bug in the **create** command where a unified YML with a docker image for 4.5 was copied incorrectly.
* Missing release notes message are now showing the release notes file path to update.
* Fixed an issue in the **validate** command in which unified YAML files were not ignored.
* File format suggestions are now shown in the relevant file format (JSON or YAML).
* Changed Docker image validation to fail only on non-valid ones.
* Removed backward compatibility validation when Docker image is updated.

# 1.0.0
* Improved the *upload* command to support the upload of all the content entities within a pack.
* The *upload* command now supports the improved pack file structure.
* Added an interactive option to format integrations, scripts and playbooks with No TestPlaybooks configured.
* Added an interactive option to configure *conf.json* file with missing test playbooks for integrations, scripts and playbooks
* Added *download* command to download custom content from Demisto instance to the local content repository.
* Improved validation failure messages to include a command suggestion, wherever relevant, to fix the raised issue.
* Improved 'validate' help and documentation description
* validate - checks that scripts, playbooks, and integrations have the *tests* key.
* validate - checks that test playbooks are configured in `conf.json`.
* demisto-sdk lint - Copy dir better handling.
* demisto-sdk lint - Add error when package missing in docker image.
* Added *-a , --validate-all* option in *validate* to run all validation on all files.
* Added *-i , --input* option in *validate* to run validation on a specified pack/file.
* added *-i, --input* option in *secrets* to run on a specific file.
* Added an allowed hidden parameter: *longRunning* to the hidden integration parameters validation.
* Fixed an issue with **format** command when executing with an output path of a folder and not a file path.
* Bug fixes in generate-docs command given playbook as input.
* Fixed an issue with lint command in which flake8 was not running on unit test files.

# 0.5.2
* Added *-c, --command* option in *generate-docs* to generate a specific command from an integration.
* Fixed an issue when getting README/CHANGELOG files from git and loading them.
* Removed release notes validation for new content.
* Fixed secrets validations for files with the same name in a different directory.
* demisto-sdk lint - parallelization working with specifying the number of workers.
* demisto-sdk lint - logging levels output, 3 levels.
* demisto-sdk lint - JSON report, structured error reports in JSON format.
* demisto-sdk lint - XML JUnit report for unit-tests.
* demisto-sdk lint - new packages used to accelerate execution time.
* demisto-sdk secrets - command now respects the generic whitelist, and not only the pack secrets.

# 0.5.0
[PyPI History][1]

[1]: https://pypi.org/project/demisto-sdk/#history
# 0.4.9
* Fixed an issue in *generate-docs* where Playbooks and Scripts documentation failed.
* Added a graceful error message when executing the *run" command with a misspelled command.
* Added more informative errors upon failures of the *upload* command.
* format command:
    * Added format for json files: IncidentField, IncidentType, IndicatorField, IndicatorType, Layout, Dashboard.
    * Added the *-fv --from-version*, *-nv --no-validation* arguments.
    * Removed the *-t yml_type* argument, the file type will be inferred.
    * Removed the *-g use_git* argument, running format without arguments will run automatically on git diff.
* Fixed an issue in loading playbooks with '=' character.
* Fixed an issue in *validate* failed on deleted README files.

# 0.4.8
* Added the *max* field to the Playbook schema, allowing to define it in tasks loop.
* Fixed an issue in *validate* where Condition branches checks were case sensitive.

# 0.4.7
* Added the *slareminder* field to the Playbook schema.
* Added the *common_server*, *demisto_mock* arguments to the *init* command.
* Fixed an issue in *generate-docs* where the general section was not being generated correctly.
* Fixed an issue in *validate* where Incident type validation failed.

# 0.4.6
* Fixed an issue where the *validate* command did not identify CHANGELOG in packs.
* Added a new command, *id-set* to create the id set - the content dependency tree by file IDs.

# 0.4.5
* generate-docs command:
    * Added the *use_cases*, *permissions*, *command_permissions* and *limitations*.
    * Added the *--insecure* argument to support running the script and integration command in Demisto.
    * Removed the *-t yml_type* argument, the file type will be inferred.
    * The *-o --output* argument is no longer mandatory, default value will be the input file directory.
* Added support for env var: *DEMISTO_SDK_SKIP_VERSION_CHECK*. When set version checks are skipped.
* Fixed an issue in which the CHANGELOG files did not match our scheme.
* Added a validator to verify that there are no hidden integration parameters.
* Fixed an issue where the *validate* command ran on test files.
* Removed the *env-dir* argument from the demisto-sdk.
* README files which are html files will now be skipped in the *validate* command.
* Added support for env var: *DEMISTO_README_VALIDATOR*. When not set the readme validation will not run.

# 0.4.4
* Added a validator for IncidentTypes (incidenttype-*.json).
* Fixed an issue where the -p flag in the *validate* command was not working.
* Added a validator for README.md files.
* Release notes validator will now run on: incident fields, indicator fields, incident types, dashboard and reputations.
* Fixed an issue where the validator of reputation(Indicator Type) did not check on the details field.
* Fixed an issue where the validator attempted validating non-existing files after deletions or name refactoring.
* Removed the *yml_type* argument in the *split-yml*, *extract-code* commands.
* Removed the *file_type* argument in the *generate-test-playbook* command.
* Fixed the *insecure* argument in *upload*.
* Added the *insecure* argument in *run-playbook*.
* Standardise the *-i --input*, *-o --output* to demisto-sdk commands.

# 0.4.3
* Fixed an issue where the incident and indicator field BC check failed.
* Support for linting and unit testing PowerShell integrations.

# 0.4.2
* Fixed an issue where validate failed on Windows.
* Added a validator to verify all branches are handled in conditional task in a playbook.
* Added a warning message when not running the latest sdk version.
* Added a validator to check that the root is connected to all tasks in the playbook.
* Added a validator for Dashboards (dashboard-*.json).
* Added a validator for Indicator Types (reputation-*.json).
* Added a BC validation for changing incident field type.
* Fixed an issue where init command would generate an invalid yml for scripts.
* Fixed an issue in misleading error message in v2 validation hook.
* Fixed an issue in v2 hook which now is set only on newly added scripts.
* Added more indicative message for errors in yaml files.
* Disabled pykwalify info log prints.

# 0.3.10
* Added a BC check for incident fields - changing from version is not allowed.
* Fixed an issue in create-content-artifacts where scripts in Packs in TestPlaybooks dir were copied with a wrong prefix.


# 0.3.9
* Added a validation that incident field can not be required.
* Added validation for fetch incident parameters.
* Added validation for feed integration parameters.
* Added to the *format* command the deletion of the *sourceplaybookid* field.
* Fixed an issue where *fieldMapping* in playbook did not pass the scheme validation.
* Fixed an issue where *create-content-artifacts* did not copy TestPlaybooks in Packs without prefix of *playbook-*.
* Added a validation the a playbook can not have a rolename set.
* Added to the image validator the new DBot default image.
* Added the fields: elasticcommonfields, quiet, quietmode to the Playbook schema.
* Fixed an issue where *validate* failed on integration commands without outputs.
* Added a new hook for naming of v2 integrations and scripts.


# 0.3.8
* Fixed an issue where *create-content-artifact* was not loading the data in the yml correctly.
* Fixed an issue where *unify* broke long lines in script section causing syntax errors


# 0.3.7
* Added *generate-docs* command to generate documentation file for integration, playbook or script.
* Fixed an issue where *unify* created a malformed integration yml.
* Fixed an issue where demisto-sdk **init** creates unit-test file with invalid import.


# 0.3.6
* Fixed an issue where demisto-sdk **validate** failed on modified scripts without error message.


# 0.3.5
* Fixed an issue with docker tag validation for integrations.
* Restructured repo source code.


# 0.3.4
* Saved failing unit tests as a file.
* Fixed an issue where "_test" file for scripts/integrations created using **init** would import the "HelloWorld" templates.
* Fixed an issue in demisto-sdk **validate** - was failing on backward compatiblity check
* Fixed an issue in demisto-sdk **secrets** - empty line in .secrets-ignore always made the secrets check to pass
* Added validation for docker image inside integrations and scripts.
* Added --use-git flag to **format** command to format all changed files.
* Fixed an issue where **validate** did not fail on dockerimage changes with bc check.
* Added new flag **--ignore-entropy** to demisto-sdk **secrets**, this will allow skip entropy secrets check.
* Added --outfile to **lint** to allow saving failed packages to a file.


# 0.3.3
* Added backwards compatibility break error message.
* Added schema for incident types.
* Added **additionalinfo** field to as an available field for integration configuration.
* Added pack parameter for **init**.
* Fixed an issue where error would appear if name parameter is not set in **init**.


# 0.3.2
* Fixed the handling of classifier files in **validate**.


# 0.3.1
* Fixed the handling of newly created reputation files in **validate**.
* Added an option to perform **validate** on a specific file.


# 0.3.0
* Added support for multi-package **lint** both with parallel and without.
* Added all parameter in **lint** to run on all packages and packs in content repository.
* Added **format** for:
    * Scripts
    * Playbooks
    * Integrations
* Improved user outputs for **secrets** command.
* Fixed an issue where **lint** would run pytest and pylint only on a single docker per integration.
* Added auto-complete functionality to demisto-sdk.
* Added git parameter in **lint** to run only on changed packages.
* Added the **run-playbook** command
* Added **run** command which runs a command in the Demisto playground.
* Added **upload** command which uploads an integration or a script to a Demisto instance.
* Fixed and issue where **validate** checked if release notes exist for new integrations and scripts.
* Added **generate-test-playbook** command which generates a basic test playbook for an integration or a script.
* **validate** now supports indicator fields.
* Fixed an issue with layouts scheme validation.
* Adding **init** command.
* Added **json-to-outputs** command which generates the yaml section for outputs from an API raw response.

# 0.2.6

* Fixed an issue with locating release notes for beta integrations in **validate**.

# 0.2.5

* Fixed an issue with locating release notes for beta integrations in **validate**.

# 0.2.4

* Adding image validation to Beta_Integration and Packs in **validate**.

# 0.2.3

* Adding Beta_Integration to the structure validation process.
* Fixing bug where **validate** did checks on TestPlaybooks.
* Added requirements parameter to **lint**.

# 0.2.2

* Fixing bug where **lint** did not return exit code 1 on failure.
* Fixing bug where **validate** did not print error message in case no release notes were give.

# 0.2.1

* **Validate** now checks that the id and name fields are identical in yml files.
* Fixed a bug where sdk did not return any exit code.

# 0.2.0

* Added Release Notes Validator.
* Fixed the Unifier selection of your python file to use as the code.
* **Validate** now supports Indicator fields.
* Fixed a bug where **validate** and **secrets** did not return exit code 1 on failure.
* **Validate** now runs on newly added scripts.

# 0.1.8

* Added support for `--version`.
* Fixed an issue in file_validator when calling `checked_type` method with script regex.

# 0.1.2
* Restructuring validation to support content packs.
* Added secrets validation.
* Added content bundle creation.
* Added lint and unit test run.

# 0.1.1

* Added new logic to the unifier.
* Added detailed README.
* Some small adjustments and fixes.

# 0.1.0

Capabilities:
* **Extract** components(code, image, description etc.) from a Demisto YAML file into a directory.
* **Unify** components(code, image, description etc.) to a single Demisto YAML file.
* **Validate** Demisto content files.<|MERGE_RESOLUTION|>--- conflicted
+++ resolved
@@ -8,15 +8,10 @@
 # 1.3.9
 * Added a validation verifying that the pack's README.md file is not equal to pack description.
 * Fixed an issue where the **Assume yes** flag did not work properly for some entities in the **format** command.
-<<<<<<< HEAD
-* Inproved the error messages for separators in folder and file names in the **validate** command.
-* Added a validation that mapper's id and name are matching. Updated the format of mapper to include update_id too.
-=======
 * Improved the error messages for separators in folder and file names in the **validate** command.
 * Removed the **DISABLE_SDK_VERSION_CHECK** environment variable. To disable new version checks, use the **DEMISTO_SDK_SKIP_VERSION_CHECK** envirnoment variable.
 * Fixed an issue where the demisto-sdk version check failed due to a rate limit.
 * Fixed an issue with playbooks scheme validation.
->>>>>>> d950b296
 
 # 1.3.8
 * Updated the **secrets** command to work on forked branches.
