--- conflicted
+++ resolved
@@ -5,12 +5,9 @@
 [1]: https://pypi.org/project/demisto-sdk/#history
 
 ### 0.3.9
-<<<<<<< HEAD
 * Added a BC validation for changing incident field type.
-=======
 * Added to the *format* command the deletion of the *sourceplaybookid* field.
 * Fixed an issue where *fieldMapping* in playbook did not pass the scheme validation.
->>>>>>> 63ab5895
 * Fixed an issue where *create-content-artifacts* did not copy TestPlaybooks in Packs without prefix of *playbook-*.
 * Added a validation the a playbook can not have a rolename set.
 * Added to the image validator the new DBot default image.
