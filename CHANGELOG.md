# Changelog

# 1.2.18
* Changed the *skip-id-set-creation* flag to *create-id-set* in the **validate** command. Its default value will be False.
* Added support for the 'cve' reputation command in default arg validation.
* Filter out generic and reputation command from scripts and playbooks dependencies calculation.
* Added support for the incident fields in outgoing mappers in the ID set.
* Added a validation that the taskid field and the id field under the task field are both from uuid format and contain the same value.
* Updated the **format** command to generate uuid value for the taskid field and for the id under the task field in case they hold an invalid values.
* Exclude changes from doc_files directory on validation.
* Added a validation that an integration command has at most one default argument.
* Fixing an issue where pack metadata version bump was not enforced when modifying an old format (unified) file.
* Added validation that integration parameter's display names are capitalized and spaced using whitespaces and not underscores.
* Fixed an issue where beta integrations where not running deprecation validations.
* Allowed adding additional information to the deprecated description.
<<<<<<< HEAD
* Added a validation that makes sure outputs in integration are matching the README file.
=======
* Fixing an issue when escaping less and greater signs in integration params did not work as expected.
>>>>>>> 6124e49f

# 1.2.17
* Added a validation that the classifier of an integration exists.
* Added a validation that the mapper of an integration exists.
* Added a validation that the incident types of a classifier exist.
* Added a validation that the incident types of a mapper exist.
* Added support for *text* argument when running **demisto-sdk update-release-notes** on the ApiModules pack.
* Added a validation for the minimal version of an indicator field of type grid.
* Added new validation for incident and indicator fields in classifiers mappers and layouts exist in the content.
* Added cache for get_remote_file to reducing failures from accessing the remote repo.
* Fixed an issue in the **format** command where `_dev` or `_copy` suffixes weren't removed from the `id` of the given playbooks.
* Playbook dependencies from incident and indicator fields are now marked as optional.
* Mappers dependencies from incident types and incident fields are now marked as optional.
* Classifier dependencies from incident types are now marked as optional.
* Updated **demisto-sdk init** command to no longer create `created` field in pack_metadata file
* Updated **generate-docs** command to take the parameters names in setup section from display field and to use additionalinfo field when exist.
* Using the *verbose* argument in the **find-dependencies** command will now log to the console.
* Improved the deprecated message validation required from integrations.
* Fixed an issue in the **generate-docs** command where **Context Example** section was created when it was empty.

# 1.2.16
* Added allowed ignore errors to the *IDSetValidator*.
* Fixed an issue where an irrelevant id_set validation ran in the **validate** command when using the *--id-set* flag.
* Fixed an issue were **generate-docs** command has failed if a command did not exist in commands permissions file.
* Improved a **validate** command message for missing release notes of api module dependencies.

# 1.2.15
* Added the *ID101* to the allowed ignored errors.

# 1.2.14
* SDK repository is now mypy check_untyped_defs complaint.
* The lint command will now ignore the unsubscriptable-object (E1136) pylint error in dockers based on python 3.9 - this will be removed once a new pylint version is released.
* Added an option for **format** to run on a whole pack.
* Added new validation of unimplemented commands from yml in the code to `XSOAR-linter`.
* Fixed an issue where Auto-Extract fields were only checked for newly added incident types in the **validate** command.
* Added a new warning validation of direct access to args/params dicts to `XSOAR-linter`.

# 1.2.13
* Added new validation of indicators usage in CommandResults to `XSOAR-linter`.
* Running **demisto-sdk lint** will automatically run on changed files (same behavior as the -g flag).
* Removed supported version message from the documentation when running **generate_docs**.
* Added a print to indicate backwards compatibility is being checked in **validate** command.
* Added a percent print when running the **validate** command with the *-a* flag.
* Fixed a regression in the **upload** command where it was ignoring `DEMISTO_VERIFY_SSL` env var.
* Fixed an issue where the **upload** command would fail to upload beta integrations.
* Fixed an issue where the **validate** command did not create the *id_set.json* file when running with *-a* flag.
* Added price change validation in the **validate** command.
* Added validations that checks in read-me for empty sections or leftovers from the auto generated read-me that should be changed.
* Added new code validation for *NotImplementedError* to raise a warning in `XSOAR-linter`.
* Added validation for support types in the pack metadata file.
* Added support for *--template* flag in **demisto-sdk init** command.
* Fixed an issue with running **validate** on master branch where the changed files weren't compared to previous commit when using the *-g* flag.
* Fixed an issue where the `XSOAR-linter` ran *NotImplementedError* validation on scripts.
* Added support for Auto-Extract feature validation in incident types in the **validate** command.
* Fixed an issue in the **lint** command where the *-i* flag was ignored.
* Improved **merge-id-sets** command to support merge between two ID sets that contain the same pack.
* Fixed an issue in the **lint** command where flake8 ran twice.

# 1.2.12
* Bandit now reports also on medium severity issues.
* Fixed an issue with support for Docker Desktop on Mac version 2.5.0+.
* Added support for vulture and mypy linting when running without docker.
* Added support for *prev-ver* flag in **update-release-notes** command.
* Improved retry support when building docker images for linting.
* Added the option to create an ID set on a specific pack in **create-id-set** command.
* Added the *--skip-id-set-creation* flag to **validate** command in order to add the capability to run validate command without creating id_set validation.
* Fixed an issue where **validate** command checked docker image tag on ApiModules pack.
* Fixed an issue where **find-dependencies** did not calculate dashboards and reports dependencies.
* Added supported version message to the documentation and release notes files when running **generate_docs** and **update-release-notes** commands respectively.
* Added new code validations for *NotImplementedError* exception raise to `XSOAR-linter`.
* Command create-content-artifacts additional support for **Author_image.png** object.
* Fixed an issue where schemas were not enforced for incident fields, indicator fields and old layouts in the validate command.
* Added support for **update-release-notes** command to update release notes according to master branch.

# 1.2.11
* Fixed an issue where the ***generate-docs*** command reset the enumeration of line numbering after an MD table.
* Updated the **upload** command to support mappers.
* Fixed an issue where exceptions were no printed in the **format** while the *--verbose* flag is set.
* Fixed an issue where *--assume-yes* flag did not work in the **format** command when running on a playbook without a `fromversion` field.
* Fixed an issue where the **format** command would fail in case `conf.json` file was not found instead of skipping the update.
* Fixed an issue where integration with v2 were recognised by the `name` field instead of the `display` field in the **validate** command.
* Added a playbook validation to check if a task script exists in the id set in the **validate** command.
* Added new integration category `File Integrity Management` in the **validate** command.

# 1.2.10
* Added validation for approved content pack use-cases and tags.
* Added new code validations for *CommonServerPython* import to `XSOAR-linter`.
* Added *default value* and *predefined values* to argument description in **generate-docs** command.
* Added a new validation that checks if *get-mapping-fields* command exists if the integration schema has *{ismappable: true}* in **validate** command.
* Fixed an issue where the *--staged* flag recognised added files as modified in the **validate** command.
* Fixed an issue where a backwards compatibility warning was raised for all added files in the **validate** command.
* Fixed an issue where **validate** command failed when no tests were given for a partner supported pack.
* Updated the **download** command to support mappers.
* Fixed an issue where the ***format*** command added a duplicate parameter.
* For partner supported content packs, added support for a list of emails.
* Removed validation of README files from the ***validate*** command.
* Fixed an issue where the ***validate*** command required release notes for ApiModules pack.

# 1.2.9
* Fixed an issue in the **openapi_codegen** command where it created duplicate functions name from the swagger file.
* Fixed an issue in the **update-release-notes** command where the *update type* argument was not verified.
* Fixed an issue in the **validate** command where no error was raised in case a non-existing docker image was presented.
* Fixed an issue in the **format** command where format failed when trying to update invalid Docker image.
* The **format** command will now preserve the **isArray** argument in integration's reputation commands and will show a warning if it set to **false**.
* Fixed an issue in the **lint** command where *finally* clause was not supported in main function.
* Fixed an issue in the **validate** command where changing any entity ID was not validated.
* Fixed an issue in the **validate** command where *--staged* flag did not bring only changed files.
* Fixed the **update-release-notes** command to ignore changes in the metadata file.
* Fixed the **validate** command to ignore metadata changes when checking if a version bump is needed.


# 1.2.8
* Added a new validation that checks in playbooks for the usage of `DeleteContext` in **validate** command.
* Fixed an issue in the **upload** command where it would try to upload content entities with unsupported versions.
* Added a new validation that checks in playbooks for the usage of specific instance in **validate** command.
* Added the **--staged** flag to **validate** command to run on staged files only.


# 1.2.7
* Changed input parameters in **find-dependencies** command.
   - Use ***-i, --input*** instead of ***-p, --path***.
   - Use ***-idp, --id-set-path*** instead of ***-i, --id-set-path***.
* Fixed an issue in the **unify** command where it crashed on an integration without an image file.
* Fixed an issue in the **format** command where unnecessary files were not skipped.
* Fixed an issue in the **update-release-notes** command where the *text* argument was not respected in all cases.
* Fixed an issue in the **validate** command where a warning about detailed description was given for unified or deprecated integrations.
* Improved the error returned by the **validate** command when running on files using the old format.

# 1.2.6
* No longer require setting `DEMISTO_README_VALIDATION` env var to enable README mdx validation. Validation will now run automatically if all necessary node modules are available.
* Fixed an issue in the **validate** command where the `--skip-pack-dependencies` would not skip id-set creation.
* Fixed an issue in the **validate** command where validation would fail if supplied an integration with an empty `commands` key.
* Fixed an issue in the **validate** command where validation would fail due to a required version bump for packs which are not versioned.
* Will use env var `DEMISTO_VERIFY_SSL` to determine if to use a secure connection for commands interacting with the Server when `--insecure` is not passed. If working with a local Server without a trusted certificate, you can set env var `DEMISTO_VERIFY_SSL=no` to avoid using `--insecure` on each command.
* Unifier now adds a link to the integration documentation to the integration detailed description.
* Fixed an issue in the **secrets** command where ignored secrets were not skipped.

# 1.2.5
* Added support for special fields: *defaultclassifier*, *defaultmapperin*, *defaultmapperout* in **download** command.
* Added -y option **format** command to assume "yes" as answer to all prompts and run non-interactively
* Speed up improvements for `validate` of README files.
* Updated the **format** command to adhere to the defined content schema and sub-schemas, aligning its behavior with the **validate** command.
* Added support for canvasContextConnections files in **format** command.

# 1.2.4
* Updated detailed description for community integrations.

# 1.2.3
* Fixed an issue where running **validate** failed on playbook with task that adds tags to the evidence data.
* Added the *displaypassword* field to the integration schema.
* Added new code validations to `XSOAR-linter`.
    * As warnings messages:
        * `demisto.params()` should be used only inside main function.
        * `demisto.args()` should be used only inside main function.
        * Functions args should have type annotations.
* Added `fromversion` field validation to test playbooks and scripts in **validate** command.

# 1.2.2
* Add support for warning msgs in the report and summary to **lint** command.
* Fixed an issue where **json-to-outputs** determined bool values as int.
* Fixed an issue where **update-release-notes** was crushing on `--all` flag.
* Fixed an issue where running **validate**, **update-release-notes** outside of content repo crushed without a meaningful error message.
* Added support for layoutscontainer in **init** contribution flow.
* Added a validation for tlp_color param in feeds in **validate** command.
* Added a validation for removal of integration parameters in **validate** command.
* Fixed an issue where **update-release-notes** was failing with a wrong error message when no pack or input was given.
* Improved formatting output of the **generate-docs** command.
* Add support for env variable *DEMISTO_SDK_ID_SET_REFRESH_INTERVAL*. Set this env variable to the refresh interval in minutes. The id set will be regenerated only if the refresh interval has passed since the last generation. Useful when generating Script documentation, to avoid re-generating the id_set every run.
* Added new code validations to `XSOAR-linter`.
    * As error messages:
        * Longer than 10 seconds sleep statements for non long running integrations.
        * exit() usage.
        * quit() usage.
    * As warnings messages:
        * `demisto.log` should not be used.
        * main function existence.
        * `demito.results` should not be used.
        * `return_output` should not be used.
        * try-except statement in main function.
        * `return_error` usage in main function.
        * only once `return_error` usage.
* Fixed an issue where **lint** command printed logs twice.
* Fixed an issue where *suffix* did not work as expected in the **create-content-artifacts** command.
* Added support for *prev-ver* flag in **lint** and **secrets** commands.
* Added support for *text* flag to **update-release-notes** command to add the same text to all release notes.
* Fixed an issue where **validate** did not recognize added files if they were modified locally.
* Added a validation that checks the `fromversion` field exists and is set to 5.0.0 or above when working or comparing to a non-feature branch in **validate** command.
* Added a validation that checks the certification field in the pack_metadata file is valid in **validate** command.
* The **update-release-notes** command will now automatically add docker image update to the release notes.

# 1.2.1
* Added an additional linter `XSOAR-linter` to the **lint** command which custom validates py files. currently checks for:
    * `Sys.exit` usages with non zero value.
    * Any `Print` usages.
* Fixed an issue where renamed files were failing on *validate*.
* Fixed an issue where single changed files did not required release notes update.
* Fixed an issue where doc_images required release-notes and validations.
* Added handling of dependent packs when running **update-release-notes** on changed *APIModules*.
    * Added new argument *--id-set-path* for id_set.json path.
    * When changes to *APIModule* is detected and an id_set.json is available - the command will update the dependent pack as well.
* Added handling of dependent packs when running **validate** on changed *APIModules*.
    * Added new argument *--id-set-path* for id_set.json path.
    * When changes to *APIModule* is detected and an id_set.json is available - the command will validate that the dependent pack has release notes as well.
* Fixed an issue where the find_type function didn't recognize file types correctly.
* Fixed an issue where **update-release-notes** command did not work properly on Windows.
* Added support for indicator fields in **update-release-notes** command.
* Fixed an issue where files in test dirs where being validated.


# 1.2.0
* Fixed an issue where **format** did not update the test playbook from its pack.
* Fixed an issue where **validate** validated non integration images.
* Fixed an issue where **update-release-notes** did not identified old yml integrations and scripts.
* Added revision templates to the **update-release-notes** command.
* Fixed an issue where **update-release-notes** crashed when a file was renamed.
* Fixed an issue where **validate** failed on deleted files.
* Fixed an issue where **validate** validated all images instead of packs only.
* Fixed an issue where a warning was not printed in the **format** in case a non-supported file type is inputted.
* Fixed an issue where **validate** did not fail if no release notes were added when adding files to existing packs.
* Added handling of incorrect layout paths via the **format** command.
* Refactor **create-content-artifacts** command - Efficient artifacts creation and better logging.
* Fixed an issue where image and description files were not handled correctly by **validate** and **update-release-notes** commands.
* Fixed an issue where the **format** command didn't remove all extra fields in a file.
* Added an error in case an invalid id_set.json file is found while running the **validate** command.
* Added fetch params checks to the **validate** command.

# 1.1.11
* Added line number to secrets' path in **secrets** command report.
* Fixed an issue where **init** a community pack did not present the valid support URL.
* Fixed an issue where **init** offered a non relevant pack support type.
* Fixed an issue where **lint** did not pull docker images for powershell.
* Fixed an issue where **find-dependencies** did not find all the script dependencies.
* Fixed an issue where **find-dependencies** did not collect indicator fields as dependencies for playbooks.
* Updated the **validate** and the **secrets** commands to be less dependent on regex.
* Fixed an issue where **lint** did not run on circle when docker did not return ping.
* Updated the missing release notes error message (RN106) in the **Validate** command.
* Fixed an issue where **Validate** would return missing release notes when two packs with the same substring existed in the modified files.
* Fixed an issue where **update-release-notes** would add duplicate release notes when two packs with the same substring existed in the modified files.
* Fixed an issue where **update-release-notes** would fail to bump new versions if the feature branch was out of sync with the master branch.
* Fixed an issue where a non-descriptive error would be returned when giving the **update-release-notes** command a pack which can not be found.
* Added dependencies check for *widgets* in **find-dependencies** command.
* Added a `update-docker` flag to **format** command.
* Added a `json-to-outputs` flag to the **run** command.
* Added a verbose (`-v`) flag to **format** command.
* Fixed an issue where **download** added the prefix "playbook-" to the name of playbooks.

# 1.1.10
* Updated the **init** command. Relevant only when passing the *--contribution* argument.
   * Added the *--author* option.
   * The *support* field of the pack's metadata is set to *community*.
* Added a proper error message in the **Validate** command upon a missing description in the root of the yml.
* **Format** now works with a relative path.
* **Validate** now fails when all release notes have been excluded.
* Fixed issue where correct error message would not propagate for invalid images.
* Added the *--skip-pack-dependencies* flag to **validate** command to skip pack dependencies validation. Relevant when using the *-g* flag.
* Fixed an issue where **Validate** and **Format** commands failed integrations with `defaultvalue` field in fetch incidents related parameters.
* Fixed an issue in the **Validate** command in which unified YAML files were not ignored.
* Fixed an issue in **generate-docs** where scripts and playbooks inputs and outputs were not parsed correctly.
* Fixed an issue in the **openapi-codegen** command where missing reference fields in the swagger JSON caused errors.
* Fixed an issue in the **openapi-codegen** command where empty objects in the swagger JSON paths caused errors.
* **update-release-notes** command now accept path of the pack instead of pack name.
* Fixed an issue where **generate-docs** was inserting unnecessary escape characters.
* Fixed an issue in the **update-release-notes** command where changes to the pack_metadata were not detected.
* Fixed an issue where **validate** did not check for missing release notes in old format files.

# 1.1.9
* Fixed an issue where **update-release-notes** command failed on invalid file types.

# 1.1.8
* Fixed a regression where **upload** command failed on test playbooks.
* Added new *githubUser* field in pack metadata init command.
* Support beta integration in the commands **split-yml, extract-code, generate-test-playbook and generate-docs.**
* Fixed an issue where **find-dependencies** ignored *toversion* field in content items.
* Added support for *layoutscontainer*, *classifier_5_9_9*, *mapper*, *report*, and *widget* in the **Format** command.
* Fixed an issue where **Format** will set the `ID` field to be equal to the `name` field in modified playbooks.
* Fixed an issue where **Format** did not work for test playbooks.
* Improved **update-release-notes** command:
    * Write content description to release notes for new items.
    * Update format for file types without description: Connections, Incident Types, Indicator Types, Layouts, Incident Fields.
* Added a validation for feedTags param in feeds in **validate** command.
* Fixed readme validation issue in community support packs.
* Added the **openapi-codegen** command to generate integrations from OpenAPI specification files.
* Fixed an issue were release notes validations returned wrong results for *CommonScripts* pack.
* Added validation for image links in README files in **validate** command.
* Added a validation for default value of fetch param in feeds in **validate** command.
* Fixed an issue where the **Init** command failed on scripts.

# 1.1.7
* Fixed an issue where running the **format** command on feed integrations removed the `defaultvalue` fields.
* Playbook branch marked with *skipunavailable* is now set as an optional dependency in the **find-dependencies** command.
* The **feedReputation** parameter can now be hidden in a feed integration.
* Fixed an issue where running the **unify** command on JS package failed.
* Added the *--no-update* flag to the **find-dependencies** command.
* Added the following validations in **validate** command:
   * Validating that a pack does not depend on NonSupported / Deprecated packs.

# 1.1.6
* Added the *--description* option to the **init** command.
* Added the *--contribution* option to the **init** command which converts a contribution zip to proper pack format.
* Improved **validate** command performance time and outputs.
* Added the flag *--no-docker-checks* to **validate** command to skip docker checks.
* Added the flag *--print-ignored-files* to **validate** command to print ignored files report when the command is done.
* Added the following validations in **validate** command:
   * Validating that existing release notes are not modified.
   * Validating release notes are not added to new packs.
   * Validating that the "currentVersion" field was raised in the pack_metadata for modified packs.
   * Validating that the timestamp in the "created" field in the pack_metadata is in ISO format.
* Running `demisto-sdk validate` will run the **validate** command using git and only on committed files (same as using *-g --post-commit*).
* Fixed an issue where release notes were not checked correctly in **validate** command.
* Fixed an issue in the **create-id-set** command where optional playbook tasks were not taken into consideration.
* Added a prompt to the `demisto-sdk update-release-notes` command to prompt users to commit changes before running the release notes command.
* Added support to `layoutscontainer` in **validate** command.

# 1.1.5
* Fixed an issue in **find-dependencies** command.
* **lint** command now verifies flake8 on CommonServerPython script.

# 1.1.4
* Fixed an issue with the default output file name of the **unify** command when using "." as an output path.
* **Unify** command now adds contributor details to the display name and description.
* **Format** command now adds *isFetch* and *incidenttype* fields to integration yml.
* Removed the *feedIncremental* field from the integration schema.
* **Format** command now adds *feedBypassExclusionList*, *Fetch indicators*, *feedReputation*, *feedReliability*,
     *feedExpirationPolicy*, *feedExpirationInterval* and *feedFetchInterval* fields to integration yml.
* Fixed an issue in the playbooks schema.
* Fixed an issue where generated release notes were out of order.
* Improved pack dependencies detection.
* Fixed an issue where test playbooks were mishandled in **validate** command.

# 1.1.3
* Added a validation for invalid id fields in indicators types files in **validate** command.
* Added default behavior for **update-release-notes** command.
* Fixed an error where README files were failing release notes validation.
* Updated format of generated release notes to be more user friendly.
* Improved error messages for the **update-release-notes** command.
* Added support for `Connections`, `Dashboards`, `Widgets`, and `Indicator Types` to **update-release-notes** command.
* **Validate** now supports scripts under the *TestPlaybooks* directory.
* Fixed an issue where **validate** did not support powershell files.

# 1.1.2
* Added a validation for invalid playbookID fields in incidents types files in **validate** command.
* Added a code formatter for python files.
* Fixed an issue where new and old classifiers where mixed on validate command.
* Added *feedIncremental* field to the integration schema.
* Fixed error in the **upload** command where unified YMLs were not uploaded as expected if the given input was a pack.
* Fixed an issue where the **secrets** command failed due to a space character in the file name.
* Ignored RN validation for *NonSupported* pack.
* You can now ignore IF107, SC100, RP102 error codes in the **validate** command.
* Fixed an issue where the **download** command was crashing when received as input a JS integration or script.
* Fixed an issue where **validate** command checked docker image for JS integrations and scripts.
* **validate** command now checks scheme for reports and connections.
* Fixed an issue where **validate** command checked docker when running on all files.
* Fixed an issue where **validate** command did not fail when docker image was not on the latest numeric tag.
* Fixed an issue where beta integrations were not validated correctly in **validate** command.

# 1.1.1
* fixed and issue where file types were not recognized correctly in **validate** command.
* Added better outputs for validate command.

# 1.1.0
* Fixed an issue where changes to only non-validated files would fail validation.
* Fixed an issue in **validate** command where moved files were failing validation for new packs.
* Fixed an issue in **validate** command where added files were failing validation due to wrong file type detection.
* Added support for new classifiers and mappers in **validate** command.
* Removed support of old RN format validation.
* Updated **secrets** command output format.
* Added support for error ignore on deprecated files in **validate** command.
* Improved errors outputs in **validate** command.
* Added support for linting an entire pack.

# 1.0.9
* Fixed a bug where misleading error was presented when pack name was not found.
* **Update-release-notes** now detects added files for packs with versions.
* Readme files are now ignored by **update-release-notes** and validation of release notes.
* Empty release notes no longer cause an uncaught error during validation.

# 1.0.8
* Changed the output format of demisto-sdk secrets.
* Added a validation that checkbox items are not required in integrations.
* Added pack release notes generation and validation.
* Improved pack metadata validation.
* Fixed an issue in **validate** where renamed files caused an error

# 1.0.4
* Fix the **format** command to update the `id` field to be equal to `details` field in indicator-type files, and to `name` field in incident-type & dashboard files.
* Fixed a bug in the **validate** command for layout files that had `sortValues` fields.
* Fixed a bug in the **format** command where `playbookName` field was not always present in the file.
* Fixed a bug in the **format** command where indicatorField wasn't part of the SDK schemas.
* Fixed a bug in **upload** command where created unified docker45 yml files were not deleted.
* Added support for IndicatorTypes directory in packs (for `reputation` files, instead of Misc).
* Fixed parsing playbook condition names as string instead of boolean in **validate** command
* Improved image validation in YAML files.
* Removed validation for else path in playbook condition tasks.

# 1.0.3
* Fixed a bug in the **format** command where comments were being removed from YAML files.
* Added output fields: _file_path_ and _kind_ for layouts in the id-set.json created by **create-id-set** command.
* Fixed a bug in the **create-id-set** command Who returns Duplicate for Layouts with a different kind.
* Added formatting to **generate-docs** command results replacing all `<br>` tags with `<br/>`.
* Fixed a bug in the **download** command when custom content contained not supported content entity.
* Fixed a bug in **format** command in which boolean strings  (e.g. 'yes' or 'no') were converted to boolean values (e.g. 'True' or 'False').
* **format** command now removes *sourceplaybookid* field from playbook files.
* Fixed a bug in **generate-docs** command in which integration dependencies were not detected when generating documentation for a playbook.


# 1.0.1
* Fixed a bug in the **unify** command when output path was provided empty.
* Improved error message for integration with no tests configured.
* Improved the error message returned from the **validate** command when an integration is missing or contains malformed fetch incidents related parameters.
* Fixed a bug in the **create** command where a unified YML with a docker image for 4.5 was copied incorrectly.
* Missing release notes message are now showing the release notes file path to update.
* Fixed an issue in the **validate** command in which unified YAML files were not ignored.
* File format suggestions are now shown in the relevant file format (JSON or YAML).
* Changed Docker image validation to fail only on non-valid ones.
* Removed backward compatibility validation when Docker image is updated.

# 1.0.0
* Improved the *upload* command to support the upload of all the content entities within a pack.
* The *upload* command now supports the improved pack file structure.
* Added an interactive option to format integrations, scripts and playbooks with No TestPlaybooks configured.
* Added an interactive option to configure *conf.json* file with missing test playbooks for integrations, scripts and playbooks
* Added *download* command to download custom content from Demisto instance to the local content repository.
* Improved validation failure messages to include a command suggestion, wherever relevant, to fix the raised issue.
* Improved 'validate' help and documentation description
* validate - checks that scripts, playbooks, and integrations have the *tests* key.
* validate - checks that test playbooks are configured in `conf.json`.
* demisto-sdk lint - Copy dir better handling.
* demisto-sdk lint - Add error when package missing in docker image.
* Added *-a , --validate-all* option in *validate* to run all validation on all files.
* Added *-i , --input* option in *validate* to run validation on a specified pack/file.
* added *-i, --input* option in *secrets* to run on a specific file.
* Added an allowed hidden parameter: *longRunning* to the hidden integration parameters validation.
* Fixed an issue with **format** command when executing with an output path of a folder and not a file path.
* Bug fixes in generate-docs command given playbook as input.
* Fixed an issue with lint command in which flake8 was not running on unit test files.

# 0.5.2
* Added *-c, --command* option in *generate-docs* to generate a specific command from an integration.
* Fixed an issue when getting README/CHANGELOG files from git and loading them.
* Removed release notes validation for new content.
* Fixed secrets validations for files with the same name in a different directory.
* demisto-sdk lint - parallelization working with specifying the number of workers.
* demisto-sdk lint - logging levels output, 3 levels.
* demisto-sdk lint - JSON report, structured error reports in JSON format.
* demisto-sdk lint - XML JUnit report for unit-tests.
* demisto-sdk lint - new packages used to accelerate execution time.
* demisto-sdk secrets - command now respects the generic whitelist, and not only the pack secrets.

# 0.5.0
[PyPI History][1]

[1]: https://pypi.org/project/demisto-sdk/#history
# 0.4.9
* Fixed an issue in *generate-docs* where Playbooks and Scripts documentation failed.
* Added a graceful error message when executing the *run" command with a misspelled command.
* Added more informative errors upon failures of the *upload* command.
* format command:
    * Added format for json files: IncidentField, IncidentType, IndicatorField, IndicatorType, Layout, Dashboard.
    * Added the *-fv --from-version*, *-nv --no-validation* arguments.
    * Removed the *-t yml_type* argument, the file type will be inferred.
    * Removed the *-g use_git* argument, running format without arguments will run automatically on git diff.
* Fixed an issue in loading playbooks with '=' character.
* Fixed an issue in *validate* failed on deleted README files.

# 0.4.8
* Added the *max* field to the Playbook schema, allowing to define it in tasks loop.
* Fixed an issue in *validate* where Condition branches checks were case sensitive.

# 0.4.7
* Added the *slareminder* field to the Playbook schema.
* Added the *common_server*, *demisto_mock* arguments to the *init* command.
* Fixed an issue in *generate-docs* where the general section was not being generated correctly.
* Fixed an issue in *validate* where Incident type validation failed.

# 0.4.6
* Fixed an issue where the *validate* command did not identify CHANGELOG in packs.
* Added a new command, *id-set* to create the id set - the content dependency tree by file IDs.

# 0.4.5
* generate-docs command:
    * Added the *use_cases*, *permissions*, *command_permissions* and *limitations*.
    * Added the *--insecure* argument to support running the script and integration command in Demisto.
    * Removed the *-t yml_type* argument, the file type will be inferred.
    * The *-o --output* argument is no longer mandatory, default value will be the input file directory.
* Added support for env var: *DEMISTO_SDK_SKIP_VERSION_CHECK*. When set version checks are skipped.
* Fixed an issue in which the CHANGELOG files did not match our scheme.
* Added a validator to verify that there are no hidden integration parameters.
* Fixed an issue where the *validate* command ran on test files.
* Removed the *env-dir* argument from the demisto-sdk.
* README files which are html files will now be skipped in the *validate* command.
* Added support for env var: *DEMISTO_README_VALIDATOR*. When not set the readme validation will not run.

# 0.4.4
* Added a validator for IncidentTypes (incidenttype-*.json).
* Fixed an issue where the -p flag in the *validate* command was not working.
* Added a validator for README.md files.
* Release notes validator will now run on: incident fields, indicator fields, incident types, dashboard and reputations.
* Fixed an issue where the validator of reputation(Indicator Type) did not check on the details field.
* Fixed an issue where the validator attempted validating non-existing files after deletions or name refactoring.
* Removed the *yml_type* argument in the *split-yml*, *extract-code* commands.
* Removed the *file_type* argument in the *generate-test-playbook* command.
* Fixed the *insecure* argument in *upload*.
* Added the *insecure* argument in *run-playbook*.
* Standardise the *-i --input*, *-o --output* to demisto-sdk commands.

# 0.4.3
* Fixed an issue where the incident and indicator field BC check failed.
* Support for linting and unit testing PowerShell integrations.

# 0.4.2
* Fixed an issue where validate failed on Windows.
* Added a validator to verify all branches are handled in conditional task in a playbook.
* Added a warning message when not running the latest sdk version.
* Added a validator to check that the root is connected to all tasks in the playbook.
* Added a validator for Dashboards (dashboard-*.json).
* Added a validator for Indicator Types (reputation-*.json).
* Added a BC validation for changing incident field type.
* Fixed an issue where init command would generate an invalid yml for scripts.
* Fixed an issue in misleading error message in v2 validation hook.
* Fixed an issue in v2 hook which now is set only on newly added scripts.
* Added more indicative message for errors in yaml files.
* Disabled pykwalify info log prints.

# 0.3.10
* Added a BC check for incident fields - changing from version is not allowed.
* Fixed an issue in create-content-artifacts where scripts in Packs in TestPlaybooks dir were copied with a wrong prefix.


# 0.3.9
* Added a validation that incident field can not be required.
* Added validation for fetch incident parameters.
* Added validation for feed integration parameters.
* Added to the *format* command the deletion of the *sourceplaybookid* field.
* Fixed an issue where *fieldMapping* in playbook did not pass the scheme validation.
* Fixed an issue where *create-content-artifacts* did not copy TestPlaybooks in Packs without prefix of *playbook-*.
* Added a validation the a playbook can not have a rolename set.
* Added to the image validator the new DBot default image.
* Added the fields: elasticcommonfields, quiet, quietmode to the Playbook schema.
* Fixed an issue where *validate* failed on integration commands without outputs.
* Added a new hook for naming of v2 integrations and scripts.


# 0.3.8
* Fixed an issue where *create-content-artifact* was not loading the data in the yml correctly.
* Fixed an issue where *unify* broke long lines in script section causing syntax errors


# 0.3.7
* Added *generate-docs* command to generate documentation file for integration, playbook or script.
* Fixed an issue where *unify* created a malformed integration yml.
* Fixed an issue where demisto-sdk **init** creates unit-test file with invalid import.


# 0.3.6
* Fixed an issue where demisto-sdk **validate** failed on modified scripts without error message.


# 0.3.5
* Fixed an issue with docker tag validation for integrations.
* Restructured repo source code.


# 0.3.4
* Saved failing unit tests as a file.
* Fixed an issue where "_test" file for scripts/integrations created using **init** would import the "HelloWorld" templates.
* Fixed an issue in demisto-sdk **validate** - was failing on backward compatiblity check
* Fixed an issue in demisto-sdk **secrets** - empty line in .secrets-ignore always made the secrets check to pass
* Added validation for docker image inside integrations and scripts.
* Added --use-git flag to **format** command to format all changed files.
* Fixed an issue where **validate** did not fail on dockerimage changes with bc check.
* Added new flag **--ignore-entropy** to demisto-sdk **secrets**, this will allow skip entropy secrets check.
* Added --outfile to **lint** to allow saving failed packages to a file.


# 0.3.3
* Added backwards compatibility break error message.
* Added schema for incident types.
* Added **additionalinfo** field to as an available field for integration configuration.
* Added pack parameter for **init**.
* Fixed an issue where error would appear if name parameter is not set in **init**.


# 0.3.2
* Fixed the handling of classifier files in **validate**.


# 0.3.1
* Fixed the handling of newly created reputation files in **validate**.
* Added an option to perform **validate** on a specific file.


# 0.3.0
* Added support for multi-package **lint** both with parallel and without.
* Added all parameter in **lint** to run on all packages and packs in content repository.
* Added **format** for:
    * Scripts
    * Playbooks
    * Integrations
* Improved user outputs for **secrets** command.
* Fixed an issue where **lint** would run pytest and pylint only on a single docker per integration.
* Added auto-complete functionality to demisto-sdk.
* Added git parameter in **lint** to run only on changed packages.
* Added the **run-playbook** command
* Added **run** command which runs a command in the Demisto playground.
* Added **upload** command which uploads an integration or a script to a Demisto instance.
* Fixed and issue where **validate** checked if release notes exist for new integrations and scripts.
* Added **generate-test-playbook** command which generates a basic test playbook for an integration or a script.
* **validate** now supports indicator fields.
* Fixed an issue with layouts scheme validation.
* Adding **init** command.
* Added **json-to-outputs** command which generates the yaml section for outputs from an API raw response.

# 0.2.6

* Fixed an issue with locating release notes for beta integrations in **validate**.

# 0.2.5

* Fixed an issue with locating release notes for beta integrations in **validate**.

# 0.2.4

* Adding image validation to Beta_Integration and Packs in **validate**.

# 0.2.3

* Adding Beta_Integration to the structure validation process.
* Fixing bug where **validate** did checks on TestPlaybooks.
* Added requirements parameter to **lint**.

# 0.2.2

* Fixing bug where **lint** did not return exit code 1 on failure.
* Fixing bug where **validate** did not print error message in case no release notes were give.

# 0.2.1

* **Validate** now checks that the id and name fields are identical in yml files.
* Fixed a bug where sdk did not return any exit code.

# 0.2.0

* Added Release Notes Validator.
* Fixed the Unifier selection of your python file to use as the code.
* **Validate** now supports Indicator fields.
* Fixed a bug where **validate** and **secrets** did not return exit code 1 on failure.
* **Validate** now runs on newly added scripts.

# 0.1.8

* Added support for `--version`.
* Fixed an issue in file_validator when calling `checked_type` method with script regex.

# 0.1.2
* Restructuring validation to support content packs.
* Added secrets validation.
* Added content bundle creation.
* Added lint and unit test run.

# 0.1.1

* Added new logic to the unifier.
* Added detailed README.
* Some small adjustments and fixes.

# 0.1.0

Capabilities:
* **Extract** components(code, image, description etc.) from a Demisto YAML file into a directory.
* **Unify** components(code, image, description etc.) to a single Demisto YAML file.
* **Validate** Demisto content files.<|MERGE_RESOLUTION|>--- conflicted
+++ resolved
@@ -1,4 +1,5 @@
 # Changelog
+* Added a validation that makes sure outputs in integration are matching the README file.
 
 # 1.2.18
 * Changed the *skip-id-set-creation* flag to *create-id-set* in the **validate** command. Its default value will be False.
@@ -13,11 +14,7 @@
 * Added validation that integration parameter's display names are capitalized and spaced using whitespaces and not underscores.
 * Fixed an issue where beta integrations where not running deprecation validations.
 * Allowed adding additional information to the deprecated description.
-<<<<<<< HEAD
-* Added a validation that makes sure outputs in integration are matching the README file.
-=======
 * Fixing an issue when escaping less and greater signs in integration params did not work as expected.
->>>>>>> 6124e49f
 
 # 1.2.17
 * Added a validation that the classifier of an integration exists.
