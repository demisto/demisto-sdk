--- conflicted
+++ resolved
@@ -2,11 +2,7 @@
 
 # 1.5.8
 * Fixed an issue where the command **doc-review** along with the argument `--release-notes` failed on yml/json files with invalid schema.
-<<<<<<< HEAD
-* Added option to specify `External Playbook Configuration` to change inputs of Playbooks triggered as part of **test-content**
-=======
 * Fixed an issue where the **lint** command failed on packs using python 3.10
->>>>>>> 13666596
 
 # 1.5.7
 * Fixed an issue where reading remote yaml files failed.
