#Changelog

# 1.3.2
* Updated the format of the outputs when using the *--json-file* flag to create a JSON file output for the **validate** and **lint** commands.
* Added the **doc-review** command to check spelling in .md and .yml files as well as a basic release notes review.
<<<<<<< HEAD
* Added FeedHelloWorld template option for *--template* flag in **demisto-sdk init** command.
=======
* Added a validation that a pack's display name does not already exist in content repository.
>>>>>>> 55028b4f
* Fixed an issue where the **validate** command failed to detect duplicate params in an integration.
* Fixed an issue where the **validate** command failed to detect duplicate arguments in a command in an integration.

# 1.3.1
* Fixed an issue where the **validate** command failed to validate the release notes of beta integrations.
* Updated the **upload** command to support indicator fields.
* The **validate** and **update-release-notes** commands will now check changed files against `demisto/master` if it is configured locally.
* Fixed an issue where **validate** would incorrectly identify files as renamed.
* Added a validation that integration properties (such as feed, mappers, mirroring, etc) are not removed.
* Fixed an issue where **validate** failed when comparing branch against commit hash.
* Added the *--no-pipenv* flag to the **split-yml** command.
* Added a validation that incident fields and incident types are not removed from mappers.
* Fixed an issue where the *create-id-set* flag in the *validate* command did not work while not using git.
* Added the *hiddenusername* field to the integration schema.
* Added a validation that images that are not integration images, do not ask for a new version or RN

# 1.3.0
* Do not collect optional dependencies on indicator types reputation commands.
* Fixed an issue where downloading indicator layoutscontainer objects failed.
* Added a validation that makes sure outputs in integrations are matching the README file.
* Fixed an issue where the *create-id-set* flag in the **validate** command did not work.
* Added a warning in case no id_set file is found when running the **validate** command.
* Fixed an issue where changed files were not recognised correctly on forked branches in the **validate** and the **update-release-notes** commands.
* Fixed an issue when files were classified incorrectly when running *update-release-notes*.
* Added a validation that integration and script file paths are compatible with our convention.
* Fixed an issue where id_set.json file was re created whenever running the generate-docs command.
* added the *--json-file* flag to create a JSON file output for the **validate** and **lint** commands.

# 1.2.19
* Fixed an issue where merge id_set was not updated to work with the new entity of Packs.
* Added a validation that the playbook's version matches the version of its sub-playbooks, scripts, and integrations.

# 1.2.18
* Changed the *skip-id-set-creation* flag to *create-id-set* in the **validate** command. Its default value will be False.
* Added support for the 'cve' reputation command in default arg validation.
* Filter out generic and reputation command from scripts and playbooks dependencies calculation.
* Added support for the incident fields in outgoing mappers in the ID set.
* Added a validation that the taskid field and the id field under the task field are both from uuid format and contain the same value.
* Updated the **format** command to generate uuid value for the taskid field and for the id under the task field in case they hold an invalid values.
* Exclude changes from doc_files directory on validation.
* Added a validation that an integration command has at most one default argument.
* Fixing an issue where pack metadata version bump was not enforced when modifying an old format (unified) file.
* Added validation that integration parameter's display names are capitalized and spaced using whitespaces and not underscores.
* Fixed an issue where beta integrations where not running deprecation validations.
* Allowed adding additional information to the deprecated description.
* Fixing an issue when escaping less and greater signs in integration params did not work as expected.

# 1.2.17
* Added a validation that the classifier of an integration exists.
* Added a validation that the mapper of an integration exists.
* Added a validation that the incident types of a classifier exist.
* Added a validation that the incident types of a mapper exist.
* Added support for *text* argument when running **demisto-sdk update-release-notes** on the ApiModules pack.
* Added a validation for the minimal version of an indicator field of type grid.
* Added new validation for incident and indicator fields in classifiers mappers and layouts exist in the content.
* Added cache for get_remote_file to reducing failures from accessing the remote repo.
* Fixed an issue in the **format** command where `_dev` or `_copy` suffixes weren't removed from the `id` of the given playbooks.
* Playbook dependencies from incident and indicator fields are now marked as optional.
* Mappers dependencies from incident types and incident fields are now marked as optional.
* Classifier dependencies from incident types are now marked as optional.
* Updated **demisto-sdk init** command to no longer create `created` field in pack_metadata file
* Updated **generate-docs** command to take the parameters names in setup section from display field and to use additionalinfo field when exist.
* Using the *verbose* argument in the **find-dependencies** command will now log to the console.
* Improved the deprecated message validation required from integrations.
* Fixed an issue in the **generate-docs** command where **Context Example** section was created when it was empty.

# 1.2.16
* Added allowed ignore errors to the *IDSetValidator*.
* Fixed an issue where an irrelevant id_set validation ran in the **validate** command when using the *--id-set* flag.
* Fixed an issue were **generate-docs** command has failed if a command did not exist in commands permissions file.
* Improved a **validate** command message for missing release notes of api module dependencies.

# 1.2.15
* Added the *ID101* to the allowed ignored errors.

# 1.2.14
* SDK repository is now mypy check_untyped_defs complaint.
* The lint command will now ignore the unsubscriptable-object (E1136) pylint error in dockers based on python 3.9 - this will be removed once a new pylint version is released.
* Added an option for **format** to run on a whole pack.
* Added new validation of unimplemented commands from yml in the code to `XSOAR-linter`.
* Fixed an issue where Auto-Extract fields were only checked for newly added incident types in the **validate** command.
* Added a new warning validation of direct access to args/params dicts to `XSOAR-linter`.

# 1.2.13
* Added new validation of indicators usage in CommandResults to `XSOAR-linter`.
* Running **demisto-sdk lint** will automatically run on changed files (same behavior as the -g flag).
* Removed supported version message from the documentation when running **generate_docs**.
* Added a print to indicate backwards compatibility is being checked in **validate** command.
* Added a percent print when running the **validate** command with the *-a* flag.
* Fixed a regression in the **upload** command where it was ignoring `DEMISTO_VERIFY_SSL` env var.
* Fixed an issue where the **upload** command would fail to upload beta integrations.
* Fixed an issue where the **validate** command did not create the *id_set.json* file when running with *-a* flag.
* Added price change validation in the **validate** command.
* Added validations that checks in read-me for empty sections or leftovers from the auto generated read-me that should be changed.
* Added new code validation for *NotImplementedError* to raise a warning in `XSOAR-linter`.
* Added validation for support types in the pack metadata file.
* Added support for *--template* flag in **demisto-sdk init** command.
* Fixed an issue with running **validate** on master branch where the changed files weren't compared to previous commit when using the *-g* flag.
* Fixed an issue where the `XSOAR-linter` ran *NotImplementedError* validation on scripts.
* Added support for Auto-Extract feature validation in incident types in the **validate** command.
* Fixed an issue in the **lint** command where the *-i* flag was ignored.
* Improved **merge-id-sets** command to support merge between two ID sets that contain the same pack.
* Fixed an issue in the **lint** command where flake8 ran twice.

# 1.2.12
* Bandit now reports also on medium severity issues.
* Fixed an issue with support for Docker Desktop on Mac version 2.5.0+.
* Added support for vulture and mypy linting when running without docker.
* Added support for *prev-ver* flag in **update-release-notes** command.
* Improved retry support when building docker images for linting.
* Added the option to create an ID set on a specific pack in **create-id-set** command.
* Added the *--skip-id-set-creation* flag to **validate** command in order to add the capability to run validate command without creating id_set validation.
* Fixed an issue where **validate** command checked docker image tag on ApiModules pack.
* Fixed an issue where **find-dependencies** did not calculate dashboards and reports dependencies.
* Added supported version message to the documentation and release notes files when running **generate_docs** and **update-release-notes** commands respectively.
* Added new code validations for *NotImplementedError* exception raise to `XSOAR-linter`.
* Command create-content-artifacts additional support for **Author_image.png** object.
* Fixed an issue where schemas were not enforced for incident fields, indicator fields and old layouts in the validate command.
* Added support for **update-release-notes** command to update release notes according to master branch.

# 1.2.11
* Fixed an issue where the ***generate-docs*** command reset the enumeration of line numbering after an MD table.
* Updated the **upload** command to support mappers.
* Fixed an issue where exceptions were no printed in the **format** while the *--verbose* flag is set.
* Fixed an issue where *--assume-yes* flag did not work in the **format** command when running on a playbook without a `fromversion` field.
* Fixed an issue where the **format** command would fail in case `conf.json` file was not found instead of skipping the update.
* Fixed an issue where integration with v2 were recognised by the `name` field instead of the `display` field in the **validate** command.
* Added a playbook validation to check if a task script exists in the id set in the **validate** command.
* Added new integration category `File Integrity Management` in the **validate** command.

# 1.2.10
* Added validation for approved content pack use-cases and tags.
* Added new code validations for *CommonServerPython* import to `XSOAR-linter`.
* Added *default value* and *predefined values* to argument description in **generate-docs** command.
* Added a new validation that checks if *get-mapping-fields* command exists if the integration schema has *{ismappable: true}* in **validate** command.
* Fixed an issue where the *--staged* flag recognised added files as modified in the **validate** command.
* Fixed an issue where a backwards compatibility warning was raised for all added files in the **validate** command.
* Fixed an issue where **validate** command failed when no tests were given for a partner supported pack.
* Updated the **download** command to support mappers.
* Fixed an issue where the ***format*** command added a duplicate parameter.
* For partner supported content packs, added support for a list of emails.
* Removed validation of README files from the ***validate*** command.
* Fixed an issue where the ***validate*** command required release notes for ApiModules pack.

# 1.2.9
* Fixed an issue in the **openapi_codegen** command where it created duplicate functions name from the swagger file.
* Fixed an issue in the **update-release-notes** command where the *update type* argument was not verified.
* Fixed an issue in the **validate** command where no error was raised in case a non-existing docker image was presented.
* Fixed an issue in the **format** command where format failed when trying to update invalid Docker image.
* The **format** command will now preserve the **isArray** argument in integration's reputation commands and will show a warning if it set to **false**.
* Fixed an issue in the **lint** command where *finally* clause was not supported in main function.
* Fixed an issue in the **validate** command where changing any entity ID was not validated.
* Fixed an issue in the **validate** command where *--staged* flag did not bring only changed files.
* Fixed the **update-release-notes** command to ignore changes in the metadata file.
* Fixed the **validate** command to ignore metadata changes when checking if a version bump is needed.


# 1.2.8
* Added a new validation that checks in playbooks for the usage of `DeleteContext` in **validate** command.
* Fixed an issue in the **upload** command where it would try to upload content entities with unsupported versions.
* Added a new validation that checks in playbooks for the usage of specific instance in **validate** command.
* Added the **--staged** flag to **validate** command to run on staged files only.


# 1.2.7
* Changed input parameters in **find-dependencies** command.
   - Use ***-i, --input*** instead of ***-p, --path***.
   - Use ***-idp, --id-set-path*** instead of ***-i, --id-set-path***.
* Fixed an issue in the **unify** command where it crashed on an integration without an image file.
* Fixed an issue in the **format** command where unnecessary files were not skipped.
* Fixed an issue in the **update-release-notes** command where the *text* argument was not respected in all cases.
* Fixed an issue in the **validate** command where a warning about detailed description was given for unified or deprecated integrations.
* Improved the error returned by the **validate** command when running on files using the old format.

# 1.2.6
* No longer require setting `DEMISTO_README_VALIDATION` env var to enable README mdx validation. Validation will now run automatically if all necessary node modules are available.
* Fixed an issue in the **validate** command where the `--skip-pack-dependencies` would not skip id-set creation.
* Fixed an issue in the **validate** command where validation would fail if supplied an integration with an empty `commands` key.
* Fixed an issue in the **validate** command where validation would fail due to a required version bump for packs which are not versioned.
* Will use env var `DEMISTO_VERIFY_SSL` to determine if to use a secure connection for commands interacting with the Server when `--insecure` is not passed. If working with a local Server without a trusted certificate, you can set env var `DEMISTO_VERIFY_SSL=no` to avoid using `--insecure` on each command.
* Unifier now adds a link to the integration documentation to the integration detailed description.
* Fixed an issue in the **secrets** command where ignored secrets were not skipped.

# 1.2.5
* Added support for special fields: *defaultclassifier*, *defaultmapperin*, *defaultmapperout* in **download** command.
* Added -y option **format** command to assume "yes" as answer to all prompts and run non-interactively
* Speed up improvements for `validate` of README files.
* Updated the **format** command to adhere to the defined content schema and sub-schemas, aligning its behavior with the **validate** command.
* Added support for canvasContextConnections files in **format** command.

# 1.2.4
* Updated detailed description for community integrations.

# 1.2.3
* Fixed an issue where running **validate** failed on playbook with task that adds tags to the evidence data.
* Added the *displaypassword* field to the integration schema.
* Added new code validations to `XSOAR-linter`.
    * As warnings messages:
        * `demisto.params()` should be used only inside main function.
        * `demisto.args()` should be used only inside main function.
        * Functions args should have type annotations.
* Added `fromversion` field validation to test playbooks and scripts in **validate** command.

# 1.2.2
* Add support for warning msgs in the report and summary to **lint** command.
* Fixed an issue where **json-to-outputs** determined bool values as int.
* Fixed an issue where **update-release-notes** was crushing on `--all` flag.
* Fixed an issue where running **validate**, **update-release-notes** outside of content repo crushed without a meaningful error message.
* Added support for layoutscontainer in **init** contribution flow.
* Added a validation for tlp_color param in feeds in **validate** command.
* Added a validation for removal of integration parameters in **validate** command.
* Fixed an issue where **update-release-notes** was failing with a wrong error message when no pack or input was given.
* Improved formatting output of the **generate-docs** command.
* Add support for env variable *DEMISTO_SDK_ID_SET_REFRESH_INTERVAL*. Set this env variable to the refresh interval in minutes. The id set will be regenerated only if the refresh interval has passed since the last generation. Useful when generating Script documentation, to avoid re-generating the id_set every run.
* Added new code validations to `XSOAR-linter`.
    * As error messages:
        * Longer than 10 seconds sleep statements for non long running integrations.
        * exit() usage.
        * quit() usage.
    * As warnings messages:
        * `demisto.log` should not be used.
        * main function existence.
        * `demito.results` should not be used.
        * `return_output` should not be used.
        * try-except statement in main function.
        * `return_error` usage in main function.
        * only once `return_error` usage.
* Fixed an issue where **lint** command printed logs twice.
* Fixed an issue where *suffix* did not work as expected in the **create-content-artifacts** command.
* Added support for *prev-ver* flag in **lint** and **secrets** commands.
* Added support for *text* flag to **update-release-notes** command to add the same text to all release notes.
* Fixed an issue where **validate** did not recognize added files if they were modified locally.
* Added a validation that checks the `fromversion` field exists and is set to 5.0.0 or above when working or comparing to a non-feature branch in **validate** command.
* Added a validation that checks the certification field in the pack_metadata file is valid in **validate** command.
* The **update-release-notes** command will now automatically add docker image update to the release notes.

# 1.2.1
* Added an additional linter `XSOAR-linter` to the **lint** command which custom validates py files. currently checks for:
    * `Sys.exit` usages with non zero value.
    * Any `Print` usages.
* Fixed an issue where renamed files were failing on *validate*.
* Fixed an issue where single changed files did not required release notes update.
* Fixed an issue where doc_images required release-notes and validations.
* Added handling of dependent packs when running **update-release-notes** on changed *APIModules*.
    * Added new argument *--id-set-path* for id_set.json path.
    * When changes to *APIModule* is detected and an id_set.json is available - the command will update the dependent pack as well.
* Added handling of dependent packs when running **validate** on changed *APIModules*.
    * Added new argument *--id-set-path* for id_set.json path.
    * When changes to *APIModule* is detected and an id_set.json is available - the command will validate that the dependent pack has release notes as well.
* Fixed an issue where the find_type function didn't recognize file types correctly.
* Fixed an issue where **update-release-notes** command did not work properly on Windows.
* Added support for indicator fields in **update-release-notes** command.
* Fixed an issue where files in test dirs where being validated.


# 1.2.0
* Fixed an issue where **format** did not update the test playbook from its pack.
* Fixed an issue where **validate** validated non integration images.
* Fixed an issue where **update-release-notes** did not identified old yml integrations and scripts.
* Added revision templates to the **update-release-notes** command.
* Fixed an issue where **update-release-notes** crashed when a file was renamed.
* Fixed an issue where **validate** failed on deleted files.
* Fixed an issue where **validate** validated all images instead of packs only.
* Fixed an issue where a warning was not printed in the **format** in case a non-supported file type is inputted.
* Fixed an issue where **validate** did not fail if no release notes were added when adding files to existing packs.
* Added handling of incorrect layout paths via the **format** command.
* Refactor **create-content-artifacts** command - Efficient artifacts creation and better logging.
* Fixed an issue where image and description files were not handled correctly by **validate** and **update-release-notes** commands.
* Fixed an issue where the **format** command didn't remove all extra fields in a file.
* Added an error in case an invalid id_set.json file is found while running the **validate** command.
* Added fetch params checks to the **validate** command.

# 1.1.11
* Added line number to secrets' path in **secrets** command report.
* Fixed an issue where **init** a community pack did not present the valid support URL.
* Fixed an issue where **init** offered a non relevant pack support type.
* Fixed an issue where **lint** did not pull docker images for powershell.
* Fixed an issue where **find-dependencies** did not find all the script dependencies.
* Fixed an issue where **find-dependencies** did not collect indicator fields as dependencies for playbooks.
* Updated the **validate** and the **secrets** commands to be less dependent on regex.
* Fixed an issue where **lint** did not run on circle when docker did not return ping.
* Updated the missing release notes error message (RN106) in the **Validate** command.
* Fixed an issue where **Validate** would return missing release notes when two packs with the same substring existed in the modified files.
* Fixed an issue where **update-release-notes** would add duplicate release notes when two packs with the same substring existed in the modified files.
* Fixed an issue where **update-release-notes** would fail to bump new versions if the feature branch was out of sync with the master branch.
* Fixed an issue where a non-descriptive error would be returned when giving the **update-release-notes** command a pack which can not be found.
* Added dependencies check for *widgets* in **find-dependencies** command.
* Added a `update-docker` flag to **format** command.
* Added a `json-to-outputs` flag to the **run** command.
* Added a verbose (`-v`) flag to **format** command.
* Fixed an issue where **download** added the prefix "playbook-" to the name of playbooks.

# 1.1.10
* Updated the **init** command. Relevant only when passing the *--contribution* argument.
   * Added the *--author* option.
   * The *support* field of the pack's metadata is set to *community*.
* Added a proper error message in the **Validate** command upon a missing description in the root of the yml.
* **Format** now works with a relative path.
* **Validate** now fails when all release notes have been excluded.
* Fixed issue where correct error message would not propagate for invalid images.
* Added the *--skip-pack-dependencies* flag to **validate** command to skip pack dependencies validation. Relevant when using the *-g* flag.
* Fixed an issue where **Validate** and **Format** commands failed integrations with `defaultvalue` field in fetch incidents related parameters.
* Fixed an issue in the **Validate** command in which unified YAML files were not ignored.
* Fixed an issue in **generate-docs** where scripts and playbooks inputs and outputs were not parsed correctly.
* Fixed an issue in the **openapi-codegen** command where missing reference fields in the swagger JSON caused errors.
* Fixed an issue in the **openapi-codegen** command where empty objects in the swagger JSON paths caused errors.
* **update-release-notes** command now accept path of the pack instead of pack name.
* Fixed an issue where **generate-docs** was inserting unnecessary escape characters.
* Fixed an issue in the **update-release-notes** command where changes to the pack_metadata were not detected.
* Fixed an issue where **validate** did not check for missing release notes in old format files.

# 1.1.9
* Fixed an issue where **update-release-notes** command failed on invalid file types.

# 1.1.8
* Fixed a regression where **upload** command failed on test playbooks.
* Added new *githubUser* field in pack metadata init command.
* Support beta integration in the commands **split-yml, extract-code, generate-test-playbook and generate-docs.**
* Fixed an issue where **find-dependencies** ignored *toversion* field in content items.
* Added support for *layoutscontainer*, *classifier_5_9_9*, *mapper*, *report*, and *widget* in the **Format** command.
* Fixed an issue where **Format** will set the `ID` field to be equal to the `name` field in modified playbooks.
* Fixed an issue where **Format** did not work for test playbooks.
* Improved **update-release-notes** command:
    * Write content description to release notes for new items.
    * Update format for file types without description: Connections, Incident Types, Indicator Types, Layouts, Incident Fields.
* Added a validation for feedTags param in feeds in **validate** command.
* Fixed readme validation issue in community support packs.
* Added the **openapi-codegen** command to generate integrations from OpenAPI specification files.
* Fixed an issue were release notes validations returned wrong results for *CommonScripts* pack.
* Added validation for image links in README files in **validate** command.
* Added a validation for default value of fetch param in feeds in **validate** command.
* Fixed an issue where the **Init** command failed on scripts.

# 1.1.7
* Fixed an issue where running the **format** command on feed integrations removed the `defaultvalue` fields.
* Playbook branch marked with *skipunavailable* is now set as an optional dependency in the **find-dependencies** command.
* The **feedReputation** parameter can now be hidden in a feed integration.
* Fixed an issue where running the **unify** command on JS package failed.
* Added the *--no-update* flag to the **find-dependencies** command.
* Added the following validations in **validate** command:
   * Validating that a pack does not depend on NonSupported / Deprecated packs.

# 1.1.6
* Added the *--description* option to the **init** command.
* Added the *--contribution* option to the **init** command which converts a contribution zip to proper pack format.
* Improved **validate** command performance time and outputs.
* Added the flag *--no-docker-checks* to **validate** command to skip docker checks.
* Added the flag *--print-ignored-files* to **validate** command to print ignored files report when the command is done.
* Added the following validations in **validate** command:
   * Validating that existing release notes are not modified.
   * Validating release notes are not added to new packs.
   * Validating that the "currentVersion" field was raised in the pack_metadata for modified packs.
   * Validating that the timestamp in the "created" field in the pack_metadata is in ISO format.
* Running `demisto-sdk validate` will run the **validate** command using git and only on committed files (same as using *-g --post-commit*).
* Fixed an issue where release notes were not checked correctly in **validate** command.
* Fixed an issue in the **create-id-set** command where optional playbook tasks were not taken into consideration.
* Added a prompt to the `demisto-sdk update-release-notes` command to prompt users to commit changes before running the release notes command.
* Added support to `layoutscontainer` in **validate** command.

# 1.1.5
* Fixed an issue in **find-dependencies** command.
* **lint** command now verifies flake8 on CommonServerPython script.

# 1.1.4
* Fixed an issue with the default output file name of the **unify** command when using "." as an output path.
* **Unify** command now adds contributor details to the display name and description.
* **Format** command now adds *isFetch* and *incidenttype* fields to integration yml.
* Removed the *feedIncremental* field from the integration schema.
* **Format** command now adds *feedBypassExclusionList*, *Fetch indicators*, *feedReputation*, *feedReliability*,
     *feedExpirationPolicy*, *feedExpirationInterval* and *feedFetchInterval* fields to integration yml.
* Fixed an issue in the playbooks schema.
* Fixed an issue where generated release notes were out of order.
* Improved pack dependencies detection.
* Fixed an issue where test playbooks were mishandled in **validate** command.

# 1.1.3
* Added a validation for invalid id fields in indicators types files in **validate** command.
* Added default behavior for **update-release-notes** command.
* Fixed an error where README files were failing release notes validation.
* Updated format of generated release notes to be more user friendly.
* Improved error messages for the **update-release-notes** command.
* Added support for `Connections`, `Dashboards`, `Widgets`, and `Indicator Types` to **update-release-notes** command.
* **Validate** now supports scripts under the *TestPlaybooks* directory.
* Fixed an issue where **validate** did not support powershell files.

# 1.1.2
* Added a validation for invalid playbookID fields in incidents types files in **validate** command.
* Added a code formatter for python files.
* Fixed an issue where new and old classifiers where mixed on validate command.
* Added *feedIncremental* field to the integration schema.
* Fixed error in the **upload** command where unified YMLs were not uploaded as expected if the given input was a pack.
* Fixed an issue where the **secrets** command failed due to a space character in the file name.
* Ignored RN validation for *NonSupported* pack.
* You can now ignore IF107, SC100, RP102 error codes in the **validate** command.
* Fixed an issue where the **download** command was crashing when received as input a JS integration or script.
* Fixed an issue where **validate** command checked docker image for JS integrations and scripts.
* **validate** command now checks scheme for reports and connections.
* Fixed an issue where **validate** command checked docker when running on all files.
* Fixed an issue where **validate** command did not fail when docker image was not on the latest numeric tag.
* Fixed an issue where beta integrations were not validated correctly in **validate** command.

# 1.1.1
* fixed and issue where file types were not recognized correctly in **validate** command.
* Added better outputs for validate command.

# 1.1.0
* Fixed an issue where changes to only non-validated files would fail validation.
* Fixed an issue in **validate** command where moved files were failing validation for new packs.
* Fixed an issue in **validate** command where added files were failing validation due to wrong file type detection.
* Added support for new classifiers and mappers in **validate** command.
* Removed support of old RN format validation.
* Updated **secrets** command output format.
* Added support for error ignore on deprecated files in **validate** command.
* Improved errors outputs in **validate** command.
* Added support for linting an entire pack.

# 1.0.9
* Fixed a bug where misleading error was presented when pack name was not found.
* **Update-release-notes** now detects added files for packs with versions.
* Readme files are now ignored by **update-release-notes** and validation of release notes.
* Empty release notes no longer cause an uncaught error during validation.

# 1.0.8
* Changed the output format of demisto-sdk secrets.
* Added a validation that checkbox items are not required in integrations.
* Added pack release notes generation and validation.
* Improved pack metadata validation.
* Fixed an issue in **validate** where renamed files caused an error

# 1.0.4
* Fix the **format** command to update the `id` field to be equal to `details` field in indicator-type files, and to `name` field in incident-type & dashboard files.
* Fixed a bug in the **validate** command for layout files that had `sortValues` fields.
* Fixed a bug in the **format** command where `playbookName` field was not always present in the file.
* Fixed a bug in the **format** command where indicatorField wasn't part of the SDK schemas.
* Fixed a bug in **upload** command where created unified docker45 yml files were not deleted.
* Added support for IndicatorTypes directory in packs (for `reputation` files, instead of Misc).
* Fixed parsing playbook condition names as string instead of boolean in **validate** command
* Improved image validation in YAML files.
* Removed validation for else path in playbook condition tasks.

# 1.0.3
* Fixed a bug in the **format** command where comments were being removed from YAML files.
* Added output fields: _file_path_ and _kind_ for layouts in the id-set.json created by **create-id-set** command.
* Fixed a bug in the **create-id-set** command Who returns Duplicate for Layouts with a different kind.
* Added formatting to **generate-docs** command results replacing all `<br>` tags with `<br/>`.
* Fixed a bug in the **download** command when custom content contained not supported content entity.
* Fixed a bug in **format** command in which boolean strings  (e.g. 'yes' or 'no') were converted to boolean values (e.g. 'True' or 'False').
* **format** command now removes *sourceplaybookid* field from playbook files.
* Fixed a bug in **generate-docs** command in which integration dependencies were not detected when generating documentation for a playbook.


# 1.0.1
* Fixed a bug in the **unify** command when output path was provided empty.
* Improved error message for integration with no tests configured.
* Improved the error message returned from the **validate** command when an integration is missing or contains malformed fetch incidents related parameters.
* Fixed a bug in the **create** command where a unified YML with a docker image for 4.5 was copied incorrectly.
* Missing release notes message are now showing the release notes file path to update.
* Fixed an issue in the **validate** command in which unified YAML files were not ignored.
* File format suggestions are now shown in the relevant file format (JSON or YAML).
* Changed Docker image validation to fail only on non-valid ones.
* Removed backward compatibility validation when Docker image is updated.

# 1.0.0
* Improved the *upload* command to support the upload of all the content entities within a pack.
* The *upload* command now supports the improved pack file structure.
* Added an interactive option to format integrations, scripts and playbooks with No TestPlaybooks configured.
* Added an interactive option to configure *conf.json* file with missing test playbooks for integrations, scripts and playbooks
* Added *download* command to download custom content from Demisto instance to the local content repository.
* Improved validation failure messages to include a command suggestion, wherever relevant, to fix the raised issue.
* Improved 'validate' help and documentation description
* validate - checks that scripts, playbooks, and integrations have the *tests* key.
* validate - checks that test playbooks are configured in `conf.json`.
* demisto-sdk lint - Copy dir better handling.
* demisto-sdk lint - Add error when package missing in docker image.
* Added *-a , --validate-all* option in *validate* to run all validation on all files.
* Added *-i , --input* option in *validate* to run validation on a specified pack/file.
* added *-i, --input* option in *secrets* to run on a specific file.
* Added an allowed hidden parameter: *longRunning* to the hidden integration parameters validation.
* Fixed an issue with **format** command when executing with an output path of a folder and not a file path.
* Bug fixes in generate-docs command given playbook as input.
* Fixed an issue with lint command in which flake8 was not running on unit test files.

# 0.5.2
* Added *-c, --command* option in *generate-docs* to generate a specific command from an integration.
* Fixed an issue when getting README/CHANGELOG files from git and loading them.
* Removed release notes validation for new content.
* Fixed secrets validations for files with the same name in a different directory.
* demisto-sdk lint - parallelization working with specifying the number of workers.
* demisto-sdk lint - logging levels output, 3 levels.
* demisto-sdk lint - JSON report, structured error reports in JSON format.
* demisto-sdk lint - XML JUnit report for unit-tests.
* demisto-sdk lint - new packages used to accelerate execution time.
* demisto-sdk secrets - command now respects the generic whitelist, and not only the pack secrets.

# 0.5.0
[PyPI History][1]

[1]: https://pypi.org/project/demisto-sdk/#history
# 0.4.9
* Fixed an issue in *generate-docs* where Playbooks and Scripts documentation failed.
* Added a graceful error message when executing the *run" command with a misspelled command.
* Added more informative errors upon failures of the *upload* command.
* format command:
    * Added format for json files: IncidentField, IncidentType, IndicatorField, IndicatorType, Layout, Dashboard.
    * Added the *-fv --from-version*, *-nv --no-validation* arguments.
    * Removed the *-t yml_type* argument, the file type will be inferred.
    * Removed the *-g use_git* argument, running format without arguments will run automatically on git diff.
* Fixed an issue in loading playbooks with '=' character.
* Fixed an issue in *validate* failed on deleted README files.

# 0.4.8
* Added the *max* field to the Playbook schema, allowing to define it in tasks loop.
* Fixed an issue in *validate* where Condition branches checks were case sensitive.

# 0.4.7
* Added the *slareminder* field to the Playbook schema.
* Added the *common_server*, *demisto_mock* arguments to the *init* command.
* Fixed an issue in *generate-docs* where the general section was not being generated correctly.
* Fixed an issue in *validate* where Incident type validation failed.

# 0.4.6
* Fixed an issue where the *validate* command did not identify CHANGELOG in packs.
* Added a new command, *id-set* to create the id set - the content dependency tree by file IDs.

# 0.4.5
* generate-docs command:
    * Added the *use_cases*, *permissions*, *command_permissions* and *limitations*.
    * Added the *--insecure* argument to support running the script and integration command in Demisto.
    * Removed the *-t yml_type* argument, the file type will be inferred.
    * The *-o --output* argument is no longer mandatory, default value will be the input file directory.
* Added support for env var: *DEMISTO_SDK_SKIP_VERSION_CHECK*. When set version checks are skipped.
* Fixed an issue in which the CHANGELOG files did not match our scheme.
* Added a validator to verify that there are no hidden integration parameters.
* Fixed an issue where the *validate* command ran on test files.
* Removed the *env-dir* argument from the demisto-sdk.
* README files which are html files will now be skipped in the *validate* command.
* Added support for env var: *DEMISTO_README_VALIDATOR*. When not set the readme validation will not run.

# 0.4.4
* Added a validator for IncidentTypes (incidenttype-*.json).
* Fixed an issue where the -p flag in the *validate* command was not working.
* Added a validator for README.md files.
* Release notes validator will now run on: incident fields, indicator fields, incident types, dashboard and reputations.
* Fixed an issue where the validator of reputation(Indicator Type) did not check on the details field.
* Fixed an issue where the validator attempted validating non-existing files after deletions or name refactoring.
* Removed the *yml_type* argument in the *split-yml*, *extract-code* commands.
* Removed the *file_type* argument in the *generate-test-playbook* command.
* Fixed the *insecure* argument in *upload*.
* Added the *insecure* argument in *run-playbook*.
* Standardise the *-i --input*, *-o --output* to demisto-sdk commands.

# 0.4.3
* Fixed an issue where the incident and indicator field BC check failed.
* Support for linting and unit testing PowerShell integrations.

# 0.4.2
* Fixed an issue where validate failed on Windows.
* Added a validator to verify all branches are handled in conditional task in a playbook.
* Added a warning message when not running the latest sdk version.
* Added a validator to check that the root is connected to all tasks in the playbook.
* Added a validator for Dashboards (dashboard-*.json).
* Added a validator for Indicator Types (reputation-*.json).
* Added a BC validation for changing incident field type.
* Fixed an issue where init command would generate an invalid yml for scripts.
* Fixed an issue in misleading error message in v2 validation hook.
* Fixed an issue in v2 hook which now is set only on newly added scripts.
* Added more indicative message for errors in yaml files.
* Disabled pykwalify info log prints.

# 0.3.10
* Added a BC check for incident fields - changing from version is not allowed.
* Fixed an issue in create-content-artifacts where scripts in Packs in TestPlaybooks dir were copied with a wrong prefix.


# 0.3.9
* Added a validation that incident field can not be required.
* Added validation for fetch incident parameters.
* Added validation for feed integration parameters.
* Added to the *format* command the deletion of the *sourceplaybookid* field.
* Fixed an issue where *fieldMapping* in playbook did not pass the scheme validation.
* Fixed an issue where *create-content-artifacts* did not copy TestPlaybooks in Packs without prefix of *playbook-*.
* Added a validation the a playbook can not have a rolename set.
* Added to the image validator the new DBot default image.
* Added the fields: elasticcommonfields, quiet, quietmode to the Playbook schema.
* Fixed an issue where *validate* failed on integration commands without outputs.
* Added a new hook for naming of v2 integrations and scripts.


# 0.3.8
* Fixed an issue where *create-content-artifact* was not loading the data in the yml correctly.
* Fixed an issue where *unify* broke long lines in script section causing syntax errors


# 0.3.7
* Added *generate-docs* command to generate documentation file for integration, playbook or script.
* Fixed an issue where *unify* created a malformed integration yml.
* Fixed an issue where demisto-sdk **init** creates unit-test file with invalid import.


# 0.3.6
* Fixed an issue where demisto-sdk **validate** failed on modified scripts without error message.


# 0.3.5
* Fixed an issue with docker tag validation for integrations.
* Restructured repo source code.


# 0.3.4
* Saved failing unit tests as a file.
* Fixed an issue where "_test" file for scripts/integrations created using **init** would import the "HelloWorld" templates.
* Fixed an issue in demisto-sdk **validate** - was failing on backward compatiblity check
* Fixed an issue in demisto-sdk **secrets** - empty line in .secrets-ignore always made the secrets check to pass
* Added validation for docker image inside integrations and scripts.
* Added --use-git flag to **format** command to format all changed files.
* Fixed an issue where **validate** did not fail on dockerimage changes with bc check.
* Added new flag **--ignore-entropy** to demisto-sdk **secrets**, this will allow skip entropy secrets check.
* Added --outfile to **lint** to allow saving failed packages to a file.


# 0.3.3
* Added backwards compatibility break error message.
* Added schema for incident types.
* Added **additionalinfo** field to as an available field for integration configuration.
* Added pack parameter for **init**.
* Fixed an issue where error would appear if name parameter is not set in **init**.


# 0.3.2
* Fixed the handling of classifier files in **validate**.


# 0.3.1
* Fixed the handling of newly created reputation files in **validate**.
* Added an option to perform **validate** on a specific file.


# 0.3.0
* Added support for multi-package **lint** both with parallel and without.
* Added all parameter in **lint** to run on all packages and packs in content repository.
* Added **format** for:
    * Scripts
    * Playbooks
    * Integrations
* Improved user outputs for **secrets** command.
* Fixed an issue where **lint** would run pytest and pylint only on a single docker per integration.
* Added auto-complete functionality to demisto-sdk.
* Added git parameter in **lint** to run only on changed packages.
* Added the **run-playbook** command
* Added **run** command which runs a command in the Demisto playground.
* Added **upload** command which uploads an integration or a script to a Demisto instance.
* Fixed and issue where **validate** checked if release notes exist for new integrations and scripts.
* Added **generate-test-playbook** command which generates a basic test playbook for an integration or a script.
* **validate** now supports indicator fields.
* Fixed an issue with layouts scheme validation.
* Adding **init** command.
* Added **json-to-outputs** command which generates the yaml section for outputs from an API raw response.

# 0.2.6

* Fixed an issue with locating release notes for beta integrations in **validate**.

# 0.2.5

* Fixed an issue with locating release notes for beta integrations in **validate**.

# 0.2.4

* Adding image validation to Beta_Integration and Packs in **validate**.

# 0.2.3

* Adding Beta_Integration to the structure validation process.
* Fixing bug where **validate** did checks on TestPlaybooks.
* Added requirements parameter to **lint**.

# 0.2.2

* Fixing bug where **lint** did not return exit code 1 on failure.
* Fixing bug where **validate** did not print error message in case no release notes were give.

# 0.2.1

* **Validate** now checks that the id and name fields are identical in yml files.
* Fixed a bug where sdk did not return any exit code.

# 0.2.0

* Added Release Notes Validator.
* Fixed the Unifier selection of your python file to use as the code.
* **Validate** now supports Indicator fields.
* Fixed a bug where **validate** and **secrets** did not return exit code 1 on failure.
* **Validate** now runs on newly added scripts.

# 0.1.8

* Added support for `--version`.
* Fixed an issue in file_validator when calling `checked_type` method with script regex.

# 0.1.2
* Restructuring validation to support content packs.
* Added secrets validation.
* Added content bundle creation.
* Added lint and unit test run.

# 0.1.1

* Added new logic to the unifier.
* Added detailed README.
* Some small adjustments and fixes.

# 0.1.0

Capabilities:
* **Extract** components(code, image, description etc.) from a Demisto YAML file into a directory.
* **Unify** components(code, image, description etc.) to a single Demisto YAML file.
* **Validate** Demisto content files.<|MERGE_RESOLUTION|>--- conflicted
+++ resolved
@@ -3,11 +3,7 @@
 # 1.3.2
 * Updated the format of the outputs when using the *--json-file* flag to create a JSON file output for the **validate** and **lint** commands.
 * Added the **doc-review** command to check spelling in .md and .yml files as well as a basic release notes review.
-<<<<<<< HEAD
-* Added FeedHelloWorld template option for *--template* flag in **demisto-sdk init** command.
-=======
 * Added a validation that a pack's display name does not already exist in content repository.
->>>>>>> 55028b4f
 * Fixed an issue where the **validate** command failed to detect duplicate params in an integration.
 * Fixed an issue where the **validate** command failed to detect duplicate arguments in a command in an integration.
 
