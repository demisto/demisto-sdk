# Changelog
## Unreleased
* Fixed an issue where **unify** failed on integrations using an API a module, when not called from the content root.
* Improved **update-release-notes** logs when changes in dependent API modules are detected.
* Reverted changes released in version 1.19.0 in lint, lint will not fail on `demisto.results`, `return_outputs` and `LOG`.
* Updated the **generate-docs** command to use the content graph instead of the id_set file.
* Added the '--all' input option for the **prepare-content** command, to support running on all content packs.
* Updated the '-i' input option of the **prepare-content** command to support multiple inputs as a comma-separated list.

## 1.19.0
* Added the **graph** command group. The **create-content-graph** and **update-content-graph** commands were migrated to this command group, and named **graph create** and **graph update** respectively.
* Added the **graph get-relationships** command.
* The **graph create** command will now use a list of known content items from content-private, to avoid false-positives in validation `GR103`. Additionally, `GR103` was added to the **ALLOWED_IGNORE_ERRORS** list.
* The **modeling-rules test** command will now validate that the modeling rules schema mappings are aligned with the test-data mappings.
* Added the *--xsiam* flag to the **init** command in order to create XSIAM content.
* Fixed an issue where the `update-additional-dependencies` **pre-commit** step failed when not running in a content-like repo.
* Removed the format execution step from the `contribution_converter` since it can be executed separately during the contribution process.
<<<<<<< HEAD
* **Validate** will now validate items which were edited in .pack-ignore.
=======
* Added a new validation (`GR108`) to **validate**, that assures hidden packs do not have mandatory dependant packs.
* Added a new validation (`PA137`) to **validate**, ensuring the absence of non-ignorable errors in `.pack-ignore`.
* Running **validate** in a GitHub Action will now show errors as annotations, visible in the `Files Changed` tab of the pull request.
* **lint** will now fail on `demisto.results` and `return_outputs` usage, when a pack is `xsoar` or `partner` supported.
* **lint** will now fail on `LOG` usage in python files.
* Updated the **format** command to use the content graph instead of the id_set file.
* Updated **format** command not to fail on unexpected values that returns from the graph, and just add it to the log.
* Removed a redundant debug log on the `tools.get_file` function.
>>>>>>> 528c9e09

## 1.18.1
* Fixed an issue where the coloring directives where showing in log messages.
* Fixed an issue where **create-content-graph** was not executed upon changes in the parser infra files.
* Added support for `svg` integration images in content repo in **validate** command.
* Added a parameter `skip-packs-known-words` to the **doc-review** command, making sure that pack known words will not be added.

## 1.18.0
* Added the ability to ignore any validation in the **validate** command when running in an external (non-demisto/content) repo, by placing a `.private-repo-settings` file at its root.
* Calling **format** with the `-d` flag now removes test playbooks testing the deprecated content from conf.json.
* Improved the content graph performance when calculating content relationships.
* Improved determinism of SDK unit tests.
* **validate** will now run on all the pack content items when the pack supported marketplaces are modified.
* **pre-commit** no longer runs when there are no modified files (unless provided with input files).
* Added new validation that XSIAM integrations must have `marketplacev2` as the value of the marketplaces field.
* Added an ability to provide list of marketplace names as a credentials-type (type 9) param attribute.
* **doc-review** will run with the `--use-packs-known-words` true by default.
* Added the *deprecated* field to the pack object for the content-graph metadata.
* Calling **modeling-rules init-test-data** will now return the XDM fields output in alphabetical order.
* Added a new validation (`BA125`) to **validate**, assuring internal function names aren't used in customer-facing docs.
* Removed the Pipfile and Pipfile.lock from the templates in the **init** command.
* Disabled the option to create an integration with `Pipfile` and `Pipfile.lock` files, as they are deprecated.
* Added the Sourcery hook to **pre-commit**.
* Added a working directory to the `contribution_converter` in order to support working on a temporary directory.
* Added a waiting period when checking whether the dataset exists in the **modeling-rule test** command.
* Fixed an issue where the *DEMISTO_SDK_SKIP_VERSION_CHECK* was ignored when running on non CI environments.
* Fixed an issue where **validate** falsely detected backwards-compatibility issues, and prevented adding the `marketplaces` key to content items.
* Fixed an issue where the SDK would fail pulling docker images.
* Fixed an issue where **prepare-content** command would add the string `candidate` to scripts and integrations for the *nativeimage* key.
* Fixed an issue where in some cases the **split** command did not remove pack version note from the script.
* Fixed an issue where **validate** would not properly detect dependencies of core packs.
* Fixed an issue where **validate** failed on single-select types incident and indicator fields when given empty value as a select value option.
* Fixed an issue where errors in **validate** were logged as `info`.
* Fixed an issue where **validate** error messages were not logged when an integration param, or the default argument in reputation commands is not valid.
* Fixed an issue where the **format** command would change the value of the `unsearchable` key in fields.
* Fixed an issue where **lint** command failed to pull docker image in Gitlab environment.
* Fixed an issue in **doc-review** command where escape characters within Markdown files were detected as invalid words.
* Fixed an issue where **validate** failed on infrastructure test files.
* Fixed an issue in **update-content-graph** where the neo4j service was unaccessible for non-root users.

## 1.17.2
* Fixed an issue where **lint** and **validate** commands failed on integrations and scripts that use docker images that are not available in the Docker Hub but exist locally.
* Added documentation for the flag **override-existing** used in upload.
* Fixed an issue where **validate** failed on Incident Field items with a `template` value.
* Improved memory efficiency in **update-content-graph** and **create-content-graph** commands.
* Removed support for the `cve_id` name for the default-argument for **cve** reputation commands in **validate**. Now, only `cve` may be used for such commands.
* Fixed an issue where **zip_packs** failed uploading content.
* Added `tenant_timezone` handling to the **modeling-rules init** command, allowing usage with tenants in various timezones.
* Shortened the timeout when checking whether the dataset exists in **test-modeling-rule**.
* Cleaned up project dependencies.
* Added support for the **List** content item in **Xpanse** marketplace.
* Fixed an issue in **run-unit-tests** command when running Powershell tests.
* Fixed an issue where **lint** failed running when a docker container would not init properly.
* Fixed an issue where the *upload* command would upload a pack metadata with wrong display names.
* Performance enhancements when reading yaml files.
* Removed redundant errors and fields from `errors.py`.
* Updated **update-release-notes** to use graph instead of id_set.

## 1.17.1
* Added the `aliasTo` key to the Incident Field schema.
* Modified **validate** to not require fields whose value is always `False`.
* Modified **validate** to use the graph instead of id_set on changed *APIModules*.
* Fixed an issue where `register_module_line()` was not removed from python scripts when the script had no trailing newline.
* Fixed an issue where an integration containing a command without a description would fail to upload while using the **upload** command.
* Fixed an issue where attempting to individually upload `Preprocess Rule` files raised an unclear error message. Note: preprocess rules can not be individually uploaded, but only as part of a pack.
* Fixed an issue where the **upload** command would fail on Indicator Types.
* Fixed an issue where the **upload** command would return the wrong error message when connection credentials are invalid.
* Fixed an issue where the **upload** command would fail parsing input paths.
* added support for the `isfetcheventsandassets` flag in content graph.
* Fixed an issue where the **modeling-rules test** command failed to get the existence of result from dataset in cases where the results take time to load.
* Added an aliasTo key to the incident field schema.

## 1.17.0
* **validate** will only fail on docker related errors if the pack is supported by xsoar.
* Added a validation that assures filename, id, and name have a correct suffix for modeling/parsing rules files.
* Added new **validate** checks, preventing unwanted changes of the marketplaces (BC108,BC109), toversion (BC107)  and fromversion (BC106) fields.
* Removed the `timezone_offset` argument in the *modeling-rules test* command.
* Fixed an issue where **lint** failed when importing functions from CommonServerUserPython.
* The **format** command now will sync hidden parameters with master branch.
* Fixed an issue where lock integration failed on FileNotFound.(PANW-internal only).
* Fixed an issue where **lint** falsely warned of using `demisto.results`.
* Fixed an issue where **validate** always returned *XSIAM Dashboards* and *Correlation Rules* files as valid.
* Added `GR107` validation to **validate** using the graph validations to check that no deprecated items are used by non-deprecated content.
* Fixed an issue where the **modeling-rules test** command failed to get the existence of dataset in cases where the dataset takes more than 1 minute to get indexed.
* Fixed an issue in **lint** where the container used for linting had dependency conflicts with the image used by content, and caused inconsistent results.
* Fixed an issue where the **download** command failed when the playbook has different `name` and `id`.
* Moved the **pre-commmit** command template to the `demisto/content` repository, where it's easier to maintain.
* Fixed an issue where an internal method caused warning messages when reading md files.
* Added support for Pre Process Rules in the **upload** command.
* Fixed an issue where **upload** would not upload items whose `maketplaces` value was an empty list.
* Added a prettyName key to the incident field schema.
* Fixed an issue where **upload** command could not parse content items that are not unicode-encoded.

## 1.16.0
* Added a check to **is_docker_image_latest_tag** to only fail the validation on non-latest image tag when the current tag is older than 3 days.
* Fixed an issue where **upload** would not properly show the installed version in the UI.
* Fixed an issue where the `contribution_converter` failed replacing generated release notes with the contribution form release notes.
* Fixed an issue where an extra levelname was added to a logging message.
* Modified the `mypy` pre-commit hook to run in a virtual environment, rather than the local mypy version.
* Added support to run **validate** with `--git` flag on detached HEAD.
* Added a validation that the **validate** command will fail if the pack name is not prefixed on XSIAM dashboard images.
* Fixed the **generate-test-playbook** which failed on an unexpected keyword argument - 'console_log_threshold'.
* Fixed an issue where **prepare-content** would not properly parse the `fromVersion` and `toVersion` attributes of XSIAM-Dashbaord and XSIAM-Report content items.
* Fixed an issue where **validate** command did not fail on non-existent dependency ids of non-mandatory dependant content.
* Fixed pytest async io deprecation warning.
* Added the `--incident-id` argument (optional) to the **run** command.
* Fixed an issue in **run-unit-tests** and **update-content-graph** where running commands in a docker container was done with insufficient permissions.
* Added the `_time` field to the output compare table of the **modeling-rules test** command.
* Changed the endpoint **download** uses to get system content items.
* Fixed an issue where graph-related tasks failed when files were deleted from the repo.
* Added a **validate** check, and a **format** auto fix for the `fromversion` field in Correlation Rules and XSIAM Dashboards.
* Update the format used for dev-dependencies in pyproject.toml to match modern versions of Poetry.
* Added timestamps to logging messages when running in a CI build.

## 1.15.5
* **Breaking Change**: The default of the **upload** command `--zip` argument is `true`. To upload packs as custom content items use the `--no-zip` argument.
* Removed the `no-implicit-optional` hook from **pre-commit**.
* Removed the `markdownlint` hook from **pre-commit**.
* Fixed an issue in **run-unit-tests** to pass with warnings when no tests are collected.
* Fixed an issue in **run-unit-tests** with the coverage calculation.
* Fixed a notification about log file location appeared more than once.
* Updated the error message when code coverage is below the threshold in **coverage-analyze** to be printed in a more noticeable red color.
* Fixed an issue in **upload** that failed when a comma-separated list of paths is passed to the `--input` argument.
* Running **validate** with the `--graph` flag will now run the graph validations after all other validations.
* improved the generated release note for newly added XSIAM entities when running *update-release-notes* command.
* Fixed an issue where in some cases validation failed when mapping null values.
* Fixed an issue in **upload** command where the `--keep-zip` argument did not clean the working directory.
* Fixed an issue where an extra levelname was added to a logging message.
* Fixed an issue in **upload** where uploading packs to XSIAM failed due to version mismatch.

## 1.15.4
* Fixed an issue where *update-release-notes* and *doc-review* did not handle new content notes as expected.
* Fixed an issue in PEP484 (no-implicit-optional) hook to **pre-commit**.
* Fixed an issue in **upload** with `--input-config-file` where the content items weren't uploaded in the correct pack.
* Added support to disable the default logging colors with the **DEMISTO_SDK_LOG_NO_COLORS** environment variable.

## 1.15.3
* Added the `--init` flag to **download**.
* Added the `--keep-empty-folders` flag to **download**.
* Added `markdown-lint` to **pre-commit**
* Added the PEP484 (no-implicit-optional) hook to **pre-commit**.
* Fixed an issue where the content-graph parsing failed on mappers with undefined mapping.
* Fixed an issue in **validate** where `pack_metadata.json` files were not collected proplely in `--graph` option.
* Fixed an issue where *validate* reputation commands outputs were not checked for new content.
* Added *IN107* and *DB100* error codes to *ALLOWED_IGNORE_ERRORS* list.
* Added a validation that assures feed integrations implement the `integration_reliability` configuration parameter.
* Fixed an issue where the format command did not work as expected on pre-process rules files.
* Fixed an issue where **upload** command failed to upload when the XSOAR version is beta.
* Fixed an issue where **upload** command summary was inaccurate when uploading a `Pack` without the `-z` flag.
* Added pack name and pack version to **upload** command summary.
* Added support for modeling rules with multi datasets in ****modeling-rules test**** command.
* Fixed an issue where **validate** didn't recognize layouts with incident fields missing from `id_set.json` even when `--post-commit` was indicated.

## 1.15.2
* Fixed an issue where **format** added default arguments to reputation commands which already have one.
* Fixed an issue where **validate** fails when adding the *advance* field to the integration required fields.
* Updated the integration Traffic Light Protocol (TLP) color list schema in the **validate** command.
* Fixed an issue where **upload** would not read a repo configuration file properly.
* Fixed an issue where **upload** would not handle the `-x`/`--xsiam` flag properly.
* Fixed an issue where **format** failed to use input from the user, when asking about a `from_version`.
* Added the `-n`/`--assume_no` flag to **format**.

## 1.15.1
* Fixed an issue where **generate-docs** generated fields with double html escaping.
* Fixed an issue where **upload** failed when using the `-z` flag.

## 1.15.0
* **Breaking Change**: the **upload** command now only supports **XSOAR 6.5** or newer (and all XSIAM versions).
* **upload** now uses content models, and calls the `prepare` method of each model before uploading (unless uploading a zipped pack).
* Added a *playbook* modification to **prepare-content**, replacing `getIncident` calls with `getAlerts`, when uploading to XSIAM.
* Added a *playbook* modification to **prepare-content**, replacing `${incident.fieldname}` context accessors with `${alert.fieldname}` when uploading to XSIAM.
* Added a *playbook* modification to **prepare-content**, replacing `incident` to `alert` in task display names, when uploading to XSIAM.
* Added a *layout* modification to **prepare-content**, replacing `Related/Child/Linked Incidents` to `... Alerts` when uploading to XSIAM.
* Added a *script* modification to **prepare-content**, automatically replacing the word `incident` with `alert` when uploading to XSIAM.
* Added a validation that the **validate** command will fail if the `dockerimage` field in scripts/integrations uses any py3-native docker image.
* Updated the `ruff` version used in **pre-commit** to `0.0.269`.
* Fixed an issue in **create-content-graph** which caused missing detection of duplicated content items.
* Fixed an issue where **run-unit-tests** failed on python2 content items.
* Fixed an issue in **validate** where core packs validations were checked against the core packs defined on master branch, rather than on the current branch.
* Fixed an issue in **pre-commit** where `--input` flag was not filtered by the git files.
* Skip reset containers for XSOAR NG and XSIAM(PANW-internal only).
* Fixed an issue where **lint** failed fetching docker image details from a PANW GitLab CI environment. (PANW-internal only).

## 1.14.5
* Added logging in case the container fails to run in **run-unit-tests**.
* Disabled **pre-commit** multiprocessing for `validate` and `format`, as they use a service.
* **pre-commit** now calls `format` with `--assume-yes` and `--no-validate`.
* Fixed an issue where **pre-commit** ran multiple times when checking out build related files.

## 1.14.4
* Added integration configuration for *Cortex REST API* integration.
* Removed `Flake8` from **pre-commit**, as `ruff` covers its basic rules.
* Improved log readability by silencing non-critical `neo4j` (content graph infrastructure) logs.
* Fixed an issue where **run-unit-tests** failed on python2 content items.
* Fixed an issue where **modeling-rules test** did not properly handle query fields that pointed to a string.
* Fixed an issue when trying to fetch remote files when not under the content repo.
* Fixed a validation that the **modeling-rules test** command will fail if no test data file exist.
* Fixed an issue where **format** command failed while updating the `fromversion` entry.
* Added support for mapping uuid to names for Layout files in the **download** command.

## 1.14.3
* Fixed an issue where **run-unit-tests** failed running on items with `test_data`.
* Updated the demisto-py to v3.2.10 which now supports url decoding for the proxy authentication password.
* Fixed an issue where **generate-outputs** did not generate context paths for empty lists or dictionaries in the response.

## 1.14.2
* Added the `--staged-only` flag to **pre-commit**.
* Fixed an issue where **run-unit-tests** failed running on items with `test_data`.
* Fixed an issue where **pre-commit** ran on unchanged files.
* Add the ability to run **secrets** in **pre-commit** by passing a `--secrets` flag.
* Added support to override the log file with the **DEMISTO_SDK_LOG_FILE_PATH** environment variable.

## 1.14.1
* Fixed an issue where **update-release-notes** command failed when running on a pack that contains deprecated integrations without the `commands` section.
* Added toVersion and fromVersion to XSIAM content items schema.
* Fixed an issue where **validate** failed when attempting to map null values in a classifier and layout.
* Added search marketplace functionality to XSIAM client.
* Fixed an issue in **pre-commit** command where `MYPYPATH` was not set properly.
* Updated the integration category list in the **init** command.
* Fixed an issue where in some environments docker errors were not caught.
* Added a validation that the **validate** command will fail on README files if an image does not exist in the specified path.

## 1.14.0
* Added the `DEMISTO_SDK_GRAPH_FORCE_CREATE` environment variable. Use it to force the SDK to recreate the graph, rather than update it.
* Added support for code importing multi-level ApiModules to **lint**.
* Added a validation that the **modeling-rules test** command will fail if no test data file exist.
* Added support for the `<~XPANSE>` marketplace tag in release notes.
* Added support for marketplace tags in the **doc-review** command.
* Added **generate-unit-tests** documentation to the repo README.
* Added the `hiddenpassword` field to the integration schema, allowing **validate** to run on integrations with username-only inputs.
* Improved logs and error handling in the **modeling-rules test** command.
* Improved the warning message displayed for Contribution PRs editing outdated code.
* Improved the clarity of error messages for cases where yml files cannot be parsed as a dictionary.
* Updated the `XSIAMReport` schema.
* Standardized repo-wide logging. All logs are now created in one logger instance.
* **lint** now prevents unit-tests from accessing online resources in runtime.
* Updated the logs shown during lint when running in docker.
* Fixed an issue where **validate** showed errors twice.
* Fixed an issue where **validate** did not fail when xif files had wrong naming.
* Fixed an issue where **doc-review** required dot suffixes in release notes describing new content.
* Fixed an issue where **download** command failed when running on a beta integration.
* Fixed an issue where **update-release-notes** generated release notes for packs in their initial version (1.0.0).
* Fixed an issue with **update-content-graph** where `--use-git` parameter was ignored when using `--imported-path` parameter.
* Fixed an issue where **validate** failed on playbooks with valid inputs, since it did not collect the playbook inputs occurrences properly.

## 1.13.0
* Added the pack version to the code files when calling **unify**. The same value is removed when calling **split**.
* Added a message showing the output path when **prepare-content** is called.
* Contribution PRs that update outdated packs now display a warning message.
* Fixed an issue when kebab-case has a misspelling in one of the sub words, the suggestion might be confusing.
* Improved caching and stability for **lint**.
* Added support for *.xif* files in the **secrets** command.
* Fixed an issue where **validate** would fail when playbook inputs contain Transform Language (DT).
* Added a new **validate** check, making sure a first level header exist in release notes (RN116)
* Fixed an issue where **lint** would not properly handle multiple ApiModules imports.

## 1.12.0
* Added the **pre-commit** command, to improve code quality of XSOAR content.
* Added the **run-unit-tests** command, to run unit tests of given content items inside their respective docker images.
* Added support for filepath arguments in the **validate** and **format** commands.
* Added pre-commit hooks for `validate`, `format`, `run-unit-tests` and `update-docker-image` commands.
* Fixed an issue in the **download** command where layouts were overriden even without the `-f` option.
* Fixed an issue where Demisto-SDK did not detect layout ID when using the **download** command.
* Fixed an issue where the **lint** command ran on `native:dev` supported content when passing the `--docker-image all` flag, instead it will run on `native:candidate`.
* Added support for `native:candidate` as a docker image flag for **lint** command.
* Added a modification for layouts in **prepare-content**, replacing `Related Incidents`, `Linked Incidents` and `Child Incidents` with the suitable `... Alerts` name when uploading to XSIAM.
* Fixed an issue where logs and messages would not show when using the **download** command.
* Fixed an issue where the `server_min_version` field in metadata was an empty value when parsing packs without content items.
* Fixed an issue where running **openapi-codegen** resulted in false-positive error messages.
* Fixed an issue where **generate-python-to-yml** generated input arguments as required even though required=False was specified.
* Fixed an issue where **generate-python-to-yml** generated input arguments a default arguments when default=some_value was provided.
* Fixed a bug where **validate** returned error on playbook inputs with special characters.
* Fixed an issue where **validate** did not properly check `conf.json` when the latter is modified.
* Fixed an issue in the **upload** command, where a prompt was not showing on the console.
* Fixed an issue where running **lint** failed installing dependencies in containers.

## 1.11.0
* **Note: Demisto-SDK will soon stop supporting Python 3.8**
* Fixed an issue where using **download** on non-unicode content, merging them into existing files caused an error.
* Changed an internal setting to allow writing non-ascii content (unicode) using `YAMLHandler` and `JSONHandler`.
* Fixed an issue where an error message in **unify** was unclear for invalid input.
* Fixed an issue where running **validate** failed with **is_valid_integration_file_path_in_folder** on integrations that use API modules.
* Fixed an issue where **validate** failed with **is_valid_integration_file_path_in_folder** on integrations that use the `MSAPIModule`.
* Added **validate** check for the `modules` field in `pack_metadata.json` files.
* Changed **lint** to skip deprecated content, unless when using the `-i` flag.
* Fixed an issue where **update-release-notes** failed when a new *Parsing Rule* was added to a pack.
* Refactored the logging framework. Demisto-SDK logs will now be written to `.demist_sdk_debug.log` under the content path (when detected) or the current directory.
* Added `GR105` validation to **validate** command to check that no duplicate IDs are used.
* Added support for API Modules imported in API modules in the **unify** command.
* Added **validate** check, to make sure every Python file has a corresponding unit test file.

## 1.10.6
* Fixed an issue where running **validate** with the `-g` flag would skip some validations for old-formatted (unified) integration/script files.
* Deprecated integrations and scripts will not run anymore when providing the **--all-packs** to the **lint** command.
* Fixed an issue where a pack `serverMinVersion` would be calculated by the minimal fromVersion of its content items.
* Added the `--docker-image-target` flag to **lint** for testing native supported content with new images.

## 1.10.5
* Fixed an issue where running **run-test-playbook** would not use the `verify` parameter correctly. @ajoga
* Added a newline at the end of README files generated in **generate-docs**.
* Added the value `3` (out of bounds) to the `onChangeRepAlg` and `reputationCalc` fields under the `IncidentType` and `GenericType` schemas. **validate** will allow using it now.
* Fixed an issue where **doc-review** required dot suffixes in release notes describing new content.
* Fixed an issue where **validate** failed on Feed Integrations after adding the new *Collect/Connect* section field.
* Fixed an issue where using **postman-codegen** failed converting strings containing digits to kebab-case.
* Fixed an issue where the ***error-code*** command could not parse List[str] parameter.
* Updated validation *LO107* to support more section types in XSIAM layouts.

## 1.10.4
* Added support for running **lint** in multiple native-docker images.

## 1.10.3
* Fixed an issue where running **format** would fail after running npm install.
* Improved the graph validations in the **validate** command:
  - GR100 will now run on all content items of changed packs.
  - GR101 and GR102 will now catch invalid fromversion/toversion of files **using** the changed items.
  - GR103 errors will raise a warning when using the *-a* flag, but an error if using the *-i* or *g* flags.
* Fixed an issue where test-playbooks timed out.
* Fixed an issue where making a change in a module using an ApiModule would cause lint to run on the ApiModule unnecessarily.
* Fixed an issue where the `marketplace` field was not used when dumping pack zips.
* Fixed a typo in the README content generated with **update-release-notes** for updating integrations.
* Fixed an issue in **validate**, where using the `-gr` and `-i` flags did not run properly.
* Added the `sectionorder` field to integration scheme.
* Fixed an issue where in some occasions running of test-playbooks could receive session timeouts.
* Fixed an issue where **validate** command failed on core pack dependencies validation because of test dependencies.

## 1.10.2
* Added markdown lint formatting for README files in the **format** command.
* Fixed an issue where **lint** failed when using the `-cdam` flag with changed dependant api modules.
* Fixed an issue in the **upload** command, where `json`-based content items were not unified correctly when using the `--zip` argument.
* Added XPANSE core packs validations.

## 1.10.1
* Fixed an issue where **update-content-graph** failed to execute.

## 1.10.0
* **Breaking change**: Removed usage of `pipenv`, `isort` and `autopep8` in the **split** and **download** commands. Removed the `--no-pipenv` and `--no-code-formatting` flags. Please see https://xsoar.pan.dev/docs/tutorials/tut-setup-dev-remote for the recommended environment setup.
* Fixed an issue in **prepare-content** command where large code lines were broken.
* Fixed an issue where git-*renamed_files* were not retrieved properly.
* Fixed an issue where test dependencies were calculated in all level dependencies calculation.
* Added formatting and validation to XSIAM content types.
* Fixed an issue where several XSIAM content types were not validated when passing the `-a` flag.
* Added a UUID to name mapper for **download** it replaces UUIDs with names on all downloaded files.
* Updated the demisto-py to v3.2.6 which now supports basic proxy authentication.
* Improved the message shown when using **upload** and overwriting packs.
* Added support for the **Layout Rule** content type in the id-set and the content graph.
* Updated the default general `fromVersion` value on **format** to `6.8.0`
* Fixed an issue where **lint** sometimes failed when using the `-cdam` flag due to wrong file duplications filtering.
* Added the content graph to **validate**, use with the `--graph` flag.

## 1.9.0
* Fixed an issue where the Slack notifier was using a deprecated argument.
* Added the `--docker-image` argument to the **lint** command, which allows determining the docker image to run lint on. Possible options are: `'native:ga'`, `'native:maintenance'`, `'native:dev'`, `'all'`, a specific docker image (from Docker Hub) or, the default `'from-yml'`.
* Fixed an issue in **prepare-content** command where large code lines were broken.
* Added a logger warning to **get_demisto_version**, the task will now fail with a more informative message.
* Fixed an issue where the **upload** and **prepare-content** commands didn't add `fromServerVersion` and `toServerVersion` to layouts.
* Updated **lint** to use graph instead of id_set when running with `--check-dependent-api-module` flag.
* Added the marketplaces field to all schemas.
* Added the flag `--xsoar-only` to the **doc-review** command which enables reviewing documents that belong to XSOAR-supported Packs.
* Fixed an issue in **update-release-notes** command where an error occurred when executing the same command a second time.
* Fixed an issue where **validate** would not always ignore errors listed under `.pack-ignore`.
* Fixed an issue where running **validate** on a specific pack didn't test all the relevant entities.
* Fixed an issue where fields ending with `_x2` where not replaced in the appropriate Marketplace.

## 1.8.3
* Changed **validate** to allow hiding parameters of type 0, 4, 12 and 14 when replacing with type 9 (credentials) with the same name.
* Fixed an issue where **update-release-notes** fails to update *MicrosoftApiModule* dependent integrations.
* Fixed an issue where the **upload** command failed because `docker_native_image_config.json` file could not be found.
* Added a metadata file to the content graph zip, to be used in the **update-content-graph** command.
* Updated the **validate** and **update-release-notes** commands to unskip the *Triggers Recommendations* content type.


## 1.8.2
* Fixed an issue where demisto-py failed to upload content to XSIAM when `DEMISTO_USERNAME` environment variable is set.
* Fixed an issue where the **prepare-content** command output invalid automation name when used with the --*custom* argument.
* Fixed an issue where modeling rules with arbitrary whitespace characters were not parsed correctly.
* Added support for the **nativeImage** key for an integration/script in the **prepare-content** command.
* Added **validate** checks for integrations declared deprecated (display name, description) but missing the `deprecated` flag.
* Changed the **validate** command to fail on the IN145 error code only when the parameter with type 4 is not hidden.
* Fixed an issue where downloading content layouts with `detailsV2=None` resulted in an error.
* Fixed an issue where **xdrctemplate** was missing 'external' prefix.
* Fixed an issue in **prepare-content** command providing output path.
* Updated the **validate** and **update-release-notes** commands to skip the *Triggers Recommendations* content type.
* Added a new validation to the **validate** command to verify that the release notes headers are in the correct format.
* Changed the **validate** command to fail on the IN140 error code only when the skipped integration has no unit tests.
* Changed **validate** to allow hiding parameters of type 4 (secret) when replacing with type 9 (credentials) with the same name.
* Fixed an issue where the **update-release-notes** command didn't add release-notes properly to some *new* content items.
* Added validation that checks that the `nativeimage` key is not defined in script/integration yml.
* Added to the **format** command the ability to remove `nativeimage` key in case defined in script/integration yml.
* Enhanced the **update-content-graph** command to support `--use-git`, `--imported_path` and `--output-path` arguments.
* Fixed an issue where **doc-review** failed when reviewing command name in some cases.
* Fixed an issue where **download** didn't identify playbooks properly, and downloaded files with UUIDs instead of file/script names.

## 1.8.1
* Fixed an issue where **format** created duplicate configuration parameters.
* Added hidden properties to integration command argument and script argument.
* Added `--override-existing` to **upload** that skips the confirmation prompt for overriding existing content packs. @mattbibbydw
* Fixed an issue where **validate** failed in private repos when attempting to read from a nonexisting `approved_categories.json`.
* Fixed an issue where **validate** used absolute paths when getting remote `pack_metadata.json` files in private repos.
* Fixed an issue in **download**, where names of custom scripts were replaced with UUIDs in IncidentFields and Layouts.

## 1.8.0
* Updated the supported python versions, as `>=3.8,<3.11`, as some of the dependencies are not supported on `3.11` yet.
* Added a **validate** step for **Modeling Rules** testdata files.
* Added the **update-content-graph** command.
* Added the ability to limit the number of CPU cores with `DEMISTO_SDK_MAX_CPU_CORES` envirment variable.
* Added the **prepare-content** command.
* Added support for fromversion/toversion in XSIAM content items (correlation rules, XSIAM dashboards, XSIAM reports and triggers).
* Added a **validate** step checking types of attributes in the schema file of modeling rule.
* Added a **validate** step checking that the dataset name of a modeling rule shows in the xif and schema files.
* Added a **validate** step checking that a correlation rule file does not start with a hyphen.
* Added a **validate** step checking that xsiam content items follow naming conventions.
* Fixed an issue where SDK commands failed on the deprecated `packaging.version.LegacyVersion`, by locking the `packaging` version to `<22`.
* Fixed an issue where **update-release-notes** failed when changing only xif file in **Modeling Rules**.
* Fixed an issue where *is_valid_category* and *is_categories_field_match_standard* failed when running in a private repo.
* Fixed an issue where **validate** didn't fail on the MR103 validation error.
* Fixed the *--release-notes* option, to support the new CHANGELOG format.
* Fixed an issue where **validate** failed when only changing a modeling rules's xif file.
* Fixed an issue where **format** failed on indicator files with a `None` value under the `tabs` key.
* Fixed an issue where **validate** only printed errors for one change of context path, rather than print all.
* Fixed an issue where **download** did not suggest using a username/password when authenticating with XSOAR and using invalid arguments.
* Fixed an issue where **download** failed when listing or downloading content items that are not unicode-encoded.
* Added support for fromversion/toversion in XSIAM content items (correlation rules, XSIAM dashboards, XSIAM reports and triggers).
* Updated the supported python versions, as `>=3.8,<3.11`, as some of the dependencies are not supported on `3.11` yet.
* Added **prepare-content** command which will prepare the pack or content item for the platform.
* Patched an issue where deprecated `packaging.version.LegacyVersion`, locking packaging version to `<22`.

## 1.7.9
* Fixed an issue where an error message in **validate** would not include the suggested fix.
* Added a validation that enforces predefined categories on MP Packs & integration yml files, the validation also ensures that each pack has only one category.
* Fixed an issue where **update-release-notes** did not generate release notes for **XDRC Templates**.
* Fixed an issue where **upload** failed without explaining the reason.
* Improved implementation of the docker_helper module.
* Fixed an issue where **validate** did not check changed pack_metadata.json files when running using git.
* Added support for **xdrctemplate** to content graph.
* Fixed an issue where local copies of the newly-introduced `DemistoClassApiModule.py` were validated.
* Added new release notes templates for the addition and modification of playbooks, layouts and types in the **doc-review** command.
* Fixed an issue where the **doc-review** command failed on descriptions of new content items.
* Added the `Command XXX is deprecated. Use XXX instead.` release notes templates to **doc-review** command.
* Fixed an issue where the **update-release-notes** command didn't add the modeling-rules description for new modeling-rules files.

## 1.7.8
* Added the capability to run the MDX server in a docker container for environments without node.
* Fixed an issue where **generate-docs** with `-c` argument updated sections of the incorrect commands.
* Added IF113 error code to **ALLOWED_IGNORE_ERRORS**.
* Fixed an issue where **validate** failed on playbooks with non-string input values.
* Added the `DEMISTO_SDK_IGNORE_CONTENT_WARNING` environment variable, to allow suppressing warnings when commands are not run under a content repo folder.
* Fixed an issue where **validate** failed to recognize integration tests that were missing from config.json
* Added support for **xpanse** marketplace in **create-id-set** and **create-content-artifacts** commands.
* Fixed an issue where **split** failed on yml files.
* Added support for marketplace-specific tags.
* Fixed an issue where **download** would not run `isort`. @maxgubler
* Fixed an issue where XSIAM Dashboards and Reports images failed the build.
* Added support for **xpanse** marketplace to content graph.

## 1.7.7
* Fixed an issue where paybooks **generate-docs** didn't parse complex input values when no accessor field is given correctly.
* Fixed an issue in the **download** command, where an exception would be raised when downloading system playbooks.
* Fixed an issue where the **upload** failed on playbooks containing a value that starts with `=`.
* Fixed an issue where the **generate-unit-tests** failed to generate assertions, and generate unit tests when command names does not match method name.
* Fixed an issue where the **download** command did not honor the `--no-code-formatting` flag properly. @maxgubler
* Added a new check to **validate**, making sure playbook task values are passed as references.
* Fixed an issue where the **update-release-notes** deleted existing release notes, now appending to it instead.
* Fixed an issue where **validate** printed blank space in case of validation failed and ignored.
* Renamed 'Agent Config' to 'XDRC Templates'.
* Fixed an issue where the **zip-packs** command did not work with the CommonServerUserPython and CommonServerUserPowerShell package.

## 1.7.6

* Fixed parsing of initialization arguments of client classes in the **generate-unit-tests** command.
* Added support for AgentConfig content item in the **upload**, **create-id-set**, **find-dependecies**, **unify** and **create-content-artifacts** commands.
* Added support for XSIAM Report preview image.

## 1.7.5

* Fixed an issue where the **upload** command did not work with the CommonServerUserPython package.
* Fixed an issue in the **download** command, where some playbooks were downloaded as test playbooks.
* Added playbook modification capabilities in **TestSuite**.
* Added a new command **create-content-graph**.
* Fixed an issue in the **upload** command, where the temporary zip would not clean up properly.
* Improved content items parsing in the **create-content-graph** command.
* Added an error when the docker daemon is unavailable when running **lint**.
* Removed the validation of a subtype change for scripts in the **validate** command.
* Fixed an issue where names of XSIAM content items were not normalized properly.
* Fixed an issue where the **download** command was downloading playbooks with **script** (id) and not **scriptName**.
* Fixed an issue where script yml files were not properly identified by `find_type`.
* Removed nightly integrations filtering when deciding if a test should run.
* Added support for XSIAM Dashboard preview image.
* Added the `--no-code-formatting` flag to the **download** command, allowing to skip autopep8 and isort.
* Fixed an issue in the **update-release-notes** command, where generating release notes for modeling rules schema file caused exception.

## 1.7.4

* Fixed an issue where the **doc-review** command showed irrelevant messages.
* Fixed an issue in **validate**, where backward-compatibility failures prevented other validations from running.
* Fixed an issue in **validate**, where content-like files under infrastructure paths were not ignored.
* Fixed an issue in the AMI mapping, where server versions were missing.
* Change the way the normalize name is set for external files.
* Added dump function to XSIAM pack objects to dulicate the files.
* Fixed an issue where the `contribution_converter` did not support changes made to ApiModules.
* Added name normalization according to new convention to XSIAM content items
* Added playbook modification capabilities in **TestSuite**.
* Fixed an issue in create-content-artifacts where it will not get a normalize name for the item and it will try to duplicate the same file.

## 1.7.3

* Fixed an issue in the **format** command where fail when executed from environment without mdx server available.
* Added `Added a`, `Added an` to the list of allowed changelog prefixes.
* Added support for Indicator Types/Reputations in the **upload** command.
* Fixed an issue when running from a subdirectory of a content repo failed.
* Changing the way we are using XSIAM servers api-keys in **test-content** .
* Added a success message to **postman-codegen**.

## 1.7.2

* Fixed an issue in the **validate** command where incident fields were not found in mappers even when they exist
* Added an ability to provide list of marketplace names as a param attribute to **validate** and **upload**
* Added the file type to the error message when it is not supported.
* Fixed an issue where `contribution_converter` incorrectly mapped _Indicator Field_ objects to the _incidentfield_ directory in contribution zip files.
* Fixed a bug where **validate** returned error on empty inputs not used in playbooks.
* Added the `DEMISTO_SDK_CONTENT_PATH` environment variable, implicitly used in various commands.
* Added link to documentation for error messages regarding use cases and tags.

## 1.7.1

* Fixed an issue where *indicatorTypes* and *betaIntegrations* were not found in the id_set.
* Updated the default general `fromVersion` value on **format** to `6.5.0`
* Fixed an issue where the **validate** command did not fail when the integration yml file name was not the same as the folder containing it.
* Added an option to have **generate-docs** take a Playbooks folder path as input, and generate docs for all playbooks in it.
* Fixed an issue where the suggestion in case of `IF113` included uppercase letters for the `cliName` parameter.
* Added new validation to the **validate** command to fail and list all the file paths of files that are using a deprecated integration command / script / playbook.
* **validate** will no longer fail on playbooks calling subplaybooks that have a higher `fromVersion` value, if  calling the subplaybook has `skipifunavailable=True`.
* Fixed an issue where relative paths were not accessed correctly.
* Running any `demisto-sdk` command in a folder with a `.env` file will load it, temporarily overriding existing environment variables.
* Fixed an issue where **validate** did not properly detect deleted files.
* Added new validations to the **validate** command to verify that the schema file exists for a modeling rule and that the schema and rules keys are empty in the yml file.
* Fixed an issue where *find_type* didn't recognize exported incident types.
* Added a new validation to **validate**, making sure all inputs of a playbook are used.
* Added a new validation to **validate**, making sure all inputs used in a playbook declared in the input section.
* The **format** command will now replace the *fromServerVersion* field with *fromVersion*.

## 1.7.0

* Allowed JSON Handlers to accept kwargs, for custoimzing behavior.
* Fixed an issue where an incorrect error was shown when the `id` of a content item differed from its `name` attribute.
* Fixed an issue where the `preserve_quotes` in ruamel_handler received an incorrect value @icholy
* Fixed an issue where ignoring RM110 error code wasn't working and added a validation to **ALLOWED_IGNORE_ERRORS** to validate that all error codes are inserted in the right format.
* Fixed an issue where the contribution credit text was not added correctly to the pack README.
* Changed the contribution file implementation from markdown to a list of contributor names. The **create-content-artifact** will use this list to prepare the needed credit message.
* Added a new validation to the `XSOAR-linter` in the **lint** command for verifying that demisto.log is not used in the code.
* The **generate-docs** command will now auto-generate the Incident Mirroring section when implemented in an integration.
* Added support to automatically generate release notes for deprecated items in the **update-release-notes** command.
* Fixed an issue causing any command to crash when unable to detect local repository properties.
* Fixed an issue where running in a private gitlab repo caused a warning message to be shown multiple times.
* Added a new validation to the **validate** command to verify that markdown and python files do not contain words related to copyright section.
* Fixed an issue where **lint** crashed when provided an input file path (expecting a directory).

## 1.6.9

* Added a new validation that checks whether a pack should be deprecated.
* Added a new ability to the **format** command to deprecate a pack.
* Fixed an issue where the **validate** command sometimes returned a false negative in cases where there are several sub-playbooks with the same ID.
* Added a new validation to the **validate** command to verify that the docker in use is not deprecated.
* Added support for multiple ApiModules in the **unify** command
* Added a check to **validate** command, preventing use of relative urls in README files.
* Added environment variable **DEMISTO_SDK_MARKETPLACE** expected to affect *MarketplaceTagParser* *marketplace* value. The value will be automatically set when passing *marketplace* arg to the commands **unify**, **zip-packs**, **create-content-artifacts** and **upload**.
* Added slack notifier for build failures on the master branch.
* Added support for modeling and parsing rules in the **split** command.
* Added support for README files in **format** command.
* Added a **validate** check, making sure classifier id and name values match. Updated the classifier **format** to update the id accordingly.
* The **generate-docs** command will now auto-generate the playbook image link by default.
* Added the `--custom-image-link` argument to override.
* Added a new flag to **generate-docs** command, allowing to add a custom image link to a playbook README.
* Added a new validation to the **validate** command to verify that the package directory name is the same as the files contained in the that package.
* Added support in the **unify** command to unify a schema into its Modeling Rule.

## 1.6.8

* Fixed an issue where **validate** did not fail on invalid playbook entities' versions (i.e. subplaybooks or scripts with higher fromversion than their parent playbook).
* Added support for running lint via a remote docker ssh connection. Use `DOCKER_HOST` env variable to specify a remote docker connection, such as: `DOCKER_HOST=ssh://myuser@myhost.com`.
* Fixed an issue where the pack cache in *get_marketplaces* caused the function to return invalid values.
* Fixed an issue where running format on a pack with XSIAM entities would fail.
* Added the new `display_name` field to relevant entities in the **create-id-set** command.
* Added a new validation to the **validate** command to verify the existence of "Reliability" parameter if the integration have reputation command.
* Fixed a bug where terminating the **lint** command failed (`ctrl + c`).
* Removed the validation of a subtype change in integrations and scripts from **validate**.
* Fixed an issue where **download** did not behave as expected when prompting for a version update. Reported by @K-Yo
* Added support for adoption release notes.
* Fixed an issue where **merge-id-sets** failed when a key was missing in one id-set.json.
* Fixed a bug where some mypy messages were not parsed properly in **lint**.
* Added a validation to the **validate** command, failing when '`fromversion`' or '`toversion`' in a content entity are incorrect format.
* Added a validation to the **validate** command, checking if `fromversion` <= `toversion`.
* Fixed an issue where coverage reports used the wrong logging level, marking debug logs as errors.
* Added a new validation to the **validate** command, to check when the discouraged `http` prefixes are used when setting defaultvalue, rather than `https`.
* Added a check to the **lint** command for finding hard-coded usage of the http protocol.
* Locked the dependency on Docker.
* Removed a traceback line from the **init** command templates: BaseIntegration, BaseScript.
* Updated the token in **_add_pr_comment** method from the content-bot token to the xsoar-bot token.

## 1.6.7

* Added the `types-markdown` dependency, adding markdown capabilities to existing linters using the [Markdown](https://pypi.org/project/Markdown/) package.
* Added support in the **format** command to remove nonexistent incident/indicator fields from *layouts/mappers*
* Added the `Note: XXX` and `XXX now generally available.` release notes templates to **doc-review** command.
* Updated the logs shown during the docker build step.
* Removed a false warning about configuring the `GITLAB_TOKEN` environment variable when it's not needed.
* Removed duplicate identifiers for XSIAM integrations.
* Updated the *tags* and *use cases* in pack metadata validation to use the local files only.
* Fixed the error message in checkbox validation where the defaultvalue is wrong and added the name of the variable that should be fixed.
* Added types to `find_type_by_path` under tools.py.
* Fixed an issue where YAML files contained incorrect value type for `tests` key when running `format --deprecate`.
* Added a deprecation message to the `tests:` section of yaml files when running `format --deprecate`.
* Added use case for **validate** on *wizard* objects - set_playbook is mapped to all integrations.
* Added the 'integration-get-indicators' commands to be ignored by the **verify_yml_commands_match_readme** validation, the validation will no longer fail if these commands are not in the readme file.
* Added a new validation to the **validate** command to verify that if the phrase "breaking changes" is present in a pack release notes, a JSON file with the same name exists and contains the relevant breaking changes information.
* Improved logs when running test playbooks (in a build).
* Fixed an issue in **upload** did not include list-type content items. @nicolas-rdgs
* Reverted release notes to old format.

## 1.6.6

* Added debug print when excluding item from ID set due to missing dependency.
* Added a validation to the **validate** command, failing when non-ignorable errors are present in .pack-ignore.
* Fixed an issue where `mdx server` did not close when stopped in mid run.
* Fixed an issue where `-vvv` flag did not print logs on debug level.
* enhanced ***validate*** command to list all command names affected by a backward compatibility break, instead of only one.
* Added support for Wizard content item in the **format**, **validate**, **upload**, **create-id-set**, **find-dependecies** and **create-content-artifacts** commands.
* Added a new flag to the **validate** command, allowing to run specific validations.
* Added support in **unify** and **create-content-artifacts** for displaying different documentations (detailed description + readme) for content items, depending on the marketplace version.
* Fixed an issue in **upload** where list items were not uploaded.
* Added a new validation to **validate** command to verify that *cliName* and *id* keys of the incident field or the indicator field are matches.
* Added the flag '-x', '--xsiam' to **upload** command to upload XSIAM entities to XSIAM server.
* Fixed the integration field *isFetchEvents* to be in lowercase.
* Fixed an issue where **validate -i** run after **format -i** on an existing file in the repo instead of **validate -g**.
* Added the following commands: 'update-remote-data', 'get-modified-remote-data', 'update-remote-system' to be ignored by the **verify_yml_commands_match_readme** validation, the validation will no longer fail if these commands are not in the readme file.
* Updated the release note template to include a uniform format for all items.
* Added HelloWorldSlim template option for *--template* flag in **demisto-sdk init** command.
* Fixed an issue where the HelloWorldSlim template in **demisto-sdk init** command had an integration id that was conflicting with HelloWorld integration id.
* Updated the SDK to use demisto-py 3.1.6, allowing use of a proxy with an environment variable.
* Set the default logger level to `warning`, to avoid unwanted debug logs.
* The **format** command now validates that default value of checkbox parameters is a string 'true' or 'false'.
* Fixed an issue where `FileType.PLAYBOOK` would show instead of `Playbook` in readme error messages.
* Added a new validation to **validate** proper defaultvalue for checkbox fields.

## 1.6.5

* Fixed an issue in the **format** command where the `id` field was overwritten for existing JSON files.
* Fixed an issue where the **doc-review** command was successful even when the release-note is malformed.
* Added timestamps to the `demisto-sdk` logger.
* Added time measurements to **lint**.
* Added the flag '-d', '--dependency' to **find-dependencies** command to get the content items that cause the dependencies between two packs.
* Fixed an issue where **update-release-notes** used the *trigger_id* field instead of the *trigger_name* field.
* Fixed an issue where **doc-review** failed to recognize script names, in scripts using the old file structure.
* Fixed an issue where concurrent processes created by **lint** caused deadlocks when opening files.
* Fixed an issue in the **format** command where `_dev` or `_copy` suffixes weren't removed from the subscript names in playbooks and layouts.
* Fixed an issue where **validate** failed on nonexistent `README.md` files.
* Added support of XSIAM content items to the **validate** command.
* Report **lint** summary results and failed packages after reporting time measurements.

## 1.6.4

* Added the new **generate-yml-from-python** command.
* Added a code *type* indication for integration and script objects in the *ID Set*.
* Added the [Vulture](https://github.com/jendrikseipp/vulture) linter to the pre-commit hook.
* The `demisto-sdk` pack will now be distributed via PyPi with a **wheel** file.
* Fixed a bug where any edited json file that contained a forward slash (`/`) escaped.
* Added a new validation to **validate** command to verify that the metadata *currentVersion* is
the same as the last release note version.
* The **validate** command now checks if there're none-deprecated integration commands that are missing from the readme file.
* Fixed an issue where *dockerimage* changes in Scripts weren't recognized by the **update-release-notes** command.
* Fixed an issue where **update-xsoar-config-file** did not properly insert the marketplace packs list to the file.
* Added the pack name to the known words by default when running the **doc-review** command.
* Added support for new XSIAM entities in **create-id-set** command.
* Added support for new XSIAM entities in **create-content-artifacts** command.
* Added support for Parsing/Modeling Rule content item in the **unify** command.
* Added the integration name, the commands name and the script name to the known words by default when running the **doc-review** command.
* Added an argument '-c' '--custom' to the **unify** command, if True will append to the unified yml name/display/id the custom label provided
* Added support for sub words suggestion in kebab-case sentences when running the **doc-review** command.
* Added support for new XSIAM entities in **update-release-notes** command.
* Enhanced the message of alternative suggestion words shown when running **doc-review** command.
* Fixed an incorrect error message, in case `node` is not installed on the machine.
* Fixed an issue in the **lint** command where the *check-dependent-api-modules* argument was set to true by default.
* Added a new command **generate-unit-tests**.
* Added a new validation to **validate** all SIEM integration have the same suffix.
* Fixed the destination path of the unified parsing/modeling rules in **create-content-artifacts** command.
* Fixed an issue in the **validate** command, where we validated wrongfully the existence of readme file for the *ApiModules* pack.
* Fixed an issue in the **validate** command, where an error message that was displayed for scripts validation was incorrect.
* Fixed an issue in the **validate** and **format** commands where *None* arguments in integration commands caused the commands to fail unexpectedly.
* Added support for running tests on XSIAM machines in the **test-content** command.
* Fixed an issue where the **validate** command did not work properly when deleting non-content items.
* Added the flag '-d', '--dependency' to **find-dependencies** command to get the content items that cause the dependencies between two packs.

## 1.6.3

* **Breaking change**: Fixed a typo in the **validate** `--quiet-bc-validation` flag (was `--quite-bc-validation`). @upstart-swiss
* Dropped support for python 3.7: Demisto-SDK is now supported on Python 3.8 or newer.
* Added an argument to YAMLHandler, allowing to set a maximal width for YAML files. This fixes an issue where a wrong default was used.
* Added the detach mechanism to the **upload** command, If you set the --input-config-file flag, any files in the repo's SystemPacks folder will be detached.
* Added the reattach mechanism to the **upload** command, If you set the --input-config-file flag, any detached item in your XSOAR instance that isn't currently in the repo's SystemPacks folder will be re-attached.
* Fixed an issue in the **validate** command that did not work properly when using the *-g* flag.
* Enhanced the dependency message shown when running **lint**.
* Fixed an issue where **update-release-notes** didn't update the currentVersion in pack_metadata.
* Improved the logging in **test-content** for helping catch typos in external playbook configuration.

## 1.6.2

* Added dependency validation support for core marketplacev2 packs.
* Fixed an issue in **update-release-notes** where suggestion fix failed in validation.
* Fixed a bug where `.env` files didn't load. @nicolas-rdgs
* Fixed a bug where **validate** command failed when the *categories* field in the pack metadata was empty for non-integration packs.
* Added *system* and *item-type* arguments to the **download** command, used when downloading system items.
* Added a validation to **validate**, checking that each script, integration and playbook have a README file. This validation only runs when the command is called with either the `-i` or the `-g` flag.
* Fixed a regression issue with **doc-review**, where the `-g` flag did not work.
* Improved the detection of errors in **doc-review** command.
* The **validate** command now checks if a readme file is empty, only for packs that contain playbooks or were written by a partner.
* The **validate** command now makes sure common contextPath values (e.g. `DBotScore.Score`) have a non-empty description, and **format** populates them automatically.
* Fixed an issue where the **generate-outputs** command did not work properly when examples were provided.
* Fixed an issue in the **generate-outputs** command, where the outputs were not written to the specified output path.
* The **generate-outputs** command can now generate outputs from multiple calls to the same command (useful when different args provide different outputs).
* The **generate-outputs** command can now update a yaml file with new outputs, without deleting or overwriting existing ones.
* Fixed a bug where **doc-review** command failed on existing templates.
* Fixed a bug where **validate** command failed when the word demisto is in the repo README file.
* Added support for adding test-playbooks to the zip file result in *create-content-artifacts* command for marketplacev2.
* Fixed an issue in **find-dependencies** where using the argument *-o* without the argument *--all-packs-dependencies* did not print a proper warning.
* Added a **validate** check to prevent deletion of files whose deletion is not supported by the XSOAR marketplace.
* Removed the support in the *maintenance* option of the *-u* flag in the **update-release-notes** command.
* Added validation for forbidden words and phrases in the **doc-review** command.
* Added a retries mechanism to the **test-content** command to stabilize the build process.
* Added support for all `git` platforms to get remote files.
* Refactored the **format** command's effect on the *fromversion* field:
  * Fixed a bug where the *fromversion* field was removed when modifying a content item.
  * Updated the general default *fromversion* and the default *fromversion* of newly-introduced content items (e.g. `Lists`, `Jobs`).
  * Added an interactive mode functionality for all content types, to ask the user whether to set a default *fromversion*, if could not automatically determine its value. Use `-y` to assume 'yes' as an answer to all prompts and run non-interactively.

## 1.6.1

* Added the '--use-packs-known-words' argument to the **doc-review** command
* Added YAML_Loader to handle yaml files in a standard way across modules, replacing PYYAML.
* Fixed an issue when filtering items using the ID set in the **create-content-artifacts** command.
* Fixed an issue in the **generate-docs** command where tables were generated with an empty description column.
* Fixed an issue in the **split** command where splitting failed when using relative input/output paths.
* Added warning when inferred files are missing.
* Added to **validate** a validation for integration image dimensions, which should be 120x50px.
* Improved an error in the **validate** command to better differentiate between the case where a required fetch parameter is malformed or missing.

## 1.6.0

* Fixed an issue in the **create-id-set** command where similar items from different marketplaces were reported as duplicated.
* Fixed typo in demisto-sdk init
* Fixed an issue where the **lint** command did not handle all container exit codes.
* Add to **validate** a validation for pack name to make sure it is unchanged.
* Added a validation to the **validate** command that verifies that the version in the pack_metdata file is written in the correct format.
* Fixed an issue in the **format** command where missing *fromVersion* field in indicator fields caused an error.

## 1.5.9

* Added option to specify `External Playbook Configuration` to change inputs of Playbooks triggered as part of **test-content**
* Improved performance of the **lint** command.
* Improved performance of the **validate** command when checking README images.
* ***create-id-set*** command - the default value of the **marketplace** argument was changed from ‘xsoar’ to all packs existing in the content repository. When using the command, make sure to pass the relevant marketplace to use.

## 1.5.8

* Fixed an issue where the command **doc-review** along with the argument `--release-notes` failed on yml/json files with invalid schema.
* Fixed an issue where the **lint** command failed on packs using python 3.10

## 1.5.7

* Fixed an issue where reading remote yaml files failed.
* Fixed an issue in **validate** failed with no error message for lists (when no fromVersion field was found).
* Fixed an issue when running **validate** or **format** in a gitlab repository, and failing to determine its project id.
* Added an enhancement to **split**, handling an empty output argument.
* Added the ability to add classifiers and mappers to conf.json.
* Added the Alias field to the incident field schema.

## 1.5.6

* Added 'deprecated' release notes template.
* Fixed an issue where **run-test-playbook** command failed to get the task entries when the test playbook finished with errors.
* Fixed an issue in **validate** command when running with `no-conf-json` argument to ignore the `conf.json` file.
* Added error type text (`ERROR` or `WARNING`) to **validate** error prints.
* Fixed an issue where the **format** command on test playbook did not format the ID to be equal to the name of the test playbook.
* Enhanced the **update-release-notes** command to automatically commit release notes config file upon creation.
* The **validate** command will validate that an indicator field of type html has fromVersion of 6.1.0 and above.
* The **format** command will now add fromVersion 6.1.0 to indicator field of type html.
* Added support for beta integrations in the **format** command.
* Fixed an issue where the **postman-codegen** command failed when called with the `--config-out` flag.
* Removed the integration documentation from the detailed description while performing **split** command to the unified yml file.
* Removed the line which indicates the version of the product from the README.md file for new contributions.

## 1.5.5

* Fixed an issue in the **update-release-notes** command, which did not work when changes were made in multiple packs.
* Changed the **validate** command to fail on missing test-playbooks only if no unittests are found.
* Fixed `to_kebab_case`, it will now deal with strings that have hyphens, commas or periods in them, changing them to be hyphens in the new string.
* Fixed an issue in the **create-id-set** command, where the `source` value included the git token if it was specified in the remote url.
* Fixed an issue in the **merge-id-set** command, where merging fails because of duplicates but the packs are in the XSOAR repo but in different version control.
* Fixed missing `Lists` Content Item as valid `IDSetType`
* Added enhancement for **generate-docs**. It is possible to provide both file or a comma seperated list as `examples`. Also, it's possible to provide more than one example for a script or a command.
* Added feature in **format** to sync YML and JSON files to the `master` file structure.
* Added option to specify `Incident Type`, `Incoming Mapper` and `Classifier` when configuring instance in **test-content**
* added a new command **run-test-playbook** to run a test playbook in a given XSOAR instance.
* Fixed an issue in **format** when running on a modified YML, that the `id` value is not changed to its old `id` value.
* Enhancement for **split** command, replace `ApiModule` code block to `import` when splitting a YML.
* Fixed an issue where indicator types were missing from the pack's content, when uploading using **zip-packs**.
* The request data body format generated in the **postman-codegen** will use the python argument's name and not the raw data argument's name.
* Added the flag '--filter-by-id-set' to **create-content-artifacts** to create artifacts only for items in the given id_set.json.

## 1.5.4

* Fixed an issue with the **format** command when contributing via the UI
* The **format** command will now not remove the `defaultRows` key from incident, indicator and generic fields with `type: grid`.
* Fixed an issue with the **validate** command when a layoutscontainer did not have the `fromversion` field set.
* added a new command **update-xsoar-config-file** to handle your XSOAR Configuration File.
* Added `skipVerify` argument in **upload** command to skip pack signature verification.
* Fixed an issue when the **run** command  failed running when there’s more than one playground, by explicitly using the current user’s playground.
* Added support for Job content item in the **format**, **validate**, **upload**, **create-id-set**, **find-dependecies** and **create-content-artifacts** commands.
* Added a **source** field to the **id_set** entitles.
* Two entitles will not consider as duplicates if they share the same pack and the same source.
* Fixed a bug when duplicates were found in **find_dependencies**.
* Added function **get_current_repo** to `tools`.
* The **postman-codegen** will not have duplicates argument name. It will rename them to the minimum distinguished shared path for each of them.

## 1.5.3

* The **format** command will now set `unsearchable: True` for incident, indicator and generic fields.
* Fixed an issue where the **update-release-notes** command crashes with `--help` flag.
* Added validation to the **validate** command that verifies the `unsearchable` key in incident, indicator and generic fields is set to true.
* Removed a validation that DBotRole should be set for automation that requires elevated permissions to the `XSOAR-linter` in the **lint** command.
* Fixed an issue in **Validate** command where playbooks conditional tasks were mishandeled.
* Added a validation to prevent contributors from using the `fromlicense` key as a configuration parameter in an integration's YML
* Added a validation to ensure that the type for **API token** (and similar) parameters are configured correctly as a `credential` type in the integration configuration YML.
* Added an assertion that checks for duplicated requests' names when generating an integration from a postman collection.
* Added support for [.env files](https://pypi.org/project/python-dotenv/). You can now add a `.env` file to your repository with the logging information instead of setting a global environment variables.
* When running **lint** command with --keep-container flag, the docker images are committed.
* The **validate** command will not return missing test playbook error when given a script with dynamic-section tag.

## 1.5.2

* Added a validation to **update-release-notes** command to ensure that the `--version` flag argument is in the right format.
* added a new command **coverage-analyze** to generate and print coverage reports.
* Fixed an issue in **validate** in repositories which are not in GitHub or GitLab
* Added a validation that verifies that readme image absolute links do not contain the working branch name.
* Added support for List content item in the **format**, **validate**, **download**, **upload**, **create-id-set**, **find-dependecies** and **create-content-artifacts** commands.
* Added a validation to ensure reputation command's default argument is set as an array input.
* Added the `--fail-duplicates` flag for the **merge-id-set** command which will fail the command if duplicates are found.
* Added the `--fail-duplicates` flag for the **create-id-set** command which will fail the command if duplicates are found.

## 1.5.1

* Fixed an issue where **validate** command failed to recognized test playbooks for beta integrations as valid tests.
* Fixed an issue were the **validate** command was falsely recognizing image paths in readme files.
* Fixed an issue where the **upload** command error message upon upload failure pointed to wrong file rather than to the pack metadata.
* Added a validation that verifies that each script which appears in incident fields, layouts or layout containers exists in the id_set.json.
* Fixed an issue where the **postman code-gen** command generated double dots for context outputs when it was not needed.
* Fixed an issue where there **validate** command on release notes file crashed when author image was added or modified.
* Added input handling when running **find-dependencies**, replacing string manipulations.
* Fixed an issue where the **validate** command did not handle multiple playbooks with the same name in the id_set.
* Added support for GitLab repositories in **validate**

## 1.5.0

* Fixed an issue where **upload** command failed to upload packs not under content structure.
* Added support for **init** command to run from non-content repo.
* The **split-yml** has been renamed to **split** and now supports splitting Dashboards from unified Generic Modules.
* Fixed an issue where the skipped tests validation ran on the `ApiModules` pack in the **validate** command.
* The **init** command will now create the `Generic Object` entities directories.
* Fixed an issue where the **format** command failed to recognize changed files from git.
* Fixed an issue where the **json-to-outputs** command failed checking whether `0001-01-01T00:00:00` is of type `Date`
* Added to the **generate context** command to generate context paths for integrations from an example file.
* Fixed an issue where **validate** failed on release notes configuration files.
* Fixed an issue where the **validate** command failed on pack input if git detected changed files outside of `Packs` directory.
* Fixed an issue where **validate** command failed to recognize files inside validated pack when validation release notes, resulting in a false error message for missing entity in release note.
* Fixed an issue where the **download** command failed when downloading an invalid YML, instead of skipping it.

## 1.4.9

* Added validation that the support URL in partner contribution pack metadata does not lead to a GitHub repo.
* Enhanced ***generate-docs*** with default `additionalinformation` (description) for common parameters.
* Added to **validate** command a validation that a content item's id and name will not end with spaces.
* The **format** command will now remove trailing whitespaces from content items' id and name fields.
* Fixed an issue where **update-release-notes** could fail on files outside the user given pack.
* Fixed an issue where the **generate-test-playbook** command would not place the playbook in the proper folder.
* Added to **validate** command a validation that packs with `Iron Bank` uses the latest docker from Iron Bank.
* Added to **update-release-notes** command support for `Generic Object` entities.
* Fixed an issue where playbook `fromversion` mismatch validation failed even if `skipunavailable` was set to true.
* Added to the **create artifacts** command support for release notes configuration file.
* Added validation to **validate** for release notes config file.
* Added **isoversize** and **isautoswitchedtoquietmode** fields to the playbook schema.
* Added to the **update-release-notes** command `-bc` flag to generate template for breaking changes version.
* Fixed an issue where **validate** did not search description files correctly, leading to a wrong warning message.

## 1.4.8

* Fixed an issue where yml files with `!reference` failed to load properly.
* Fixed an issue when `View Integration Documentation` button was added twice during the download and re-upload.
* Fixed an issue when `(Partner Contribution)` was added twice to the display name during the download and re-upload.
* Added the following enhancements in the **generate-test-playbook** command:
  * Added the *--commands* argument to generate tasks for specific commands.
  * Added the *--examples* argument to get the command examples file path and generate tasks from the commands and arguments specified there.
  * Added the *--upload* flag to specify whether to upload the test playbook after the generation.
  * Fixed the output condition generation for outputs of type `Boolean`.

## 1.4.7

* Fixed an issue where an empty list for a command context didn't produce an indication other than an empty table.
* Fixed an issue where the **format** command has incorrectly recognized on which files to run when running using git.
* Fixed an issue where author image validations were not checked properly.
* Fixed an issue where new old-formatted scripts and integrations were not validated.
* Fixed an issue where the wording in the from version validation error for subplaybooks was incorrect.
* Fixed an issue where the **update-release-notes** command used the old docker image version instead of the new when detecting a docker change.
* Fixed an issue where the **generate-test-playbook** command used an incorrect argument name as default
* Fixed an issue where the **json-to-outputs** command used an incorrect argument name as default when using `-d`.
* Fixed an issue where validations failed while trying to validate non content files.
* Fixed an issue where README validations did not work post VS Code formatting.
* Fixed an issue where the description validations were inconsistent when running through an integration file or a description file.

## 1.4.6

* Fixed an issue where **validate** suggests, with no reason, running **format** on missing mandatory keys in yml file.
* Skipped existence of TestPlaybook check on community and contribution integrations.
* Fixed an issue where pre-commit didn't run on the demisto_sdk/commands folder.
* The **init** command will now change the script template name in the code to the given script name.
* Expanded the validations performed on beta integrations.
* Added support for PreProcessRules in the **format**, **validate**, **download**, and **create-content-artifacts** commands.
* Improved the error messages in **generate-docs**, if an example was not provided.
* Added to **validate** command a validation that a content entity or a pack name does not contain the words "partner" and "community".
* Fixed an issue where **update-release-notes** ignores *--text* flag while using *-f*
* Fixed the outputs validations in **validate** so enrichment commands will not be checked to have DBotScore outputs.
* Added a new validation to require the dockerimage key to exist in an integration and script yml files.
* Enhanced the **generate-test-playbook** command to use only integration tested on commands, rather than (possibly) other integrations implementing them.
* Expanded unify command to support GenericModules - Unifies a GenericModule object with its Dashboards.
* Added validators for generic objects:
  * Generic Field validator - verify that the 'fromVersion' field is above 6.5.0, 'group' field equals 4 and 'id' field starts with the prefix 'generic_'.
  * Generic Type validator - verify that the 'fromVersion' field is above 6.5.0
  * Generic Module validator - verify that the 'fromVersion' field is above 6.5.0
  * Generic Definition validator - verify that the 'fromVersion' field is above 6.5.0
* Expanded Format command to support Generic Objects - Fixes generic objects according to their validations.
* Fixed an issue where the **update-release-notes** command did not handle ApiModules properly.
* Added option to enter a dictionary or json of format `[{field_name:description}]` in the **json-to-outputs** command,
  with the `-d` flag.
* Improved the outputs for the **format** command.
* Fixed an issue where the validations performed after the **format** command were inconsistent with **validate**.
* Added to the **validate** command a validation for the author image.
* Updated the **create-content-artifacts** command to support generic modules, definitions, fields and types.
* Added an option to ignore errors for file paths and not only file name in .pack-ignore file.

## 1.4.5

* Enhanced the **postman-codegen** command to name all generated arguments with lower case.
* Fixed an issue where the **find-dependencies** command miscalculated the dependencies for playbooks that use generic commands.
* Fixed an issue where the **validate** command failed in external repositories in case the DEMISTO_SDK_GITHUB_TOKEN was not set.
* Fixed an issue where **openapi-codegen** corrupted the swagger file by overwriting configuration to swagger file.
* Updated the **upload** command to support uploading zipped packs to the marketplace.
* Added to the **postman-codegen** command support of path variables.
* Fixed an issue where **openapi-codegen** entered into an infinite loop on circular references in the swagger file.
* The **format** command will now set `fromVersion: 6.2.0` for widgets with 'metrics' data type.
* Updated the **find-dependencies** command to support generic modules, definitions, fields and types.
* Fixed an issue where **openapi-codegen** tried to extract reference example outputs, leading to an exception.
* Added an option to ignore secrets automatically when using the **init** command to create a pack.
* Added a tool that gives the ability to temporarily suppress console output.

## 1.4.4

* When formatting incident types with Auto-Extract rules and without mode field, the **format** command will now add the user selected mode.
* Added new validation that DBotRole is set for scripts that requires elevated permissions to the `XSOAR-linter` in the **lint** command.
* Added url escaping to markdown human readable section in generate docs to avoid autolinking.
* Added a validation that mapper's id and name are matching. Updated the format of mapper to include update_id too.
* Added a validation to ensure that image paths in the README files are valid.
* Fixed **find_type** function to correctly find test files, such as, test script and test playbook.
* Added scheme validations for the new Generic Object Types, Fields, and Modules.
* Renamed the flag *--input-old-version* to *--old-version* in the **generate-docs** command.
* Refactored the **update-release-notes** command:
  * Replaced the *--all* flag with *--use-git* or *-g*.
  * Added the *--force* flag to update the pack release notes without changes in the pack.
  * The **update-release-notes** command will now update all dependent integrations on ApiModule change, even if not specified.
  * If more than one pack has changed, the full list of updated packs will be printed at the end of **update-release-notes** command execution.
  * Fixed an issue where the **update-release-notes** command did not add docker image release notes entry for release notes file if a script was changed.
  * Fixed an issue where the **update-release-notes** command did not detect changed files that had the same name.
  * Fixed an issue in the **update-release-notes** command where the version support of JSON files was mishandled.
* Fixed an issue where **format** did not skip files in test and documentation directories.
* Updated the **create-id-set** command to support generic modules, definitions, fields and types.
* Changed the **convert** command to generate old layout fromversion to 5.0.0 instead of 4.1.0
* Enhanced the command **postman-codegen** with type hints for templates.

## 1.4.3

* Fixed an issue where **json-to-outputs** command returned an incorrect output when json is a list.
* Fixed an issue where if a pack README.md did not exist it could cause an error in the validation process.
* Fixed an issue where the *--name* was incorrectly required in the **init** command.
* Adding the option to run **validate** on a specific path while using git (*-i* & *-g*).
* The **format** command will now change UUIDs in .yml and .json files to their respective content entity name.
* Added a playbook validation to check if a task sub playbook exists in the id set in the **validate** command.
* Added the option to add new tags/usecases to the approved list and to the pack metadata on the same pull request.
* Fixed an issue in **test_content** where when different servers ran tests for the same integration, the server URL parameters were not set correctly.
* Added a validation in the **validate** command to ensure that the ***endpoint*** command is configured correctly in yml file.
* Added a warning when pack_metadata's description field is longer than 130 characters.
* Fixed an issue where a redundant print occurred on release notes validation.
* Added new validation in the **validate** command to ensure that the minimal fromVersion in a widget of type metrics will be 6.2.0.
* Added the *--release-notes* flag to demisto-sdk to get the current version release notes entries.

## 1.4.2

* Added to `pylint` summary an indication if a test was skipped.
* Added to the **init** command the option to specify fromversion.
* Fixed an issue where running **init** command without filling the metadata file.
* Added the *--docker-timeout* flag in the **lint** command to control the request timeout for the Docker client.
* Fixed an issue where **update-release-notes** command added only one docker image release notes entry for release notes file, and not for every entity whom docker image was updated.
* Added a validation to ensure that incident/indicator fields names starts with their pack name in the **validate** command. (Checked only for new files and only when using git *-g*)
* Updated the **find-dependencies** command to return the 'dependencies' according the layout type ('incident', 'indicator').
* Enhanced the "vX" display name validation for scripts and integrations in the **validate** command to check for every versioned script or integration, and not only v2.
* Added the *--fail-duplicates* flag for the **create-id-set** command which will fail the command if duplicates are found.
* Added to the **generate-docs** command automatic addition to git when a new readme file is created.

## 1.4.1

* When in private repo without `DEMSITO_SDK_GITHUB_TOKEN` configured, get_remote_file will take files from the local origin/master.
* Enhanced the **unify** command when giving input of a file and not a directory return a clear error message.
* Added a validation to ensure integrations are not skipped and at least one test playbook is not skipped for each integration or script.
* Added to the Content Tests support for `context_print_dt`, which queries the incident context and prints the result as a json.
* Added new validation for the `xsoar_config.json` file in the **validate** command.
* Added a version differences section to readme in **generate-docs** command.
* Added the *--docs-format* flag in the **integration-diff** command to get the output in README format.
* Added the *--input-old-version* and *--skip-breaking-changes* flags in the **generate-docs** command to get the details for the breaking section and to skip the breaking changes section.

## 1.4.0

* Enable passing a comma-separated list of paths for the `--input` option of the **lint** command.
* Added new validation of unimplemented test-module command in the code to the `XSOAR-linter` in the **lint** command.
* Fixed the **generate-docs** to handle integration authentication parameter.
* Added a validation to ensure that description and README do not contain the word 'Demisto'.
* Improved the deprecated message validation required from playbooks and scripts.
* Added the `--quite-bc-validation` flag for the **validate** command to run the backwards compatibility validation in quite mode (errors is treated like warnings).
* Fixed the **update release notes** command to display a name for old layouts.
* Added the ability to append to the pack README credit to contributors.
* Added identification for parameter differences in **integration-diff** command.
* Fixed **format** to use git as a default value.
* Updated the **upload** command to support reports.
* Fixed an issue where **generate-docs** command was displaying 'None' when credentials parameter display field configured was not configured.
* Fixed an issue where **download** did not return exit code 1 on failure.
* Updated the validation that incident fields' names do not contain the word incident will aplly to core packs only.
* Added a playbook validation to verify all conditional tasks have an 'else' path in **validate** command.
* Renamed the GitHub authentication token environment variable `GITHUB_TOKEN` to `DEMITO_SDK_GITHUB_TOKEN`.
* Added to the **update-release-notes** command automatic addition to git when new release notes file is created.
* Added validation to ensure that integrations, scripts, and playbooks do not contain the entity type in their names.
* Added the **convert** command to convert entities between XSOAR versions.
* Added the *--deprecate* flag in **format** command to deprecate integrations, scripts, and playbooks.
* Fixed an issue where ignoring errors did not work when running the **validate** command on specific files (-i).

## 1.3.9

* Added a validation verifying that the pack's README.md file is not equal to pack description.
* Fixed an issue where the **Assume yes** flag did not work properly for some entities in the **format** command.
* Improved the error messages for separators in folder and file names in the **validate** command.
* Removed the **DISABLE_SDK_VERSION_CHECK** environment variable. To disable new version checks, use the **DEMISTO_SDK_SKIP_VERSION_CHECK** envirnoment variable.
* Fixed an issue where the demisto-sdk version check failed due to a rate limit.
* Fixed an issue with playbooks scheme validation.

## 1.3.8

* Updated the **secrets** command to work on forked branches.

## 1.3.7

* Added a validation to ensure correct image and description file names.
* Fixed an issue where the **validate** command failed when 'display' field in credentials param in yml is empty but 'displaypassword' was provided.
* Added the **integration-diff** command to check differences between two versions of an integration and to return a report of missing and changed elements in the new version.
* Added a validation verifying that the pack's README.md file is not missing or empty for partner packs or packs contains use cases.
* Added a validation to ensure that the integration and script folder and file names will not contain separators (`_`, `-`, ``).
* When formatting new pack, the **format** command will set the *fromversion* key to 5.5.0 in the new files without fromversion.

## 1.3.6

* Added a validation that core packs are not dependent on non-core packs.
* Added a validation that a pack name follows XSOAR standards.
* Fixed an issue where in some cases the `get_remote_file` function failed due to an invalid path.
* Fixed an issue where running **update-release-notes** with updated integration logo, did not detect any file changes.
* Fixed an issue where the **create-id-set** command did not identify unified integrations correctly.
* Fixed an issue where the `CommonTypes` pack was not identified as a dependency for all feed integrations.
* Added support for running SDK commands in private repositories.
* Fixed an issue where running the **init** command did not set the correct category field in an integration .yml file for a newly created pack.
* When formatting new contributed pack, the **format** command will set the *fromversion* key to 6.0.0 in the relevant files.
* If the environment variable "DISABLE_SDK_VERSION_CHECK" is define, the demisto-sdk will no longer check for newer version when running a command.
* Added the `--use-pack-metadata` flag for the **find-dependencies** command to update the calculated dependencies using the the packs metadata files.
* Fixed an issue where **validate** failed on scripts in case the `outputs` field was set to `None`.
* Fixed an issue where **validate** was failing on editing existing release notes.
* Added a validation for README files verifying that the file doesn't contain template text copied from HelloWorld or HelloWorldPremium README.

## 1.3.5

* Added a validation that layoutscontainer's id and name are matching. Updated the format of layoutcontainer to include update_id too.
* Added a validation that commands' names and arguments in core packs, or scripts' arguments do not contain the word incident.
* Fixed issue where running the **generate-docs** command with -c flag ran all the commands and not just the commands specified by the flag.
* Fixed the error message of the **validate** command to not always suggest adding the *description* field.
* Fixed an issue where running **format** on feed integration generated invalid parameter structure.
* Fixed an issue where the **generate-docs** command did not add all the used scripts in a playbook to the README file.
* Fixed an issue where contrib/partner details might be added twice to the same file, when using unify and create-content-artifacts commands
* Fixed issue where running **validate** command on image-related integration did not return the correct outputs to json file.
* When formatting playbooks, the **format** command will now remove empty fields from SetIncident, SetIndicator, CreateNewIncident, CreateNewIndicator script arguments.
* Added an option to fill in the developer email when running the **init** command.

## 1.3.4

* Updated the **validate** command to check that the 'additionalinfo' field only contains the expected value for feed required parameters and not equal to it.
* Added a validation that community/partner details are not in the detailed description file.
* Added a validation that the Use Case tag in pack_metadata file is only used when the pack contains at least one PB, Incident Type or Layout.
* Added a validation that makes sure outputs in integrations are matching the README file when only README has changed.
* Added the *hidden* field to the integration schema.
* Fixed an issue where running **format** on a playbook whose `name` does not equal its `id` would cause other playbooks who use that playbook as a sub-playbook to fail.
* Added support for local custom command configuration file `.demisto-sdk-conf`.
* Updated the **format** command to include an update to the description file of an integration, to remove community/partner details.

## 1.3.3

* Fixed an issue where **lint** failed where *.Dockerfile* exists prior running the lint command.
* Added FeedHelloWorld template option for *--template* flag in **demisto-sdk init** command.
* Fixed issue where **update-release-notes** deleted release note file if command was called more than once.
* Fixed issue where **update-release-notes** added docker image release notes every time the command was called.
* Fixed an issue where running **update-release-notes** on a pack with newly created integration, had also added a docker image entry in the release notes.
* Fixed an issue where `XSOAR-linter` did not find *NotImplementedError* in main.
* Added validation for README files verifying their length (over 30 chars).
* When using *-g* flag in the **validate** command it will now ignore untracked files by default.
* Added the *--include-untracked* flag to the **validate** command to include files which are untracked by git in the validation process.
* Improved the `pykwalify` error outputs in the **validate** command.
* Added the *--print-pykwalify* flag to the **validate** command to print the unchanged output from `pykwalify`.

## 1.3.2

* Updated the format of the outputs when using the *--json-file* flag to create a JSON file output for the **validate** and **lint** commands.
* Added the **doc-review** command to check spelling in .md and .yml files as well as a basic release notes review.
* Added a validation that a pack's display name does not already exist in content repository.
* Fixed an issue where the **validate** command failed to detect duplicate params in an integration.
* Fixed an issue where the **validate** command failed to detect duplicate arguments in a command in an integration.

## 1.3.1

* Fixed an issue where the **validate** command failed to validate the release notes of beta integrations.
* Updated the **upload** command to support indicator fields.
* The **validate** and **update-release-notes** commands will now check changed files against `demisto/master` if it is configured locally.
* Fixed an issue where **validate** would incorrectly identify files as renamed.
* Added a validation that integration properties (such as feed, mappers, mirroring, etc) are not removed.
* Fixed an issue where **validate** failed when comparing branch against commit hash.
* Added the *--no-pipenv* flag to the **split-yml** command.
* Added a validation that incident fields and incident types are not removed from mappers.
* Fixed an issue where the *c
reate-id-set* flag in the *validate* command did not work while not using git.
* Added the *hiddenusername* field to the integration schema.
* Added a validation that images that are not integration images, do not ask for a new version or RN

## 1.3.0

* Do not collect optional dependencies on indicator types reputation commands.
* Fixed an issue where downloading indicator layoutscontainer objects failed.
* Added a validation that makes sure outputs in integrations are matching the README file.
* Fixed an issue where the *create-id-set* flag in the **validate** command did not work.
* Added a warning in case no id_set file is found when running the **validate** command.
* Fixed an issue where changed files were not recognised correctly on forked branches in the **validate** and the **update-release-notes** commands.
* Fixed an issue when files were classified incorrectly when running *update-release-notes*.
* Added a validation that integration and script file paths are compatible with our convention.
* Fixed an issue where id_set.json file was re created whenever running the generate-docs command.
* added the *--json-file* flag to create a JSON file output for the **validate** and **lint** commands.

## 1.2.19

* Fixed an issue where merge id_set was not updated to work with the new entity of Packs.
* Added a validation that the playbook's version matches the version of its sub-playbooks, scripts, and integrations.

## 1.2.18

* Changed the *skip-id-set-creation* flag to *create-id-set* in the **validate** command. Its default value will be False.
* Added support for the 'cve' reputation command in default arg validation.
* Filter out generic and reputation command from scripts and playbooks dependencies calculation.
* Added support for the incident fields in outgoing mappers in the ID set.
* Added a validation that the taskid field and the id field under the task field are both from uuid format and contain the same value.
* Updated the **format** command to generate uuid value for the taskid field and for the id under the task field in case they hold an invalid values.
* Exclude changes from doc_files directory on validation.
* Added a validation that an integration command has at most one default argument.
* Fixing an issue where pack metadata version bump was not enforced when modifying an old format (unified) file.
* Added validation that integration parameter's display names are capitalized and spaced using whitespaces and not underscores.
* Fixed an issue where beta integrations where not running deprecation validations.
* Allowed adding additional information to the deprecated description.
* Fixing an issue when escaping less and greater signs in integration params did not work as expected.

## 1.2.17

* Added a validation that the classifier of an integration exists.
* Added a validation that the mapper of an integration exists.
* Added a validation that the incident types of a classifier exist.
* Added a validation that the incident types of a mapper exist.
* Added support for *text* argument when running **demisto-sdk update-release-notes** on the ApiModules pack.
* Added a validation for the minimal version of an indicator field of type grid.
* Added new validation for incident and indicator fields in classifiers mappers and layouts exist in the content.
* Added cache for get_remote_file to reducing failures from accessing the remote repo.
* Fixed an issue in the **format** command where `_dev` or `_copy` suffixes weren't removed from the `id` of the given playbooks.
* Playbook dependencies from incident and indicator fields are now marked as optional.
* Mappers dependencies from incident types and incident fields are now marked as optional.
* Classifier dependencies from incident types are now marked as optional.
* Updated **demisto-sdk init** command to no longer create `created` field in pack_metadata file
* Updated **generate-docs** command to take the parameters names in setup section from display field and to use additionalinfo field when exist.
* Using the *verbose* argument in the **find-dependencies** command will now log to the console.
* Improved the deprecated message validation required from integrations.
* Fixed an issue in the **generate-docs** command where **Context Example** section was created when it was empty.

## 1.2.16

* Added allowed ignore errors to the *IDSetValidator*.
* Fixed an issue where an irrelevant id_set validation ran in the **validate** command when using the *--id-set* flag.
* Fixed an issue were **generate-docs** command has failed if a command did not exist in commands permissions file.
* Improved a **validate** command message for missing release notes of api module dependencies.

## 1.2.15

* Added the *ID101* to the allowed ignored errors.

## 1.2.14

* SDK repository is now mypy check_untyped_defs complaint.
* The lint command will now ignore the unsubscriptable-object (E1136) pylint error in dockers based on python 3.9 - this will be removed once a new pylint version is released.
* Added an option for **format** to run on a whole pack.
* Added new validation of unimplemented commands from yml in the code to `XSOAR-linter`.
* Fixed an issue where Auto-Extract fields were only checked for newly added incident types in the **validate** command.
* Added a new warning validation of direct access to args/params dicts to `XSOAR-linter`.

## 1.2.13

* Added new validation of indicators usage in CommandResults to `XSOAR-linter`.
* Running **demisto-sdk lint** will automatically run on changed files (same behavior as the -g flag).
* Removed supported version message from the documentation when running **generate_docs**.
* Added a print to indicate backwards compatibility is being checked in **validate** command.
* Added a percent print when running the **validate** command with the *-a* flag.
* Fixed a regression in the **upload** command where it was ignoring `DEMISTO_VERIFY_SSL` env var.
* Fixed an issue where the **upload** command would fail to upload beta integrations.
* Fixed an issue where the **validate** command did not create the *id_set.json* file when running with *-a* flag.
* Added price change validation in the **validate** command.
* Added validations that checks in read-me for empty sections or leftovers from the auto generated read-me that should be changed.
* Added new code validation for *NotImplementedError* to raise a warning in `XSOAR-linter`.
* Added validation for support types in the pack metadata file.
* Added support for *--template* flag in **demisto-sdk init** command.
* Fixed an issue with running **validate** on master branch where the changed files weren't compared to previous commit when using the *-g* flag.
* Fixed an issue where the `XSOAR-linter` ran *NotImplementedError* validation on scripts.
* Added support for Auto-Extract feature validation in incident types in the **validate** command.
* Fixed an issue in the **lint** command where the *-i* flag was ignored.
* Improved **merge-id-sets** command to support merge between two ID sets that contain the same pack.
* Fixed an issue in the **lint** command where flake8 ran twice.

## 1.2.12

* Bandit now reports also on medium severity issues.
* Fixed an issue with support for Docker Desktop on Mac version 2.5.0+.
* Added support for vulture and mypy linting when running without docker.
* Added support for *prev-ver* flag in **update-release-notes** command.
* Improved retry support when building docker images for linting.
* Added the option to create an ID set on a specific pack in **create-id-set** command.
* Added the *--skip-id-set-creation* flag to **validate** command in order to add the capability to run validate command without creating id_set validation.
* Fixed an issue where **validate** command checked docker image tag on ApiModules pack.
* Fixed an issue where **find-dependencies** did not calculate dashboards and reports dependencies.
* Added supported version message to the documentation and release notes files when running **generate_docs** and **update-release-notes** commands respectively.
* Added new code validations for *NotImplementedError* exception raise to `XSOAR-linter`.
* Command create-content-artifacts additional support for **Author_image.png** object.
* Fixed an issue where schemas were not enforced for incident fields, indicator fields and old layouts in the validate command.
* Added support for **update-release-notes** command to update release notes according to master branch.

## 1.2.11

* Fixed an issue where the ***generate-docs*** command reset the enumeration of line numbering after an MD table.
* Updated the **upload** command to support mappers.
* Fixed an issue where exceptions were no printed in the **format** while the *--verbose* flag is set.
* Fixed an issue where *--assume-yes* flag did not work in the **format** command when running on a playbook without a `fromversion` field.
* Fixed an issue where the **format** command would fail in case `conf.json` file was not found instead of skipping the update.
* Fixed an issue where integration with v2 were recognised by the `name` field instead of the `display` field in the **validate** command.
* Added a playbook validation to check if a task script exists in the id set in the **validate** command.
* Added new integration category `File Integrity Management` in the **validate** command.

## 1.2.10

* Added validation for approved content pack use-cases and tags.
* Added new code validations for *CommonServerPython* import to `XSOAR-linter`.
* Added *default value* and *predefined values* to argument description in **generate-docs** command.
* Added a new validation that checks if *get-mapping-fields* command exists if the integration schema has *{ismappable: true}* in **validate** command.
* Fixed an issue where the *--staged* flag recognised added files as modified in the **validate** command.
* Fixed an issue where a backwards compatibility warning was raised for all added files in the **validate** command.
* Fixed an issue where **validate** command failed when no tests were given for a partner supported pack.
* Updated the **download** command to support mappers.
* Fixed an issue where the ***format*** command added a duplicate parameter.
* For partner supported content packs, added support for a list of emails.
* Removed validation of README files from the ***validate*** command.
* Fixed an issue where the ***validate*** command required release notes for ApiModules pack.

## 1.2.9

* Fixed an issue in the **openapi_codegen** command where it created duplicate functions name from the swagger file.
* Fixed an issue in the **update-release-notes** command where the *update type* argument was not verified.
* Fixed an issue in the **validate** command where no error was raised in case a non-existing docker image was presented.
* Fixed an issue in the **format** command where format failed when trying to update invalid Docker image.
* The **format** command will now preserve the **isArray** argument in integration's reputation commands and will show a warning if it set to **false**.
* Fixed an issue in the **lint** command where *finally* clause was not supported in main function.
* Fixed an issue in the **validate** command where changing any entity ID was not validated.
* Fixed an issue in the **validate** command where *--staged* flag did not bring only changed files.
* Fixed the **update-release-notes** command to ignore changes in the metadata file.
* Fixed the **validate** command to ignore metadata changes when checking if a version bump is needed.

## 1.2.8

* Added a new validation that checks in playbooks for the usage of `DeleteContext` in **validate** command.
* Fixed an issue in the **upload** command where it would try to upload content entities with unsupported versions.
* Added a new validation that checks in playbooks for the usage of specific instance in **validate** command.
* Added the **--staged** flag to **validate** command to run on staged files only.

## 1.2.7

* Changed input parameters in **find-dependencies** command.
  * Use ***-i, --input*** instead of ***-p, --path***.
  * Use ***-idp, --id-set-path*** instead of ***-i, --id-set-path***.
* Fixed an issue in the **unify** command where it crashed on an integration without an image file.
* Fixed an issue in the **format** command where unnecessary files were not skipped.
* Fixed an issue in the **update-release-notes** command where the *text* argument was not respected in all cases.
* Fixed an issue in the **validate** command where a warning about detailed description was given for unified or deprecated integrations.
* Improved the error returned by the **validate** command when running on files using the old format.

## 1.2.6

* No longer require setting `DEMISTO_README_VALIDATION` env var to enable README mdx validation. Validation will now run automatically if all necessary node modules are available.
* Fixed an issue in the **validate** command where the `--skip-pack-dependencies` would not skip id-set creation.
* Fixed an issue in the **validate** command where validation would fail if supplied an integration with an empty `commands` key.
* Fixed an issue in the **validate** command where validation would fail due to a required version bump for packs which are not versioned.
* Will use env var `DEMISTO_VERIFY_SSL` to determine if to use a secure connection for commands interacting with the Server when `--insecure` is not passed. If working with a local Server without a trusted certificate, you can set env var `DEMISTO_VERIFY_SSL=no` to avoid using `--insecure` on each command.
* Unifier now adds a link to the integration documentation to the integration detailed description.
* Fixed an issue in the **secrets** command where ignored secrets were not skipped.

## 1.2.5

* Added support for special fields: *defaultclassifier*, *defaultmapperin*, *defaultmapperout* in **download** command.
* Added -y option **format** command to assume "yes" as answer to all prompts and run non-interactively
* Speed up improvements for `validate` of README files.
* Updated the **format** command to adhere to the defined content schema and sub-schemas, aligning its behavior with the **validate** command.
* Added support for canvasContextConnections files in **format** command.

## 1.2.4

* Updated detailed description for community integrations.

## 1.2.3

* Fixed an issue where running **validate** failed on playbook with task that adds tags to the evidence data.
* Added the *displaypassword* field to the integration schema.
* Added new code validations to `XSOAR-linter`.
  * As warnings messages:
    * `demisto.params()` should be used only inside main function.
    * `demisto.args()` should be used only inside main function.
    * Functions args should have type annotations.
* Added `fromversion` field validation to test playbooks and scripts in **validate** command.

## 1.2.2

* Add support for warning msgs in the report and summary to **lint** command.
* Fixed an issue where **json-to-outputs** determined bool values as int.
* Fixed an issue where **update-release-notes** was crushing on `--all` flag.
* Fixed an issue where running **validate**, **update-release-notes** outside of content repo crushed without a meaningful error message.
* Added support for layoutscontainer in **init** contribution flow.
* Added a validation for tlp_color param in feeds in **validate** command.
* Added a validation for removal of integration parameters in **validate** command.
* Fixed an issue where **update-release-notes** was failing with a wrong error message when no pack or input was given.
* Improved formatting output of the **generate-docs** command.
* Add support for env variable *DEMISTO_SDK_ID_SET_REFRESH_INTERVAL*. Set this env variable to the refresh interval in minutes. The id set will be regenerated only if the refresh interval has passed since the last generation. Useful when generating Script documentation, to avoid re-generating the id_set every run.
* Added new code validations to `XSOAR-linter`.
  * As error messages:
    * Longer than 10 seconds sleep statements for non long running integrations.
    * exit() usage.
    * quit() usage.
  * As warnings messages:
    * `demisto.log` should not be used.
    * main function existence.
    * `demito.results` should not be used.
    * `return_output` should not be used.
    * try-except statement in main function.
    * `return_error` usage in main function.
    * only once `return_error` usage.
* Fixed an issue where **lint** command printed logs twice.
* Fixed an issue where *suffix* did not work as expected in the **create-content-artifacts** command.
* Added support for *prev-ver* flag in **lint** and **secrets** commands.
* Added support for *text* flag to **update-release-notes** command to add the same text to all release notes.
* Fixed an issue where **validate** did not recognize added files if they were modified locally.
* Added a validation that checks the `fromversion` field exists and is set to 5.0.0 or above when working or comparing to a non-feature branch in **validate** command.
* Added a validation that checks the certification field in the pack_metadata file is valid in **validate** command.
* The **update-release-notes** command will now automatically add docker image update to the release notes.

## 1.2.1

* Added an additional linter `XSOAR-linter` to the **lint** command which custom validates py files. currently checks for:
  * `Sys.exit` usages with non zero value.
  * Any `Print` usages.
* Fixed an issue where renamed files were failing on *validate*.
* Fixed an issue where single changed files did not required release notes update.
* Fixed an issue where doc_images required release-notes and validations.
* Added handling of dependent packs when running **update-release-notes** on changed *APIModules*.
  * Added new argument *--id-set-path* for id_set.json path.
  * When changes to *APIModule* is detected and an id_set.json is available - the command will update the dependent pack as well.
* Added handling of dependent packs when running **validate** on changed *APIModules*.
  * Added new argument *--id-set-path* for id_set.json path.
  * When changes to *APIModule* is detected and an id_set.json is available - the command will validate that the dependent pack has release notes as well.
* Fixed an issue where the find_type function didn't recognize file types correctly.
* Fixed an issue where **update-release-notes** command did not work properly on Windows.
* Added support for indicator fields in **update-release-notes** command.
* Fixed an issue where files in test dirs where being validated.

## 1.2.0

* Fixed an issue where **format** did not update the test playbook from its pack.
* Fixed an issue where **validate** validated non integration images.
* Fixed an issue where **update-release-notes** did not identified old yml integrations and scripts.
* Added revision templates to the **update-release-notes** command.
* Fixed an issue where **update-release-notes** crashed when a file was renamed.
* Fixed an issue where **validate** failed on deleted files.
* Fixed an issue where **validate** validated all images instead of packs only.
* Fixed an issue where a warning was not printed in the **format** in case a non-supported file type is inputted.
* Fixed an issue where **validate** did not fail if no release notes were added when adding files to existing packs.
* Added handling of incorrect layout paths via the **format** command.
* Refactor **create-content-artifacts** command - Efficient artifacts creation and better logging.
* Fixed an issue where image and description files were not handled correctly by **validate** and **update-release-notes** commands.
* Fixed an issue where the **format** command didn't remove all extra fields in a file.
* Added an error in case an invalid id_set.json file is found while running the **validate** command.
* Added fetch params checks to the **validate** command.

## 1.1.11

* Added line number to secrets' path in **secrets** command report.
* Fixed an issue where **init** a community pack did not present the valid support URL.
* Fixed an issue where **init** offered a non relevant pack support type.
* Fixed an issue where **lint** did not pull docker images for powershell.
* Fixed an issue where **find-dependencies** did not find all the script dependencies.
* Fixed an issue where **find-dependencies** did not collect indicator fields as dependencies for playbooks.
* Updated the **validate** and the **secrets** commands to be less dependent on regex.
* Fixed an issue where **lint** did not run on circle when docker did not return ping.
* Updated the missing release notes error message (RN106) in the **Validate** command.
* Fixed an issue where **Validate** would return missing release notes when two packs with the same substring existed in the modified files.
* Fixed an issue where **update-release-notes** would add duplicate release notes when two packs with the same substring existed in the modified files.
* Fixed an issue where **update-release-notes** would fail to bump new versions if the feature branch was out of sync with the master branch.
* Fixed an issue where a non-descriptive error would be returned when giving the **update-release-notes** command a pack which can not be found.
* Added dependencies check for *widgets* in **find-dependencies** command.
* Added a `update-docker` flag to **format** command.
* Added a `json-to-outputs` flag to the **run** command.
* Added a verbose (`-v`) flag to **format** command.
* Fixed an issue where **download** added the prefix "playbook-" to the name of playbooks.

## 1.1.10

* Updated the **init** command. Relevant only when passing the *--contribution* argument.
  * Added the *--author* option.
  * The *support* field of the pack's metadata is set to *community*.
* Added a proper error message in the **Validate** command upon a missing description in the root of the yml.
* **Format** now works with a relative path.
* **Validate** now fails when all release notes have been excluded.
* Fixed issue where correct error message would not propagate for invalid images.
* Added the *--skip-pack-dependencies* flag to **validate** command to skip pack dependencies validation. Relevant when using the *-g* flag.
* Fixed an issue where **Validate** and **Format** commands failed integrations with `defaultvalue` field in fetch incidents related parameters.
* Fixed an issue in the **Validate** command in which unified YAML files were not ignored.
* Fixed an issue in **generate-docs** where scripts and playbooks inputs and outputs were not parsed correctly.
* Fixed an issue in the **openapi-codegen** command where missing reference fields in the swagger JSON caused errors.
* Fixed an issue in the **openapi-codegen** command where empty objects in the swagger JSON paths caused errors.
* **update-release-notes** command now accept path of the pack instead of pack name.
* Fixed an issue where **generate-docs** was inserting unnecessary escape characters.
* Fixed an issue in the **update-release-notes** command where changes to the pack_metadata were not detected.
* Fixed an issue where **validate** did not check for missing release notes in old format files.

## 1.1.9

* Fixed an issue where **update-release-notes** command failed on invalid file types.

## 1.1.8

* Fixed a regression where **upload** command failed on test playbooks.
* Added new *githubUser* field in pack metadata init command.
* Support beta integration in the commands **split-yml, extract-code, generate-test-playbook and generate-docs.**
* Fixed an issue where **find-dependencies** ignored *toversion* field in content items.
* Added support for *layoutscontainer*, *classifier_5_9_9*, *mapper*, *report*, and *widget* in the **Format** command.
* Fixed an issue where **Format** will set the `ID` field to be equal to the `name` field in modified playbooks.
* Fixed an issue where **Format** did not work for test playbooks.
* Improved **update-release-notes** command:
  * Write content description to release notes for new items.
  * Update format for file types without description: Connections, Incident Types, Indicator Types, Layouts, Incident Fields.
* Added a validation for feedTags param in feeds in **validate** command.
* Fixed readme validation issue in community support packs.
* Added the **openapi-codegen** command to generate integrations from OpenAPI specification files.
* Fixed an issue were release notes validations returned wrong results for *CommonScripts* pack.
* Added validation for image links in README files in **validate** command.
* Added a validation for default value of fetch param in feeds in **validate** command.
* Fixed an issue where the **Init** command failed on scripts.

## 1.1.7

* Fixed an issue where running the **format** command on feed integrations removed the `defaultvalue` fields.
* Playbook branch marked with *skipunavailable* is now set as an optional dependency in the **find-dependencies** command.
* The **feedReputation** parameter can now be hidden in a feed integration.
* Fixed an issue where running the **unify** command on JS package failed.
* Added the *--no-update* flag to the **find-dependencies** command.
* Added the following validations in **validate** command:
  * Validating that a pack does not depend on NonSupported / Deprecated packs.

## 1.1.6

* Added the *--description* option to the **init** command.
* Added the *--contribution* option to the **init** command which converts a contribution zip to proper pack format.
* Improved **validate** command performance time and outputs.
* Added the flag *--no-docker-checks* to **validate** command to skip docker checks.
* Added the flag *--print-ignored-files* to **validate** command to print ignored files report when the command is done.
* Added the following validations in **validate** command:
  * Validating that existing release notes are not modified.
  * Validating release notes are not added to new packs.
  * Validating that the "currentVersion" field was raised in the pack_metadata for modified packs.
  * Validating that the timestamp in the "created" field in the pack_metadata is in ISO format.
* Running `demisto-sdk validate` will run the **validate** command using git and only on committed files (same as using *-g --post-commit*).
* Fixed an issue where release notes were not checked correctly in **validate** command.
* Fixed an issue in the **create-id-set** command where optional playbook tasks were not taken into consideration.
* Added a prompt to the `demisto-sdk update-release-notes` command to prompt users to commit changes before running the release notes command.
* Added support to `layoutscontainer` in **validate** command.

## 1.1.5

* Fixed an issue in **find-dependencies** command.
* **lint** command now verifies flake8 on CommonServerPython script.

## 1.1.4

* Fixed an issue with the default output file name of the **unify** command when using "." as an output path.
* **Unify** command now adds contributor details to the display name and description.
* **Format** command now adds *isFetch* and *incidenttype* fields to integration yml.
* Removed the *feedIncremental* field from the integration schema.
* **Format** command now adds *feedBypassExclusionList*, *Fetch indicators*, *feedReputation*, *feedReliability*,
     *feedExpirationPolicy*, *feedExpirationInterval* and *feedFetchInterval* fields to integration yml.
* Fixed an issue in the playbooks schema.
* Fixed an issue where generated release notes were out of order.
* Improved pack dependencies detection.
* Fixed an issue where test playbooks were mishandled in **validate** command.

## 1.1.3

* Added a validation for invalid id fields in indicators types files in **validate** command.
* Added default behavior for **update-release-notes** command.
* Fixed an error where README files were failing release notes validation.
* Updated format of generated release notes to be more user friendly.
* Improved error messages for the **update-release-notes** command.
* Added support for `Connections`, `Dashboards`, `Widgets`, and `Indicator Types` to **update-release-notes** command.
* **Validate** now supports scripts under the *TestPlaybooks* directory.
* Fixed an issue where **validate** did not support powershell files.

## 1.1.2

* Added a validation for invalid playbookID fields in incidents types files in **validate** command.
* Added a code formatter for python files.
* Fixed an issue where new and old classifiers where mixed on validate command.
* Added *feedIncremental* field to the integration schema.
* Fixed error in the **upload** command where unified YMLs were not uploaded as expected if the given input was a pack.
* Fixed an issue where the **secrets** command failed due to a space character in the file name.
* Ignored RN validation for *NonSupported* pack.
* You can now ignore IF107, SC100, RP102 error codes in the **validate** command.
* Fixed an issue where the **download** command was crashing when received as input a JS integration or script.
* Fixed an issue where **validate** command checked docker image for JS integrations and scripts.
* **validate** command now checks scheme for reports and connections.
* Fixed an issue where **validate** command checked docker when running on all files.
* Fixed an issue where **validate** command did not fail when docker image was not on the latest numeric tag.
* Fixed an issue where beta integrations were not validated correctly in **validate** command.

## 1.1.1

* fixed and issue where file types were not recognized correctly in **validate** command.
* Added better outputs for validate command.

## 1.1.0

* Fixed an issue where changes to only non-validated files would fail validation.
* Fixed an issue in **validate** command where moved files were failing validation for new packs.
* Fixed an issue in **validate** command where added files were failing validation due to wrong file type detection.
* Added support for new classifiers and mappers in **validate** command.
* Removed support of old RN format validation.
* Updated **secrets** command output format.
* Added support for error ignore on deprecated files in **validate** command.
* Improved errors outputs in **validate** command.
* Added support for linting an entire pack.

## 1.0.9

* Fixed a bug where misleading error was presented when pack name was not found.
* **Update-release-notes** now detects added files for packs with versions.
* Readme files are now ignored by **update-release-notes** and validation of release notes.
* Empty release notes no longer cause an uncaught error during validation.

## 1.0.8

* Changed the output format of demisto-sdk secrets.
* Added a validation that checkbox items are not required in integrations.
* Added pack release notes generation and validation.
* Improved pack metadata validation.
* Fixed an issue in **validate** where renamed files caused an error

## 1.0.4

* Fix the **format** command to update the `id` field to be equal to `details` field in indicator-type files, and to `name` field in incident-type & dashboard files.
* Fixed a bug in the **validate** command for layout files that had `sortValues` fields.
* Fixed a bug in the **format** command where `playbookName` field was not always present in the file.
* Fixed a bug in the **format** command where indicatorField wasn't part of the SDK schemas.
* Fixed a bug in **upload** command where created unified docker45 yml files were not deleted.
* Added support for IndicatorTypes directory in packs (for `reputation` files, instead of Misc).
* Fixed parsing playbook condition names as string instead of boolean in **validate** command
* Improved image validation in YAML files.
* Removed validation for else path in playbook condition tasks.

## 1.0.3

* Fixed a bug in the **format** command where comments were being removed from YAML files.
* Added output fields: *file_path* and *kind* for layouts in the id-set.json created by **create-id-set** command.
* Fixed a bug in the **create-id-set** command Who returns Duplicate for Layouts with a different kind.
* Added formatting to **generate-docs** command results replacing all `<br>` tags with `<br/>`.
* Fixed a bug in the **download** command when custom content contained not supported content entity.
* Fixed a bug in **format** command in which boolean strings  (e.g. 'yes' or 'no') were converted to boolean values (e.g. 'True' or 'False').
* **format** command now removes *sourceplaybookid* field from playbook files.
* Fixed a bug in **generate-docs** command in which integration dependencies were not detected when generating documentation for a playbook.

## 1.0.1

* Fixed a bug in the **unify** command when output path was provided empty.
* Improved error message for integration with no tests configured.
* Improved the error message returned from the **validate** command when an integration is missing or contains malformed fetch incidents related parameters.
* Fixed a bug in the **create** command where a unified YML with a docker image for 4.5 was copied incorrectly.
* Missing release notes message are now showing the release notes file path to update.
* Fixed an issue in the **validate** command in which unified YAML files were not ignored.
* File format suggestions are now shown in the relevant file format (JSON or YAML).
* Changed Docker image validation to fail only on non-valid ones.
* Removed backward compatibility validation when Docker image is updated.

## 1.0.0

* Improved the *upload* command to support the upload of all the content entities within a pack.
* The *upload* command now supports the improved pack file structure.
* Added an interactive option to format integrations, scripts and playbooks with No TestPlaybooks configured.
* Added an interactive option to configure *conf.json* file with missing test playbooks for integrations, scripts and playbooks
* Added *download* command to download custom content from Demisto instance to the local content repository.
* Improved validation failure messages to include a command suggestion, wherever relevant, to fix the raised issue.
* Improved 'validate' help and documentation description
* validate - checks that scripts, playbooks, and integrations have the *tests* key.
* validate - checks that test playbooks are configured in `conf.json`.
* demisto-sdk lint - Copy dir better handling.
* demisto-sdk lint - Add error when package missing in docker image.
* Added *-a , --validate-all* option in *validate* to run all validation on all files.
* Added *-i , --input* option in *validate* to run validation on a specified pack/file.
* added *-i, --input* option in *secrets* to run on a specific file.
* Added an allowed hidden parameter: *longRunning* to the hidden integration parameters validation.
* Fixed an issue with **format** command when executing with an output path of a folder and not a file path.
* Bug fixes in generate-docs command given playbook as input.
* Fixed an issue with lint command in which flake8 was not running on unit test files.

## 0.5.2

* Added *-c, --command* option in *generate-docs* to generate a specific command from an integration.
* Fixed an issue when getting README/CHANGELOG files from git and loading them.
* Removed release notes validation for new content.
* Fixed secrets validations for files with the same name in a different directory.
* demisto-sdk lint - parallelization working with specifying the number of workers.
* demisto-sdk lint - logging levels output, 3 levels.
* demisto-sdk lint - JSON report, structured error reports in JSON format.
* demisto-sdk lint - XML JUnit report for unit-tests.
* demisto-sdk lint - new packages used to accelerate execution time.
* demisto-sdk secrets - command now respects the generic whitelist, and not only the pack secrets.

## 0.5.0

[PyPI History][1]

[1]: https://pypi.org/project/demisto-sdk/#history

## 0.4.9

* Fixed an issue in *generate-docs* where Playbooks and Scripts documentation failed.
* Added a graceful error message when executing the *run" command with a misspelled command.
* Added more informative errors upon failures of the *upload* command.
* format command:
  * Added format for json files: IncidentField, IncidentType, IndicatorField, IndicatorType, Layout, Dashboard.
  * Added the *-fv --from-version*, *-nv --no-validation* arguments.
  * Removed the *-t yml_type* argument, the file type will be inferred.
  * Removed the *-g use_git* argument, running format without arguments will run automatically on git diff.
* Fixed an issue in loading playbooks with '=' character.
* Fixed an issue in *validate* failed on deleted README files.

## 0.4.8

* Added the *max* field to the Playbook schema, allowing to define it in tasks loop.
* Fixed an issue in *validate* where Condition branches checks were case sensitive.

## 0.4.7

* Added the *slareminder* field to the Playbook schema.
* Added the *common_server*, *demisto_mock* arguments to the *init* command.
* Fixed an issue in *generate-docs* where the general section was not being generated correctly.
* Fixed an issue in *validate* where Incident type validation failed.

## 0.4.6

* Fixed an issue where the *validate* command did not identify CHANGELOG in packs.
* Added a new command, *id-set* to create the id set - the content dependency tree by file IDs.

## 0.4.5

* generate-docs command:
  * Added the *use_cases*, *permissions*, *command_permissions* and *limitations*.
  * Added the *--insecure* argument to support running the script and integration command in Demisto.
  * Removed the *-t yml_type* argument, the file type will be inferred.
  * The *-o --output* argument is no longer mandatory, default value will be the input file directory.
* Added support for env var: *DEMISTO_SDK_SKIP_VERSION_CHECK*. When set version checks are skipped.
* Fixed an issue in which the CHANGELOG files did not match our scheme.
* Added a validator to verify that there are no hidden integration parameters.
* Fixed an issue where the *validate* command ran on test files.
* Removed the *env-dir* argument from the demisto-sdk.
* README files which are html files will now be skipped in the *validate* command.
* Added support for env var: *DEMISTO_README_VALIDATOR*. When not set the readme validation will not run.

## 0.4.4

* Added a validator for IncidentTypes (incidenttype-*.json).
* Fixed an issue where the -p flag in the *validate* command was not working.
* Added a validator for README.md files.
* Release notes validator will now run on: incident fields, indicator fields, incident types, dashboard and reputations.
* Fixed an issue where the validator of reputation(Indicator Type) did not check on the details field.
* Fixed an issue where the validator attempted validating non-existing files after deletions or name refactoring.
* Removed the *yml_type* argument in the *split-yml*, *extract-code* commands.
* Removed the *file_type* argument in the *generate-test-playbook* command.
* Fixed the *insecure* argument in *upload*.
* Added the *insecure* argument in *run-playbook*.
* Standardise the *-i --input*, *-o --output* to demisto-sdk commands.

## 0.4.3

* Fixed an issue where the incident and indicator field BC check failed.
* Support for linting and unit testing PowerShell integrations.

## 0.4.2

* Fixed an issue where validate failed on Windows.
* Added a validator to verify all branches are handled in conditional task in a playbook.
* Added a warning message when not running the latest sdk version.
* Added a validator to check that the root is connected to all tasks in the playbook.
* Added a validator for Dashboards (dashboard-*.json).
* Added a validator for Indicator Types (reputation-*.json).
* Added a BC validation for changing incident field type.
* Fixed an issue where init command would generate an invalid yml for scripts.
* Fixed an issue in misleading error message in v2 validation hook.
* Fixed an issue in v2 hook which now is set only on newly added scripts.
* Added more indicative message for errors in yaml files.
* Disabled pykwalify info log prints.

## 0.3.10

* Added a BC check for incident fields - changing from version is not allowed.
* Fixed an issue in create-content-artifacts where scripts in Packs in TestPlaybooks dir were copied with a wrong prefix.

## 0.3.9

* Added a validation that incident field can not be required.
* Added validation for fetch incident parameters.
* Added validation for feed integration parameters.
* Added to the *format* command the deletion of the *sourceplaybookid* field.
* Fixed an issue where *fieldMapping* in playbook did not pass the scheme validation.
* Fixed an issue where *create-content-artifacts* did not copy TestPlaybooks in Packs without prefix of *playbook-*.
* Added a validation the a playbook can not have a rolename set.
* Added to the image validator the new DBot default image.
* Added the fields: elasticcommonfields, quiet, quietmode to the Playbook schema.
* Fixed an issue where *validate* failed on integration commands without outputs.
* Added a new hook for naming of v2 integrations and scripts.

## 0.3.8

* Fixed an issue where *create-content-artifact* was not loading the data in the yml correctly.
* Fixed an issue where *unify* broke long lines in script section causing syntax errors

## 0.3.7

* Added *generate-docs* command to generate documentation file for integration, playbook or script.
* Fixed an issue where *unify* created a malformed integration yml.
* Fixed an issue where demisto-sdk **init** creates unit-test file with invalid import.

## 0.3.6

* Fixed an issue where demisto-sdk **validate** failed on modified scripts without error message.

## 0.3.5

* Fixed an issue with docker tag validation for integrations.
* Restructured repo source code.

## 0.3.4

* Saved failing unit tests as a file.
* Fixed an issue where "_test" file for scripts/integrations created using **init** would import the "HelloWorld" templates.
* Fixed an issue in demisto-sdk **validate** - was failing on backward compatiblity check
* Fixed an issue in demisto-sdk **secrets** - empty line in .secrets-ignore always made the secrets check to pass
* Added validation for docker image inside integrations and scripts.
* Added --use-git flag to **format** command to format all changed files.
* Fixed an issue where **validate** did not fail on dockerimage changes with bc check.
* Added new flag **--ignore-entropy** to demisto-sdk **secrets**, this will allow skip entropy secrets check.
* Added --outfile to **lint** to allow saving failed packages to a file.

## 0.3.3

* Added backwards compatibility break error message.
* Added schema for incident types.
* Added **additionalinfo** field to as an available field for integration configuration.
* Added pack parameter for **init**.
* Fixed an issue where error would appear if name parameter is not set in **init**.

## 0.3.2

* Fixed the handling of classifier files in **validate**.

## 0.3.1

* Fixed the handling of newly created reputation files in **validate**.
* Added an option to perform **validate** on a specific file.

## 0.3.0

* Added support for multi-package **lint** both with parallel and without.
* Added all parameter in **lint** to run on all packages and packs in content repository.
* Added **format** for:
  * Scripts
  * Playbooks
  * Integrations
* Improved user outputs for **secrets** command.
* Fixed an issue where **lint** would run pytest and pylint only on a single docker per integration.
* Added auto-complete functionality to demisto-sdk.
* Added git parameter in **lint** to run only on changed packages.
* Added the **run-playbook** command
* Added **run** command which runs a command in the Demisto playground.
* Added **upload** command which uploads an integration or a script to a Demisto instance.
* Fixed and issue where **validate** checked if release notes exist for new integrations and scripts.
* Added **generate-test-playbook** command which generates a basic test playbook for an integration or a script.
* **validate** now supports indicator fields.
* Fixed an issue with layouts scheme validation.
* Adding **init** command.
* Added **json-to-outputs** command which generates the yaml section for outputs from an API raw response.

## 0.2.6

* Fixed an issue with locating release notes for beta integrations in **validate**.

## 0.2.5

* Fixed an issue with locating release notes for beta integrations in **validate**.

## 0.2.4

* Adding image validation to Beta_Integration and Packs in **validate**.

## 0.2.3

* Adding Beta_Integration to the structure validation process.
* Fixing bug where **validate** did checks on TestPlaybooks.
* Added requirements parameter to **lint**.

## 0.2.2

* Fixing bug where **lint** did not return exit code 1 on failure.
* Fixing bug where **validate** did not print error message in case no release notes were give.

## 0.2.1

* **Validate** now checks that the id and name fields are identical in yml files.
* Fixed a bug where sdk did not return any exit code.

## 0.2.0

* Added Release Notes Validator.
* Fixed the Unifier selection of your python file to use as the code.
* **Validate** now supports Indicator fields.
* Fixed a bug where **validate** and **secrets** did not return exit code 1 on failure.
* **Validate** now runs on newly added scripts.

## 0.1.8

* Added support for `--version`.
* Fixed an issue in file_validator when calling `checked_type` method with script regex.

## 0.1.2

* Restructuring validation to support content packs.
* Added secrets validation.
* Added content bundle creation.
* Added lint and unit test run.

## 0.1.1

* Added new logic to the unifier.
* Added detailed README.
* Some small adjustments and fixes.

## 0.1.0

Capabilities:

* **Extract** components(code, image, description etc.) from a Demisto YAML file into a directory.
* **Unify** components(code, image, description etc.) to a single Demisto YAML file.
* **Validate** Demisto content files.<|MERGE_RESOLUTION|>--- conflicted
+++ resolved
@@ -4,6 +4,7 @@
 * Improved **update-release-notes** logs when changes in dependent API modules are detected.
 * Reverted changes released in version 1.19.0 in lint, lint will not fail on `demisto.results`, `return_outputs` and `LOG`.
 * Updated the **generate-docs** command to use the content graph instead of the id_set file.
+* **Validate** will now validate items which were edited in .pack-ignore.
 * Added the '--all' input option for the **prepare-content** command, to support running on all content packs.
 * Updated the '-i' input option of the **prepare-content** command to support multiple inputs as a comma-separated list.
 
@@ -15,9 +16,6 @@
 * Added the *--xsiam* flag to the **init** command in order to create XSIAM content.
 * Fixed an issue where the `update-additional-dependencies` **pre-commit** step failed when not running in a content-like repo.
 * Removed the format execution step from the `contribution_converter` since it can be executed separately during the contribution process.
-<<<<<<< HEAD
-* **Validate** will now validate items which were edited in .pack-ignore.
-=======
 * Added a new validation (`GR108`) to **validate**, that assures hidden packs do not have mandatory dependant packs.
 * Added a new validation (`PA137`) to **validate**, ensuring the absence of non-ignorable errors in `.pack-ignore`.
 * Running **validate** in a GitHub Action will now show errors as annotations, visible in the `Files Changed` tab of the pull request.
@@ -26,7 +24,6 @@
 * Updated the **format** command to use the content graph instead of the id_set file.
 * Updated **format** command not to fail on unexpected values that returns from the graph, and just add it to the log.
 * Removed a redundant debug log on the `tools.get_file` function.
->>>>>>> 528c9e09
 
 ## 1.18.1
 * Fixed an issue where the coloring directives where showing in log messages.
