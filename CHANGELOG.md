--- conflicted
+++ resolved
@@ -1,10 +1,8 @@
 # Changelog
+* Added an option to ignore secrets automatically when using the **init** command to create a pack
 
 # 1.4.4
 * When formatting incident types with Auto-Extract rules and without mode field, the **format** command will now add the user selected mode.
-<<<<<<< HEAD
-* Added an option to ignore secrets automatically when using the **init** command to create a pack
-=======
 * Added new validation that DBotRole is set for scripts that requires elevated permissions to the `XSOAR-linter` in the **lint** command.
 * Added url escaping to markdown human readable section in generate docs to avoid autolinking.
 * Added a validation that mapper's id and name are matching. Updated the format of mapper to include update_id too.
@@ -24,7 +22,6 @@
 * Updated the **create-id-set** command to support generic modules, definitions, fields and types.
 * Changed the **convert** command to generate old layout fromversion to 5.0.0 instead of 4.1.0
 * Enhanced the command **postman-codegen** with type hints for templates.
->>>>>>> 68d39cf1
 
 # 1.4.3
 * Fixed an issue where **json-to-outputs** command returned an incorrect output when json is a list.
