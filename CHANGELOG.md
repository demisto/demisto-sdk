--- conflicted
+++ resolved
@@ -1,13 +1,10 @@
 # Changelog
 ## Unreleased
-<<<<<<< HEAD
 * Fixed an issue where **validate** falsely detected backwards-compatibility issues, and prevented adding the `marketplaces` key to content items.
-=======
 * Calling **format** with the `-d` flag now removes test playbooks testing the deprecated content from conf.json.
 
 ## 1.17.2
 * Fixed an issue where **lint** and **validate** commands failed on integrations and scripts that use docker images that are not available in the Docker Hub but exist locally.
->>>>>>> 583aa632
 * Added documentation for the flag **override-existing** used in upload.
 * Fixed an issue where **validate** failed on Incident Field items with a `template` value.
 * Improved memory efficiency in **update-content-graph** and **create-content-graph** commands.
