--- conflicted
+++ resolved
@@ -4,13 +4,12 @@
 
 [1]: https://pypi.org/project/demisto-sdk/#history
 
+### 0.4.4
+* Added a validator for IncidentTypes (incidenttype-*.json).
+
 ### 0.4.3
-<<<<<<< HEAD
-* Added a validator for IncidentTypes (incidenttype-*.json).
-=======
 * Fixed an issue where the incident and indicator field BC check failed.
 * Support for linting and unit testing PowerShell integrations.
->>>>>>> 7d90e216
 
 ### 0.4.2
 * Fixed an issue where validate failed on Windows.
