# Changelog
<<<<<<< HEAD
* Added a new validation that checks in playbooks for the usage of specific instance in **validate** command.
=======
* Added a new validation that checks in playbooks for the usage of `DeleteContext` in **validate** command.


# 1.2.7
>>>>>>> 4d3db7aa
* Changed input parameters in **find-dependencies** command.
   - Use ***-i, --input*** instead of ***-p, --path***.
   - Use ***-idp, --id-set-path*** instead of ***-i, --id-set-path***.
* Fixed an issue in the **unify** command where it crashed on an integration without an image file.
* Fixed an issue in the **format** command where unnecessary files were not skipped.
* Fixed an issue in the **update-release-notes** command where the *text* argument was not respected in all cases.
* Fixed an issue in the **validate** command where a warning about detailed description was given for unified or deprecated integrations.
* Improved the error returned by the **validate** command when running on files using the old format.

# 1.2.6
* No longer require setting `DEMISTO_README_VALIDATION` env var to enable README mdx validation. Validation will now run automatically if all necessary node modules are available.
* Fixed an issue in the **validate** command where the `--skip-pack-dependencies` would not skip id-set creation.
* Fixed an issue in the **validate** command where validation would fail if supplied an integration with an empty `commands` key.
* Fixed an issue in the **validate** command where validation would fail due to a required version bump for packs which are not versioned.
* Will use env var `DEMISTO_VERIFY_SSL` to determine if to use a secure connection for commands interacting with the Server when `--insecure` is not passed. If working with a local Server without a trusted certificate, you can set env var `DEMISTO_VERIFY_SSL=no` to avoid using `--insecure` on each command.
* Unifier now adds a link to the integration documentation to the integration detailed description.
* Fixed an issue in the **secrets** command where ignored secrets were not skipped.

# 1.2.5
* Added support for special fields: *defaultclassifier*, *defaultmapperin*, *defaultmapperout* in **download** command.
* Added -y option **format** command to assume "yes" as answer to all prompts and run non-interactively
* Speed up improvements for `validate` of README files.
* Updated the **format** command to adhere to the defined content schema and sub-schemas, aligning its behavior with the **validate** command.
* Added support for canvasContextConnections files in **format** command.

# 1.2.4
* Updated detailed description for community integrations.

# 1.2.3
* Fixed an issue where running **validate** failed on playbook with task that adds tags to the evidence data.
* Added the *displaypassword* field to the integration schema.
* Added new code validations to `XSOAR-linter`.
    * As warnings messages:
        * `demisto.params()` should be used only inside main function.
        * `demisto.args()` should be used only inside main function.
        * Functions args should have type annotations.
* Added `fromversion` field validation to test playbooks and scripts in **validate** command.

# 1.2.2
* Add support for warning msgs in the report and summary to **lint** command.
* Fixed an issue where **json-to-outputs** determined bool values as int.
* Fixed an issue where **update-release-notes** was crushing on `--all` flag.
* Fixed an issue where running **validate**, **update-release-notes** outside of content repo crushed without a meaningful error message.
* Added support for layoutscontainer in **init** contribution flow.
* Added a validation for tlp_color param in feeds in **validate** command.
* Added a validation for removal of integration parameters in **validate** command.
* Fixed an issue where **update-release-notes** was failing with a wrong error message when no pack or input was given.
* Improved formatting output of the **generate-docs** command.
* Add support for env variable *DEMISTO_SDK_ID_SET_REFRESH_INTERVAL*. Set this env variable to the refresh interval in minutes. The id set will be regenerated only if the refresh interval has passed since the last generation. Useful when generating Script documentation, to avoid re-generating the id_set every run.
* Added new code validations to `XSOAR-linter`.
    * As error messages:
        * Longer than 10 seconds sleep statements for non long running integrations.
        * exit() usage.
        * quit() usage.
    * As warnings messages:
        * `demisto.log` should not be used.
        * main function existence.
        * `demito.results` should not be used.
        * `return_output` should not be used.
        * try-except statement in main function.
        * `return_error` usage in main function.
        * only once `return_error` usage.
* Fixed an issue where **lint** command printed logs twice.
* Fixed an issue where *suffix* did not work as expected in the **create-content-artifacts** command.
* Added support for *prev-ver* flag in **lint** and **secrets** commands.
* Added support for *text* flag to **update-release-notes** command to add the same text to all release notes.
* Fixed an issue where **validate** did not recognize added files if they were modified locally.
* Added a validation that checks the `fromversion` field exists and is set to 5.0.0 or above when working or comparing to a non-feature branch in **validate** command.
* Added a validation that checks the certification field in the pack_metadata file is valid in **validate** command.
* The **update-release-notes** command will now automatically add docker image update to the release notes.

# 1.2.1
* Added an additional linter `XSOAR-linter` to the **lint** command which custom validates py files. currently checks for:
    * `Sys.exit` usages with non zero value.
    * Any `Print` usages.
* Fixed an issue where renamed files were failing on *validate*.
* Fixed an issue where single changed files did not required release notes update.
* Fixed an issue where doc_images required release-notes and validations.
* Added handling of dependent packs when running **update-release-notes** on changed *APIModules*.
    * Added new argument *--id-set-path* for id_set.json path.
    * When changes to *APIModule* is detected and an id_set.json is available - the command will update the dependent pack as well.
* Added handling of dependent packs when running **validate** on changed *APIModules*.
    * Added new argument *--id-set-path* for id_set.json path.
    * When changes to *APIModule* is detected and an id_set.json is available - the command will validate that the dependent pack has release notes as well.
* Fixed an issue where the find_type function didn't recognize file types correctly.
* Fixed an issue where **update-release-notes** command did not work properly on Windows.
* Added support for indicator fields in **update-release-notes** command.
* Fixed an issue where files in test dirs where being validated.


# 1.2.0
* Fixed an issue where **format** did not update the test playbook from its pack.
* Fixed an issue where **validate** validated non integration images.
* Fixed an issue where **update-release-notes** did not identified old yml integrations and scripts.
* Added revision templates to the **update-release-notes** command.
* Fixed an issue where **update-release-notes** crashed when a file was renamed.
* Fixed an issue where **validate** failed on deleted files.
* Fixed an issue where **validate** validated all images instead of packs only.
* Fixed an issue where a warning was not printed in the **format** in case a non-supported file type is inputted.
* Fixed an issue where **validate** did not fail if no release notes were added when adding files to existing packs.
* Added handling of incorrect layout paths via the **format** command.
* Refactor **create-content-artifacts** command - Efficient artifacts creation and better logging.
* Fixed an issue where image and description files were not handled correctly by **validate** and **update-release-notes** commands.
* Fixed an issue where the **format** command didn't remove all extra fields in a file.
* Added an error in case an invalid id_set.json file is found while running the **validate** command.
* Added fetch params checks to the **validate** command.

# 1.1.11
* Added line number to secrets' path in **secrets** command report.
* Fixed an issue where **init** a community pack did not present the valid support URL.
* Fixed an issue where **init** offered a non relevant pack support type.
* Fixed an issue where **lint** did not pull docker images for powershell.
* Fixed an issue where **find-dependencies** did not find all the script dependencies.
* Fixed an issue where **find-dependencies** did not collect indicator fields as dependencies for playbooks.
* Updated the **validate** and the **secrets** commands to be less dependent on regex.
* Fixed an issue where **lint** did not run on circle when docker did not return ping.
* Updated the missing release notes error message (RN106) in the **Validate** command.
* Fixed an issue where **Validate** would return missing release notes when two packs with the same substring existed in the modified files.
* Fixed an issue where **update-release-notes** would add duplicate release notes when two packs with the same substring existed in the modified files.
* Fixed an issue where **update-release-notes** would fail to bump new versions if the feature branch was out of sync with the master branch.
* Fixed an issue where a non-descriptive error would be returned when giving the **update-release-notes** command a pack which can not be found.
* Added dependencies check for *widgets* in **find-dependencies** command.
* Added a `update-docker` flag to **format** command.
* Added a `json-to-outputs` flag to the **run** command.
* Added a verbose (`-v`) flag to **format** command.
* Fixed an issue where **download** added the prefix "playbook-" to the name of playbooks.

# 1.1.10
* Updated the **init** command. Relevant only when passing the *--contribution* argument.
   * Added the *--author* option.
   * The *support* field of the pack's metadata is set to *community*.
* Added a proper error message in the **Validate** command upon a missing description in the root of the yml.
* **Format** now works with a relative path.
* **Validate** now fails when all release notes have been excluded.
* Fixed issue where correct error message would not propagate for invalid images.
* Added the *--skip-pack-dependencies* flag to **validate** command to skip pack dependencies validation. Relevant when using the *-g* flag.
* Fixed an issue where **Validate** and **Format** commands failed integrations with `defaultvalue` field in fetch incidents related parameters.
* Fixed an issue in the **Validate** command in which unified YAML files were not ignored.
* Fixed an issue in **generate-docs** where scripts and playbooks inputs and outputs were not parsed correctly.
* Fixed an issue in the **openapi-codegen** command where missing reference fields in the swagger JSON caused errors.
* Fixed an issue in the **openapi-codegen** command where empty objects in the swagger JSON paths caused errors.
* **update-release-notes** command now accept path of the pack instead of pack name.
* Fixed an issue where **generate-docs** was inserting unnecessary escape characters.
* Fixed an issue in the **update-release-notes** command where changes to the pack_metadata were not detected.
* Fixed an issue where **validate** did not check for missing release notes in old format files.

# 1.1.9
* Fixed an issue where **update-release-notes** command failed on invalid file types.

# 1.1.8
* Fixed a regression where **upload** command failed on test playbooks.
* Added new *githubUser* field in pack metadata init command.
* Support beta integration in the commands **split-yml, extract-code, generate-test-playbook and generate-docs.**
* Fixed an issue where **find-dependencies** ignored *toversion* field in content items.
* Added support for *layoutscontainer*, *classifier_5_9_9*, *mapper*, *report*, and *widget* in the **Format** command.
* Fixed an issue where **Format** will set the `ID` field to be equal to the `name` field in modified playbooks.
* Fixed an issue where **Format** did not work for test playbooks.
* Improved **update-release-notes** command:
    * Write content description to release notes for new items.
    * Update format for file types without description: Connections, Incident Types, Indicator Types, Layouts, Incident Fields.
* Added a validation for feedTags param in feeds in **validate** command.
* Fixed readme validation issue in community support packs.
* Added the **openapi-codegen** command to generate integrations from OpenAPI specification files.
* Fixed an issue were release notes validations returned wrong results for *CommonScripts* pack.
* Added validation for image links in README files in **validate** command.
* Added a validation for default value of fetch param in feeds in **validate** command.
* Fixed an issue where the **Init** command failed on scripts.

# 1.1.7
* Fixed an issue where running the **format** command on feed integrations removed the `defaultvalue` fields.
* Playbook branch marked with *skipunavailable* is now set as an optional dependency in the **find-dependencies** command.
* The **feedReputation** parameter can now be hidden in a feed integration.
* Fixed an issue where running the **unify** command on JS package failed.
* Added the *--no-update* flag to the **find-dependencies** command.
* Added the following validations in **validate** command:
   * Validating that a pack does not depend on NonSupported / Deprecated packs.

# 1.1.6
* Added the *--description* option to the **init** command.
* Added the *--contribution* option to the **init** command which converts a contribution zip to proper pack format.
* Improved **validate** command performance time and outputs.
* Added the flag *--no-docker-checks* to **validate** command to skip docker checks.
* Added the flag *--print-ignored-files* to **validate** command to print ignored files report when the command is done.
* Added the following validations in **validate** command:
   * Validating that existing release notes are not modified.
   * Validating release notes are not added to new packs.
   * Validating that the "currentVersion" field was raised in the pack_metadata for modified packs.
   * Validating that the timestamp in the "created" field in the pack_metadata is in ISO format.
* Running `demisto-sdk validate` will run the **validate** command using git and only on committed files (same as using *-g --post-commit*).
* Fixed an issue where release notes were not checked correctly in **validate** command.
* Fixed an issue in the **create-id-set** command where optional playbook tasks were not taken into consideration.
* Added a prompt to the `demisto-sdk update-release-notes` command to prompt users to commit changes before running the release notes command.
* Added support to `layoutscontainer` in **validate** command.

#### 1.1.5
* Fixed an issue in **find-dependencies** command.
* **lint** command now verifies flake8 on CommonServerPython script.

#### 1.1.4
* Fixed an issue with the default output file name of the **unify** command when using "." as an output path.
* **Unify** command now adds contributor details to the display name and description.
* **Format** command now adds *isFetch* and *incidenttype* fields to integration yml.
* Removed the *feedIncremental* field from the integration schema.
* **Format** command now adds *feedBypassExclusionList*, *Fetch indicators*, *feedReputation*, *feedReliability*,
     *feedExpirationPolicy*, *feedExpirationInterval* and *feedFetchInterval* fields to integration yml.
* Fixed an issue in the playbooks schema.
* Fixed an issue where generated release notes were out of order.
* Improved pack dependencies detection.
* Fixed an issue where test playbooks were mishandled in **validate** command.

#### 1.1.3
* Added a validation for invalid id fields in indicators types files in **validate** command.
* Added default behavior for **update-release-notes** command.
* Fixed an error where README files were failing release notes validation.
* Updated format of generated release notes to be more user friendly.
* Improved error messages for the **update-release-notes** command.
* Added support for `Connections`, `Dashboards`, `Widgets`, and `Indicator Types` to **update-release-notes** command.
* **Validate** now supports scripts under the *TestPlaybooks* directory.
* Fixed an issue where **validate** did not support powershell files.

#### 1.1.2
* Added a validation for invalid playbookID fields in incidents types files in **validate** command.
* Added a code formatter for python files.
* Fixed an issue where new and old classifiers where mixed on validate command.
* Added *feedIncremental* field to the integration schema.
* Fixed error in the **upload** command where unified YMLs were not uploaded as expected if the given input was a pack.
* Fixed an issue where the **secrets** command failed due to a space character in the file name.
* Ignored RN validation for *NonSupported* pack.
* You can now ignore IF107, SC100, RP102 error codes in the **validate** command.
* Fixed an issue where the **download** command was crashing when received as input a JS integration or script.
* Fixed an issue where **validate** command checked docker image for JS integrations and scripts.
* **validate** command now checks scheme for reports and connections.
* Fixed an issue where **validate** command checked docker when running on all files.
* Fixed an issue where **validate** command did not fail when docker image was not on the latest numeric tag.
* Fixed an issue where beta integrations were not validated correctly in **validate** command.

#### 1.1.1
* fixed and issue where file types were not recognized correctly in **validate** command.
* Added better outputs for validate command.

#### 1.1.0
* Fixed an issue where changes to only non-validated files would fail validation.
* Fixed an issue in **validate** command where moved files were failing validation for new packs.
* Fixed an issue in **validate** command where added files were failing validation due to wrong file type detection.
* Added support for new classifiers and mappers in **validate** command.
* Removed support of old RN format validation.
* Updated **secrets** command output format.
* Added support for error ignore on deprecated files in **validate** command.
* Improved errors outputs in **validate** command.
* Added support for linting an entire pack.

#### 1.0.9
* Fixed a bug where misleading error was presented when pack name was not found.
* **Update-release-notes** now detects added files for packs with versions.
* Readme files are now ignored by **update-release-notes** and validation of release notes.
* Empty release notes no longer cause an uncaught error during validation.

#### 1.0.8
* Changed the output format of demisto-sdk secrets.
* Added a validation that checkbox items are not required in integrations.
* Added pack release notes generation and validation.
* Improved pack metadata validation.
* Fixed an issue in **validate** where renamed files caused an error

#### 1.0.4
* Fix the **format** command to update the `id` field to be equal to `details` field in indicator-type files, and to `name` field in incident-type & dashboard files.
* Fixed a bug in the **validate** command for layout files that had `sortValues` fields.
* Fixed a bug in the **format** command where `playbookName` field was not always present in the file.
* Fixed a bug in the **format** command where indicatorField wasn't part of the SDK schemas.
* Fixed a bug in **upload** command where created unified docker45 yml files were not deleted.
* Added support for IndicatorTypes directory in packs (for `reputation` files, instead of Misc).
* Fixed parsing playbook condition names as string instead of boolean in **validate** command
* Improved image validation in YAML files.
* Removed validation for else path in playbook condition tasks.

#### 1.0.3
* Fixed a bug in the **format** command where comments were being removed from YAML files.
* Added output fields: _file_path_ and _kind_ for layouts in the id-set.json created by **create-id-set** command.
* Fixed a bug in the **create-id-set** command Who returns Duplicate for Layouts with a different kind.
* Added formatting to **generate-docs** command results replacing all `<br>` tags with `<br/>`.
* Fixed a bug in the **download** command when custom content contained not supported content entity.
* Fixed a bug in **format** command in which boolean strings  (e.g. 'yes' or 'no') were converted to boolean values (e.g. 'True' or 'False').
* **format** command now removes *sourceplaybookid* field from playbook files.
* Fixed a bug in **generate-docs** command in which integration dependencies were not detected when generating documentation for a playbook.


#### 1.0.1
* Fixed a bug in the **unify** command when output path was provided empty.
* Improved error message for integration with no tests configured.
* Improved the error message returned from the **validate** command when an integration is missing or contains malformed fetch incidents related parameters.
* Fixed a bug in the **create** command where a unified YML with a docker image for 4.5 was copied incorrectly.
* Missing release notes message are now showing the release notes file path to update.
* Fixed an issue in the **validate** command in which unified YAML files were not ignored.
* File format suggestions are now shown in the relevant file format (JSON or YAML).
* Changed Docker image validation to fail only on non-valid ones.
* Removed backward compatibility validation when Docker image is updated.

#### 1.0.0
* Improved the *upload* command to support the upload of all the content entities within a pack.
* The *upload* command now supports the improved pack file structure.
* Added an interactive option to format integrations, scripts and playbooks with No TestPlaybooks configured.
* Added an interactive option to configure *conf.json* file with missing test playbooks for integrations, scripts and playbooks
* Added *download* command to download custom content from Demisto instance to the local content repository.
* Improved validation failure messages to include a command suggestion, wherever relevant, to fix the raised issue.
* Improved 'validate' help and documentation description
* validate - checks that scripts, playbooks, and integrations have the *tests* key.
* validate - checks that test playbooks are configured in `conf.json`.
* demisto-sdk lint - Copy dir better handling.
* demisto-sdk lint - Add error when package missing in docker image.
* Added *-a , --validate-all* option in *validate* to run all validation on all files.
* Added *-i , --input* option in *validate* to run validation on a specified pack/file.
* added *-i, --input* option in *secrets* to run on a specific file.
* Added an allowed hidden parameter: *longRunning* to the hidden integration parameters validation.
* Fixed an issue with **format** command when executing with an output path of a folder and not a file path.
* Bug fixes in generate-docs command given playbook as input.
* Fixed an issue with lint command in which flake8 was not running on unit test files.

#### 0.5.2
* Added *-c, --command* option in *generate-docs* to generate a specific command from an integration.
* Fixed an issue when getting README/CHANGELOG files from git and loading them.
* Removed release notes validation for new content.
* Fixed secrets validations for files with the same name in a different directory.
* demisto-sdk lint - parallelization working with specifying the number of workers.
* demisto-sdk lint - logging levels output, 3 levels.
* demisto-sdk lint - JSON report, structured error reports in JSON format.
* demisto-sdk lint - XML JUnit report for unit-tests.
* demisto-sdk lint - new packages used to accelerate execution time.
* demisto-sdk secrets - command now respects the generic whitelist, and not only the pack secrets.

#### 0.5.0
[PyPI History][1]

[1]: https://pypi.org/project/demisto-sdk/#history
### 0.4.9
* Fixed an issue in *generate-docs* where Playbooks and Scripts documentation failed.
* Added a graceful error message when executing the *run" command with a misspelled command.
* Added more informative errors upon failures of the *upload* command.
* format command:
    * Added format for json files: IncidentField, IncidentType, IndicatorField, IndicatorType, Layout, Dashboard.
    * Added the *-fv --from-version*, *-nv --no-validation* arguments.
    * Removed the *-t yml_type* argument, the file type will be inferred.
    * Removed the *-g use_git* argument, running format without arguments will run automatically on git diff.
* Fixed an issue in loading playbooks with '=' character.
* Fixed an issue in *validate* failed on deleted README files.

### 0.4.8
* Added the *max* field to the Playbook schema, allowing to define it in tasks loop.
* Fixed an issue in *validate* where Condition branches checks were case sensitive.

### 0.4.7
* Added the *slareminder* field to the Playbook schema.
* Added the *common_server*, *demisto_mock* arguments to the *init* command.
* Fixed an issue in *generate-docs* where the general section was not being generated correctly.
* Fixed an issue in *validate* where Incident type validation failed.

### 0.4.6
* Fixed an issue where the *validate* command did not identify CHANGELOG in packs.
* Added a new command, *id-set* to create the id set - the content dependency tree by file IDs.

### 0.4.5
* generate-docs command:
    * Added the *use_cases*, *permissions*, *command_permissions* and *limitations*.
    * Added the *--insecure* argument to support running the script and integration command in Demisto.
    * Removed the *-t yml_type* argument, the file type will be inferred.
    * The *-o --output* argument is no longer mandatory, default value will be the input file directory.
* Added support for env var: *DEMISTO_SDK_SKIP_VERSION_CHECK*. When set version checks are skipped.
* Fixed an issue in which the CHANGELOG files did not match our scheme.
* Added a validator to verify that there are no hidden integration parameters.
* Fixed an issue where the *validate* command ran on test files.
* Removed the *env-dir* argument from the demisto-sdk.
* README files which are html files will now be skipped in the *validate* command.
* Added support for env var: *DEMISTO_README_VALIDATOR*. When not set the readme validation will not run.

### 0.4.4
* Added a validator for IncidentTypes (incidenttype-*.json).
* Fixed an issue where the -p flag in the *validate* command was not working.
* Added a validator for README.md files.
* Release notes validator will now run on: incident fields, indicator fields, incident types, dashboard and reputations.
* Fixed an issue where the validator of reputation(Indicator Type) did not check on the details field.
* Fixed an issue where the validator attempted validating non-existing files after deletions or name refactoring.
* Removed the *yml_type* argument in the *split-yml*, *extract-code* commands.
* Removed the *file_type* argument in the *generate-test-playbook* command.
* Fixed the *insecure* argument in *upload*.
* Added the *insecure* argument in *run-playbook*.
* Standardise the *-i --input*, *-o --output* to demisto-sdk commands.

### 0.4.3
* Fixed an issue where the incident and indicator field BC check failed.
* Support for linting and unit testing PowerShell integrations.

### 0.4.2
* Fixed an issue where validate failed on Windows.
* Added a validator to verify all branches are handled in conditional task in a playbook.
* Added a warning message when not running the latest sdk version.
* Added a validator to check that the root is connected to all tasks in the playbook.
* Added a validator for Dashboards (dashboard-*.json).
* Added a validator for Indicator Types (reputation-*.json).
* Added a BC validation for changing incident field type.
* Fixed an issue where init command would generate an invalid yml for scripts.
* Fixed an issue in misleading error message in v2 validation hook.
* Fixed an issue in v2 hook which now is set only on newly added scripts.
* Added more indicative message for errors in yaml files.
* Disabled pykwalify info log prints.

### 0.3.10
* Added a BC check for incident fields - changing from version is not allowed.
* Fixed an issue in create-content-artifacts where scripts in Packs in TestPlaybooks dir were copied with a wrong prefix.


### 0.3.9
* Added a validation that incident field can not be required.
* Added validation for fetch incident parameters.
* Added validation for feed integration parameters.
* Added to the *format* command the deletion of the *sourceplaybookid* field.
* Fixed an issue where *fieldMapping* in playbook did not pass the scheme validation.
* Fixed an issue where *create-content-artifacts* did not copy TestPlaybooks in Packs without prefix of *playbook-*.
* Added a validation the a playbook can not have a rolename set.
* Added to the image validator the new DBot default image.
* Added the fields: elasticcommonfields, quiet, quietmode to the Playbook schema.
* Fixed an issue where *validate* failed on integration commands without outputs.
* Added a new hook for naming of v2 integrations and scripts.


### 0.3.8
* Fixed an issue where *create-content-artifact* was not loading the data in the yml correctly.
* Fixed an issue where *unify* broke long lines in script section causing syntax errors


### 0.3.7
* Added *generate-docs* command to generate documentation file for integration, playbook or script.
* Fixed an issue where *unify* created a malformed integration yml.
* Fixed an issue where demisto-sdk **init** creates unit-test file with invalid import.


### 0.3.6
* Fixed an issue where demisto-sdk **validate** failed on modified scripts without error message.


### 0.3.5
* Fixed an issue with docker tag validation for integrations.
* Restructured repo source code.


### 0.3.4
* Saved failing unit tests as a file.
* Fixed an issue where "_test" file for scripts/integrations created using **init** would import the "HelloWorld" templates.
* Fixed an issue in demisto-sdk **validate** - was failing on backward compatiblity check
* Fixed an issue in demisto-sdk **secrets** - empty line in .secrets-ignore always made the secrets check to pass
* Added validation for docker image inside integrations and scripts.
* Added --use-git flag to **format** command to format all changed files.
* Fixed an issue where **validate** did not fail on dockerimage changes with bc check.
* Added new flag **--ignore-entropy** to demisto-sdk **secrets**, this will allow skip entropy secrets check.
* Added --outfile to **lint** to allow saving failed packages to a file.


### 0.3.3
* Added backwards compatibility break error message.
* Added schema for incident types.
* Added **additionalinfo** field to as an available field for integration configuration.
* Added pack parameter for **init**.
* Fixed an issue where error would appear if name parameter is not set in **init**.


### 0.3.2
* Fixed the handling of classifier files in **validate**.


### 0.3.1
* Fixed the handling of newly created reputation files in **validate**.
* Added an option to perform **validate** on a specific file.


### 0.3.0
* Added support for multi-package **lint** both with parallel and without.
* Added all parameter in **lint** to run on all packages and packs in content repository.
* Added **format** for:
    * Scripts
    * Playbooks
    * Integrations
* Improved user outputs for **secrets** command.
* Fixed an issue where **lint** would run pytest and pylint only on a single docker per integration.
* Added auto-complete functionality to demisto-sdk.
* Added git parameter in **lint** to run only on changed packages.
* Added the **run-playbook** command
* Added **run** command which runs a command in the Demisto playground.
* Added **upload** command which uploads an integration or a script to a Demisto instance.
* Fixed and issue where **validate** checked if release notes exist for new integrations and scripts.
* Added **generate-test-playbook** command which generates a basic test playbook for an integration or a script.
* **validate** now supports indicator fields.
* Fixed an issue with layouts scheme validation.
* Adding **init** command.
* Added **json-to-outputs** command which generates the yaml section for outputs from an API raw response.

### 0.2.6

* Fixed an issue with locating release notes for beta integrations in **validate**.

### 0.2.5

* Fixed an issue with locating release notes for beta integrations in **validate**.

### 0.2.4

* Adding image validation to Beta_Integration and Packs in **validate**.

### 0.2.3

* Adding Beta_Integration to the structure validation process.
* Fixing bug where **validate** did checks on TestPlaybooks.
* Added requirements parameter to **lint**.

### 0.2.2

* Fixing bug where **lint** did not return exit code 1 on failure.
* Fixing bug where **validate** did not print error message in case no release notes were give.

### 0.2.1

* **Validate** now checks that the id and name fields are identical in yml files.
* Fixed a bug where sdk did not return any exit code.

### 0.2.0

* Added Release Notes Validator.
* Fixed the Unifier selection of your python file to use as the code.
* **Validate** now supports Indicator fields.
* Fixed a bug where **validate** and **secrets** did not return exit code 1 on failure.
* **Validate** now runs on newly added scripts.

### 0.1.8

* Added support for `--version`.
* Fixed an issue in file_validator when calling `checked_type` method with script regex.

### 0.1.2
* Restructuring validation to support content packs.
* Added secrets validation.
* Added content bundle creation.
* Added lint and unit test run.

### 0.1.1

* Added new logic to the unifier.
* Added detailed README.
* Some small adjustments and fixes.

### 0.1.0

Capabilities:
* **Extract** components(code, image, description etc.) from a Demisto YAML file into a directory.
* **Unify** components(code, image, description etc.) to a single Demisto YAML file.
* **Validate** Demisto content files.<|MERGE_RESOLUTION|>--- conflicted
+++ resolved
@@ -1,12 +1,9 @@
 # Changelog
-<<<<<<< HEAD
+* Added a new validation that checks in playbooks for the usage of `DeleteContext` in **validate** command.
 * Added a new validation that checks in playbooks for the usage of specific instance in **validate** command.
-=======
-* Added a new validation that checks in playbooks for the usage of `DeleteContext` in **validate** command.
 
 
 # 1.2.7
->>>>>>> 4d3db7aa
 * Changed input parameters in **find-dependencies** command.
    - Use ***-i, --input*** instead of ***-p, --path***.
    - Use ***-idp, --id-set-path*** instead of ***-i, --id-set-path***.
