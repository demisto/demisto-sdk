--- conflicted
+++ resolved
@@ -1,11 +1,8 @@
 # Changelog
-<<<<<<< HEAD
 * Fixed issue with default outfile file name for **unify** command when using an input of ".".
-=======
 * *Unify* command now adds contributor details to the display name and description.
 * *Format* command now adds *isFetch* and *incidenttype* fields to integration yml.
 * Removed the *feedIncremental* field from the integration schema.
->>>>>>> fcab7feb
 
 #### 1.1.3
 * Added a validation for invalid id fields in indicators types files in **validate** command.
