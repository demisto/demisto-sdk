# Changelog
* Bandit now reports also on medium severity issues.
* Fixed an issue with support for Docker Desktop on Mac version 2.5.0+.
* Added support for vulture and mypy linting when running without docker.
* Added support for *prev-ver* flag in **update-release-notes** command.
* Improved retry support when building docker images for linting.
* Added the *--skip-id-set-creation* flag to **validate** command in order to add the capability to run validate command without creating id_set validation.
<<<<<<< HEAD
* Fixed an issue with running **validate** on master branch.
=======
* Fixed an issue where **validate** command checked docker image tag on ApiModules pack.
>>>>>>> 38e504ea

# 1.2.11
* Fixed an issue where the ***generate-docs*** command reset the enumeration of line numbering after an MD table.
* Updated the **upload** command to support mappers.
* Fixed an issue where exceptions were no printed in the **format** while the *--verbose* flag is set.
* Fixed an issue where *--assume-yes* flag did not work in the **format** command when running on a playbook without a `fromversion` field.
* Fixed an issue where the **format** command would fail in case `conf.json` file was not found instead of skipping the update.
* Fixed an issue where integration with v2 were recognised by the `name` field instead of the `display` field in the **validate** command.
* Added a playbook validation to check if a task script exists in the id set in the **validate** command.
* Added new integration category `File Integrity Management` in the **validate** command.

# 1.2.10
* Added validation for approved content pack use-cases and tags.
* Added new code validations for *CommonServerPython* import to `XSOAR-linter`.
* Added *default value* and *predefined values* to argument description in **generate-docs** command.
* Added a new validation that checks if *get-mapping-fields* command exists if the integration schema has *{ismappable: true}* in **validate** command.
* Fixed an issue where the *--staged* flag recognised added files as modified in the **validate** command.
* Fixed an issue where a backwards compatibility warning was raised for all added files in the **validate** command.
* Fixed an issue where **validate** command failed when no tests were given for a partner supported pack.
* Updated the **download** command to support mappers.
* Fixed an issue where the ***format*** command added a duplicate parameter.
* For partner supported content packs, added support for a list of emails.
* Removed validation of README files from the ***validate*** command.
* Fixed an issue where the ***validate*** command required release notes for ApiModules pack.

# 1.2.9
* Fixed an issue in the **openapi_codegen** command where it created duplicate functions name from the swagger file.
* Fixed an issue in the **update-release-notes** command where the *update type* argument was not verified.
* Fixed an issue in the **validate** command where no error was raised in case a non-existing docker image was presented.
* Fixed an issue in the **format** command where format failed when trying to update invalid Docker image.
* The **format** command will now preserve the **isArray** argument in integration's reputation commands and will show a warning if it set to **false**.
* Fixed an issue in the **lint** command where *finally* clause was not supported in main function.
* Fixed an issue in the **validate** command where changing any entity ID was not validated.
* Fixed an issue in the **validate** command where *--staged* flag did not bring only changed files.
* Fixed the **update-release-notes** command to ignore changes in the metadata file.
* Fixed the **validate** command to ignore metadata changes when checking if a version bump is needed.


# 1.2.8
* Added a new validation that checks in playbooks for the usage of `DeleteContext` in **validate** command.
* Fixed an issue in the **upload** command where it would try to upload content entities with unsupported versions.
* Added a new validation that checks in playbooks for the usage of specific instance in **validate** command.
* Added the **--staged** flag to **validate** command to run on staged files only.


# 1.2.7
* Changed input parameters in **find-dependencies** command.
   - Use ***-i, --input*** instead of ***-p, --path***.
   - Use ***-idp, --id-set-path*** instead of ***-i, --id-set-path***.
* Fixed an issue in the **unify** command where it crashed on an integration without an image file.
* Fixed an issue in the **format** command where unnecessary files were not skipped.
* Fixed an issue in the **update-release-notes** command where the *text* argument was not respected in all cases.
* Fixed an issue in the **validate** command where a warning about detailed description was given for unified or deprecated integrations.
* Improved the error returned by the **validate** command when running on files using the old format.

# 1.2.6
* No longer require setting `DEMISTO_README_VALIDATION` env var to enable README mdx validation. Validation will now run automatically if all necessary node modules are available.
* Fixed an issue in the **validate** command where the `--skip-pack-dependencies` would not skip id-set creation.
* Fixed an issue in the **validate** command where validation would fail if supplied an integration with an empty `commands` key.
* Fixed an issue in the **validate** command where validation would fail due to a required version bump for packs which are not versioned.
* Will use env var `DEMISTO_VERIFY_SSL` to determine if to use a secure connection for commands interacting with the Server when `--insecure` is not passed. If working with a local Server without a trusted certificate, you can set env var `DEMISTO_VERIFY_SSL=no` to avoid using `--insecure` on each command.
* Unifier now adds a link to the integration documentation to the integration detailed description.
* Fixed an issue in the **secrets** command where ignored secrets were not skipped.

# 1.2.5
* Added support for special fields: *defaultclassifier*, *defaultmapperin*, *defaultmapperout* in **download** command.
* Added -y option **format** command to assume "yes" as answer to all prompts and run non-interactively
* Speed up improvements for `validate` of README files.
* Updated the **format** command to adhere to the defined content schema and sub-schemas, aligning its behavior with the **validate** command.
* Added support for canvasContextConnections files in **format** command.

# 1.2.4
* Updated detailed description for community integrations.

# 1.2.3
* Fixed an issue where running **validate** failed on playbook with task that adds tags to the evidence data.
* Added the *displaypassword* field to the integration schema.
* Added new code validations to `XSOAR-linter`.
    * As warnings messages:
        * `demisto.params()` should be used only inside main function.
        * `demisto.args()` should be used only inside main function.
        * Functions args should have type annotations.
* Added `fromversion` field validation to test playbooks and scripts in **validate** command.

# 1.2.2
* Add support for warning msgs in the report and summary to **lint** command.
* Fixed an issue where **json-to-outputs** determined bool values as int.
* Fixed an issue where **update-release-notes** was crushing on `--all` flag.
* Fixed an issue where running **validate**, **update-release-notes** outside of content repo crushed without a meaningful error message.
* Added support for layoutscontainer in **init** contribution flow.
* Added a validation for tlp_color param in feeds in **validate** command.
* Added a validation for removal of integration parameters in **validate** command.
* Fixed an issue where **update-release-notes** was failing with a wrong error message when no pack or input was given.
* Improved formatting output of the **generate-docs** command.
* Add support for env variable *DEMISTO_SDK_ID_SET_REFRESH_INTERVAL*. Set this env variable to the refresh interval in minutes. The id set will be regenerated only if the refresh interval has passed since the last generation. Useful when generating Script documentation, to avoid re-generating the id_set every run.
* Added new code validations to `XSOAR-linter`.
    * As error messages:
        * Longer than 10 seconds sleep statements for non long running integrations.
        * exit() usage.
        * quit() usage.
    * As warnings messages:
        * `demisto.log` should not be used.
        * main function existence.
        * `demito.results` should not be used.
        * `return_output` should not be used.
        * try-except statement in main function.
        * `return_error` usage in main function.
        * only once `return_error` usage.
* Fixed an issue where **lint** command printed logs twice.
* Fixed an issue where *suffix* did not work as expected in the **create-content-artifacts** command.
* Added support for *prev-ver* flag in **lint** and **secrets** commands.
* Added support for *text* flag to **update-release-notes** command to add the same text to all release notes.
* Fixed an issue where **validate** did not recognize added files if they were modified locally.
* Added a validation that checks the `fromversion` field exists and is set to 5.0.0 or above when working or comparing to a non-feature branch in **validate** command.
* Added a validation that checks the certification field in the pack_metadata file is valid in **validate** command.
* The **update-release-notes** command will now automatically add docker image update to the release notes.

# 1.2.1
* Added an additional linter `XSOAR-linter` to the **lint** command which custom validates py files. currently checks for:
    * `Sys.exit` usages with non zero value.
    * Any `Print` usages.
* Fixed an issue where renamed files were failing on *validate*.
* Fixed an issue where single changed files did not required release notes update.
* Fixed an issue where doc_images required release-notes and validations.
* Added handling of dependent packs when running **update-release-notes** on changed *APIModules*.
    * Added new argument *--id-set-path* for id_set.json path.
    * When changes to *APIModule* is detected and an id_set.json is available - the command will update the dependent pack as well.
* Added handling of dependent packs when running **validate** on changed *APIModules*.
    * Added new argument *--id-set-path* for id_set.json path.
    * When changes to *APIModule* is detected and an id_set.json is available - the command will validate that the dependent pack has release notes as well.
* Fixed an issue where the find_type function didn't recognize file types correctly.
* Fixed an issue where **update-release-notes** command did not work properly on Windows.
* Added support for indicator fields in **update-release-notes** command.
* Fixed an issue where files in test dirs where being validated.


# 1.2.0
* Fixed an issue where **format** did not update the test playbook from its pack.
* Fixed an issue where **validate** validated non integration images.
* Fixed an issue where **update-release-notes** did not identified old yml integrations and scripts.
* Added revision templates to the **update-release-notes** command.
* Fixed an issue where **update-release-notes** crashed when a file was renamed.
* Fixed an issue where **validate** failed on deleted files.
* Fixed an issue where **validate** validated all images instead of packs only.
* Fixed an issue where a warning was not printed in the **format** in case a non-supported file type is inputted.
* Fixed an issue where **validate** did not fail if no release notes were added when adding files to existing packs.
* Added handling of incorrect layout paths via the **format** command.
* Refactor **create-content-artifacts** command - Efficient artifacts creation and better logging.
* Fixed an issue where image and description files were not handled correctly by **validate** and **update-release-notes** commands.
* Fixed an issue where the **format** command didn't remove all extra fields in a file.
* Added an error in case an invalid id_set.json file is found while running the **validate** command.
* Added fetch params checks to the **validate** command.

# 1.1.11
* Added line number to secrets' path in **secrets** command report.
* Fixed an issue where **init** a community pack did not present the valid support URL.
* Fixed an issue where **init** offered a non relevant pack support type.
* Fixed an issue where **lint** did not pull docker images for powershell.
* Fixed an issue where **find-dependencies** did not find all the script dependencies.
* Fixed an issue where **find-dependencies** did not collect indicator fields as dependencies for playbooks.
* Updated the **validate** and the **secrets** commands to be less dependent on regex.
* Fixed an issue where **lint** did not run on circle when docker did not return ping.
* Updated the missing release notes error message (RN106) in the **Validate** command.
* Fixed an issue where **Validate** would return missing release notes when two packs with the same substring existed in the modified files.
* Fixed an issue where **update-release-notes** would add duplicate release notes when two packs with the same substring existed in the modified files.
* Fixed an issue where **update-release-notes** would fail to bump new versions if the feature branch was out of sync with the master branch.
* Fixed an issue where a non-descriptive error would be returned when giving the **update-release-notes** command a pack which can not be found.
* Added dependencies check for *widgets* in **find-dependencies** command.
* Added a `update-docker` flag to **format** command.
* Added a `json-to-outputs` flag to the **run** command.
* Added a verbose (`-v`) flag to **format** command.
* Fixed an issue where **download** added the prefix "playbook-" to the name of playbooks.

# 1.1.10
* Updated the **init** command. Relevant only when passing the *--contribution* argument.
   * Added the *--author* option.
   * The *support* field of the pack's metadata is set to *community*.
* Added a proper error message in the **Validate** command upon a missing description in the root of the yml.
* **Format** now works with a relative path.
* **Validate** now fails when all release notes have been excluded.
* Fixed issue where correct error message would not propagate for invalid images.
* Added the *--skip-pack-dependencies* flag to **validate** command to skip pack dependencies validation. Relevant when using the *-g* flag.
* Fixed an issue where **Validate** and **Format** commands failed integrations with `defaultvalue` field in fetch incidents related parameters.
* Fixed an issue in the **Validate** command in which unified YAML files were not ignored.
* Fixed an issue in **generate-docs** where scripts and playbooks inputs and outputs were not parsed correctly.
* Fixed an issue in the **openapi-codegen** command where missing reference fields in the swagger JSON caused errors.
* Fixed an issue in the **openapi-codegen** command where empty objects in the swagger JSON paths caused errors.
* **update-release-notes** command now accept path of the pack instead of pack name.
* Fixed an issue where **generate-docs** was inserting unnecessary escape characters.
* Fixed an issue in the **update-release-notes** command where changes to the pack_metadata were not detected.
* Fixed an issue where **validate** did not check for missing release notes in old format files.

# 1.1.9
* Fixed an issue where **update-release-notes** command failed on invalid file types.

# 1.1.8
* Fixed a regression where **upload** command failed on test playbooks.
* Added new *githubUser* field in pack metadata init command.
* Support beta integration in the commands **split-yml, extract-code, generate-test-playbook and generate-docs.**
* Fixed an issue where **find-dependencies** ignored *toversion* field in content items.
* Added support for *layoutscontainer*, *classifier_5_9_9*, *mapper*, *report*, and *widget* in the **Format** command.
* Fixed an issue where **Format** will set the `ID` field to be equal to the `name` field in modified playbooks.
* Fixed an issue where **Format** did not work for test playbooks.
* Improved **update-release-notes** command:
    * Write content description to release notes for new items.
    * Update format for file types without description: Connections, Incident Types, Indicator Types, Layouts, Incident Fields.
* Added a validation for feedTags param in feeds in **validate** command.
* Fixed readme validation issue in community support packs.
* Added the **openapi-codegen** command to generate integrations from OpenAPI specification files.
* Fixed an issue were release notes validations returned wrong results for *CommonScripts* pack.
* Added validation for image links in README files in **validate** command.
* Added a validation for default value of fetch param in feeds in **validate** command.
* Fixed an issue where the **Init** command failed on scripts.

# 1.1.7
* Fixed an issue where running the **format** command on feed integrations removed the `defaultvalue` fields.
* Playbook branch marked with *skipunavailable* is now set as an optional dependency in the **find-dependencies** command.
* The **feedReputation** parameter can now be hidden in a feed integration.
* Fixed an issue where running the **unify** command on JS package failed.
* Added the *--no-update* flag to the **find-dependencies** command.
* Added the following validations in **validate** command:
   * Validating that a pack does not depend on NonSupported / Deprecated packs.

# 1.1.6
* Added the *--description* option to the **init** command.
* Added the *--contribution* option to the **init** command which converts a contribution zip to proper pack format.
* Improved **validate** command performance time and outputs.
* Added the flag *--no-docker-checks* to **validate** command to skip docker checks.
* Added the flag *--print-ignored-files* to **validate** command to print ignored files report when the command is done.
* Added the following validations in **validate** command:
   * Validating that existing release notes are not modified.
   * Validating release notes are not added to new packs.
   * Validating that the "currentVersion" field was raised in the pack_metadata for modified packs.
   * Validating that the timestamp in the "created" field in the pack_metadata is in ISO format.
* Running `demisto-sdk validate` will run the **validate** command using git and only on committed files (same as using *-g --post-commit*).
* Fixed an issue where release notes were not checked correctly in **validate** command.
* Fixed an issue in the **create-id-set** command where optional playbook tasks were not taken into consideration.
* Added a prompt to the `demisto-sdk update-release-notes` command to prompt users to commit changes before running the release notes command.
* Added support to `layoutscontainer` in **validate** command.

# 1.1.5
* Fixed an issue in **find-dependencies** command.
* **lint** command now verifies flake8 on CommonServerPython script.

# 1.1.4
* Fixed an issue with the default output file name of the **unify** command when using "." as an output path.
* **Unify** command now adds contributor details to the display name and description.
* **Format** command now adds *isFetch* and *incidenttype* fields to integration yml.
* Removed the *feedIncremental* field from the integration schema.
* **Format** command now adds *feedBypassExclusionList*, *Fetch indicators*, *feedReputation*, *feedReliability*,
     *feedExpirationPolicy*, *feedExpirationInterval* and *feedFetchInterval* fields to integration yml.
* Fixed an issue in the playbooks schema.
* Fixed an issue where generated release notes were out of order.
* Improved pack dependencies detection.
* Fixed an issue where test playbooks were mishandled in **validate** command.

# 1.1.3
* Added a validation for invalid id fields in indicators types files in **validate** command.
* Added default behavior for **update-release-notes** command.
* Fixed an error where README files were failing release notes validation.
* Updated format of generated release notes to be more user friendly.
* Improved error messages for the **update-release-notes** command.
* Added support for `Connections`, `Dashboards`, `Widgets`, and `Indicator Types` to **update-release-notes** command.
* **Validate** now supports scripts under the *TestPlaybooks* directory.
* Fixed an issue where **validate** did not support powershell files.

# 1.1.2
* Added a validation for invalid playbookID fields in incidents types files in **validate** command.
* Added a code formatter for python files.
* Fixed an issue where new and old classifiers where mixed on validate command.
* Added *feedIncremental* field to the integration schema.
* Fixed error in the **upload** command where unified YMLs were not uploaded as expected if the given input was a pack.
* Fixed an issue where the **secrets** command failed due to a space character in the file name.
* Ignored RN validation for *NonSupported* pack.
* You can now ignore IF107, SC100, RP102 error codes in the **validate** command.
* Fixed an issue where the **download** command was crashing when received as input a JS integration or script.
* Fixed an issue where **validate** command checked docker image for JS integrations and scripts.
* **validate** command now checks scheme for reports and connections.
* Fixed an issue where **validate** command checked docker when running on all files.
* Fixed an issue where **validate** command did not fail when docker image was not on the latest numeric tag.
* Fixed an issue where beta integrations were not validated correctly in **validate** command.

# 1.1.1
* fixed and issue where file types were not recognized correctly in **validate** command.
* Added better outputs for validate command.

# 1.1.0
* Fixed an issue where changes to only non-validated files would fail validation.
* Fixed an issue in **validate** command where moved files were failing validation for new packs.
* Fixed an issue in **validate** command where added files were failing validation due to wrong file type detection.
* Added support for new classifiers and mappers in **validate** command.
* Removed support of old RN format validation.
* Updated **secrets** command output format.
* Added support for error ignore on deprecated files in **validate** command.
* Improved errors outputs in **validate** command.
* Added support for linting an entire pack.

# 1.0.9
* Fixed a bug where misleading error was presented when pack name was not found.
* **Update-release-notes** now detects added files for packs with versions.
* Readme files are now ignored by **update-release-notes** and validation of release notes.
* Empty release notes no longer cause an uncaught error during validation.

# 1.0.8
* Changed the output format of demisto-sdk secrets.
* Added a validation that checkbox items are not required in integrations.
* Added pack release notes generation and validation.
* Improved pack metadata validation.
* Fixed an issue in **validate** where renamed files caused an error

# 1.0.4
* Fix the **format** command to update the `id` field to be equal to `details` field in indicator-type files, and to `name` field in incident-type & dashboard files.
* Fixed a bug in the **validate** command for layout files that had `sortValues` fields.
* Fixed a bug in the **format** command where `playbookName` field was not always present in the file.
* Fixed a bug in the **format** command where indicatorField wasn't part of the SDK schemas.
* Fixed a bug in **upload** command where created unified docker45 yml files were not deleted.
* Added support for IndicatorTypes directory in packs (for `reputation` files, instead of Misc).
* Fixed parsing playbook condition names as string instead of boolean in **validate** command
* Improved image validation in YAML files.
* Removed validation for else path in playbook condition tasks.

# 1.0.3
* Fixed a bug in the **format** command where comments were being removed from YAML files.
* Added output fields: _file_path_ and _kind_ for layouts in the id-set.json created by **create-id-set** command.
* Fixed a bug in the **create-id-set** command Who returns Duplicate for Layouts with a different kind.
* Added formatting to **generate-docs** command results replacing all `<br>` tags with `<br/>`.
* Fixed a bug in the **download** command when custom content contained not supported content entity.
* Fixed a bug in **format** command in which boolean strings  (e.g. 'yes' or 'no') were converted to boolean values (e.g. 'True' or 'False').
* **format** command now removes *sourceplaybookid* field from playbook files.
* Fixed a bug in **generate-docs** command in which integration dependencies were not detected when generating documentation for a playbook.


# 1.0.1
* Fixed a bug in the **unify** command when output path was provided empty.
* Improved error message for integration with no tests configured.
* Improved the error message returned from the **validate** command when an integration is missing or contains malformed fetch incidents related parameters.
* Fixed a bug in the **create** command where a unified YML with a docker image for 4.5 was copied incorrectly.
* Missing release notes message are now showing the release notes file path to update.
* Fixed an issue in the **validate** command in which unified YAML files were not ignored.
* File format suggestions are now shown in the relevant file format (JSON or YAML).
* Changed Docker image validation to fail only on non-valid ones.
* Removed backward compatibility validation when Docker image is updated.

# 1.0.0
* Improved the *upload* command to support the upload of all the content entities within a pack.
* The *upload* command now supports the improved pack file structure.
* Added an interactive option to format integrations, scripts and playbooks with No TestPlaybooks configured.
* Added an interactive option to configure *conf.json* file with missing test playbooks for integrations, scripts and playbooks
* Added *download* command to download custom content from Demisto instance to the local content repository.
* Improved validation failure messages to include a command suggestion, wherever relevant, to fix the raised issue.
* Improved 'validate' help and documentation description
* validate - checks that scripts, playbooks, and integrations have the *tests* key.
* validate - checks that test playbooks are configured in `conf.json`.
* demisto-sdk lint - Copy dir better handling.
* demisto-sdk lint - Add error when package missing in docker image.
* Added *-a , --validate-all* option in *validate* to run all validation on all files.
* Added *-i , --input* option in *validate* to run validation on a specified pack/file.
* added *-i, --input* option in *secrets* to run on a specific file.
* Added an allowed hidden parameter: *longRunning* to the hidden integration parameters validation.
* Fixed an issue with **format** command when executing with an output path of a folder and not a file path.
* Bug fixes in generate-docs command given playbook as input.
* Fixed an issue with lint command in which flake8 was not running on unit test files.

# 0.5.2
* Added *-c, --command* option in *generate-docs* to generate a specific command from an integration.
* Fixed an issue when getting README/CHANGELOG files from git and loading them.
* Removed release notes validation for new content.
* Fixed secrets validations for files with the same name in a different directory.
* demisto-sdk lint - parallelization working with specifying the number of workers.
* demisto-sdk lint - logging levels output, 3 levels.
* demisto-sdk lint - JSON report, structured error reports in JSON format.
* demisto-sdk lint - XML JUnit report for unit-tests.
* demisto-sdk lint - new packages used to accelerate execution time.
* demisto-sdk secrets - command now respects the generic whitelist, and not only the pack secrets.

# 0.5.0
[PyPI History][1]

[1]: https://pypi.org/project/demisto-sdk/#history
# 0.4.9
* Fixed an issue in *generate-docs* where Playbooks and Scripts documentation failed.
* Added a graceful error message when executing the *run" command with a misspelled command.
* Added more informative errors upon failures of the *upload* command.
* format command:
    * Added format for json files: IncidentField, IncidentType, IndicatorField, IndicatorType, Layout, Dashboard.
    * Added the *-fv --from-version*, *-nv --no-validation* arguments.
    * Removed the *-t yml_type* argument, the file type will be inferred.
    * Removed the *-g use_git* argument, running format without arguments will run automatically on git diff.
* Fixed an issue in loading playbooks with '=' character.
* Fixed an issue in *validate* failed on deleted README files.

# 0.4.8
* Added the *max* field to the Playbook schema, allowing to define it in tasks loop.
* Fixed an issue in *validate* where Condition branches checks were case sensitive.

# 0.4.7
* Added the *slareminder* field to the Playbook schema.
* Added the *common_server*, *demisto_mock* arguments to the *init* command.
* Fixed an issue in *generate-docs* where the general section was not being generated correctly.
* Fixed an issue in *validate* where Incident type validation failed.

# 0.4.6
* Fixed an issue where the *validate* command did not identify CHANGELOG in packs.
* Added a new command, *id-set* to create the id set - the content dependency tree by file IDs.

# 0.4.5
* generate-docs command:
    * Added the *use_cases*, *permissions*, *command_permissions* and *limitations*.
    * Added the *--insecure* argument to support running the script and integration command in Demisto.
    * Removed the *-t yml_type* argument, the file type will be inferred.
    * The *-o --output* argument is no longer mandatory, default value will be the input file directory.
* Added support for env var: *DEMISTO_SDK_SKIP_VERSION_CHECK*. When set version checks are skipped.
* Fixed an issue in which the CHANGELOG files did not match our scheme.
* Added a validator to verify that there are no hidden integration parameters.
* Fixed an issue where the *validate* command ran on test files.
* Removed the *env-dir* argument from the demisto-sdk.
* README files which are html files will now be skipped in the *validate* command.
* Added support for env var: *DEMISTO_README_VALIDATOR*. When not set the readme validation will not run.

# 0.4.4
* Added a validator for IncidentTypes (incidenttype-*.json).
* Fixed an issue where the -p flag in the *validate* command was not working.
* Added a validator for README.md files.
* Release notes validator will now run on: incident fields, indicator fields, incident types, dashboard and reputations.
* Fixed an issue where the validator of reputation(Indicator Type) did not check on the details field.
* Fixed an issue where the validator attempted validating non-existing files after deletions or name refactoring.
* Removed the *yml_type* argument in the *split-yml*, *extract-code* commands.
* Removed the *file_type* argument in the *generate-test-playbook* command.
* Fixed the *insecure* argument in *upload*.
* Added the *insecure* argument in *run-playbook*.
* Standardise the *-i --input*, *-o --output* to demisto-sdk commands.

# 0.4.3
* Fixed an issue where the incident and indicator field BC check failed.
* Support for linting and unit testing PowerShell integrations.

# 0.4.2
* Fixed an issue where validate failed on Windows.
* Added a validator to verify all branches are handled in conditional task in a playbook.
* Added a warning message when not running the latest sdk version.
* Added a validator to check that the root is connected to all tasks in the playbook.
* Added a validator for Dashboards (dashboard-*.json).
* Added a validator for Indicator Types (reputation-*.json).
* Added a BC validation for changing incident field type.
* Fixed an issue where init command would generate an invalid yml for scripts.
* Fixed an issue in misleading error message in v2 validation hook.
* Fixed an issue in v2 hook which now is set only on newly added scripts.
* Added more indicative message for errors in yaml files.
* Disabled pykwalify info log prints.

# 0.3.10
* Added a BC check for incident fields - changing from version is not allowed.
* Fixed an issue in create-content-artifacts where scripts in Packs in TestPlaybooks dir were copied with a wrong prefix.


# 0.3.9
* Added a validation that incident field can not be required.
* Added validation for fetch incident parameters.
* Added validation for feed integration parameters.
* Added to the *format* command the deletion of the *sourceplaybookid* field.
* Fixed an issue where *fieldMapping* in playbook did not pass the scheme validation.
* Fixed an issue where *create-content-artifacts* did not copy TestPlaybooks in Packs without prefix of *playbook-*.
* Added a validation the a playbook can not have a rolename set.
* Added to the image validator the new DBot default image.
* Added the fields: elasticcommonfields, quiet, quietmode to the Playbook schema.
* Fixed an issue where *validate* failed on integration commands without outputs.
* Added a new hook for naming of v2 integrations and scripts.


# 0.3.8
* Fixed an issue where *create-content-artifact* was not loading the data in the yml correctly.
* Fixed an issue where *unify* broke long lines in script section causing syntax errors


# 0.3.7
* Added *generate-docs* command to generate documentation file for integration, playbook or script.
* Fixed an issue where *unify* created a malformed integration yml.
* Fixed an issue where demisto-sdk **init** creates unit-test file with invalid import.


# 0.3.6
* Fixed an issue where demisto-sdk **validate** failed on modified scripts without error message.


# 0.3.5
* Fixed an issue with docker tag validation for integrations.
* Restructured repo source code.


# 0.3.4
* Saved failing unit tests as a file.
* Fixed an issue where "_test" file for scripts/integrations created using **init** would import the "HelloWorld" templates.
* Fixed an issue in demisto-sdk **validate** - was failing on backward compatiblity check
* Fixed an issue in demisto-sdk **secrets** - empty line in .secrets-ignore always made the secrets check to pass
* Added validation for docker image inside integrations and scripts.
* Added --use-git flag to **format** command to format all changed files.
* Fixed an issue where **validate** did not fail on dockerimage changes with bc check.
* Added new flag **--ignore-entropy** to demisto-sdk **secrets**, this will allow skip entropy secrets check.
* Added --outfile to **lint** to allow saving failed packages to a file.


# 0.3.3
* Added backwards compatibility break error message.
* Added schema for incident types.
* Added **additionalinfo** field to as an available field for integration configuration.
* Added pack parameter for **init**.
* Fixed an issue where error would appear if name parameter is not set in **init**.


# 0.3.2
* Fixed the handling of classifier files in **validate**.


# 0.3.1
* Fixed the handling of newly created reputation files in **validate**.
* Added an option to perform **validate** on a specific file.


# 0.3.0
* Added support for multi-package **lint** both with parallel and without.
* Added all parameter in **lint** to run on all packages and packs in content repository.
* Added **format** for:
    * Scripts
    * Playbooks
    * Integrations
* Improved user outputs for **secrets** command.
* Fixed an issue where **lint** would run pytest and pylint only on a single docker per integration.
* Added auto-complete functionality to demisto-sdk.
* Added git parameter in **lint** to run only on changed packages.
* Added the **run-playbook** command
* Added **run** command which runs a command in the Demisto playground.
* Added **upload** command which uploads an integration or a script to a Demisto instance.
* Fixed and issue where **validate** checked if release notes exist for new integrations and scripts.
* Added **generate-test-playbook** command which generates a basic test playbook for an integration or a script.
* **validate** now supports indicator fields.
* Fixed an issue with layouts scheme validation.
* Adding **init** command.
* Added **json-to-outputs** command which generates the yaml section for outputs from an API raw response.

# 0.2.6

* Fixed an issue with locating release notes for beta integrations in **validate**.

# 0.2.5

* Fixed an issue with locating release notes for beta integrations in **validate**.

# 0.2.4

* Adding image validation to Beta_Integration and Packs in **validate**.

# 0.2.3

* Adding Beta_Integration to the structure validation process.
* Fixing bug where **validate** did checks on TestPlaybooks.
* Added requirements parameter to **lint**.

# 0.2.2

* Fixing bug where **lint** did not return exit code 1 on failure.
* Fixing bug where **validate** did not print error message in case no release notes were give.

# 0.2.1

* **Validate** now checks that the id and name fields are identical in yml files.
* Fixed a bug where sdk did not return any exit code.

# 0.2.0

* Added Release Notes Validator.
* Fixed the Unifier selection of your python file to use as the code.
* **Validate** now supports Indicator fields.
* Fixed a bug where **validate** and **secrets** did not return exit code 1 on failure.
* **Validate** now runs on newly added scripts.

# 0.1.8

* Added support for `--version`.
* Fixed an issue in file_validator when calling `checked_type` method with script regex.

# 0.1.2
* Restructuring validation to support content packs.
* Added secrets validation.
* Added content bundle creation.
* Added lint and unit test run.

# 0.1.1

* Added new logic to the unifier.
* Added detailed README.
* Some small adjustments and fixes.

# 0.1.0

Capabilities:
* **Extract** components(code, image, description etc.) from a Demisto YAML file into a directory.
* **Unify** components(code, image, description etc.) to a single Demisto YAML file.
* **Validate** Demisto content files.<|MERGE_RESOLUTION|>--- conflicted
+++ resolved
@@ -5,11 +5,8 @@
 * Added support for *prev-ver* flag in **update-release-notes** command.
 * Improved retry support when building docker images for linting.
 * Added the *--skip-id-set-creation* flag to **validate** command in order to add the capability to run validate command without creating id_set validation.
-<<<<<<< HEAD
 * Fixed an issue with running **validate** on master branch.
-=======
 * Fixed an issue where **validate** command checked docker image tag on ApiModules pack.
->>>>>>> 38e504ea
 
 # 1.2.11
 * Fixed an issue where the ***generate-docs*** command reset the enumeration of line numbering after an MD table.
