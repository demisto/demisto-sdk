# Changelog
## Unreleased
<<<<<<< HEAD
* Added new **validate** checks, preventing unwanted changes of the marketplaces (BC108,BC109), toversion (BC107)  and fromversion (BC106) fields.
=======
* Fixed an issue where lock integartions failed on FileNotFound.(PANW-internal only).
* Removed the `timezone_offset` argument in the *modeling-rules test* command.
* Fixed an issue where **lint** failed when importing functions from CommonServerUserPython.

## 1.16.0
>>>>>>> 6a987a1e
* Added a check to **is_docker_image_latest_tag** to only fail the validation on non-latest image tag when the current tag is older than 3 days.
* Fixed an issue where **upload** would not properly show the installed version in the UI.
* Fixed an issue where the `contribution_converter` failed replacing generated release notes with the contribution form release notes.
* Fixed an issue where an extra levelname was added to a logging message.
* Modified the `mypy` pre-commit hook to run in a virtual environment, rather than the local mypy version.
* Added support to run **validate** with `--git` flag on detached HEAD.
* Added a validation that the **validate** command will fail if the pack name is not prefixed on XSIAM dashboard images.
* Fixed the **generate-test-playbook** which failed on an unexpected keyword argument - 'console_log_threshold'.
* Fixed an issue where **prepare-content** would not properly parse the `fromVersion` and `toVersion` attributes of XSIAM-Dashbaord and XSIAM-Report content items.
* Fixed an issue where **validate** command did not fail on non-existent dependency ids of non-mandatory dependant content.
* Fixed pytest async io deprecation warning.
* Added the `--incident-id` argument (optional) to the **run** command.
* Fixed an issue in **run-unit-tests** and **update-content-graph** where running commands in a docker container was done with insufficient permissions.
* Added the `_time` field to the output compare table of the **modeling-rules test** command.
* Changed the endpoint **download** uses to get system content items.
* Fixed an issue where graph-related tasks failed when files were deleted from the repo.
* Added a **validate** check, and a **format** auto fix for the `fromversion` field in Correlation Rules and XSIAM Dashboards.
* Update the format used for dev-dependencies in pyproject.toml to match modern versions of Poetry.
* Added timestamps to logging messages when running in a CI build.

## 1.15.5
* **Breaking Change**: The default of the **upload** command `--zip` argument is `true`. To upload packs as custom content items use the `--no-zip` argument.
* Removed the `no-implicit-optional` hook from **pre-commit**.
* Removed the `markdownlint` hook from **pre-commit**.
* Fixed an issue in **run-unit-tests** to pass with warnings when no tests are collected.
* Fixed an issue in **run-unit-tests** with the coverage calculation.
* Fixed a notification about log file location appeared more than once.
* Updated the error message when code coverage is below the threshold in **coverage-analyze** to be printed in a more noticeable red color.
* Fixed an issue in **upload** that failed when a comma-separated list of paths is passed to the `--input` argument.
* Running **validate** with the `--graph` flag will now run the graph validations after all other validations.
* improved the generated release note for newly added XSIAM entities when running *update-release-notes* command.
* Fixed an issue where in some cases validation failed when mapping null values.
* Fixed an issue in **upload** command where the `--keep-zip` argument did not clean the working directory.
* Fixed an issue where an extra levelname was added to a logging message.
* Fixed an issue in **upload** where uploading packs to XSIAM failed due to version mismatch.

## 1.15.4
* Fixed an issue where *update-release-notes* and *doc-review* did not handle new content notes as expected.
* Fixed an issue in PEP484 (no-implicit-optional) hook to **pre-commit**.
* Fixed an issue in **upload** with `--input-config-file` where the content items weren't uploaded in the correct pack.
* Added support to disable the default logging colors with the **DEMISTO_SDK_LOG_NO_COLORS** environment variable.

## 1.15.3
* Added the `--init` flag to **download**.
* Added the `--keep-empty-folders` flag to **download**.
* Added `markdown-lint` to **pre-commit**
* Added the PEP484 (no-implicit-optional) hook to **pre-commit**.
* Fixed an issue where the content-graph parsing failed on mappers with undefined mapping.
* Fixed an issue in **validate** where `pack_metadata.json` files were not collected proplely in `--graph` option.
* Fixed an issue where *validate* reputation commands outputs were not checked for new content.
* Added *IN107* and *DB100* error codes to *ALLOWED_IGNORE_ERRORS* list.
* Added a validation that assures feed integrations implement the `integration_reliability` configuration parameter.
* Fixed an issue where the format command did not work as expected on pre-process rules files.
* Fixed an issue where **upload** command failed to upload when the XSOAR version is beta.
* Fixed an issue where **upload** command summary was inaccurate when uploading a `Pack` without the `-z` flag.
* Added pack name and pack version to **upload** command summary.
* Added support for modeling rules with multi datasets in ****modeling-rules test**** command.
* Fixed an issue where **validate** didn't recognize layouts with incident fields missing from `id_set.json` even when `--post-commit` was indicated.

## 1.15.2
* Fixed an issue where **format** added default arguments to reputation commands which already have one.
* Fixed an issue where **validate** fails when adding the *advance* field to the integration required fields.
* Updated the integration Traffic Light Protocol (TLP) color list schema in the **validate** command.
* Fixed an issue where **upload** would not read a repo configuration file properly.
* Fixed an issue where **upload** would not handle the `-x`/`--xsiam` flag properly.
* Fixed an issue where **format** failed to use input from the user, when asking about a `from_version`.
* Added the `-n`/`--assume_no` flag to **format**.

## 1.15.1
* Fixed an issue where **generate-docs** generated fields with double html escaping.
* Fixed an issue where **upload** failed when using the `-z` flag.

## 1.15.0
* **Breaking Change**: the **upload** command now only supports **XSOAR 6.5** or newer (and all XSIAM versions).
* **upload** now uses content models, and calls the `prepare` method of each model before uploading (unless uploading a zipped pack).
* Added a *playbook* modification to **prepare-content**, replacing `getIncident` calls with `getAlerts`, when uploading to XSIAM.
* Added a *playbook* modification to **prepare-content**, replacing `${incident.fieldname}` context accessors with `${alert.fieldname}` when uploading to XSIAM.
* Added a *playbook* modification to **prepare-content**, replacing `incident` to `alert` in task display names, when uploading to XSIAM.
* Added a *layout* modification to **prepare-content**, replacing `Related/Child/Linked Incidents` to `... Alerts` when uploading to XSIAM.
* Added a *script* modification to **prepare-content**, automatically replacing the word `incident` with `alert` when uploading to XSIAM.
* Added a validation that the **validate** command will fail if the `dockerimage` field in scripts/integrations uses any py3-native docker image.
* Updated the `ruff` version used in **pre-commit** to `0.0.269`.
* Fixed an issue in **create-content-graph** which caused missing detection of duplicated content items.
* Fixed an issue where **run-unit-tests** failed on python2 content items.
* Fixed an issue in **validate** where core packs validations were checked against the core packs defined on master branch, rather than on the current branch.
* Fixed an issue in **pre-commit** where `--input` flag was not filtered by the git files.
* Skip reset containers for XSOAR NG and XSIAM(PANW-internal only).
* Fixed an issue where **lint** failed fetching docker image details from a PANW GitLab CI environment. (PANW-internal only).

## 1.14.5
* Added logging in case the container fails to run in **run-unit-tests**.
* Disabled **pre-commit** multiprocessing for `validate` and `format`, as they use a service.
* **pre-commit** now calls `format` with `--assume-yes` and `--no-validate`.
* Fixed an issue where **pre-commit** ran multiple times when checking out build related files.

## 1.14.4
* Added integration configuration for *Cortex REST API* integration.
* Removed `Flake8` from **pre-commit**, as `ruff` covers its basic rules.
* Improved log readability by silencing non-critical `neo4j` (content graph infrastructure) logs.
* Fixed an issue where **run-unit-tests** failed on python2 content items.
* Fixed an issue where **modeling-rules test** did not properly handle query fields that pointed to a string.
* Fixed an issue when trying to fetch remote files when not under the content repo.
* Fixed a validation that the **modeling-rules test** command will fail if no test data file exist.
* Fixed an issue where **format** command failed while updating the `fromversion` entry.
* Added support for mapping uuid to names for Layout files in the **download** command.

## 1.14.3
* Fixed an issue where **run-unit-tests** failed running on items with `test_data`.
* Updated the demisto-py to v3.2.10 which now supports url decoding for the proxy authentication password.
* Fixed an issue where **generate-outputs** did not generate context paths for empty lists or dictionaries in the response.

## 1.14.2
* Added the `--staged-only` flag to **pre-commit**.
* Fixed an issue where **run-unit-tests** failed running on items with `test_data`.
* Fixed an issue where **pre-commit** ran on unchanged files.
* Add the ability to run **secrets** in **pre-commit** by passing a `--secrets` flag.
* Added support to override the log file with the **DEMISTO_SDK_LOG_FILE_PATH** environment variable.

## 1.14.1
* Fixed an issue where **update-release-notes** command failed when running on a pack that contains deprecated integrations without the `commands` section.
* Added toVersion and fromVersion to XSIAM content items schema.
* Fixed an issue where **validate** failed when attempting to map null values in a classifier and layout.
* Added search marketplace functionality to XSIAM client.
* Fixed an issue in **pre-commit** command where `MYPYPATH` was not set properly.
* Updated the integration category list in the **init** command.
* Fixed an issue where in some environments docker errors were not caught.
* Added a validation that the **validate** command will fail on README files if an image does not exist in the specified path.

## 1.14.0
* Added the `DEMISTO_SDK_GRAPH_FORCE_CREATE` environment variable. Use it to force the SDK to recreate the graph, rather than update it.
* Added support for code importing multi-level ApiModules to **lint**.
* Added a validation that the **modeling-rules test** command will fail if no test data file exist.
* Added support for the `<~XPANSE>` marketplace tag in release notes.
* Added support for marketplace tags in the **doc-review** command.
* Added **generate-unit-tests** documentation to the repo README.
* Added the `hiddenpassword` field to the integration schema, allowing **validate** to run on integrations with username-only inputs.
* Improved logs and error handling in the **modeling-rules test** command.
* Improved the warning message displayed for Contribution PRs editing outdated code.
* Improved the clarity of error messages for cases where yml files cannot be parsed as a dictionary.
* Updated the `XSIAMReport` schema.
* Standardized repo-wide logging. All logs are now created in one logger instance.
* **lint** now prevents unit-tests from accessing online resources in runtime.
* Updated the logs shown during lint when running in docker.
* Fixed an issue where **validate** showed errors twice.
* Fixed an issue where **validate** did not fail when xif files had wrong naming.
* Fixed an issue where **doc-review** required dot suffixes in release notes describing new content.
* Fixed an issue where **download** command failed when running on a beta integration.
* Fixed an issue where **update-release-notes** generated release notes for packs in their initial version (1.0.0).
* Fixed an issue with **update-content-graph** where `--use-git` parameter was ignored when using `--imported-path` parameter.
* Fixed an issue where **validate** failed on playbooks with valid inputs, since it did not collect the playbook inputs occurrences properly.

## 1.13.0
* Added the pack version to the code files when calling **unify**. The same value is removed when calling **split**.
* Added a message showing the output path when **prepare-content** is called.
* Contribution PRs that update outdated packs now display a warning message.
* Fixed an issue when kebab-case has a misspelling in one of the sub words, the suggestion might be confusing.
* Improved caching and stability for **lint**.
* Added support for *.xif* files in the **secrets** command.
* Fixed an issue where **validate** would fail when playbook inputs contain Transform Language (DT).
* Added a new **validate** check, making sure a first level header exist in release notes (RN116)
* Fixed an issue where **lint** would not properly handle multiple ApiModules imports.

## 1.12.0
* Added the **pre-commit** command, to improve code quality of XSOAR content.
* Added the **run-unit-tests** command, to run unit tests of given content items inside their respective docker images.
* Added support for filepath arguments in the **validate** and **format** commands.
* Added pre-commit hooks for `validate`, `format`, `run-unit-tests` and `update-docker-image` commands.
* Fixed an issue in the **download** command where layouts were overriden even without the `-f` option.
* Fixed an issue where Demisto-SDK did not detect layout ID when using the **download** command.
* Fixed an issue where the **lint** command ran on `native:dev` supported content when passing the `--docker-image all` flag, instead it will run on `native:candidate`.
* Added support for `native:candidate` as a docker image flag for **lint** command.
* Added a modification for layouts in **prepare-content**, replacing `Related Incidents`, `Linked Incidents` and `Child Incidents` with the suitable `... Alerts` name when uploading to XSIAM.
* Fixed an issue where logs and messages would not show when using the **download** command.
* Fixed an issue where the `server_min_version` field in metadata was an empty value when parsing packs without content items.
* Fixed an issue where running **openapi-codegen** resulted in false-positive error messages.
* Fixed an issue where **generate-python-to-yml** generated input arguments as required even though required=False was specified.
* Fixed an issue where **generate-python-to-yml** generated input arguments a default arguments when default=some_value was provided.
* Fixed a bug where **validate** returned error on playbook inputs with special characters.
* Fixed an issue where **validate** did not properly check `conf.json` when the latter is modified.
* Fixed an issue in the **upload** command, where a prompt was not showing on the console.
* Fixed an issue where running **lint** failed installing dependencies in containers.

## 1.11.0
* **Note: Demisto-SDK will soon stop supporting Python 3.8**
* Fixed an issue where using **download** on non-unicode content, merging them into existing files caused an error.
* Changed an internal setting to allow writing non-ascii content (unicode) using `YAMLHandler` and `JSONHandler`.
* Fixed an issue where an error message in **unify** was unclear for invalid input.
* Fixed an issue where running **validate** failed with **is_valid_integration_file_path_in_folder** on integrations that use API modules.
* Fixed an issue where **validate** failed with **is_valid_integration_file_path_in_folder** on integrations that use the `MSAPIModule`.
* Added **validate** check for the `modules` field in `pack_metadata.json` files.
* Changed **lint** to skip deprecated content, unless when using the `-i` flag.
* Fixed an issue where **update-release-notes** failed when a new *Parsing Rule* was added to a pack.
* Refactored the logging framework. Demisto-SDK logs will now be written to `.demist_sdk_debug.log` under the content path (when detected) or the current directory.
* Added `GR105` validation to **validate** command to check that no duplicate IDs are used.
* Added support for API Modules imported in API modules in the **unify** command.
* Added **validate** check, to make sure every Python file has a corresponding unit test file.

## 1.10.6
* Fixed an issue where running **validate** with the `-g` flag would skip some validations for old-formatted (unified) integration/script files.
* Deprecated integrations and scripts will not run anymore when providing the **--all-packs** to the **lint** command.
* Fixed an issue where a pack `serverMinVersion` would be calculated by the minimal fromVersion of its content items.
* Added the `--docker-image-target` flag to **lint** for testing native supported content with new images.

## 1.10.5
* Fixed an issue where running **run-test-playbook** would not use the `verify` parameter correctly. @ajoga
* Added a newline at the end of README files generated in **generate-docs**.
* Added the value `3` (out of bounds) to the `onChangeRepAlg` and `reputationCalc` fields under the `IncidentType` and `GenericType` schemas. **validate** will allow using it now.
* Fixed an issue where **doc-review** required dot suffixes in release notes describing new content.
* Fixed an issue where **validate** failed on Feed Integrations after adding the new *Collect/Connect* section field.
* Fixed an issue where using **postman-codegen** failed converting strings containing digits to kebab-case.
* Fixed an issue where the ***error-code*** command could not parse List[str] parameter.
* Updated validation *LO107* to support more section types in XSIAM layouts.

## 1.10.4
* Added support for running **lint** in multiple native-docker images.

## 1.10.3
* Fixed an issue where running **format** would fail after running npm install.
* Improved the graph validations in the **validate** command:
  - GR100 will now run on all content items of changed packs.
  - GR101 and GR102 will now catch invalid fromversion/toversion of files **using** the changed items.
  - GR103 errors will raise a warning when using the *-a* flag, but an error if using the *-i* or *g* flags.
* Fixed an issue where test-playbooks timed out.
* Fixed an issue where making a change in a module using an ApiModule would cause lint to run on the ApiModule unnecessarily.
* Fixed an issue where the `marketplace` field was not used when dumping pack zips.
* Fixed a typo in the README content generated with **update-release-notes** for updating integrations.
* Fixed an issue in **validate**, where using the `-gr` and `-i` flags did not run properly.
* Added the `sectionorder` field to integration scheme.
* Fixed an issue where in some occasions running of test-playbooks could receive session timeouts.
* Fixed an issue where **validate** command failed on core pack dependencies validation because of test dependencies.

## 1.10.2
* Added markdown lint formatting for README files in the **format** command.
* Fixed an issue where **lint** failed when using the `-cdam` flag with changed dependant api modules.
* Fixed an issue in the **upload** command, where `json`-based content items were not unified correctly when using the `--zip` argument.
* Added XPANSE core packs validations.

## 1.10.1
* Fixed an issue where **update-content-graph** failed to execute.

## 1.10.0
* **Breaking change**: Removed usage of `pipenv`, `isort` and `autopep8` in the **split** and **download** commands. Removed the `--no-pipenv` and `--no-code-formatting` flags. Please see https://xsoar.pan.dev/docs/tutorials/tut-setup-dev-remote for the recommended environment setup.
* Fixed an issue in **prepare-content** command where large code lines were broken.
* Fixed an issue where git-*renamed_files* were not retrieved properly.
* Fixed an issue where test dependencies were calculated in all level dependencies calculation.
* Added formatting and validation to XSIAM content types.
* Fixed an issue where several XSIAM content types were not validated when passing the `-a` flag.
* Added a UUID to name mapper for **download** it replaces UUIDs with names on all downloaded files.
* Updated the demisto-py to v3.2.6 which now supports basic proxy authentication.
* Improved the message shown when using **upload** and overwriting packs.
* Added support for the **Layout Rule** content type in the id-set and the content graph.
* Updated the default general `fromVersion` value on **format** to `6.8.0`
* Fixed an issue where **lint** sometimes failed when using the `-cdam` flag due to wrong file duplications filtering.
* Added the content graph to **validate**, use with the `--graph` flag.

## 1.9.0
* Fixed an issue where the Slack notifier was using a deprecated argument.
* Added the `--docker-image` argument to the **lint** command, which allows determining the docker image to run lint on. Possible options are: `'native:ga'`, `'native:maintenance'`, `'native:dev'`, `'all'`, a specific docker image (from Docker Hub) or, the default `'from-yml'`.
* Fixed an issue in **prepare-content** command where large code lines were broken.
* Added a logger warning to **get_demisto_version**, the task will now fail with a more informative message.
* Fixed an issue where the **upload** and **prepare-content** commands didn't add `fromServerVersion` and `toServerVersion` to layouts.
* Updated **lint** to use graph instead of id_set when running with `--check-dependent-api-module` flag.
* Added the marketplaces field to all schemas.
* Added the flag `--xsoar-only` to the **doc-review** command which enables reviewing documents that belong to XSOAR-supported Packs.
* Fixed an issue in **update-release-notes** command where an error occurred when executing the same command a second time.
* Fixed an issue where **validate** would not always ignore errors listed under `.pack-ignore`.
* Fixed an issue where running **validate** on a specific pack didn't test all the relevant entities.
* Fixed an issue where fields ending with `_x2` where not replaced in the appropriate Marketplace.

## 1.8.3
* Changed **validate** to allow hiding parameters of type 0, 4, 12 and 14 when replacing with type 9 (credentials) with the same name.
* Fixed an issue where **update-release-notes** fails to update *MicrosoftApiModule* dependent integrations.
* Fixed an issue where the **upload** command failed because `docker_native_image_config.json` file could not be found.
* Added a metadata file to the content graph zip, to be used in the **update-content-graph** command.
* Updated the **validate** and **update-release-notes** commands to unskip the *Triggers Recommendations* content type.


## 1.8.2
* Fixed an issue where demisto-py failed to upload content to XSIAM when `DEMISTO_USERNAME` environment variable is set.
* Fixed an issue where the **prepare-content** command output invalid automation name when used with the --*custom* argument.
* Fixed an issue where modeling rules with arbitrary whitespace characters were not parsed correctly.
* Added support for the **nativeImage** key for an integration/script in the **prepare-content** command.
* Added **validate** checks for integrations declared deprecated (display name, description) but missing the `deprecated` flag.
* Changed the **validate** command to fail on the IN145 error code only when the parameter with type 4 is not hidden.
* Fixed an issue where downloading content layouts with `detailsV2=None` resulted in an error.
* Fixed an issue where **xdrctemplate** was missing 'external' prefix.
* Fixed an issue in **prepare-content** command providing output path.
* Updated the **validate** and **update-release-notes** commands to skip the *Triggers Recommendations* content type.
* Added a new validation to the **validate** command to verify that the release notes headers are in the correct format.
* Changed the **validate** command to fail on the IN140 error code only when the skipped integration has no unit tests.
* Changed **validate** to allow hiding parameters of type 4 (secret) when replacing with type 9 (credentials) with the same name.
* Fixed an issue where the **update-release-notes** command didn't add release-notes properly to some *new* content items.
* Added validation that checks that the `nativeimage` key is not defined in script/integration yml.
* Added to the **format** command the ability to remove `nativeimage` key in case defined in script/integration yml.
* Enhanced the **update-content-graph** command to support `--use-git`, `--imported_path` and `--output-path` arguments.
* Fixed an issue where **doc-review** failed when reviewing command name in some cases.
* Fixed an issue where **download** didn't identify playbooks properly, and downloaded files with UUIDs instead of file/script names.

## 1.8.1
* Fixed an issue where **format** created duplicate configuration parameters.
* Added hidden properties to integration command argument and script argument.
* Added `--override-existing` to **upload** that skips the confirmation prompt for overriding existing content packs. @mattbibbydw
* Fixed an issue where **validate** failed in private repos when attempting to read from a nonexisting `approved_categories.json`.
* Fixed an issue where **validate** used absolute paths when getting remote `pack_metadata.json` files in private repos.
* Fixed an issue in **download**, where names of custom scripts were replaced with UUIDs in IncidentFields and Layouts.

## 1.8.0
* Updated the supported python versions, as `>=3.8,<3.11`, as some of the dependencies are not supported on `3.11` yet.
* Added a **validate** step for **Modeling Rules** testdata files.
* Added the **update-content-graph** command.
* Added the ability to limit the number of CPU cores with `DEMISTO_SDK_MAX_CPU_CORES` envirment variable.
* Added the **prepare-content** command.
* Added support for fromversion/toversion in XSIAM content items (correlation rules, XSIAM dashboards, XSIAM reports and triggers).
* Added a **validate** step checking types of attributes in the schema file of modeling rule.
* Added a **validate** step checking that the dataset name of a modeling rule shows in the xif and schema files.
* Added a **validate** step checking that a correlation rule file does not start with a hyphen.
* Added a **validate** step checking that xsiam content items follow naming conventions.
* Fixed an issue where SDK commands failed on the deprecated `packaging.version.LegacyVersion`, by locking the `packaging` version to `<22`.
* Fixed an issue where **update-release-notes** failed when changing only xif file in **Modeling Rules**.
* Fixed an issue where *is_valid_category* and *is_categories_field_match_standard* failed when running in a private repo.
* Fixed an issue where **validate** didn't fail on the MR103 validation error.
* Fixed the *--release-notes* option, to support the new CHANGELOG format.
* Fixed an issue where **validate** failed when only changing a modeling rules's xif file.
* Fixed an issue where **format** failed on indicator files with a `None` value under the `tabs` key.
* Fixed an issue where **validate** only printed errors for one change of context path, rather than print all.
* Fixed an issue where **download** did not suggest using a username/password when authenticating with XSOAR and using invalid arguments.
* Fixed an issue where **download** failed when listing or downloading content items that are not unicode-encoded.
* Added support for fromversion/toversion in XSIAM content items (correlation rules, XSIAM dashboards, XSIAM reports and triggers).
* Updated the supported python versions, as `>=3.8,<3.11`, as some of the dependencies are not supported on `3.11` yet.
* Added **prepare-content** command which will prepare the pack or content item for the platform.
* Patched an issue where deprecated `packaging.version.LegacyVersion`, locking packaging version to `<22`.

## 1.7.9
* Fixed an issue where an error message in **validate** would not include the suggested fix.
* Added a validation that enforces predefined categories on MP Packs & integration yml files, the validation also ensures that each pack has only one category.
* Fixed an issue where **update-release-notes** did not generate release notes for **XDRC Templates**.
* Fixed an issue where **upload** failed without explaining the reason.
* Improved implementation of the docker_helper module.
* Fixed an issue where **validate** did not check changed pack_metadata.json files when running using git.
* Added support for **xdrctemplate** to content graph.
* Fixed an issue where local copies of the newly-introduced `DemistoClassApiModule.py` were validated.
* Added new release notes templates for the addition and modification of playbooks, layouts and types in the **doc-review** command.
* Fixed an issue where the **doc-review** command failed on descriptions of new content items.
* Added the `Command XXX is deprecated. Use XXX instead.` release notes templates to **doc-review** command.
* Fixed an issue where the **update-release-notes** command didn't add the modeling-rules description for new modeling-rules files.

## 1.7.8
* Added the capability to run the MDX server in a docker container for environments without node.
* Fixed an issue where **generate-docs** with `-c` argument updated sections of the incorrect commands.
* Added IF113 error code to **ALLOWED_IGNORE_ERRORS**.
* Fixed an issue where **validate** failed on playbooks with non-string input values.
* Added the `DEMISTO_SDK_IGNORE_CONTENT_WARNING` environment variable, to allow suppressing warnings when commands are not run under a content repo folder.
* Fixed an issue where **validate** failed to recognize integration tests that were missing from config.json
* Added support for **xpanse** marketplace in **create-id-set** and **create-content-artifacts** commands.
* Fixed an issue where **split** failed on yml files.
* Added support for marketplace-specific tags.
* Fixed an issue where **download** would not run `isort`. @maxgubler
* Fixed an issue where XSIAM Dashboards and Reports images failed the build.
* Added support for **xpanse** marketplace to content graph.

## 1.7.7
* Fixed an issue where paybooks **generate-docs** didn't parse complex input values when no accessor field is given correctly.
* Fixed an issue in the **download** command, where an exception would be raised when downloading system playbooks.
* Fixed an issue where the **upload** failed on playbooks containing a value that starts with `=`.
* Fixed an issue where the **generate-unit-tests** failed to generate assertions, and generate unit tests when command names does not match method name.
* Fixed an issue where the **download** command did not honor the `--no-code-formatting` flag properly. @maxgubler
* Added a new check to **validate**, making sure playbook task values are passed as references.
* Fixed an issue where the **update-release-notes** deleted existing release notes, now appending to it instead.
* Fixed an issue where **validate** printed blank space in case of validation failed and ignored.
* Renamed 'Agent Config' to 'XDRC Templates'.
* Fixed an issue where the **zip-packs** command did not work with the CommonServerUserPython and CommonServerUserPowerShell package.

## 1.7.6

* Fixed parsing of initialization arguments of client classes in the **generate-unit-tests** command.
* Added support for AgentConfig content item in the **upload**, **create-id-set**, **find-dependecies**, **unify** and **create-content-artifacts** commands.
* Added support for XSIAM Report preview image.

## 1.7.5

* Fixed an issue where the **upload** command did not work with the CommonServerUserPython package.
* Fixed an issue in the **download** command, where some playbooks were downloaded as test playbooks.
* Added playbook modification capabilities in **TestSuite**.
* Added a new command **create-content-graph**.
* Fixed an issue in the **upload** command, where the temporary zip would not clean up properly.
* Improved content items parsing in the **create-content-graph** command.
* Added an error when the docker daemon is unavailable when running **lint**.
* Removed the validation of a subtype change for scripts in the **validate** command.
* Fixed an issue where names of XSIAM content items were not normalized properly.
* Fixed an issue where the **download** command was downloading playbooks with **script** (id) and not **scriptName**.
* Fixed an issue where script yml files were not properly identified by `find_type`.
* Removed nightly integrations filtering when deciding if a test should run.
* Added support for XSIAM Dashboard preview image.
* Added the `--no-code-formatting` flag to the **download** command, allowing to skip autopep8 and isort.
* Fixed an issue in the **update-release-notes** command, where generating release notes for modeling rules schema file caused exception.

## 1.7.4

* Fixed an issue where the **doc-review** command showed irrelevant messages.
* Fixed an issue in **validate**, where backward-compatibility failures prevented other validations from running.
* Fixed an issue in **validate**, where content-like files under infrastructure paths were not ignored.
* Fixed an issue in the AMI mapping, where server versions were missing.
* Change the way the normalize name is set for external files.
* Added dump function to XSIAM pack objects to dulicate the files.
* Fixed an issue where the `contribution_converter` did not support changes made to ApiModules.
* Added name normalization according to new convention to XSIAM content items
* Added playbook modification capabilities in **TestSuite**.
* Fixed an issue in create-content-artifacts where it will not get a normalize name for the item and it will try to duplicate the same file.

## 1.7.3

* Fixed an issue in the **format** command where fail when executed from environment without mdx server available.
* Added `Added a`, `Added an` to the list of allowed changelog prefixes.
* Added support for Indicator Types/Reputations in the **upload** command.
* Fixed an issue when running from a subdirectory of a content repo failed.
* Changing the way we are using XSIAM servers api-keys in **test-content** .
* Added a success message to **postman-codegen**.

## 1.7.2

* Fixed an issue in the **validate** command where incident fields were not found in mappers even when they exist
* Added an ability to provide list of marketplace names as a param attribute to **validate** and **upload**
* Added the file type to the error message when it is not supported.
* Fixed an issue where `contribution_converter` incorrectly mapped _Indicator Field_ objects to the _incidentfield_ directory in contribution zip files.
* Fixed a bug where **validate** returned error on empty inputs not used in playbooks.
* Added the `DEMISTO_SDK_CONTENT_PATH` environment variable, implicitly used in various commands.
* Added link to documentation for error messages regarding use cases and tags.

## 1.7.1

* Fixed an issue where *indicatorTypes* and *betaIntegrations* were not found in the id_set.
* Updated the default general `fromVersion` value on **format** to `6.5.0`
* Fixed an issue where the **validate** command did not fail when the integration yml file name was not the same as the folder containing it.
* Added an option to have **generate-docs** take a Playbooks folder path as input, and generate docs for all playbooks in it.
* Fixed an issue where the suggestion in case of `IF113` included uppercase letters for the `cliName` parameter.
* Added new validation to the **validate** command to fail and list all the file paths of files that are using a deprecated integration command / script / playbook.
* **validate** will no longer fail on playbooks calling subplaybooks that have a higher `fromVersion` value, if  calling the subplaybook has `skipifunavailable=True`.
* Fixed an issue where relative paths were not accessed correctly.
* Running any `demisto-sdk` command in a folder with a `.env` file will load it, temporarily overriding existing environment variables.
* Fixed an issue where **validate** did not properly detect deleted files.
* Added new validations to the **validate** command to verify that the schema file exists for a modeling rule and that the schema and rules keys are empty in the yml file.
* Fixed an issue where *find_type* didn't recognize exported incident types.
* Added a new validation to **validate**, making sure all inputs of a playbook are used.
* Added a new validation to **validate**, making sure all inputs used in a playbook declared in the input section.
* The **format** command will now replace the *fromServerVersion* field with *fromVersion*.

## 1.7.0

* Allowed JSON Handlers to accept kwargs, for custoimzing behavior.
* Fixed an issue where an incorrect error was shown when the `id` of a content item differed from its `name` attribute.
* Fixed an issue where the `preserve_quotes` in ruamel_handler received an incorrect value @icholy
* Fixed an issue where ignoring RM110 error code wasn't working and added a validation to **ALLOWED_IGNORE_ERRORS** to validate that all error codes are inserted in the right format.
* Fixed an issue where the contribution credit text was not added correctly to the pack README.
* Changed the contribution file implementation from markdown to a list of contributor names. The **create-content-artifact** will use this list to prepare the needed credit message.
* Added a new validation to the `XSOAR-linter` in the **lint** command for verifying that demisto.log is not used in the code.
* The **generate-docs** command will now auto-generate the Incident Mirroring section when implemented in an integration.
* Added support to automatically generate release notes for deprecated items in the **update-release-notes** command.
* Fixed an issue causing any command to crash when unable to detect local repository properties.
* Fixed an issue where running in a private gitlab repo caused a warning message to be shown multiple times.
* Added a new validation to the **validate** command to verify that markdown and python files do not contain words related to copyright section.
* Fixed an issue where **lint** crashed when provided an input file path (expecting a directory).

## 1.6.9

* Added a new validation that checks whether a pack should be deprecated.
* Added a new ability to the **format** command to deprecate a pack.
* Fixed an issue where the **validate** command sometimes returned a false negative in cases where there are several sub-playbooks with the same ID.
* Added a new validation to the **validate** command to verify that the docker in use is not deprecated.
* Added support for multiple ApiModules in the **unify** command
* Added a check to **validate** command, preventing use of relative urls in README files.
* Added environment variable **DEMISTO_SDK_MARKETPLACE** expected to affect *MarketplaceTagParser* *marketplace* value. The value will be automatically set when passing *marketplace* arg to the commands **unify**, **zip-packs**, **create-content-artifacts** and **upload**.
* Added slack notifier for build failures on the master branch.
* Added support for modeling and parsing rules in the **split** command.
* Added support for README files in **format** command.
* Added a **validate** check, making sure classifier id and name values match. Updated the classifier **format** to update the id accordingly.
* The **generate-docs** command will now auto-generate the playbook image link by default.
* Added the `--custom-image-link` argument to override.
* Added a new flag to **generate-docs** command, allowing to add a custom image link to a playbook README.
* Added a new validation to the **validate** command to verify that the package directory name is the same as the files contained in the that package.
* Added support in the **unify** command to unify a schema into its Modeling Rule.

## 1.6.8

* Fixed an issue where **validate** did not fail on invalid playbook entities' versions (i.e. subplaybooks or scripts with higher fromversion than their parent playbook).
* Added support for running lint via a remote docker ssh connection. Use `DOCKER_HOST` env variable to specify a remote docker connection, such as: `DOCKER_HOST=ssh://myuser@myhost.com`.
* Fixed an issue where the pack cache in *get_marketplaces* caused the function to return invalid values.
* Fixed an issue where running format on a pack with XSIAM entities would fail.
* Added the new `display_name` field to relevant entities in the **create-id-set** command.
* Added a new validation to the **validate** command to verify the existence of "Reliability" parameter if the integration have reputation command.
* Fixed a bug where terminating the **lint** command failed (`ctrl + c`).
* Removed the validation of a subtype change in integrations and scripts from **validate**.
* Fixed an issue where **download** did not behave as expected when prompting for a version update. Reported by @K-Yo
* Added support for adoption release notes.
* Fixed an issue where **merge-id-sets** failed when a key was missing in one id-set.json.
* Fixed a bug where some mypy messages were not parsed properly in **lint**.
* Added a validation to the **validate** command, failing when '`fromversion`' or '`toversion`' in a content entity are incorrect format.
* Added a validation to the **validate** command, checking if `fromversion` <= `toversion`.
* Fixed an issue where coverage reports used the wrong logging level, marking debug logs as errors.
* Added a new validation to the **validate** command, to check when the discouraged `http` prefixes are used when setting defaultvalue, rather than `https`.
* Added a check to the **lint** command for finding hard-coded usage of the http protocol.
* Locked the dependency on Docker.
* Removed a traceback line from the **init** command templates: BaseIntegration, BaseScript.
* Updated the token in **_add_pr_comment** method from the content-bot token to the xsoar-bot token.

## 1.6.7

* Added the `types-markdown` dependency, adding markdown capabilities to existing linters using the [Markdown](https://pypi.org/project/Markdown/) package.
* Added support in the **format** command to remove nonexistent incident/indicator fields from *layouts/mappers*
* Added the `Note: XXX` and `XXX now generally available.` release notes templates to **doc-review** command.
* Updated the logs shown during the docker build step.
* Removed a false warning about configuring the `GITLAB_TOKEN` environment variable when it's not needed.
* Removed duplicate identifiers for XSIAM integrations.
* Updated the *tags* and *use cases* in pack metadata validation to use the local files only.
* Fixed the error message in checkbox validation where the defaultvalue is wrong and added the name of the variable that should be fixed.
* Added types to `find_type_by_path` under tools.py.
* Fixed an issue where YAML files contained incorrect value type for `tests` key when running `format --deprecate`.
* Added a deprecation message to the `tests:` section of yaml files when running `format --deprecate`.
* Added use case for **validate** on *wizard* objects - set_playbook is mapped to all integrations.
* Added the 'integration-get-indicators' commands to be ignored by the **verify_yml_commands_match_readme** validation, the validation will no longer fail if these commands are not in the readme file.
* Added a new validation to the **validate** command to verify that if the phrase "breaking changes" is present in a pack release notes, a JSON file with the same name exists and contains the relevant breaking changes information.
* Improved logs when running test playbooks (in a build).
* Fixed an issue in **upload** did not include list-type content items. @nicolas-rdgs
* Reverted release notes to old format.

## 1.6.6

* Added debug print when excluding item from ID set due to missing dependency.
* Added a validation to the **validate** command, failing when non-ignorable errors are present in .pack-ignore.
* Fixed an issue where `mdx server` did not close when stopped in mid run.
* Fixed an issue where `-vvv` flag did not print logs on debug level.
* enhanced ***validate*** command to list all command names affected by a backward compatibility break, instead of only one.
* Added support for Wizard content item in the **format**, **validate**, **upload**, **create-id-set**, **find-dependecies** and **create-content-artifacts** commands.
* Added a new flag to the **validate** command, allowing to run specific validations.
* Added support in **unify** and **create-content-artifacts** for displaying different documentations (detailed description + readme) for content items, depending on the marketplace version.
* Fixed an issue in **upload** where list items were not uploaded.
* Added a new validation to **validate** command to verify that *cliName* and *id* keys of the incident field or the indicator field are matches.
* Added the flag '-x', '--xsiam' to **upload** command to upload XSIAM entities to XSIAM server.
* Fixed the integration field *isFetchEvents* to be in lowercase.
* Fixed an issue where **validate -i** run after **format -i** on an existing file in the repo instead of **validate -g**.
* Added the following commands: 'update-remote-data', 'get-modified-remote-data', 'update-remote-system' to be ignored by the **verify_yml_commands_match_readme** validation, the validation will no longer fail if these commands are not in the readme file.
* Updated the release note template to include a uniform format for all items.
* Added HelloWorldSlim template option for *--template* flag in **demisto-sdk init** command.
* Fixed an issue where the HelloWorldSlim template in **demisto-sdk init** command had an integration id that was conflicting with HelloWorld integration id.
* Updated the SDK to use demisto-py 3.1.6, allowing use of a proxy with an environment variable.
* Set the default logger level to `warning`, to avoid unwanted debug logs.
* The **format** command now validates that default value of checkbox parameters is a string 'true' or 'false'.
* Fixed an issue where `FileType.PLAYBOOK` would show instead of `Playbook` in readme error messages.
* Added a new validation to **validate** proper defaultvalue for checkbox fields.

## 1.6.5

* Fixed an issue in the **format** command where the `id` field was overwritten for existing JSON files.
* Fixed an issue where the **doc-review** command was successful even when the release-note is malformed.
* Added timestamps to the `demisto-sdk` logger.
* Added time measurements to **lint**.
* Added the flag '-d', '--dependency' to **find-dependencies** command to get the content items that cause the dependencies between two packs.
* Fixed an issue where **update-release-notes** used the *trigger_id* field instead of the *trigger_name* field.
* Fixed an issue where **doc-review** failed to recognize script names, in scripts using the old file structure.
* Fixed an issue where concurrent processes created by **lint** caused deadlocks when opening files.
* Fixed an issue in the **format** command where `_dev` or `_copy` suffixes weren't removed from the subscript names in playbooks and layouts.
* Fixed an issue where **validate** failed on nonexistent `README.md` files.
* Added support of XSIAM content items to the **validate** command.
* Report **lint** summary results and failed packages after reporting time measurements.

## 1.6.4

* Added the new **generate-yml-from-python** command.
* Added a code *type* indication for integration and script objects in the *ID Set*.
* Added the [Vulture](https://github.com/jendrikseipp/vulture) linter to the pre-commit hook.
* The `demisto-sdk` pack will now be distributed via PyPi with a **wheel** file.
* Fixed a bug where any edited json file that contained a forward slash (`/`) escaped.
* Added a new validation to **validate** command to verify that the metadata *currentVersion* is
the same as the last release note version.
* The **validate** command now checks if there're none-deprecated integration commands that are missing from the readme file.
* Fixed an issue where *dockerimage* changes in Scripts weren't recognized by the **update-release-notes** command.
* Fixed an issue where **update-xsoar-config-file** did not properly insert the marketplace packs list to the file.
* Added the pack name to the known words by default when running the **doc-review** command.
* Added support for new XSIAM entities in **create-id-set** command.
* Added support for new XSIAM entities in **create-content-artifacts** command.
* Added support for Parsing/Modeling Rule content item in the **unify** command.
* Added the integration name, the commands name and the script name to the known words by default when running the **doc-review** command.
* Added an argument '-c' '--custom' to the **unify** command, if True will append to the unified yml name/display/id the custom label provided
* Added support for sub words suggestion in kebab-case sentences when running the **doc-review** command.
* Added support for new XSIAM entities in **update-release-notes** command.
* Enhanced the message of alternative suggestion words shown when running **doc-review** command.
* Fixed an incorrect error message, in case `node` is not installed on the machine.
* Fixed an issue in the **lint** command where the *check-dependent-api-modules* argument was set to true by default.
* Added a new command **generate-unit-tests**.
* Added a new validation to **validate** all SIEM integration have the same suffix.
* Fixed the destination path of the unified parsing/modeling rules in **create-content-artifacts** command.
* Fixed an issue in the **validate** command, where we validated wrongfully the existence of readme file for the *ApiModules* pack.
* Fixed an issue in the **validate** command, where an error message that was displayed for scripts validation was incorrect.
* Fixed an issue in the **validate** and **format** commands where *None* arguments in integration commands caused the commands to fail unexpectedly.
* Added support for running tests on XSIAM machines in the **test-content** command.
* Fixed an issue where the **validate** command did not work properly when deleting non-content items.
* Added the flag '-d', '--dependency' to **find-dependencies** command to get the content items that cause the dependencies between two packs.

## 1.6.3

* **Breaking change**: Fixed a typo in the **validate** `--quiet-bc-validation` flag (was `--quite-bc-validation`). @upstart-swiss
* Dropped support for python 3.7: Demisto-SDK is now supported on Python 3.8 or newer.
* Added an argument to YAMLHandler, allowing to set a maximal width for YAML files. This fixes an issue where a wrong default was used.
* Added the detach mechanism to the **upload** command, If you set the --input-config-file flag, any files in the repo's SystemPacks folder will be detached.
* Added the reattach mechanism to the **upload** command, If you set the --input-config-file flag, any detached item in your XSOAR instance that isn't currently in the repo's SystemPacks folder will be re-attached.
* Fixed an issue in the **validate** command that did not work properly when using the *-g* flag.
* Enhanced the dependency message shown when running **lint**.
* Fixed an issue where **update-release-notes** didn't update the currentVersion in pack_metadata.
* Improved the logging in **test-content** for helping catch typos in external playbook configuration.

## 1.6.2

* Added dependency validation support for core marketplacev2 packs.
* Fixed an issue in **update-release-notes** where suggestion fix failed in validation.
* Fixed a bug where `.env` files didn't load. @nicolas-rdgs
* Fixed a bug where **validate** command failed when the *categories* field in the pack metadata was empty for non-integration packs.
* Added *system* and *item-type* arguments to the **download** command, used when downloading system items.
* Added a validation to **validate**, checking that each script, integration and playbook have a README file. This validation only runs when the command is called with either the `-i` or the `-g` flag.
* Fixed a regression issue with **doc-review**, where the `-g` flag did not work.
* Improved the detection of errors in **doc-review** command.
* The **validate** command now checks if a readme file is empty, only for packs that contain playbooks or were written by a partner.
* The **validate** command now makes sure common contextPath values (e.g. `DBotScore.Score`) have a non-empty description, and **format** populates them automatically.
* Fixed an issue where the **generate-outputs** command did not work properly when examples were provided.
* Fixed an issue in the **generate-outputs** command, where the outputs were not written to the specified output path.
* The **generate-outputs** command can now generate outputs from multiple calls to the same command (useful when different args provide different outputs).
* The **generate-outputs** command can now update a yaml file with new outputs, without deleting or overwriting existing ones.
* Fixed a bug where **doc-review** command failed on existing templates.
* Fixed a bug where **validate** command failed when the word demisto is in the repo README file.
* Added support for adding test-playbooks to the zip file result in *create-content-artifacts* command for marketplacev2.
* Fixed an issue in **find-dependencies** where using the argument *-o* without the argument *--all-packs-dependencies* did not print a proper warning.
* Added a **validate** check to prevent deletion of files whose deletion is not supported by the XSOAR marketplace.
* Removed the support in the *maintenance* option of the *-u* flag in the **update-release-notes** command.
* Added validation for forbidden words and phrases in the **doc-review** command.
* Added a retries mechanism to the **test-content** command to stabilize the build process.
* Added support for all `git` platforms to get remote files.
* Refactored the **format** command's effect on the *fromversion* field:
  * Fixed a bug where the *fromversion* field was removed when modifying a content item.
  * Updated the general default *fromversion* and the default *fromversion* of newly-introduced content items (e.g. `Lists`, `Jobs`).
  * Added an interactive mode functionality for all content types, to ask the user whether to set a default *fromversion*, if could not automatically determine its value. Use `-y` to assume 'yes' as an answer to all prompts and run non-interactively.

## 1.6.1

* Added the '--use-packs-known-words' argument to the **doc-review** command
* Added YAML_Loader to handle yaml files in a standard way across modules, replacing PYYAML.
* Fixed an issue when filtering items using the ID set in the **create-content-artifacts** command.
* Fixed an issue in the **generate-docs** command where tables were generated with an empty description column.
* Fixed an issue in the **split** command where splitting failed when using relative input/output paths.
* Added warning when inferred files are missing.
* Added to **validate** a validation for integration image dimensions, which should be 120x50px.
* Improved an error in the **validate** command to better differentiate between the case where a required fetch parameter is malformed or missing.

## 1.6.0

* Fixed an issue in the **create-id-set** command where similar items from different marketplaces were reported as duplicated.
* Fixed typo in demisto-sdk init
* Fixed an issue where the **lint** command did not handle all container exit codes.
* Add to **validate** a validation for pack name to make sure it is unchanged.
* Added a validation to the **validate** command that verifies that the version in the pack_metdata file is written in the correct format.
* Fixed an issue in the **format** command where missing *fromVersion* field in indicator fields caused an error.

## 1.5.9

* Added option to specify `External Playbook Configuration` to change inputs of Playbooks triggered as part of **test-content**
* Improved performance of the **lint** command.
* Improved performance of the **validate** command when checking README images.
* ***create-id-set*** command - the default value of the **marketplace** argument was changed from ‘xsoar’ to all packs existing in the content repository. When using the command, make sure to pass the relevant marketplace to use.

## 1.5.8

* Fixed an issue where the command **doc-review** along with the argument `--release-notes` failed on yml/json files with invalid schema.
* Fixed an issue where the **lint** command failed on packs using python 3.10

## 1.5.7

* Fixed an issue where reading remote yaml files failed.
* Fixed an issue in **validate** failed with no error message for lists (when no fromVersion field was found).
* Fixed an issue when running **validate** or **format** in a gitlab repository, and failing to determine its project id.
* Added an enhancement to **split**, handling an empty output argument.
* Added the ability to add classifiers and mappers to conf.json.
* Added the Alias field to the incident field schema.

## 1.5.6

* Added 'deprecated' release notes template.
* Fixed an issue where **run-test-playbook** command failed to get the task entries when the test playbook finished with errors.
* Fixed an issue in **validate** command when running with `no-conf-json` argument to ignore the `conf.json` file.
* Added error type text (`ERROR` or `WARNING`) to **validate** error prints.
* Fixed an issue where the **format** command on test playbook did not format the ID to be equal to the name of the test playbook.
* Enhanced the **update-release-notes** command to automatically commit release notes config file upon creation.
* The **validate** command will validate that an indicator field of type html has fromVersion of 6.1.0 and above.
* The **format** command will now add fromVersion 6.1.0 to indicator field of type html.
* Added support for beta integrations in the **format** command.
* Fixed an issue where the **postman-codegen** command failed when called with the `--config-out` flag.
* Removed the integration documentation from the detailed description while performing **split** command to the unified yml file.
* Removed the line which indicates the version of the product from the README.md file for new contributions.

## 1.5.5

* Fixed an issue in the **update-release-notes** command, which did not work when changes were made in multiple packs.
* Changed the **validate** command to fail on missing test-playbooks only if no unittests are found.
* Fixed `to_kebab_case`, it will now deal with strings that have hyphens, commas or periods in them, changing them to be hyphens in the new string.
* Fixed an issue in the **create-id-set** command, where the `source` value included the git token if it was specified in the remote url.
* Fixed an issue in the **merge-id-set** command, where merging fails because of duplicates but the packs are in the XSOAR repo but in different version control.
* Fixed missing `Lists` Content Item as valid `IDSetType`
* Added enhancement for **generate-docs**. It is possible to provide both file or a comma seperated list as `examples`. Also, it's possible to provide more than one example for a script or a command.
* Added feature in **format** to sync YML and JSON files to the `master` file structure.
* Added option to specify `Incident Type`, `Incoming Mapper` and `Classifier` when configuring instance in **test-content**
* added a new command **run-test-playbook** to run a test playbook in a given XSOAR instance.
* Fixed an issue in **format** when running on a modified YML, that the `id` value is not changed to its old `id` value.
* Enhancement for **split** command, replace `ApiModule` code block to `import` when splitting a YML.
* Fixed an issue where indicator types were missing from the pack's content, when uploading using **zip-packs**.
* The request data body format generated in the **postman-codegen** will use the python argument's name and not the raw data argument's name.
* Added the flag '--filter-by-id-set' to **create-content-artifacts** to create artifacts only for items in the given id_set.json.

## 1.5.4

* Fixed an issue with the **format** command when contributing via the UI
* The **format** command will now not remove the `defaultRows` key from incident, indicator and generic fields with `type: grid`.
* Fixed an issue with the **validate** command when a layoutscontainer did not have the `fromversion` field set.
* added a new command **update-xsoar-config-file** to handle your XSOAR Configuration File.
* Added `skipVerify` argument in **upload** command to skip pack signature verification.
* Fixed an issue when the **run** command  failed running when there’s more than one playground, by explicitly using the current user’s playground.
* Added support for Job content item in the **format**, **validate**, **upload**, **create-id-set**, **find-dependecies** and **create-content-artifacts** commands.
* Added a **source** field to the **id_set** entitles.
* Two entitles will not consider as duplicates if they share the same pack and the same source.
* Fixed a bug when duplicates were found in **find_dependencies**.
* Added function **get_current_repo** to `tools`.
* The **postman-codegen** will not have duplicates argument name. It will rename them to the minimum distinguished shared path for each of them.

## 1.5.3

* The **format** command will now set `unsearchable: True` for incident, indicator and generic fields.
* Fixed an issue where the **update-release-notes** command crashes with `--help` flag.
* Added validation to the **validate** command that verifies the `unsearchable` key in incident, indicator and generic fields is set to true.
* Removed a validation that DBotRole should be set for automation that requires elevated permissions to the `XSOAR-linter` in the **lint** command.
* Fixed an issue in **Validate** command where playbooks conditional tasks were mishandeled.
* Added a validation to prevent contributors from using the `fromlicense` key as a configuration parameter in an integration's YML
* Added a validation to ensure that the type for **API token** (and similar) parameters are configured correctly as a `credential` type in the integration configuration YML.
* Added an assertion that checks for duplicated requests' names when generating an integration from a postman collection.
* Added support for [.env files](https://pypi.org/project/python-dotenv/). You can now add a `.env` file to your repository with the logging information instead of setting a global environment variables.
* When running **lint** command with --keep-container flag, the docker images are committed.
* The **validate** command will not return missing test playbook error when given a script with dynamic-section tag.

## 1.5.2

* Added a validation to **update-release-notes** command to ensure that the `--version` flag argument is in the right format.
* added a new command **coverage-analyze** to generate and print coverage reports.
* Fixed an issue in **validate** in repositories which are not in GitHub or GitLab
* Added a validation that verifies that readme image absolute links do not contain the working branch name.
* Added support for List content item in the **format**, **validate**, **download**, **upload**, **create-id-set**, **find-dependecies** and **create-content-artifacts** commands.
* Added a validation to ensure reputation command's default argument is set as an array input.
* Added the `--fail-duplicates` flag for the **merge-id-set** command which will fail the command if duplicates are found.
* Added the `--fail-duplicates` flag for the **create-id-set** command which will fail the command if duplicates are found.

## 1.5.1

* Fixed an issue where **validate** command failed to recognized test playbooks for beta integrations as valid tests.
* Fixed an issue were the **validate** command was falsely recognizing image paths in readme files.
* Fixed an issue where the **upload** command error message upon upload failure pointed to wrong file rather than to the pack metadata.
* Added a validation that verifies that each script which appears in incident fields, layouts or layout containers exists in the id_set.json.
* Fixed an issue where the **postman code-gen** command generated double dots for context outputs when it was not needed.
* Fixed an issue where there **validate** command on release notes file crashed when author image was added or modified.
* Added input handling when running **find-dependencies**, replacing string manipulations.
* Fixed an issue where the **validate** command did not handle multiple playbooks with the same name in the id_set.
* Added support for GitLab repositories in **validate**

## 1.5.0

* Fixed an issue where **upload** command failed to upload packs not under content structure.
* Added support for **init** command to run from non-content repo.
* The **split-yml** has been renamed to **split** and now supports splitting Dashboards from unified Generic Modules.
* Fixed an issue where the skipped tests validation ran on the `ApiModules` pack in the **validate** command.
* The **init** command will now create the `Generic Object` entities directories.
* Fixed an issue where the **format** command failed to recognize changed files from git.
* Fixed an issue where the **json-to-outputs** command failed checking whether `0001-01-01T00:00:00` is of type `Date`
* Added to the **generate context** command to generate context paths for integrations from an example file.
* Fixed an issue where **validate** failed on release notes configuration files.
* Fixed an issue where the **validate** command failed on pack input if git detected changed files outside of `Packs` directory.
* Fixed an issue where **validate** command failed to recognize files inside validated pack when validation release notes, resulting in a false error message for missing entity in release note.
* Fixed an issue where the **download** command failed when downloading an invalid YML, instead of skipping it.

## 1.4.9

* Added validation that the support URL in partner contribution pack metadata does not lead to a GitHub repo.
* Enhanced ***generate-docs*** with default `additionalinformation` (description) for common parameters.
* Added to **validate** command a validation that a content item's id and name will not end with spaces.
* The **format** command will now remove trailing whitespaces from content items' id and name fields.
* Fixed an issue where **update-release-notes** could fail on files outside the user given pack.
* Fixed an issue where the **generate-test-playbook** command would not place the playbook in the proper folder.
* Added to **validate** command a validation that packs with `Iron Bank` uses the latest docker from Iron Bank.
* Added to **update-release-notes** command support for `Generic Object` entities.
* Fixed an issue where playbook `fromversion` mismatch validation failed even if `skipunavailable` was set to true.
* Added to the **create artifacts** command support for release notes configuration file.
* Added validation to **validate** for release notes config file.
* Added **isoversize** and **isautoswitchedtoquietmode** fields to the playbook schema.
* Added to the **update-release-notes** command `-bc` flag to generate template for breaking changes version.
* Fixed an issue where **validate** did not search description files correctly, leading to a wrong warning message.

## 1.4.8

* Fixed an issue where yml files with `!reference` failed to load properly.
* Fixed an issue when `View Integration Documentation` button was added twice during the download and re-upload.
* Fixed an issue when `(Partner Contribution)` was added twice to the display name during the download and re-upload.
* Added the following enhancements in the **generate-test-playbook** command:
  * Added the *--commands* argument to generate tasks for specific commands.
  * Added the *--examples* argument to get the command examples file path and generate tasks from the commands and arguments specified there.
  * Added the *--upload* flag to specify whether to upload the test playbook after the generation.
  * Fixed the output condition generation for outputs of type `Boolean`.

## 1.4.7

* Fixed an issue where an empty list for a command context didn't produce an indication other than an empty table.
* Fixed an issue where the **format** command has incorrectly recognized on which files to run when running using git.
* Fixed an issue where author image validations were not checked properly.
* Fixed an issue where new old-formatted scripts and integrations were not validated.
* Fixed an issue where the wording in the from version validation error for subplaybooks was incorrect.
* Fixed an issue where the **update-release-notes** command used the old docker image version instead of the new when detecting a docker change.
* Fixed an issue where the **generate-test-playbook** command used an incorrect argument name as default
* Fixed an issue where the **json-to-outputs** command used an incorrect argument name as default when using `-d`.
* Fixed an issue where validations failed while trying to validate non content files.
* Fixed an issue where README validations did not work post VS Code formatting.
* Fixed an issue where the description validations were inconsistent when running through an integration file or a description file.

## 1.4.6

* Fixed an issue where **validate** suggests, with no reason, running **format** on missing mandatory keys in yml file.
* Skipped existence of TestPlaybook check on community and contribution integrations.
* Fixed an issue where pre-commit didn't run on the demisto_sdk/commands folder.
* The **init** command will now change the script template name in the code to the given script name.
* Expanded the validations performed on beta integrations.
* Added support for PreProcessRules in the **format**, **validate**, **download**, and **create-content-artifacts** commands.
* Improved the error messages in **generate-docs**, if an example was not provided.
* Added to **validate** command a validation that a content entity or a pack name does not contain the words "partner" and "community".
* Fixed an issue where **update-release-notes** ignores *--text* flag while using *-f*
* Fixed the outputs validations in **validate** so enrichment commands will not be checked to have DBotScore outputs.
* Added a new validation to require the dockerimage key to exist in an integration and script yml files.
* Enhanced the **generate-test-playbook** command to use only integration tested on commands, rather than (possibly) other integrations implementing them.
* Expanded unify command to support GenericModules - Unifies a GenericModule object with its Dashboards.
* Added validators for generic objects:
  * Generic Field validator - verify that the 'fromVersion' field is above 6.5.0, 'group' field equals 4 and 'id' field starts with the prefix 'generic_'.
  * Generic Type validator - verify that the 'fromVersion' field is above 6.5.0
  * Generic Module validator - verify that the 'fromVersion' field is above 6.5.0
  * Generic Definition validator - verify that the 'fromVersion' field is above 6.5.0
* Expanded Format command to support Generic Objects - Fixes generic objects according to their validations.
* Fixed an issue where the **update-release-notes** command did not handle ApiModules properly.
* Added option to enter a dictionary or json of format `[{field_name:description}]` in the **json-to-outputs** command,
  with the `-d` flag.
* Improved the outputs for the **format** command.
* Fixed an issue where the validations performed after the **format** command were inconsistent with **validate**.
* Added to the **validate** command a validation for the author image.
* Updated the **create-content-artifacts** command to support generic modules, definitions, fields and types.
* Added an option to ignore errors for file paths and not only file name in .pack-ignore file.

## 1.4.5

* Enhanced the **postman-codegen** command to name all generated arguments with lower case.
* Fixed an issue where the **find-dependencies** command miscalculated the dependencies for playbooks that use generic commands.
* Fixed an issue where the **validate** command failed in external repositories in case the DEMISTO_SDK_GITHUB_TOKEN was not set.
* Fixed an issue where **openapi-codegen** corrupted the swagger file by overwriting configuration to swagger file.
* Updated the **upload** command to support uploading zipped packs to the marketplace.
* Added to the **postman-codegen** command support of path variables.
* Fixed an issue where **openapi-codegen** entered into an infinite loop on circular references in the swagger file.
* The **format** command will now set `fromVersion: 6.2.0` for widgets with 'metrics' data type.
* Updated the **find-dependencies** command to support generic modules, definitions, fields and types.
* Fixed an issue where **openapi-codegen** tried to extract reference example outputs, leading to an exception.
* Added an option to ignore secrets automatically when using the **init** command to create a pack.
* Added a tool that gives the ability to temporarily suppress console output.

## 1.4.4

* When formatting incident types with Auto-Extract rules and without mode field, the **format** command will now add the user selected mode.
* Added new validation that DBotRole is set for scripts that requires elevated permissions to the `XSOAR-linter` in the **lint** command.
* Added url escaping to markdown human readable section in generate docs to avoid autolinking.
* Added a validation that mapper's id and name are matching. Updated the format of mapper to include update_id too.
* Added a validation to ensure that image paths in the README files are valid.
* Fixed **find_type** function to correctly find test files, such as, test script and test playbook.
* Added scheme validations for the new Generic Object Types, Fields, and Modules.
* Renamed the flag *--input-old-version* to *--old-version* in the **generate-docs** command.
* Refactored the **update-release-notes** command:
  * Replaced the *--all* flag with *--use-git* or *-g*.
  * Added the *--force* flag to update the pack release notes without changes in the pack.
  * The **update-release-notes** command will now update all dependent integrations on ApiModule change, even if not specified.
  * If more than one pack has changed, the full list of updated packs will be printed at the end of **update-release-notes** command execution.
  * Fixed an issue where the **update-release-notes** command did not add docker image release notes entry for release notes file if a script was changed.
  * Fixed an issue where the **update-release-notes** command did not detect changed files that had the same name.
  * Fixed an issue in the **update-release-notes** command where the version support of JSON files was mishandled.
* Fixed an issue where **format** did not skip files in test and documentation directories.
* Updated the **create-id-set** command to support generic modules, definitions, fields and types.
* Changed the **convert** command to generate old layout fromversion to 5.0.0 instead of 4.1.0
* Enhanced the command **postman-codegen** with type hints for templates.

## 1.4.3

* Fixed an issue where **json-to-outputs** command returned an incorrect output when json is a list.
* Fixed an issue where if a pack README.md did not exist it could cause an error in the validation process.
* Fixed an issue where the *--name* was incorrectly required in the **init** command.
* Adding the option to run **validate** on a specific path while using git (*-i* & *-g*).
* The **format** command will now change UUIDs in .yml and .json files to their respective content entity name.
* Added a playbook validation to check if a task sub playbook exists in the id set in the **validate** command.
* Added the option to add new tags/usecases to the approved list and to the pack metadata on the same pull request.
* Fixed an issue in **test_content** where when different servers ran tests for the same integration, the server URL parameters were not set correctly.
* Added a validation in the **validate** command to ensure that the ***endpoint*** command is configured correctly in yml file.
* Added a warning when pack_metadata's description field is longer than 130 characters.
* Fixed an issue where a redundant print occurred on release notes validation.
* Added new validation in the **validate** command to ensure that the minimal fromVersion in a widget of type metrics will be 6.2.0.
* Added the *--release-notes* flag to demisto-sdk to get the current version release notes entries.

## 1.4.2

* Added to `pylint` summary an indication if a test was skipped.
* Added to the **init** command the option to specify fromversion.
* Fixed an issue where running **init** command without filling the metadata file.
* Added the *--docker-timeout* flag in the **lint** command to control the request timeout for the Docker client.
* Fixed an issue where **update-release-notes** command added only one docker image release notes entry for release notes file, and not for every entity whom docker image was updated.
* Added a validation to ensure that incident/indicator fields names starts with their pack name in the **validate** command. (Checked only for new files and only when using git *-g*)
* Updated the **find-dependencies** command to return the 'dependencies' according the layout type ('incident', 'indicator').
* Enhanced the "vX" display name validation for scripts and integrations in the **validate** command to check for every versioned script or integration, and not only v2.
* Added the *--fail-duplicates* flag for the **create-id-set** command which will fail the command if duplicates are found.
* Added to the **generate-docs** command automatic addition to git when a new readme file is created.

## 1.4.1

* When in private repo without `DEMSITO_SDK_GITHUB_TOKEN` configured, get_remote_file will take files from the local origin/master.
* Enhanced the **unify** command when giving input of a file and not a directory return a clear error message.
* Added a validation to ensure integrations are not skipped and at least one test playbook is not skipped for each integration or script.
* Added to the Content Tests support for `context_print_dt`, which queries the incident context and prints the result as a json.
* Added new validation for the `xsoar_config.json` file in the **validate** command.
* Added a version differences section to readme in **generate-docs** command.
* Added the *--docs-format* flag in the **integration-diff** command to get the output in README format.
* Added the *--input-old-version* and *--skip-breaking-changes* flags in the **generate-docs** command to get the details for the breaking section and to skip the breaking changes section.

## 1.4.0

* Enable passing a comma-separated list of paths for the `--input` option of the **lint** command.
* Added new validation of unimplemented test-module command in the code to the `XSOAR-linter` in the **lint** command.
* Fixed the **generate-docs** to handle integration authentication parameter.
* Added a validation to ensure that description and README do not contain the word 'Demisto'.
* Improved the deprecated message validation required from playbooks and scripts.
* Added the `--quite-bc-validation` flag for the **validate** command to run the backwards compatibility validation in quite mode (errors is treated like warnings).
* Fixed the **update release notes** command to display a name for old layouts.
* Added the ability to append to the pack README credit to contributors.
* Added identification for parameter differences in **integration-diff** command.
* Fixed **format** to use git as a default value.
* Updated the **upload** command to support reports.
* Fixed an issue where **generate-docs** command was displaying 'None' when credentials parameter display field configured was not configured.
* Fixed an issue where **download** did not return exit code 1 on failure.
* Updated the validation that incident fields' names do not contain the word incident will aplly to core packs only.
* Added a playbook validation to verify all conditional tasks have an 'else' path in **validate** command.
* Renamed the GitHub authentication token environment variable `GITHUB_TOKEN` to `DEMITO_SDK_GITHUB_TOKEN`.
* Added to the **update-release-notes** command automatic addition to git when new release notes file is created.
* Added validation to ensure that integrations, scripts, and playbooks do not contain the entity type in their names.
* Added the **convert** command to convert entities between XSOAR versions.
* Added the *--deprecate* flag in **format** command to deprecate integrations, scripts, and playbooks.
* Fixed an issue where ignoring errors did not work when running the **validate** command on specific files (-i).

## 1.3.9

* Added a validation verifying that the pack's README.md file is not equal to pack description.
* Fixed an issue where the **Assume yes** flag did not work properly for some entities in the **format** command.
* Improved the error messages for separators in folder and file names in the **validate** command.
* Removed the **DISABLE_SDK_VERSION_CHECK** environment variable. To disable new version checks, use the **DEMISTO_SDK_SKIP_VERSION_CHECK** envirnoment variable.
* Fixed an issue where the demisto-sdk version check failed due to a rate limit.
* Fixed an issue with playbooks scheme validation.

## 1.3.8

* Updated the **secrets** command to work on forked branches.

## 1.3.7

* Added a validation to ensure correct image and description file names.
* Fixed an issue where the **validate** command failed when 'display' field in credentials param in yml is empty but 'displaypassword' was provided.
* Added the **integration-diff** command to check differences between two versions of an integration and to return a report of missing and changed elements in the new version.
* Added a validation verifying that the pack's README.md file is not missing or empty for partner packs or packs contains use cases.
* Added a validation to ensure that the integration and script folder and file names will not contain separators (`_`, `-`, ``).
* When formatting new pack, the **format** command will set the *fromversion* key to 5.5.0 in the new files without fromversion.

## 1.3.6

* Added a validation that core packs are not dependent on non-core packs.
* Added a validation that a pack name follows XSOAR standards.
* Fixed an issue where in some cases the `get_remote_file` function failed due to an invalid path.
* Fixed an issue where running **update-release-notes** with updated integration logo, did not detect any file changes.
* Fixed an issue where the **create-id-set** command did not identify unified integrations correctly.
* Fixed an issue where the `CommonTypes` pack was not identified as a dependency for all feed integrations.
* Added support for running SDK commands in private repositories.
* Fixed an issue where running the **init** command did not set the correct category field in an integration .yml file for a newly created pack.
* When formatting new contributed pack, the **format** command will set the *fromversion* key to 6.0.0 in the relevant files.
* If the environment variable "DISABLE_SDK_VERSION_CHECK" is define, the demisto-sdk will no longer check for newer version when running a command.
* Added the `--use-pack-metadata` flag for the **find-dependencies** command to update the calculated dependencies using the the packs metadata files.
* Fixed an issue where **validate** failed on scripts in case the `outputs` field was set to `None`.
* Fixed an issue where **validate** was failing on editing existing release notes.
* Added a validation for README files verifying that the file doesn't contain template text copied from HelloWorld or HelloWorldPremium README.

## 1.3.5

* Added a validation that layoutscontainer's id and name are matching. Updated the format of layoutcontainer to include update_id too.
* Added a validation that commands' names and arguments in core packs, or scripts' arguments do not contain the word incident.
* Fixed issue where running the **generate-docs** command with -c flag ran all the commands and not just the commands specified by the flag.
* Fixed the error message of the **validate** command to not always suggest adding the *description* field.
* Fixed an issue where running **format** on feed integration generated invalid parameter structure.
* Fixed an issue where the **generate-docs** command did not add all the used scripts in a playbook to the README file.
* Fixed an issue where contrib/partner details might be added twice to the same file, when using unify and create-content-artifacts commands
* Fixed issue where running **validate** command on image-related integration did not return the correct outputs to json file.
* When formatting playbooks, the **format** command will now remove empty fields from SetIncident, SetIndicator, CreateNewIncident, CreateNewIndicator script arguments.
* Added an option to fill in the developer email when running the **init** command.

## 1.3.4

* Updated the **validate** command to check that the 'additionalinfo' field only contains the expected value for feed required parameters and not equal to it.
* Added a validation that community/partner details are not in the detailed description file.
* Added a validation that the Use Case tag in pack_metadata file is only used when the pack contains at least one PB, Incident Type or Layout.
* Added a validation that makes sure outputs in integrations are matching the README file when only README has changed.
* Added the *hidden* field to the integration schema.
* Fixed an issue where running **format** on a playbook whose `name` does not equal its `id` would cause other playbooks who use that playbook as a sub-playbook to fail.
* Added support for local custom command configuration file `.demisto-sdk-conf`.
* Updated the **format** command to include an update to the description file of an integration, to remove community/partner details.

## 1.3.3

* Fixed an issue where **lint** failed where *.Dockerfile* exists prior running the lint command.
* Added FeedHelloWorld template option for *--template* flag in **demisto-sdk init** command.
* Fixed issue where **update-release-notes** deleted release note file if command was called more than once.
* Fixed issue where **update-release-notes** added docker image release notes every time the command was called.
* Fixed an issue where running **update-release-notes** on a pack with newly created integration, had also added a docker image entry in the release notes.
* Fixed an issue where `XSOAR-linter` did not find *NotImplementedError* in main.
* Added validation for README files verifying their length (over 30 chars).
* When using *-g* flag in the **validate** command it will now ignore untracked files by default.
* Added the *--include-untracked* flag to the **validate** command to include files which are untracked by git in the validation process.
* Improved the `pykwalify` error outputs in the **validate** command.
* Added the *--print-pykwalify* flag to the **validate** command to print the unchanged output from `pykwalify`.

## 1.3.2

* Updated the format of the outputs when using the *--json-file* flag to create a JSON file output for the **validate** and **lint** commands.
* Added the **doc-review** command to check spelling in .md and .yml files as well as a basic release notes review.
* Added a validation that a pack's display name does not already exist in content repository.
* Fixed an issue where the **validate** command failed to detect duplicate params in an integration.
* Fixed an issue where the **validate** command failed to detect duplicate arguments in a command in an integration.

## 1.3.1

* Fixed an issue where the **validate** command failed to validate the release notes of beta integrations.
* Updated the **upload** command to support indicator fields.
* The **validate** and **update-release-notes** commands will now check changed files against `demisto/master` if it is configured locally.
* Fixed an issue where **validate** would incorrectly identify files as renamed.
* Added a validation that integration properties (such as feed, mappers, mirroring, etc) are not removed.
* Fixed an issue where **validate** failed when comparing branch against commit hash.
* Added the *--no-pipenv* flag to the **split-yml** command.
* Added a validation that incident fields and incident types are not removed from mappers.
* Fixed an issue where the *c
reate-id-set* flag in the *validate* command did not work while not using git.
* Added the *hiddenusername* field to the integration schema.
* Added a validation that images that are not integration images, do not ask for a new version or RN

## 1.3.0

* Do not collect optional dependencies on indicator types reputation commands.
* Fixed an issue where downloading indicator layoutscontainer objects failed.
* Added a validation that makes sure outputs in integrations are matching the README file.
* Fixed an issue where the *create-id-set* flag in the **validate** command did not work.
* Added a warning in case no id_set file is found when running the **validate** command.
* Fixed an issue where changed files were not recognised correctly on forked branches in the **validate** and the **update-release-notes** commands.
* Fixed an issue when files were classified incorrectly when running *update-release-notes*.
* Added a validation that integration and script file paths are compatible with our convention.
* Fixed an issue where id_set.json file was re created whenever running the generate-docs command.
* added the *--json-file* flag to create a JSON file output for the **validate** and **lint** commands.

## 1.2.19

* Fixed an issue where merge id_set was not updated to work with the new entity of Packs.
* Added a validation that the playbook's version matches the version of its sub-playbooks, scripts, and integrations.

## 1.2.18

* Changed the *skip-id-set-creation* flag to *create-id-set* in the **validate** command. Its default value will be False.
* Added support for the 'cve' reputation command in default arg validation.
* Filter out generic and reputation command from scripts and playbooks dependencies calculation.
* Added support for the incident fields in outgoing mappers in the ID set.
* Added a validation that the taskid field and the id field under the task field are both from uuid format and contain the same value.
* Updated the **format** command to generate uuid value for the taskid field and for the id under the task field in case they hold an invalid values.
* Exclude changes from doc_files directory on validation.
* Added a validation that an integration command has at most one default argument.
* Fixing an issue where pack metadata version bump was not enforced when modifying an old format (unified) file.
* Added validation that integration parameter's display names are capitalized and spaced using whitespaces and not underscores.
* Fixed an issue where beta integrations where not running deprecation validations.
* Allowed adding additional information to the deprecated description.
* Fixing an issue when escaping less and greater signs in integration params did not work as expected.

## 1.2.17

* Added a validation that the classifier of an integration exists.
* Added a validation that the mapper of an integration exists.
* Added a validation that the incident types of a classifier exist.
* Added a validation that the incident types of a mapper exist.
* Added support for *text* argument when running **demisto-sdk update-release-notes** on the ApiModules pack.
* Added a validation for the minimal version of an indicator field of type grid.
* Added new validation for incident and indicator fields in classifiers mappers and layouts exist in the content.
* Added cache for get_remote_file to reducing failures from accessing the remote repo.
* Fixed an issue in the **format** command where `_dev` or `_copy` suffixes weren't removed from the `id` of the given playbooks.
* Playbook dependencies from incident and indicator fields are now marked as optional.
* Mappers dependencies from incident types and incident fields are now marked as optional.
* Classifier dependencies from incident types are now marked as optional.
* Updated **demisto-sdk init** command to no longer create `created` field in pack_metadata file
* Updated **generate-docs** command to take the parameters names in setup section from display field and to use additionalinfo field when exist.
* Using the *verbose* argument in the **find-dependencies** command will now log to the console.
* Improved the deprecated message validation required from integrations.
* Fixed an issue in the **generate-docs** command where **Context Example** section was created when it was empty.

## 1.2.16

* Added allowed ignore errors to the *IDSetValidator*.
* Fixed an issue where an irrelevant id_set validation ran in the **validate** command when using the *--id-set* flag.
* Fixed an issue were **generate-docs** command has failed if a command did not exist in commands permissions file.
* Improved a **validate** command message for missing release notes of api module dependencies.

## 1.2.15

* Added the *ID101* to the allowed ignored errors.

## 1.2.14

* SDK repository is now mypy check_untyped_defs complaint.
* The lint command will now ignore the unsubscriptable-object (E1136) pylint error in dockers based on python 3.9 - this will be removed once a new pylint version is released.
* Added an option for **format** to run on a whole pack.
* Added new validation of unimplemented commands from yml in the code to `XSOAR-linter`.
* Fixed an issue where Auto-Extract fields were only checked for newly added incident types in the **validate** command.
* Added a new warning validation of direct access to args/params dicts to `XSOAR-linter`.

## 1.2.13

* Added new validation of indicators usage in CommandResults to `XSOAR-linter`.
* Running **demisto-sdk lint** will automatically run on changed files (same behavior as the -g flag).
* Removed supported version message from the documentation when running **generate_docs**.
* Added a print to indicate backwards compatibility is being checked in **validate** command.
* Added a percent print when running the **validate** command with the *-a* flag.
* Fixed a regression in the **upload** command where it was ignoring `DEMISTO_VERIFY_SSL` env var.
* Fixed an issue where the **upload** command would fail to upload beta integrations.
* Fixed an issue where the **validate** command did not create the *id_set.json* file when running with *-a* flag.
* Added price change validation in the **validate** command.
* Added validations that checks in read-me for empty sections or leftovers from the auto generated read-me that should be changed.
* Added new code validation for *NotImplementedError* to raise a warning in `XSOAR-linter`.
* Added validation for support types in the pack metadata file.
* Added support for *--template* flag in **demisto-sdk init** command.
* Fixed an issue with running **validate** on master branch where the changed files weren't compared to previous commit when using the *-g* flag.
* Fixed an issue where the `XSOAR-linter` ran *NotImplementedError* validation on scripts.
* Added support for Auto-Extract feature validation in incident types in the **validate** command.
* Fixed an issue in the **lint** command where the *-i* flag was ignored.
* Improved **merge-id-sets** command to support merge between two ID sets that contain the same pack.
* Fixed an issue in the **lint** command where flake8 ran twice.

## 1.2.12

* Bandit now reports also on medium severity issues.
* Fixed an issue with support for Docker Desktop on Mac version 2.5.0+.
* Added support for vulture and mypy linting when running without docker.
* Added support for *prev-ver* flag in **update-release-notes** command.
* Improved retry support when building docker images for linting.
* Added the option to create an ID set on a specific pack in **create-id-set** command.
* Added the *--skip-id-set-creation* flag to **validate** command in order to add the capability to run validate command without creating id_set validation.
* Fixed an issue where **validate** command checked docker image tag on ApiModules pack.
* Fixed an issue where **find-dependencies** did not calculate dashboards and reports dependencies.
* Added supported version message to the documentation and release notes files when running **generate_docs** and **update-release-notes** commands respectively.
* Added new code validations for *NotImplementedError* exception raise to `XSOAR-linter`.
* Command create-content-artifacts additional support for **Author_image.png** object.
* Fixed an issue where schemas were not enforced for incident fields, indicator fields and old layouts in the validate command.
* Added support for **update-release-notes** command to update release notes according to master branch.

## 1.2.11

* Fixed an issue where the ***generate-docs*** command reset the enumeration of line numbering after an MD table.
* Updated the **upload** command to support mappers.
* Fixed an issue where exceptions were no printed in the **format** while the *--verbose* flag is set.
* Fixed an issue where *--assume-yes* flag did not work in the **format** command when running on a playbook without a `fromversion` field.
* Fixed an issue where the **format** command would fail in case `conf.json` file was not found instead of skipping the update.
* Fixed an issue where integration with v2 were recognised by the `name` field instead of the `display` field in the **validate** command.
* Added a playbook validation to check if a task script exists in the id set in the **validate** command.
* Added new integration category `File Integrity Management` in the **validate** command.

## 1.2.10

* Added validation for approved content pack use-cases and tags.
* Added new code validations for *CommonServerPython* import to `XSOAR-linter`.
* Added *default value* and *predefined values* to argument description in **generate-docs** command.
* Added a new validation that checks if *get-mapping-fields* command exists if the integration schema has *{ismappable: true}* in **validate** command.
* Fixed an issue where the *--staged* flag recognised added files as modified in the **validate** command.
* Fixed an issue where a backwards compatibility warning was raised for all added files in the **validate** command.
* Fixed an issue where **validate** command failed when no tests were given for a partner supported pack.
* Updated the **download** command to support mappers.
* Fixed an issue where the ***format*** command added a duplicate parameter.
* For partner supported content packs, added support for a list of emails.
* Removed validation of README files from the ***validate*** command.
* Fixed an issue where the ***validate*** command required release notes for ApiModules pack.

## 1.2.9

* Fixed an issue in the **openapi_codegen** command where it created duplicate functions name from the swagger file.
* Fixed an issue in the **update-release-notes** command where the *update type* argument was not verified.
* Fixed an issue in the **validate** command where no error was raised in case a non-existing docker image was presented.
* Fixed an issue in the **format** command where format failed when trying to update invalid Docker image.
* The **format** command will now preserve the **isArray** argument in integration's reputation commands and will show a warning if it set to **false**.
* Fixed an issue in the **lint** command where *finally* clause was not supported in main function.
* Fixed an issue in the **validate** command where changing any entity ID was not validated.
* Fixed an issue in the **validate** command where *--staged* flag did not bring only changed files.
* Fixed the **update-release-notes** command to ignore changes in the metadata file.
* Fixed the **validate** command to ignore metadata changes when checking if a version bump is needed.

## 1.2.8

* Added a new validation that checks in playbooks for the usage of `DeleteContext` in **validate** command.
* Fixed an issue in the **upload** command where it would try to upload content entities with unsupported versions.
* Added a new validation that checks in playbooks for the usage of specific instance in **validate** command.
* Added the **--staged** flag to **validate** command to run on staged files only.

## 1.2.7

* Changed input parameters in **find-dependencies** command.
  * Use ***-i, --input*** instead of ***-p, --path***.
  * Use ***-idp, --id-set-path*** instead of ***-i, --id-set-path***.
* Fixed an issue in the **unify** command where it crashed on an integration without an image file.
* Fixed an issue in the **format** command where unnecessary files were not skipped.
* Fixed an issue in the **update-release-notes** command where the *text* argument was not respected in all cases.
* Fixed an issue in the **validate** command where a warning about detailed description was given for unified or deprecated integrations.
* Improved the error returned by the **validate** command when running on files using the old format.

## 1.2.6

* No longer require setting `DEMISTO_README_VALIDATION` env var to enable README mdx validation. Validation will now run automatically if all necessary node modules are available.
* Fixed an issue in the **validate** command where the `--skip-pack-dependencies` would not skip id-set creation.
* Fixed an issue in the **validate** command where validation would fail if supplied an integration with an empty `commands` key.
* Fixed an issue in the **validate** command where validation would fail due to a required version bump for packs which are not versioned.
* Will use env var `DEMISTO_VERIFY_SSL` to determine if to use a secure connection for commands interacting with the Server when `--insecure` is not passed. If working with a local Server without a trusted certificate, you can set env var `DEMISTO_VERIFY_SSL=no` to avoid using `--insecure` on each command.
* Unifier now adds a link to the integration documentation to the integration detailed description.
* Fixed an issue in the **secrets** command where ignored secrets were not skipped.

## 1.2.5

* Added support for special fields: *defaultclassifier*, *defaultmapperin*, *defaultmapperout* in **download** command.
* Added -y option **format** command to assume "yes" as answer to all prompts and run non-interactively
* Speed up improvements for `validate` of README files.
* Updated the **format** command to adhere to the defined content schema and sub-schemas, aligning its behavior with the **validate** command.
* Added support for canvasContextConnections files in **format** command.

## 1.2.4

* Updated detailed description for community integrations.

## 1.2.3

* Fixed an issue where running **validate** failed on playbook with task that adds tags to the evidence data.
* Added the *displaypassword* field to the integration schema.
* Added new code validations to `XSOAR-linter`.
  * As warnings messages:
    * `demisto.params()` should be used only inside main function.
    * `demisto.args()` should be used only inside main function.
    * Functions args should have type annotations.
* Added `fromversion` field validation to test playbooks and scripts in **validate** command.

## 1.2.2

* Add support for warning msgs in the report and summary to **lint** command.
* Fixed an issue where **json-to-outputs** determined bool values as int.
* Fixed an issue where **update-release-notes** was crushing on `--all` flag.
* Fixed an issue where running **validate**, **update-release-notes** outside of content repo crushed without a meaningful error message.
* Added support for layoutscontainer in **init** contribution flow.
* Added a validation for tlp_color param in feeds in **validate** command.
* Added a validation for removal of integration parameters in **validate** command.
* Fixed an issue where **update-release-notes** was failing with a wrong error message when no pack or input was given.
* Improved formatting output of the **generate-docs** command.
* Add support for env variable *DEMISTO_SDK_ID_SET_REFRESH_INTERVAL*. Set this env variable to the refresh interval in minutes. The id set will be regenerated only if the refresh interval has passed since the last generation. Useful when generating Script documentation, to avoid re-generating the id_set every run.
* Added new code validations to `XSOAR-linter`.
  * As error messages:
    * Longer than 10 seconds sleep statements for non long running integrations.
    * exit() usage.
    * quit() usage.
  * As warnings messages:
    * `demisto.log` should not be used.
    * main function existence.
    * `demito.results` should not be used.
    * `return_output` should not be used.
    * try-except statement in main function.
    * `return_error` usage in main function.
    * only once `return_error` usage.
* Fixed an issue where **lint** command printed logs twice.
* Fixed an issue where *suffix* did not work as expected in the **create-content-artifacts** command.
* Added support for *prev-ver* flag in **lint** and **secrets** commands.
* Added support for *text* flag to **update-release-notes** command to add the same text to all release notes.
* Fixed an issue where **validate** did not recognize added files if they were modified locally.
* Added a validation that checks the `fromversion` field exists and is set to 5.0.0 or above when working or comparing to a non-feature branch in **validate** command.
* Added a validation that checks the certification field in the pack_metadata file is valid in **validate** command.
* The **update-release-notes** command will now automatically add docker image update to the release notes.

## 1.2.1

* Added an additional linter `XSOAR-linter` to the **lint** command which custom validates py files. currently checks for:
  * `Sys.exit` usages with non zero value.
  * Any `Print` usages.
* Fixed an issue where renamed files were failing on *validate*.
* Fixed an issue where single changed files did not required release notes update.
* Fixed an issue where doc_images required release-notes and validations.
* Added handling of dependent packs when running **update-release-notes** on changed *APIModules*.
  * Added new argument *--id-set-path* for id_set.json path.
  * When changes to *APIModule* is detected and an id_set.json is available - the command will update the dependent pack as well.
* Added handling of dependent packs when running **validate** on changed *APIModules*.
  * Added new argument *--id-set-path* for id_set.json path.
  * When changes to *APIModule* is detected and an id_set.json is available - the command will validate that the dependent pack has release notes as well.
* Fixed an issue where the find_type function didn't recognize file types correctly.
* Fixed an issue where **update-release-notes** command did not work properly on Windows.
* Added support for indicator fields in **update-release-notes** command.
* Fixed an issue where files in test dirs where being validated.

## 1.2.0

* Fixed an issue where **format** did not update the test playbook from its pack.
* Fixed an issue where **validate** validated non integration images.
* Fixed an issue where **update-release-notes** did not identified old yml integrations and scripts.
* Added revision templates to the **update-release-notes** command.
* Fixed an issue where **update-release-notes** crashed when a file was renamed.
* Fixed an issue where **validate** failed on deleted files.
* Fixed an issue where **validate** validated all images instead of packs only.
* Fixed an issue where a warning was not printed in the **format** in case a non-supported file type is inputted.
* Fixed an issue where **validate** did not fail if no release notes were added when adding files to existing packs.
* Added handling of incorrect layout paths via the **format** command.
* Refactor **create-content-artifacts** command - Efficient artifacts creation and better logging.
* Fixed an issue where image and description files were not handled correctly by **validate** and **update-release-notes** commands.
* Fixed an issue where the **format** command didn't remove all extra fields in a file.
* Added an error in case an invalid id_set.json file is found while running the **validate** command.
* Added fetch params checks to the **validate** command.

## 1.1.11

* Added line number to secrets' path in **secrets** command report.
* Fixed an issue where **init** a community pack did not present the valid support URL.
* Fixed an issue where **init** offered a non relevant pack support type.
* Fixed an issue where **lint** did not pull docker images for powershell.
* Fixed an issue where **find-dependencies** did not find all the script dependencies.
* Fixed an issue where **find-dependencies** did not collect indicator fields as dependencies for playbooks.
* Updated the **validate** and the **secrets** commands to be less dependent on regex.
* Fixed an issue where **lint** did not run on circle when docker did not return ping.
* Updated the missing release notes error message (RN106) in the **Validate** command.
* Fixed an issue where **Validate** would return missing release notes when two packs with the same substring existed in the modified files.
* Fixed an issue where **update-release-notes** would add duplicate release notes when two packs with the same substring existed in the modified files.
* Fixed an issue where **update-release-notes** would fail to bump new versions if the feature branch was out of sync with the master branch.
* Fixed an issue where a non-descriptive error would be returned when giving the **update-release-notes** command a pack which can not be found.
* Added dependencies check for *widgets* in **find-dependencies** command.
* Added a `update-docker` flag to **format** command.
* Added a `json-to-outputs` flag to the **run** command.
* Added a verbose (`-v`) flag to **format** command.
* Fixed an issue where **download** added the prefix "playbook-" to the name of playbooks.

## 1.1.10

* Updated the **init** command. Relevant only when passing the *--contribution* argument.
  * Added the *--author* option.
  * The *support* field of the pack's metadata is set to *community*.
* Added a proper error message in the **Validate** command upon a missing description in the root of the yml.
* **Format** now works with a relative path.
* **Validate** now fails when all release notes have been excluded.
* Fixed issue where correct error message would not propagate for invalid images.
* Added the *--skip-pack-dependencies* flag to **validate** command to skip pack dependencies validation. Relevant when using the *-g* flag.
* Fixed an issue where **Validate** and **Format** commands failed integrations with `defaultvalue` field in fetch incidents related parameters.
* Fixed an issue in the **Validate** command in which unified YAML files were not ignored.
* Fixed an issue in **generate-docs** where scripts and playbooks inputs and outputs were not parsed correctly.
* Fixed an issue in the **openapi-codegen** command where missing reference fields in the swagger JSON caused errors.
* Fixed an issue in the **openapi-codegen** command where empty objects in the swagger JSON paths caused errors.
* **update-release-notes** command now accept path of the pack instead of pack name.
* Fixed an issue where **generate-docs** was inserting unnecessary escape characters.
* Fixed an issue in the **update-release-notes** command where changes to the pack_metadata were not detected.
* Fixed an issue where **validate** did not check for missing release notes in old format files.

## 1.1.9

* Fixed an issue where **update-release-notes** command failed on invalid file types.

## 1.1.8

* Fixed a regression where **upload** command failed on test playbooks.
* Added new *githubUser* field in pack metadata init command.
* Support beta integration in the commands **split-yml, extract-code, generate-test-playbook and generate-docs.**
* Fixed an issue where **find-dependencies** ignored *toversion* field in content items.
* Added support for *layoutscontainer*, *classifier_5_9_9*, *mapper*, *report*, and *widget* in the **Format** command.
* Fixed an issue where **Format** will set the `ID` field to be equal to the `name` field in modified playbooks.
* Fixed an issue where **Format** did not work for test playbooks.
* Improved **update-release-notes** command:
  * Write content description to release notes for new items.
  * Update format for file types without description: Connections, Incident Types, Indicator Types, Layouts, Incident Fields.
* Added a validation for feedTags param in feeds in **validate** command.
* Fixed readme validation issue in community support packs.
* Added the **openapi-codegen** command to generate integrations from OpenAPI specification files.
* Fixed an issue were release notes validations returned wrong results for *CommonScripts* pack.
* Added validation for image links in README files in **validate** command.
* Added a validation for default value of fetch param in feeds in **validate** command.
* Fixed an issue where the **Init** command failed on scripts.

## 1.1.7

* Fixed an issue where running the **format** command on feed integrations removed the `defaultvalue` fields.
* Playbook branch marked with *skipunavailable* is now set as an optional dependency in the **find-dependencies** command.
* The **feedReputation** parameter can now be hidden in a feed integration.
* Fixed an issue where running the **unify** command on JS package failed.
* Added the *--no-update* flag to the **find-dependencies** command.
* Added the following validations in **validate** command:
  * Validating that a pack does not depend on NonSupported / Deprecated packs.

## 1.1.6

* Added the *--description* option to the **init** command.
* Added the *--contribution* option to the **init** command which converts a contribution zip to proper pack format.
* Improved **validate** command performance time and outputs.
* Added the flag *--no-docker-checks* to **validate** command to skip docker checks.
* Added the flag *--print-ignored-files* to **validate** command to print ignored files report when the command is done.
* Added the following validations in **validate** command:
  * Validating that existing release notes are not modified.
  * Validating release notes are not added to new packs.
  * Validating that the "currentVersion" field was raised in the pack_metadata for modified packs.
  * Validating that the timestamp in the "created" field in the pack_metadata is in ISO format.
* Running `demisto-sdk validate` will run the **validate** command using git and only on committed files (same as using *-g --post-commit*).
* Fixed an issue where release notes were not checked correctly in **validate** command.
* Fixed an issue in the **create-id-set** command where optional playbook tasks were not taken into consideration.
* Added a prompt to the `demisto-sdk update-release-notes` command to prompt users to commit changes before running the release notes command.
* Added support to `layoutscontainer` in **validate** command.

## 1.1.5

* Fixed an issue in **find-dependencies** command.
* **lint** command now verifies flake8 on CommonServerPython script.

## 1.1.4

* Fixed an issue with the default output file name of the **unify** command when using "." as an output path.
* **Unify** command now adds contributor details to the display name and description.
* **Format** command now adds *isFetch* and *incidenttype* fields to integration yml.
* Removed the *feedIncremental* field from the integration schema.
* **Format** command now adds *feedBypassExclusionList*, *Fetch indicators*, *feedReputation*, *feedReliability*,
     *feedExpirationPolicy*, *feedExpirationInterval* and *feedFetchInterval* fields to integration yml.
* Fixed an issue in the playbooks schema.
* Fixed an issue where generated release notes were out of order.
* Improved pack dependencies detection.
* Fixed an issue where test playbooks were mishandled in **validate** command.

## 1.1.3

* Added a validation for invalid id fields in indicators types files in **validate** command.
* Added default behavior for **update-release-notes** command.
* Fixed an error where README files were failing release notes validation.
* Updated format of generated release notes to be more user friendly.
* Improved error messages for the **update-release-notes** command.
* Added support for `Connections`, `Dashboards`, `Widgets`, and `Indicator Types` to **update-release-notes** command.
* **Validate** now supports scripts under the *TestPlaybooks* directory.
* Fixed an issue where **validate** did not support powershell files.

## 1.1.2

* Added a validation for invalid playbookID fields in incidents types files in **validate** command.
* Added a code formatter for python files.
* Fixed an issue where new and old classifiers where mixed on validate command.
* Added *feedIncremental* field to the integration schema.
* Fixed error in the **upload** command where unified YMLs were not uploaded as expected if the given input was a pack.
* Fixed an issue where the **secrets** command failed due to a space character in the file name.
* Ignored RN validation for *NonSupported* pack.
* You can now ignore IF107, SC100, RP102 error codes in the **validate** command.
* Fixed an issue where the **download** command was crashing when received as input a JS integration or script.
* Fixed an issue where **validate** command checked docker image for JS integrations and scripts.
* **validate** command now checks scheme for reports and connections.
* Fixed an issue where **validate** command checked docker when running on all files.
* Fixed an issue where **validate** command did not fail when docker image was not on the latest numeric tag.
* Fixed an issue where beta integrations were not validated correctly in **validate** command.

## 1.1.1

* fixed and issue where file types were not recognized correctly in **validate** command.
* Added better outputs for validate command.

## 1.1.0

* Fixed an issue where changes to only non-validated files would fail validation.
* Fixed an issue in **validate** command where moved files were failing validation for new packs.
* Fixed an issue in **validate** command where added files were failing validation due to wrong file type detection.
* Added support for new classifiers and mappers in **validate** command.
* Removed support of old RN format validation.
* Updated **secrets** command output format.
* Added support for error ignore on deprecated files in **validate** command.
* Improved errors outputs in **validate** command.
* Added support for linting an entire pack.

## 1.0.9

* Fixed a bug where misleading error was presented when pack name was not found.
* **Update-release-notes** now detects added files for packs with versions.
* Readme files are now ignored by **update-release-notes** and validation of release notes.
* Empty release notes no longer cause an uncaught error during validation.

## 1.0.8

* Changed the output format of demisto-sdk secrets.
* Added a validation that checkbox items are not required in integrations.
* Added pack release notes generation and validation.
* Improved pack metadata validation.
* Fixed an issue in **validate** where renamed files caused an error

## 1.0.4

* Fix the **format** command to update the `id` field to be equal to `details` field in indicator-type files, and to `name` field in incident-type & dashboard files.
* Fixed a bug in the **validate** command for layout files that had `sortValues` fields.
* Fixed a bug in the **format** command where `playbookName` field was not always present in the file.
* Fixed a bug in the **format** command where indicatorField wasn't part of the SDK schemas.
* Fixed a bug in **upload** command where created unified docker45 yml files were not deleted.
* Added support for IndicatorTypes directory in packs (for `reputation` files, instead of Misc).
* Fixed parsing playbook condition names as string instead of boolean in **validate** command
* Improved image validation in YAML files.
* Removed validation for else path in playbook condition tasks.

## 1.0.3

* Fixed a bug in the **format** command where comments were being removed from YAML files.
* Added output fields: *file_path* and *kind* for layouts in the id-set.json created by **create-id-set** command.
* Fixed a bug in the **create-id-set** command Who returns Duplicate for Layouts with a different kind.
* Added formatting to **generate-docs** command results replacing all `<br>` tags with `<br/>`.
* Fixed a bug in the **download** command when custom content contained not supported content entity.
* Fixed a bug in **format** command in which boolean strings  (e.g. 'yes' or 'no') were converted to boolean values (e.g. 'True' or 'False').
* **format** command now removes *sourceplaybookid* field from playbook files.
* Fixed a bug in **generate-docs** command in which integration dependencies were not detected when generating documentation for a playbook.

## 1.0.1

* Fixed a bug in the **unify** command when output path was provided empty.
* Improved error message for integration with no tests configured.
* Improved the error message returned from the **validate** command when an integration is missing or contains malformed fetch incidents related parameters.
* Fixed a bug in the **create** command where a unified YML with a docker image for 4.5 was copied incorrectly.
* Missing release notes message are now showing the release notes file path to update.
* Fixed an issue in the **validate** command in which unified YAML files were not ignored.
* File format suggestions are now shown in the relevant file format (JSON or YAML).
* Changed Docker image validation to fail only on non-valid ones.
* Removed backward compatibility validation when Docker image is updated.

## 1.0.0

* Improved the *upload* command to support the upload of all the content entities within a pack.
* The *upload* command now supports the improved pack file structure.
* Added an interactive option to format integrations, scripts and playbooks with No TestPlaybooks configured.
* Added an interactive option to configure *conf.json* file with missing test playbooks for integrations, scripts and playbooks
* Added *download* command to download custom content from Demisto instance to the local content repository.
* Improved validation failure messages to include a command suggestion, wherever relevant, to fix the raised issue.
* Improved 'validate' help and documentation description
* validate - checks that scripts, playbooks, and integrations have the *tests* key.
* validate - checks that test playbooks are configured in `conf.json`.
* demisto-sdk lint - Copy dir better handling.
* demisto-sdk lint - Add error when package missing in docker image.
* Added *-a , --validate-all* option in *validate* to run all validation on all files.
* Added *-i , --input* option in *validate* to run validation on a specified pack/file.
* added *-i, --input* option in *secrets* to run on a specific file.
* Added an allowed hidden parameter: *longRunning* to the hidden integration parameters validation.
* Fixed an issue with **format** command when executing with an output path of a folder and not a file path.
* Bug fixes in generate-docs command given playbook as input.
* Fixed an issue with lint command in which flake8 was not running on unit test files.

## 0.5.2

* Added *-c, --command* option in *generate-docs* to generate a specific command from an integration.
* Fixed an issue when getting README/CHANGELOG files from git and loading them.
* Removed release notes validation for new content.
* Fixed secrets validations for files with the same name in a different directory.
* demisto-sdk lint - parallelization working with specifying the number of workers.
* demisto-sdk lint - logging levels output, 3 levels.
* demisto-sdk lint - JSON report, structured error reports in JSON format.
* demisto-sdk lint - XML JUnit report for unit-tests.
* demisto-sdk lint - new packages used to accelerate execution time.
* demisto-sdk secrets - command now respects the generic whitelist, and not only the pack secrets.

## 0.5.0

[PyPI History][1]

[1]: https://pypi.org/project/demisto-sdk/#history

## 0.4.9

* Fixed an issue in *generate-docs* where Playbooks and Scripts documentation failed.
* Added a graceful error message when executing the *run" command with a misspelled command.
* Added more informative errors upon failures of the *upload* command.
* format command:
  * Added format for json files: IncidentField, IncidentType, IndicatorField, IndicatorType, Layout, Dashboard.
  * Added the *-fv --from-version*, *-nv --no-validation* arguments.
  * Removed the *-t yml_type* argument, the file type will be inferred.
  * Removed the *-g use_git* argument, running format without arguments will run automatically on git diff.
* Fixed an issue in loading playbooks with '=' character.
* Fixed an issue in *validate* failed on deleted README files.

## 0.4.8

* Added the *max* field to the Playbook schema, allowing to define it in tasks loop.
* Fixed an issue in *validate* where Condition branches checks were case sensitive.

## 0.4.7

* Added the *slareminder* field to the Playbook schema.
* Added the *common_server*, *demisto_mock* arguments to the *init* command.
* Fixed an issue in *generate-docs* where the general section was not being generated correctly.
* Fixed an issue in *validate* where Incident type validation failed.

## 0.4.6

* Fixed an issue where the *validate* command did not identify CHANGELOG in packs.
* Added a new command, *id-set* to create the id set - the content dependency tree by file IDs.

## 0.4.5

* generate-docs command:
  * Added the *use_cases*, *permissions*, *command_permissions* and *limitations*.
  * Added the *--insecure* argument to support running the script and integration command in Demisto.
  * Removed the *-t yml_type* argument, the file type will be inferred.
  * The *-o --output* argument is no longer mandatory, default value will be the input file directory.
* Added support for env var: *DEMISTO_SDK_SKIP_VERSION_CHECK*. When set version checks are skipped.
* Fixed an issue in which the CHANGELOG files did not match our scheme.
* Added a validator to verify that there are no hidden integration parameters.
* Fixed an issue where the *validate* command ran on test files.
* Removed the *env-dir* argument from the demisto-sdk.
* README files which are html files will now be skipped in the *validate* command.
* Added support for env var: *DEMISTO_README_VALIDATOR*. When not set the readme validation will not run.

## 0.4.4

* Added a validator for IncidentTypes (incidenttype-*.json).
* Fixed an issue where the -p flag in the *validate* command was not working.
* Added a validator for README.md files.
* Release notes validator will now run on: incident fields, indicator fields, incident types, dashboard and reputations.
* Fixed an issue where the validator of reputation(Indicator Type) did not check on the details field.
* Fixed an issue where the validator attempted validating non-existing files after deletions or name refactoring.
* Removed the *yml_type* argument in the *split-yml*, *extract-code* commands.
* Removed the *file_type* argument in the *generate-test-playbook* command.
* Fixed the *insecure* argument in *upload*.
* Added the *insecure* argument in *run-playbook*.
* Standardise the *-i --input*, *-o --output* to demisto-sdk commands.

## 0.4.3

* Fixed an issue where the incident and indicator field BC check failed.
* Support for linting and unit testing PowerShell integrations.

## 0.4.2

* Fixed an issue where validate failed on Windows.
* Added a validator to verify all branches are handled in conditional task in a playbook.
* Added a warning message when not running the latest sdk version.
* Added a validator to check that the root is connected to all tasks in the playbook.
* Added a validator for Dashboards (dashboard-*.json).
* Added a validator for Indicator Types (reputation-*.json).
* Added a BC validation for changing incident field type.
* Fixed an issue where init command would generate an invalid yml for scripts.
* Fixed an issue in misleading error message in v2 validation hook.
* Fixed an issue in v2 hook which now is set only on newly added scripts.
* Added more indicative message for errors in yaml files.
* Disabled pykwalify info log prints.

## 0.3.10

* Added a BC check for incident fields - changing from version is not allowed.
* Fixed an issue in create-content-artifacts where scripts in Packs in TestPlaybooks dir were copied with a wrong prefix.

## 0.3.9

* Added a validation that incident field can not be required.
* Added validation for fetch incident parameters.
* Added validation for feed integration parameters.
* Added to the *format* command the deletion of the *sourceplaybookid* field.
* Fixed an issue where *fieldMapping* in playbook did not pass the scheme validation.
* Fixed an issue where *create-content-artifacts* did not copy TestPlaybooks in Packs without prefix of *playbook-*.
* Added a validation the a playbook can not have a rolename set.
* Added to the image validator the new DBot default image.
* Added the fields: elasticcommonfields, quiet, quietmode to the Playbook schema.
* Fixed an issue where *validate* failed on integration commands without outputs.
* Added a new hook for naming of v2 integrations and scripts.

## 0.3.8

* Fixed an issue where *create-content-artifact* was not loading the data in the yml correctly.
* Fixed an issue where *unify* broke long lines in script section causing syntax errors

## 0.3.7

* Added *generate-docs* command to generate documentation file for integration, playbook or script.
* Fixed an issue where *unify* created a malformed integration yml.
* Fixed an issue where demisto-sdk **init** creates unit-test file with invalid import.

## 0.3.6

* Fixed an issue where demisto-sdk **validate** failed on modified scripts without error message.

## 0.3.5

* Fixed an issue with docker tag validation for integrations.
* Restructured repo source code.

## 0.3.4

* Saved failing unit tests as a file.
* Fixed an issue where "_test" file for scripts/integrations created using **init** would import the "HelloWorld" templates.
* Fixed an issue in demisto-sdk **validate** - was failing on backward compatiblity check
* Fixed an issue in demisto-sdk **secrets** - empty line in .secrets-ignore always made the secrets check to pass
* Added validation for docker image inside integrations and scripts.
* Added --use-git flag to **format** command to format all changed files.
* Fixed an issue where **validate** did not fail on dockerimage changes with bc check.
* Added new flag **--ignore-entropy** to demisto-sdk **secrets**, this will allow skip entropy secrets check.
* Added --outfile to **lint** to allow saving failed packages to a file.

## 0.3.3

* Added backwards compatibility break error message.
* Added schema for incident types.
* Added **additionalinfo** field to as an available field for integration configuration.
* Added pack parameter for **init**.
* Fixed an issue where error would appear if name parameter is not set in **init**.

## 0.3.2

* Fixed the handling of classifier files in **validate**.

## 0.3.1

* Fixed the handling of newly created reputation files in **validate**.
* Added an option to perform **validate** on a specific file.

## 0.3.0

* Added support for multi-package **lint** both with parallel and without.
* Added all parameter in **lint** to run on all packages and packs in content repository.
* Added **format** for:
  * Scripts
  * Playbooks
  * Integrations
* Improved user outputs for **secrets** command.
* Fixed an issue where **lint** would run pytest and pylint only on a single docker per integration.
* Added auto-complete functionality to demisto-sdk.
* Added git parameter in **lint** to run only on changed packages.
* Added the **run-playbook** command
* Added **run** command which runs a command in the Demisto playground.
* Added **upload** command which uploads an integration or a script to a Demisto instance.
* Fixed and issue where **validate** checked if release notes exist for new integrations and scripts.
* Added **generate-test-playbook** command which generates a basic test playbook for an integration or a script.
* **validate** now supports indicator fields.
* Fixed an issue with layouts scheme validation.
* Adding **init** command.
* Added **json-to-outputs** command which generates the yaml section for outputs from an API raw response.

## 0.2.6

* Fixed an issue with locating release notes for beta integrations in **validate**.

## 0.2.5

* Fixed an issue with locating release notes for beta integrations in **validate**.

## 0.2.4

* Adding image validation to Beta_Integration and Packs in **validate**.

## 0.2.3

* Adding Beta_Integration to the structure validation process.
* Fixing bug where **validate** did checks on TestPlaybooks.
* Added requirements parameter to **lint**.

## 0.2.2

* Fixing bug where **lint** did not return exit code 1 on failure.
* Fixing bug where **validate** did not print error message in case no release notes were give.

## 0.2.1

* **Validate** now checks that the id and name fields are identical in yml files.
* Fixed a bug where sdk did not return any exit code.

## 0.2.0

* Added Release Notes Validator.
* Fixed the Unifier selection of your python file to use as the code.
* **Validate** now supports Indicator fields.
* Fixed a bug where **validate** and **secrets** did not return exit code 1 on failure.
* **Validate** now runs on newly added scripts.

## 0.1.8

* Added support for `--version`.
* Fixed an issue in file_validator when calling `checked_type` method with script regex.

## 0.1.2

* Restructuring validation to support content packs.
* Added secrets validation.
* Added content bundle creation.
* Added lint and unit test run.

## 0.1.1

* Added new logic to the unifier.
* Added detailed README.
* Some small adjustments and fixes.

## 0.1.0

Capabilities:

* **Extract** components(code, image, description etc.) from a Demisto YAML file into a directory.
* **Unify** components(code, image, description etc.) to a single Demisto YAML file.
* **Validate** Demisto content files.<|MERGE_RESOLUTION|>--- conflicted
+++ resolved
@@ -1,14 +1,11 @@
 # Changelog
 ## Unreleased
-<<<<<<< HEAD
 * Added new **validate** checks, preventing unwanted changes of the marketplaces (BC108,BC109), toversion (BC107)  and fromversion (BC106) fields.
-=======
 * Fixed an issue where lock integartions failed on FileNotFound.(PANW-internal only).
 * Removed the `timezone_offset` argument in the *modeling-rules test* command.
 * Fixed an issue where **lint** failed when importing functions from CommonServerUserPython.
 
 ## 1.16.0
->>>>>>> 6a987a1e
 * Added a check to **is_docker_image_latest_tag** to only fail the validation on non-latest image tag when the current tag is older than 3 days.
 * Fixed an issue where **upload** would not properly show the installed version in the UI.
 * Fixed an issue where the `contribution_converter` failed replacing generated release notes with the contribution form release notes.
