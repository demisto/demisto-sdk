# Changelog
<<<<<<< HEAD
* Added support for beta integrations in the **format** command.
=======
* Changed the **validate** command to fail on missing test-playbooks only if no unittests are found.
* Fixed `to_kebab_case`, it will now deal with strings that have hyphens, commas or periods in them, changing them to be hyphens in the new string.
* Fixed an issue in the **create-id-set** command, where the `source` value included the git token if it was specified in the remote url.
* Fixed an issue in the **merge-id-set** command, where merging fails because of duplicates but the packs are in the XSOAR repo but in different version control.
* Fixed missing `Lists` Content Item as valid `IDSetType`
* Added enhancement for **generate-docs**. It is possible to provide both file or a comma seperated list as `examples`. Also, it's possible to provide more than one example for a script or a command.
* Added feature in **format** to sync YML and JSON files to the `master` file structure.
* Added option to specify `Incident Type`, `Incoming Mapper` and `Classifier` when configuring instance in **test-content**
* added a new command **run-test-playbook** to run a test playbook in a given XSOAR instance.
* Fixed an issue in **format** when running on a modified YML, that the `id` value is not changed to its old `id` value.
* Enhancement for **split** command, replace `ApiModule` code block to `import` when splitting a YML.
* Fixed an issue where indicator types were missing from the pack's content, when uploading using **zip-packs**.
>>>>>>> fa7c93a4

# 1.5.4
* Fixed an issue with the **format** command when contributing via the UI
* The **format** command will now not remove the `defaultRows` key from incident, indicator and generic fields with `type: grid`.
* Fixed an issue with the **validate** command when a layoutscontainer did not have the `fromversion` field set.
* added a new command **update-xsoar-config-file** to handle your XSOAR Configuration File.
* Added `skipVerify` argument in **upload** command to skip pack signature verification.
* Fixed an issue when the **run** command  failed running when there’s more than one playground, by explicitly using the current user’s playground.
* Added support for Job content item in the **format**, **validate**, **upload**, **create-id-set**, **find-dependecies** and **create-content-artifacts** commands.
* Added a **source** field to the **id_set** entitles.
* Two entitles will not consider as duplicates if they share the same pack and the same source.
* Fixed a bug when duplicates were found in **find_dependencies**.
* Added function **get_current_repo** to `tools`.
* The **postman-codegen** will not have duplicates arguments' name. It will rename them to the minimum distinguished shared path for each of them.

# 1.5.3
* The **format** command will now set `unsearchable: True` for incident, indicator and generic fields.
* Fixed an issue where the **update-release-notes** command crashes with `--help` flag.
* Added validation to the **validate** command that verifies the `unsearchable` key in incident, indicator and generic fields is set to true.
* Removed a validation that DBotRole should be set for automation that requires elevated permissions to the `XSOAR-linter` in the **lint** command.
* Fixed an issue in **Validate** command where playbooks conditional tasks were mishandeled.
* Added a validation to prevent contributors from using the `fromlicense` key as a configuration parameter in an integration's YML
* Added a validation to ensure that the type for **API token** (and similar) parameters are configured correctly as a `credential` type in the integration configuration YML.
* Added an assertion that checks for duplicated requests' names when generating an integration from a postman collection.
* Added support for [.env files](https://pypi.org/project/python-dotenv/). You can now add a `.env` file to your repository with the logging information instead of setting a global environment variables.
* When running **lint** command with --keep-container flag, the docker images are committed.
* The **validate** command will not return missing test playbook error when given a script with dynamic-section tag.

# 1.5.2
* Added a validation to **update-release-notes** command to ensure that the `--version` flag argument is in the right format.
* added a new command **coverage-analyze** to generate and print coverage reports.
* Fixed an issue in **validate** in repositories which are not in GitHub or GitLab
* Added a validation that verifies that readme image absolute links do not contain the working branch name.
* Added support for List content item in the **format**, **validate**, **download**, **upload**, **create-id-set**, **find-dependecies** and **create-content-artifacts** commands.
* Added a validation to ensure reputation command's default argument is set as an array input.
* Added the `--fail-duplicates` flag for the **merge-id-set** command which will fail the command if duplicates are found.
* Added the `--fail-duplicates` flag for the **create-id-set** command which will fail the command if duplicates are found.

# 1.5.1
* Fixed an issue where **validate** command failed to recognized test playbooks for beta integrations as valid tests.
* Fixed an issue were the **validate** command was falsely recognizing image paths in readme files.
* Fixed an issue where the **upload** command error message upon upload failure pointed to wrong file rather than to the pack metadata.
* Added a validation that verifies that each script which appears in incident fields, layouts or layout containers exists in the id_set.json.
* Fixed an issue where the **postman code-gen** command generated double dots for context outputs when it was not needed.
* Fixed an issue where there **validate** command on release notes file crashed when author image was added or modified.
* Added input handling when running **find-dependencies**, replacing string manipulations.
* Fixed an issue where the **validate** command did not handle multiple playbooks with the same name in the id_set.
* Added support for GitLab repositories in **validate**

# 1.5.0
* Fixed an issue where **upload** command failed to upload packs not under content structure.
* Added support for **init** command to run from non-content repo.
* The **split-yml** has been renamed to **split** and now supports splitting Dashboards from unified Generic Modules.
* Fixed an issue where the skipped tests validation ran on the `ApiModules` pack in the **validate** command.
* The **init** command will now create the `Generic Object` entities directories.
* Fixed an issue where the **format** command failed to recognize changed files from git.
* Fixed an issue where the **json-to-outputs** command failed checking whether `0001-01-01T00:00:00` is of type `Date`
* Added to the **generate context** command to generate context paths for integrations from an example file.
* Fixed an issue where **validate** failed on release notes configuration files.
* Fixed an issue where the **validate** command failed on pack input if git detected changed files outside of `Packs` directory.
* Fixed an issue where **validate** command failed to recognize files inside validated pack when validation release notes, resulting in a false error message for missing entity in release note.
* Fixed an issue where the **download** command failed when downloading an invalid YML, instead of skipping it.

# 1.4.9
* Added validation that the support URL in partner contribution pack metadata does not lead to a GitHub repo.
* Enhanced ***generate-docs*** with default `additionalinformation` (description) for common parameters.
* Added to **validate** command a validation that a content item's id and name will not end with spaces.
* The **format** command will now remove trailing whitespaces from content items' id and name fields.
* Fixed an issue where **update-release-notes** could fail on files outside the user given pack.
* Fixed an issue where the **generate-test-playbook** command would not place the playbook in the proper folder.
* Added to **validate** command a validation that packs with `Iron Bank` uses the latest docker from Iron Bank.
* Added to **update-release-notes** command support for `Generic Object` entities.
* Fixed an issue where playbook `fromversion` mismatch validation failed even if `skipunavailable` was set to true.
* Added to the **create artifacts** command support for release notes configuration file.
* Added validation to **validate** for release notes config file.
* Added **isoversize** and **isautoswitchedtoquietmode** fields to the playbook schema.
* Added to the **update-release-notes** command `-bc` flag to generate template for breaking changes version.
* Fixed an issue where **validate** did not search description files correctly, leading to a wrong warning message.

# 1.4.8
* Fixed an issue where yml files with `!reference` failed to load properly.
* Fixed an issue when `View Integration Documentation` button was added twice during the download and re-upload.
* Fixed an issue when `(Partner Contribution)` was added twice to the display name during the download and re-upload.
* Added the following enhancements in the **generate-test-playbook** command:
    * Added the *--commands* argument to generate tasks for specific commands.
    * Added the *--examples* argument to get the command examples file path and generate tasks from the commands and arguments specified there.
    * Added the *--upload* flag to specify whether to upload the test playbook after the generation.
    * Fixed the output condition generation for outputs of type `Boolean`.

# 1.4.7
* Fixed an issue where an empty list for a command context didn't produce an indication other than an empty table.
* Fixed an issue where the **format** command has incorrectly recognized on which files to run when running using git.
* Fixed an issue where author image validations were not checked properly.
* Fixed an issue where new old-formatted scripts and integrations were not validated.
* Fixed an issue where the wording in the from version validation error for subplaybooks was incorrect.
* Fixed an issue where the **update-release-notes** command used the old docker image version instead of the new when detecting a docker change.
* Fixed an issue where the **generate-test-playbook** command used an incorrect argument name as default
* Fixed an issue where the **json-to-outputs** command used an incorrect argument name as default when using `-d`.
* Fixed an issue where validations failed while trying to validate non content files.
* Fixed an issue where README validations did not work post VS Code formatting.
* Fixed an issue where the description validations were inconsistent when running through an integration file or a description file.

# 1.4.6
* Fixed an issue where **validate** suggests, with no reason, running **format** on missing mandatory keys in yml file.
* Skipped existence of TestPlaybook check on community and contribution integrations.
* Fixed an issue where pre-commit didn't run on the demisto_sdk/commands folder.
* The **init** command will now change the script template name in the code to the given script name.
* Expanded the validations performed on beta integrations.
* Added support for PreProcessRules in the **format**, **validate**, **download**, and **create-content-artifacts** commands.
* Improved the error messages in **generate-docs**, if an example was not provided.
* Added to **validate** command a validation that a content entity or a pack name does not contain the words "partner" and "community".
* Fixed an issue where **update-release-notes** ignores *--text* flag while using *-f*
* Fixed the outputs validations in **validate** so enrichment commands will not be checked to have DBotScore outputs.
* Added a new validation to require the dockerimage key to exist in an integration and script yml files.
* Enhanced the **generate-test-playbook** command to use only integration tested on commands, rather than (possibly) other integrations implementing them.
* Expanded unify command to support GenericModules - Unifies a GenericModule object with its Dashboards.
* Added validators for generic objects:
  - Generic Field validator - verify that the 'fromVersion' field is above 6.5.0, 'group' field equals 4 and 'id' field starts with the prefix 'generic_'.
  - Generic Type validator - verify that the 'fromVersion' field is above 6.5.0
  - Generic Module validator - verify that the 'fromVersion' field is above 6.5.0
  - Generic Definition validator - verify that the 'fromVersion' field is above 6.5.0
 * Expanded Format command to support Generic Objects - Fixes generic objects according to their validations.
* Fixed an issue where the **update-release-notes** command did not handle ApiModules properly.
* Added option to enter a dictionary or json of format `[{field_name:description}]` in the **json-to-outputs** command,
  with the `-d` flag.
* Improved the outputs for the **format** command.
* Fixed an issue where the validations performed after the **format** command were inconsistent with **validate**.
* Added to the **validate** command a validation for the author image.
* Updated the **create-content-artifacts** command to support generic modules, definitions, fields and types.
* Added an option to ignore errors for file paths and not only file name in .pack-ignore file.

# 1.4.5
* Enhanced the **postman-codegen** command to name all generated arguments with lower case.
* Fixed an issue where the **find-dependencies** command miscalculated the dependencies for playbooks that use generic commands.
* Fixed an issue where the **validate** command failed in external repositories in case the DEMISTO_SDK_GITHUB_TOKEN was not set.
* Fixed an issue where **openapi-codegen** corrupted the swagger file by overwriting configuration to swagger file.
* Updated the **upload** command to support uploading zipped packs to the marketplace.
* Added to the **postman-codegen** command support of path variables.
* Fixed an issue where **openapi-codegen** entered into an infinite loop on circular references in the swagger file.
* The **format** command will now set `fromVersion: 6.2.0` for widgets with 'metrics' data type.
* Updated the **find-dependencies** command to support generic modules, definitions, fields and types.
* Fixed an issue where **openapi-codegen** tried to extract reference example outputs, leading to an exception.
* Added an option to ignore secrets automatically when using the **init** command to create a pack.
* Added a tool that gives the ability to temporarily suppress console output.

# 1.4.4
* When formatting incident types with Auto-Extract rules and without mode field, the **format** command will now add the user selected mode.
* Added new validation that DBotRole is set for scripts that requires elevated permissions to the `XSOAR-linter` in the **lint** command.
* Added url escaping to markdown human readable section in generate docs to avoid autolinking.
* Added a validation that mapper's id and name are matching. Updated the format of mapper to include update_id too.
* Added a validation to ensure that image paths in the README files are valid.
* Fixed **find_type** function to correctly find test files, such as, test script and test playbook.
* Added scheme validations for the new Generic Object Types, Fields, and Modules.
* Renamed the flag *--input-old-version* to *--old-version* in the **generate-docs** command.
* Refactored the **update-release-notes** command:
  - Replaced the *--all* flag with *--use-git* or *-g*.
  - Added the *--force* flag to update the pack release notes without changes in the pack.
  - The **update-release-notes** command will now update all dependent integrations on ApiModule change, even if not specified.
  - If more than one pack has changed, the full list of updated packs will be printed at the end of **update-release-notes** command execution.
  - Fixed an issue where the **update-release-notes** command did not add docker image release notes entry for release notes file if a script was changed.
  - Fixed an issue where the **update-release-notes** command did not detect changed files that had the same name.
  - Fixed an issue in the **update-release-notes** command where the version support of JSON files was mishandled.
* Fixed an issue where **format** did not skip files in test and documentation directories.
* Updated the **create-id-set** command to support generic modules, definitions, fields and types.
* Changed the **convert** command to generate old layout fromversion to 5.0.0 instead of 4.1.0
* Enhanced the command **postman-codegen** with type hints for templates.

# 1.4.3
* Fixed an issue where **json-to-outputs** command returned an incorrect output when json is a list.
* Fixed an issue where if a pack README.md did not exist it could cause an error in the validation process.
* Fixed an issue where the *--name* was incorrectly required in the **init** command.
* Adding the option to run **validate** on a specific path while using git (*-i* & *-g*).
* The **format** command will now change UUIDs in .yml and .json files to their respective content entity name.
* Added a playbook validation to check if a task sub playbook exists in the id set in the **validate** command.
* Added the option to add new tags/usecases to the approved list and to the pack metadata on the same pull request.
* Fixed an issue in **test_content** where when different servers ran tests for the same integration, the server URL parameters were not set correctly.
* Added a validation in the **validate** command to ensure that the ***endpoint*** command is configured correctly in yml file.
* Added a warning when pack_metadata's description field is longer than 130 characters.
* Fixed an issue where a redundant print occurred on release notes validation.
* Added new validation in the **validate** command to ensure that the minimal fromVersion in a widget of type metrics will be 6.2.0.
* Added the *--release-notes* flag to demisto-sdk to get the current version release notes entries.

# 1.4.2
* Added to `pylint` summary an indication if a test was skipped.
* Added to the **init** command the option to specify fromversion.
* Fixed an issue where running **init** command without filling the metadata file.
* Added the *--docker-timeout* flag in the **lint** command to control the request timeout for the Docker client.
* Fixed an issue where **update-release-notes** command added only one docker image release notes entry for release notes file, and not for every entity whom docker image was updated.
* Added a validation to ensure that incident/indicator fields names starts with their pack name in the **validate** command. (Checked only for new files and only when using git *-g*)
* Updated the **find-dependencies** command to return the 'dependencies' according the layout type ('incident', 'indicator').
* Enhanced the "vX" display name validation for scripts and integrations in the **validate** command to check for every versioned script or integration, and not only v2.
* Added the *--fail-duplicates* flag for the **create-id-set** command which will fail the command if duplicates are found.
* Added to the **generate-docs** command automatic addition to git when a new readme file is created.

# 1.4.1
* When in private repo without `DEMSITO_SDK_GITHUB_TOKEN` configured, get_remote_file will take files from the local origin/master.
* Enhanced the **unify** command when giving input of a file and not a directory return a clear error message.
* Added a validation to ensure integrations are not skipped and at least one test playbook is not skipped for each integration or script.
* Added to the Content Tests support for `context_print_dt`, which queries the incident context and prints the result as a json.
* Added new validation for the `xsoar_config.json` file in the **validate** command.
* Added a version differences section to readme in **generate-docs** command.
* Added the *--docs-format* flag in the **integration-diff** command to get the output in README format.
* Added the *--input-old-version* and *--skip-breaking-changes* flags in the **generate-docs** command to get the details for the breaking section and to skip the breaking changes section.

# 1.4.0
* Enable passing a comma-separated list of paths for the `--input` option of the **lint** command.
* Added new validation of unimplemented test-module command in the code to the `XSOAR-linter` in the **lint** command.
* Fixed the **generate-docs** to handle integration authentication parameter.
* Added a validation to ensure that description and README do not contain the word 'Demisto'.
* Improved the deprecated message validation required from playbooks and scripts.
* Added the `--quite-bc-validation` flag for the **validate** command to run the backwards compatibility validation in quite mode (errors is treated like warnings).
* Fixed the **update release notes** command to display a name for old layouts.
* Added the ability to append to the pack README credit to contributors.
* Added identification for parameter differences in **integration-diff** command.
* Fixed **format** to use git as a default value.
* Updated the **upload** command to support reports.
* Fixed an issue where **generate-docs** command was displaying 'None' when credentials parameter display field configured was not configured.
* Fixed an issue where **download** did not return exit code 1 on failure.
* Updated the validation that incident fields' names do not contain the word incident will aplly to core packs only.
* Added a playbook validation to verify all conditional tasks have an 'else' path in **validate** command.
* Renamed the GitHub authentication token environment variable `GITHUB_TOKEN` to `DEMITO_SDK_GITHUB_TOKEN`.
* Added to the **update-release-notes** command automatic addition to git when new release notes file is created.
* Added validation to ensure that integrations, scripts, and playbooks do not contain the entity type in their names.
* Added the **convert** command to convert entities between XSOAR versions.
* Added the *--deprecate* flag in **format** command to deprecate integrations, scripts, and playbooks.
* Fixed an issue where ignoring errors did not work when running the **validate** command on specific files (-i).

# 1.3.9
* Added a validation verifying that the pack's README.md file is not equal to pack description.
* Fixed an issue where the **Assume yes** flag did not work properly for some entities in the **format** command.
* Improved the error messages for separators in folder and file names in the **validate** command.
* Removed the **DISABLE_SDK_VERSION_CHECK** environment variable. To disable new version checks, use the **DEMISTO_SDK_SKIP_VERSION_CHECK** envirnoment variable.
* Fixed an issue where the demisto-sdk version check failed due to a rate limit.
* Fixed an issue with playbooks scheme validation.

# 1.3.8
* Updated the **secrets** command to work on forked branches.

# 1.3.7
* Added a validation to ensure correct image and description file names.
* Fixed an issue where the **validate** command failed when 'display' field in credentials param in yml is empty but 'displaypassword' was provided.
* Added the **integration-diff** command to check differences between two versions of an integration and to return a report of missing and changed elements in the new version.
* Added a validation verifying that the pack's README.md file is not missing or empty for partner packs or packs contains use cases.
* Added a validation to ensure that the integration and script folder and file names will not contain separators (`_`, `-`, ` `).
* When formatting new pack, the **format** command will set the *fromversion* key to 5.5.0 in the new files without fromversion.

# 1.3.6
* Added a validation that core packs are not dependent on non-core packs.
* Added a validation that a pack name follows XSOAR standards.
* Fixed an issue where in some cases the `get_remote_file` function failed due to an invalid path.
* Fixed an issue where running **update-release-notes** with updated integration logo, did not detect any file changes.
* Fixed an issue where the **create-id-set** command did not identify unified integrations correctly.
* Fixed an issue where the `CommonTypes` pack was not identified as a dependency for all feed integrations.
* Added support for running SDK commands in private repositories.
* Fixed an issue where running the **init** command did not set the correct category field in an integration .yml file for a newly created pack.
* When formatting new contributed pack, the **format** command will set the *fromversion* key to 6.0.0 in the relevant files.
* If the environment variable "DISABLE_SDK_VERSION_CHECK" is define, the demisto-sdk will no longer check for newer version when running a command.
* Added the `--use-pack-metadata` flag for the **find-dependencies** command to update the calculated dependencies using the the packs metadata files.
* Fixed an issue where **validate** failed on scripts in case the `outputs` field was set to `None`.
* Fixed an issue where **validate** was failing on editing existing release notes.
* Added a validation for README files verifying that the file doesn't contain template text copied from HelloWorld or HelloWorldPremium README.

# 1.3.5
* Added a validation that layoutscontainer's id and name are matching. Updated the format of layoutcontainer to include update_id too.
* Added a validation that commands' names and arguments in core packs, or scripts' arguments do not contain the word incident.
* Fixed issue where running the **generate-docs** command with -c flag ran all the commands and not just the commands specified by the flag.
* Fixed the error message of the **validate** command to not always suggest adding the *description* field.
* Fixed an issue where running **format** on feed integration generated invalid parameter structure.
* Fixed an issue where the **generate-docs** command did not add all the used scripts in a playbook to the README file.
* Fixed an issue where contrib/partner details might be added twice to the same file, when using unify and create-content-artifacts commands
* Fixed issue where running **validate** command on image-related integration did not return the correct outputs to json file.
* When formatting playbooks, the **format** command will now remove empty fields from SetIncident, SetIndicator, CreateNewIncident, CreateNewIndicator script arguments.
* Added an option to fill in the developer email when running the **init** command.

# 1.3.4
* Updated the **validate** command to check that the 'additionalinfo' field only contains the expected value for feed required parameters and not equal to it.
* Added a validation that community/partner details are not in the detailed description file.
* Added a validation that the Use Case tag in pack_metadata file is only used when the pack contains at least one PB, Incident Type or Layout.
* Added a validation that makes sure outputs in integrations are matching the README file when only README has changed.
* Added the *hidden* field to the integration schema.
* Fixed an issue where running **format** on a playbook whose `name` does not equal its `id` would cause other playbooks who use that playbook as a sub-playbook to fail.
* Added support for local custom command configuration file `.demisto-sdk-conf`.
* Updated the **format** command to include an update to the description file of an integration, to remove community/partner details.

# 1.3.3
* Fixed an issue where **lint** failed where *.Dockerfile* exists prior running the lint command.
* Added FeedHelloWorld template option for *--template* flag in **demisto-sdk init** command.
* Fixed issue where **update-release-notes** deleted release note file if command was called more than once.
* Fixed issue where **update-release-notes** added docker image release notes every time the command was called.
* Fixed an issue where running **update-release-notes** on a pack with newly created integration, had also added a docker image entry in the release notes.
* Fixed an issue where `XSOAR-linter` did not find *NotImplementedError* in main.
* Added validation for README files verifying their length (over 30 chars).
* When using *-g* flag in the **validate** command it will now ignore untracked files by default.
* Added the *--include-untracked* flag to the **validate** command to include files which are untracked by git in the validation process.
* Improved the `pykwalify` error outputs in the **validate** command.
* Added the *--print-pykwalify* flag to the **validate** command to print the unchanged output from `pykwalify`.

# 1.3.2
* Updated the format of the outputs when using the *--json-file* flag to create a JSON file output for the **validate** and **lint** commands.
* Added the **doc-review** command to check spelling in .md and .yml files as well as a basic release notes review.
* Added a validation that a pack's display name does not already exist in content repository.
* Fixed an issue where the **validate** command failed to detect duplicate params in an integration.
* Fixed an issue where the **validate** command failed to detect duplicate arguments in a command in an integration.

# 1.3.1
* Fixed an issue where the **validate** command failed to validate the release notes of beta integrations.
* Updated the **upload** command to support indicator fields.
* The **validate** and **update-release-notes** commands will now check changed files against `demisto/master` if it is configured locally.
* Fixed an issue where **validate** would incorrectly identify files as renamed.
* Added a validation that integration properties (such as feed, mappers, mirroring, etc) are not removed.
* Fixed an issue where **validate** failed when comparing branch against commit hash.
* Added the *--no-pipenv* flag to the **split-yml** command.
* Added a validation that incident fields and incident types are not removed from mappers.
* Fixed an issue where the *c
reate-id-set* flag in the *validate* command did not work while not using git.
* Added the *hiddenusername* field to the integration schema.
* Added a validation that images that are not integration images, do not ask for a new version or RN

# 1.3.0
* Do not collect optional dependencies on indicator types reputation commands.
* Fixed an issue where downloading indicator layoutscontainer objects failed.
* Added a validation that makes sure outputs in integrations are matching the README file.
* Fixed an issue where the *create-id-set* flag in the **validate** command did not work.
* Added a warning in case no id_set file is found when running the **validate** command.
* Fixed an issue where changed files were not recognised correctly on forked branches in the **validate** and the **update-release-notes** commands.
* Fixed an issue when files were classified incorrectly when running *update-release-notes*.
* Added a validation that integration and script file paths are compatible with our convention.
* Fixed an issue where id_set.json file was re created whenever running the generate-docs command.
* added the *--json-file* flag to create a JSON file output for the **validate** and **lint** commands.

# 1.2.19
* Fixed an issue where merge id_set was not updated to work with the new entity of Packs.
* Added a validation that the playbook's version matches the version of its sub-playbooks, scripts, and integrations.

# 1.2.18
* Changed the *skip-id-set-creation* flag to *create-id-set* in the **validate** command. Its default value will be False.
* Added support for the 'cve' reputation command in default arg validation.
* Filter out generic and reputation command from scripts and playbooks dependencies calculation.
* Added support for the incident fields in outgoing mappers in the ID set.
* Added a validation that the taskid field and the id field under the task field are both from uuid format and contain the same value.
* Updated the **format** command to generate uuid value for the taskid field and for the id under the task field in case they hold an invalid values.
* Exclude changes from doc_files directory on validation.
* Added a validation that an integration command has at most one default argument.
* Fixing an issue where pack metadata version bump was not enforced when modifying an old format (unified) file.
* Added validation that integration parameter's display names are capitalized and spaced using whitespaces and not underscores.
* Fixed an issue where beta integrations where not running deprecation validations.
* Allowed adding additional information to the deprecated description.
* Fixing an issue when escaping less and greater signs in integration params did not work as expected.

# 1.2.17
* Added a validation that the classifier of an integration exists.
* Added a validation that the mapper of an integration exists.
* Added a validation that the incident types of a classifier exist.
* Added a validation that the incident types of a mapper exist.
* Added support for *text* argument when running **demisto-sdk update-release-notes** on the ApiModules pack.
* Added a validation for the minimal version of an indicator field of type grid.
* Added new validation for incident and indicator fields in classifiers mappers and layouts exist in the content.
* Added cache for get_remote_file to reducing failures from accessing the remote repo.
* Fixed an issue in the **format** command where `_dev` or `_copy` suffixes weren't removed from the `id` of the given playbooks.
* Playbook dependencies from incident and indicator fields are now marked as optional.
* Mappers dependencies from incident types and incident fields are now marked as optional.
* Classifier dependencies from incident types are now marked as optional.
* Updated **demisto-sdk init** command to no longer create `created` field in pack_metadata file
* Updated **generate-docs** command to take the parameters names in setup section from display field and to use additionalinfo field when exist.
* Using the *verbose* argument in the **find-dependencies** command will now log to the console.
* Improved the deprecated message validation required from integrations.
* Fixed an issue in the **generate-docs** command where **Context Example** section was created when it was empty.

# 1.2.16
* Added allowed ignore errors to the *IDSetValidator*.
* Fixed an issue where an irrelevant id_set validation ran in the **validate** command when using the *--id-set* flag.
* Fixed an issue were **generate-docs** command has failed if a command did not exist in commands permissions file.
* Improved a **validate** command message for missing release notes of api module dependencies.

# 1.2.15
* Added the *ID101* to the allowed ignored errors.

# 1.2.14
* SDK repository is now mypy check_untyped_defs complaint.
* The lint command will now ignore the unsubscriptable-object (E1136) pylint error in dockers based on python 3.9 - this will be removed once a new pylint version is released.
* Added an option for **format** to run on a whole pack.
* Added new validation of unimplemented commands from yml in the code to `XSOAR-linter`.
* Fixed an issue where Auto-Extract fields were only checked for newly added incident types in the **validate** command.
* Added a new warning validation of direct access to args/params dicts to `XSOAR-linter`.

# 1.2.13
* Added new validation of indicators usage in CommandResults to `XSOAR-linter`.
* Running **demisto-sdk lint** will automatically run on changed files (same behavior as the -g flag).
* Removed supported version message from the documentation when running **generate_docs**.
* Added a print to indicate backwards compatibility is being checked in **validate** command.
* Added a percent print when running the **validate** command with the *-a* flag.
* Fixed a regression in the **upload** command where it was ignoring `DEMISTO_VERIFY_SSL` env var.
* Fixed an issue where the **upload** command would fail to upload beta integrations.
* Fixed an issue where the **validate** command did not create the *id_set.json* file when running with *-a* flag.
* Added price change validation in the **validate** command.
* Added validations that checks in read-me for empty sections or leftovers from the auto generated read-me that should be changed.
* Added new code validation for *NotImplementedError* to raise a warning in `XSOAR-linter`.
* Added validation for support types in the pack metadata file.
* Added support for *--template* flag in **demisto-sdk init** command.
* Fixed an issue with running **validate** on master branch where the changed files weren't compared to previous commit when using the *-g* flag.
* Fixed an issue where the `XSOAR-linter` ran *NotImplementedError* validation on scripts.
* Added support for Auto-Extract feature validation in incident types in the **validate** command.
* Fixed an issue in the **lint** command where the *-i* flag was ignored.
* Improved **merge-id-sets** command to support merge between two ID sets that contain the same pack.
* Fixed an issue in the **lint** command where flake8 ran twice.

# 1.2.12
* Bandit now reports also on medium severity issues.
* Fixed an issue with support for Docker Desktop on Mac version 2.5.0+.
* Added support for vulture and mypy linting when running without docker.
* Added support for *prev-ver* flag in **update-release-notes** command.
* Improved retry support when building docker images for linting.
* Added the option to create an ID set on a specific pack in **create-id-set** command.
* Added the *--skip-id-set-creation* flag to **validate** command in order to add the capability to run validate command without creating id_set validation.
* Fixed an issue where **validate** command checked docker image tag on ApiModules pack.
* Fixed an issue where **find-dependencies** did not calculate dashboards and reports dependencies.
* Added supported version message to the documentation and release notes files when running **generate_docs** and **update-release-notes** commands respectively.
* Added new code validations for *NotImplementedError* exception raise to `XSOAR-linter`.
* Command create-content-artifacts additional support for **Author_image.png** object.
* Fixed an issue where schemas were not enforced for incident fields, indicator fields and old layouts in the validate command.
* Added support for **update-release-notes** command to update release notes according to master branch.

# 1.2.11
* Fixed an issue where the ***generate-docs*** command reset the enumeration of line numbering after an MD table.
* Updated the **upload** command to support mappers.
* Fixed an issue where exceptions were no printed in the **format** while the *--verbose* flag is set.
* Fixed an issue where *--assume-yes* flag did not work in the **format** command when running on a playbook without a `fromversion` field.
* Fixed an issue where the **format** command would fail in case `conf.json` file was not found instead of skipping the update.
* Fixed an issue where integration with v2 were recognised by the `name` field instead of the `display` field in the **validate** command.
* Added a playbook validation to check if a task script exists in the id set in the **validate** command.
* Added new integration category `File Integrity Management` in the **validate** command.

# 1.2.10
* Added validation for approved content pack use-cases and tags.
* Added new code validations for *CommonServerPython* import to `XSOAR-linter`.
* Added *default value* and *predefined values* to argument description in **generate-docs** command.
* Added a new validation that checks if *get-mapping-fields* command exists if the integration schema has *{ismappable: true}* in **validate** command.
* Fixed an issue where the *--staged* flag recognised added files as modified in the **validate** command.
* Fixed an issue where a backwards compatibility warning was raised for all added files in the **validate** command.
* Fixed an issue where **validate** command failed when no tests were given for a partner supported pack.
* Updated the **download** command to support mappers.
* Fixed an issue where the ***format*** command added a duplicate parameter.
* For partner supported content packs, added support for a list of emails.
* Removed validation of README files from the ***validate*** command.
* Fixed an issue where the ***validate*** command required release notes for ApiModules pack.

# 1.2.9
* Fixed an issue in the **openapi_codegen** command where it created duplicate functions name from the swagger file.
* Fixed an issue in the **update-release-notes** command where the *update type* argument was not verified.
* Fixed an issue in the **validate** command where no error was raised in case a non-existing docker image was presented.
* Fixed an issue in the **format** command where format failed when trying to update invalid Docker image.
* The **format** command will now preserve the **isArray** argument in integration's reputation commands and will show a warning if it set to **false**.
* Fixed an issue in the **lint** command where *finally* clause was not supported in main function.
* Fixed an issue in the **validate** command where changing any entity ID was not validated.
* Fixed an issue in the **validate** command where *--staged* flag did not bring only changed files.
* Fixed the **update-release-notes** command to ignore changes in the metadata file.
* Fixed the **validate** command to ignore metadata changes when checking if a version bump is needed.


# 1.2.8
* Added a new validation that checks in playbooks for the usage of `DeleteContext` in **validate** command.
* Fixed an issue in the **upload** command where it would try to upload content entities with unsupported versions.
* Added a new validation that checks in playbooks for the usage of specific instance in **validate** command.
* Added the **--staged** flag to **validate** command to run on staged files only.


# 1.2.7
* Changed input parameters in **find-dependencies** command.
   - Use ***-i, --input*** instead of ***-p, --path***.
   - Use ***-idp, --id-set-path*** instead of ***-i, --id-set-path***.
* Fixed an issue in the **unify** command where it crashed on an integration without an image file.
* Fixed an issue in the **format** command where unnecessary files were not skipped.
* Fixed an issue in the **update-release-notes** command where the *text* argument was not respected in all cases.
* Fixed an issue in the **validate** command where a warning about detailed description was given for unified or deprecated integrations.
* Improved the error returned by the **validate** command when running on files using the old format.

# 1.2.6
* No longer require setting `DEMISTO_README_VALIDATION` env var to enable README mdx validation. Validation will now run automatically if all necessary node modules are available.
* Fixed an issue in the **validate** command where the `--skip-pack-dependencies` would not skip id-set creation.
* Fixed an issue in the **validate** command where validation would fail if supplied an integration with an empty `commands` key.
* Fixed an issue in the **validate** command where validation would fail due to a required version bump for packs which are not versioned.
* Will use env var `DEMISTO_VERIFY_SSL` to determine if to use a secure connection for commands interacting with the Server when `--insecure` is not passed. If working with a local Server without a trusted certificate, you can set env var `DEMISTO_VERIFY_SSL=no` to avoid using `--insecure` on each command.
* Unifier now adds a link to the integration documentation to the integration detailed description.
* Fixed an issue in the **secrets** command where ignored secrets were not skipped.

# 1.2.5
* Added support for special fields: *defaultclassifier*, *defaultmapperin*, *defaultmapperout* in **download** command.
* Added -y option **format** command to assume "yes" as answer to all prompts and run non-interactively
* Speed up improvements for `validate` of README files.
* Updated the **format** command to adhere to the defined content schema and sub-schemas, aligning its behavior with the **validate** command.
* Added support for canvasContextConnections files in **format** command.

# 1.2.4
* Updated detailed description for community integrations.

# 1.2.3
* Fixed an issue where running **validate** failed on playbook with task that adds tags to the evidence data.
* Added the *displaypassword* field to the integration schema.
* Added new code validations to `XSOAR-linter`.
    * As warnings messages:
        * `demisto.params()` should be used only inside main function.
        * `demisto.args()` should be used only inside main function.
        * Functions args should have type annotations.
* Added `fromversion` field validation to test playbooks and scripts in **validate** command.

# 1.2.2
* Add support for warning msgs in the report and summary to **lint** command.
* Fixed an issue where **json-to-outputs** determined bool values as int.
* Fixed an issue where **update-release-notes** was crushing on `--all` flag.
* Fixed an issue where running **validate**, **update-release-notes** outside of content repo crushed without a meaningful error message.
* Added support for layoutscontainer in **init** contribution flow.
* Added a validation for tlp_color param in feeds in **validate** command.
* Added a validation for removal of integration parameters in **validate** command.
* Fixed an issue where **update-release-notes** was failing with a wrong error message when no pack or input was given.
* Improved formatting output of the **generate-docs** command.
* Add support for env variable *DEMISTO_SDK_ID_SET_REFRESH_INTERVAL*. Set this env variable to the refresh interval in minutes. The id set will be regenerated only if the refresh interval has passed since the last generation. Useful when generating Script documentation, to avoid re-generating the id_set every run.
* Added new code validations to `XSOAR-linter`.
    * As error messages:
        * Longer than 10 seconds sleep statements for non long running integrations.
        * exit() usage.
        * quit() usage.
    * As warnings messages:
        * `demisto.log` should not be used.
        * main function existence.
        * `demito.results` should not be used.
        * `return_output` should not be used.
        * try-except statement in main function.
        * `return_error` usage in main function.
        * only once `return_error` usage.
* Fixed an issue where **lint** command printed logs twice.
* Fixed an issue where *suffix* did not work as expected in the **create-content-artifacts** command.
* Added support for *prev-ver* flag in **lint** and **secrets** commands.
* Added support for *text* flag to **update-release-notes** command to add the same text to all release notes.
* Fixed an issue where **validate** did not recognize added files if they were modified locally.
* Added a validation that checks the `fromversion` field exists and is set to 5.0.0 or above when working or comparing to a non-feature branch in **validate** command.
* Added a validation that checks the certification field in the pack_metadata file is valid in **validate** command.
* The **update-release-notes** command will now automatically add docker image update to the release notes.

# 1.2.1
* Added an additional linter `XSOAR-linter` to the **lint** command which custom validates py files. currently checks for:
    * `Sys.exit` usages with non zero value.
    * Any `Print` usages.
* Fixed an issue where renamed files were failing on *validate*.
* Fixed an issue where single changed files did not required release notes update.
* Fixed an issue where doc_images required release-notes and validations.
* Added handling of dependent packs when running **update-release-notes** on changed *APIModules*.
    * Added new argument *--id-set-path* for id_set.json path.
    * When changes to *APIModule* is detected and an id_set.json is available - the command will update the dependent pack as well.
* Added handling of dependent packs when running **validate** on changed *APIModules*.
    * Added new argument *--id-set-path* for id_set.json path.
    * When changes to *APIModule* is detected and an id_set.json is available - the command will validate that the dependent pack has release notes as well.
* Fixed an issue where the find_type function didn't recognize file types correctly.
* Fixed an issue where **update-release-notes** command did not work properly on Windows.
* Added support for indicator fields in **update-release-notes** command.
* Fixed an issue where files in test dirs where being validated.


# 1.2.0
* Fixed an issue where **format** did not update the test playbook from its pack.
* Fixed an issue where **validate** validated non integration images.
* Fixed an issue where **update-release-notes** did not identified old yml integrations and scripts.
* Added revision templates to the **update-release-notes** command.
* Fixed an issue where **update-release-notes** crashed when a file was renamed.
* Fixed an issue where **validate** failed on deleted files.
* Fixed an issue where **validate** validated all images instead of packs only.
* Fixed an issue where a warning was not printed in the **format** in case a non-supported file type is inputted.
* Fixed an issue where **validate** did not fail if no release notes were added when adding files to existing packs.
* Added handling of incorrect layout paths via the **format** command.
* Refactor **create-content-artifacts** command - Efficient artifacts creation and better logging.
* Fixed an issue where image and description files were not handled correctly by **validate** and **update-release-notes** commands.
* Fixed an issue where the **format** command didn't remove all extra fields in a file.
* Added an error in case an invalid id_set.json file is found while running the **validate** command.
* Added fetch params checks to the **validate** command.

# 1.1.11
* Added line number to secrets' path in **secrets** command report.
* Fixed an issue where **init** a community pack did not present the valid support URL.
* Fixed an issue where **init** offered a non relevant pack support type.
* Fixed an issue where **lint** did not pull docker images for powershell.
* Fixed an issue where **find-dependencies** did not find all the script dependencies.
* Fixed an issue where **find-dependencies** did not collect indicator fields as dependencies for playbooks.
* Updated the **validate** and the **secrets** commands to be less dependent on regex.
* Fixed an issue where **lint** did not run on circle when docker did not return ping.
* Updated the missing release notes error message (RN106) in the **Validate** command.
* Fixed an issue where **Validate** would return missing release notes when two packs with the same substring existed in the modified files.
* Fixed an issue where **update-release-notes** would add duplicate release notes when two packs with the same substring existed in the modified files.
* Fixed an issue where **update-release-notes** would fail to bump new versions if the feature branch was out of sync with the master branch.
* Fixed an issue where a non-descriptive error would be returned when giving the **update-release-notes** command a pack which can not be found.
* Added dependencies check for *widgets* in **find-dependencies** command.
* Added a `update-docker` flag to **format** command.
* Added a `json-to-outputs` flag to the **run** command.
* Added a verbose (`-v`) flag to **format** command.
* Fixed an issue where **download** added the prefix "playbook-" to the name of playbooks.

# 1.1.10
* Updated the **init** command. Relevant only when passing the *--contribution* argument.
   * Added the *--author* option.
   * The *support* field of the pack's metadata is set to *community*.
* Added a proper error message in the **Validate** command upon a missing description in the root of the yml.
* **Format** now works with a relative path.
* **Validate** now fails when all release notes have been excluded.
* Fixed issue where correct error message would not propagate for invalid images.
* Added the *--skip-pack-dependencies* flag to **validate** command to skip pack dependencies validation. Relevant when using the *-g* flag.
* Fixed an issue where **Validate** and **Format** commands failed integrations with `defaultvalue` field in fetch incidents related parameters.
* Fixed an issue in the **Validate** command in which unified YAML files were not ignored.
* Fixed an issue in **generate-docs** where scripts and playbooks inputs and outputs were not parsed correctly.
* Fixed an issue in the **openapi-codegen** command where missing reference fields in the swagger JSON caused errors.
* Fixed an issue in the **openapi-codegen** command where empty objects in the swagger JSON paths caused errors.
* **update-release-notes** command now accept path of the pack instead of pack name.
* Fixed an issue where **generate-docs** was inserting unnecessary escape characters.
* Fixed an issue in the **update-release-notes** command where changes to the pack_metadata were not detected.
* Fixed an issue where **validate** did not check for missing release notes in old format files.

# 1.1.9
* Fixed an issue where **update-release-notes** command failed on invalid file types.

# 1.1.8
* Fixed a regression where **upload** command failed on test playbooks.
* Added new *githubUser* field in pack metadata init command.
* Support beta integration in the commands **split-yml, extract-code, generate-test-playbook and generate-docs.**
* Fixed an issue where **find-dependencies** ignored *toversion* field in content items.
* Added support for *layoutscontainer*, *classifier_5_9_9*, *mapper*, *report*, and *widget* in the **Format** command.
* Fixed an issue where **Format** will set the `ID` field to be equal to the `name` field in modified playbooks.
* Fixed an issue where **Format** did not work for test playbooks.
* Improved **update-release-notes** command:
    * Write content description to release notes for new items.
    * Update format for file types without description: Connections, Incident Types, Indicator Types, Layouts, Incident Fields.
* Added a validation for feedTags param in feeds in **validate** command.
* Fixed readme validation issue in community support packs.
* Added the **openapi-codegen** command to generate integrations from OpenAPI specification files.
* Fixed an issue were release notes validations returned wrong results for *CommonScripts* pack.
* Added validation for image links in README files in **validate** command.
* Added a validation for default value of fetch param in feeds in **validate** command.
* Fixed an issue where the **Init** command failed on scripts.

# 1.1.7
* Fixed an issue where running the **format** command on feed integrations removed the `defaultvalue` fields.
* Playbook branch marked with *skipunavailable* is now set as an optional dependency in the **find-dependencies** command.
* The **feedReputation** parameter can now be hidden in a feed integration.
* Fixed an issue where running the **unify** command on JS package failed.
* Added the *--no-update* flag to the **find-dependencies** command.
* Added the following validations in **validate** command:
   * Validating that a pack does not depend on NonSupported / Deprecated packs.

# 1.1.6
* Added the *--description* option to the **init** command.
* Added the *--contribution* option to the **init** command which converts a contribution zip to proper pack format.
* Improved **validate** command performance time and outputs.
* Added the flag *--no-docker-checks* to **validate** command to skip docker checks.
* Added the flag *--print-ignored-files* to **validate** command to print ignored files report when the command is done.
* Added the following validations in **validate** command:
   * Validating that existing release notes are not modified.
   * Validating release notes are not added to new packs.
   * Validating that the "currentVersion" field was raised in the pack_metadata for modified packs.
   * Validating that the timestamp in the "created" field in the pack_metadata is in ISO format.
* Running `demisto-sdk validate` will run the **validate** command using git and only on committed files (same as using *-g --post-commit*).
* Fixed an issue where release notes were not checked correctly in **validate** command.
* Fixed an issue in the **create-id-set** command where optional playbook tasks were not taken into consideration.
* Added a prompt to the `demisto-sdk update-release-notes` command to prompt users to commit changes before running the release notes command.
* Added support to `layoutscontainer` in **validate** command.

# 1.1.5
* Fixed an issue in **find-dependencies** command.
* **lint** command now verifies flake8 on CommonServerPython script.

# 1.1.4
* Fixed an issue with the default output file name of the **unify** command when using "." as an output path.
* **Unify** command now adds contributor details to the display name and description.
* **Format** command now adds *isFetch* and *incidenttype* fields to integration yml.
* Removed the *feedIncremental* field from the integration schema.
* **Format** command now adds *feedBypassExclusionList*, *Fetch indicators*, *feedReputation*, *feedReliability*,
     *feedExpirationPolicy*, *feedExpirationInterval* and *feedFetchInterval* fields to integration yml.
* Fixed an issue in the playbooks schema.
* Fixed an issue where generated release notes were out of order.
* Improved pack dependencies detection.
* Fixed an issue where test playbooks were mishandled in **validate** command.

# 1.1.3
* Added a validation for invalid id fields in indicators types files in **validate** command.
* Added default behavior for **update-release-notes** command.
* Fixed an error where README files were failing release notes validation.
* Updated format of generated release notes to be more user friendly.
* Improved error messages for the **update-release-notes** command.
* Added support for `Connections`, `Dashboards`, `Widgets`, and `Indicator Types` to **update-release-notes** command.
* **Validate** now supports scripts under the *TestPlaybooks* directory.
* Fixed an issue where **validate** did not support powershell files.

# 1.1.2
* Added a validation for invalid playbookID fields in incidents types files in **validate** command.
* Added a code formatter for python files.
* Fixed an issue where new and old classifiers where mixed on validate command.
* Added *feedIncremental* field to the integration schema.
* Fixed error in the **upload** command where unified YMLs were not uploaded as expected if the given input was a pack.
* Fixed an issue where the **secrets** command failed due to a space character in the file name.
* Ignored RN validation for *NonSupported* pack.
* You can now ignore IF107, SC100, RP102 error codes in the **validate** command.
* Fixed an issue where the **download** command was crashing when received as input a JS integration or script.
* Fixed an issue where **validate** command checked docker image for JS integrations and scripts.
* **validate** command now checks scheme for reports and connections.
* Fixed an issue where **validate** command checked docker when running on all files.
* Fixed an issue where **validate** command did not fail when docker image was not on the latest numeric tag.
* Fixed an issue where beta integrations were not validated correctly in **validate** command.

# 1.1.1
* fixed and issue where file types were not recognized correctly in **validate** command.
* Added better outputs for validate command.

# 1.1.0
* Fixed an issue where changes to only non-validated files would fail validation.
* Fixed an issue in **validate** command where moved files were failing validation for new packs.
* Fixed an issue in **validate** command where added files were failing validation due to wrong file type detection.
* Added support for new classifiers and mappers in **validate** command.
* Removed support of old RN format validation.
* Updated **secrets** command output format.
* Added support for error ignore on deprecated files in **validate** command.
* Improved errors outputs in **validate** command.
* Added support for linting an entire pack.

# 1.0.9
* Fixed a bug where misleading error was presented when pack name was not found.
* **Update-release-notes** now detects added files for packs with versions.
* Readme files are now ignored by **update-release-notes** and validation of release notes.
* Empty release notes no longer cause an uncaught error during validation.

# 1.0.8
* Changed the output format of demisto-sdk secrets.
* Added a validation that checkbox items are not required in integrations.
* Added pack release notes generation and validation.
* Improved pack metadata validation.
* Fixed an issue in **validate** where renamed files caused an error

# 1.0.4
* Fix the **format** command to update the `id` field to be equal to `details` field in indicator-type files, and to `name` field in incident-type & dashboard files.
* Fixed a bug in the **validate** command for layout files that had `sortValues` fields.
* Fixed a bug in the **format** command where `playbookName` field was not always present in the file.
* Fixed a bug in the **format** command where indicatorField wasn't part of the SDK schemas.
* Fixed a bug in **upload** command where created unified docker45 yml files were not deleted.
* Added support for IndicatorTypes directory in packs (for `reputation` files, instead of Misc).
* Fixed parsing playbook condition names as string instead of boolean in **validate** command
* Improved image validation in YAML files.
* Removed validation for else path in playbook condition tasks.

# 1.0.3
* Fixed a bug in the **format** command where comments were being removed from YAML files.
* Added output fields: _file_path_ and _kind_ for layouts in the id-set.json created by **create-id-set** command.
* Fixed a bug in the **create-id-set** command Who returns Duplicate for Layouts with a different kind.
* Added formatting to **generate-docs** command results replacing all `<br>` tags with `<br/>`.
* Fixed a bug in the **download** command when custom content contained not supported content entity.
* Fixed a bug in **format** command in which boolean strings  (e.g. 'yes' or 'no') were converted to boolean values (e.g. 'True' or 'False').
* **format** command now removes *sourceplaybookid* field from playbook files.
* Fixed a bug in **generate-docs** command in which integration dependencies were not detected when generating documentation for a playbook.


# 1.0.1
* Fixed a bug in the **unify** command when output path was provided empty.
* Improved error message for integration with no tests configured.
* Improved the error message returned from the **validate** command when an integration is missing or contains malformed fetch incidents related parameters.
* Fixed a bug in the **create** command where a unified YML with a docker image for 4.5 was copied incorrectly.
* Missing release notes message are now showing the release notes file path to update.
* Fixed an issue in the **validate** command in which unified YAML files were not ignored.
* File format suggestions are now shown in the relevant file format (JSON or YAML).
* Changed Docker image validation to fail only on non-valid ones.
* Removed backward compatibility validation when Docker image is updated.

# 1.0.0
* Improved the *upload* command to support the upload of all the content entities within a pack.
* The *upload* command now supports the improved pack file structure.
* Added an interactive option to format integrations, scripts and playbooks with No TestPlaybooks configured.
* Added an interactive option to configure *conf.json* file with missing test playbooks for integrations, scripts and playbooks
* Added *download* command to download custom content from Demisto instance to the local content repository.
* Improved validation failure messages to include a command suggestion, wherever relevant, to fix the raised issue.
* Improved 'validate' help and documentation description
* validate - checks that scripts, playbooks, and integrations have the *tests* key.
* validate - checks that test playbooks are configured in `conf.json`.
* demisto-sdk lint - Copy dir better handling.
* demisto-sdk lint - Add error when package missing in docker image.
* Added *-a , --validate-all* option in *validate* to run all validation on all files.
* Added *-i , --input* option in *validate* to run validation on a specified pack/file.
* added *-i, --input* option in *secrets* to run on a specific file.
* Added an allowed hidden parameter: *longRunning* to the hidden integration parameters validation.
* Fixed an issue with **format** command when executing with an output path of a folder and not a file path.
* Bug fixes in generate-docs command given playbook as input.
* Fixed an issue with lint command in which flake8 was not running on unit test files.

# 0.5.2
* Added *-c, --command* option in *generate-docs* to generate a specific command from an integration.
* Fixed an issue when getting README/CHANGELOG files from git and loading them.
* Removed release notes validation for new content.
* Fixed secrets validations for files with the same name in a different directory.
* demisto-sdk lint - parallelization working with specifying the number of workers.
* demisto-sdk lint - logging levels output, 3 levels.
* demisto-sdk lint - JSON report, structured error reports in JSON format.
* demisto-sdk lint - XML JUnit report for unit-tests.
* demisto-sdk lint - new packages used to accelerate execution time.
* demisto-sdk secrets - command now respects the generic whitelist, and not only the pack secrets.

# 0.5.0
[PyPI History][1]

[1]: https://pypi.org/project/demisto-sdk/#history
# 0.4.9
* Fixed an issue in *generate-docs* where Playbooks and Scripts documentation failed.
* Added a graceful error message when executing the *run" command with a misspelled command.
* Added more informative errors upon failures of the *upload* command.
* format command:
    * Added format for json files: IncidentField, IncidentType, IndicatorField, IndicatorType, Layout, Dashboard.
    * Added the *-fv --from-version*, *-nv --no-validation* arguments.
    * Removed the *-t yml_type* argument, the file type will be inferred.
    * Removed the *-g use_git* argument, running format without arguments will run automatically on git diff.
* Fixed an issue in loading playbooks with '=' character.
* Fixed an issue in *validate* failed on deleted README files.

# 0.4.8
* Added the *max* field to the Playbook schema, allowing to define it in tasks loop.
* Fixed an issue in *validate* where Condition branches checks were case sensitive.

# 0.4.7
* Added the *slareminder* field to the Playbook schema.
* Added the *common_server*, *demisto_mock* arguments to the *init* command.
* Fixed an issue in *generate-docs* where the general section was not being generated correctly.
* Fixed an issue in *validate* where Incident type validation failed.

# 0.4.6
* Fixed an issue where the *validate* command did not identify CHANGELOG in packs.
* Added a new command, *id-set* to create the id set - the content dependency tree by file IDs.

# 0.4.5
* generate-docs command:
    * Added the *use_cases*, *permissions*, *command_permissions* and *limitations*.
    * Added the *--insecure* argument to support running the script and integration command in Demisto.
    * Removed the *-t yml_type* argument, the file type will be inferred.
    * The *-o --output* argument is no longer mandatory, default value will be the input file directory.
* Added support for env var: *DEMISTO_SDK_SKIP_VERSION_CHECK*. When set version checks are skipped.
* Fixed an issue in which the CHANGELOG files did not match our scheme.
* Added a validator to verify that there are no hidden integration parameters.
* Fixed an issue where the *validate* command ran on test files.
* Removed the *env-dir* argument from the demisto-sdk.
* README files which are html files will now be skipped in the *validate* command.
* Added support for env var: *DEMISTO_README_VALIDATOR*. When not set the readme validation will not run.

# 0.4.4
* Added a validator for IncidentTypes (incidenttype-*.json).
* Fixed an issue where the -p flag in the *validate* command was not working.
* Added a validator for README.md files.
* Release notes validator will now run on: incident fields, indicator fields, incident types, dashboard and reputations.
* Fixed an issue where the validator of reputation(Indicator Type) did not check on the details field.
* Fixed an issue where the validator attempted validating non-existing files after deletions or name refactoring.
* Removed the *yml_type* argument in the *split-yml*, *extract-code* commands.
* Removed the *file_type* argument in the *generate-test-playbook* command.
* Fixed the *insecure* argument in *upload*.
* Added the *insecure* argument in *run-playbook*.
* Standardise the *-i --input*, *-o --output* to demisto-sdk commands.

# 0.4.3
* Fixed an issue where the incident and indicator field BC check failed.
* Support for linting and unit testing PowerShell integrations.

# 0.4.2
* Fixed an issue where validate failed on Windows.
* Added a validator to verify all branches are handled in conditional task in a playbook.
* Added a warning message when not running the latest sdk version.
* Added a validator to check that the root is connected to all tasks in the playbook.
* Added a validator for Dashboards (dashboard-*.json).
* Added a validator for Indicator Types (reputation-*.json).
* Added a BC validation for changing incident field type.
* Fixed an issue where init command would generate an invalid yml for scripts.
* Fixed an issue in misleading error message in v2 validation hook.
* Fixed an issue in v2 hook which now is set only on newly added scripts.
* Added more indicative message for errors in yaml files.
* Disabled pykwalify info log prints.

# 0.3.10
* Added a BC check for incident fields - changing from version is not allowed.
* Fixed an issue in create-content-artifacts where scripts in Packs in TestPlaybooks dir were copied with a wrong prefix.


# 0.3.9
* Added a validation that incident field can not be required.
* Added validation for fetch incident parameters.
* Added validation for feed integration parameters.
* Added to the *format* command the deletion of the *sourceplaybookid* field.
* Fixed an issue where *fieldMapping* in playbook did not pass the scheme validation.
* Fixed an issue where *create-content-artifacts* did not copy TestPlaybooks in Packs without prefix of *playbook-*.
* Added a validation the a playbook can not have a rolename set.
* Added to the image validator the new DBot default image.
* Added the fields: elasticcommonfields, quiet, quietmode to the Playbook schema.
* Fixed an issue where *validate* failed on integration commands without outputs.
* Added a new hook for naming of v2 integrations and scripts.


# 0.3.8
* Fixed an issue where *create-content-artifact* was not loading the data in the yml correctly.
* Fixed an issue where *unify* broke long lines in script section causing syntax errors


# 0.3.7
* Added *generate-docs* command to generate documentation file for integration, playbook or script.
* Fixed an issue where *unify* created a malformed integration yml.
* Fixed an issue where demisto-sdk **init** creates unit-test file with invalid import.


# 0.3.6
* Fixed an issue where demisto-sdk **validate** failed on modified scripts without error message.


# 0.3.5
* Fixed an issue with docker tag validation for integrations.
* Restructured repo source code.


# 0.3.4
* Saved failing unit tests as a file.
* Fixed an issue where "_test" file for scripts/integrations created using **init** would import the "HelloWorld" templates.
* Fixed an issue in demisto-sdk **validate** - was failing on backward compatiblity check
* Fixed an issue in demisto-sdk **secrets** - empty line in .secrets-ignore always made the secrets check to pass
* Added validation for docker image inside integrations and scripts.
* Added --use-git flag to **format** command to format all changed files.
* Fixed an issue where **validate** did not fail on dockerimage changes with bc check.
* Added new flag **--ignore-entropy** to demisto-sdk **secrets**, this will allow skip entropy secrets check.
* Added --outfile to **lint** to allow saving failed packages to a file.


# 0.3.3
* Added backwards compatibility break error message.
* Added schema for incident types.
* Added **additionalinfo** field to as an available field for integration configuration.
* Added pack parameter for **init**.
* Fixed an issue where error would appear if name parameter is not set in **init**.


# 0.3.2
* Fixed the handling of classifier files in **validate**.


# 0.3.1
* Fixed the handling of newly created reputation files in **validate**.
* Added an option to perform **validate** on a specific file.


# 0.3.0
* Added support for multi-package **lint** both with parallel and without.
* Added all parameter in **lint** to run on all packages and packs in content repository.
* Added **format** for:
    * Scripts
    * Playbooks
    * Integrations
* Improved user outputs for **secrets** command.
* Fixed an issue where **lint** would run pytest and pylint only on a single docker per integration.
* Added auto-complete functionality to demisto-sdk.
* Added git parameter in **lint** to run only on changed packages.
* Added the **run-playbook** command
* Added **run** command which runs a command in the Demisto playground.
* Added **upload** command which uploads an integration or a script to a Demisto instance.
* Fixed and issue where **validate** checked if release notes exist for new integrations and scripts.
* Added **generate-test-playbook** command which generates a basic test playbook for an integration or a script.
* **validate** now supports indicator fields.
* Fixed an issue with layouts scheme validation.
* Adding **init** command.
* Added **json-to-outputs** command which generates the yaml section for outputs from an API raw response.

# 0.2.6
* Fixed an issue with locating release notes for beta integrations in **validate**.

# 0.2.5
* Fixed an issue with locating release notes for beta integrations in **validate**.

# 0.2.4
* Adding image validation to Beta_Integration and Packs in **validate**.

# 0.2.3
* Adding Beta_Integration to the structure validation process.
* Fixing bug where **validate** did checks on TestPlaybooks.
* Added requirements parameter to **lint**.

# 0.2.2
* Fixing bug where **lint** did not return exit code 1 on failure.
* Fixing bug where **validate** did not print error message in case no release notes were give.

# 0.2.1
* **Validate** now checks that the id and name fields are identical in yml files.
* Fixed a bug where sdk did not return any exit code.

# 0.2.0
* Added Release Notes Validator.
* Fixed the Unifier selection of your python file to use as the code.
* **Validate** now supports Indicator fields.
* Fixed a bug where **validate** and **secrets** did not return exit code 1 on failure.
* **Validate** now runs on newly added scripts.

# 0.1.8
* Added support for `--version`.
* Fixed an issue in file_validator when calling `checked_type` method with script regex.

# 0.1.2
* Restructuring validation to support content packs.
* Added secrets validation.
* Added content bundle creation.
* Added lint and unit test run.

# 0.1.1
* Added new logic to the unifier.
* Added detailed README.
* Some small adjustments and fixes.

# 0.1.0
Capabilities:
* **Extract** components(code, image, description etc.) from a Demisto YAML file into a directory.
* **Unify** components(code, image, description etc.) to a single Demisto YAML file.
* **Validate** Demisto content files.<|MERGE_RESOLUTION|>--- conflicted
+++ resolved
@@ -1,7 +1,4 @@
 # Changelog
-<<<<<<< HEAD
-* Added support for beta integrations in the **format** command.
-=======
 * Changed the **validate** command to fail on missing test-playbooks only if no unittests are found.
 * Fixed `to_kebab_case`, it will now deal with strings that have hyphens, commas or periods in them, changing them to be hyphens in the new string.
 * Fixed an issue in the **create-id-set** command, where the `source` value included the git token if it was specified in the remote url.
@@ -14,7 +11,7 @@
 * Fixed an issue in **format** when running on a modified YML, that the `id` value is not changed to its old `id` value.
 * Enhancement for **split** command, replace `ApiModule` code block to `import` when splitting a YML.
 * Fixed an issue where indicator types were missing from the pack's content, when uploading using **zip-packs**.
->>>>>>> fa7c93a4
+* Added support for beta integrations in the **format** command.
 
 # 1.5.4
 * Fixed an issue with the **format** command when contributing via the UI
