# Changelog
<<<<<<< HEAD
* Added a validation for invalid id fields in indicators types files in **validate** command.
=======

#### 1.1.2
* Added a validation for invalid playbookID fields in incidents types files in **validate** command.
>>>>>>> cd4e4a82
* Added a code formatter for python files.
* Fixed an issue where new and old classifiers where mixed on validate command.
* Added *feedIncremental* field to the integration schema.
* Fixed error in the **upload** command where unified YMLs were not uploaded as expected if the given input was a pack.
* Fixed an issue where the **secrets** command failed due to a space character in the file name.
* Ignored RN validation for *NonSupported* pack.
* You can now ignore IF107, SC100, RP102 error codes in the **validate** command.
* Fixed an issue where the **download** command was crashing when received as input a JS integration or script.
* Fixed an issue where **validate** command checked docker image for JS integrations and scripts.
* **validate** command now checks scheme for reports and connections.
* Fixed an issue where **validate** command checked docker when running on all files.
* Fixed an issue where **validate** command did not fail when docker image was not on the latest numeric tag.
* Fixed an issue where beta integrations were not validated correctly in **validate** command.

#### 1.1.1
* fixed and issue where file types were not recognized correctly in **validate** command.
* Added better outputs for validate command.

#### 1.1.0
* Fixed an issue where changes to only non-validated files would fail validation.
* Fixed an issue in **validate** command where moved files were failing validation for new packs.
* Fixed an issue in **validate** command where added files were failing validation due to wrong file type detection.
* Added support for new classifiers and mappers in **validate** command.
* Removed support of old RN format validation.
* Updated **secrets** command output format.
* Added support for error ignore on deprecated files in **validate** command.
* Improved errors outputs in **validate** command.
* Added support for linting an entire pack.

#### 1.0.9
* Fixed a bug where misleading error was presented when pack name was not found.
* **Update-release-notes** now detects added files for packs with versions.
* Readme files are now ignored by **update-release-notes** and validation of release notes.
* Empty release notes no longer cause an uncaught error during validation.

#### 1.0.8
* Changed the output format of demisto-sdk secrets.
* Added a validation that checkbox items are not required in integrations.
* Added pack release notes generation and validation.
* Improved pack metadata validation.
* Fixed an issue in **validate** where renamed files caused an error

#### 1.0.4
* Fix the **format** command to update the `id` field to be equal to `details` field in indicator-type files, and to `name` field in incident-type & dashboard files.
* Fixed a bug in the **validate** command for layout files that had `sortValues` fields.
* Fixed a bug in the **format** command where `playbookName` field was not always present in the file.
* Fixed a bug in the **format** command where indicatorField wasn't part of the SDK schemas.
* Fixed a bug in **upload** command where created unified docker45 yml files were not deleted.
* Added support for IndicatorTypes directory in packs (for `reputation` files, instead of Misc).
* Fixed parsing playbook condition names as string instead of boolean in **validate** command
* Improved image validation in YAML files.
* Removed validation for else path in playbook condition tasks.

#### 1.0.3
* Fixed a bug in the **format** command where comments were being removed from YAML files.
* Added output fields: _file_path_ and _kind_ for layouts in the id-set.json created by **create-id-set** command.
* Fixed a bug in the **create-id-set** command Who returns Duplicate for Layouts with a different kind.
* Added formatting to **generate-docs** command results replacing all `<br>` tags with `<br/>`.
* Fixed a bug in the **download** command when custom content contained not supported content entity.
* Fixed a bug in **format** command in which boolean strings  (e.g. 'yes' or 'no') were converted to boolean values (e.g. 'True' or 'False').
* **format** command now removes *sourceplaybookid* field from playbook files.
* Fixed a bug in **generate-docs** command in which integration dependencies were not detected when generating documentation for a playbook.


#### 1.0.1
* Fixed a bug in the **unify** command when output path was provided empty.
* Improved error message for integration with no tests configured.
* Improved the error message returned from the **validate** command when an integration is missing or contains malformed fetch incidents related parameters.
* Fixed a bug in the **create** command where a unified YML with a docker image for 4.5 was copied incorrectly.
* Missing release notes message are now showing the release notes file path to update.
* Fixed an issue in the **validate** command in which unified YAML files were not ignored.
* File format suggestions are now shown in the relevant file format (JSON or YAML).
* Changed Docker image validation to fail only on non-valid ones.
* Removed backward compatibility validation when Docker image is updated.

#### 1.0.0
* Improved the *upload* command to support the upload of all the content entities within a pack.
* The *upload* command now supports the improved pack file structure.
* Added an interactive option to format integrations, scripts and playbooks with No TestPlaybooks configured.
* Added an interactive option to configure *conf.json* file with missing test playbooks for integrations, scripts and playbooks
* Added *download* command to download custom content from Demisto instance to the local content repository.
* Improved validation failure messages to include a command suggestion, wherever relevant, to fix the raised issue.
* Improved 'validate' help and documentation description
* validate - checks that scripts, playbooks, and integrations have the *tests* key.
* validate - checks that test playbooks are configured in `conf.json`.
* demisto-sdk lint - Copy dir better handling.
* demisto-sdk lint - Add error when package missing in docker image.
* Added *-a , --validate-all* option in *validate* to run all validation on all files.
* Added *-i , --input* option in *validate* to run validation on a specified pack/file.
* added *-i, --input* option in *secrets* to run on a specific file.
* Added an allowed hidden parameter: *longRunning* to the hidden integration parameters validation.
* Fixed an issue with **format** command when executing with an output path of a folder and not a file path.
* Bug fixes in generate-docs command given playbook as input.
* Fixed an issue with lint command in which flake8 was not running on unit test files.

#### 0.5.2
* Added *-c, --command* option in *generate-docs* to generate a specific command from an integration.
* Fixed an issue when getting README/CHANGELOG files from git and loading them.
* Removed release notes validation for new content.
* Fixed secrets validations for files with the same name in a different directory.
* demisto-sdk lint - parallelization working with specifying the number of workers.
* demisto-sdk lint - logging levels output, 3 levels.
* demisto-sdk lint - JSON report, structured error reports in JSON format.
* demisto-sdk lint - XML JUnit report for unit-tests.
* demisto-sdk lint - new packages used to accelerate execution time.
* demisto-sdk secrets - command now respects the generic whitelist, and not only the pack secrets.

#### 0.5.0
[PyPI History][1]

[1]: https://pypi.org/project/demisto-sdk/#history
### 0.4.9
* Fixed an issue in *generate-docs* where Playbooks and Scripts documentation failed.
* Added a graceful error message when executing the *run" command with a misspelled command.
* Added more informative errors upon failures of the *upload* command.
* format command:
    * Added format for json files: IncidentField, IncidentType, IndicatorField, IndicatorType, Layout, Dashboard.
    * Added the *-fv --from-version*, *-nv --no-validation* arguments.
    * Removed the *-t yml_type* argument, the file type will be inferred.
    * Removed the *-g use_git* argument, running format without arguments will run automatically on git diff.
* Fixed an issue in loading playbooks with '=' character.
* Fixed an issue in *validate* failed on deleted README files.

### 0.4.8
* Added the *max* field to the Playbook schema, allowing to define it in tasks loop.
* Fixed an issue in *validate* where Condition branches checks were case sensitive.

### 0.4.7
* Added the *slareminder* field to the Playbook schema.
* Added the *common_server*, *demisto_mock* arguments to the *init* command.
* Fixed an issue in *generate-docs* where the general section was not being generated correctly.
* Fixed an issue in *validate* where Incident type validation failed.

### 0.4.6
* Fixed an issue where the *validate* command did not identify CHANGELOG in packs.
* Added a new command, *id-set* to create the id set - the content dependency tree by file IDs.

### 0.4.5
* generate-docs command:
    * Added the *use_cases*, *permissions*, *command_permissions* and *limitations*.
    * Added the *--insecure* argument to support running the script and integration command in Demisto.
    * Removed the *-t yml_type* argument, the file type will be inferred.
    * The *-o --output* argument is no longer mandatory, default value will be the input file directory.
* Added support for env var: *DEMISTO_SDK_SKIP_VERSION_CHECK*. When set version checks are skipped.
* Fixed an issue in which the CHANGELOG files did not match our scheme.
* Added a validator to verify that there are no hidden integration parameters.
* Fixed an issue where the *validate* command ran on test files.
* Removed the *env-dir* argument from the demisto-sdk.
* README files which are html files will now be skipped in the *validate* command.
* Added support for env var: *DEMISTO_README_VALIDATOR*. When not set the readme validation will not run.

### 0.4.4
* Added a validator for IncidentTypes (incidenttype-*.json).
* Fixed an issue where the -p flag in the *validate* command was not working.
* Added a validator for README.md files.
* Release notes validator will now run on: incident fields, indicator fields, incident types, dashboard and reputations.
* Fixed an issue where the validator of reputation(Indicator Type) did not check on the details field.
* Fixed an issue where the validator attempted validating non-existing files after deletions or name refactoring.
* Removed the *yml_type* argument in the *split-yml*, *extract-code* commands.
* Removed the *file_type* argument in the *generate-test-playbook* command.
* Fixed the *insecure* argument in *upload*.
* Added the *insecure* argument in *run-playbook*.
* Standardise the *-i --input*, *-o --output* to demisto-sdk commands.

### 0.4.3
* Fixed an issue where the incident and indicator field BC check failed.
* Support for linting and unit testing PowerShell integrations.

### 0.4.2
* Fixed an issue where validate failed on Windows.
* Added a validator to verify all branches are handled in conditional task in a playbook.
* Added a warning message when not running the latest sdk version.
* Added a validator to check that the root is connected to all tasks in the playbook.
* Added a validator for Dashboards (dashboard-*.json).
* Added a validator for Indicator Types (reputation-*.json).
* Added a BC validation for changing incident field type.
* Fixed an issue where init command would generate an invalid yml for scripts.
* Fixed an issue in misleading error message in v2 validation hook.
* Fixed an issue in v2 hook which now is set only on newly added scripts.
* Added more indicative message for errors in yaml files.
* Disabled pykwalify info log prints.

### 0.3.10
* Added a BC check for incident fields - changing from version is not allowed.
* Fixed an issue in create-content-artifacts where scripts in Packs in TestPlaybooks dir were copied with a wrong prefix.


### 0.3.9
* Added a validation that incident field can not be required.
* Added validation for fetch incident parameters.
* Added validation for feed integration parameters.
* Added to the *format* command the deletion of the *sourceplaybookid* field.
* Fixed an issue where *fieldMapping* in playbook did not pass the scheme validation.
* Fixed an issue where *create-content-artifacts* did not copy TestPlaybooks in Packs without prefix of *playbook-*.
* Added a validation the a playbook can not have a rolename set.
* Added to the image validator the new DBot default image.
* Added the fields: elasticcommonfields, quiet, quietmode to the Playbook schema.
* Fixed an issue where *validate* failed on integration commands without outputs.
* Added a new hook for naming of v2 integrations and scripts.


### 0.3.8
* Fixed an issue where *create-content-artifact* was not loading the data in the yml correctly.
* Fixed an issue where *unify* broke long lines in script section causing syntax errors


### 0.3.7
* Added *generate-docs* command to generate documentation file for integration, playbook or script.
* Fixed an issue where *unify* created a malformed integration yml.
* Fixed an issue where demisto-sdk **init** creates unit-test file with invalid import.


### 0.3.6
* Fixed an issue where demisto-sdk **validate** failed on modified scripts without error message.


### 0.3.5
* Fixed an issue with docker tag validation for integrations.
* Restructured repo source code.


### 0.3.4
* Saved failing unit tests as a file.
* Fixed an issue where "_test" file for scripts/integrations created using **init** would import the "HelloWorld" templates.
* Fixed an issue in demisto-sdk **validate** - was failing on backward compatiblity check
* Fixed an issue in demisto-sdk **secrets** - empty line in .secrets-ignore always made the secrets check to pass
* Added validation for docker image inside integrations and scripts.
* Added --use-git flag to **format** command to format all changed files.
* Fixed an issue where **validate** did not fail on dockerimage changes with bc check.
* Added new flag **--ignore-entropy** to demisto-sdk **secrets**, this will allow skip entropy secrets check.
* Added --outfile to **lint** to allow saving failed packages to a file.


### 0.3.3
* Added backwards compatibility break error message.
* Added schema for incident types.
* Added **additionalinfo** field to as an available field for integration configuration.
* Added pack parameter for **init**.
* Fixed an issue where error would appear if name parameter is not set in **init**.


### 0.3.2
* Fixed the handling of classifier files in **validate**.


### 0.3.1
* Fixed the handling of newly created reputation files in **validate**.
* Added an option to perform **validate** on a specific file.


### 0.3.0
* Added support for multi-package **lint** both with parallel and without.
* Added all parameter in **lint** to run on all packages and packs in content repository.
* Added **format** for:
    * Scripts
    * Playbooks
    * Integrations
* Improved user outputs for **secrets** command.
* Fixed an issue where **lint** would run pytest and pylint only on a single docker per integration.
* Added auto-complete functionality to demisto-sdk.
* Added git parameter in **lint** to run only on changed packages.
* Added the **run-playbook** command
* Added **run** command which runs a command in the Demisto playground.
* Added **upload** command which uploads an integration or a script to a Demisto instance.
* Fixed and issue where **validate** checked if release notes exist for new integrations and scripts.
* Added **generate-test-playbook** command which generates a basic test playbook for an integration or a script.
* **validate** now supports indicator fields.
* Fixed an issue with layouts scheme validation.
* Adding **init** command.
* Added **json-to-outputs** command which generates the yaml section for outputs from an API raw response.

### 0.2.6

* Fixed an issue with locating release notes for beta integrations in **validate**.

### 0.2.5

* Fixed an issue with locating release notes for beta integrations in **validate**.

### 0.2.4

* Adding image validation to Beta_Integration and Packs in **validate**.

### 0.2.3

* Adding Beta_Integration to the structure validation process.
* Fixing bug where **validate** did checks on TestPlaybooks.
* Added requirements parameter to **lint**.

### 0.2.2

* Fixing bug where **lint** did not return exit code 1 on failure.
* Fixing bug where **validate** did not print error message in case no release notes were give.

### 0.2.1

* **Validate** now checks that the id and name fields are identical in yml files.
* Fixed a bug where sdk did not return any exit code.

### 0.2.0

* Added Release Notes Validator.
* Fixed the Unifier selection of your python file to use as the code.
* **Validate** now supports Indicator fields.
* Fixed a bug where **validate** and **secrets** did not return exit code 1 on failure.
* **Validate** now runs on newly added scripts.

### 0.1.8

* Added support for `--version`.
* Fixed an issue in file_validator when calling `checked_type` method with script regex.

### 0.1.2
* Restructuring validation to support content packs.
* Added secrets validation.
* Added content bundle creation.
* Added lint and unit test run.

### 0.1.1

* Added new logic to the unifier.
* Added detailed README.
* Some small adjustments and fixes.

### 0.1.0

Capabilities:
* **Extract** components(code, image, description etc.) from a Demisto YAML file into a directory.
* **Unify** components(code, image, description etc.) to a single Demisto YAML file.
* **Validate** Demisto content files.<|MERGE_RESOLUTION|>--- conflicted
+++ resolved
@@ -1,11 +1,8 @@
 # Changelog
-<<<<<<< HEAD
 * Added a validation for invalid id fields in indicators types files in **validate** command.
-=======
 
 #### 1.1.2
 * Added a validation for invalid playbookID fields in incidents types files in **validate** command.
->>>>>>> cd4e4a82
 * Added a code formatter for python files.
 * Fixed an issue where new and old classifiers where mixed on validate command.
 * Added *feedIncremental* field to the integration schema.
