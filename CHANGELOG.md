--- conflicted
+++ resolved
@@ -1,11 +1,8 @@
 # Changelog
 ## Unreleased
 * Improved **update-release-notes** logs when changes in dependent API modules are detected.
-<<<<<<< HEAD
 * Reverted changes released in version 1.19.0 in lint
-=======
 * Updated the **generate-docs** command to use the content graph instead of the id_set file.
->>>>>>> b783ffbf
 
 ## 1.19.0
 * Added the **graph** command group. The **create-content-graph** and **update-content-graph** commands were migrated to this command group, and named **graph create** and **graph update** respectively.
