# Changelog

# 1.5.4
* Fixed an issue with the **format** command when contributing via the UI
* The **format** command will now not remove the `defaultRows` key from incident, indicator and generic fields with `type: grid`.
* Fixed an issue with the **validate** command when a layoutscontainer did not have the `fromversion` field set.
* added a new command **update-xsoar-config-file** to handle your XSOAR Configuration File.
* Added `skipVerify` argument in **upload** command to skip pack signature verification.
* Fixed an issue when the **run** command  failed running when there’s more than one playground, by explicitly using the current user’s playground.
* Added support for Job content item in the **format**, **validate**, **upload**, **create-id-set**, **find-dependecies** and **create-content-artifacts** commands.
* Added a **source** field to the **id_set** entitles.
* Two entitles will not consider as duplicates if they share the same pack and the same source.
* Fixed a bug when duplicates were found in **find_dependencies**.
* Added function **get_current_repo** to `tools`.
* The **postman-codegen** will not have duplicates arguments' name. It will rename them to the minimum distinguished shared path for each of them.

# 1.5.3
* The **format** command will now set `unsearchable: True` for incident, indicator and generic fields.
* Fixed an issue where the **update-release-notes** command crashes with `--help` flag.
* Added validation to the **validate** command that verifies the `unsearchable` key in incident, indicator and generic fields is set to true.
* Removed a validation that DBotRole should be set for automation that requires elevated permissions to the `XSOAR-linter` in the **lint** command.
* Fixed an issue in **Validate** command where playbooks conditional tasks were mishandeled.
* Added a validation to prevent contributors from using the `fromlicense` key as a configuration parameter in an integration's YML
* Added a validation to ensure that the type for **API token** (and similar) parameters are configured correctly as a `credential` type in the integration configuration YML.
* Added an assertion that checks for duplicated requests' names when generating an integration from a postman collection.
* Added support for [.env files](https://pypi.org/project/python-dotenv/). You can now add a `.env` file to your repository with the logging information instead of setting a global environment variables.
* When running **lint** command with --keep-container flag, the docker images are committed.
<<<<<<< HEAD
* Added support for beta integrations in the **format** command.

=======
* The **validate** command will not return missing test playbook error when given a script with dynamic-section tag.
>>>>>>> 5f76fa55

# 1.5.2
* Added a validation to **update-release-notes** command to ensure that the `--version` flag argument is in the right format.
* added a new command **coverage-analyze** to generate and print coverage reports.
* Fixed an issue in **validate** in repositories which are not in GitHub or GitLab
* Added a validation that verifies that readme image absolute links do not contain the working branch name.
* Added support for List content item in the **format**, **validate**, **download**, **upload**, **create-id-set**, **find-dependecies** and **create-content-artifacts** commands.
* Added a validation to ensure reputation command's default argument is set as an array input.
* Added the `--fail-duplicates` flag for the **merge-id-set** command which will fail the command if duplicates are found.
* Added the `--fail-duplicates` flag for the **create-id-set** command which will fail the command if duplicates are found.

# 1.5.1
* Fixed an issue where **validate** command failed to recognized test playbooks for beta integrations as valid tests.
* Fixed an issue were the **validate** command was falsely recognizing image paths in readme files.
* Fixed an issue where the **upload** command error message upon upload failure pointed to wrong file rather than to the pack metadata.
* Added a validation that verifies that each script which appears in incident fields, layouts or layout containers exists in the id_set.json.
* Fixed an issue where the **postman code-gen** command generated double dots for context outputs when it was not needed.
* Fixed an issue where there **validate** command on release notes file crashed when author image was added or modified.
* Added input handling when running **find-dependencies**, replacing string manipulations.
* Fixed an issue where the **validate** command did not handle multiple playbooks with the same name in the id_set.
* Added support for GitLab repositories in **validate**

# 1.5.0
* Fixed an issue where **upload** command failed to upload packs not under content structure.
* Added support for **init** command to run from non-content repo.
* The **split-yml** has been renamed to **split** and now supports splitting Dashboards from unified Generic Modules.
* Fixed an issue where the skipped tests validation ran on the `ApiModules` pack in the **validate** command.
* The **init** command will now create the `Generic Object` entities directories.
* Fixed an issue where the **format** command failed to recognize changed files from git.
* Fixed an issue where the **json-to-outputs** command failed checking whether `0001-01-01T00:00:00` is of type `Date`
* Added to the **generate context** command to generate context paths for integrations from an example file.
* Fixed an issue where **validate** failed on release notes configuration files.
* Fixed an issue where the **validate** command failed on pack input if git detected changed files outside of `Packs` directory.
* Fixed an issue where **validate** command failed to recognize files inside validated pack when validation release notes, resulting in a false error message for missing entity in release note.
* Fixed an issue where the **download** command failed when downloading an invalid YML, instead of skipping it.

# 1.4.9
* Added validation that the support URL in partner contribution pack metadata does not lead to a GitHub repo.
* Enhanced ***generate-docs*** with default `additionalinformation` (description) for common parameters.
* Added to **validate** command a validation that a content item's id and name will not end with spaces.
* The **format** command will now remove trailing whitespaces from content items' id and name fields.
* Fixed an issue where **update-release-notes** could fail on files outside the user given pack.
* Fixed an issue where the **generate-test-playbook** command would not place the playbook in the proper folder.
* Added to **validate** command a validation that packs with `Iron Bank` uses the latest docker from Iron Bank.
* Added to **update-release-notes** command support for `Generic Object` entities.
* Fixed an issue where playbook `fromversion` mismatch validation failed even if `skipunavailable` was set to true.
* Added to the **create artifacts** command support for release notes configuration file.
* Added validation to **validate** for release notes config file.
* Added **isoversize** and **isautoswitchedtoquietmode** fields to the playbook schema.
* Added to the **update-release-notes** command `-bc` flag to generate template for breaking changes version.
* Fixed an issue where **validate** did not search description files correctly, leading to a wrong warning message.

# 1.4.8
* Fixed an issue where yml files with `!reference` failed to load properly.
* Fixed an issue when `View Integration Documentation` button was added twice during the download and re-upload.
* Fixed an issue when `(Partner Contribution)` was added twice to the display name during the download and re-upload.
* Added the following enhancements in the **generate-test-playbook** command:
    * Added the *--commands* argument to generate tasks for specific commands.
    * Added the *--examples* argument to get the command examples file path and generate tasks from the commands and arguments specified there.
    * Added the *--upload* flag to specify whether to upload the test playbook after the generation.
    * Fixed the output condition generation for outputs of type `Boolean`.

# 1.4.7
* Fixed an issue where an empty list for a command context didn't produce an indication other than an empty table.
* Fixed an issue where the **format** command has incorrectly recognized on which files to run when running using git.
* Fixed an issue where author image validations were not checked properly.
* Fixed an issue where new old-formatted scripts and integrations were not validated.
* Fixed an issue where the wording in the from version validation error for subplaybooks was incorrect.
* Fixed an issue where the **update-release-notes** command used the old docker image version instead of the new when detecting a docker change.
* Fixed an issue where the **generate-test-playbook** command used an incorrect argument name as default
* Fixed an issue where the **json-to-outputs** command used an incorrect argument name as default when using `-d`.
* Fixed an issue where validations failed while trying to validate non content files.
* Fixed an issue where README validations did not work post VS Code formatting.
* Fixed an issue where the description validations were inconsistent when running through an integration file or a description file.

# 1.4.6
* Fixed an issue where **validate** suggests, with no reason, running **format** on missing mandatory keys in yml file.
* Skipped existence of TestPlaybook check on community and contribution integrations.
* Fixed an issue where pre-commit didn't run on the demisto_sdk/commands folder.
* The **init** command will now change the script template name in the code to the given script name.
* Expanded the validations performed on beta integrations.
* Added support for PreProcessRules in the **format**, **validate**, **download**, and **create-content-artifacts** commands.
* Improved the error messages in **generate-docs**, if an example was not provided.
* Added to **validate** command a validation that a content entity or a pack name does not contain the words "partner" and "community".
* Fixed an issue where **update-release-notes** ignores *--text* flag while using *-f*
* Fixed the outputs validations in **validate** so enrichment commands will not be checked to have DBotScore outputs.
* Added a new validation to require the dockerimage key to exist in an integration and script yml files.
* Enhanced the **generate-test-playbook** command to use only integration tested on commands, rather than (possibly) other integrations implementing them.
* Expanded unify command to support GenericModules - Unifies a GenericModule object with its Dashboards.
* Added validators for generic objects:
  - Generic Field validator - verify that the 'fromVersion' field is above 6.5.0, 'group' field equals 4 and 'id' field starts with the prefix 'generic_'.
  - Generic Type validator - verify that the 'fromVersion' field is above 6.5.0
  - Generic Module validator - verify that the 'fromVersion' field is above 6.5.0
  - Generic Definition validator - verify that the 'fromVersion' field is above 6.5.0
 * Expanded Format command to support Generic Objects - Fixes generic objects according to their validations.
* Fixed an issue where the **update-release-notes** command did not handle ApiModules properly.
* Added option to enter a dictionary or json of format `[{field_name:description}]` in the **json-to-outputs** command,
  with the `-d` flag.
* Improved the outputs for the **format** command.
* Fixed an issue where the validations performed after the **format** command were inconsistent with **validate**.
* Added to the **validate** command a validation for the author image.
* Updated the **create-content-artifacts** command to support generic modules, definitions, fields and types.
* Added an option to ignore errors for file paths and not only file name in .pack-ignore file.

# 1.4.5
* Enhanced the **postman-codegen** command to name all generated arguments with lower case.
* Fixed an issue where the **find-dependencies** command miscalculated the dependencies for playbooks that use generic commands.
* Fixed an issue where the **validate** command failed in external repositories in case the DEMISTO_SDK_GITHUB_TOKEN was not set.
* Fixed an issue where **openapi-codegen** corrupted the swagger file by overwriting configuration to swagger file.
* Updated the **upload** command to support uploading zipped packs to the marketplace.
* Added to the **postman-codegen** command support of path variables.
* Fixed an issue where **openapi-codegen** entered into an infinite loop on circular references in the swagger file.
* The **format** command will now set `fromVersion: 6.2.0` for widgets with 'metrics' data type.
* Updated the **find-dependencies** command to support generic modules, definitions, fields and types.
* Fixed an issue where **openapi-codegen** tried to extract reference example outputs, leading to an exception.
* Added an option to ignore secrets automatically when using the **init** command to create a pack.
* Added a tool that gives the ability to temporarily suppress console output.

# 1.4.4
* When formatting incident types with Auto-Extract rules and without mode field, the **format** command will now add the user selected mode.
* Added new validation that DBotRole is set for scripts that requires elevated permissions to the `XSOAR-linter` in the **lint** command.
* Added url escaping to markdown human readable section in generate docs to avoid autolinking.
* Added a validation that mapper's id and name are matching. Updated the format of mapper to include update_id too.
* Added a validation to ensure that image paths in the README files are valid.
* Fixed **find_type** function to correctly find test files, such as, test script and test playbook.
* Added scheme validations for the new Generic Object Types, Fields, and Modules.
* Renamed the flag *--input-old-version* to *--old-version* in the **generate-docs** command.
* Refactored the **update-release-notes** command:
  - Replaced the *--all* flag with *--use-git* or *-g*.
  - Added the *--force* flag to update the pack release notes without changes in the pack.
  - The **update-release-notes** command will now update all dependent integrations on ApiModule change, even if not specified.
  - If more than one pack has changed, the full list of updated packs will be printed at the end of **update-release-notes** command execution.
  - Fixed an issue where the **update-release-notes** command did not add docker image release notes entry for release notes file if a script was changed.
  - Fixed an issue where the **update-release-notes** command did not detect changed files that had the same name.
  - Fixed an issue in the **update-release-notes** command where the version support of JSON files was mishandled.
* Fixed an issue where **format** did not skip files in test and documentation directories.
* Updated the **create-id-set** command to support generic modules, definitions, fields and types.
* Changed the **convert** command to generate old layout fromversion to 5.0.0 instead of 4.1.0
* Enhanced the command **postman-codegen** with type hints for templates.

# 1.4.3
* Fixed an issue where **json-to-outputs** command returned an incorrect output when json is a list.
* Fixed an issue where if a pack README.md did not exist it could cause an error in the validation process.
* Fixed an issue where the *--name* was incorrectly required in the **init** command.
* Adding the option to run **validate** on a specific path while using git (*-i* & *-g*).
* The **format** command will now change UUIDs in .yml and .json files to their respective content entity name.
* Added a playbook validation to check if a task sub playbook exists in the id set in the **validate** command.
* Added the option to add new tags/usecases to the approved list and to the pack metadata on the same pull request.
* Fixed an issue in **test_content** where when different servers ran tests for the same integration, the server URL parameters were not set correctly.
* Added a validation in the **validate** command to ensure that the ***endpoint*** command is configured correctly in yml file.
* Added a warning when pack_metadata's description field is longer than 130 characters.
* Fixed an issue where a redundant print occurred on release notes validation.
* Added new validation in the **validate** command to ensure that the minimal fromVersion in a widget of type metrics will be 6.2.0.
* Added the *--release-notes* flag to demisto-sdk to get the current version release notes entries.

# 1.4.2
* Added to `pylint` summary an indication if a test was skipped.
* Added to the **init** command the option to specify fromversion.
* Fixed an issue where running **init** command without filling the metadata file.
* Added the *--docker-timeout* flag in the **lint** command to control the request timeout for the Docker client.
* Fixed an issue where **update-release-notes** command added only one docker image release notes entry for release notes file, and not for every entity whom docker image was updated.
* Added a validation to ensure that incident/indicator fields names starts with their pack name in the **validate** command. (Checked only for new files and only when using git *-g*)
* Updated the **find-dependencies** command to return the 'dependencies' according the layout type ('incident', 'indicator').
* Enhanced the "vX" display name validation for scripts and integrations in the **validate** command to check for every versioned script or integration, and not only v2.
* Added the *--fail-duplicates* flag for the **create-id-set** command which will fail the command if duplicates are found.
* Added to the **generate-docs** command automatic addition to git when a new readme file is created.

# 1.4.1
* When in private repo without `DEMSITO_SDK_GITHUB_TOKEN` configured, get_remote_file will take files from the local origin/master.
* Enhanced the **unify** command when giving input of a file and not a directory return a clear error message.
* Added a validation to ensure integrations are not skipped and at least one test playbook is not skipped for each integration or script.
* Added to the Content Tests support for `context_print_dt`, which queries the incident context and prints the result as a json.
* Added new validation for the `xsoar_config.json` file in the **validate** command.
* Added a version differences section to readme in **generate-docs** command.
* Added the *--docs-format* flag in the **integration-diff** command to get the output in README format.
* Added the *--input-old-version* and *--skip-breaking-changes* flags in the **generate-docs** command to get the details for the breaking section and to skip the breaking changes section.

# 1.4.0
* Enable passing a comma-separated list of paths for the `--input` option of the **lint** command.
* Added new validation of unimplemented test-module command in the code to the `XSOAR-linter` in the **lint** command.
* Fixed the **generate-docs** to handle integration authentication parameter.
* Added a validation to ensure that description and README do not contain the word 'Demisto'.
* Improved the deprecated message validation required from playbooks and scripts.
* Added the `--quite-bc-validation` flag for the **validate** command to run the backwards compatibility validation in quite mode (errors is treated like warnings).
* Fixed the **update release notes** command to display a name for old layouts.
* Added the ability to append to the pack README credit to contributors.
* Added identification for parameter differences in **integration-diff** command.
* Fixed **format** to use git as a default value.
* Updated the **upload** command to support reports.
* Fixed an issue where **generate-docs** command was displaying 'None' when credentials parameter display field configured was not configured.
* Fixed an issue where **download** did not return exit code 1 on failure.
* Updated the validation that incident fields' names do not contain the word incident will aplly to core packs only.
* Added a playbook validation to verify all conditional tasks have an 'else' path in **validate** command.
* Renamed the GitHub authentication token environment variable `GITHUB_TOKEN` to `DEMITO_SDK_GITHUB_TOKEN`.
* Added to the **update-release-notes** command automatic addition to git when new release notes file is created.
* Added validation to ensure that integrations, scripts, and playbooks do not contain the entity type in their names.
* Added the **convert** command to convert entities between XSOAR versions.
* Added the *--deprecate* flag in **format** command to deprecate integrations, scripts, and playbooks.
* Fixed an issue where ignoring errors did not work when running the **validate** command on specific files (-i).

# 1.3.9
* Added a validation verifying that the pack's README.md file is not equal to pack description.
* Fixed an issue where the **Assume yes** flag did not work properly for some entities in the **format** command.
* Improved the error messages for separators in folder and file names in the **validate** command.
* Removed the **DISABLE_SDK_VERSION_CHECK** environment variable. To disable new version checks, use the **DEMISTO_SDK_SKIP_VERSION_CHECK** envirnoment variable.
* Fixed an issue where the demisto-sdk version check failed due to a rate limit.
* Fixed an issue with playbooks scheme validation.

# 1.3.8
* Updated the **secrets** command to work on forked branches.

# 1.3.7
* Added a validation to ensure correct image and description file names.
* Fixed an issue where the **validate** command failed when 'display' field in credentials param in yml is empty but 'displaypassword' was provided.
* Added the **integration-diff** command to check differences between two versions of an integration and to return a report of missing and changed elements in the new version.
* Added a validation verifying that the pack's README.md file is not missing or empty for partner packs or packs contains use cases.
* Added a validation to ensure that the integration and script folder and file names will not contain separators (`_`, `-`, ` `).
* When formatting new pack, the **format** command will set the *fromversion* key to 5.5.0 in the new files without fromversion.

# 1.3.6
* Added a validation that core packs are not dependent on non-core packs.
* Added a validation that a pack name follows XSOAR standards.
* Fixed an issue where in some cases the `get_remote_file` function failed due to an invalid path.
* Fixed an issue where running **update-release-notes** with updated integration logo, did not detect any file changes.
* Fixed an issue where the **create-id-set** command did not identify unified integrations correctly.
* Fixed an issue where the `CommonTypes` pack was not identified as a dependency for all feed integrations.
* Added support for running SDK commands in private repositories.
* Fixed an issue where running the **init** command did not set the correct category field in an integration .yml file for a newly created pack.
* When formatting new contributed pack, the **format** command will set the *fromversion* key to 6.0.0 in the relevant files.
* If the environment variable "DISABLE_SDK_VERSION_CHECK" is define, the demisto-sdk will no longer check for newer version when running a command.
* Added the `--use-pack-metadata` flag for the **find-dependencies** command to update the calculated dependencies using the the packs metadata files.
* Fixed an issue where **validate** failed on scripts in case the `outputs` field was set to `None`.
* Fixed an issue where **validate** was failing on editing existing release notes.
* Added a validation for README files verifying that the file doesn't contain template text copied from HelloWorld or HelloWorldPremium README.

# 1.3.5
* Added a validation that layoutscontainer's id and name are matching. Updated the format of layoutcontainer to include update_id too.
* Added a validation that commands' names and arguments in core packs, or scripts' arguments do not contain the word incident.
* Fixed issue where running the **generate-docs** command with -c flag ran all the commands and not just the commands specified by the flag.
* Fixed the error message of the **validate** command to not always suggest adding the *description* field.
* Fixed an issue where running **format** on feed integration generated invalid parameter structure.
* Fixed an issue where the **generate-docs** command did not add all the used scripts in a playbook to the README file.
* Fixed an issue where contrib/partner details might be added twice to the same file, when using unify and create-content-artifacts commands
* Fixed issue where running **validate** command on image-related integration did not return the correct outputs to json file.
* When formatting playbooks, the **format** command will now remove empty fields from SetIncident, SetIndicator, CreateNewIncident, CreateNewIndicator script arguments.
* Added an option to fill in the developer email when running the **init** command.

# 1.3.4
* Updated the **validate** command to check that the 'additionalinfo' field only contains the expected value for feed required parameters and not equal to it.
* Added a validation that community/partner details are not in the detailed description file.
* Added a validation that the Use Case tag in pack_metadata file is only used when the pack contains at least one PB, Incident Type or Layout.
* Added a validation that makes sure outputs in integrations are matching the README file when only README has changed.
* Added the *hidden* field to the integration schema.
* Fixed an issue where running **format** on a playbook whose `name` does not equal its `id` would cause other playbooks who use that playbook as a sub-playbook to fail.
* Added support for local custom command configuration file `.demisto-sdk-conf`.
* Updated the **format** command to include an update to the description file of an integration, to remove community/partner details.

# 1.3.3
* Fixed an issue where **lint** failed where *.Dockerfile* exists prior running the lint command.
* Added FeedHelloWorld template option for *--template* flag in **demisto-sdk init** command.
* Fixed issue where **update-release-notes** deleted release note file if command was called more than once.
* Fixed issue where **update-release-notes** added docker image release notes every time the command was called.
* Fixed an issue where running **update-release-notes** on a pack with newly created integration, had also added a docker image entry in the release notes.
* Fixed an issue where `XSOAR-linter` did not find *NotImplementedError* in main.
* Added validation for README files verifying their length (over 30 chars).
* When using *-g* flag in the **validate** command it will now ignore untracked files by default.
* Added the *--include-untracked* flag to the **validate** command to include files which are untracked by git in the validation process.
* Improved the `pykwalify` error outputs in the **validate** command.
* Added the *--print-pykwalify* flag to the **validate** command to print the unchanged output from `pykwalify`.

# 1.3.2
* Updated the format of the outputs when using the *--json-file* flag to create a JSON file output for the **validate** and **lint** commands.
* Added the **doc-review** command to check spelling in .md and .yml files as well as a basic release notes review.
* Added a validation that a pack's display name does not already exist in content repository.
* Fixed an issue where the **validate** command failed to detect duplicate params in an integration.
* Fixed an issue where the **validate** command failed to detect duplicate arguments in a command in an integration.

# 1.3.1
* Fixed an issue where the **validate** command failed to validate the release notes of beta integrations.
* Updated the **upload** command to support indicator fields.
* The **validate** and **update-release-notes** commands will now check changed files against `demisto/master` if it is configured locally.
* Fixed an issue where **validate** would incorrectly identify files as renamed.
* Added a validation that integration properties (such as feed, mappers, mirroring, etc) are not removed.
* Fixed an issue where **validate** failed when comparing branch against commit hash.
* Added the *--no-pipenv* flag to the **split-yml** command.
* Added a validation that incident fields and incident types are not removed from mappers.
* Fixed an issue where the *c
reate-id-set* flag in the *validate* command did not work while not using git.
* Added the *hiddenusername* field to the integration schema.
* Added a validation that images that are not integration images, do not ask for a new version or RN

# 1.3.0
* Do not collect optional dependencies on indicator types reputation commands.
* Fixed an issue where downloading indicator layoutscontainer objects failed.
* Added a validation that makes sure outputs in integrations are matching the README file.
* Fixed an issue where the *create-id-set* flag in the **validate** command did not work.
* Added a warning in case no id_set file is found when running the **validate** command.
* Fixed an issue where changed files were not recognised correctly on forked branches in the **validate** and the **update-release-notes** commands.
* Fixed an issue when files were classified incorrectly when running *update-release-notes*.
* Added a validation that integration and script file paths are compatible with our convention.
* Fixed an issue where id_set.json file was re created whenever running the generate-docs command.
* added the *--json-file* flag to create a JSON file output for the **validate** and **lint** commands.

# 1.2.19
* Fixed an issue where merge id_set was not updated to work with the new entity of Packs.
* Added a validation that the playbook's version matches the version of its sub-playbooks, scripts, and integrations.

# 1.2.18
* Changed the *skip-id-set-creation* flag to *create-id-set* in the **validate** command. Its default value will be False.
* Added support for the 'cve' reputation command in default arg validation.
* Filter out generic and reputation command from scripts and playbooks dependencies calculation.
* Added support for the incident fields in outgoing mappers in the ID set.
* Added a validation that the taskid field and the id field under the task field are both from uuid format and contain the same value.
* Updated the **format** command to generate uuid value for the taskid field and for the id under the task field in case they hold an invalid values.
* Exclude changes from doc_files directory on validation.
* Added a validation that an integration command has at most one default argument.
* Fixing an issue where pack metadata version bump was not enforced when modifying an old format (unified) file.
* Added validation that integration parameter's display names are capitalized and spaced using whitespaces and not underscores.
* Fixed an issue where beta integrations where not running deprecation validations.
* Allowed adding additional information to the deprecated description.
* Fixing an issue when escaping less and greater signs in integration params did not work as expected.

# 1.2.17
* Added a validation that the classifier of an integration exists.
* Added a validation that the mapper of an integration exists.
* Added a validation that the incident types of a classifier exist.
* Added a validation that the incident types of a mapper exist.
* Added support for *text* argument when running **demisto-sdk update-release-notes** on the ApiModules pack.
* Added a validation for the minimal version of an indicator field of type grid.
* Added new validation for incident and indicator fields in classifiers mappers and layouts exist in the content.
* Added cache for get_remote_file to reducing failures from accessing the remote repo.
* Fixed an issue in the **format** command where `_dev` or `_copy` suffixes weren't removed from the `id` of the given playbooks.
* Playbook dependencies from incident and indicator fields are now marked as optional.
* Mappers dependencies from incident types and incident fields are now marked as optional.
* Classifier dependencies from incident types are now marked as optional.
* Updated **demisto-sdk init** command to no longer create `created` field in pack_metadata file
* Updated **generate-docs** command to take the parameters names in setup section from display field and to use additionalinfo field when exist.
* Using the *verbose* argument in the **find-dependencies** command will now log to the console.
* Improved the deprecated message validation required from integrations.
* Fixed an issue in the **generate-docs** command where **Context Example** section was created when it was empty.

# 1.2.16
* Added allowed ignore errors to the *IDSetValidator*.
* Fixed an issue where an irrelevant id_set validation ran in the **validate** command when using the *--id-set* flag.
* Fixed an issue were **generate-docs** command has failed if a command did not exist in commands permissions file.
* Improved a **validate** command message for missing release notes of api module dependencies.

# 1.2.15
* Added the *ID101* to the allowed ignored errors.

# 1.2.14
* SDK repository is now mypy check_untyped_defs complaint.
* The lint command will now ignore the unsubscriptable-object (E1136) pylint error in dockers based on python 3.9 - this will be removed once a new pylint version is released.
* Added an option for **format** to run on a whole pack.
* Added new validation of unimplemented commands from yml in the code to `XSOAR-linter`.
* Fixed an issue where Auto-Extract fields were only checked for newly added incident types in the **validate** command.
* Added a new warning validation of direct access to args/params dicts to `XSOAR-linter`.

# 1.2.13
* Added new validation of indicators usage in CommandResults to `XSOAR-linter`.
* Running **demisto-sdk lint** will automatically run on changed files (same behavior as the -g flag).
* Removed supported version message from the documentation when running **generate_docs**.
* Added a print to indicate backwards compatibility is being checked in **validate** command.
* Added a percent print when running the **validate** command with the *-a* flag.
* Fixed a regression in the **upload** command where it was ignoring `DEMISTO_VERIFY_SSL` env var.
* Fixed an issue where the **upload** command would fail to upload beta integrations.
* Fixed an issue where the **validate** command did not create the *id_set.json* file when running with *-a* flag.
* Added price change validation in the **validate** command.
* Added validations that checks in read-me for empty sections or leftovers from the auto generated read-me that should be changed.
* Added new code validation for *NotImplementedError* to raise a warning in `XSOAR-linter`.
* Added validation for support types in the pack metadata file.
* Added support for *--template* flag in **demisto-sdk init** command.
* Fixed an issue with running **validate** on master branch where the changed files weren't compared to previous commit when using the *-g* flag.
* Fixed an issue where the `XSOAR-linter` ran *NotImplementedError* validation on scripts.
* Added support for Auto-Extract feature validation in incident types in the **validate** command.
* Fixed an issue in the **lint** command where the *-i* flag was ignored.
* Improved **merge-id-sets** command to support merge between two ID sets that contain the same pack.
* Fixed an issue in the **lint** command where flake8 ran twice.

# 1.2.12
* Bandit now reports also on medium severity issues.
* Fixed an issue with support for Docker Desktop on Mac version 2.5.0+.
* Added support for vulture and mypy linting when running without docker.
* Added support for *prev-ver* flag in **update-release-notes** command.
* Improved retry support when building docker images for linting.
* Added the option to create an ID set on a specific pack in **create-id-set** command.
* Added the *--skip-id-set-creation* flag to **validate** command in order to add the capability to run validate command without creating id_set validation.
* Fixed an issue where **validate** command checked docker image tag on ApiModules pack.
* Fixed an issue where **find-dependencies** did not calculate dashboards and reports dependencies.
* Added supported version message to the documentation and release notes files when running **generate_docs** and **update-release-notes** commands respectively.
* Added new code validations for *NotImplementedError* exception raise to `XSOAR-linter`.
* Command create-content-artifacts additional support for **Author_image.png** object.
* Fixed an issue where schemas were not enforced for incident fields, indicator fields and old layouts in the validate command.
* Added support for **update-release-notes** command to update release notes according to master branch.

# 1.2.11
* Fixed an issue where the ***generate-docs*** command reset the enumeration of line numbering after an MD table.
* Updated the **upload** command to support mappers.
* Fixed an issue where exceptions were no printed in the **format** while the *--verbose* flag is set.
* Fixed an issue where *--assume-yes* flag did not work in the **format** command when running on a playbook without a `fromversion` field.
* Fixed an issue where the **format** command would fail in case `conf.json` file was not found instead of skipping the update.
* Fixed an issue where integration with v2 were recognised by the `name` field instead of the `display` field in the **validate** command.
* Added a playbook validation to check if a task script exists in the id set in the **validate** command.
* Added new integration category `File Integrity Management` in the **validate** command.

# 1.2.10
* Added validation for approved content pack use-cases and tags.
* Added new code validations for *CommonServerPython* import to `XSOAR-linter`.
* Added *default value* and *predefined values* to argument description in **generate-docs** command.
* Added a new validation that checks if *get-mapping-fields* command exists if the integration schema has *{ismappable: true}* in **validate** command.
* Fixed an issue where the *--staged* flag recognised added files as modified in the **validate** command.
* Fixed an issue where a backwards compatibility warning was raised for all added files in the **validate** command.
* Fixed an issue where **validate** command failed when no tests were given for a partner supported pack.
* Updated the **download** command to support mappers.
* Fixed an issue where the ***format*** command added a duplicate parameter.
* For partner supported content packs, added support for a list of emails.
* Removed validation of README files from the ***validate*** command.
* Fixed an issue where the ***validate*** command required release notes for ApiModules pack.

# 1.2.9
* Fixed an issue in the **openapi_codegen** command where it created duplicate functions name from the swagger file.
* Fixed an issue in the **update-release-notes** command where the *update type* argument was not verified.
* Fixed an issue in the **validate** command where no error was raised in case a non-existing docker image was presented.
* Fixed an issue in the **format** command where format failed when trying to update invalid Docker image.
* The **format** command will now preserve the **isArray** argument in integration's reputation commands and will show a warning if it set to **false**.
* Fixed an issue in the **lint** command where *finally* clause was not supported in main function.
* Fixed an issue in the **validate** command where changing any entity ID was not validated.
* Fixed an issue in the **validate** command where *--staged* flag did not bring only changed files.
* Fixed the **update-release-notes** command to ignore changes in the metadata file.
* Fixed the **validate** command to ignore metadata changes when checking if a version bump is needed.


# 1.2.8
* Added a new validation that checks in playbooks for the usage of `DeleteContext` in **validate** command.
* Fixed an issue in the **upload** command where it would try to upload content entities with unsupported versions.
* Added a new validation that checks in playbooks for the usage of specific instance in **validate** command.
* Added the **--staged** flag to **validate** command to run on staged files only.


# 1.2.7
* Changed input parameters in **find-dependencies** command.
   - Use ***-i, --input*** instead of ***-p, --path***.
   - Use ***-idp, --id-set-path*** instead of ***-i, --id-set-path***.
* Fixed an issue in the **unify** command where it crashed on an integration without an image file.
* Fixed an issue in the **format** command where unnecessary files were not skipped.
* Fixed an issue in the **update-release-notes** command where the *text* argument was not respected in all cases.
* Fixed an issue in the **validate** command where a warning about detailed description was given for unified or deprecated integrations.
* Improved the error returned by the **validate** command when running on files using the old format.

# 1.2.6
* No longer require setting `DEMISTO_README_VALIDATION` env var to enable README mdx validation. Validation will now run automatically if all necessary node modules are available.
* Fixed an issue in the **validate** command where the `--skip-pack-dependencies` would not skip id-set creation.
* Fixed an issue in the **validate** command where validation would fail if supplied an integration with an empty `commands` key.
* Fixed an issue in the **validate** command where validation would fail due to a required version bump for packs which are not versioned.
* Will use env var `DEMISTO_VERIFY_SSL` to determine if to use a secure connection for commands interacting with the Server when `--insecure` is not passed. If working with a local Server without a trusted certificate, you can set env var `DEMISTO_VERIFY_SSL=no` to avoid using `--insecure` on each command.
* Unifier now adds a link to the integration documentation to the integration detailed description.
* Fixed an issue in the **secrets** command where ignored secrets were not skipped.

# 1.2.5
* Added support for special fields: *defaultclassifier*, *defaultmapperin*, *defaultmapperout* in **download** command.
* Added -y option **format** command to assume "yes" as answer to all prompts and run non-interactively
* Speed up improvements for `validate` of README files.
* Updated the **format** command to adhere to the defined content schema and sub-schemas, aligning its behavior with the **validate** command.
* Added support for canvasContextConnections files in **format** command.

# 1.2.4
* Updated detailed description for community integrations.

# 1.2.3
* Fixed an issue where running **validate** failed on playbook with task that adds tags to the evidence data.
* Added the *displaypassword* field to the integration schema.
* Added new code validations to `XSOAR-linter`.
    * As warnings messages:
        * `demisto.params()` should be used only inside main function.
        * `demisto.args()` should be used only inside main function.
        * Functions args should have type annotations.
* Added `fromversion` field validation to test playbooks and scripts in **validate** command.

# 1.2.2
* Add support for warning msgs in the report and summary to **lint** command.
* Fixed an issue where **json-to-outputs** determined bool values as int.
* Fixed an issue where **update-release-notes** was crushing on `--all` flag.
* Fixed an issue where running **validate**, **update-release-notes** outside of content repo crushed without a meaningful error message.
* Added support for layoutscontainer in **init** contribution flow.
* Added a validation for tlp_color param in feeds in **validate** command.
* Added a validation for removal of integration parameters in **validate** command.
* Fixed an issue where **update-release-notes** was failing with a wrong error message when no pack or input was given.
* Improved formatting output of the **generate-docs** command.
* Add support for env variable *DEMISTO_SDK_ID_SET_REFRESH_INTERVAL*. Set this env variable to the refresh interval in minutes. The id set will be regenerated only if the refresh interval has passed since the last generation. Useful when generating Script documentation, to avoid re-generating the id_set every run.
* Added new code validations to `XSOAR-linter`.
    * As error messages:
        * Longer than 10 seconds sleep statements for non long running integrations.
        * exit() usage.
        * quit() usage.
    * As warnings messages:
        * `demisto.log` should not be used.
        * main function existence.
        * `demito.results` should not be used.
        * `return_output` should not be used.
        * try-except statement in main function.
        * `return_error` usage in main function.
        * only once `return_error` usage.
* Fixed an issue where **lint** command printed logs twice.
* Fixed an issue where *suffix* did not work as expected in the **create-content-artifacts** command.
* Added support for *prev-ver* flag in **lint** and **secrets** commands.
* Added support for *text* flag to **update-release-notes** command to add the same text to all release notes.
* Fixed an issue where **validate** did not recognize added files if they were modified locally.
* Added a validation that checks the `fromversion` field exists and is set to 5.0.0 or above when working or comparing to a non-feature branch in **validate** command.
* Added a validation that checks the certification field in the pack_metadata file is valid in **validate** command.
* The **update-release-notes** command will now automatically add docker image update to the release notes.

# 1.2.1
* Added an additional linter `XSOAR-linter` to the **lint** command which custom validates py files. currently checks for:
    * `Sys.exit` usages with non zero value.
    * Any `Print` usages.
* Fixed an issue where renamed files were failing on *validate*.
* Fixed an issue where single changed files did not required release notes update.
* Fixed an issue where doc_images required release-notes and validations.
* Added handling of dependent packs when running **update-release-notes** on changed *APIModules*.
    * Added new argument *--id-set-path* for id_set.json path.
    * When changes to *APIModule* is detected and an id_set.json is available - the command will update the dependent pack as well.
* Added handling of dependent packs when running **validate** on changed *APIModules*.
    * Added new argument *--id-set-path* for id_set.json path.
    * When changes to *APIModule* is detected and an id_set.json is available - the command will validate that the dependent pack has release notes as well.
* Fixed an issue where the find_type function didn't recognize file types correctly.
* Fixed an issue where **update-release-notes** command did not work properly on Windows.
* Added support for indicator fields in **update-release-notes** command.
* Fixed an issue where files in test dirs where being validated.


# 1.2.0
* Fixed an issue where **format** did not update the test playbook from its pack.
* Fixed an issue where **validate** validated non integration images.
* Fixed an issue where **update-release-notes** did not identified old yml integrations and scripts.
* Added revision templates to the **update-release-notes** command.
* Fixed an issue where **update-release-notes** crashed when a file was renamed.
* Fixed an issue where **validate** failed on deleted files.
* Fixed an issue where **validate** validated all images instead of packs only.
* Fixed an issue where a warning was not printed in the **format** in case a non-supported file type is inputted.
* Fixed an issue where **validate** did not fail if no release notes were added when adding files to existing packs.
* Added handling of incorrect layout paths via the **format** command.
* Refactor **create-content-artifacts** command - Efficient artifacts creation and better logging.
* Fixed an issue where image and description files were not handled correctly by **validate** and **update-release-notes** commands.
* Fixed an issue where the **format** command didn't remove all extra fields in a file.
* Added an error in case an invalid id_set.json file is found while running the **validate** command.
* Added fetch params checks to the **validate** command.

# 1.1.11
* Added line number to secrets' path in **secrets** command report.
* Fixed an issue where **init** a community pack did not present the valid support URL.
* Fixed an issue where **init** offered a non relevant pack support type.
* Fixed an issue where **lint** did not pull docker images for powershell.
* Fixed an issue where **find-dependencies** did not find all the script dependencies.
* Fixed an issue where **find-dependencies** did not collect indicator fields as dependencies for playbooks.
* Updated the **validate** and the **secrets** commands to be less dependent on regex.
* Fixed an issue where **lint** did not run on circle when docker did not return ping.
* Updated the missing release notes error message (RN106) in the **Validate** command.
* Fixed an issue where **Validate** would return missing release notes when two packs with the same substring existed in the modified files.
* Fixed an issue where **update-release-notes** would add duplicate release notes when two packs with the same substring existed in the modified files.
* Fixed an issue where **update-release-notes** would fail to bump new versions if the feature branch was out of sync with the master branch.
* Fixed an issue where a non-descriptive error would be returned when giving the **update-release-notes** command a pack which can not be found.
* Added dependencies check for *widgets* in **find-dependencies** command.
* Added a `update-docker` flag to **format** command.
* Added a `json-to-outputs` flag to the **run** command.
* Added a verbose (`-v`) flag to **format** command.
* Fixed an issue where **download** added the prefix "playbook-" to the name of playbooks.

# 1.1.10
* Updated the **init** command. Relevant only when passing the *--contribution* argument.
   * Added the *--author* option.
   * The *support* field of the pack's metadata is set to *community*.
* Added a proper error message in the **Validate** command upon a missing description in the root of the yml.
* **Format** now works with a relative path.
* **Validate** now fails when all release notes have been excluded.
* Fixed issue where correct error message would not propagate for invalid images.
* Added the *--skip-pack-dependencies* flag to **validate** command to skip pack dependencies validation. Relevant when using the *-g* flag.
* Fixed an issue where **Validate** and **Format** commands failed integrations with `defaultvalue` field in fetch incidents related parameters.
* Fixed an issue in the **Validate** command in which unified YAML files were not ignored.
* Fixed an issue in **generate-docs** where scripts and playbooks inputs and outputs were not parsed correctly.
* Fixed an issue in the **openapi-codegen** command where missing reference fields in the swagger JSON caused errors.
* Fixed an issue in the **openapi-codegen** command where empty objects in the swagger JSON paths caused errors.
* **update-release-notes** command now accept path of the pack instead of pack name.
* Fixed an issue where **generate-docs** was inserting unnecessary escape characters.
* Fixed an issue in the **update-release-notes** command where changes to the pack_metadata were not detected.
* Fixed an issue where **validate** did not check for missing release notes in old format files.

# 1.1.9
* Fixed an issue where **update-release-notes** command failed on invalid file types.

# 1.1.8
* Fixed a regression where **upload** command failed on test playbooks.
* Added new *githubUser* field in pack metadata init command.
* Support beta integration in the commands **split-yml, extract-code, generate-test-playbook and generate-docs.**
* Fixed an issue where **find-dependencies** ignored *toversion* field in content items.
* Added support for *layoutscontainer*, *classifier_5_9_9*, *mapper*, *report*, and *widget* in the **Format** command.
* Fixed an issue where **Format** will set the `ID` field to be equal to the `name` field in modified playbooks.
* Fixed an issue where **Format** did not work for test playbooks.
* Improved **update-release-notes** command:
    * Write content description to release notes for new items.
    * Update format for file types without description: Connections, Incident Types, Indicator Types, Layouts, Incident Fields.
* Added a validation for feedTags param in feeds in **validate** command.
* Fixed readme validation issue in community support packs.
* Added the **openapi-codegen** command to generate integrations from OpenAPI specification files.
* Fixed an issue were release notes validations returned wrong results for *CommonScripts* pack.
* Added validation for image links in README files in **validate** command.
* Added a validation for default value of fetch param in feeds in **validate** command.
* Fixed an issue where the **Init** command failed on scripts.

# 1.1.7
* Fixed an issue where running the **format** command on feed integrations removed the `defaultvalue` fields.
* Playbook branch marked with *skipunavailable* is now set as an optional dependency in the **find-dependencies** command.
* The **feedReputation** parameter can now be hidden in a feed integration.
* Fixed an issue where running the **unify** command on JS package failed.
* Added the *--no-update* flag to the **find-dependencies** command.
* Added the following validations in **validate** command:
   * Validating that a pack does not depend on NonSupported / Deprecated packs.

# 1.1.6
* Added the *--description* option to the **init** command.
* Added the *--contribution* option to the **init** command which converts a contribution zip to proper pack format.
* Improved **validate** command performance time and outputs.
* Added the flag *--no-docker-checks* to **validate** command to skip docker checks.
* Added the flag *--print-ignored-files* to **validate** command to print ignored files report when the command is done.
* Added the following validations in **validate** command:
   * Validating that existing release notes are not modified.
   * Validating release notes are not added to new packs.
   * Validating that the "currentVersion" field was raised in the pack_metadata for modified packs.
   * Validating that the timestamp in the "created" field in the pack_metadata is in ISO format.
* Running `demisto-sdk validate` will run the **validate** command using git and only on committed files (same as using *-g --post-commit*).
* Fixed an issue where release notes were not checked correctly in **validate** command.
* Fixed an issue in the **create-id-set** command where optional playbook tasks were not taken into consideration.
* Added a prompt to the `demisto-sdk update-release-notes` command to prompt users to commit changes before running the release notes command.
* Added support to `layoutscontainer` in **validate** command.

# 1.1.5
* Fixed an issue in **find-dependencies** command.
* **lint** command now verifies flake8 on CommonServerPython script.

# 1.1.4
* Fixed an issue with the default output file name of the **unify** command when using "." as an output path.
* **Unify** command now adds contributor details to the display name and description.
* **Format** command now adds *isFetch* and *incidenttype* fields to integration yml.
* Removed the *feedIncremental* field from the integration schema.
* **Format** command now adds *feedBypassExclusionList*, *Fetch indicators*, *feedReputation*, *feedReliability*,
     *feedExpirationPolicy*, *feedExpirationInterval* and *feedFetchInterval* fields to integration yml.
* Fixed an issue in the playbooks schema.
* Fixed an issue where generated release notes were out of order.
* Improved pack dependencies detection.
* Fixed an issue where test playbooks were mishandled in **validate** command.

# 1.1.3
* Added a validation for invalid id fields in indicators types files in **validate** command.
* Added default behavior for **update-release-notes** command.
* Fixed an error where README files were failing release notes validation.
* Updated format of generated release notes to be more user friendly.
* Improved error messages for the **update-release-notes** command.
* Added support for `Connections`, `Dashboards`, `Widgets`, and `Indicator Types` to **update-release-notes** command.
* **Validate** now supports scripts under the *TestPlaybooks* directory.
* Fixed an issue where **validate** did not support powershell files.

# 1.1.2
* Added a validation for invalid playbookID fields in incidents types files in **validate** command.
* Added a code formatter for python files.
* Fixed an issue where new and old classifiers where mixed on validate command.
* Added *feedIncremental* field to the integration schema.
* Fixed error in the **upload** command where unified YMLs were not uploaded as expected if the given input was a pack.
* Fixed an issue where the **secrets** command failed due to a space character in the file name.
* Ignored RN validation for *NonSupported* pack.
* You can now ignore IF107, SC100, RP102 error codes in the **validate** command.
* Fixed an issue where the **download** command was crashing when received as input a JS integration or script.
* Fixed an issue where **validate** command checked docker image for JS integrations and scripts.
* **validate** command now checks scheme for reports and connections.
* Fixed an issue where **validate** command checked docker when running on all files.
* Fixed an issue where **validate** command did not fail when docker image was not on the latest numeric tag.
* Fixed an issue where beta integrations were not validated correctly in **validate** command.

# 1.1.1
* fixed and issue where file types were not recognized correctly in **validate** command.
* Added better outputs for validate command.

# 1.1.0
* Fixed an issue where changes to only non-validated files would fail validation.
* Fixed an issue in **validate** command where moved files were failing validation for new packs.
* Fixed an issue in **validate** command where added files were failing validation due to wrong file type detection.
* Added support for new classifiers and mappers in **validate** command.
* Removed support of old RN format validation.
* Updated **secrets** command output format.
* Added support for error ignore on deprecated files in **validate** command.
* Improved errors outputs in **validate** command.
* Added support for linting an entire pack.

# 1.0.9
* Fixed a bug where misleading error was presented when pack name was not found.
* **Update-release-notes** now detects added files for packs with versions.
* Readme files are now ignored by **update-release-notes** and validation of release notes.
* Empty release notes no longer cause an uncaught error during validation.

# 1.0.8
* Changed the output format of demisto-sdk secrets.
* Added a validation that checkbox items are not required in integrations.
* Added pack release notes generation and validation.
* Improved pack metadata validation.
* Fixed an issue in **validate** where renamed files caused an error

# 1.0.4
* Fix the **format** command to update the `id` field to be equal to `details` field in indicator-type files, and to `name` field in incident-type & dashboard files.
* Fixed a bug in the **validate** command for layout files that had `sortValues` fields.
* Fixed a bug in the **format** command where `playbookName` field was not always present in the file.
* Fixed a bug in the **format** command where indicatorField wasn't part of the SDK schemas.
* Fixed a bug in **upload** command where created unified docker45 yml files were not deleted.
* Added support for IndicatorTypes directory in packs (for `reputation` files, instead of Misc).
* Fixed parsing playbook condition names as string instead of boolean in **validate** command
* Improved image validation in YAML files.
* Removed validation for else path in playbook condition tasks.

# 1.0.3
* Fixed a bug in the **format** command where comments were being removed from YAML files.
* Added output fields: _file_path_ and _kind_ for layouts in the id-set.json created by **create-id-set** command.
* Fixed a bug in the **create-id-set** command Who returns Duplicate for Layouts with a different kind.
* Added formatting to **generate-docs** command results replacing all `<br>` tags with `<br/>`.
* Fixed a bug in the **download** command when custom content contained not supported content entity.
* Fixed a bug in **format** command in which boolean strings  (e.g. 'yes' or 'no') were converted to boolean values (e.g. 'True' or 'False').
* **format** command now removes *sourceplaybookid* field from playbook files.
* Fixed a bug in **generate-docs** command in which integration dependencies were not detected when generating documentation for a playbook.


# 1.0.1
* Fixed a bug in the **unify** command when output path was provided empty.
* Improved error message for integration with no tests configured.
* Improved the error message returned from the **validate** command when an integration is missing or contains malformed fetch incidents related parameters.
* Fixed a bug in the **create** command where a unified YML with a docker image for 4.5 was copied incorrectly.
* Missing release notes message are now showing the release notes file path to update.
* Fixed an issue in the **validate** command in which unified YAML files were not ignored.
* File format suggestions are now shown in the relevant file format (JSON or YAML).
* Changed Docker image validation to fail only on non-valid ones.
* Removed backward compatibility validation when Docker image is updated.

# 1.0.0
* Improved the *upload* command to support the upload of all the content entities within a pack.
* The *upload* command now supports the improved pack file structure.
* Added an interactive option to format integrations, scripts and playbooks with No TestPlaybooks configured.
* Added an interactive option to configure *conf.json* file with missing test playbooks for integrations, scripts and playbooks
* Added *download* command to download custom content from Demisto instance to the local content repository.
* Improved validation failure messages to include a command suggestion, wherever relevant, to fix the raised issue.
* Improved 'validate' help and documentation description
* validate - checks that scripts, playbooks, and integrations have the *tests* key.
* validate - checks that test playbooks are configured in `conf.json`.
* demisto-sdk lint - Copy dir better handling.
* demisto-sdk lint - Add error when package missing in docker image.
* Added *-a , --validate-all* option in *validate* to run all validation on all files.
* Added *-i , --input* option in *validate* to run validation on a specified pack/file.
* added *-i, --input* option in *secrets* to run on a specific file.
* Added an allowed hidden parameter: *longRunning* to the hidden integration parameters validation.
* Fixed an issue with **format** command when executing with an output path of a folder and not a file path.
* Bug fixes in generate-docs command given playbook as input.
* Fixed an issue with lint command in which flake8 was not running on unit test files.

# 0.5.2
* Added *-c, --command* option in *generate-docs* to generate a specific command from an integration.
* Fixed an issue when getting README/CHANGELOG files from git and loading them.
* Removed release notes validation for new content.
* Fixed secrets validations for files with the same name in a different directory.
* demisto-sdk lint - parallelization working with specifying the number of workers.
* demisto-sdk lint - logging levels output, 3 levels.
* demisto-sdk lint - JSON report, structured error reports in JSON format.
* demisto-sdk lint - XML JUnit report for unit-tests.
* demisto-sdk lint - new packages used to accelerate execution time.
* demisto-sdk secrets - command now respects the generic whitelist, and not only the pack secrets.

# 0.5.0
[PyPI History][1]

[1]: https://pypi.org/project/demisto-sdk/#history
# 0.4.9
* Fixed an issue in *generate-docs* where Playbooks and Scripts documentation failed.
* Added a graceful error message when executing the *run" command with a misspelled command.
* Added more informative errors upon failures of the *upload* command.
* format command:
    * Added format for json files: IncidentField, IncidentType, IndicatorField, IndicatorType, Layout, Dashboard.
    * Added the *-fv --from-version*, *-nv --no-validation* arguments.
    * Removed the *-t yml_type* argument, the file type will be inferred.
    * Removed the *-g use_git* argument, running format without arguments will run automatically on git diff.
* Fixed an issue in loading playbooks with '=' character.
* Fixed an issue in *validate* failed on deleted README files.

# 0.4.8
* Added the *max* field to the Playbook schema, allowing to define it in tasks loop.
* Fixed an issue in *validate* where Condition branches checks were case sensitive.

# 0.4.7
* Added the *slareminder* field to the Playbook schema.
* Added the *common_server*, *demisto_mock* arguments to the *init* command.
* Fixed an issue in *generate-docs* where the general section was not being generated correctly.
* Fixed an issue in *validate* where Incident type validation failed.

# 0.4.6
* Fixed an issue where the *validate* command did not identify CHANGELOG in packs.
* Added a new command, *id-set* to create the id set - the content dependency tree by file IDs.

# 0.4.5
* generate-docs command:
    * Added the *use_cases*, *permissions*, *command_permissions* and *limitations*.
    * Added the *--insecure* argument to support running the script and integration command in Demisto.
    * Removed the *-t yml_type* argument, the file type will be inferred.
    * The *-o --output* argument is no longer mandatory, default value will be the input file directory.
* Added support for env var: *DEMISTO_SDK_SKIP_VERSION_CHECK*. When set version checks are skipped.
* Fixed an issue in which the CHANGELOG files did not match our scheme.
* Added a validator to verify that there are no hidden integration parameters.
* Fixed an issue where the *validate* command ran on test files.
* Removed the *env-dir* argument from the demisto-sdk.
* README files which are html files will now be skipped in the *validate* command.
* Added support for env var: *DEMISTO_README_VALIDATOR*. When not set the readme validation will not run.

# 0.4.4
* Added a validator for IncidentTypes (incidenttype-*.json).
* Fixed an issue where the -p flag in the *validate* command was not working.
* Added a validator for README.md files.
* Release notes validator will now run on: incident fields, indicator fields, incident types, dashboard and reputations.
* Fixed an issue where the validator of reputation(Indicator Type) did not check on the details field.
* Fixed an issue where the validator attempted validating non-existing files after deletions or name refactoring.
* Removed the *yml_type* argument in the *split-yml*, *extract-code* commands.
* Removed the *file_type* argument in the *generate-test-playbook* command.
* Fixed the *insecure* argument in *upload*.
* Added the *insecure* argument in *run-playbook*.
* Standardise the *-i --input*, *-o --output* to demisto-sdk commands.

# 0.4.3
* Fixed an issue where the incident and indicator field BC check failed.
* Support for linting and unit testing PowerShell integrations.

# 0.4.2
* Fixed an issue where validate failed on Windows.
* Added a validator to verify all branches are handled in conditional task in a playbook.
* Added a warning message when not running the latest sdk version.
* Added a validator to check that the root is connected to all tasks in the playbook.
* Added a validator for Dashboards (dashboard-*.json).
* Added a validator for Indicator Types (reputation-*.json).
* Added a BC validation for changing incident field type.
* Fixed an issue where init command would generate an invalid yml for scripts.
* Fixed an issue in misleading error message in v2 validation hook.
* Fixed an issue in v2 hook which now is set only on newly added scripts.
* Added more indicative message for errors in yaml files.
* Disabled pykwalify info log prints.

# 0.3.10
* Added a BC check for incident fields - changing from version is not allowed.
* Fixed an issue in create-content-artifacts where scripts in Packs in TestPlaybooks dir were copied with a wrong prefix.


# 0.3.9
* Added a validation that incident field can not be required.
* Added validation for fetch incident parameters.
* Added validation for feed integration parameters.
* Added to the *format* command the deletion of the *sourceplaybookid* field.
* Fixed an issue where *fieldMapping* in playbook did not pass the scheme validation.
* Fixed an issue where *create-content-artifacts* did not copy TestPlaybooks in Packs without prefix of *playbook-*.
* Added a validation the a playbook can not have a rolename set.
* Added to the image validator the new DBot default image.
* Added the fields: elasticcommonfields, quiet, quietmode to the Playbook schema.
* Fixed an issue where *validate* failed on integration commands without outputs.
* Added a new hook for naming of v2 integrations and scripts.


# 0.3.8
* Fixed an issue where *create-content-artifact* was not loading the data in the yml correctly.
* Fixed an issue where *unify* broke long lines in script section causing syntax errors


# 0.3.7
* Added *generate-docs* command to generate documentation file for integration, playbook or script.
* Fixed an issue where *unify* created a malformed integration yml.
* Fixed an issue where demisto-sdk **init** creates unit-test file with invalid import.


# 0.3.6
* Fixed an issue where demisto-sdk **validate** failed on modified scripts without error message.


# 0.3.5
* Fixed an issue with docker tag validation for integrations.
* Restructured repo source code.


# 0.3.4
* Saved failing unit tests as a file.
* Fixed an issue where "_test" file for scripts/integrations created using **init** would import the "HelloWorld" templates.
* Fixed an issue in demisto-sdk **validate** - was failing on backward compatiblity check
* Fixed an issue in demisto-sdk **secrets** - empty line in .secrets-ignore always made the secrets check to pass
* Added validation for docker image inside integrations and scripts.
* Added --use-git flag to **format** command to format all changed files.
* Fixed an issue where **validate** did not fail on dockerimage changes with bc check.
* Added new flag **--ignore-entropy** to demisto-sdk **secrets**, this will allow skip entropy secrets check.
* Added --outfile to **lint** to allow saving failed packages to a file.


# 0.3.3
* Added backwards compatibility break error message.
* Added schema for incident types.
* Added **additionalinfo** field to as an available field for integration configuration.
* Added pack parameter for **init**.
* Fixed an issue where error would appear if name parameter is not set in **init**.


# 0.3.2
* Fixed the handling of classifier files in **validate**.


# 0.3.1
* Fixed the handling of newly created reputation files in **validate**.
* Added an option to perform **validate** on a specific file.


# 0.3.0
* Added support for multi-package **lint** both with parallel and without.
* Added all parameter in **lint** to run on all packages and packs in content repository.
* Added **format** for:
    * Scripts
    * Playbooks
    * Integrations
* Improved user outputs for **secrets** command.
* Fixed an issue where **lint** would run pytest and pylint only on a single docker per integration.
* Added auto-complete functionality to demisto-sdk.
* Added git parameter in **lint** to run only on changed packages.
* Added the **run-playbook** command
* Added **run** command which runs a command in the Demisto playground.
* Added **upload** command which uploads an integration or a script to a Demisto instance.
* Fixed and issue where **validate** checked if release notes exist for new integrations and scripts.
* Added **generate-test-playbook** command which generates a basic test playbook for an integration or a script.
* **validate** now supports indicator fields.
* Fixed an issue with layouts scheme validation.
* Adding **init** command.
* Added **json-to-outputs** command which generates the yaml section for outputs from an API raw response.

# 0.2.6
* Fixed an issue with locating release notes for beta integrations in **validate**.

# 0.2.5
* Fixed an issue with locating release notes for beta integrations in **validate**.

# 0.2.4
* Adding image validation to Beta_Integration and Packs in **validate**.

# 0.2.3
* Adding Beta_Integration to the structure validation process.
* Fixing bug where **validate** did checks on TestPlaybooks.
* Added requirements parameter to **lint**.

# 0.2.2
* Fixing bug where **lint** did not return exit code 1 on failure.
* Fixing bug where **validate** did not print error message in case no release notes were give.

# 0.2.1
* **Validate** now checks that the id and name fields are identical in yml files.
* Fixed a bug where sdk did not return any exit code.

# 0.2.0
* Added Release Notes Validator.
* Fixed the Unifier selection of your python file to use as the code.
* **Validate** now supports Indicator fields.
* Fixed a bug where **validate** and **secrets** did not return exit code 1 on failure.
* **Validate** now runs on newly added scripts.

# 0.1.8
* Added support for `--version`.
* Fixed an issue in file_validator when calling `checked_type` method with script regex.

# 0.1.2
* Restructuring validation to support content packs.
* Added secrets validation.
* Added content bundle creation.
* Added lint and unit test run.

# 0.1.1
* Added new logic to the unifier.
* Added detailed README.
* Some small adjustments and fixes.

# 0.1.0
Capabilities:
* **Extract** components(code, image, description etc.) from a Demisto YAML file into a directory.
* **Unify** components(code, image, description etc.) to a single Demisto YAML file.
* **Validate** Demisto content files.<|MERGE_RESOLUTION|>--- conflicted
+++ resolved
@@ -1,4 +1,5 @@
 # Changelog
+* Added support for beta integrations in the **format** command.
 
 # 1.5.4
 * Fixed an issue with the **format** command when contributing via the UI
@@ -25,12 +26,7 @@
 * Added an assertion that checks for duplicated requests' names when generating an integration from a postman collection.
 * Added support for [.env files](https://pypi.org/project/python-dotenv/). You can now add a `.env` file to your repository with the logging information instead of setting a global environment variables.
 * When running **lint** command with --keep-container flag, the docker images are committed.
-<<<<<<< HEAD
-* Added support for beta integrations in the **format** command.
-
-=======
 * The **validate** command will not return missing test playbook error when given a script with dynamic-section tag.
->>>>>>> 5f76fa55
 
 # 1.5.2
 * Added a validation to **update-release-notes** command to ensure that the `--version` flag argument is in the right format.
