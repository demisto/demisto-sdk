--- conflicted
+++ resolved
@@ -13,12 +13,9 @@
 * Fixed an issue where a non-descriptive error would be returned when giving the **update-release-notes** command a pack which can not be found.
 * Added dependencies check for *widgets* in **find-dependencies** command.
 * Added a `json-to-outputs` flag to the **run** command.
-<<<<<<< HEAD
+* Added a verbose (`-v`) flag to **format** command.
 * Fixed an issue where **download** added the prefix "playbook-" to the name of playbooks.
 
-=======
-* Added a verbose (`-v`) flag to **format** command.
->>>>>>> c5d2dee7
 
 # 1.1.10
 * Updated the **init** command. Relevant only when passing the *--contribution* argument.
