--- conflicted
+++ resolved
@@ -2,11 +2,8 @@
 ## Unreleased
 * Changed **validate** to allow hiding parameters of type 0, 4, 12 and 14 when replacing with type 9 (credentials) with the same name.
 * Fixed an issue where **update-release-notes** fails to update *MicrosoftApiModule* dependent integrations.
-<<<<<<< HEAD
+* Fixed an issue where the **upload** command failed because `docker_native_image_config.json` file could not be found.
 * Updated the **validate** and **update-release-notes** commands to unskip the *Triggers Recommendations* content type.
-=======
-* Fixed an issue where the **upload** command failed because `docker_native_image_config.json` file could not be found.
->>>>>>> afc1dfc1
 
 ## 1.8.2
 * Fixed an issue where demisto-py failed to upload content to XSIAM when `DEMISTO_USERNAME` environment variable is set.
