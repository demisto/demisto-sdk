--- conflicted
+++ resolved
@@ -29,12 +29,9 @@
 * Disabled the option to create an integration with Pipfile and Pipfile.lock files.
 * Fixed an issue in **update-content-graph** where the neo4j service was unaccessible for non-root users.
 * Added a Sourcery hook to **pre-commit**.
-<<<<<<< HEAD
-* Added the *--xsiam* flag to the **init** command in order to create XSIAM content.
-=======
 * Added a working directory to the `contribution_converter` in order to support working on a temporary directory.
 * Added a waiting period when checking whether the dataset exists in the **modeling-rule test** command.
->>>>>>> ed320318
+* Added the *--xsiam* flag to the **init** command in order to create XSIAM content.
 
 ## 1.17.2
 * Fixed an issue where **lint** and **validate** commands failed on integrations and scripts that use docker images that are not available in the Docker Hub but exist locally.
