# Changelog
* Enhanced the **postman-codegen** command to name all generated arguments with lower case.
* Fixed an issue where the **validate** command failed in external repositories in case the DEMISTO_SDK_GITHUB_TOKEN was not set.
* Fixed an issue where **openapi-codegen** corrupted the swagger file by overwriting configuration to swagger file.
* Updated the **upload** command to support uploading zipped packs to the marketplace.
* Added to the **postman-codegen** command support of path variables.
<<<<<<< HEAD
* The **format** command will now set `fromVersion: 6.2.0` for widgets with 'metrics' data type.
=======
* Fixed an issue where **openapi-codegen** entered into an infinite loop on circular references in the swagger file.
>>>>>>> e6beca3a

# 1.4.4
* When formatting incident types with Auto-Extract rules and without mode field, the **format** command will now add the user selected mode.
* Added new validation that DBotRole is set for scripts that requires elevated permissions to the `XSOAR-linter` in the **lint** command.
* Added url escaping to markdown human readable section in generate docs to avoid autolinking.
* Added a validation that mapper's id and name are matching. Updated the format of mapper to include update_id too.
* Added a validation to ensure that image paths in the README files are valid.
* Fixed **find_type** function to correctly find test files, such as, test script and test playbook.
* Added scheme validations for the new Generic Object Types, Fields, and Modules.
* Renamed the flag *--input-old-version* to *--old-version* in the **generate-docs** command.
* Refactored the **update-release-notes** command:
  - Replaced the *--all* flag with *--use-git* or *-g*.
  - Added the *--force* flag to update the pack release notes without changes in the pack.
  - The **update-release-notes** command will now update all dependent integrations on ApiModule change, even if not specified.
  - If more than one pack has changed, the full list of updated packs will be printed at the end of **update-release-notes** command execution.
  - Fixed an issue where the **update-release-notes** command did not add docker image release notes entry for release notes file if a script was changed.
  - Fixed an issue where the **update-release-notes** command did not detect changed files that had the same name.
  - Fixed an issue in the **update-release-notes** command where the version support of JSON files was mishandled.
* Fixed an issue where **format** did not skip files in test and documentation directories.
* Updated the **create-id-set** command to support generic modules, definitions, fields and types.
* Changed the **convert** command to generate old layout fromversion to 5.0.0 instead of 4.1.0
* Enhanced the command **postman-codegen** with type hints for templates.

# 1.4.3
* Fixed an issue where **json-to-outputs** command returned an incorrect output when json is a list.
* Fixed an issue where if a pack README.md did not exist it could cause an error in the validation process.
* Fixed an issue where the *--name* was incorrectly required in the **init** command.
* Adding the option to run **validate** on a specific path while using git (*-i* & *-g*).
* The **format** command will now change UUIDs in .yml and .json files to their respective content entity name.
* Added a playbook validation to check if a task sub playbook exists in the id set in the **validate** command.
* Added the option to add new tags/usecases to the approved list and to the pack metadata on the same pull request.
* Fixed an issue in **test_content** where when different servers ran tests for the same integration, the server URL parameters were not set correctly.
* Added a validation in the **validate** command to ensure that the ***endpoint*** command is configured correctly in yml file.
* Added a warning when pack_metadata's description field is longer than 130 characters.
* Fixed an issue where a redundant print occurred on release notes validation.
* Added new validation in the **validate** command to ensure that the minimal fromVersion in a widget of type metrics will be 6.2.0.
* Added the *--release-notes* flag to demisto-sdk to get the current version release notes entries.

# 1.4.2
* Added to `pylint` summary an indication if a test was skipped.
* Added to the **init** command the option to specify fromversion.
* Fixed an issue where running **init** command without filling the metadata file.
* Added the *--docker-timeout* flag in the **lint** command to control the request timeout for the Docker client.
* Fixed an issue where **update-release-notes** command added only one docker image release notes entry for release notes file, and not for every entity whom docker image was updated.
* Added a validation to ensure that incident/indicator fields names starts with their pack name in the **validate** command. (Checked only for new files and only when using git *-g*)
* Updated the **find-dependencies** command to return the 'dependencies' according the layout type ('incident', 'indicator').
* Enhanced the "vX" display name validation for scripts and integrations in the **validate** command to check for every versioned script or integration, and not only v2.
* Added the *--fail-duplicates* flag for the **create-id-set** command which will fail the command if duplicates are found.
* Added to the **generate-docs** command automatic addition to git when a new readme file is created.

# 1.4.1
* When in private repo without `DEMSITO_SDK_GITHUB_TOKEN` configured, get_remote_file will take files from the local origin/master.
* Enhanced the **unify** command when giving input of a file and not a directory return a clear error message.
* Added a validation to ensure integrations are not skipped and at least one test playbook is not skipped for each integration or script.
* Added to the Content Tests support for `context_print_dt`, which queries the incident context and prints the result as a json.
* Added new validation for the `xsoar_config.json` file in the **validate** command.
* Added a version differences section to readme in **generate-docs** command.
* Added the *--docs-format* flag in the **integration-diff** command to get the output in README format.
* Added the *--input-old-version* and *--skip-breaking-changes* flags in the **generate-docs** command to get the details for the breaking section and to skip the breaking changes section.

# 1.4.0
* Enable passing a comma-separated list of paths for the `--input` option of the **lint** command.
* Added new validation of unimplemented test-module command in the code to the `XSOAR-linter` in the **lint** command.
* Fixed the **generate-docs** to handle integration authentication parameter.
* Added a validation to ensure that description and README do not contain the word 'Demisto'.
* Improved the deprecated message validation required from playbooks and scripts.
* Added the `--quite-bc-validation` flag for the **validate** command to run the backwards compatibility validation in quite mode (errors is treated like warnings).
* Fixed the **update release notes** command to display a name for old layouts.
* Added the ability to append to the pack README credit to contributors.
* Added identification for parameter differences in **integration-diff** command.
* Fixed **format** to use git as a default value.
* Updated the **upload** command to support reports.
* Fixed an issue where **generate-docs** command was displaying 'None' when credentials parameter display field configured was not configured.
* Fixed an issue where **download** did not return exit code 1 on failure.
* Updated the validation that incident fields' names do not contain the word incident will aplly to core packs only.
* Added a playbook validation to verify all conditional tasks have an 'else' path in **validate** command.
* Renamed the GitHub authentication token environment variable `GITHUB_TOKEN` to `DEMITO_SDK_GITHUB_TOKEN`.
* Added to the **update-release-notes** command automatic addition to git when new release notes file is created.
* Added validation to ensure that integrations, scripts, and playbooks do not contain the entity type in their names.
* Added the **convert** command to convert entities between XSOAR versions.
* Added the *--deprecate* flag in **format** command to deprecate integrations, scripts, and playbooks.
* Fixed an issue where ignoring errors did not work when running the **validate** command on specific files (-i).

# 1.3.9
* Added a validation verifying that the pack's README.md file is not equal to pack description.
* Fixed an issue where the **Assume yes** flag did not work properly for some entities in the **format** command.
* Improved the error messages for separators in folder and file names in the **validate** command.
* Removed the **DISABLE_SDK_VERSION_CHECK** environment variable. To disable new version checks, use the **DEMISTO_SDK_SKIP_VERSION_CHECK** envirnoment variable.
* Fixed an issue where the demisto-sdk version check failed due to a rate limit.
* Fixed an issue with playbooks scheme validation.

# 1.3.8
* Updated the **secrets** command to work on forked branches.

# 1.3.7
* Added a validation to ensure correct image and description file names.
* Fixed an issue where the **validate** command failed when 'display' field in credentials param in yml is empty but 'displaypassword' was provided.
* Added the **integration-diff** command to check differences between two versions of an integration and to return a report of missing and changed elements in the new version.
* Added a validation verifying that the pack's README.md file is not missing or empty for partner packs or packs contains use cases.
* Added a validation to ensure that the integration and script folder and file names will not contain separators (`_`, `-`, ` `).
* When formatting new pack, the **format** command will set the *fromversion* key to 5.5.0 in the new files without fromversion.

# 1.3.6
* Added a validation that core packs are not dependent on non-core packs.
* Added a validation that a pack name follows XSOAR standards.
* Fixed an issue where in some cases the `get_remote_file` function failed due to an invalid path.
* Fixed an issue where running **update-release-notes** with updated integration logo, did not detect any file changes.
* Fixed an issue where the **create-id-set** command did not identify unified integrations correctly.
* Fixed an issue where the `CommonTypes` pack was not identified as a dependency for all feed integrations.
* Added support for running SDK commands in private repositories.
* Fixed an issue where running the **init** command did not set the correct category field in an integration .yml file for a newly created pack.
* When formatting new contributed pack, the **format** command will set the *fromversion* key to 6.0.0 in the relevant files.
* If the environment variable "DISABLE_SDK_VERSION_CHECK" is define, the demisto-sdk will no longer check for newer version when running a command.
* Added the `--use-pack-metadata` flag for the **find-dependencies** command to update the calculated dependencies using the the packs metadata files.
* Fixed an issue where **validate** failed on scripts in case the `outputs` field was set to `None`.
* Fixed an issue where **validate** was failing on editing existing release notes.
* Added a validation for README files verifying that the file doesn't contain template text copied from HelloWorld or HelloWorldPremium README.

# 1.3.5
* Added a validation that layoutscontainer's id and name are matching. Updated the format of layoutcontainer to include update_id too.
* Added a validation that commands' names and arguments in core packs, or scripts' arguments do not contain the word incident.
* Fixed issue where running the **generate-docs** command with -c flag ran all the commands and not just the commands specified by the flag.
* Fixed the error message of the **validate** command to not always suggest adding the *description* field.
* Fixed an issue where running **format** on feed integration generated invalid parameter structure.
* Fixed an issue where the **generate-docs** command did not add all the used scripts in a playbook to the README file.
* Fixed an issue where contrib/partner details might be added twice to the same file, when using unify and create-content-artifacts commands
* Fixed issue where running **validate** command on image-related integration did not return the correct outputs to json file.
* When formatting playbooks, the **format** command will now remove empty fields from SetIncident, SetIndicator, CreateNewIncident, CreateNewIndicator script arguments.
* Added an option to fill in the developer email when running the **init** command.

# 1.3.4
* Updated the **validate** command to check that the 'additionalinfo' field only contains the expected value for feed required parameters and not equal to it.
* Added a validation that community/partner details are not in the detailed description file.
* Added a validation that the Use Case tag in pack_metadata file is only used when the pack contains at least one PB, Incident Type or Layout.
* Added a validation that makes sure outputs in integrations are matching the README file when only README has changed.
* Added the *hidden* field to the integration schema.
* Fixed an issue where running **format** on a playbook whose `name` does not equal its `id` would cause other playbooks who use that playbook as a sub-playbook to fail.
* Added support for local custom command configuration file `.demisto-sdk-conf`.
* Updated the **format** command to include an update to the description file of an integration, to remove community/partner details.

# 1.3.3
* Fixed an issue where **lint** failed where *.Dockerfile* exists prior running the lint command.
* Added FeedHelloWorld template option for *--template* flag in **demisto-sdk init** command.
* Fixed issue where **update-release-notes** deleted release note file if command was called more than once.
* Fixed issue where **update-release-notes** added docker image release notes every time the command was called.
* Fixed an issue where running **update-release-notes** on a pack with newly created integration, had also added a docker image entry in the release notes.
* Fixed an issue where `XSOAR-linter` did not find *NotImplementedError* in main.
* Added validation for README files verifying their length (over 30 chars).
* When using *-g* flag in the **validate** command it will now ignore untracked files by default.
* Added the *--include-untracked* flag to the **validate** command to include files which are untracked by git in the validation process.
* Improved the `pykwalify` error outputs in the **validate** command.
* Added the *--print-pykwalify* flag to the **validate** command to print the unchanged output from `pykwalify`.

# 1.3.2
* Updated the format of the outputs when using the *--json-file* flag to create a JSON file output for the **validate** and **lint** commands.
* Added the **doc-review** command to check spelling in .md and .yml files as well as a basic release notes review.
* Added a validation that a pack's display name does not already exist in content repository.
* Fixed an issue where the **validate** command failed to detect duplicate params in an integration.
* Fixed an issue where the **validate** command failed to detect duplicate arguments in a command in an integration.

# 1.3.1
* Fixed an issue where the **validate** command failed to validate the release notes of beta integrations.
* Updated the **upload** command to support indicator fields.
* The **validate** and **update-release-notes** commands will now check changed files against `demisto/master` if it is configured locally.
* Fixed an issue where **validate** would incorrectly identify files as renamed.
* Added a validation that integration properties (such as feed, mappers, mirroring, etc) are not removed.
* Fixed an issue where **validate** failed when comparing branch against commit hash.
* Added the *--no-pipenv* flag to the **split-yml** command.
* Added a validation that incident fields and incident types are not removed from mappers.
* Fixed an issue where the *c
reate-id-set* flag in the *validate* command did not work while not using git.
* Added the *hiddenusername* field to the integration schema.
* Added a validation that images that are not integration images, do not ask for a new version or RN

# 1.3.0
* Do not collect optional dependencies on indicator types reputation commands.
* Fixed an issue where downloading indicator layoutscontainer objects failed.
* Added a validation that makes sure outputs in integrations are matching the README file.
* Fixed an issue where the *create-id-set* flag in the **validate** command did not work.
* Added a warning in case no id_set file is found when running the **validate** command.
* Fixed an issue where changed files were not recognised correctly on forked branches in the **validate** and the **update-release-notes** commands.
* Fixed an issue when files were classified incorrectly when running *update-release-notes*.
* Added a validation that integration and script file paths are compatible with our convention.
* Fixed an issue where id_set.json file was re created whenever running the generate-docs command.
* added the *--json-file* flag to create a JSON file output for the **validate** and **lint** commands.

# 1.2.19
* Fixed an issue where merge id_set was not updated to work with the new entity of Packs.
* Added a validation that the playbook's version matches the version of its sub-playbooks, scripts, and integrations.

# 1.2.18
* Changed the *skip-id-set-creation* flag to *create-id-set* in the **validate** command. Its default value will be False.
* Added support for the 'cve' reputation command in default arg validation.
* Filter out generic and reputation command from scripts and playbooks dependencies calculation.
* Added support for the incident fields in outgoing mappers in the ID set.
* Added a validation that the taskid field and the id field under the task field are both from uuid format and contain the same value.
* Updated the **format** command to generate uuid value for the taskid field and for the id under the task field in case they hold an invalid values.
* Exclude changes from doc_files directory on validation.
* Added a validation that an integration command has at most one default argument.
* Fixing an issue where pack metadata version bump was not enforced when modifying an old format (unified) file.
* Added validation that integration parameter's display names are capitalized and spaced using whitespaces and not underscores.
* Fixed an issue where beta integrations where not running deprecation validations.
* Allowed adding additional information to the deprecated description.
* Fixing an issue when escaping less and greater signs in integration params did not work as expected.

# 1.2.17
* Added a validation that the classifier of an integration exists.
* Added a validation that the mapper of an integration exists.
* Added a validation that the incident types of a classifier exist.
* Added a validation that the incident types of a mapper exist.
* Added support for *text* argument when running **demisto-sdk update-release-notes** on the ApiModules pack.
* Added a validation for the minimal version of an indicator field of type grid.
* Added new validation for incident and indicator fields in classifiers mappers and layouts exist in the content.
* Added cache for get_remote_file to reducing failures from accessing the remote repo.
* Fixed an issue in the **format** command where `_dev` or `_copy` suffixes weren't removed from the `id` of the given playbooks.
* Playbook dependencies from incident and indicator fields are now marked as optional.
* Mappers dependencies from incident types and incident fields are now marked as optional.
* Classifier dependencies from incident types are now marked as optional.
* Updated **demisto-sdk init** command to no longer create `created` field in pack_metadata file
* Updated **generate-docs** command to take the parameters names in setup section from display field and to use additionalinfo field when exist.
* Using the *verbose* argument in the **find-dependencies** command will now log to the console.
* Improved the deprecated message validation required from integrations.
* Fixed an issue in the **generate-docs** command where **Context Example** section was created when it was empty.

# 1.2.16
* Added allowed ignore errors to the *IDSetValidator*.
* Fixed an issue where an irrelevant id_set validation ran in the **validate** command when using the *--id-set* flag.
* Fixed an issue were **generate-docs** command has failed if a command did not exist in commands permissions file.
* Improved a **validate** command message for missing release notes of api module dependencies.

# 1.2.15
* Added the *ID101* to the allowed ignored errors.

# 1.2.14
* SDK repository is now mypy check_untyped_defs complaint.
* The lint command will now ignore the unsubscriptable-object (E1136) pylint error in dockers based on python 3.9 - this will be removed once a new pylint version is released.
* Added an option for **format** to run on a whole pack.
* Added new validation of unimplemented commands from yml in the code to `XSOAR-linter`.
* Fixed an issue where Auto-Extract fields were only checked for newly added incident types in the **validate** command.
* Added a new warning validation of direct access to args/params dicts to `XSOAR-linter`.

# 1.2.13
* Added new validation of indicators usage in CommandResults to `XSOAR-linter`.
* Running **demisto-sdk lint** will automatically run on changed files (same behavior as the -g flag).
* Removed supported version message from the documentation when running **generate_docs**.
* Added a print to indicate backwards compatibility is being checked in **validate** command.
* Added a percent print when running the **validate** command with the *-a* flag.
* Fixed a regression in the **upload** command where it was ignoring `DEMISTO_VERIFY_SSL` env var.
* Fixed an issue where the **upload** command would fail to upload beta integrations.
* Fixed an issue where the **validate** command did not create the *id_set.json* file when running with *-a* flag.
* Added price change validation in the **validate** command.
* Added validations that checks in read-me for empty sections or leftovers from the auto generated read-me that should be changed.
* Added new code validation for *NotImplementedError* to raise a warning in `XSOAR-linter`.
* Added validation for support types in the pack metadata file.
* Added support for *--template* flag in **demisto-sdk init** command.
* Fixed an issue with running **validate** on master branch where the changed files weren't compared to previous commit when using the *-g* flag.
* Fixed an issue where the `XSOAR-linter` ran *NotImplementedError* validation on scripts.
* Added support for Auto-Extract feature validation in incident types in the **validate** command.
* Fixed an issue in the **lint** command where the *-i* flag was ignored.
* Improved **merge-id-sets** command to support merge between two ID sets that contain the same pack.
* Fixed an issue in the **lint** command where flake8 ran twice.

# 1.2.12
* Bandit now reports also on medium severity issues.
* Fixed an issue with support for Docker Desktop on Mac version 2.5.0+.
* Added support for vulture and mypy linting when running without docker.
* Added support for *prev-ver* flag in **update-release-notes** command.
* Improved retry support when building docker images for linting.
* Added the option to create an ID set on a specific pack in **create-id-set** command.
* Added the *--skip-id-set-creation* flag to **validate** command in order to add the capability to run validate command without creating id_set validation.
* Fixed an issue where **validate** command checked docker image tag on ApiModules pack.
* Fixed an issue where **find-dependencies** did not calculate dashboards and reports dependencies.
* Added supported version message to the documentation and release notes files when running **generate_docs** and **update-release-notes** commands respectively.
* Added new code validations for *NotImplementedError* exception raise to `XSOAR-linter`.
* Command create-content-artifacts additional support for **Author_image.png** object.
* Fixed an issue where schemas were not enforced for incident fields, indicator fields and old layouts in the validate command.
* Added support for **update-release-notes** command to update release notes according to master branch.

# 1.2.11
* Fixed an issue where the ***generate-docs*** command reset the enumeration of line numbering after an MD table.
* Updated the **upload** command to support mappers.
* Fixed an issue where exceptions were no printed in the **format** while the *--verbose* flag is set.
* Fixed an issue where *--assume-yes* flag did not work in the **format** command when running on a playbook without a `fromversion` field.
* Fixed an issue where the **format** command would fail in case `conf.json` file was not found instead of skipping the update.
* Fixed an issue where integration with v2 were recognised by the `name` field instead of the `display` field in the **validate** command.
* Added a playbook validation to check if a task script exists in the id set in the **validate** command.
* Added new integration category `File Integrity Management` in the **validate** command.

# 1.2.10
* Added validation for approved content pack use-cases and tags.
* Added new code validations for *CommonServerPython* import to `XSOAR-linter`.
* Added *default value* and *predefined values* to argument description in **generate-docs** command.
* Added a new validation that checks if *get-mapping-fields* command exists if the integration schema has *{ismappable: true}* in **validate** command.
* Fixed an issue where the *--staged* flag recognised added files as modified in the **validate** command.
* Fixed an issue where a backwards compatibility warning was raised for all added files in the **validate** command.
* Fixed an issue where **validate** command failed when no tests were given for a partner supported pack.
* Updated the **download** command to support mappers.
* Fixed an issue where the ***format*** command added a duplicate parameter.
* For partner supported content packs, added support for a list of emails.
* Removed validation of README files from the ***validate*** command.
* Fixed an issue where the ***validate*** command required release notes for ApiModules pack.

# 1.2.9
* Fixed an issue in the **openapi_codegen** command where it created duplicate functions name from the swagger file.
* Fixed an issue in the **update-release-notes** command where the *update type* argument was not verified.
* Fixed an issue in the **validate** command where no error was raised in case a non-existing docker image was presented.
* Fixed an issue in the **format** command where format failed when trying to update invalid Docker image.
* The **format** command will now preserve the **isArray** argument in integration's reputation commands and will show a warning if it set to **false**.
* Fixed an issue in the **lint** command where *finally* clause was not supported in main function.
* Fixed an issue in the **validate** command where changing any entity ID was not validated.
* Fixed an issue in the **validate** command where *--staged* flag did not bring only changed files.
* Fixed the **update-release-notes** command to ignore changes in the metadata file.
* Fixed the **validate** command to ignore metadata changes when checking if a version bump is needed.


# 1.2.8
* Added a new validation that checks in playbooks for the usage of `DeleteContext` in **validate** command.
* Fixed an issue in the **upload** command where it would try to upload content entities with unsupported versions.
* Added a new validation that checks in playbooks for the usage of specific instance in **validate** command.
* Added the **--staged** flag to **validate** command to run on staged files only.


# 1.2.7
* Changed input parameters in **find-dependencies** command.
   - Use ***-i, --input*** instead of ***-p, --path***.
   - Use ***-idp, --id-set-path*** instead of ***-i, --id-set-path***.
* Fixed an issue in the **unify** command where it crashed on an integration without an image file.
* Fixed an issue in the **format** command where unnecessary files were not skipped.
* Fixed an issue in the **update-release-notes** command where the *text* argument was not respected in all cases.
* Fixed an issue in the **validate** command where a warning about detailed description was given for unified or deprecated integrations.
* Improved the error returned by the **validate** command when running on files using the old format.

# 1.2.6
* No longer require setting `DEMISTO_README_VALIDATION` env var to enable README mdx validation. Validation will now run automatically if all necessary node modules are available.
* Fixed an issue in the **validate** command where the `--skip-pack-dependencies` would not skip id-set creation.
* Fixed an issue in the **validate** command where validation would fail if supplied an integration with an empty `commands` key.
* Fixed an issue in the **validate** command where validation would fail due to a required version bump for packs which are not versioned.
* Will use env var `DEMISTO_VERIFY_SSL` to determine if to use a secure connection for commands interacting with the Server when `--insecure` is not passed. If working with a local Server without a trusted certificate, you can set env var `DEMISTO_VERIFY_SSL=no` to avoid using `--insecure` on each command.
* Unifier now adds a link to the integration documentation to the integration detailed description.
* Fixed an issue in the **secrets** command where ignored secrets were not skipped.

# 1.2.5
* Added support for special fields: *defaultclassifier*, *defaultmapperin*, *defaultmapperout* in **download** command.
* Added -y option **format** command to assume "yes" as answer to all prompts and run non-interactively
* Speed up improvements for `validate` of README files.
* Updated the **format** command to adhere to the defined content schema and sub-schemas, aligning its behavior with the **validate** command.
* Added support for canvasContextConnections files in **format** command.

# 1.2.4
* Updated detailed description for community integrations.

# 1.2.3
* Fixed an issue where running **validate** failed on playbook with task that adds tags to the evidence data.
* Added the *displaypassword* field to the integration schema.
* Added new code validations to `XSOAR-linter`.
    * As warnings messages:
        * `demisto.params()` should be used only inside main function.
        * `demisto.args()` should be used only inside main function.
        * Functions args should have type annotations.
* Added `fromversion` field validation to test playbooks and scripts in **validate** command.

# 1.2.2
* Add support for warning msgs in the report and summary to **lint** command.
* Fixed an issue where **json-to-outputs** determined bool values as int.
* Fixed an issue where **update-release-notes** was crushing on `--all` flag.
* Fixed an issue where running **validate**, **update-release-notes** outside of content repo crushed without a meaningful error message.
* Added support for layoutscontainer in **init** contribution flow.
* Added a validation for tlp_color param in feeds in **validate** command.
* Added a validation for removal of integration parameters in **validate** command.
* Fixed an issue where **update-release-notes** was failing with a wrong error message when no pack or input was given.
* Improved formatting output of the **generate-docs** command.
* Add support for env variable *DEMISTO_SDK_ID_SET_REFRESH_INTERVAL*. Set this env variable to the refresh interval in minutes. The id set will be regenerated only if the refresh interval has passed since the last generation. Useful when generating Script documentation, to avoid re-generating the id_set every run.
* Added new code validations to `XSOAR-linter`.
    * As error messages:
        * Longer than 10 seconds sleep statements for non long running integrations.
        * exit() usage.
        * quit() usage.
    * As warnings messages:
        * `demisto.log` should not be used.
        * main function existence.
        * `demito.results` should not be used.
        * `return_output` should not be used.
        * try-except statement in main function.
        * `return_error` usage in main function.
        * only once `return_error` usage.
* Fixed an issue where **lint** command printed logs twice.
* Fixed an issue where *suffix* did not work as expected in the **create-content-artifacts** command.
* Added support for *prev-ver* flag in **lint** and **secrets** commands.
* Added support for *text* flag to **update-release-notes** command to add the same text to all release notes.
* Fixed an issue where **validate** did not recognize added files if they were modified locally.
* Added a validation that checks the `fromversion` field exists and is set to 5.0.0 or above when working or comparing to a non-feature branch in **validate** command.
* Added a validation that checks the certification field in the pack_metadata file is valid in **validate** command.
* The **update-release-notes** command will now automatically add docker image update to the release notes.

# 1.2.1
* Added an additional linter `XSOAR-linter` to the **lint** command which custom validates py files. currently checks for:
    * `Sys.exit` usages with non zero value.
    * Any `Print` usages.
* Fixed an issue where renamed files were failing on *validate*.
* Fixed an issue where single changed files did not required release notes update.
* Fixed an issue where doc_images required release-notes and validations.
* Added handling of dependent packs when running **update-release-notes** on changed *APIModules*.
    * Added new argument *--id-set-path* for id_set.json path.
    * When changes to *APIModule* is detected and an id_set.json is available - the command will update the dependent pack as well.
* Added handling of dependent packs when running **validate** on changed *APIModules*.
    * Added new argument *--id-set-path* for id_set.json path.
    * When changes to *APIModule* is detected and an id_set.json is available - the command will validate that the dependent pack has release notes as well.
* Fixed an issue where the find_type function didn't recognize file types correctly.
* Fixed an issue where **update-release-notes** command did not work properly on Windows.
* Added support for indicator fields in **update-release-notes** command.
* Fixed an issue where files in test dirs where being validated.


# 1.2.0
* Fixed an issue where **format** did not update the test playbook from its pack.
* Fixed an issue where **validate** validated non integration images.
* Fixed an issue where **update-release-notes** did not identified old yml integrations and scripts.
* Added revision templates to the **update-release-notes** command.
* Fixed an issue where **update-release-notes** crashed when a file was renamed.
* Fixed an issue where **validate** failed on deleted files.
* Fixed an issue where **validate** validated all images instead of packs only.
* Fixed an issue where a warning was not printed in the **format** in case a non-supported file type is inputted.
* Fixed an issue where **validate** did not fail if no release notes were added when adding files to existing packs.
* Added handling of incorrect layout paths via the **format** command.
* Refactor **create-content-artifacts** command - Efficient artifacts creation and better logging.
* Fixed an issue where image and description files were not handled correctly by **validate** and **update-release-notes** commands.
* Fixed an issue where the **format** command didn't remove all extra fields in a file.
* Added an error in case an invalid id_set.json file is found while running the **validate** command.
* Added fetch params checks to the **validate** command.

# 1.1.11
* Added line number to secrets' path in **secrets** command report.
* Fixed an issue where **init** a community pack did not present the valid support URL.
* Fixed an issue where **init** offered a non relevant pack support type.
* Fixed an issue where **lint** did not pull docker images for powershell.
* Fixed an issue where **find-dependencies** did not find all the script dependencies.
* Fixed an issue where **find-dependencies** did not collect indicator fields as dependencies for playbooks.
* Updated the **validate** and the **secrets** commands to be less dependent on regex.
* Fixed an issue where **lint** did not run on circle when docker did not return ping.
* Updated the missing release notes error message (RN106) in the **Validate** command.
* Fixed an issue where **Validate** would return missing release notes when two packs with the same substring existed in the modified files.
* Fixed an issue where **update-release-notes** would add duplicate release notes when two packs with the same substring existed in the modified files.
* Fixed an issue where **update-release-notes** would fail to bump new versions if the feature branch was out of sync with the master branch.
* Fixed an issue where a non-descriptive error would be returned when giving the **update-release-notes** command a pack which can not be found.
* Added dependencies check for *widgets* in **find-dependencies** command.
* Added a `update-docker` flag to **format** command.
* Added a `json-to-outputs` flag to the **run** command.
* Added a verbose (`-v`) flag to **format** command.
* Fixed an issue where **download** added the prefix "playbook-" to the name of playbooks.

# 1.1.10
* Updated the **init** command. Relevant only when passing the *--contribution* argument.
   * Added the *--author* option.
   * The *support* field of the pack's metadata is set to *community*.
* Added a proper error message in the **Validate** command upon a missing description in the root of the yml.
* **Format** now works with a relative path.
* **Validate** now fails when all release notes have been excluded.
* Fixed issue where correct error message would not propagate for invalid images.
* Added the *--skip-pack-dependencies* flag to **validate** command to skip pack dependencies validation. Relevant when using the *-g* flag.
* Fixed an issue where **Validate** and **Format** commands failed integrations with `defaultvalue` field in fetch incidents related parameters.
* Fixed an issue in the **Validate** command in which unified YAML files were not ignored.
* Fixed an issue in **generate-docs** where scripts and playbooks inputs and outputs were not parsed correctly.
* Fixed an issue in the **openapi-codegen** command where missing reference fields in the swagger JSON caused errors.
* Fixed an issue in the **openapi-codegen** command where empty objects in the swagger JSON paths caused errors.
* **update-release-notes** command now accept path of the pack instead of pack name.
* Fixed an issue where **generate-docs** was inserting unnecessary escape characters.
* Fixed an issue in the **update-release-notes** command where changes to the pack_metadata were not detected.
* Fixed an issue where **validate** did not check for missing release notes in old format files.

# 1.1.9
* Fixed an issue where **update-release-notes** command failed on invalid file types.

# 1.1.8
* Fixed a regression where **upload** command failed on test playbooks.
* Added new *githubUser* field in pack metadata init command.
* Support beta integration in the commands **split-yml, extract-code, generate-test-playbook and generate-docs.**
* Fixed an issue where **find-dependencies** ignored *toversion* field in content items.
* Added support for *layoutscontainer*, *classifier_5_9_9*, *mapper*, *report*, and *widget* in the **Format** command.
* Fixed an issue where **Format** will set the `ID` field to be equal to the `name` field in modified playbooks.
* Fixed an issue where **Format** did not work for test playbooks.
* Improved **update-release-notes** command:
    * Write content description to release notes for new items.
    * Update format for file types without description: Connections, Incident Types, Indicator Types, Layouts, Incident Fields.
* Added a validation for feedTags param in feeds in **validate** command.
* Fixed readme validation issue in community support packs.
* Added the **openapi-codegen** command to generate integrations from OpenAPI specification files.
* Fixed an issue were release notes validations returned wrong results for *CommonScripts* pack.
* Added validation for image links in README files in **validate** command.
* Added a validation for default value of fetch param in feeds in **validate** command.
* Fixed an issue where the **Init** command failed on scripts.

# 1.1.7
* Fixed an issue where running the **format** command on feed integrations removed the `defaultvalue` fields.
* Playbook branch marked with *skipunavailable* is now set as an optional dependency in the **find-dependencies** command.
* The **feedReputation** parameter can now be hidden in a feed integration.
* Fixed an issue where running the **unify** command on JS package failed.
* Added the *--no-update* flag to the **find-dependencies** command.
* Added the following validations in **validate** command:
   * Validating that a pack does not depend on NonSupported / Deprecated packs.

# 1.1.6
* Added the *--description* option to the **init** command.
* Added the *--contribution* option to the **init** command which converts a contribution zip to proper pack format.
* Improved **validate** command performance time and outputs.
* Added the flag *--no-docker-checks* to **validate** command to skip docker checks.
* Added the flag *--print-ignored-files* to **validate** command to print ignored files report when the command is done.
* Added the following validations in **validate** command:
   * Validating that existing release notes are not modified.
   * Validating release notes are not added to new packs.
   * Validating that the "currentVersion" field was raised in the pack_metadata for modified packs.
   * Validating that the timestamp in the "created" field in the pack_metadata is in ISO format.
* Running `demisto-sdk validate` will run the **validate** command using git and only on committed files (same as using *-g --post-commit*).
* Fixed an issue where release notes were not checked correctly in **validate** command.
* Fixed an issue in the **create-id-set** command where optional playbook tasks were not taken into consideration.
* Added a prompt to the `demisto-sdk update-release-notes` command to prompt users to commit changes before running the release notes command.
* Added support to `layoutscontainer` in **validate** command.

# 1.1.5
* Fixed an issue in **find-dependencies** command.
* **lint** command now verifies flake8 on CommonServerPython script.

# 1.1.4
* Fixed an issue with the default output file name of the **unify** command when using "." as an output path.
* **Unify** command now adds contributor details to the display name and description.
* **Format** command now adds *isFetch* and *incidenttype* fields to integration yml.
* Removed the *feedIncremental* field from the integration schema.
* **Format** command now adds *feedBypassExclusionList*, *Fetch indicators*, *feedReputation*, *feedReliability*,
     *feedExpirationPolicy*, *feedExpirationInterval* and *feedFetchInterval* fields to integration yml.
* Fixed an issue in the playbooks schema.
* Fixed an issue where generated release notes were out of order.
* Improved pack dependencies detection.
* Fixed an issue where test playbooks were mishandled in **validate** command.

# 1.1.3
* Added a validation for invalid id fields in indicators types files in **validate** command.
* Added default behavior for **update-release-notes** command.
* Fixed an error where README files were failing release notes validation.
* Updated format of generated release notes to be more user friendly.
* Improved error messages for the **update-release-notes** command.
* Added support for `Connections`, `Dashboards`, `Widgets`, and `Indicator Types` to **update-release-notes** command.
* **Validate** now supports scripts under the *TestPlaybooks* directory.
* Fixed an issue where **validate** did not support powershell files.

# 1.1.2
* Added a validation for invalid playbookID fields in incidents types files in **validate** command.
* Added a code formatter for python files.
* Fixed an issue where new and old classifiers where mixed on validate command.
* Added *feedIncremental* field to the integration schema.
* Fixed error in the **upload** command where unified YMLs were not uploaded as expected if the given input was a pack.
* Fixed an issue where the **secrets** command failed due to a space character in the file name.
* Ignored RN validation for *NonSupported* pack.
* You can now ignore IF107, SC100, RP102 error codes in the **validate** command.
* Fixed an issue where the **download** command was crashing when received as input a JS integration or script.
* Fixed an issue where **validate** command checked docker image for JS integrations and scripts.
* **validate** command now checks scheme for reports and connections.
* Fixed an issue where **validate** command checked docker when running on all files.
* Fixed an issue where **validate** command did not fail when docker image was not on the latest numeric tag.
* Fixed an issue where beta integrations were not validated correctly in **validate** command.

# 1.1.1
* fixed and issue where file types were not recognized correctly in **validate** command.
* Added better outputs for validate command.

# 1.1.0
* Fixed an issue where changes to only non-validated files would fail validation.
* Fixed an issue in **validate** command where moved files were failing validation for new packs.
* Fixed an issue in **validate** command where added files were failing validation due to wrong file type detection.
* Added support for new classifiers and mappers in **validate** command.
* Removed support of old RN format validation.
* Updated **secrets** command output format.
* Added support for error ignore on deprecated files in **validate** command.
* Improved errors outputs in **validate** command.
* Added support for linting an entire pack.

# 1.0.9
* Fixed a bug where misleading error was presented when pack name was not found.
* **Update-release-notes** now detects added files for packs with versions.
* Readme files are now ignored by **update-release-notes** and validation of release notes.
* Empty release notes no longer cause an uncaught error during validation.

# 1.0.8
* Changed the output format of demisto-sdk secrets.
* Added a validation that checkbox items are not required in integrations.
* Added pack release notes generation and validation.
* Improved pack metadata validation.
* Fixed an issue in **validate** where renamed files caused an error

# 1.0.4
* Fix the **format** command to update the `id` field to be equal to `details` field in indicator-type files, and to `name` field in incident-type & dashboard files.
* Fixed a bug in the **validate** command for layout files that had `sortValues` fields.
* Fixed a bug in the **format** command where `playbookName` field was not always present in the file.
* Fixed a bug in the **format** command where indicatorField wasn't part of the SDK schemas.
* Fixed a bug in **upload** command where created unified docker45 yml files were not deleted.
* Added support for IndicatorTypes directory in packs (for `reputation` files, instead of Misc).
* Fixed parsing playbook condition names as string instead of boolean in **validate** command
* Improved image validation in YAML files.
* Removed validation for else path in playbook condition tasks.

# 1.0.3
* Fixed a bug in the **format** command where comments were being removed from YAML files.
* Added output fields: _file_path_ and _kind_ for layouts in the id-set.json created by **create-id-set** command.
* Fixed a bug in the **create-id-set** command Who returns Duplicate for Layouts with a different kind.
* Added formatting to **generate-docs** command results replacing all `<br>` tags with `<br/>`.
* Fixed a bug in the **download** command when custom content contained not supported content entity.
* Fixed a bug in **format** command in which boolean strings  (e.g. 'yes' or 'no') were converted to boolean values (e.g. 'True' or 'False').
* **format** command now removes *sourceplaybookid* field from playbook files.
* Fixed a bug in **generate-docs** command in which integration dependencies were not detected when generating documentation for a playbook.


# 1.0.1
* Fixed a bug in the **unify** command when output path was provided empty.
* Improved error message for integration with no tests configured.
* Improved the error message returned from the **validate** command when an integration is missing or contains malformed fetch incidents related parameters.
* Fixed a bug in the **create** command where a unified YML with a docker image for 4.5 was copied incorrectly.
* Missing release notes message are now showing the release notes file path to update.
* Fixed an issue in the **validate** command in which unified YAML files were not ignored.
* File format suggestions are now shown in the relevant file format (JSON or YAML).
* Changed Docker image validation to fail only on non-valid ones.
* Removed backward compatibility validation when Docker image is updated.

# 1.0.0
* Improved the *upload* command to support the upload of all the content entities within a pack.
* The *upload* command now supports the improved pack file structure.
* Added an interactive option to format integrations, scripts and playbooks with No TestPlaybooks configured.
* Added an interactive option to configure *conf.json* file with missing test playbooks for integrations, scripts and playbooks
* Added *download* command to download custom content from Demisto instance to the local content repository.
* Improved validation failure messages to include a command suggestion, wherever relevant, to fix the raised issue.
* Improved 'validate' help and documentation description
* validate - checks that scripts, playbooks, and integrations have the *tests* key.
* validate - checks that test playbooks are configured in `conf.json`.
* demisto-sdk lint - Copy dir better handling.
* demisto-sdk lint - Add error when package missing in docker image.
* Added *-a , --validate-all* option in *validate* to run all validation on all files.
* Added *-i , --input* option in *validate* to run validation on a specified pack/file.
* added *-i, --input* option in *secrets* to run on a specific file.
* Added an allowed hidden parameter: *longRunning* to the hidden integration parameters validation.
* Fixed an issue with **format** command when executing with an output path of a folder and not a file path.
* Bug fixes in generate-docs command given playbook as input.
* Fixed an issue with lint command in which flake8 was not running on unit test files.

# 0.5.2
* Added *-c, --command* option in *generate-docs* to generate a specific command from an integration.
* Fixed an issue when getting README/CHANGELOG files from git and loading them.
* Removed release notes validation for new content.
* Fixed secrets validations for files with the same name in a different directory.
* demisto-sdk lint - parallelization working with specifying the number of workers.
* demisto-sdk lint - logging levels output, 3 levels.
* demisto-sdk lint - JSON report, structured error reports in JSON format.
* demisto-sdk lint - XML JUnit report for unit-tests.
* demisto-sdk lint - new packages used to accelerate execution time.
* demisto-sdk secrets - command now respects the generic whitelist, and not only the pack secrets.

# 0.5.0
[PyPI History][1]

[1]: https://pypi.org/project/demisto-sdk/#history
# 0.4.9
* Fixed an issue in *generate-docs* where Playbooks and Scripts documentation failed.
* Added a graceful error message when executing the *run" command with a misspelled command.
* Added more informative errors upon failures of the *upload* command.
* format command:
    * Added format for json files: IncidentField, IncidentType, IndicatorField, IndicatorType, Layout, Dashboard.
    * Added the *-fv --from-version*, *-nv --no-validation* arguments.
    * Removed the *-t yml_type* argument, the file type will be inferred.
    * Removed the *-g use_git* argument, running format without arguments will run automatically on git diff.
* Fixed an issue in loading playbooks with '=' character.
* Fixed an issue in *validate* failed on deleted README files.

# 0.4.8
* Added the *max* field to the Playbook schema, allowing to define it in tasks loop.
* Fixed an issue in *validate* where Condition branches checks were case sensitive.

# 0.4.7
* Added the *slareminder* field to the Playbook schema.
* Added the *common_server*, *demisto_mock* arguments to the *init* command.
* Fixed an issue in *generate-docs* where the general section was not being generated correctly.
* Fixed an issue in *validate* where Incident type validation failed.

# 0.4.6
* Fixed an issue where the *validate* command did not identify CHANGELOG in packs.
* Added a new command, *id-set* to create the id set - the content dependency tree by file IDs.

# 0.4.5
* generate-docs command:
    * Added the *use_cases*, *permissions*, *command_permissions* and *limitations*.
    * Added the *--insecure* argument to support running the script and integration command in Demisto.
    * Removed the *-t yml_type* argument, the file type will be inferred.
    * The *-o --output* argument is no longer mandatory, default value will be the input file directory.
* Added support for env var: *DEMISTO_SDK_SKIP_VERSION_CHECK*. When set version checks are skipped.
* Fixed an issue in which the CHANGELOG files did not match our scheme.
* Added a validator to verify that there are no hidden integration parameters.
* Fixed an issue where the *validate* command ran on test files.
* Removed the *env-dir* argument from the demisto-sdk.
* README files which are html files will now be skipped in the *validate* command.
* Added support for env var: *DEMISTO_README_VALIDATOR*. When not set the readme validation will not run.

# 0.4.4
* Added a validator for IncidentTypes (incidenttype-*.json).
* Fixed an issue where the -p flag in the *validate* command was not working.
* Added a validator for README.md files.
* Release notes validator will now run on: incident fields, indicator fields, incident types, dashboard and reputations.
* Fixed an issue where the validator of reputation(Indicator Type) did not check on the details field.
* Fixed an issue where the validator attempted validating non-existing files after deletions or name refactoring.
* Removed the *yml_type* argument in the *split-yml*, *extract-code* commands.
* Removed the *file_type* argument in the *generate-test-playbook* command.
* Fixed the *insecure* argument in *upload*.
* Added the *insecure* argument in *run-playbook*.
* Standardise the *-i --input*, *-o --output* to demisto-sdk commands.

# 0.4.3
* Fixed an issue where the incident and indicator field BC check failed.
* Support for linting and unit testing PowerShell integrations.

# 0.4.2
* Fixed an issue where validate failed on Windows.
* Added a validator to verify all branches are handled in conditional task in a playbook.
* Added a warning message when not running the latest sdk version.
* Added a validator to check that the root is connected to all tasks in the playbook.
* Added a validator for Dashboards (dashboard-*.json).
* Added a validator for Indicator Types (reputation-*.json).
* Added a BC validation for changing incident field type.
* Fixed an issue where init command would generate an invalid yml for scripts.
* Fixed an issue in misleading error message in v2 validation hook.
* Fixed an issue in v2 hook which now is set only on newly added scripts.
* Added more indicative message for errors in yaml files.
* Disabled pykwalify info log prints.

# 0.3.10
* Added a BC check for incident fields - changing from version is not allowed.
* Fixed an issue in create-content-artifacts where scripts in Packs in TestPlaybooks dir were copied with a wrong prefix.


# 0.3.9
* Added a validation that incident field can not be required.
* Added validation for fetch incident parameters.
* Added validation for feed integration parameters.
* Added to the *format* command the deletion of the *sourceplaybookid* field.
* Fixed an issue where *fieldMapping* in playbook did not pass the scheme validation.
* Fixed an issue where *create-content-artifacts* did not copy TestPlaybooks in Packs without prefix of *playbook-*.
* Added a validation the a playbook can not have a rolename set.
* Added to the image validator the new DBot default image.
* Added the fields: elasticcommonfields, quiet, quietmode to the Playbook schema.
* Fixed an issue where *validate* failed on integration commands without outputs.
* Added a new hook for naming of v2 integrations and scripts.


# 0.3.8
* Fixed an issue where *create-content-artifact* was not loading the data in the yml correctly.
* Fixed an issue where *unify* broke long lines in script section causing syntax errors


# 0.3.7
* Added *generate-docs* command to generate documentation file for integration, playbook or script.
* Fixed an issue where *unify* created a malformed integration yml.
* Fixed an issue where demisto-sdk **init** creates unit-test file with invalid import.


# 0.3.6
* Fixed an issue where demisto-sdk **validate** failed on modified scripts without error message.


# 0.3.5
* Fixed an issue with docker tag validation for integrations.
* Restructured repo source code.


# 0.3.4
* Saved failing unit tests as a file.
* Fixed an issue where "_test" file for scripts/integrations created using **init** would import the "HelloWorld" templates.
* Fixed an issue in demisto-sdk **validate** - was failing on backward compatiblity check
* Fixed an issue in demisto-sdk **secrets** - empty line in .secrets-ignore always made the secrets check to pass
* Added validation for docker image inside integrations and scripts.
* Added --use-git flag to **format** command to format all changed files.
* Fixed an issue where **validate** did not fail on dockerimage changes with bc check.
* Added new flag **--ignore-entropy** to demisto-sdk **secrets**, this will allow skip entropy secrets check.
* Added --outfile to **lint** to allow saving failed packages to a file.


# 0.3.3
* Added backwards compatibility break error message.
* Added schema for incident types.
* Added **additionalinfo** field to as an available field for integration configuration.
* Added pack parameter for **init**.
* Fixed an issue where error would appear if name parameter is not set in **init**.


# 0.3.2
* Fixed the handling of classifier files in **validate**.


# 0.3.1
* Fixed the handling of newly created reputation files in **validate**.
* Added an option to perform **validate** on a specific file.


# 0.3.0
* Added support for multi-package **lint** both with parallel and without.
* Added all parameter in **lint** to run on all packages and packs in content repository.
* Added **format** for:
    * Scripts
    * Playbooks
    * Integrations
* Improved user outputs for **secrets** command.
* Fixed an issue where **lint** would run pytest and pylint only on a single docker per integration.
* Added auto-complete functionality to demisto-sdk.
* Added git parameter in **lint** to run only on changed packages.
* Added the **run-playbook** command
* Added **run** command which runs a command in the Demisto playground.
* Added **upload** command which uploads an integration or a script to a Demisto instance.
* Fixed and issue where **validate** checked if release notes exist for new integrations and scripts.
* Added **generate-test-playbook** command which generates a basic test playbook for an integration or a script.
* **validate** now supports indicator fields.
* Fixed an issue with layouts scheme validation.
* Adding **init** command.
* Added **json-to-outputs** command which generates the yaml section for outputs from an API raw response.

# 0.2.6
* Fixed an issue with locating release notes for beta integrations in **validate**.

# 0.2.5
* Fixed an issue with locating release notes for beta integrations in **validate**.

# 0.2.4
* Adding image validation to Beta_Integration and Packs in **validate**.

# 0.2.3
* Adding Beta_Integration to the structure validation process.
* Fixing bug where **validate** did checks on TestPlaybooks.
* Added requirements parameter to **lint**.

# 0.2.2
* Fixing bug where **lint** did not return exit code 1 on failure.
* Fixing bug where **validate** did not print error message in case no release notes were give.

# 0.2.1
* **Validate** now checks that the id and name fields are identical in yml files.
* Fixed a bug where sdk did not return any exit code.

# 0.2.0
* Added Release Notes Validator.
* Fixed the Unifier selection of your python file to use as the code.
* **Validate** now supports Indicator fields.
* Fixed a bug where **validate** and **secrets** did not return exit code 1 on failure.
* **Validate** now runs on newly added scripts.

# 0.1.8
* Added support for `--version`.
* Fixed an issue in file_validator when calling `checked_type` method with script regex.

# 0.1.2
* Restructuring validation to support content packs.
* Added secrets validation.
* Added content bundle creation.
* Added lint and unit test run.

# 0.1.1
* Added new logic to the unifier.
* Added detailed README.
* Some small adjustments and fixes.

# 0.1.0
Capabilities:
* **Extract** components(code, image, description etc.) from a Demisto YAML file into a directory.
* **Unify** components(code, image, description etc.) to a single Demisto YAML file.
* **Validate** Demisto content files.<|MERGE_RESOLUTION|>--- conflicted
+++ resolved
@@ -4,11 +4,8 @@
 * Fixed an issue where **openapi-codegen** corrupted the swagger file by overwriting configuration to swagger file.
 * Updated the **upload** command to support uploading zipped packs to the marketplace.
 * Added to the **postman-codegen** command support of path variables.
-<<<<<<< HEAD
+* Fixed an issue where **openapi-codegen** entered into an infinite loop on circular references in the swagger file.
 * The **format** command will now set `fromVersion: 6.2.0` for widgets with 'metrics' data type.
-=======
-* Fixed an issue where **openapi-codegen** entered into an infinite loop on circular references in the swagger file.
->>>>>>> e6beca3a
 
 # 1.4.4
 * When formatting incident types with Auto-Extract rules and without mode field, the **format** command will now add the user selected mode.
