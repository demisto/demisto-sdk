# Changelog
## Unreleased
<<<<<<< HEAD
* Added formatting for yml files when period is missing in the end of description field, in the **format** command.
=======

## 1.16.0
>>>>>>> 1e18aab4
* Added a check to **is_docker_image_latest_tag** to only fail the validation on non-latest image tag when the current tag is older than 3 days.
* Fixed an issue where **upload** would not properly show the installed version in the UI.
* Fixed an issue where the `contribution_converter` failed replacing generated release notes with the contribution form release notes.
* Fixed an issue where an extra levelname was added to a logging message.
* Modified the `mypy` pre-commit hook to run in a virtual environment, rather than the local mypy version.
* Added support to run **validate** with `--git` flag on detached HEAD.
* Added a validation that the **validate** command will fail if the pack name is not prefixed on XSIAM dashboard images.
* Fixed the **generate-test-playbook** which failed on an unexpected keyword argument - 'console_log_threshold'.
* Fixed an issue where **prepare-content** would not properly parse the `fromVersion` and `toVersion` attributes of XSIAM-Dashbaord and XSIAM-Report content items.
* Fixed an issue where **validate** command did not fail on non-existent dependency ids of non-mandatory dependant content.
* Fixed pytest async io deprecation warning.
* Added the `--incident-id` argument (optional) to the **run** command.
* Fixed an issue in **run-unit-tests** and **update-content-graph** where running commands in a docker container was done with insufficient permissions.
* Added the `_time` field to the output compare table of the **modeling-rules test** command.
* Changed the endpoint **download** uses to get system content items.
* Fixed an issue where graph-related tasks failed when files were deleted from the repo.
* Added a **validate** check, and a **format** auto fix for the `fromversion` field in Correlation Rules and XSIAM Dashboards.
* Update the format used for dev-dependencies in pyproject.toml to match modern versions of Poetry.
* Added timestamps to logging messages when running in a CI build.
* Fixed an issue where lock integartions failed on FileNotFound.(PANW-internal only).

## 1.15.5
* **Breaking Change**: The default of the **upload** command `--zip` argument is `true`. To upload packs as custom content items use the `--no-zip` argument.
* Removed the `no-implicit-optional` hook from **pre-commit**.
* Removed the `markdownlint` hook from **pre-commit**.
* Fixed an issue in **run-unit-tests** to pass with warnings when no tests are collected.
* Fixed an issue in **run-unit-tests** with the coverage calculation.
* Fixed a notification about log file location appeared more than once.
* Updated the error message when code coverage is below the threshold in **coverage-analyze** to be printed in a more noticeable red color.
* Fixed an issue in **upload** that failed when a comma-separated list of paths is passed to the `--input` argument.
* Running **validate** with the `--graph` flag will now run the graph validations after all other validations.
* improved the generated release note for newly added XSIAM entities when running *update-release-notes* command.
* Fixed an issue where in some cases validation failed when mapping null values.
* Fixed an issue in **upload** command where the `--keep-zip` argument did not clean the working directory.
* Fixed an issue where an extra levelname was added to a logging message.
* Fixed an issue in **upload** where uploading packs to XSIAM failed due to version mismatch.

## 1.15.4
* Fixed an issue where *update-release-notes* and *doc-review* did not handle new content notes as expected.
* Fixed an issue in PEP484 (no-implicit-optional) hook to **pre-commit**.
* Fixed an issue in **upload** with `--input-config-file` where the content items weren't uploaded in the correct pack.
* Added support to disable the default logging colors with the **DEMISTO_SDK_LOG_NO_COLORS** environment variable.

## 1.15.3
* Added the `--init` flag to **download**.
* Added the `--keep-empty-folders` flag to **download**.
* Added `markdown-lint` to **pre-commit**
* Added the PEP484 (no-implicit-optional) hook to **pre-commit**.
* Fixed an issue where the content-graph parsing failed on mappers with undefined mapping.
* Fixed an issue in **validate** where `pack_metadata.json` files were not collected proplely in `--graph` option.
* Fixed an issue where *validate* reputation commands outputs were not checked for new content.
* Added *IN107* and *DB100* error codes to *ALLOWED_IGNORE_ERRORS* list.
* Added a validation that assures feed integrations implement the `integration_reliability` configuration parameter.
* Fixed an issue where the format command did not work as expected on pre-process rules files.
* Fixed an issue where **upload** command failed to upload when the XSOAR version is beta.
* Fixed an issue where **upload** command summary was inaccurate when uploading a `Pack` without the `-z` flag.
* Added pack name and pack version to **upload** command summary.
* Added support for modeling rules with multi datasets in ****modeling-rules test**** command.
* Fixed an issue where **validate** didn't recognize layouts with incident fields missing from `id_set.json` even when `--post-commit` was indicated.

## 1.15.2
* Fixed an issue where **format** added default arguments to reputation commands which already have one.
* Fixed an issue where **validate** fails when adding the *advance* field to the integration required fields.
* Updated the integration Traffic Light Protocol (TLP) color list schema in the **validate** command.
* Fixed an issue where **upload** would not read a repo configuration file properly.
* Fixed an issue where **upload** would not handle the `-x`/`--xsiam` flag properly.
* Fixed an issue where **format** failed to use input from the user, when asking about a `from_version`.
* Added the `-n`/`--assume_no` flag to **format**.

## 1.15.1
* Fixed an issue where **generate-docs** generated fields with double html escaping.
* Fixed an issue where **upload** failed when using the `-z` flag.

## 1.15.0
* **Breaking Change**: the **upload** command now only supports **XSOAR 6.5** or newer (and all XSIAM versions).
* **upload** now uses content models, and calls the `prepare` method of each model before uploading (unless uploading a zipped pack).
* Added a *playbook* modification to **prepare-content**, replacing `getIncident` calls with `getAlerts`, when uploading to XSIAM.
* Added a *playbook* modification to **prepare-content**, replacing `${incident.fieldname}` context accessors with `${alert.fieldname}` when uploading to XSIAM.
* Added a *playbook* modification to **prepare-content**, replacing `incident` to `alert` in task display names, when uploading to XSIAM.
* Added a *layout* modification to **prepare-content**, replacing `Related/Child/Linked Incidents` to `... Alerts` when uploading to XSIAM.
* Added a *script* modification to **prepare-content**, automatically replacing the word `incident` with `alert` when uploading to XSIAM.
* Added a validation that the **validate** command will fail if the `dockerimage` field in scripts/integrations uses any py3-native docker image.
* Updated the `ruff` version used in **pre-commit** to `0.0.269`.
* Fixed an issue in **create-content-graph** which caused missing detection of duplicated content items.
* Fixed an issue where **run-unit-tests** failed on python2 content items.
* Fixed an issue in **validate** where core packs validations were checked against the core packs defined on master branch, rather than on the current branch.
* Fixed an issue in **pre-commit** where `--input` flag was not filtered by the git files.
* Skip reset containers for XSOAR NG and XSIAM(PANW-internal only).
* Fixed an issue where **lint** failed fetching docker image details from a PANW GitLab CI environment. (PANW-internal only).

## 1.14.5
* Added logging in case the container fails to run in **run-unit-tests**.
* Disabled **pre-commit** multiprocessing for `validate` and `format`, as they use a service.
* **pre-commit** now calls `format` with `--assume-yes` and `--no-validate`.
* Fixed an issue where **pre-commit** ran multiple times when checking out build related files.

## 1.14.4
* Added integration configuration for *Cortex REST API* integration.
* Removed `Flake8` from **pre-commit**, as `ruff` covers its basic rules.
* Improved log readability by silencing non-critical `neo4j` (content graph infrastructure) logs.
* Fixed an issue where **run-unit-tests** failed on python2 content items.
* Fixed an issue where **modeling-rules test** did not properly handle query fields that pointed to a string.
* Fixed an issue when trying to fetch remote files when not under the content repo.
* Fixed a validation that the **modeling-rules test** command will fail if no test data file exist.
* Fixed an issue where **format** command failed while updating the `fromversion` entry.
* Added support for mapping uuid to names for Layout files in the **download** command.

## 1.14.3
* Fixed an issue where **run-unit-tests** failed running on items with `test_data`.
* Updated the demisto-py to v3.2.10 which now supports url decoding for the proxy authentication password.
* Fixed an issue where **generate-outputs** did not generate context paths for empty lists or dictionaries in the response.

## 1.14.2
* Added the `--staged-only` flag to **pre-commit**.
* Fixed an issue where **run-unit-tests** failed running on items with `test_data`.
* Fixed an issue where **pre-commit** ran on unchanged files.
* Add the ability to run **secrets** in **pre-commit** by passing a `--secrets` flag.
* Added support to override the log file with the **DEMISTO_SDK_LOG_FILE_PATH** environment variable.

## 1.14.1
* Fixed an issue where **update-release-notes** command failed when running on a pack that contains deprecated integrations without the `commands` section.
* Added toVersion and fromVersion to XSIAM content items schema.
* Fixed an issue where **validate** failed when attempting to map null values in a classifier and layout.
* Added search marketplace functionality to XSIAM client.
* Fixed an issue in **pre-commit** command where `MYPYPATH` was not set properly.
* Updated the integration category list in the **init** command.
* Fixed an issue where in some environments docker errors were not caught.
* Added a validation that the **validate** command will fail on README files if an image does not exist in the specified path.

## 1.14.0
* Added the `DEMISTO_SDK_GRAPH_FORCE_CREATE` environment variable. Use it to force the SDK to recreate the graph, rather than update it.
* Added support for code importing multi-level ApiModules to **lint**.
* Added a validation that the **modeling-rules test** command will fail if no test data file exist.
* Added support for the `<~XPANSE>` marketplace tag in release notes.
* Added support for marketplace tags in the **doc-review** command.
* Added **generate-unit-tests** documentation to the repo README.
* Added the `hiddenpassword` field to the integration schema, allowing **validate** to run on integrations with username-only inputs.
* Improved logs and error handling in the **modeling-rules test** command.
* Improved the warning message displayed for Contribution PRs editing outdated code.
* Improved the clarity of error messages for cases where yml files cannot be parsed as a dictionary.
* Updated the `XSIAMReport` schema.
* Standardized repo-wide logging. All logs are now created in one logger instance.
* **lint** now prevents unit-tests from accessing online resources in runtime.
* Updated the logs shown during lint when running in docker.
* Fixed an issue where **validate** showed errors twice.
* Fixed an issue where **validate** did not fail when xif files had wrong naming.
* Fixed an issue where **doc-review** required dot suffixes in release notes describing new content.
* Fixed an issue where **download** command failed when running on a beta integration.
* Fixed an issue where **update-release-notes** generated release notes for packs in their initial version (1.0.0).
* Fixed an issue with **update-content-graph** where `--use-git` parameter was ignored when using `--imported-path` parameter.
* Fixed an issue where **validate** failed on playbooks with valid inputs, since it did not collect the playbook inputs occurrences properly.

## 1.13.0
* Added the pack version to the code files when calling **unify**. The same value is removed when calling **split**.
* Added a message showing the output path when **prepare-content** is called.
* Contribution PRs that update outdated packs now display a warning message.
* Fixed an issue when kebab-case has a misspelling in one of the sub words, the suggestion might be confusing.
* Improved caching and stability for **lint**.
* Added support for *.xif* files in the **secrets** command.
* Fixed an issue where **validate** would fail when playbook inputs contain Transform Language (DT).
* Added a new **validate** check, making sure a first level header exist in release notes (RN116)
* Fixed an issue where **lint** would not properly handle multiple ApiModules imports.

## 1.12.0
* Added the **pre-commit** command, to improve code quality of XSOAR content.
* Added the **run-unit-tests** command, to run unit tests of given content items inside their respective docker images.
* Added support for filepath arguments in the **validate** and **format** commands.
* Added pre-commit hooks for `validate`, `format`, `run-unit-tests` and `update-docker-image` commands.
* Fixed an issue in the **download** command where layouts were overriden even without the `-f` option.
* Fixed an issue where Demisto-SDK did not detect layout ID when using the **download** command.
* Fixed an issue where the **lint** command ran on `native:dev` supported content when passing the `--docker-image all` flag, instead it will run on `native:candidate`.
* Added support for `native:candidate` as a docker image flag for **lint** command.
* Added a modification for layouts in **prepare-content**, replacing `Related Incidents`, `Linked Incidents` and `Child Incidents` with the suitable `... Alerts` name when uploading to XSIAM.
* Fixed an issue where logs and messages would not show when using the **download** command.
* Fixed an issue where the `server_min_version` field in metadata was an empty value when parsing packs without content items.
* Fixed an issue where running **openapi-codegen** resulted in false-positive error messages.
* Fixed an issue where **generate-python-to-yml** generated input arguments as required even though required=False was specified.
* Fixed an issue where **generate-python-to-yml** generated input arguments a default arguments when default=some_value was provided.
* Fixed a bug where **validate** returned error on playbook inputs with special characters.
* Fixed an issue where **validate** did not properly check `conf.json` when the latter is modified.
* Fixed an issue in the **upload** command, where a prompt was not showing on the console.
* Fixed an issue where running **lint** failed installing dependencies in containers.

## 1.11.0
* **Note: Demisto-SDK will soon stop supporting Python 3.8**
* Fixed an issue where using **download** on non-unicode content, merging them into existing files caused an error.
* Changed an internal setting to allow writing non-ascii content (unicode) using `YAMLHandler` and `JSONHandler`.
* Fixed an issue where an error message in **unify** was unclear for invalid input.
* Fixed an issue where running **validate** failed with **is_valid_integration_file_path_in_folder** on integrations that use API modules.
* Fixed an issue where **validate** failed with **is_valid_integration_file_path_in_folder** on integrations that use the `MSAPIModule`.
* Added **validate** check for the `modules` field in `pack_metadata.json` files.
* Changed **lint** to skip deprecated content, unless when using the `-i` flag.
* Fixed an issue where **update-release-notes** failed when a new *Parsing Rule* was added to a pack.
* Refactored the logging framework. Demisto-SDK logs will now be written to `.demist_sdk_debug.log` under the content path (when detected) or the current directory.
* Added `GR105` validation to **validate** command to check that no duplicate IDs are used.
* Added support for API Modules imported in API modules in the **unify** command.
* Added **validate** check, to make sure every Python file has a corresponding unit test file.

## 1.10.6
* Fixed an issue where running **validate** with the `-g` flag would skip some validations for old-formatted (unified) integration/script files.
* Deprecated integrations and scripts will not run anymore when providing the **--all-packs** to the **lint** command.
* Fixed an issue where a pack `serverMinVersion` would be calculated by the minimal fromVersion of its content items.
* Added the `--docker-image-target` flag to **lint** for testing native supported content with new images.

## 1.10.5
* Fixed an issue where running **run-test-playbook** would not use the `verify` parameter correctly. @ajoga
* Added a newline at the end of README files generated in **generate-docs**.
* Added the value `3` (out of bounds) to the `onChangeRepAlg` and `reputationCalc` fields under the `IncidentType` and `GenericType` schemas. **validate** will allow using it now.
* Fixed an issue where **doc-review** required dot suffixes in release notes describing new content.
* Fixed an issue where **validate** failed on Feed Integrations after adding the new *Collect/Connect* section field.
* Fixed an issue where using **postman-codegen** failed converting strings containing digits to kebab-case.
* Fixed an issue where the ***error-code*** command could not parse List[str] parameter.
* Updated validation *LO107* to support more section types in XSIAM layouts.

## 1.10.4
* Added support for running **lint** in multiple native-docker images.

## 1.10.3
* Fixed an issue where running **format** would fail after running npm install.
* Improved the graph validations in the **validate** command:
  - GR100 will now run on all content items of changed packs.
  - GR101 and GR102 will now catch invalid fromversion/toversion of files **using** the changed items.
  - GR103 errors will raise a warning when using the *-a* flag, but an error if using the *-i* or *g* flags.
* Fixed an issue where test-playbooks timed out.
* Fixed an issue where making a change in a module using an ApiModule would cause lint to run on the ApiModule unnecessarily.
* Fixed an issue where the `marketplace` field was not used when dumping pack zips.
* Fixed a typo in the README content generated with **update-release-notes** for updating integrations.
* Fixed an issue in **validate**, where using the `-gr` and `-i` flags did not run properly.
* Added the `sectionorder` field to integration scheme.
* Fixed an issue where in some occasions running of test-playbooks could receive session timeouts.
* Fixed an issue where **validate** command failed on core pack dependencies validation because of test dependencies.

## 1.10.2
* Added markdown lint formatting for README files in the **format** command.
* Fixed an issue where **lint** failed when using the `-cdam` flag with changed dependant api modules.
* Fixed an issue in the **upload** command, where `json`-based content items were not unified correctly when using the `--zip` argument.
* Added XPANSE core packs validations.

## 1.10.1
* Fixed an issue where **update-content-graph** failed to execute.

## 1.10.0
* **Breaking change**: Removed usage of `pipenv`, `isort` and `autopep8` in the **split** and **download** commands. Removed the `--no-pipenv` and `--no-code-formatting` flags. Please see https://xsoar.pan.dev/docs/tutorials/tut-setup-dev-remote for the recommended environment setup.
* Fixed an issue in **prepare-content** command where large code lines were broken.
* Fixed an issue where git-*renamed_files* were not retrieved properly.
* Fixed an issue where test dependencies were calculated in all level dependencies calculation.
* Added formatting and validation to XSIAM content types.
* Fixed an issue where several XSIAM content types were not validated when passing the `-a` flag.
* Added a UUID to name mapper for **download** it replaces UUIDs with names on all downloaded files.
* Updated the demisto-py to v3.2.6 which now supports basic proxy authentication.
* Improved the message shown when using **upload** and overwriting packs.
* Added support for the **Layout Rule** content type in the id-set and the content graph.
* Updated the default general `fromVersion` value on **format** to `6.8.0`
* Fixed an issue where **lint** sometimes failed when using the `-cdam` flag due to wrong file duplications filtering.
* Added the content graph to **validate**, use with the `--graph` flag.

## 1.9.0
* Fixed an issue where the Slack notifier was using a deprecated argument.
* Added the `--docker-image` argument to the **lint** command, which allows determining the docker image to run lint on. Possible options are: `'native:ga'`, `'native:maintenance'`, `'native:dev'`, `'all'`, a specific docker image (from Docker Hub) or, the default `'from-yml'`.
* Fixed an issue in **prepare-content** command where large code lines were broken.
* Added a logger warning to **get_demisto_version**, the task will now fail with a more informative message.
* Fixed an issue where the **upload** and **prepare-content** commands didn't add `fromServerVersion` and `toServerVersion` to layouts.
* Updated **lint** to use graph instead of id_set when running with `--check-dependent-api-module` flag.
* Added the marketplaces field to all schemas.
* Added the flag `--xsoar-only` to the **doc-review** command which enables reviewing documents that belong to XSOAR-supported Packs.
* Fixed an issue in **update-release-notes** command where an error occurred when executing the same command a second time.
* Fixed an issue where **validate** would not always ignore errors listed under `.pack-ignore`.
* Fixed an issue where running **validate** on a specific pack didn't test all the relevant entities.
* Fixed an issue where fields ending with `_x2` where not replaced in the appropriate Marketplace.

## 1.8.3
* Changed **validate** to allow hiding parameters of type 0, 4, 12 and 14 when replacing with type 9 (credentials) with the same name.
* Fixed an issue where **update-release-notes** fails to update *MicrosoftApiModule* dependent integrations.
* Fixed an issue where the **upload** command failed because `docker_native_image_config.json` file could not be found.
* Added a metadata file to the content graph zip, to be used in the **update-content-graph** command.
* Updated the **validate** and **update-release-notes** commands to unskip the *Triggers Recommendations* content type.


## 1.8.2
* Fixed an issue where demisto-py failed to upload content to XSIAM when `DEMISTO_USERNAME` environment variable is set.
* Fixed an issue where the **prepare-content** command output invalid automation name when used with the --*custom* argument.
* Fixed an issue where modeling rules with arbitrary whitespace characters were not parsed correctly.
* Added support for the **nativeImage** key for an integration/script in the **prepare-content** command.
* Added **validate** checks for integrations declared deprecated (display name, description) but missing the `deprecated` flag.
* Changed the **validate** command to fail on the IN145 error code only when the parameter with type 4 is not hidden.
* Fixed an issue where downloading content layouts with `detailsV2=None` resulted in an error.
* Fixed an issue where **xdrctemplate** was missing 'external' prefix.
* Fixed an issue in **prepare-content** command providing output path.
* Updated the **validate** and **update-release-notes** commands to skip the *Triggers Recommendations* content type.
* Added a new validation to the **validate** command to verify that the release notes headers are in the correct format.
* Changed the **validate** command to fail on the IN140 error code only when the skipped integration has no unit tests.
* Changed **validate** to allow hiding parameters of type 4 (secret) when replacing with type 9 (credentials) with the same name.
* Fixed an issue where the **update-release-notes** command didn't add release-notes properly to some *new* content items.
* Added validation that checks that the `nativeimage` key is not defined in script/integration yml.
* Added to the **format** command the ability to remove `nativeimage` key in case defined in script/integration yml.
* Enhanced the **update-content-graph** command to support `--use-git`, `--imported_path` and `--output-path` arguments.
* Fixed an issue where **doc-review** failed when reviewing command name in some cases.
* Fixed an issue where **download** didn't identify playbooks properly, and downloaded files with UUIDs instead of file/script names.

## 1.8.1
* Fixed an issue where **format** created duplicate configuration parameters.
* Added hidden properties to integration command argument and script argument.
* Added `--override-existing` to **upload** that skips the confirmation prompt for overriding existing content packs. @mattbibbydw
* Fixed an issue where **validate** failed in private repos when attempting to read from a nonexisting `approved_categories.json`.
* Fixed an issue where **validate** used absolute paths when getting remote `pack_metadata.json` files in private repos.
* Fixed an issue in **download**, where names of custom scripts were replaced with UUIDs in IncidentFields and Layouts.

## 1.8.0
* Updated the supported python versions, as `>=3.8,<3.11`, as some of the dependencies are not supported on `3.11` yet.
* Added a **validate** step for **Modeling Rules** testdata files.
* Added the **update-content-graph** command.
* Added the ability to limit the number of CPU cores with `DEMISTO_SDK_MAX_CPU_CORES` envirment variable.
* Added the **prepare-content** command.
* Added support for fromversion/toversion in XSIAM content items (correlation rules, XSIAM dashboards, XSIAM reports and triggers).
* Added a **validate** step checking types of attributes in the schema file of modeling rule.
* Added a **validate** step checking that the dataset name of a modeling rule shows in the xif and schema files.
* Added a **validate** step checking that a correlation rule file does not start with a hyphen.
* Added a **validate** step checking that xsiam content items follow naming conventions.
* Fixed an issue where SDK commands failed on the deprecated `packaging.version.LegacyVersion`, by locking the `packaging` version to `<22`.
* Fixed an issue where **update-release-notes** failed when changing only xif file in **Modeling Rules**.
* Fixed an issue where *is_valid_category* and *is_categories_field_match_standard* failed when running in a private repo.
* Fixed an issue where **validate** didn't fail on the MR103 validation error.
* Fixed the *--release-notes* option, to support the new CHANGELOG format.
* Fixed an issue where **validate** failed when only changing a modeling rules's xif file.
* Fixed an issue where **format** failed on indicator files with a `None` value under the `tabs` key.
* Fixed an issue where **validate** only printed errors for one change of context path, rather than print all.
* Fixed an issue where **download** did not suggest using a username/password when authenticating with XSOAR and using invalid arguments.
* Fixed an issue where **download** failed when listing or downloading content items that are not unicode-encoded.
* Added support for fromversion/toversion in XSIAM content items (correlation rules, XSIAM dashboards, XSIAM reports and triggers).
* Updated the supported python versions, as `>=3.8,<3.11`, as some of the dependencies are not supported on `3.11` yet.
* Added **prepare-content** command which will prepare the pack or content item for the platform.
* Patched an issue where deprecated `packaging.version.LegacyVersion`, locking packaging version to `<22`.

## 1.7.9
* Fixed an issue where an error message in **validate** would not include the suggested fix.
* Added a validation that enforces predefined categories on MP Packs & integration yml files, the validation also ensures that each pack has only one category.
* Fixed an issue where **update-release-notes** did not generate release notes for **XDRC Templates**.
* Fixed an issue where **upload** failed without explaining the reason.
* Improved implementation of the docker_helper module.
* Fixed an issue where **validate** did not check changed pack_metadata.json files when running using git.
* Added support for **xdrctemplate** to content graph.
* Fixed an issue where local copies of the newly-introduced `DemistoClassApiModule.py` were validated.
* Added new release notes templates for the addition and modification of playbooks, layouts and types in the **doc-review** command.
* Fixed an issue where the **doc-review** command failed on descriptions of new content items.
* Added the `Command XXX is deprecated. Use XXX instead.` release notes templates to **doc-review** command.
* Fixed an issue where the **update-release-notes** command didn't add the modeling-rules description for new modeling-rules files.

## 1.7.8
* Added the capability to run the MDX server in a docker container for environments without node.
* Fixed an issue where **generate-docs** with `-c` argument updated sections of the incorrect commands.
* Added IF113 error code to **ALLOWED_IGNORE_ERRORS**.
* Fixed an issue where **validate** failed on playbooks with non-string input values.
* Added the `DEMISTO_SDK_IGNORE_CONTENT_WARNING` environment variable, to allow suppressing warnings when commands are not run under a content repo folder.
* Fixed an issue where **validate** failed to recognize integration tests that were missing from config.json
* Added support for **xpanse** marketplace in **create-id-set** and **create-content-artifacts** commands.
* Fixed an issue where **split** failed on yml files.
* Added support for marketplace-specific tags.
* Fixed an issue where **download** would not run `isort`. @maxgubler
* Fixed an issue where XSIAM Dashboards and Reports images failed the build.
* Added support for **xpanse** marketplace to content graph.

## 1.7.7
* Fixed an issue where paybooks **generate-docs** didn't parse complex input values when no accessor field is given correctly.
* Fixed an issue in the **download** command, where an exception would be raised when downloading system playbooks.
* Fixed an issue where the **upload** failed on playbooks containing a value that starts with `=`.
* Fixed an issue where the **generate-unit-tests** failed to generate assertions, and generate unit tests when command names does not match method name.
* Fixed an issue where the **download** command did not honor the `--no-code-formatting` flag properly. @maxgubler
* Added a new check to **validate**, making sure playbook task values are passed as references.
* Fixed an issue where the **update-release-notes** deleted existing release notes, now appending to it instead.
* Fixed an issue where **validate** printed blank space in case of validation failed and ignored.
* Renamed 'Agent Config' to 'XDRC Templates'.
* Fixed an issue where the **zip-packs** command did not work with the CommonServerUserPython and CommonServerUserPowerShell package.

## 1.7.6

* Fixed parsing of initialization arguments of client classes in the **generate-unit-tests** command.
* Added support for AgentConfig content item in the **upload**, **create-id-set**, **find-dependecies**, **unify** and **create-content-artifacts** commands.
* Added support for XSIAM Report preview image.

## 1.7.5

* Fixed an issue where the **upload** command did not work with the CommonServerUserPython package.
* Fixed an issue in the **download** command, where some playbooks were downloaded as test playbooks.
* Added playbook modification capabilities in **TestSuite**.
* Added a new command **create-content-graph**.
* Fixed an issue in the **upload** command, where the temporary zip would not clean up properly.
* Improved content items parsing in the **create-content-graph** command.
* Added an error when the docker daemon is unavailable when running **lint**.
* Removed the validation of a subtype change for scripts in the **validate** command.
* Fixed an issue where names of XSIAM content items were not normalized properly.
* Fixed an issue where the **download** command was downloading playbooks with **script** (id) and not **scriptName**.
* Fixed an issue where script yml files were not properly identified by `find_type`.
* Removed nightly integrations filtering when deciding if a test should run.
* Added support for XSIAM Dashboard preview image.
* Added the `--no-code-formatting` flag to the **download** command, allowing to skip autopep8 and isort.
* Fixed an issue in the **update-release-notes** command, where generating release notes for modeling rules schema file caused exception.

## 1.7.4

* Fixed an issue where the **doc-review** command showed irrelevant messages.
* Fixed an issue in **validate**, where backward-compatibility failures prevented other validations from running.
* Fixed an issue in **validate**, where content-like files under infrastructure paths were not ignored.
* Fixed an issue in the AMI mapping, where server versions were missing.
* Change the way the normalize name is set for external files.
* Added dump function to XSIAM pack objects to dulicate the files.
* Fixed an issue where the `contribution_converter` did not support changes made to ApiModules.
* Added name normalization according to new convention to XSIAM content items
* Added playbook modification capabilities in **TestSuite**.
* Fixed an issue in create-content-artifacts where it will not get a normalize name for the item and it will try to duplicate the same file.

## 1.7.3

* Fixed an issue in the **format** command where fail when executed from environment without mdx server available.
* Added `Added a`, `Added an` to the list of allowed changelog prefixes.
* Added support for Indicator Types/Reputations in the **upload** command.
* Fixed an issue when running from a subdirectory of a content repo failed.
* Changing the way we are using XSIAM servers api-keys in **test-content** .
* Added a success message to **postman-codegen**.

## 1.7.2

* Fixed an issue in the **validate** command where incident fields were not found in mappers even when they exist
* Added an ability to provide list of marketplace names as a param attribute to **validate** and **upload**
* Added the file type to the error message when it is not supported.
* Fixed an issue where `contribution_converter` incorrectly mapped _Indicator Field_ objects to the _incidentfield_ directory in contribution zip files.
* Fixed a bug where **validate** returned error on empty inputs not used in playbooks.
* Added the `DEMISTO_SDK_CONTENT_PATH` environment variable, implicitly used in various commands.
* Added link to documentation for error messages regarding use cases and tags.

## 1.7.1

* Fixed an issue where *indicatorTypes* and *betaIntegrations* were not found in the id_set.
* Updated the default general `fromVersion` value on **format** to `6.5.0`
* Fixed an issue where the **validate** command did not fail when the integration yml file name was not the same as the folder containing it.
* Added an option to have **generate-docs** take a Playbooks folder path as input, and generate docs for all playbooks in it.
* Fixed an issue where the suggestion in case of `IF113` included uppercase letters for the `cliName` parameter.
* Added new validation to the **validate** command to fail and list all the file paths of files that are using a deprecated integration command / script / playbook.
* **validate** will no longer fail on playbooks calling subplaybooks that have a higher `fromVersion` value, if  calling the subplaybook has `skipifunavailable=True`.
* Fixed an issue where relative paths were not accessed correctly.
* Running any `demisto-sdk` command in a folder with a `.env` file will load it, temporarily overriding existing environment variables.
* Fixed an issue where **validate** did not properly detect deleted files.
* Added new validations to the **validate** command to verify that the schema file exists for a modeling rule and that the schema and rules keys are empty in the yml file.
* Fixed an issue where *find_type* didn't recognize exported incident types.
* Added a new validation to **validate**, making sure all inputs of a playbook are used.
* Added a new validation to **validate**, making sure all inputs used in a playbook declared in the input section.
* The **format** command will now replace the *fromServerVersion* field with *fromVersion*.

## 1.7.0

* Allowed JSON Handlers to accept kwargs, for custoimzing behavior.
* Fixed an issue where an incorrect error was shown when the `id` of a content item differed from its `name` attribute.
* Fixed an issue where the `preserve_quotes` in ruamel_handler received an incorrect value @icholy
* Fixed an issue where ignoring RM110 error code wasn't working and added a validation to **ALLOWED_IGNORE_ERRORS** to validate that all error codes are inserted in the right format.
* Fixed an issue where the contribution credit text was not added correctly to the pack README.
* Changed the contribution file implementation from markdown to a list of contributor names. The **create-content-artifact** will use this list to prepare the needed credit message.
* Added a new validation to the `XSOAR-linter` in the **lint** command for verifying that demisto.log is not used in the code.
* The **generate-docs** command will now auto-generate the Incident Mirroring section when implemented in an integration.
* Added support to automatically generate release notes for deprecated items in the **update-release-notes** command.
* Fixed an issue causing any command to crash when unable to detect local repository properties.
* Fixed an issue where running in a private gitlab repo caused a warning message to be shown multiple times.
* Added a new validation to the **validate** command to verify that markdown and python files do not contain words related to copyright section.
* Fixed an issue where **lint** crashed when provided an input file path (expecting a directory).

## 1.6.9

* Added a new validation that checks whether a pack should be deprecated.
* Added a new ability to the **format** command to deprecate a pack.
* Fixed an issue where the **validate** command sometimes returned a false negative in cases where there are several sub-playbooks with the same ID.
* Added a new validation to the **validate** command to verify that the docker in use is not deprecated.
* Added support for multiple ApiModules in the **unify** command
* Added a check to **validate** command, preventing use of relative urls in README files.
* Added environment variable **DEMISTO_SDK_MARKETPLACE** expected to affect *MarketplaceTagParser* *marketplace* value. The value will be automatically set when passing *marketplace* arg to the commands **unify**, **zip-packs**, **create-content-artifacts** and **upload**.
* Added slack notifier for build failures on the master branch.
* Added support for modeling and parsing rules in the **split** command.
* Added support for README files in **format** command.
* Added a **validate** check, making sure classifier id and name values match. Updated the classifier **format** to update the id accordingly.
* The **generate-docs** command will now auto-generate the playbook image link by default.
* Added the `--custom-image-link` argument to override.
* Added a new flag to **generate-docs** command, allowing to add a custom image link to a playbook README.
* Added a new validation to the **validate** command to verify that the package directory name is the same as the files contained in the that package.
* Added support in the **unify** command to unify a schema into its Modeling Rule.

## 1.6.8

* Fixed an issue where **validate** did not fail on invalid playbook entities' versions (i.e. subplaybooks or scripts with higher fromversion than their parent playbook).
* Added support for running lint via a remote docker ssh connection. Use `DOCKER_HOST` env variable to specify a remote docker connection, such as: `DOCKER_HOST=ssh://myuser@myhost.com`.
* Fixed an issue where the pack cache in *get_marketplaces* caused the function to return invalid values.
* Fixed an issue where running format on a pack with XSIAM entities would fail.
* Added the new `display_name` field to relevant entities in the **create-id-set** command.
* Added a new validation to the **validate** command to verify the existence of "Reliability" parameter if the integration have reputation command.
* Fixed a bug where terminating the **lint** command failed (`ctrl + c`).
* Removed the validation of a subtype change in integrations and scripts from **validate**.
* Fixed an issue where **download** did not behave as expected when prompting for a version update. Reported by @K-Yo
* Added support for adoption release notes.
* Fixed an issue where **merge-id-sets** failed when a key was missing in one id-set.json.
* Fixed a bug where some mypy messages were not parsed properly in **lint**.
* Added a validation to the **validate** command, failing when '`fromversion`' or '`toversion`' in a content entity are incorrect format.
* Added a validation to the **validate** command, checking if `fromversion` <= `toversion`.
* Fixed an issue where coverage reports used the wrong logging level, marking debug logs as errors.
* Added a new validation to the **validate** command, to check when the discouraged `http` prefixes are used when setting defaultvalue, rather than `https`.
* Added a check to the **lint** command for finding hard-coded usage of the http protocol.
* Locked the dependency on Docker.
* Removed a traceback line from the **init** command templates: BaseIntegration, BaseScript.
* Updated the token in **_add_pr_comment** method from the content-bot token to the xsoar-bot token.

## 1.6.7

* Added the `types-markdown` dependency, adding markdown capabilities to existing linters using the [Markdown](https://pypi.org/project/Markdown/) package.
* Added support in the **format** command to remove nonexistent incident/indicator fields from *layouts/mappers*
* Added the `Note: XXX` and `XXX now generally available.` release notes templates to **doc-review** command.
* Updated the logs shown during the docker build step.
* Removed a false warning about configuring the `GITLAB_TOKEN` environment variable when it's not needed.
* Removed duplicate identifiers for XSIAM integrations.
* Updated the *tags* and *use cases* in pack metadata validation to use the local files only.
* Fixed the error message in checkbox validation where the defaultvalue is wrong and added the name of the variable that should be fixed.
* Added types to `find_type_by_path` under tools.py.
* Fixed an issue where YAML files contained incorrect value type for `tests` key when running `format --deprecate`.
* Added a deprecation message to the `tests:` section of yaml files when running `format --deprecate`.
* Added use case for **validate** on *wizard* objects - set_playbook is mapped to all integrations.
* Added the 'integration-get-indicators' commands to be ignored by the **verify_yml_commands_match_readme** validation, the validation will no longer fail if these commands are not in the readme file.
* Added a new validation to the **validate** command to verify that if the phrase "breaking changes" is present in a pack release notes, a JSON file with the same name exists and contains the relevant breaking changes information.
* Improved logs when running test playbooks (in a build).
* Fixed an issue in **upload** did not include list-type content items. @nicolas-rdgs
* Reverted release notes to old format.

## 1.6.6

* Added debug print when excluding item from ID set due to missing dependency.
* Added a validation to the **validate** command, failing when non-ignorable errors are present in .pack-ignore.
* Fixed an issue where `mdx server` did not close when stopped in mid run.
* Fixed an issue where `-vvv` flag did not print logs on debug level.
* enhanced ***validate*** command to list all command names affected by a backward compatibility break, instead of only one.
* Added support for Wizard content item in the **format**, **validate**, **upload**, **create-id-set**, **find-dependecies** and **create-content-artifacts** commands.
* Added a new flag to the **validate** command, allowing to run specific validations.
* Added support in **unify** and **create-content-artifacts** for displaying different documentations (detailed description + readme) for content items, depending on the marketplace version.
* Fixed an issue in **upload** where list items were not uploaded.
* Added a new validation to **validate** command to verify that *cliName* and *id* keys of the incident field or the indicator field are matches.
* Added the flag '-x', '--xsiam' to **upload** command to upload XSIAM entities to XSIAM server.
* Fixed the integration field *isFetchEvents* to be in lowercase.
* Fixed an issue where **validate -i** run after **format -i** on an existing file in the repo instead of **validate -g**.
* Added the following commands: 'update-remote-data', 'get-modified-remote-data', 'update-remote-system' to be ignored by the **verify_yml_commands_match_readme** validation, the validation will no longer fail if these commands are not in the readme file.
* Updated the release note template to include a uniform format for all items.
* Added HelloWorldSlim template option for *--template* flag in **demisto-sdk init** command.
* Fixed an issue where the HelloWorldSlim template in **demisto-sdk init** command had an integration id that was conflicting with HelloWorld integration id.
* Updated the SDK to use demisto-py 3.1.6, allowing use of a proxy with an environment variable.
* Set the default logger level to `warning`, to avoid unwanted debug logs.
* The **format** command now validates that default value of checkbox parameters is a string 'true' or 'false'.
* Fixed an issue where `FileType.PLAYBOOK` would show instead of `Playbook` in readme error messages.
* Added a new validation to **validate** proper defaultvalue for checkbox fields.

## 1.6.5

* Fixed an issue in the **format** command where the `id` field was overwritten for existing JSON files.
* Fixed an issue where the **doc-review** command was successful even when the release-note is malformed.
* Added timestamps to the `demisto-sdk` logger.
* Added time measurements to **lint**.
* Added the flag '-d', '--dependency' to **find-dependencies** command to get the content items that cause the dependencies between two packs.
* Fixed an issue where **update-release-notes** used the *trigger_id* field instead of the *trigger_name* field.
* Fixed an issue where **doc-review** failed to recognize script names, in scripts using the old file structure.
* Fixed an issue where concurrent processes created by **lint** caused deadlocks when opening files.
* Fixed an issue in the **format** command where `_dev` or `_copy` suffixes weren't removed from the subscript names in playbooks and layouts.
* Fixed an issue where **validate** failed on nonexistent `README.md` files.
* Added support of XSIAM content items to the **validate** command.
* Report **lint** summary results and failed packages after reporting time measurements.

## 1.6.4

* Added the new **generate-yml-from-python** command.
* Added a code *type* indication for integration and script objects in the *ID Set*.
* Added the [Vulture](https://github.com/jendrikseipp/vulture) linter to the pre-commit hook.
* The `demisto-sdk` pack will now be distributed via PyPi with a **wheel** file.
* Fixed a bug where any edited json file that contained a forward slash (`/`) escaped.
* Added a new validation to **validate** command to verify that the metadata *currentVersion* is
the same as the last release note version.
* The **validate** command now checks if there're none-deprecated integration commands that are missing from the readme file.
* Fixed an issue where *dockerimage* changes in Scripts weren't recognized by the **update-release-notes** command.
* Fixed an issue where **update-xsoar-config-file** did not properly insert the marketplace packs list to the file.
* Added the pack name to the known words by default when running the **doc-review** command.
* Added support for new XSIAM entities in **create-id-set** command.
* Added support for new XSIAM entities in **create-content-artifacts** command.
* Added support for Parsing/Modeling Rule content item in the **unify** command.
* Added the integration name, the commands name and the script name to the known words by default when running the **doc-review** command.
* Added an argument '-c' '--custom' to the **unify** command, if True will append to the unified yml name/display/id the custom label provided
* Added support for sub words suggestion in kebab-case sentences when running the **doc-review** command.
* Added support for new XSIAM entities in **update-release-notes** command.
* Enhanced the message of alternative suggestion words shown when running **doc-review** command.
* Fixed an incorrect error message, in case `node` is not installed on the machine.
* Fixed an issue in the **lint** command where the *check-dependent-api-modules* argument was set to true by default.
* Added a new command **generate-unit-tests**.
* Added a new validation to **validate** all SIEM integration have the same suffix.
* Fixed the destination path of the unified parsing/modeling rules in **create-content-artifacts** command.
* Fixed an issue in the **validate** command, where we validated wrongfully the existence of readme file for the *ApiModules* pack.
* Fixed an issue in the **validate** command, where an error message that was displayed for scripts validation was incorrect.
* Fixed an issue in the **validate** and **format** commands where *None* arguments in integration commands caused the commands to fail unexpectedly.
* Added support for running tests on XSIAM machines in the **test-content** command.
* Fixed an issue where the **validate** command did not work properly when deleting non-content items.
* Added the flag '-d', '--dependency' to **find-dependencies** command to get the content items that cause the dependencies between two packs.

## 1.6.3

* **Breaking change**: Fixed a typo in the **validate** `--quiet-bc-validation` flag (was `--quite-bc-validation`). @upstart-swiss
* Dropped support for python 3.7: Demisto-SDK is now supported on Python 3.8 or newer.
* Added an argument to YAMLHandler, allowing to set a maximal width for YAML files. This fixes an issue where a wrong default was used.
* Added the detach mechanism to the **upload** command, If you set the --input-config-file flag, any files in the repo's SystemPacks folder will be detached.
* Added the reattach mechanism to the **upload** command, If you set the --input-config-file flag, any detached item in your XSOAR instance that isn't currently in the repo's SystemPacks folder will be re-attached.
* Fixed an issue in the **validate** command that did not work properly when using the *-g* flag.
* Enhanced the dependency message shown when running **lint**.
* Fixed an issue where **update-release-notes** didn't update the currentVersion in pack_metadata.
* Improved the logging in **test-content** for helping catch typos in external playbook configuration.

## 1.6.2

* Added dependency validation support for core marketplacev2 packs.
* Fixed an issue in **update-release-notes** where suggestion fix failed in validation.
* Fixed a bug where `.env` files didn't load. @nicolas-rdgs
* Fixed a bug where **validate** command failed when the *categories* field in the pack metadata was empty for non-integration packs.
* Added *system* and *item-type* arguments to the **download** command, used when downloading system items.
* Added a validation to **validate**, checking that each script, integration and playbook have a README file. This validation only runs when the command is called with either the `-i` or the `-g` flag.
* Fixed a regression issue with **doc-review**, where the `-g` flag did not work.
* Improved the detection of errors in **doc-review** command.
* The **validate** command now checks if a readme file is empty, only for packs that contain playbooks or were written by a partner.
* The **validate** command now makes sure common contextPath values (e.g. `DBotScore.Score`) have a non-empty description, and **format** populates them automatically.
* Fixed an issue where the **generate-outputs** command did not work properly when examples were provided.
* Fixed an issue in the **generate-outputs** command, where the outputs were not written to the specified output path.
* The **generate-outputs** command can now generate outputs from multiple calls to the same command (useful when different args provide different outputs).
* The **generate-outputs** command can now update a yaml file with new outputs, without deleting or overwriting existing ones.
* Fixed a bug where **doc-review** command failed on existing templates.
* Fixed a bug where **validate** command failed when the word demisto is in the repo README file.
* Added support for adding test-playbooks to the zip file result in *create-content-artifacts* command for marketplacev2.
* Fixed an issue in **find-dependencies** where using the argument *-o* without the argument *--all-packs-dependencies* did not print a proper warning.
* Added a **validate** check to prevent deletion of files whose deletion is not supported by the XSOAR marketplace.
* Removed the support in the *maintenance* option of the *-u* flag in the **update-release-notes** command.
* Added validation for forbidden words and phrases in the **doc-review** command.
* Added a retries mechanism to the **test-content** command to stabilize the build process.
* Added support for all `git` platforms to get remote files.
* Refactored the **format** command's effect on the *fromversion* field:
  * Fixed a bug where the *fromversion* field was removed when modifying a content item.
  * Updated the general default *fromversion* and the default *fromversion* of newly-introduced content items (e.g. `Lists`, `Jobs`).
  * Added an interactive mode functionality for all content types, to ask the user whether to set a default *fromversion*, if could not automatically determine its value. Use `-y` to assume 'yes' as an answer to all prompts and run non-interactively.

## 1.6.1

* Added the '--use-packs-known-words' argument to the **doc-review** command
* Added YAML_Loader to handle yaml files in a standard way across modules, replacing PYYAML.
* Fixed an issue when filtering items using the ID set in the **create-content-artifacts** command.
* Fixed an issue in the **generate-docs** command where tables were generated with an empty description column.
* Fixed an issue in the **split** command where splitting failed when using relative input/output paths.
* Added warning when inferred files are missing.
* Added to **validate** a validation for integration image dimensions, which should be 120x50px.
* Improved an error in the **validate** command to better differentiate between the case where a required fetch parameter is malformed or missing.

## 1.6.0

* Fixed an issue in the **create-id-set** command where similar items from different marketplaces were reported as duplicated.
* Fixed typo in demisto-sdk init
* Fixed an issue where the **lint** command did not handle all container exit codes.
* Add to **validate** a validation for pack name to make sure it is unchanged.
* Added a validation to the **validate** command that verifies that the version in the pack_metdata file is written in the correct format.
* Fixed an issue in the **format** command where missing *fromVersion* field in indicator fields caused an error.

## 1.5.9

* Added option to specify `External Playbook Configuration` to change inputs of Playbooks triggered as part of **test-content**
* Improved performance of the **lint** command.
* Improved performance of the **validate** command when checking README images.
* ***create-id-set*** command - the default value of the **marketplace** argument was changed from ‘xsoar’ to all packs existing in the content repository. When using the command, make sure to pass the relevant marketplace to use.

## 1.5.8

* Fixed an issue where the command **doc-review** along with the argument `--release-notes` failed on yml/json files with invalid schema.
* Fixed an issue where the **lint** command failed on packs using python 3.10

## 1.5.7

* Fixed an issue where reading remote yaml files failed.
* Fixed an issue in **validate** failed with no error message for lists (when no fromVersion field was found).
* Fixed an issue when running **validate** or **format** in a gitlab repository, and failing to determine its project id.
* Added an enhancement to **split**, handling an empty output argument.
* Added the ability to add classifiers and mappers to conf.json.
* Added the Alias field to the incident field schema.

## 1.5.6

* Added 'deprecated' release notes template.
* Fixed an issue where **run-test-playbook** command failed to get the task entries when the test playbook finished with errors.
* Fixed an issue in **validate** command when running with `no-conf-json` argument to ignore the `conf.json` file.
* Added error type text (`ERROR` or `WARNING`) to **validate** error prints.
* Fixed an issue where the **format** command on test playbook did not format the ID to be equal to the name of the test playbook.
* Enhanced the **update-release-notes** command to automatically commit release notes config file upon creation.
* The **validate** command will validate that an indicator field of type html has fromVersion of 6.1.0 and above.
* The **format** command will now add fromVersion 6.1.0 to indicator field of type html.
* Added support for beta integrations in the **format** command.
* Fixed an issue where the **postman-codegen** command failed when called with the `--config-out` flag.
* Removed the integration documentation from the detailed description while performing **split** command to the unified yml file.
* Removed the line which indicates the version of the product from the README.md file for new contributions.

## 1.5.5

* Fixed an issue in the **update-release-notes** command, which did not work when changes were made in multiple packs.
* Changed the **validate** command to fail on missing test-playbooks only if no unittests are found.
* Fixed `to_kebab_case`, it will now deal with strings that have hyphens, commas or periods in them, changing them to be hyphens in the new string.
* Fixed an issue in the **create-id-set** command, where the `source` value included the git token if it was specified in the remote url.
* Fixed an issue in the **merge-id-set** command, where merging fails because of duplicates but the packs are in the XSOAR repo but in different version control.
* Fixed missing `Lists` Content Item as valid `IDSetType`
* Added enhancement for **generate-docs**. It is possible to provide both file or a comma seperated list as `examples`. Also, it's possible to provide more than one example for a script or a command.
* Added feature in **format** to sync YML and JSON files to the `master` file structure.
* Added option to specify `Incident Type`, `Incoming Mapper` and `Classifier` when configuring instance in **test-content**
* added a new command **run-test-playbook** to run a test playbook in a given XSOAR instance.
* Fixed an issue in **format** when running on a modified YML, that the `id` value is not changed to its old `id` value.
* Enhancement for **split** command, replace `ApiModule` code block to `import` when splitting a YML.
* Fixed an issue where indicator types were missing from the pack's content, when uploading using **zip-packs**.
* The request data body format generated in the **postman-codegen** will use the python argument's name and not the raw data argument's name.
* Added the flag '--filter-by-id-set' to **create-content-artifacts** to create artifacts only for items in the given id_set.json.

## 1.5.4

* Fixed an issue with the **format** command when contributing via the UI
* The **format** command will now not remove the `defaultRows` key from incident, indicator and generic fields with `type: grid`.
* Fixed an issue with the **validate** command when a layoutscontainer did not have the `fromversion` field set.
* added a new command **update-xsoar-config-file** to handle your XSOAR Configuration File.
* Added `skipVerify` argument in **upload** command to skip pack signature verification.
* Fixed an issue when the **run** command  failed running when there’s more than one playground, by explicitly using the current user’s playground.
* Added support for Job content item in the **format**, **validate**, **upload**, **create-id-set**, **find-dependecies** and **create-content-artifacts** commands.
* Added a **source** field to the **id_set** entitles.
* Two entitles will not consider as duplicates if they share the same pack and the same source.
* Fixed a bug when duplicates were found in **find_dependencies**.
* Added function **get_current_repo** to `tools`.
* The **postman-codegen** will not have duplicates argument name. It will rename them to the minimum distinguished shared path for each of them.

## 1.5.3

* The **format** command will now set `unsearchable: True` for incident, indicator and generic fields.
* Fixed an issue where the **update-release-notes** command crashes with `--help` flag.
* Added validation to the **validate** command that verifies the `unsearchable` key in incident, indicator and generic fields is set to true.
* Removed a validation that DBotRole should be set for automation that requires elevated permissions to the `XSOAR-linter` in the **lint** command.
* Fixed an issue in **Validate** command where playbooks conditional tasks were mishandeled.
* Added a validation to prevent contributors from using the `fromlicense` key as a configuration parameter in an integration's YML
* Added a validation to ensure that the type for **API token** (and similar) parameters are configured correctly as a `credential` type in the integration configuration YML.
* Added an assertion that checks for duplicated requests' names when generating an integration from a postman collection.
* Added support for [.env files](https://pypi.org/project/python-dotenv/). You can now add a `.env` file to your repository with the logging information instead of setting a global environment variables.
* When running **lint** command with --keep-container flag, the docker images are committed.
* The **validate** command will not return missing test playbook error when given a script with dynamic-section tag.

## 1.5.2

* Added a validation to **update-release-notes** command to ensure that the `--version` flag argument is in the right format.
* added a new command **coverage-analyze** to generate and print coverage reports.
* Fixed an issue in **validate** in repositories which are not in GitHub or GitLab
* Added a validation that verifies that readme image absolute links do not contain the working branch name.
* Added support for List content item in the **format**, **validate**, **download**, **upload**, **create-id-set**, **find-dependecies** and **create-content-artifacts** commands.
* Added a validation to ensure reputation command's default argument is set as an array input.
* Added the `--fail-duplicates` flag for the **merge-id-set** command which will fail the command if duplicates are found.
* Added the `--fail-duplicates` flag for the **create-id-set** command which will fail the command if duplicates are found.

## 1.5.1

* Fixed an issue where **validate** command failed to recognized test playbooks for beta integrations as valid tests.
* Fixed an issue were the **validate** command was falsely recognizing image paths in readme files.
* Fixed an issue where the **upload** command error message upon upload failure pointed to wrong file rather than to the pack metadata.
* Added a validation that verifies that each script which appears in incident fields, layouts or layout containers exists in the id_set.json.
* Fixed an issue where the **postman code-gen** command generated double dots for context outputs when it was not needed.
* Fixed an issue where there **validate** command on release notes file crashed when author image was added or modified.
* Added input handling when running **find-dependencies**, replacing string manipulations.
* Fixed an issue where the **validate** command did not handle multiple playbooks with the same name in the id_set.
* Added support for GitLab repositories in **validate**

## 1.5.0

* Fixed an issue where **upload** command failed to upload packs not under content structure.
* Added support for **init** command to run from non-content repo.
* The **split-yml** has been renamed to **split** and now supports splitting Dashboards from unified Generic Modules.
* Fixed an issue where the skipped tests validation ran on the `ApiModules` pack in the **validate** command.
* The **init** command will now create the `Generic Object` entities directories.
* Fixed an issue where the **format** command failed to recognize changed files from git.
* Fixed an issue where the **json-to-outputs** command failed checking whether `0001-01-01T00:00:00` is of type `Date`
* Added to the **generate context** command to generate context paths for integrations from an example file.
* Fixed an issue where **validate** failed on release notes configuration files.
* Fixed an issue where the **validate** command failed on pack input if git detected changed files outside of `Packs` directory.
* Fixed an issue where **validate** command failed to recognize files inside validated pack when validation release notes, resulting in a false error message for missing entity in release note.
* Fixed an issue where the **download** command failed when downloading an invalid YML, instead of skipping it.

## 1.4.9

* Added validation that the support URL in partner contribution pack metadata does not lead to a GitHub repo.
* Enhanced ***generate-docs*** with default `additionalinformation` (description) for common parameters.
* Added to **validate** command a validation that a content item's id and name will not end with spaces.
* The **format** command will now remove trailing whitespaces from content items' id and name fields.
* Fixed an issue where **update-release-notes** could fail on files outside the user given pack.
* Fixed an issue where the **generate-test-playbook** command would not place the playbook in the proper folder.
* Added to **validate** command a validation that packs with `Iron Bank` uses the latest docker from Iron Bank.
* Added to **update-release-notes** command support for `Generic Object` entities.
* Fixed an issue where playbook `fromversion` mismatch validation failed even if `skipunavailable` was set to true.
* Added to the **create artifacts** command support for release notes configuration file.
* Added validation to **validate** for release notes config file.
* Added **isoversize** and **isautoswitchedtoquietmode** fields to the playbook schema.
* Added to the **update-release-notes** command `-bc` flag to generate template for breaking changes version.
* Fixed an issue where **validate** did not search description files correctly, leading to a wrong warning message.

## 1.4.8

* Fixed an issue where yml files with `!reference` failed to load properly.
* Fixed an issue when `View Integration Documentation` button was added twice during the download and re-upload.
* Fixed an issue when `(Partner Contribution)` was added twice to the display name during the download and re-upload.
* Added the following enhancements in the **generate-test-playbook** command:
  * Added the *--commands* argument to generate tasks for specific commands.
  * Added the *--examples* argument to get the command examples file path and generate tasks from the commands and arguments specified there.
  * Added the *--upload* flag to specify whether to upload the test playbook after the generation.
  * Fixed the output condition generation for outputs of type `Boolean`.

## 1.4.7

* Fixed an issue where an empty list for a command context didn't produce an indication other than an empty table.
* Fixed an issue where the **format** command has incorrectly recognized on which files to run when running using git.
* Fixed an issue where author image validations were not checked properly.
* Fixed an issue where new old-formatted scripts and integrations were not validated.
* Fixed an issue where the wording in the from version validation error for subplaybooks was incorrect.
* Fixed an issue where the **update-release-notes** command used the old docker image version instead of the new when detecting a docker change.
* Fixed an issue where the **generate-test-playbook** command used an incorrect argument name as default
* Fixed an issue where the **json-to-outputs** command used an incorrect argument name as default when using `-d`.
* Fixed an issue where validations failed while trying to validate non content files.
* Fixed an issue where README validations did not work post VS Code formatting.
* Fixed an issue where the description validations were inconsistent when running through an integration file or a description file.

## 1.4.6

* Fixed an issue where **validate** suggests, with no reason, running **format** on missing mandatory keys in yml file.
* Skipped existence of TestPlaybook check on community and contribution integrations.
* Fixed an issue where pre-commit didn't run on the demisto_sdk/commands folder.
* The **init** command will now change the script template name in the code to the given script name.
* Expanded the validations performed on beta integrations.
* Added support for PreProcessRules in the **format**, **validate**, **download**, and **create-content-artifacts** commands.
* Improved the error messages in **generate-docs**, if an example was not provided.
* Added to **validate** command a validation that a content entity or a pack name does not contain the words "partner" and "community".
* Fixed an issue where **update-release-notes** ignores *--text* flag while using *-f*
* Fixed the outputs validations in **validate** so enrichment commands will not be checked to have DBotScore outputs.
* Added a new validation to require the dockerimage key to exist in an integration and script yml files.
* Enhanced the **generate-test-playbook** command to use only integration tested on commands, rather than (possibly) other integrations implementing them.
* Expanded unify command to support GenericModules - Unifies a GenericModule object with its Dashboards.
* Added validators for generic objects:
  * Generic Field validator - verify that the 'fromVersion' field is above 6.5.0, 'group' field equals 4 and 'id' field starts with the prefix 'generic_'.
  * Generic Type validator - verify that the 'fromVersion' field is above 6.5.0
  * Generic Module validator - verify that the 'fromVersion' field is above 6.5.0
  * Generic Definition validator - verify that the 'fromVersion' field is above 6.5.0
* Expanded Format command to support Generic Objects - Fixes generic objects according to their validations.
* Fixed an issue where the **update-release-notes** command did not handle ApiModules properly.
* Added option to enter a dictionary or json of format `[{field_name:description}]` in the **json-to-outputs** command,
  with the `-d` flag.
* Improved the outputs for the **format** command.
* Fixed an issue where the validations performed after the **format** command were inconsistent with **validate**.
* Added to the **validate** command a validation for the author image.
* Updated the **create-content-artifacts** command to support generic modules, definitions, fields and types.
* Added an option to ignore errors for file paths and not only file name in .pack-ignore file.

## 1.4.5

* Enhanced the **postman-codegen** command to name all generated arguments with lower case.
* Fixed an issue where the **find-dependencies** command miscalculated the dependencies for playbooks that use generic commands.
* Fixed an issue where the **validate** command failed in external repositories in case the DEMISTO_SDK_GITHUB_TOKEN was not set.
* Fixed an issue where **openapi-codegen** corrupted the swagger file by overwriting configuration to swagger file.
* Updated the **upload** command to support uploading zipped packs to the marketplace.
* Added to the **postman-codegen** command support of path variables.
* Fixed an issue where **openapi-codegen** entered into an infinite loop on circular references in the swagger file.
* The **format** command will now set `fromVersion: 6.2.0` for widgets with 'metrics' data type.
* Updated the **find-dependencies** command to support generic modules, definitions, fields and types.
* Fixed an issue where **openapi-codegen** tried to extract reference example outputs, leading to an exception.
* Added an option to ignore secrets automatically when using the **init** command to create a pack.
* Added a tool that gives the ability to temporarily suppress console output.

## 1.4.4

* When formatting incident types with Auto-Extract rules and without mode field, the **format** command will now add the user selected mode.
* Added new validation that DBotRole is set for scripts that requires elevated permissions to the `XSOAR-linter` in the **lint** command.
* Added url escaping to markdown human readable section in generate docs to avoid autolinking.
* Added a validation that mapper's id and name are matching. Updated the format of mapper to include update_id too.
* Added a validation to ensure that image paths in the README files are valid.
* Fixed **find_type** function to correctly find test files, such as, test script and test playbook.
* Added scheme validations for the new Generic Object Types, Fields, and Modules.
* Renamed the flag *--input-old-version* to *--old-version* in the **generate-docs** command.
* Refactored the **update-release-notes** command:
  * Replaced the *--all* flag with *--use-git* or *-g*.
  * Added the *--force* flag to update the pack release notes without changes in the pack.
  * The **update-release-notes** command will now update all dependent integrations on ApiModule change, even if not specified.
  * If more than one pack has changed, the full list of updated packs will be printed at the end of **update-release-notes** command execution.
  * Fixed an issue where the **update-release-notes** command did not add docker image release notes entry for release notes file if a script was changed.
  * Fixed an issue where the **update-release-notes** command did not detect changed files that had the same name.
  * Fixed an issue in the **update-release-notes** command where the version support of JSON files was mishandled.
* Fixed an issue where **format** did not skip files in test and documentation directories.
* Updated the **create-id-set** command to support generic modules, definitions, fields and types.
* Changed the **convert** command to generate old layout fromversion to 5.0.0 instead of 4.1.0
* Enhanced the command **postman-codegen** with type hints for templates.

## 1.4.3

* Fixed an issue where **json-to-outputs** command returned an incorrect output when json is a list.
* Fixed an issue where if a pack README.md did not exist it could cause an error in the validation process.
* Fixed an issue where the *--name* was incorrectly required in the **init** command.
* Adding the option to run **validate** on a specific path while using git (*-i* & *-g*).
* The **format** command will now change UUIDs in .yml and .json files to their respective content entity name.
* Added a playbook validation to check if a task sub playbook exists in the id set in the **validate** command.
* Added the option to add new tags/usecases to the approved list and to the pack metadata on the same pull request.
* Fixed an issue in **test_content** where when different servers ran tests for the same integration, the server URL parameters were not set correctly.
* Added a validation in the **validate** command to ensure that the ***endpoint*** command is configured correctly in yml file.
* Added a warning when pack_metadata's description field is longer than 130 characters.
* Fixed an issue where a redundant print occurred on release notes validation.
* Added new validation in the **validate** command to ensure that the minimal fromVersion in a widget of type metrics will be 6.2.0.
* Added the *--release-notes* flag to demisto-sdk to get the current version release notes entries.

## 1.4.2

* Added to `pylint` summary an indication if a test was skipped.
* Added to the **init** command the option to specify fromversion.
* Fixed an issue where running **init** command without filling the metadata file.
* Added the *--docker-timeout* flag in the **lint** command to control the request timeout for the Docker client.
* Fixed an issue where **update-release-notes** command added only one docker image release notes entry for release notes file, and not for every entity whom docker image was updated.
* Added a validation to ensure that incident/indicator fields names starts with their pack name in the **validate** command. (Checked only for new files and only when using git *-g*)
* Updated the **find-dependencies** command to return the 'dependencies' according the layout type ('incident', 'indicator').
* Enhanced the "vX" display name validation for scripts and integrations in the **validate** command to check for every versioned script or integration, and not only v2.
* Added the *--fail-duplicates* flag for the **create-id-set** command which will fail the command if duplicates are found.
* Added to the **generate-docs** command automatic addition to git when a new readme file is created.

## 1.4.1

* When in private repo without `DEMSITO_SDK_GITHUB_TOKEN` configured, get_remote_file will take files from the local origin/master.
* Enhanced the **unify** command when giving input of a file and not a directory return a clear error message.
* Added a validation to ensure integrations are not skipped and at least one test playbook is not skipped for each integration or script.
* Added to the Content Tests support for `context_print_dt`, which queries the incident context and prints the result as a json.
* Added new validation for the `xsoar_config.json` file in the **validate** command.
* Added a version differences section to readme in **generate-docs** command.
* Added the *--docs-format* flag in the **integration-diff** command to get the output in README format.
* Added the *--input-old-version* and *--skip-breaking-changes* flags in the **generate-docs** command to get the details for the breaking section and to skip the breaking changes section.

## 1.4.0

* Enable passing a comma-separated list of paths for the `--input` option of the **lint** command.
* Added new validation of unimplemented test-module command in the code to the `XSOAR-linter` in the **lint** command.
* Fixed the **generate-docs** to handle integration authentication parameter.
* Added a validation to ensure that description and README do not contain the word 'Demisto'.
* Improved the deprecated message validation required from playbooks and scripts.
* Added the `--quite-bc-validation` flag for the **validate** command to run the backwards compatibility validation in quite mode (errors is treated like warnings).
* Fixed the **update release notes** command to display a name for old layouts.
* Added the ability to append to the pack README credit to contributors.
* Added identification for parameter differences in **integration-diff** command.
* Fixed **format** to use git as a default value.
* Updated the **upload** command to support reports.
* Fixed an issue where **generate-docs** command was displaying 'None' when credentials parameter display field configured was not configured.
* Fixed an issue where **download** did not return exit code 1 on failure.
* Updated the validation that incident fields' names do not contain the word incident will aplly to core packs only.
* Added a playbook validation to verify all conditional tasks have an 'else' path in **validate** command.
* Renamed the GitHub authentication token environment variable `GITHUB_TOKEN` to `DEMITO_SDK_GITHUB_TOKEN`.
* Added to the **update-release-notes** command automatic addition to git when new release notes file is created.
* Added validation to ensure that integrations, scripts, and playbooks do not contain the entity type in their names.
* Added the **convert** command to convert entities between XSOAR versions.
* Added the *--deprecate* flag in **format** command to deprecate integrations, scripts, and playbooks.
* Fixed an issue where ignoring errors did not work when running the **validate** command on specific files (-i).

## 1.3.9

* Added a validation verifying that the pack's README.md file is not equal to pack description.
* Fixed an issue where the **Assume yes** flag did not work properly for some entities in the **format** command.
* Improved the error messages for separators in folder and file names in the **validate** command.
* Removed the **DISABLE_SDK_VERSION_CHECK** environment variable. To disable new version checks, use the **DEMISTO_SDK_SKIP_VERSION_CHECK** envirnoment variable.
* Fixed an issue where the demisto-sdk version check failed due to a rate limit.
* Fixed an issue with playbooks scheme validation.

## 1.3.8

* Updated the **secrets** command to work on forked branches.

## 1.3.7

* Added a validation to ensure correct image and description file names.
* Fixed an issue where the **validate** command failed when 'display' field in credentials param in yml is empty but 'displaypassword' was provided.
* Added the **integration-diff** command to check differences between two versions of an integration and to return a report of missing and changed elements in the new version.
* Added a validation verifying that the pack's README.md file is not missing or empty for partner packs or packs contains use cases.
* Added a validation to ensure that the integration and script folder and file names will not contain separators (`_`, `-`, ``).
* When formatting new pack, the **format** command will set the *fromversion* key to 5.5.0 in the new files without fromversion.

## 1.3.6

* Added a validation that core packs are not dependent on non-core packs.
* Added a validation that a pack name follows XSOAR standards.
* Fixed an issue where in some cases the `get_remote_file` function failed due to an invalid path.
* Fixed an issue where running **update-release-notes** with updated integration logo, did not detect any file changes.
* Fixed an issue where the **create-id-set** command did not identify unified integrations correctly.
* Fixed an issue where the `CommonTypes` pack was not identified as a dependency for all feed integrations.
* Added support for running SDK commands in private repositories.
* Fixed an issue where running the **init** command did not set the correct category field in an integration .yml file for a newly created pack.
* When formatting new contributed pack, the **format** command will set the *fromversion* key to 6.0.0 in the relevant files.
* If the environment variable "DISABLE_SDK_VERSION_CHECK" is define, the demisto-sdk will no longer check for newer version when running a command.
* Added the `--use-pack-metadata` flag for the **find-dependencies** command to update the calculated dependencies using the the packs metadata files.
* Fixed an issue where **validate** failed on scripts in case the `outputs` field was set to `None`.
* Fixed an issue where **validate** was failing on editing existing release notes.
* Added a validation for README files verifying that the file doesn't contain template text copied from HelloWorld or HelloWorldPremium README.

## 1.3.5

* Added a validation that layoutscontainer's id and name are matching. Updated the format of layoutcontainer to include update_id too.
* Added a validation that commands' names and arguments in core packs, or scripts' arguments do not contain the word incident.
* Fixed issue where running the **generate-docs** command with -c flag ran all the commands and not just the commands specified by the flag.
* Fixed the error message of the **validate** command to not always suggest adding the *description* field.
* Fixed an issue where running **format** on feed integration generated invalid parameter structure.
* Fixed an issue where the **generate-docs** command did not add all the used scripts in a playbook to the README file.
* Fixed an issue where contrib/partner details might be added twice to the same file, when using unify and create-content-artifacts commands
* Fixed issue where running **validate** command on image-related integration did not return the correct outputs to json file.
* When formatting playbooks, the **format** command will now remove empty fields from SetIncident, SetIndicator, CreateNewIncident, CreateNewIndicator script arguments.
* Added an option to fill in the developer email when running the **init** command.

## 1.3.4

* Updated the **validate** command to check that the 'additionalinfo' field only contains the expected value for feed required parameters and not equal to it.
* Added a validation that community/partner details are not in the detailed description file.
* Added a validation that the Use Case tag in pack_metadata file is only used when the pack contains at least one PB, Incident Type or Layout.
* Added a validation that makes sure outputs in integrations are matching the README file when only README has changed.
* Added the *hidden* field to the integration schema.
* Fixed an issue where running **format** on a playbook whose `name` does not equal its `id` would cause other playbooks who use that playbook as a sub-playbook to fail.
* Added support for local custom command configuration file `.demisto-sdk-conf`.
* Updated the **format** command to include an update to the description file of an integration, to remove community/partner details.

## 1.3.3

* Fixed an issue where **lint** failed where *.Dockerfile* exists prior running the lint command.
* Added FeedHelloWorld template option for *--template* flag in **demisto-sdk init** command.
* Fixed issue where **update-release-notes** deleted release note file if command was called more than once.
* Fixed issue where **update-release-notes** added docker image release notes every time the command was called.
* Fixed an issue where running **update-release-notes** on a pack with newly created integration, had also added a docker image entry in the release notes.
* Fixed an issue where `XSOAR-linter` did not find *NotImplementedError* in main.
* Added validation for README files verifying their length (over 30 chars).
* When using *-g* flag in the **validate** command it will now ignore untracked files by default.
* Added the *--include-untracked* flag to the **validate** command to include files which are untracked by git in the validation process.
* Improved the `pykwalify` error outputs in the **validate** command.
* Added the *--print-pykwalify* flag to the **validate** command to print the unchanged output from `pykwalify`.

## 1.3.2

* Updated the format of the outputs when using the *--json-file* flag to create a JSON file output for the **validate** and **lint** commands.
* Added the **doc-review** command to check spelling in .md and .yml files as well as a basic release notes review.
* Added a validation that a pack's display name does not already exist in content repository.
* Fixed an issue where the **validate** command failed to detect duplicate params in an integration.
* Fixed an issue where the **validate** command failed to detect duplicate arguments in a command in an integration.

## 1.3.1

* Fixed an issue where the **validate** command failed to validate the release notes of beta integrations.
* Updated the **upload** command to support indicator fields.
* The **validate** and **update-release-notes** commands will now check changed files against `demisto/master` if it is configured locally.
* Fixed an issue where **validate** would incorrectly identify files as renamed.
* Added a validation that integration properties (such as feed, mappers, mirroring, etc) are not removed.
* Fixed an issue where **validate** failed when comparing branch against commit hash.
* Added the *--no-pipenv* flag to the **split-yml** command.
* Added a validation that incident fields and incident types are not removed from mappers.
* Fixed an issue where the *c
reate-id-set* flag in the *validate* command did not work while not using git.
* Added the *hiddenusername* field to the integration schema.
* Added a validation that images that are not integration images, do not ask for a new version or RN

## 1.3.0

* Do not collect optional dependencies on indicator types reputation commands.
* Fixed an issue where downloading indicator layoutscontainer objects failed.
* Added a validation that makes sure outputs in integrations are matching the README file.
* Fixed an issue where the *create-id-set* flag in the **validate** command did not work.
* Added a warning in case no id_set file is found when running the **validate** command.
* Fixed an issue where changed files were not recognised correctly on forked branches in the **validate** and the **update-release-notes** commands.
* Fixed an issue when files were classified incorrectly when running *update-release-notes*.
* Added a validation that integration and script file paths are compatible with our convention.
* Fixed an issue where id_set.json file was re created whenever running the generate-docs command.
* added the *--json-file* flag to create a JSON file output for the **validate** and **lint** commands.

## 1.2.19

* Fixed an issue where merge id_set was not updated to work with the new entity of Packs.
* Added a validation that the playbook's version matches the version of its sub-playbooks, scripts, and integrations.

## 1.2.18

* Changed the *skip-id-set-creation* flag to *create-id-set* in the **validate** command. Its default value will be False.
* Added support for the 'cve' reputation command in default arg validation.
* Filter out generic and reputation command from scripts and playbooks dependencies calculation.
* Added support for the incident fields in outgoing mappers in the ID set.
* Added a validation that the taskid field and the id field under the task field are both from uuid format and contain the same value.
* Updated the **format** command to generate uuid value for the taskid field and for the id under the task field in case they hold an invalid values.
* Exclude changes from doc_files directory on validation.
* Added a validation that an integration command has at most one default argument.
* Fixing an issue where pack metadata version bump was not enforced when modifying an old format (unified) file.
* Added validation that integration parameter's display names are capitalized and spaced using whitespaces and not underscores.
* Fixed an issue where beta integrations where not running deprecation validations.
* Allowed adding additional information to the deprecated description.
* Fixing an issue when escaping less and greater signs in integration params did not work as expected.

## 1.2.17

* Added a validation that the classifier of an integration exists.
* Added a validation that the mapper of an integration exists.
* Added a validation that the incident types of a classifier exist.
* Added a validation that the incident types of a mapper exist.
* Added support for *text* argument when running **demisto-sdk update-release-notes** on the ApiModules pack.
* Added a validation for the minimal version of an indicator field of type grid.
* Added new validation for incident and indicator fields in classifiers mappers and layouts exist in the content.
* Added cache for get_remote_file to reducing failures from accessing the remote repo.
* Fixed an issue in the **format** command where `_dev` or `_copy` suffixes weren't removed from the `id` of the given playbooks.
* Playbook dependencies from incident and indicator fields are now marked as optional.
* Mappers dependencies from incident types and incident fields are now marked as optional.
* Classifier dependencies from incident types are now marked as optional.
* Updated **demisto-sdk init** command to no longer create `created` field in pack_metadata file
* Updated **generate-docs** command to take the parameters names in setup section from display field and to use additionalinfo field when exist.
* Using the *verbose* argument in the **find-dependencies** command will now log to the console.
* Improved the deprecated message validation required from integrations.
* Fixed an issue in the **generate-docs** command where **Context Example** section was created when it was empty.

## 1.2.16

* Added allowed ignore errors to the *IDSetValidator*.
* Fixed an issue where an irrelevant id_set validation ran in the **validate** command when using the *--id-set* flag.
* Fixed an issue were **generate-docs** command has failed if a command did not exist in commands permissions file.
* Improved a **validate** command message for missing release notes of api module dependencies.

## 1.2.15

* Added the *ID101* to the allowed ignored errors.

## 1.2.14

* SDK repository is now mypy check_untyped_defs complaint.
* The lint command will now ignore the unsubscriptable-object (E1136) pylint error in dockers based on python 3.9 - this will be removed once a new pylint version is released.
* Added an option for **format** to run on a whole pack.
* Added new validation of unimplemented commands from yml in the code to `XSOAR-linter`.
* Fixed an issue where Auto-Extract fields were only checked for newly added incident types in the **validate** command.
* Added a new warning validation of direct access to args/params dicts to `XSOAR-linter`.

## 1.2.13

* Added new validation of indicators usage in CommandResults to `XSOAR-linter`.
* Running **demisto-sdk lint** will automatically run on changed files (same behavior as the -g flag).
* Removed supported version message from the documentation when running **generate_docs**.
* Added a print to indicate backwards compatibility is being checked in **validate** command.
* Added a percent print when running the **validate** command with the *-a* flag.
* Fixed a regression in the **upload** command where it was ignoring `DEMISTO_VERIFY_SSL` env var.
* Fixed an issue where the **upload** command would fail to upload beta integrations.
* Fixed an issue where the **validate** command did not create the *id_set.json* file when running with *-a* flag.
* Added price change validation in the **validate** command.
* Added validations that checks in read-me for empty sections or leftovers from the auto generated read-me that should be changed.
* Added new code validation for *NotImplementedError* to raise a warning in `XSOAR-linter`.
* Added validation for support types in the pack metadata file.
* Added support for *--template* flag in **demisto-sdk init** command.
* Fixed an issue with running **validate** on master branch where the changed files weren't compared to previous commit when using the *-g* flag.
* Fixed an issue where the `XSOAR-linter` ran *NotImplementedError* validation on scripts.
* Added support for Auto-Extract feature validation in incident types in the **validate** command.
* Fixed an issue in the **lint** command where the *-i* flag was ignored.
* Improved **merge-id-sets** command to support merge between two ID sets that contain the same pack.
* Fixed an issue in the **lint** command where flake8 ran twice.

## 1.2.12

* Bandit now reports also on medium severity issues.
* Fixed an issue with support for Docker Desktop on Mac version 2.5.0+.
* Added support for vulture and mypy linting when running without docker.
* Added support for *prev-ver* flag in **update-release-notes** command.
* Improved retry support when building docker images for linting.
* Added the option to create an ID set on a specific pack in **create-id-set** command.
* Added the *--skip-id-set-creation* flag to **validate** command in order to add the capability to run validate command without creating id_set validation.
* Fixed an issue where **validate** command checked docker image tag on ApiModules pack.
* Fixed an issue where **find-dependencies** did not calculate dashboards and reports dependencies.
* Added supported version message to the documentation and release notes files when running **generate_docs** and **update-release-notes** commands respectively.
* Added new code validations for *NotImplementedError* exception raise to `XSOAR-linter`.
* Command create-content-artifacts additional support for **Author_image.png** object.
* Fixed an issue where schemas were not enforced for incident fields, indicator fields and old layouts in the validate command.
* Added support for **update-release-notes** command to update release notes according to master branch.

## 1.2.11

* Fixed an issue where the ***generate-docs*** command reset the enumeration of line numbering after an MD table.
* Updated the **upload** command to support mappers.
* Fixed an issue where exceptions were no printed in the **format** while the *--verbose* flag is set.
* Fixed an issue where *--assume-yes* flag did not work in the **format** command when running on a playbook without a `fromversion` field.
* Fixed an issue where the **format** command would fail in case `conf.json` file was not found instead of skipping the update.
* Fixed an issue where integration with v2 were recognised by the `name` field instead of the `display` field in the **validate** command.
* Added a playbook validation to check if a task script exists in the id set in the **validate** command.
* Added new integration category `File Integrity Management` in the **validate** command.

## 1.2.10

* Added validation for approved content pack use-cases and tags.
* Added new code validations for *CommonServerPython* import to `XSOAR-linter`.
* Added *default value* and *predefined values* to argument description in **generate-docs** command.
* Added a new validation that checks if *get-mapping-fields* command exists if the integration schema has *{ismappable: true}* in **validate** command.
* Fixed an issue where the *--staged* flag recognised added files as modified in the **validate** command.
* Fixed an issue where a backwards compatibility warning was raised for all added files in the **validate** command.
* Fixed an issue where **validate** command failed when no tests were given for a partner supported pack.
* Updated the **download** command to support mappers.
* Fixed an issue where the ***format*** command added a duplicate parameter.
* For partner supported content packs, added support for a list of emails.
* Removed validation of README files from the ***validate*** command.
* Fixed an issue where the ***validate*** command required release notes for ApiModules pack.

## 1.2.9

* Fixed an issue in the **openapi_codegen** command where it created duplicate functions name from the swagger file.
* Fixed an issue in the **update-release-notes** command where the *update type* argument was not verified.
* Fixed an issue in the **validate** command where no error was raised in case a non-existing docker image was presented.
* Fixed an issue in the **format** command where format failed when trying to update invalid Docker image.
* The **format** command will now preserve the **isArray** argument in integration's reputation commands and will show a warning if it set to **false**.
* Fixed an issue in the **lint** command where *finally* clause was not supported in main function.
* Fixed an issue in the **validate** command where changing any entity ID was not validated.
* Fixed an issue in the **validate** command where *--staged* flag did not bring only changed files.
* Fixed the **update-release-notes** command to ignore changes in the metadata file.
* Fixed the **validate** command to ignore metadata changes when checking if a version bump is needed.

## 1.2.8

* Added a new validation that checks in playbooks for the usage of `DeleteContext` in **validate** command.
* Fixed an issue in the **upload** command where it would try to upload content entities with unsupported versions.
* Added a new validation that checks in playbooks for the usage of specific instance in **validate** command.
* Added the **--staged** flag to **validate** command to run on staged files only.

## 1.2.7

* Changed input parameters in **find-dependencies** command.
  * Use ***-i, --input*** instead of ***-p, --path***.
  * Use ***-idp, --id-set-path*** instead of ***-i, --id-set-path***.
* Fixed an issue in the **unify** command where it crashed on an integration without an image file.
* Fixed an issue in the **format** command where unnecessary files were not skipped.
* Fixed an issue in the **update-release-notes** command where the *text* argument was not respected in all cases.
* Fixed an issue in the **validate** command where a warning about detailed description was given for unified or deprecated integrations.
* Improved the error returned by the **validate** command when running on files using the old format.

## 1.2.6

* No longer require setting `DEMISTO_README_VALIDATION` env var to enable README mdx validation. Validation will now run automatically if all necessary node modules are available.
* Fixed an issue in the **validate** command where the `--skip-pack-dependencies` would not skip id-set creation.
* Fixed an issue in the **validate** command where validation would fail if supplied an integration with an empty `commands` key.
* Fixed an issue in the **validate** command where validation would fail due to a required version bump for packs which are not versioned.
* Will use env var `DEMISTO_VERIFY_SSL` to determine if to use a secure connection for commands interacting with the Server when `--insecure` is not passed. If working with a local Server without a trusted certificate, you can set env var `DEMISTO_VERIFY_SSL=no` to avoid using `--insecure` on each command.
* Unifier now adds a link to the integration documentation to the integration detailed description.
* Fixed an issue in the **secrets** command where ignored secrets were not skipped.

## 1.2.5

* Added support for special fields: *defaultclassifier*, *defaultmapperin*, *defaultmapperout* in **download** command.
* Added -y option **format** command to assume "yes" as answer to all prompts and run non-interactively
* Speed up improvements for `validate` of README files.
* Updated the **format** command to adhere to the defined content schema and sub-schemas, aligning its behavior with the **validate** command.
* Added support for canvasContextConnections files in **format** command.

## 1.2.4

* Updated detailed description for community integrations.

## 1.2.3

* Fixed an issue where running **validate** failed on playbook with task that adds tags to the evidence data.
* Added the *displaypassword* field to the integration schema.
* Added new code validations to `XSOAR-linter`.
  * As warnings messages:
    * `demisto.params()` should be used only inside main function.
    * `demisto.args()` should be used only inside main function.
    * Functions args should have type annotations.
* Added `fromversion` field validation to test playbooks and scripts in **validate** command.

## 1.2.2

* Add support for warning msgs in the report and summary to **lint** command.
* Fixed an issue where **json-to-outputs** determined bool values as int.
* Fixed an issue where **update-release-notes** was crushing on `--all` flag.
* Fixed an issue where running **validate**, **update-release-notes** outside of content repo crushed without a meaningful error message.
* Added support for layoutscontainer in **init** contribution flow.
* Added a validation for tlp_color param in feeds in **validate** command.
* Added a validation for removal of integration parameters in **validate** command.
* Fixed an issue where **update-release-notes** was failing with a wrong error message when no pack or input was given.
* Improved formatting output of the **generate-docs** command.
* Add support for env variable *DEMISTO_SDK_ID_SET_REFRESH_INTERVAL*. Set this env variable to the refresh interval in minutes. The id set will be regenerated only if the refresh interval has passed since the last generation. Useful when generating Script documentation, to avoid re-generating the id_set every run.
* Added new code validations to `XSOAR-linter`.
  * As error messages:
    * Longer than 10 seconds sleep statements for non long running integrations.
    * exit() usage.
    * quit() usage.
  * As warnings messages:
    * `demisto.log` should not be used.
    * main function existence.
    * `demito.results` should not be used.
    * `return_output` should not be used.
    * try-except statement in main function.
    * `return_error` usage in main function.
    * only once `return_error` usage.
* Fixed an issue where **lint** command printed logs twice.
* Fixed an issue where *suffix* did not work as expected in the **create-content-artifacts** command.
* Added support for *prev-ver* flag in **lint** and **secrets** commands.
* Added support for *text* flag to **update-release-notes** command to add the same text to all release notes.
* Fixed an issue where **validate** did not recognize added files if they were modified locally.
* Added a validation that checks the `fromversion` field exists and is set to 5.0.0 or above when working or comparing to a non-feature branch in **validate** command.
* Added a validation that checks the certification field in the pack_metadata file is valid in **validate** command.
* The **update-release-notes** command will now automatically add docker image update to the release notes.

## 1.2.1

* Added an additional linter `XSOAR-linter` to the **lint** command which custom validates py files. currently checks for:
  * `Sys.exit` usages with non zero value.
  * Any `Print` usages.
* Fixed an issue where renamed files were failing on *validate*.
* Fixed an issue where single changed files did not required release notes update.
* Fixed an issue where doc_images required release-notes and validations.
* Added handling of dependent packs when running **update-release-notes** on changed *APIModules*.
  * Added new argument *--id-set-path* for id_set.json path.
  * When changes to *APIModule* is detected and an id_set.json is available - the command will update the dependent pack as well.
* Added handling of dependent packs when running **validate** on changed *APIModules*.
  * Added new argument *--id-set-path* for id_set.json path.
  * When changes to *APIModule* is detected and an id_set.json is available - the command will validate that the dependent pack has release notes as well.
* Fixed an issue where the find_type function didn't recognize file types correctly.
* Fixed an issue where **update-release-notes** command did not work properly on Windows.
* Added support for indicator fields in **update-release-notes** command.
* Fixed an issue where files in test dirs where being validated.

## 1.2.0

* Fixed an issue where **format** did not update the test playbook from its pack.
* Fixed an issue where **validate** validated non integration images.
* Fixed an issue where **update-release-notes** did not identified old yml integrations and scripts.
* Added revision templates to the **update-release-notes** command.
* Fixed an issue where **update-release-notes** crashed when a file was renamed.
* Fixed an issue where **validate** failed on deleted files.
* Fixed an issue where **validate** validated all images instead of packs only.
* Fixed an issue where a warning was not printed in the **format** in case a non-supported file type is inputted.
* Fixed an issue where **validate** did not fail if no release notes were added when adding files to existing packs.
* Added handling of incorrect layout paths via the **format** command.
* Refactor **create-content-artifacts** command - Efficient artifacts creation and better logging.
* Fixed an issue where image and description files were not handled correctly by **validate** and **update-release-notes** commands.
* Fixed an issue where the **format** command didn't remove all extra fields in a file.
* Added an error in case an invalid id_set.json file is found while running the **validate** command.
* Added fetch params checks to the **validate** command.

## 1.1.11

* Added line number to secrets' path in **secrets** command report.
* Fixed an issue where **init** a community pack did not present the valid support URL.
* Fixed an issue where **init** offered a non relevant pack support type.
* Fixed an issue where **lint** did not pull docker images for powershell.
* Fixed an issue where **find-dependencies** did not find all the script dependencies.
* Fixed an issue where **find-dependencies** did not collect indicator fields as dependencies for playbooks.
* Updated the **validate** and the **secrets** commands to be less dependent on regex.
* Fixed an issue where **lint** did not run on circle when docker did not return ping.
* Updated the missing release notes error message (RN106) in the **Validate** command.
* Fixed an issue where **Validate** would return missing release notes when two packs with the same substring existed in the modified files.
* Fixed an issue where **update-release-notes** would add duplicate release notes when two packs with the same substring existed in the modified files.
* Fixed an issue where **update-release-notes** would fail to bump new versions if the feature branch was out of sync with the master branch.
* Fixed an issue where a non-descriptive error would be returned when giving the **update-release-notes** command a pack which can not be found.
* Added dependencies check for *widgets* in **find-dependencies** command.
* Added a `update-docker` flag to **format** command.
* Added a `json-to-outputs` flag to the **run** command.
* Added a verbose (`-v`) flag to **format** command.
* Fixed an issue where **download** added the prefix "playbook-" to the name of playbooks.

## 1.1.10

* Updated the **init** command. Relevant only when passing the *--contribution* argument.
  * Added the *--author* option.
  * The *support* field of the pack's metadata is set to *community*.
* Added a proper error message in the **Validate** command upon a missing description in the root of the yml.
* **Format** now works with a relative path.
* **Validate** now fails when all release notes have been excluded.
* Fixed issue where correct error message would not propagate for invalid images.
* Added the *--skip-pack-dependencies* flag to **validate** command to skip pack dependencies validation. Relevant when using the *-g* flag.
* Fixed an issue where **Validate** and **Format** commands failed integrations with `defaultvalue` field in fetch incidents related parameters.
* Fixed an issue in the **Validate** command in which unified YAML files were not ignored.
* Fixed an issue in **generate-docs** where scripts and playbooks inputs and outputs were not parsed correctly.
* Fixed an issue in the **openapi-codegen** command where missing reference fields in the swagger JSON caused errors.
* Fixed an issue in the **openapi-codegen** command where empty objects in the swagger JSON paths caused errors.
* **update-release-notes** command now accept path of the pack instead of pack name.
* Fixed an issue where **generate-docs** was inserting unnecessary escape characters.
* Fixed an issue in the **update-release-notes** command where changes to the pack_metadata were not detected.
* Fixed an issue where **validate** did not check for missing release notes in old format files.

## 1.1.9

* Fixed an issue where **update-release-notes** command failed on invalid file types.

## 1.1.8

* Fixed a regression where **upload** command failed on test playbooks.
* Added new *githubUser* field in pack metadata init command.
* Support beta integration in the commands **split-yml, extract-code, generate-test-playbook and generate-docs.**
* Fixed an issue where **find-dependencies** ignored *toversion* field in content items.
* Added support for *layoutscontainer*, *classifier_5_9_9*, *mapper*, *report*, and *widget* in the **Format** command.
* Fixed an issue where **Format** will set the `ID` field to be equal to the `name` field in modified playbooks.
* Fixed an issue where **Format** did not work for test playbooks.
* Improved **update-release-notes** command:
  * Write content description to release notes for new items.
  * Update format for file types without description: Connections, Incident Types, Indicator Types, Layouts, Incident Fields.
* Added a validation for feedTags param in feeds in **validate** command.
* Fixed readme validation issue in community support packs.
* Added the **openapi-codegen** command to generate integrations from OpenAPI specification files.
* Fixed an issue were release notes validations returned wrong results for *CommonScripts* pack.
* Added validation for image links in README files in **validate** command.
* Added a validation for default value of fetch param in feeds in **validate** command.
* Fixed an issue where the **Init** command failed on scripts.

## 1.1.7

* Fixed an issue where running the **format** command on feed integrations removed the `defaultvalue` fields.
* Playbook branch marked with *skipunavailable* is now set as an optional dependency in the **find-dependencies** command.
* The **feedReputation** parameter can now be hidden in a feed integration.
* Fixed an issue where running the **unify** command on JS package failed.
* Added the *--no-update* flag to the **find-dependencies** command.
* Added the following validations in **validate** command:
  * Validating that a pack does not depend on NonSupported / Deprecated packs.

## 1.1.6

* Added the *--description* option to the **init** command.
* Added the *--contribution* option to the **init** command which converts a contribution zip to proper pack format.
* Improved **validate** command performance time and outputs.
* Added the flag *--no-docker-checks* to **validate** command to skip docker checks.
* Added the flag *--print-ignored-files* to **validate** command to print ignored files report when the command is done.
* Added the following validations in **validate** command:
  * Validating that existing release notes are not modified.
  * Validating release notes are not added to new packs.
  * Validating that the "currentVersion" field was raised in the pack_metadata for modified packs.
  * Validating that the timestamp in the "created" field in the pack_metadata is in ISO format.
* Running `demisto-sdk validate` will run the **validate** command using git and only on committed files (same as using *-g --post-commit*).
* Fixed an issue where release notes were not checked correctly in **validate** command.
* Fixed an issue in the **create-id-set** command where optional playbook tasks were not taken into consideration.
* Added a prompt to the `demisto-sdk update-release-notes` command to prompt users to commit changes before running the release notes command.
* Added support to `layoutscontainer` in **validate** command.

## 1.1.5

* Fixed an issue in **find-dependencies** command.
* **lint** command now verifies flake8 on CommonServerPython script.

## 1.1.4

* Fixed an issue with the default output file name of the **unify** command when using "." as an output path.
* **Unify** command now adds contributor details to the display name and description.
* **Format** command now adds *isFetch* and *incidenttype* fields to integration yml.
* Removed the *feedIncremental* field from the integration schema.
* **Format** command now adds *feedBypassExclusionList*, *Fetch indicators*, *feedReputation*, *feedReliability*,
     *feedExpirationPolicy*, *feedExpirationInterval* and *feedFetchInterval* fields to integration yml.
* Fixed an issue in the playbooks schema.
* Fixed an issue where generated release notes were out of order.
* Improved pack dependencies detection.
* Fixed an issue where test playbooks were mishandled in **validate** command.

## 1.1.3

* Added a validation for invalid id fields in indicators types files in **validate** command.
* Added default behavior for **update-release-notes** command.
* Fixed an error where README files were failing release notes validation.
* Updated format of generated release notes to be more user friendly.
* Improved error messages for the **update-release-notes** command.
* Added support for `Connections`, `Dashboards`, `Widgets`, and `Indicator Types` to **update-release-notes** command.
* **Validate** now supports scripts under the *TestPlaybooks* directory.
* Fixed an issue where **validate** did not support powershell files.

## 1.1.2

* Added a validation for invalid playbookID fields in incidents types files in **validate** command.
* Added a code formatter for python files.
* Fixed an issue where new and old classifiers where mixed on validate command.
* Added *feedIncremental* field to the integration schema.
* Fixed error in the **upload** command where unified YMLs were not uploaded as expected if the given input was a pack.
* Fixed an issue where the **secrets** command failed due to a space character in the file name.
* Ignored RN validation for *NonSupported* pack.
* You can now ignore IF107, SC100, RP102 error codes in the **validate** command.
* Fixed an issue where the **download** command was crashing when received as input a JS integration or script.
* Fixed an issue where **validate** command checked docker image for JS integrations and scripts.
* **validate** command now checks scheme for reports and connections.
* Fixed an issue where **validate** command checked docker when running on all files.
* Fixed an issue where **validate** command did not fail when docker image was not on the latest numeric tag.
* Fixed an issue where beta integrations were not validated correctly in **validate** command.

## 1.1.1

* fixed and issue where file types were not recognized correctly in **validate** command.
* Added better outputs for validate command.

## 1.1.0

* Fixed an issue where changes to only non-validated files would fail validation.
* Fixed an issue in **validate** command where moved files were failing validation for new packs.
* Fixed an issue in **validate** command where added files were failing validation due to wrong file type detection.
* Added support for new classifiers and mappers in **validate** command.
* Removed support of old RN format validation.
* Updated **secrets** command output format.
* Added support for error ignore on deprecated files in **validate** command.
* Improved errors outputs in **validate** command.
* Added support for linting an entire pack.

## 1.0.9

* Fixed a bug where misleading error was presented when pack name was not found.
* **Update-release-notes** now detects added files for packs with versions.
* Readme files are now ignored by **update-release-notes** and validation of release notes.
* Empty release notes no longer cause an uncaught error during validation.

## 1.0.8

* Changed the output format of demisto-sdk secrets.
* Added a validation that checkbox items are not required in integrations.
* Added pack release notes generation and validation.
* Improved pack metadata validation.
* Fixed an issue in **validate** where renamed files caused an error

## 1.0.4

* Fix the **format** command to update the `id` field to be equal to `details` field in indicator-type files, and to `name` field in incident-type & dashboard files.
* Fixed a bug in the **validate** command for layout files that had `sortValues` fields.
* Fixed a bug in the **format** command where `playbookName` field was not always present in the file.
* Fixed a bug in the **format** command where indicatorField wasn't part of the SDK schemas.
* Fixed a bug in **upload** command where created unified docker45 yml files were not deleted.
* Added support for IndicatorTypes directory in packs (for `reputation` files, instead of Misc).
* Fixed parsing playbook condition names as string instead of boolean in **validate** command
* Improved image validation in YAML files.
* Removed validation for else path in playbook condition tasks.

## 1.0.3

* Fixed a bug in the **format** command where comments were being removed from YAML files.
* Added output fields: *file_path* and *kind* for layouts in the id-set.json created by **create-id-set** command.
* Fixed a bug in the **create-id-set** command Who returns Duplicate for Layouts with a different kind.
* Added formatting to **generate-docs** command results replacing all `<br>` tags with `<br/>`.
* Fixed a bug in the **download** command when custom content contained not supported content entity.
* Fixed a bug in **format** command in which boolean strings  (e.g. 'yes' or 'no') were converted to boolean values (e.g. 'True' or 'False').
* **format** command now removes *sourceplaybookid* field from playbook files.
* Fixed a bug in **generate-docs** command in which integration dependencies were not detected when generating documentation for a playbook.

## 1.0.1

* Fixed a bug in the **unify** command when output path was provided empty.
* Improved error message for integration with no tests configured.
* Improved the error message returned from the **validate** command when an integration is missing or contains malformed fetch incidents related parameters.
* Fixed a bug in the **create** command where a unified YML with a docker image for 4.5 was copied incorrectly.
* Missing release notes message are now showing the release notes file path to update.
* Fixed an issue in the **validate** command in which unified YAML files were not ignored.
* File format suggestions are now shown in the relevant file format (JSON or YAML).
* Changed Docker image validation to fail only on non-valid ones.
* Removed backward compatibility validation when Docker image is updated.

## 1.0.0

* Improved the *upload* command to support the upload of all the content entities within a pack.
* The *upload* command now supports the improved pack file structure.
* Added an interactive option to format integrations, scripts and playbooks with No TestPlaybooks configured.
* Added an interactive option to configure *conf.json* file with missing test playbooks for integrations, scripts and playbooks
* Added *download* command to download custom content from Demisto instance to the local content repository.
* Improved validation failure messages to include a command suggestion, wherever relevant, to fix the raised issue.
* Improved 'validate' help and documentation description
* validate - checks that scripts, playbooks, and integrations have the *tests* key.
* validate - checks that test playbooks are configured in `conf.json`.
* demisto-sdk lint - Copy dir better handling.
* demisto-sdk lint - Add error when package missing in docker image.
* Added *-a , --validate-all* option in *validate* to run all validation on all files.
* Added *-i , --input* option in *validate* to run validation on a specified pack/file.
* added *-i, --input* option in *secrets* to run on a specific file.
* Added an allowed hidden parameter: *longRunning* to the hidden integration parameters validation.
* Fixed an issue with **format** command when executing with an output path of a folder and not a file path.
* Bug fixes in generate-docs command given playbook as input.
* Fixed an issue with lint command in which flake8 was not running on unit test files.

## 0.5.2

* Added *-c, --command* option in *generate-docs* to generate a specific command from an integration.
* Fixed an issue when getting README/CHANGELOG files from git and loading them.
* Removed release notes validation for new content.
* Fixed secrets validations for files with the same name in a different directory.
* demisto-sdk lint - parallelization working with specifying the number of workers.
* demisto-sdk lint - logging levels output, 3 levels.
* demisto-sdk lint - JSON report, structured error reports in JSON format.
* demisto-sdk lint - XML JUnit report for unit-tests.
* demisto-sdk lint - new packages used to accelerate execution time.
* demisto-sdk secrets - command now respects the generic whitelist, and not only the pack secrets.

## 0.5.0

[PyPI History][1]

[1]: https://pypi.org/project/demisto-sdk/#history

## 0.4.9

* Fixed an issue in *generate-docs* where Playbooks and Scripts documentation failed.
* Added a graceful error message when executing the *run" command with a misspelled command.
* Added more informative errors upon failures of the *upload* command.
* format command:
  * Added format for json files: IncidentField, IncidentType, IndicatorField, IndicatorType, Layout, Dashboard.
  * Added the *-fv --from-version*, *-nv --no-validation* arguments.
  * Removed the *-t yml_type* argument, the file type will be inferred.
  * Removed the *-g use_git* argument, running format without arguments will run automatically on git diff.
* Fixed an issue in loading playbooks with '=' character.
* Fixed an issue in *validate* failed on deleted README files.

## 0.4.8

* Added the *max* field to the Playbook schema, allowing to define it in tasks loop.
* Fixed an issue in *validate* where Condition branches checks were case sensitive.

## 0.4.7

* Added the *slareminder* field to the Playbook schema.
* Added the *common_server*, *demisto_mock* arguments to the *init* command.
* Fixed an issue in *generate-docs* where the general section was not being generated correctly.
* Fixed an issue in *validate* where Incident type validation failed.

## 0.4.6

* Fixed an issue where the *validate* command did not identify CHANGELOG in packs.
* Added a new command, *id-set* to create the id set - the content dependency tree by file IDs.

## 0.4.5

* generate-docs command:
  * Added the *use_cases*, *permissions*, *command_permissions* and *limitations*.
  * Added the *--insecure* argument to support running the script and integration command in Demisto.
  * Removed the *-t yml_type* argument, the file type will be inferred.
  * The *-o --output* argument is no longer mandatory, default value will be the input file directory.
* Added support for env var: *DEMISTO_SDK_SKIP_VERSION_CHECK*. When set version checks are skipped.
* Fixed an issue in which the CHANGELOG files did not match our scheme.
* Added a validator to verify that there are no hidden integration parameters.
* Fixed an issue where the *validate* command ran on test files.
* Removed the *env-dir* argument from the demisto-sdk.
* README files which are html files will now be skipped in the *validate* command.
* Added support for env var: *DEMISTO_README_VALIDATOR*. When not set the readme validation will not run.

## 0.4.4

* Added a validator for IncidentTypes (incidenttype-*.json).
* Fixed an issue where the -p flag in the *validate* command was not working.
* Added a validator for README.md files.
* Release notes validator will now run on: incident fields, indicator fields, incident types, dashboard and reputations.
* Fixed an issue where the validator of reputation(Indicator Type) did not check on the details field.
* Fixed an issue where the validator attempted validating non-existing files after deletions or name refactoring.
* Removed the *yml_type* argument in the *split-yml*, *extract-code* commands.
* Removed the *file_type* argument in the *generate-test-playbook* command.
* Fixed the *insecure* argument in *upload*.
* Added the *insecure* argument in *run-playbook*.
* Standardise the *-i --input*, *-o --output* to demisto-sdk commands.

## 0.4.3

* Fixed an issue where the incident and indicator field BC check failed.
* Support for linting and unit testing PowerShell integrations.

## 0.4.2

* Fixed an issue where validate failed on Windows.
* Added a validator to verify all branches are handled in conditional task in a playbook.
* Added a warning message when not running the latest sdk version.
* Added a validator to check that the root is connected to all tasks in the playbook.
* Added a validator for Dashboards (dashboard-*.json).
* Added a validator for Indicator Types (reputation-*.json).
* Added a BC validation for changing incident field type.
* Fixed an issue where init command would generate an invalid yml for scripts.
* Fixed an issue in misleading error message in v2 validation hook.
* Fixed an issue in v2 hook which now is set only on newly added scripts.
* Added more indicative message for errors in yaml files.
* Disabled pykwalify info log prints.

## 0.3.10

* Added a BC check for incident fields - changing from version is not allowed.
* Fixed an issue in create-content-artifacts where scripts in Packs in TestPlaybooks dir were copied with a wrong prefix.

## 0.3.9

* Added a validation that incident field can not be required.
* Added validation for fetch incident parameters.
* Added validation for feed integration parameters.
* Added to the *format* command the deletion of the *sourceplaybookid* field.
* Fixed an issue where *fieldMapping* in playbook did not pass the scheme validation.
* Fixed an issue where *create-content-artifacts* did not copy TestPlaybooks in Packs without prefix of *playbook-*.
* Added a validation the a playbook can not have a rolename set.
* Added to the image validator the new DBot default image.
* Added the fields: elasticcommonfields, quiet, quietmode to the Playbook schema.
* Fixed an issue where *validate* failed on integration commands without outputs.
* Added a new hook for naming of v2 integrations and scripts.

## 0.3.8

* Fixed an issue where *create-content-artifact* was not loading the data in the yml correctly.
* Fixed an issue where *unify* broke long lines in script section causing syntax errors

## 0.3.7

* Added *generate-docs* command to generate documentation file for integration, playbook or script.
* Fixed an issue where *unify* created a malformed integration yml.
* Fixed an issue where demisto-sdk **init** creates unit-test file with invalid import.

## 0.3.6

* Fixed an issue where demisto-sdk **validate** failed on modified scripts without error message.

## 0.3.5

* Fixed an issue with docker tag validation for integrations.
* Restructured repo source code.

## 0.3.4

* Saved failing unit tests as a file.
* Fixed an issue where "_test" file for scripts/integrations created using **init** would import the "HelloWorld" templates.
* Fixed an issue in demisto-sdk **validate** - was failing on backward compatiblity check
* Fixed an issue in demisto-sdk **secrets** - empty line in .secrets-ignore always made the secrets check to pass
* Added validation for docker image inside integrations and scripts.
* Added --use-git flag to **format** command to format all changed files.
* Fixed an issue where **validate** did not fail on dockerimage changes with bc check.
* Added new flag **--ignore-entropy** to demisto-sdk **secrets**, this will allow skip entropy secrets check.
* Added --outfile to **lint** to allow saving failed packages to a file.

## 0.3.3

* Added backwards compatibility break error message.
* Added schema for incident types.
* Added **additionalinfo** field to as an available field for integration configuration.
* Added pack parameter for **init**.
* Fixed an issue where error would appear if name parameter is not set in **init**.

## 0.3.2

* Fixed the handling of classifier files in **validate**.

## 0.3.1

* Fixed the handling of newly created reputation files in **validate**.
* Added an option to perform **validate** on a specific file.

## 0.3.0

* Added support for multi-package **lint** both with parallel and without.
* Added all parameter in **lint** to run on all packages and packs in content repository.
* Added **format** for:
  * Scripts
  * Playbooks
  * Integrations
* Improved user outputs for **secrets** command.
* Fixed an issue where **lint** would run pytest and pylint only on a single docker per integration.
* Added auto-complete functionality to demisto-sdk.
* Added git parameter in **lint** to run only on changed packages.
* Added the **run-playbook** command
* Added **run** command which runs a command in the Demisto playground.
* Added **upload** command which uploads an integration or a script to a Demisto instance.
* Fixed and issue where **validate** checked if release notes exist for new integrations and scripts.
* Added **generate-test-playbook** command which generates a basic test playbook for an integration or a script.
* **validate** now supports indicator fields.
* Fixed an issue with layouts scheme validation.
* Adding **init** command.
* Added **json-to-outputs** command which generates the yaml section for outputs from an API raw response.

## 0.2.6

* Fixed an issue with locating release notes for beta integrations in **validate**.

## 0.2.5

* Fixed an issue with locating release notes for beta integrations in **validate**.

## 0.2.4

* Adding image validation to Beta_Integration and Packs in **validate**.

## 0.2.3

* Adding Beta_Integration to the structure validation process.
* Fixing bug where **validate** did checks on TestPlaybooks.
* Added requirements parameter to **lint**.

## 0.2.2

* Fixing bug where **lint** did not return exit code 1 on failure.
* Fixing bug where **validate** did not print error message in case no release notes were give.

## 0.2.1

* **Validate** now checks that the id and name fields are identical in yml files.
* Fixed a bug where sdk did not return any exit code.

## 0.2.0

* Added Release Notes Validator.
* Fixed the Unifier selection of your python file to use as the code.
* **Validate** now supports Indicator fields.
* Fixed a bug where **validate** and **secrets** did not return exit code 1 on failure.
* **Validate** now runs on newly added scripts.

## 0.1.8

* Added support for `--version`.
* Fixed an issue in file_validator when calling `checked_type` method with script regex.

## 0.1.2

* Restructuring validation to support content packs.
* Added secrets validation.
* Added content bundle creation.
* Added lint and unit test run.

## 0.1.1

* Added new logic to the unifier.
* Added detailed README.
* Some small adjustments and fixes.

## 0.1.0

Capabilities:

* **Extract** components(code, image, description etc.) from a Demisto YAML file into a directory.
* **Unify** components(code, image, description etc.) to a single Demisto YAML file.
* **Validate** Demisto content files.<|MERGE_RESOLUTION|>--- conflicted
+++ resolved
@@ -1,11 +1,10 @@
 # Changelog
+
 ## Unreleased
-<<<<<<< HEAD
 * Added formatting for yml files when period is missing in the end of description field, in the **format** command.
-=======
+
 
 ## 1.16.0
->>>>>>> 1e18aab4
 * Added a check to **is_docker_image_latest_tag** to only fail the validation on non-latest image tag when the current tag is older than 3 days.
 * Fixed an issue where **upload** would not properly show the installed version in the UI.
 * Fixed an issue where the `contribution_converter` failed replacing generated release notes with the contribution form release notes.
