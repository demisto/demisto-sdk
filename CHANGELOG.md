--- conflicted
+++ resolved
@@ -8,11 +8,6 @@
 * Added an enhancement to **split**, handling an empty output argument.
 * Added the ability to add classifiers and mappers to conf.json.
 * Added the Alias field to the incident field schema.
-<<<<<<< HEAD
-* Fixed an issue in **validate** failed with no error message for lists (when no fromVersion field was found).
-* Added option to specify `External Playbook Configuration` to change inputs of Playbooks triggered as part of **test-content**
-=======
->>>>>>> 68d853a6
 
 # 1.5.6
 * Added 'deprecated' release notes template.
