--- conflicted
+++ resolved
@@ -2,12 +2,9 @@
 * Fixed an issue where **validate** failed to recognize integration tests that were missing from config.json
 
 ## Unreleased
-<<<<<<< HEAD
-* Added support for marketplace-specific tags.
-=======
 * Fixed an issue where **generate-docs** with `-c` argument updated sections of the incorrect commands.
 * Added IF113 error code to **ALLOWED_IGNORE_ERRORS**.
->>>>>>> 3a6f350a
+* Added support for marketplace-specific tags.
 
 ## 1.7.7
 * Fixed an issue where paybooks **generate-docs** didn't parse complex input values when no accessor field is given correctly.
