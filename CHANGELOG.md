--- conflicted
+++ resolved
@@ -5,11 +5,8 @@
 * The **format** command will now remove trailing whitespaces from content items' id and name fields.
 * Fixed an issue where the **generate-test-playbook** command would not place the playbook in the proper folder.
 * Added to **validate** command a validation that packs with `Iron Bank` uses the latest docker from Iron Bank.
-<<<<<<< HEAD
 * Added to **update-release-notes** command support for `Generic Object Module`
-=======
 * Added to the **create artifacts** command support for release notes configuration file.
->>>>>>> 7009e286
 
 # 1.4.8
 * Fixed an issue where yml files with `!reference` failed to load properly.
