# Changelog
* Fixed an issue where the **format** command has incorrectly recognized on which files to run when running using git.
* Fixed an issue where author image validations were not checked properly.
* Fixed an issue where new old-formatted scripts and integrations were not validated.
* Fixed an issue where the wording in the from version validation error for subplaybooks was incorrect.
* Fixed an issue where the **update-release-notes** command used the old docker image version instead of the new when detecting a docker change.
* Fixed an issue where the **generate-test-playbook** command used an incorrect argument name as default
* Fixed an issue where the **json-to-outputs** command used an incorrect argument name as default when using `-d`.
<<<<<<< HEAD
* Added the following enhancements in the **generate-test-playbook** command:
    * Added the *--commands* argument to generate tasks for specific commands.
    * Added the *--examples* argument to get the command examples file path and generate tasks from the commands and arguments specified there.
    * Added the *--upload* flag to specify whether to upload the test playbook after the generation.
    * Fixed the output condition generation for outputs of type 'Boolean'.
=======
* Fixed an issue where validations failed while trying to validate non content files.
>>>>>>> adb559e9

# 1.4.6
* Fixed an issue where **validate** suggests, with no reason, running **format** on missing mandatory keys in yml file.
* Skipped existence of TestPlaybook check on community and contribution integrations.
* Fixed an issue where pre-commit didn't run on the demisto_sdk/commands folder.
* The **init** command will now change the script template name in the code to the given script name.
* Expanded the validations performed on beta integrations.
* Improved the error messages in **generate-docs**, if an example was not provided.
* Added to **validate** command a validation that a content entity or a pack name does not contain the words "partner" and "community".
* Fixed an issue where **update-release-notes** ignores *--text* flag while using *-f*
* Fixed the outputs validations in **validate** so enrichment commands will not be checked to have DBotScore outputs.
* Added a new validation to require the dockerimage key to exist in an integration and script yml files.
* Enhanced the **generate-test-playbook** command to use only integration tested on commands, rather than (possibly) other integrations implementing them.
* Expanded unify command to support GenericModules - Unifies a GenericModule object with its Dashboards.
* Added validators for generic objects:
  - Generic Field validator - verify that the 'fromVersion' field is above 6.5.0, 'group' field equals 4 and 'id' field starts with the prefix 'generic_'.
  - Generic Type validator - verify that the 'fromVersion' field is above 6.5.0
  - Generic Module validator - verify that the 'fromVersion' field is above 6.5.0
  - Generic Definition validator - verify that the 'fromVersion' field is above 6.5.0
 * Expanded Format command to support Generic Objects - Fixes generic objects according to their validations.
* Fixed an issue where the **update-release-notes** command did not handle ApiModules properly.
* Added option to enter a dictionary or json of format `[{field_name:description}]` in the **json-to-outputs** command,
  with the `-d` flag.
* Improved the outputs for the **format** command.
* Fixed an issue where the validations performed after the **format** command were inconsistent with **validate**.
* Added to the **validate** command a validation for the author image.
* Updated the **create-content-artifacts** command to support generic modules, definitions, fields and types.
* Added an option to ignore errors for file paths and not only file name in .pack-ignore file.

# 1.4.5
* Enhanced the **postman-codegen** command to name all generated arguments with lower case.
* Fixed an issue where the **find-dependencies** command miscalculated the dependencies for playbooks that use generic commands.
* Fixed an issue where the **validate** command failed in external repositories in case the DEMISTO_SDK_GITHUB_TOKEN was not set.
* Fixed an issue where **openapi-codegen** corrupted the swagger file by overwriting configuration to swagger file.
* Updated the **upload** command to support uploading zipped packs to the marketplace.
* Added to the **postman-codegen** command support of path variables.
* Fixed an issue where **openapi-codegen** entered into an infinite loop on circular references in the swagger file.
* The **format** command will now set `fromVersion: 6.2.0` for widgets with 'metrics' data type.
* Updated the **find-dependencies** command to support generic modules, definitions, fields and types.
* Fixed an issue where **openapi-codegen** tried to extract reference example outputs, leading to an exception.
* Added an option to ignore secrets automatically when using the **init** command to create a pack.
* Added a tool that gives the ability to temporarily suppress console output.

# 1.4.4
* When formatting incident types with Auto-Extract rules and without mode field, the **format** command will now add the user selected mode.
* Added new validation that DBotRole is set for scripts that requires elevated permissions to the `XSOAR-linter` in the **lint** command.
* Added url escaping to markdown human readable section in generate docs to avoid autolinking.
* Added a validation that mapper's id and name are matching. Updated the format of mapper to include update_id too.
* Added a validation to ensure that image paths in the README files are valid.
* Fixed **find_type** function to correctly find test files, such as, test script and test playbook.
* Added scheme validations for the new Generic Object Types, Fields, and Modules.
* Renamed the flag *--input-old-version* to *--old-version* in the **generate-docs** command.
* Refactored the **update-release-notes** command:
  - Replaced the *--all* flag with *--use-git* or *-g*.
  - Added the *--force* flag to update the pack release notes without changes in the pack.
  - The **update-release-notes** command will now update all dependent integrations on ApiModule change, even if not specified.
  - If more than one pack has changed, the full list of updated packs will be printed at the end of **update-release-notes** command execution.
  - Fixed an issue where the **update-release-notes** command did not add docker image release notes entry for release notes file if a script was changed.
  - Fixed an issue where the **update-release-notes** command did not detect changed files that had the same name.
  - Fixed an issue in the **update-release-notes** command where the version support of JSON files was mishandled.
* Fixed an issue where **format** did not skip files in test and documentation directories.
* Updated the **create-id-set** command to support generic modules, definitions, fields and types.
* Changed the **convert** command to generate old layout fromversion to 5.0.0 instead of 4.1.0
* Enhanced the command **postman-codegen** with type hints for templates.

# 1.4.3
* Fixed an issue where **json-to-outputs** command returned an incorrect output when json is a list.
* Fixed an issue where if a pack README.md did not exist it could cause an error in the validation process.
* Fixed an issue where the *--name* was incorrectly required in the **init** command.
* Adding the option to run **validate** on a specific path while using git (*-i* & *-g*).
* The **format** command will now change UUIDs in .yml and .json files to their respective content entity name.
* Added a playbook validation to check if a task sub playbook exists in the id set in the **validate** command.
* Added the option to add new tags/usecases to the approved list and to the pack metadata on the same pull request.
* Fixed an issue in **test_content** where when different servers ran tests for the same integration, the server URL parameters were not set correctly.
* Added a validation in the **validate** command to ensure that the ***endpoint*** command is configured correctly in yml file.
* Added a warning when pack_metadata's description field is longer than 130 characters.
* Fixed an issue where a redundant print occurred on release notes validation.
* Added new validation in the **validate** command to ensure that the minimal fromVersion in a widget of type metrics will be 6.2.0.
* Added the *--release-notes* flag to demisto-sdk to get the current version release notes entries.

# 1.4.2
* Added to `pylint` summary an indication if a test was skipped.
* Added to the **init** command the option to specify fromversion.
* Fixed an issue where running **init** command without filling the metadata file.
* Added the *--docker-timeout* flag in the **lint** command to control the request timeout for the Docker client.
* Fixed an issue where **update-release-notes** command added only one docker image release notes entry for release notes file, and not for every entity whom docker image was updated.
* Added a validation to ensure that incident/indicator fields names starts with their pack name in the **validate** command. (Checked only for new files and only when using git *-g*)
* Updated the **find-dependencies** command to return the 'dependencies' according the layout type ('incident', 'indicator').
* Enhanced the "vX" display name validation for scripts and integrations in the **validate** command to check for every versioned script or integration, and not only v2.
* Added the *--fail-duplicates* flag for the **create-id-set** command which will fail the command if duplicates are found.
* Added to the **generate-docs** command automatic addition to git when a new readme file is created.

# 1.4.1
* When in private repo without `DEMSITO_SDK_GITHUB_TOKEN` configured, get_remote_file will take files from the local origin/master.
* Enhanced the **unify** command when giving input of a file and not a directory return a clear error message.
* Added a validation to ensure integrations are not skipped and at least one test playbook is not skipped for each integration or script.
* Added to the Content Tests support for `context_print_dt`, which queries the incident context and prints the result as a json.
* Added new validation for the `xsoar_config.json` file in the **validate** command.
* Added a version differences section to readme in **generate-docs** command.
* Added the *--docs-format* flag in the **integration-diff** command to get the output in README format.
* Added the *--input-old-version* and *--skip-breaking-changes* flags in the **generate-docs** command to get the details for the breaking section and to skip the breaking changes section.

# 1.4.0
* Enable passing a comma-separated list of paths for the `--input` option of the **lint** command.
* Added new validation of unimplemented test-module command in the code to the `XSOAR-linter` in the **lint** command.
* Fixed the **generate-docs** to handle integration authentication parameter.
* Added a validation to ensure that description and README do not contain the word 'Demisto'.
* Improved the deprecated message validation required from playbooks and scripts.
* Added the `--quite-bc-validation` flag for the **validate** command to run the backwards compatibility validation in quite mode (errors is treated like warnings).
* Fixed the **update release notes** command to display a name for old layouts.
* Added the ability to append to the pack README credit to contributors.
* Added identification for parameter differences in **integration-diff** command.
* Fixed **format** to use git as a default value.
* Updated the **upload** command to support reports.
* Fixed an issue where **generate-docs** command was displaying 'None' when credentials parameter display field configured was not configured.
* Fixed an issue where **download** did not return exit code 1 on failure.
* Updated the validation that incident fields' names do not contain the word incident will aplly to core packs only.
* Added a playbook validation to verify all conditional tasks have an 'else' path in **validate** command.
* Renamed the GitHub authentication token environment variable `GITHUB_TOKEN` to `DEMITO_SDK_GITHUB_TOKEN`.
* Added to the **update-release-notes** command automatic addition to git when new release notes file is created.
* Added validation to ensure that integrations, scripts, and playbooks do not contain the entity type in their names.
* Added the **convert** command to convert entities between XSOAR versions.
* Added the *--deprecate* flag in **format** command to deprecate integrations, scripts, and playbooks.
* Fixed an issue where ignoring errors did not work when running the **validate** command on specific files (-i).

# 1.3.9
* Added a validation verifying that the pack's README.md file is not equal to pack description.
* Fixed an issue where the **Assume yes** flag did not work properly for some entities in the **format** command.
* Improved the error messages for separators in folder and file names in the **validate** command.
* Removed the **DISABLE_SDK_VERSION_CHECK** environment variable. To disable new version checks, use the **DEMISTO_SDK_SKIP_VERSION_CHECK** envirnoment variable.
* Fixed an issue where the demisto-sdk version check failed due to a rate limit.
* Fixed an issue with playbooks scheme validation.

# 1.3.8
* Updated the **secrets** command to work on forked branches.

# 1.3.7
* Added a validation to ensure correct image and description file names.
* Fixed an issue where the **validate** command failed when 'display' field in credentials param in yml is empty but 'displaypassword' was provided.
* Added the **integration-diff** command to check differences between two versions of an integration and to return a report of missing and changed elements in the new version.
* Added a validation verifying that the pack's README.md file is not missing or empty for partner packs or packs contains use cases.
* Added a validation to ensure that the integration and script folder and file names will not contain separators (`_`, `-`, ` `).
* When formatting new pack, the **format** command will set the *fromversion* key to 5.5.0 in the new files without fromversion.

# 1.3.6
* Added a validation that core packs are not dependent on non-core packs.
* Added a validation that a pack name follows XSOAR standards.
* Fixed an issue where in some cases the `get_remote_file` function failed due to an invalid path.
* Fixed an issue where running **update-release-notes** with updated integration logo, did not detect any file changes.
* Fixed an issue where the **create-id-set** command did not identify unified integrations correctly.
* Fixed an issue where the `CommonTypes` pack was not identified as a dependency for all feed integrations.
* Added support for running SDK commands in private repositories.
* Fixed an issue where running the **init** command did not set the correct category field in an integration .yml file for a newly created pack.
* When formatting new contributed pack, the **format** command will set the *fromversion* key to 6.0.0 in the relevant files.
* If the environment variable "DISABLE_SDK_VERSION_CHECK" is define, the demisto-sdk will no longer check for newer version when running a command.
* Added the `--use-pack-metadata` flag for the **find-dependencies** command to update the calculated dependencies using the the packs metadata files.
* Fixed an issue where **validate** failed on scripts in case the `outputs` field was set to `None`.
* Fixed an issue where **validate** was failing on editing existing release notes.
* Added a validation for README files verifying that the file doesn't contain template text copied from HelloWorld or HelloWorldPremium README.

# 1.3.5
* Added a validation that layoutscontainer's id and name are matching. Updated the format of layoutcontainer to include update_id too.
* Added a validation that commands' names and arguments in core packs, or scripts' arguments do not contain the word incident.
* Fixed issue where running the **generate-docs** command with -c flag ran all the commands and not just the commands specified by the flag.
* Fixed the error message of the **validate** command to not always suggest adding the *description* field.
* Fixed an issue where running **format** on feed integration generated invalid parameter structure.
* Fixed an issue where the **generate-docs** command did not add all the used scripts in a playbook to the README file.
* Fixed an issue where contrib/partner details might be added twice to the same file, when using unify and create-content-artifacts commands
* Fixed issue where running **validate** command on image-related integration did not return the correct outputs to json file.
* When formatting playbooks, the **format** command will now remove empty fields from SetIncident, SetIndicator, CreateNewIncident, CreateNewIndicator script arguments.
* Added an option to fill in the developer email when running the **init** command.

# 1.3.4
* Updated the **validate** command to check that the 'additionalinfo' field only contains the expected value for feed required parameters and not equal to it.
* Added a validation that community/partner details are not in the detailed description file.
* Added a validation that the Use Case tag in pack_metadata file is only used when the pack contains at least one PB, Incident Type or Layout.
* Added a validation that makes sure outputs in integrations are matching the README file when only README has changed.
* Added the *hidden* field to the integration schema.
* Fixed an issue where running **format** on a playbook whose `name` does not equal its `id` would cause other playbooks who use that playbook as a sub-playbook to fail.
* Added support for local custom command configuration file `.demisto-sdk-conf`.
* Updated the **format** command to include an update to the description file of an integration, to remove community/partner details.

# 1.3.3
* Fixed an issue where **lint** failed where *.Dockerfile* exists prior running the lint command.
* Added FeedHelloWorld template option for *--template* flag in **demisto-sdk init** command.
* Fixed issue where **update-release-notes** deleted release note file if command was called more than once.
* Fixed issue where **update-release-notes** added docker image release notes every time the command was called.
* Fixed an issue where running **update-release-notes** on a pack with newly created integration, had also added a docker image entry in the release notes.
* Fixed an issue where `XSOAR-linter` did not find *NotImplementedError* in main.
* Added validation for README files verifying their length (over 30 chars).
* When using *-g* flag in the **validate** command it will now ignore untracked files by default.
* Added the *--include-untracked* flag to the **validate** command to include files which are untracked by git in the validation process.
* Improved the `pykwalify` error outputs in the **validate** command.
* Added the *--print-pykwalify* flag to the **validate** command to print the unchanged output from `pykwalify`.

# 1.3.2
* Updated the format of the outputs when using the *--json-file* flag to create a JSON file output for the **validate** and **lint** commands.
* Added the **doc-review** command to check spelling in .md and .yml files as well as a basic release notes review.
* Added a validation that a pack's display name does not already exist in content repository.
* Fixed an issue where the **validate** command failed to detect duplicate params in an integration.
* Fixed an issue where the **validate** command failed to detect duplicate arguments in a command in an integration.

# 1.3.1
* Fixed an issue where the **validate** command failed to validate the release notes of beta integrations.
* Updated the **upload** command to support indicator fields.
* The **validate** and **update-release-notes** commands will now check changed files against `demisto/master` if it is configured locally.
* Fixed an issue where **validate** would incorrectly identify files as renamed.
* Added a validation that integration properties (such as feed, mappers, mirroring, etc) are not removed.
* Fixed an issue where **validate** failed when comparing branch against commit hash.
* Added the *--no-pipenv* flag to the **split-yml** command.
* Added a validation that incident fields and incident types are not removed from mappers.
* Fixed an issue where the *c
reate-id-set* flag in the *validate* command did not work while not using git.
* Added the *hiddenusername* field to the integration schema.
* Added a validation that images that are not integration images, do not ask for a new version or RN

# 1.3.0
* Do not collect optional dependencies on indicator types reputation commands.
* Fixed an issue where downloading indicator layoutscontainer objects failed.
* Added a validation that makes sure outputs in integrations are matching the README file.
* Fixed an issue where the *create-id-set* flag in the **validate** command did not work.
* Added a warning in case no id_set file is found when running the **validate** command.
* Fixed an issue where changed files were not recognised correctly on forked branches in the **validate** and the **update-release-notes** commands.
* Fixed an issue when files were classified incorrectly when running *update-release-notes*.
* Added a validation that integration and script file paths are compatible with our convention.
* Fixed an issue where id_set.json file was re created whenever running the generate-docs command.
* added the *--json-file* flag to create a JSON file output for the **validate** and **lint** commands.

# 1.2.19
* Fixed an issue where merge id_set was not updated to work with the new entity of Packs.
* Added a validation that the playbook's version matches the version of its sub-playbooks, scripts, and integrations.

# 1.2.18
* Changed the *skip-id-set-creation* flag to *create-id-set* in the **validate** command. Its default value will be False.
* Added support for the 'cve' reputation command in default arg validation.
* Filter out generic and reputation command from scripts and playbooks dependencies calculation.
* Added support for the incident fields in outgoing mappers in the ID set.
* Added a validation that the taskid field and the id field under the task field are both from uuid format and contain the same value.
* Updated the **format** command to generate uuid value for the taskid field and for the id under the task field in case they hold an invalid values.
* Exclude changes from doc_files directory on validation.
* Added a validation that an integration command has at most one default argument.
* Fixing an issue where pack metadata version bump was not enforced when modifying an old format (unified) file.
* Added validation that integration parameter's display names are capitalized and spaced using whitespaces and not underscores.
* Fixed an issue where beta integrations where not running deprecation validations.
* Allowed adding additional information to the deprecated description.
* Fixing an issue when escaping less and greater signs in integration params did not work as expected.

# 1.2.17
* Added a validation that the classifier of an integration exists.
* Added a validation that the mapper of an integration exists.
* Added a validation that the incident types of a classifier exist.
* Added a validation that the incident types of a mapper exist.
* Added support for *text* argument when running **demisto-sdk update-release-notes** on the ApiModules pack.
* Added a validation for the minimal version of an indicator field of type grid.
* Added new validation for incident and indicator fields in classifiers mappers and layouts exist in the content.
* Added cache for get_remote_file to reducing failures from accessing the remote repo.
* Fixed an issue in the **format** command where `_dev` or `_copy` suffixes weren't removed from the `id` of the given playbooks.
* Playbook dependencies from incident and indicator fields are now marked as optional.
* Mappers dependencies from incident types and incident fields are now marked as optional.
* Classifier dependencies from incident types are now marked as optional.
* Updated **demisto-sdk init** command to no longer create `created` field in pack_metadata file
* Updated **generate-docs** command to take the parameters names in setup section from display field and to use additionalinfo field when exist.
* Using the *verbose* argument in the **find-dependencies** command will now log to the console.
* Improved the deprecated message validation required from integrations.
* Fixed an issue in the **generate-docs** command where **Context Example** section was created when it was empty.

# 1.2.16
* Added allowed ignore errors to the *IDSetValidator*.
* Fixed an issue where an irrelevant id_set validation ran in the **validate** command when using the *--id-set* flag.
* Fixed an issue were **generate-docs** command has failed if a command did not exist in commands permissions file.
* Improved a **validate** command message for missing release notes of api module dependencies.

# 1.2.15
* Added the *ID101* to the allowed ignored errors.

# 1.2.14
* SDK repository is now mypy check_untyped_defs complaint.
* The lint command will now ignore the unsubscriptable-object (E1136) pylint error in dockers based on python 3.9 - this will be removed once a new pylint version is released.
* Added an option for **format** to run on a whole pack.
* Added new validation of unimplemented commands from yml in the code to `XSOAR-linter`.
* Fixed an issue where Auto-Extract fields were only checked for newly added incident types in the **validate** command.
* Added a new warning validation of direct access to args/params dicts to `XSOAR-linter`.

# 1.2.13
* Added new validation of indicators usage in CommandResults to `XSOAR-linter`.
* Running **demisto-sdk lint** will automatically run on changed files (same behavior as the -g flag).
* Removed supported version message from the documentation when running **generate_docs**.
* Added a print to indicate backwards compatibility is being checked in **validate** command.
* Added a percent print when running the **validate** command with the *-a* flag.
* Fixed a regression in the **upload** command where it was ignoring `DEMISTO_VERIFY_SSL` env var.
* Fixed an issue where the **upload** command would fail to upload beta integrations.
* Fixed an issue where the **validate** command did not create the *id_set.json* file when running with *-a* flag.
* Added price change validation in the **validate** command.
* Added validations that checks in read-me for empty sections or leftovers from the auto generated read-me that should be changed.
* Added new code validation for *NotImplementedError* to raise a warning in `XSOAR-linter`.
* Added validation for support types in the pack metadata file.
* Added support for *--template* flag in **demisto-sdk init** command.
* Fixed an issue with running **validate** on master branch where the changed files weren't compared to previous commit when using the *-g* flag.
* Fixed an issue where the `XSOAR-linter` ran *NotImplementedError* validation on scripts.
* Added support for Auto-Extract feature validation in incident types in the **validate** command.
* Fixed an issue in the **lint** command where the *-i* flag was ignored.
* Improved **merge-id-sets** command to support merge between two ID sets that contain the same pack.
* Fixed an issue in the **lint** command where flake8 ran twice.

# 1.2.12
* Bandit now reports also on medium severity issues.
* Fixed an issue with support for Docker Desktop on Mac version 2.5.0+.
* Added support for vulture and mypy linting when running without docker.
* Added support for *prev-ver* flag in **update-release-notes** command.
* Improved retry support when building docker images for linting.
* Added the option to create an ID set on a specific pack in **create-id-set** command.
* Added the *--skip-id-set-creation* flag to **validate** command in order to add the capability to run validate command without creating id_set validation.
* Fixed an issue where **validate** command checked docker image tag on ApiModules pack.
* Fixed an issue where **find-dependencies** did not calculate dashboards and reports dependencies.
* Added supported version message to the documentation and release notes files when running **generate_docs** and **update-release-notes** commands respectively.
* Added new code validations for *NotImplementedError* exception raise to `XSOAR-linter`.
* Command create-content-artifacts additional support for **Author_image.png** object.
* Fixed an issue where schemas were not enforced for incident fields, indicator fields and old layouts in the validate command.
* Added support for **update-release-notes** command to update release notes according to master branch.

# 1.2.11
* Fixed an issue where the ***generate-docs*** command reset the enumeration of line numbering after an MD table.
* Updated the **upload** command to support mappers.
* Fixed an issue where exceptions were no printed in the **format** while the *--verbose* flag is set.
* Fixed an issue where *--assume-yes* flag did not work in the **format** command when running on a playbook without a `fromversion` field.
* Fixed an issue where the **format** command would fail in case `conf.json` file was not found instead of skipping the update.
* Fixed an issue where integration with v2 were recognised by the `name` field instead of the `display` field in the **validate** command.
* Added a playbook validation to check if a task script exists in the id set in the **validate** command.
* Added new integration category `File Integrity Management` in the **validate** command.

# 1.2.10
* Added validation for approved content pack use-cases and tags.
* Added new code validations for *CommonServerPython* import to `XSOAR-linter`.
* Added *default value* and *predefined values* to argument description in **generate-docs** command.
* Added a new validation that checks if *get-mapping-fields* command exists if the integration schema has *{ismappable: true}* in **validate** command.
* Fixed an issue where the *--staged* flag recognised added files as modified in the **validate** command.
* Fixed an issue where a backwards compatibility warning was raised for all added files in the **validate** command.
* Fixed an issue where **validate** command failed when no tests were given for a partner supported pack.
* Updated the **download** command to support mappers.
* Fixed an issue where the ***format*** command added a duplicate parameter.
* For partner supported content packs, added support for a list of emails.
* Removed validation of README files from the ***validate*** command.
* Fixed an issue where the ***validate*** command required release notes for ApiModules pack.

# 1.2.9
* Fixed an issue in the **openapi_codegen** command where it created duplicate functions name from the swagger file.
* Fixed an issue in the **update-release-notes** command where the *update type* argument was not verified.
* Fixed an issue in the **validate** command where no error was raised in case a non-existing docker image was presented.
* Fixed an issue in the **format** command where format failed when trying to update invalid Docker image.
* The **format** command will now preserve the **isArray** argument in integration's reputation commands and will show a warning if it set to **false**.
* Fixed an issue in the **lint** command where *finally* clause was not supported in main function.
* Fixed an issue in the **validate** command where changing any entity ID was not validated.
* Fixed an issue in the **validate** command where *--staged* flag did not bring only changed files.
* Fixed the **update-release-notes** command to ignore changes in the metadata file.
* Fixed the **validate** command to ignore metadata changes when checking if a version bump is needed.


# 1.2.8
* Added a new validation that checks in playbooks for the usage of `DeleteContext` in **validate** command.
* Fixed an issue in the **upload** command where it would try to upload content entities with unsupported versions.
* Added a new validation that checks in playbooks for the usage of specific instance in **validate** command.
* Added the **--staged** flag to **validate** command to run on staged files only.


# 1.2.7
* Changed input parameters in **find-dependencies** command.
   - Use ***-i, --input*** instead of ***-p, --path***.
   - Use ***-idp, --id-set-path*** instead of ***-i, --id-set-path***.
* Fixed an issue in the **unify** command where it crashed on an integration without an image file.
* Fixed an issue in the **format** command where unnecessary files were not skipped.
* Fixed an issue in the **update-release-notes** command where the *text* argument was not respected in all cases.
* Fixed an issue in the **validate** command where a warning about detailed description was given for unified or deprecated integrations.
* Improved the error returned by the **validate** command when running on files using the old format.

# 1.2.6
* No longer require setting `DEMISTO_README_VALIDATION` env var to enable README mdx validation. Validation will now run automatically if all necessary node modules are available.
* Fixed an issue in the **validate** command where the `--skip-pack-dependencies` would not skip id-set creation.
* Fixed an issue in the **validate** command where validation would fail if supplied an integration with an empty `commands` key.
* Fixed an issue in the **validate** command where validation would fail due to a required version bump for packs which are not versioned.
* Will use env var `DEMISTO_VERIFY_SSL` to determine if to use a secure connection for commands interacting with the Server when `--insecure` is not passed. If working with a local Server without a trusted certificate, you can set env var `DEMISTO_VERIFY_SSL=no` to avoid using `--insecure` on each command.
* Unifier now adds a link to the integration documentation to the integration detailed description.
* Fixed an issue in the **secrets** command where ignored secrets were not skipped.

# 1.2.5
* Added support for special fields: *defaultclassifier*, *defaultmapperin*, *defaultmapperout* in **download** command.
* Added -y option **format** command to assume "yes" as answer to all prompts and run non-interactively
* Speed up improvements for `validate` of README files.
* Updated the **format** command to adhere to the defined content schema and sub-schemas, aligning its behavior with the **validate** command.
* Added support for canvasContextConnections files in **format** command.

# 1.2.4
* Updated detailed description for community integrations.

# 1.2.3
* Fixed an issue where running **validate** failed on playbook with task that adds tags to the evidence data.
* Added the *displaypassword* field to the integration schema.
* Added new code validations to `XSOAR-linter`.
    * As warnings messages:
        * `demisto.params()` should be used only inside main function.
        * `demisto.args()` should be used only inside main function.
        * Functions args should have type annotations.
* Added `fromversion` field validation to test playbooks and scripts in **validate** command.

# 1.2.2
* Add support for warning msgs in the report and summary to **lint** command.
* Fixed an issue where **json-to-outputs** determined bool values as int.
* Fixed an issue where **update-release-notes** was crushing on `--all` flag.
* Fixed an issue where running **validate**, **update-release-notes** outside of content repo crushed without a meaningful error message.
* Added support for layoutscontainer in **init** contribution flow.
* Added a validation for tlp_color param in feeds in **validate** command.
* Added a validation for removal of integration parameters in **validate** command.
* Fixed an issue where **update-release-notes** was failing with a wrong error message when no pack or input was given.
* Improved formatting output of the **generate-docs** command.
* Add support for env variable *DEMISTO_SDK_ID_SET_REFRESH_INTERVAL*. Set this env variable to the refresh interval in minutes. The id set will be regenerated only if the refresh interval has passed since the last generation. Useful when generating Script documentation, to avoid re-generating the id_set every run.
* Added new code validations to `XSOAR-linter`.
    * As error messages:
        * Longer than 10 seconds sleep statements for non long running integrations.
        * exit() usage.
        * quit() usage.
    * As warnings messages:
        * `demisto.log` should not be used.
        * main function existence.
        * `demito.results` should not be used.
        * `return_output` should not be used.
        * try-except statement in main function.
        * `return_error` usage in main function.
        * only once `return_error` usage.
* Fixed an issue where **lint** command printed logs twice.
* Fixed an issue where *suffix* did not work as expected in the **create-content-artifacts** command.
* Added support for *prev-ver* flag in **lint** and **secrets** commands.
* Added support for *text* flag to **update-release-notes** command to add the same text to all release notes.
* Fixed an issue where **validate** did not recognize added files if they were modified locally.
* Added a validation that checks the `fromversion` field exists and is set to 5.0.0 or above when working or comparing to a non-feature branch in **validate** command.
* Added a validation that checks the certification field in the pack_metadata file is valid in **validate** command.
* The **update-release-notes** command will now automatically add docker image update to the release notes.

# 1.2.1
* Added an additional linter `XSOAR-linter` to the **lint** command which custom validates py files. currently checks for:
    * `Sys.exit` usages with non zero value.
    * Any `Print` usages.
* Fixed an issue where renamed files were failing on *validate*.
* Fixed an issue where single changed files did not required release notes update.
* Fixed an issue where doc_images required release-notes and validations.
* Added handling of dependent packs when running **update-release-notes** on changed *APIModules*.
    * Added new argument *--id-set-path* for id_set.json path.
    * When changes to *APIModule* is detected and an id_set.json is available - the command will update the dependent pack as well.
* Added handling of dependent packs when running **validate** on changed *APIModules*.
    * Added new argument *--id-set-path* for id_set.json path.
    * When changes to *APIModule* is detected and an id_set.json is available - the command will validate that the dependent pack has release notes as well.
* Fixed an issue where the find_type function didn't recognize file types correctly.
* Fixed an issue where **update-release-notes** command did not work properly on Windows.
* Added support for indicator fields in **update-release-notes** command.
* Fixed an issue where files in test dirs where being validated.


# 1.2.0
* Fixed an issue where **format** did not update the test playbook from its pack.
* Fixed an issue where **validate** validated non integration images.
* Fixed an issue where **update-release-notes** did not identified old yml integrations and scripts.
* Added revision templates to the **update-release-notes** command.
* Fixed an issue where **update-release-notes** crashed when a file was renamed.
* Fixed an issue where **validate** failed on deleted files.
* Fixed an issue where **validate** validated all images instead of packs only.
* Fixed an issue where a warning was not printed in the **format** in case a non-supported file type is inputted.
* Fixed an issue where **validate** did not fail if no release notes were added when adding files to existing packs.
* Added handling of incorrect layout paths via the **format** command.
* Refactor **create-content-artifacts** command - Efficient artifacts creation and better logging.
* Fixed an issue where image and description files were not handled correctly by **validate** and **update-release-notes** commands.
* Fixed an issue where the **format** command didn't remove all extra fields in a file.
* Added an error in case an invalid id_set.json file is found while running the **validate** command.
* Added fetch params checks to the **validate** command.

# 1.1.11
* Added line number to secrets' path in **secrets** command report.
* Fixed an issue where **init** a community pack did not present the valid support URL.
* Fixed an issue where **init** offered a non relevant pack support type.
* Fixed an issue where **lint** did not pull docker images for powershell.
* Fixed an issue where **find-dependencies** did not find all the script dependencies.
* Fixed an issue where **find-dependencies** did not collect indicator fields as dependencies for playbooks.
* Updated the **validate** and the **secrets** commands to be less dependent on regex.
* Fixed an issue where **lint** did not run on circle when docker did not return ping.
* Updated the missing release notes error message (RN106) in the **Validate** command.
* Fixed an issue where **Validate** would return missing release notes when two packs with the same substring existed in the modified files.
* Fixed an issue where **update-release-notes** would add duplicate release notes when two packs with the same substring existed in the modified files.
* Fixed an issue where **update-release-notes** would fail to bump new versions if the feature branch was out of sync with the master branch.
* Fixed an issue where a non-descriptive error would be returned when giving the **update-release-notes** command a pack which can not be found.
* Added dependencies check for *widgets* in **find-dependencies** command.
* Added a `update-docker` flag to **format** command.
* Added a `json-to-outputs` flag to the **run** command.
* Added a verbose (`-v`) flag to **format** command.
* Fixed an issue where **download** added the prefix "playbook-" to the name of playbooks.

# 1.1.10
* Updated the **init** command. Relevant only when passing the *--contribution* argument.
   * Added the *--author* option.
   * The *support* field of the pack's metadata is set to *community*.
* Added a proper error message in the **Validate** command upon a missing description in the root of the yml.
* **Format** now works with a relative path.
* **Validate** now fails when all release notes have been excluded.
* Fixed issue where correct error message would not propagate for invalid images.
* Added the *--skip-pack-dependencies* flag to **validate** command to skip pack dependencies validation. Relevant when using the *-g* flag.
* Fixed an issue where **Validate** and **Format** commands failed integrations with `defaultvalue` field in fetch incidents related parameters.
* Fixed an issue in the **Validate** command in which unified YAML files were not ignored.
* Fixed an issue in **generate-docs** where scripts and playbooks inputs and outputs were not parsed correctly.
* Fixed an issue in the **openapi-codegen** command where missing reference fields in the swagger JSON caused errors.
* Fixed an issue in the **openapi-codegen** command where empty objects in the swagger JSON paths caused errors.
* **update-release-notes** command now accept path of the pack instead of pack name.
* Fixed an issue where **generate-docs** was inserting unnecessary escape characters.
* Fixed an issue in the **update-release-notes** command where changes to the pack_metadata were not detected.
* Fixed an issue where **validate** did not check for missing release notes in old format files.

# 1.1.9
* Fixed an issue where **update-release-notes** command failed on invalid file types.

# 1.1.8
* Fixed a regression where **upload** command failed on test playbooks.
* Added new *githubUser* field in pack metadata init command.
* Support beta integration in the commands **split-yml, extract-code, generate-test-playbook and generate-docs.**
* Fixed an issue where **find-dependencies** ignored *toversion* field in content items.
* Added support for *layoutscontainer*, *classifier_5_9_9*, *mapper*, *report*, and *widget* in the **Format** command.
* Fixed an issue where **Format** will set the `ID` field to be equal to the `name` field in modified playbooks.
* Fixed an issue where **Format** did not work for test playbooks.
* Improved **update-release-notes** command:
    * Write content description to release notes for new items.
    * Update format for file types without description: Connections, Incident Types, Indicator Types, Layouts, Incident Fields.
* Added a validation for feedTags param in feeds in **validate** command.
* Fixed readme validation issue in community support packs.
* Added the **openapi-codegen** command to generate integrations from OpenAPI specification files.
* Fixed an issue were release notes validations returned wrong results for *CommonScripts* pack.
* Added validation for image links in README files in **validate** command.
* Added a validation for default value of fetch param in feeds in **validate** command.
* Fixed an issue where the **Init** command failed on scripts.

# 1.1.7
* Fixed an issue where running the **format** command on feed integrations removed the `defaultvalue` fields.
* Playbook branch marked with *skipunavailable* is now set as an optional dependency in the **find-dependencies** command.
* The **feedReputation** parameter can now be hidden in a feed integration.
* Fixed an issue where running the **unify** command on JS package failed.
* Added the *--no-update* flag to the **find-dependencies** command.
* Added the following validations in **validate** command:
   * Validating that a pack does not depend on NonSupported / Deprecated packs.

# 1.1.6
* Added the *--description* option to the **init** command.
* Added the *--contribution* option to the **init** command which converts a contribution zip to proper pack format.
* Improved **validate** command performance time and outputs.
* Added the flag *--no-docker-checks* to **validate** command to skip docker checks.
* Added the flag *--print-ignored-files* to **validate** command to print ignored files report when the command is done.
* Added the following validations in **validate** command:
   * Validating that existing release notes are not modified.
   * Validating release notes are not added to new packs.
   * Validating that the "currentVersion" field was raised in the pack_metadata for modified packs.
   * Validating that the timestamp in the "created" field in the pack_metadata is in ISO format.
* Running `demisto-sdk validate` will run the **validate** command using git and only on committed files (same as using *-g --post-commit*).
* Fixed an issue where release notes were not checked correctly in **validate** command.
* Fixed an issue in the **create-id-set** command where optional playbook tasks were not taken into consideration.
* Added a prompt to the `demisto-sdk update-release-notes` command to prompt users to commit changes before running the release notes command.
* Added support to `layoutscontainer` in **validate** command.

# 1.1.5
* Fixed an issue in **find-dependencies** command.
* **lint** command now verifies flake8 on CommonServerPython script.

# 1.1.4
* Fixed an issue with the default output file name of the **unify** command when using "." as an output path.
* **Unify** command now adds contributor details to the display name and description.
* **Format** command now adds *isFetch* and *incidenttype* fields to integration yml.
* Removed the *feedIncremental* field from the integration schema.
* **Format** command now adds *feedBypassExclusionList*, *Fetch indicators*, *feedReputation*, *feedReliability*,
     *feedExpirationPolicy*, *feedExpirationInterval* and *feedFetchInterval* fields to integration yml.
* Fixed an issue in the playbooks schema.
* Fixed an issue where generated release notes were out of order.
* Improved pack dependencies detection.
* Fixed an issue where test playbooks were mishandled in **validate** command.

# 1.1.3
* Added a validation for invalid id fields in indicators types files in **validate** command.
* Added default behavior for **update-release-notes** command.
* Fixed an error where README files were failing release notes validation.
* Updated format of generated release notes to be more user friendly.
* Improved error messages for the **update-release-notes** command.
* Added support for `Connections`, `Dashboards`, `Widgets`, and `Indicator Types` to **update-release-notes** command.
* **Validate** now supports scripts under the *TestPlaybooks* directory.
* Fixed an issue where **validate** did not support powershell files.

# 1.1.2
* Added a validation for invalid playbookID fields in incidents types files in **validate** command.
* Added a code formatter for python files.
* Fixed an issue where new and old classifiers where mixed on validate command.
* Added *feedIncremental* field to the integration schema.
* Fixed error in the **upload** command where unified YMLs were not uploaded as expected if the given input was a pack.
* Fixed an issue where the **secrets** command failed due to a space character in the file name.
* Ignored RN validation for *NonSupported* pack.
* You can now ignore IF107, SC100, RP102 error codes in the **validate** command.
* Fixed an issue where the **download** command was crashing when received as input a JS integration or script.
* Fixed an issue where **validate** command checked docker image for JS integrations and scripts.
* **validate** command now checks scheme for reports and connections.
* Fixed an issue where **validate** command checked docker when running on all files.
* Fixed an issue where **validate** command did not fail when docker image was not on the latest numeric tag.
* Fixed an issue where beta integrations were not validated correctly in **validate** command.

# 1.1.1
* fixed and issue where file types were not recognized correctly in **validate** command.
* Added better outputs for validate command.

# 1.1.0
* Fixed an issue where changes to only non-validated files would fail validation.
* Fixed an issue in **validate** command where moved files were failing validation for new packs.
* Fixed an issue in **validate** command where added files were failing validation due to wrong file type detection.
* Added support for new classifiers and mappers in **validate** command.
* Removed support of old RN format validation.
* Updated **secrets** command output format.
* Added support for error ignore on deprecated files in **validate** command.
* Improved errors outputs in **validate** command.
* Added support for linting an entire pack.

# 1.0.9
* Fixed a bug where misleading error was presented when pack name was not found.
* **Update-release-notes** now detects added files for packs with versions.
* Readme files are now ignored by **update-release-notes** and validation of release notes.
* Empty release notes no longer cause an uncaught error during validation.

# 1.0.8
* Changed the output format of demisto-sdk secrets.
* Added a validation that checkbox items are not required in integrations.
* Added pack release notes generation and validation.
* Improved pack metadata validation.
* Fixed an issue in **validate** where renamed files caused an error

# 1.0.4
* Fix the **format** command to update the `id` field to be equal to `details` field in indicator-type files, and to `name` field in incident-type & dashboard files.
* Fixed a bug in the **validate** command for layout files that had `sortValues` fields.
* Fixed a bug in the **format** command where `playbookName` field was not always present in the file.
* Fixed a bug in the **format** command where indicatorField wasn't part of the SDK schemas.
* Fixed a bug in **upload** command where created unified docker45 yml files were not deleted.
* Added support for IndicatorTypes directory in packs (for `reputation` files, instead of Misc).
* Fixed parsing playbook condition names as string instead of boolean in **validate** command
* Improved image validation in YAML files.
* Removed validation for else path in playbook condition tasks.

# 1.0.3
* Fixed a bug in the **format** command where comments were being removed from YAML files.
* Added output fields: _file_path_ and _kind_ for layouts in the id-set.json created by **create-id-set** command.
* Fixed a bug in the **create-id-set** command Who returns Duplicate for Layouts with a different kind.
* Added formatting to **generate-docs** command results replacing all `<br>` tags with `<br/>`.
* Fixed a bug in the **download** command when custom content contained not supported content entity.
* Fixed a bug in **format** command in which boolean strings  (e.g. 'yes' or 'no') were converted to boolean values (e.g. 'True' or 'False').
* **format** command now removes *sourceplaybookid* field from playbook files.
* Fixed a bug in **generate-docs** command in which integration dependencies were not detected when generating documentation for a playbook.


# 1.0.1
* Fixed a bug in the **unify** command when output path was provided empty.
* Improved error message for integration with no tests configured.
* Improved the error message returned from the **validate** command when an integration is missing or contains malformed fetch incidents related parameters.
* Fixed a bug in the **create** command where a unified YML with a docker image for 4.5 was copied incorrectly.
* Missing release notes message are now showing the release notes file path to update.
* Fixed an issue in the **validate** command in which unified YAML files were not ignored.
* File format suggestions are now shown in the relevant file format (JSON or YAML).
* Changed Docker image validation to fail only on non-valid ones.
* Removed backward compatibility validation when Docker image is updated.

# 1.0.0
* Improved the *upload* command to support the upload of all the content entities within a pack.
* The *upload* command now supports the improved pack file structure.
* Added an interactive option to format integrations, scripts and playbooks with No TestPlaybooks configured.
* Added an interactive option to configure *conf.json* file with missing test playbooks for integrations, scripts and playbooks
* Added *download* command to download custom content from Demisto instance to the local content repository.
* Improved validation failure messages to include a command suggestion, wherever relevant, to fix the raised issue.
* Improved 'validate' help and documentation description
* validate - checks that scripts, playbooks, and integrations have the *tests* key.
* validate - checks that test playbooks are configured in `conf.json`.
* demisto-sdk lint - Copy dir better handling.
* demisto-sdk lint - Add error when package missing in docker image.
* Added *-a , --validate-all* option in *validate* to run all validation on all files.
* Added *-i , --input* option in *validate* to run validation on a specified pack/file.
* added *-i, --input* option in *secrets* to run on a specific file.
* Added an allowed hidden parameter: *longRunning* to the hidden integration parameters validation.
* Fixed an issue with **format** command when executing with an output path of a folder and not a file path.
* Bug fixes in generate-docs command given playbook as input.
* Fixed an issue with lint command in which flake8 was not running on unit test files.

# 0.5.2
* Added *-c, --command* option in *generate-docs* to generate a specific command from an integration.
* Fixed an issue when getting README/CHANGELOG files from git and loading them.
* Removed release notes validation for new content.
* Fixed secrets validations for files with the same name in a different directory.
* demisto-sdk lint - parallelization working with specifying the number of workers.
* demisto-sdk lint - logging levels output, 3 levels.
* demisto-sdk lint - JSON report, structured error reports in JSON format.
* demisto-sdk lint - XML JUnit report for unit-tests.
* demisto-sdk lint - new packages used to accelerate execution time.
* demisto-sdk secrets - command now respects the generic whitelist, and not only the pack secrets.

# 0.5.0
[PyPI History][1]

[1]: https://pypi.org/project/demisto-sdk/#history
# 0.4.9
* Fixed an issue in *generate-docs* where Playbooks and Scripts documentation failed.
* Added a graceful error message when executing the *run" command with a misspelled command.
* Added more informative errors upon failures of the *upload* command.
* format command:
    * Added format for json files: IncidentField, IncidentType, IndicatorField, IndicatorType, Layout, Dashboard.
    * Added the *-fv --from-version*, *-nv --no-validation* arguments.
    * Removed the *-t yml_type* argument, the file type will be inferred.
    * Removed the *-g use_git* argument, running format without arguments will run automatically on git diff.
* Fixed an issue in loading playbooks with '=' character.
* Fixed an issue in *validate* failed on deleted README files.

# 0.4.8
* Added the *max* field to the Playbook schema, allowing to define it in tasks loop.
* Fixed an issue in *validate* where Condition branches checks were case sensitive.

# 0.4.7
* Added the *slareminder* field to the Playbook schema.
* Added the *common_server*, *demisto_mock* arguments to the *init* command.
* Fixed an issue in *generate-docs* where the general section was not being generated correctly.
* Fixed an issue in *validate* where Incident type validation failed.

# 0.4.6
* Fixed an issue where the *validate* command did not identify CHANGELOG in packs.
* Added a new command, *id-set* to create the id set - the content dependency tree by file IDs.

# 0.4.5
* generate-docs command:
    * Added the *use_cases*, *permissions*, *command_permissions* and *limitations*.
    * Added the *--insecure* argument to support running the script and integration command in Demisto.
    * Removed the *-t yml_type* argument, the file type will be inferred.
    * The *-o --output* argument is no longer mandatory, default value will be the input file directory.
* Added support for env var: *DEMISTO_SDK_SKIP_VERSION_CHECK*. When set version checks are skipped.
* Fixed an issue in which the CHANGELOG files did not match our scheme.
* Added a validator to verify that there are no hidden integration parameters.
* Fixed an issue where the *validate* command ran on test files.
* Removed the *env-dir* argument from the demisto-sdk.
* README files which are html files will now be skipped in the *validate* command.
* Added support for env var: *DEMISTO_README_VALIDATOR*. When not set the readme validation will not run.

# 0.4.4
* Added a validator for IncidentTypes (incidenttype-*.json).
* Fixed an issue where the -p flag in the *validate* command was not working.
* Added a validator for README.md files.
* Release notes validator will now run on: incident fields, indicator fields, incident types, dashboard and reputations.
* Fixed an issue where the validator of reputation(Indicator Type) did not check on the details field.
* Fixed an issue where the validator attempted validating non-existing files after deletions or name refactoring.
* Removed the *yml_type* argument in the *split-yml*, *extract-code* commands.
* Removed the *file_type* argument in the *generate-test-playbook* command.
* Fixed the *insecure* argument in *upload*.
* Added the *insecure* argument in *run-playbook*.
* Standardise the *-i --input*, *-o --output* to demisto-sdk commands.

# 0.4.3
* Fixed an issue where the incident and indicator field BC check failed.
* Support for linting and unit testing PowerShell integrations.

# 0.4.2
* Fixed an issue where validate failed on Windows.
* Added a validator to verify all branches are handled in conditional task in a playbook.
* Added a warning message when not running the latest sdk version.
* Added a validator to check that the root is connected to all tasks in the playbook.
* Added a validator for Dashboards (dashboard-*.json).
* Added a validator for Indicator Types (reputation-*.json).
* Added a BC validation for changing incident field type.
* Fixed an issue where init command would generate an invalid yml for scripts.
* Fixed an issue in misleading error message in v2 validation hook.
* Fixed an issue in v2 hook which now is set only on newly added scripts.
* Added more indicative message for errors in yaml files.
* Disabled pykwalify info log prints.

# 0.3.10
* Added a BC check for incident fields - changing from version is not allowed.
* Fixed an issue in create-content-artifacts where scripts in Packs in TestPlaybooks dir were copied with a wrong prefix.


# 0.3.9
* Added a validation that incident field can not be required.
* Added validation for fetch incident parameters.
* Added validation for feed integration parameters.
* Added to the *format* command the deletion of the *sourceplaybookid* field.
* Fixed an issue where *fieldMapping* in playbook did not pass the scheme validation.
* Fixed an issue where *create-content-artifacts* did not copy TestPlaybooks in Packs without prefix of *playbook-*.
* Added a validation the a playbook can not have a rolename set.
* Added to the image validator the new DBot default image.
* Added the fields: elasticcommonfields, quiet, quietmode to the Playbook schema.
* Fixed an issue where *validate* failed on integration commands without outputs.
* Added a new hook for naming of v2 integrations and scripts.


# 0.3.8
* Fixed an issue where *create-content-artifact* was not loading the data in the yml correctly.
* Fixed an issue where *unify* broke long lines in script section causing syntax errors


# 0.3.7
* Added *generate-docs* command to generate documentation file for integration, playbook or script.
* Fixed an issue where *unify* created a malformed integration yml.
* Fixed an issue where demisto-sdk **init** creates unit-test file with invalid import.


# 0.3.6
* Fixed an issue where demisto-sdk **validate** failed on modified scripts without error message.


# 0.3.5
* Fixed an issue with docker tag validation for integrations.
* Restructured repo source code.


# 0.3.4
* Saved failing unit tests as a file.
* Fixed an issue where "_test" file for scripts/integrations created using **init** would import the "HelloWorld" templates.
* Fixed an issue in demisto-sdk **validate** - was failing on backward compatiblity check
* Fixed an issue in demisto-sdk **secrets** - empty line in .secrets-ignore always made the secrets check to pass
* Added validation for docker image inside integrations and scripts.
* Added --use-git flag to **format** command to format all changed files.
* Fixed an issue where **validate** did not fail on dockerimage changes with bc check.
* Added new flag **--ignore-entropy** to demisto-sdk **secrets**, this will allow skip entropy secrets check.
* Added --outfile to **lint** to allow saving failed packages to a file.


# 0.3.3
* Added backwards compatibility break error message.
* Added schema for incident types.
* Added **additionalinfo** field to as an available field for integration configuration.
* Added pack parameter for **init**.
* Fixed an issue where error would appear if name parameter is not set in **init**.


# 0.3.2
* Fixed the handling of classifier files in **validate**.


# 0.3.1
* Fixed the handling of newly created reputation files in **validate**.
* Added an option to perform **validate** on a specific file.


# 0.3.0
* Added support for multi-package **lint** both with parallel and without.
* Added all parameter in **lint** to run on all packages and packs in content repository.
* Added **format** for:
    * Scripts
    * Playbooks
    * Integrations
* Improved user outputs for **secrets** command.
* Fixed an issue where **lint** would run pytest and pylint only on a single docker per integration.
* Added auto-complete functionality to demisto-sdk.
* Added git parameter in **lint** to run only on changed packages.
* Added the **run-playbook** command
* Added **run** command which runs a command in the Demisto playground.
* Added **upload** command which uploads an integration or a script to a Demisto instance.
* Fixed and issue where **validate** checked if release notes exist for new integrations and scripts.
* Added **generate-test-playbook** command which generates a basic test playbook for an integration or a script.
* **validate** now supports indicator fields.
* Fixed an issue with layouts scheme validation.
* Adding **init** command.
* Added **json-to-outputs** command which generates the yaml section for outputs from an API raw response.

# 0.2.6
* Fixed an issue with locating release notes for beta integrations in **validate**.

# 0.2.5
* Fixed an issue with locating release notes for beta integrations in **validate**.

# 0.2.4
* Adding image validation to Beta_Integration and Packs in **validate**.

# 0.2.3
* Adding Beta_Integration to the structure validation process.
* Fixing bug where **validate** did checks on TestPlaybooks.
* Added requirements parameter to **lint**.

# 0.2.2
* Fixing bug where **lint** did not return exit code 1 on failure.
* Fixing bug where **validate** did not print error message in case no release notes were give.

# 0.2.1
* **Validate** now checks that the id and name fields are identical in yml files.
* Fixed a bug where sdk did not return any exit code.

# 0.2.0
* Added Release Notes Validator.
* Fixed the Unifier selection of your python file to use as the code.
* **Validate** now supports Indicator fields.
* Fixed a bug where **validate** and **secrets** did not return exit code 1 on failure.
* **Validate** now runs on newly added scripts.

# 0.1.8
* Added support for `--version`.
* Fixed an issue in file_validator when calling `checked_type` method with script regex.

# 0.1.2
* Restructuring validation to support content packs.
* Added secrets validation.
* Added content bundle creation.
* Added lint and unit test run.

# 0.1.1
* Added new logic to the unifier.
* Added detailed README.
* Some small adjustments and fixes.

# 0.1.0
Capabilities:
* **Extract** components(code, image, description etc.) from a Demisto YAML file into a directory.
* **Unify** components(code, image, description etc.) to a single Demisto YAML file.
* **Validate** Demisto content files.<|MERGE_RESOLUTION|>--- conflicted
+++ resolved
@@ -6,15 +6,12 @@
 * Fixed an issue where the **update-release-notes** command used the old docker image version instead of the new when detecting a docker change.
 * Fixed an issue where the **generate-test-playbook** command used an incorrect argument name as default
 * Fixed an issue where the **json-to-outputs** command used an incorrect argument name as default when using `-d`.
-<<<<<<< HEAD
+* Fixed an issue where validations failed while trying to validate non content files.
 * Added the following enhancements in the **generate-test-playbook** command:
     * Added the *--commands* argument to generate tasks for specific commands.
     * Added the *--examples* argument to get the command examples file path and generate tasks from the commands and arguments specified there.
     * Added the *--upload* flag to specify whether to upload the test playbook after the generation.
     * Fixed the output condition generation for outputs of type 'Boolean'.
-=======
-* Fixed an issue where validations failed while trying to validate non content files.
->>>>>>> adb559e9
 
 # 1.4.6
 * Fixed an issue where **validate** suggests, with no reason, running **format** on missing mandatory keys in yml file.
