--- conflicted
+++ resolved
@@ -1,12 +1,8 @@
 # Changelog
 * Fixed an issue where **lint** failed where *.Dockerfile* exists prior running the lint command.
-<<<<<<< HEAD
+* Added FeedHelloWorld template option for *--template* flag in **demisto-sdk init** command.
 * Fixed issue where **update-release-notes** deleted release note file if command was called more than once.
 * Fixed issue where **update-release-notes** added docker image release notes every time the command was called.
-=======
-* Added FeedHelloWorld template option for *--template* flag in **demisto-sdk init** command.
-
->>>>>>> 2068c6d3
 
 # 1.3.2
 * Updated the format of the outputs when using the *--json-file* flag to create a JSON file output for the **validate** and **lint** commands.
