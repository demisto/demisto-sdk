--- conflicted
+++ resolved
@@ -10,11 +10,8 @@
 * When formatting new contributed pack, the **format** command will set the *fromversion* key to 6.0.0 in the relevant files.
 * If the environment variable "DISABLE_SDK_VERSION_CHECK" is define, the demisto-sdk will no longer check for newer version when running a command.
 * Added the `--use-pack-metadata` flag for the **find-dependencies** command to update the calculated dependencies using the the packs metadata files.
-<<<<<<< HEAD
 * Fixed an issue where **validate** failed on scripts in case the `outputs` field was set to `None`.
-=======
 * Fixed an issue where **validate** was failing on editing existing release notes.
->>>>>>> 33d89fc5
 
 # 1.3.5
 * Added a validation that layoutscontainer's id and name are matching. Updated the format of layoutcontainer to include update_id too.
