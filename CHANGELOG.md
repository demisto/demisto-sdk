# Changelog

## Unreleased
* Fixed an issue where paybooks **generate-docs** didn't parse complex input values when no accessor field is given correctly.
* Fixed an issue in the **download** command, where an exception would be raised when downloading system playbooks.
* Fixed an issue where the **upload** failed on playbooks containing a value that starts with `=`.
* Fixed an issue where the **generate-unit-tests** failed to generate assertions, and generate unit tests when command names does not match method name.
* Added a new check to **validate**, making sure playbook task values are passed as references.
<<<<<<< HEAD
* Fixed an issue where **validate** printed blank space in case of validation failed and ignored.
=======
* Fixed an issue where the **update-release-notes** deleted existing release notes, now appending to it instead.
>>>>>>> 21f945f0

## 1.7.6

* Fixed parsing of initialization arguments of client classes in the **generate-unit-tests** command.
* Added support for AgentConfig content item in the **upload**, **create-id-set**, **find-dependecies**, **unify** and **create-content-artifacts** commands.
* Added support for XSIAM Report preview image.

## 1.7.5

* Fixed an issue where the **upload** command did not work with the CommonServerUserPython package.
* Fixed an issue in the **download** command, where some playbooks were downloaded as test playbooks.
* Added playbook modification capabilities in **TestSuite**.
* Added a new command **create-content-graph**.
* Fixed an issue in the **upload** command, where the temporary zip would not clean up properly.
* Improved content items parsing in the **create-content-graph** command.
* Added an error when the docker daemon is unavailable when running **lint**.
* Removed the validation of a subtype change for scripts in the **validate** command.
* Fixed an issue where names of XSIAM content items were not normalized properly.
* Fixed an issue where the **download** command was downloading playbooks with **script** (id) and not **scriptName**.
* Fixed an issue where script yml files were not properly identified by `find_type`.
* Removed nightly integrations filtering when deciding if a test should run.
* Added support for XSIAM Dashboard preview image.
* Added the `--no-code-formatting` flag to the **download** command, allowing to skip autopep8 and isort.
* Fixed an issue in the **update-release-notes** command, where generating release notes for modeling rules schema file caused exception.

## 1.7.4

* Fixed an issue where the **doc-review** command showed irrelevant messages.
* Fixed an issue in **validate**, where backward-compatibility failures prevented other validations from running.
* Fixed an issue in **validate**, where content-like files under infrastructure paths were not ignored.
* Fixed an issue in the AMI mapping, where server versions were missing.
* Change the way the normalize name is set for external files.
* Added dump function to XSIAM pack objects to dulicate the files.
* Fixed an issue where the `contribution_converter` did not support changes made to ApiModules.
* Added name normalization according to new convention to XSIAM content items
* Added playbook modification capabilities in **TestSuite**.
* Fixed an issue in create-content-artifacts where it will not get a normalize name for the item and it will try to duplicate the same file.

## 1.7.3

* Fixed an issue in the **format** command where fail when executed from environment without mdx server available.
* Added `Added a`, `Added an` to the list of allowed changelog prefixes.
* Added support for Indicator Types/Reputations in the **upload** command.
* Fixed an issue when running from a subdirectory of a content repo failed.
* Changing the way we are using XSIAM servers api-keys in **test-content** .
* Added a success message to **postman-codegen**.

## 1.7.2

* Fixed an issue in the **validate** command where incident fields were not found in mappers even when they exist
* Added an ability to provide list of marketplace names as a param attribute to **validate** and **upload**
* Added the file type to the error message when it is not supported.
* Fixed an issue where `contribution_converter` incorrectly mapped _Indicator Field_ objects to the _incidentfield_ directory in contribution zip files.
* Fixed a bug where **validate** returned error on empty inputs not used in playbooks.
* Added the `DEMISTO_SDK_CONTENT_PATH` environment variable, implicitly used in various commands.
* Added link to documentation for error messages regarding use cases and tags.

## 1.7.1

* Fixed an issue where *indicatorTypes* and *betaIntegrations* were not found in the id_set.
* Updated the default general `fromVersion` value on **format** to `6.5.0`
* Fixed an issue where the **validate** command did not fail when the integration yml file name was not the same as the folder containing it.
* Added an option to have **generate-docs** take a Playbooks folder path as input, and generate docs for all playbooks in it.
* Fixed an issue where the suggestion in case of `IF113` included uppercase letters for the `cliName` parameter.
* Added new validation to the **validate** command to fail and list all the file paths of files that are using a deprecated integration command / script / playbook.
* **validate** will no longer fail on playbooks calling subplaybooks that have a higher `fromVersion` value, if  calling the subplaybook has `skipifunavailable=True`.
* Fixed an issue where relative paths were not accessed correctly.
* Running any `demisto-sdk` command in a folder with a `.env` file will load it, temporarily overriding existing environment variables.
* Fixed an issue where **validate** did not properly detect deleted files.
* Added new validations to the **validate** command to verify that the schema file exists for a modeling rule and that the schema and rules keys are empty in the yml file.
* Fixed an issue where *find_type* didn't recognize exported incident types.
* Added a new validation to **validate**, making sure all inputs of a playbook are used.
* Added a new validation to **validate**, making sure all inputs used in a playbook declared in the input section.
* The **format** command will now replace the *fromServerVersion* field with *fromVersion*.

## 1.7.0

* Allowed JSON Handlers to accept kwargs, for custoimzing behavior.
* Fixed an issue where an incorrect error was shown when the `id` of a content item differed from its `name` attribute.
* Fixed an issue where the `preserve_quotes` in ruamel_handler received an incorrect value @icholy
* Fixed an issue where ignoring RM110 error code wasn't working and added a validation to **ALLOWED_IGNORE_ERRORS** to validate that all error codes are inserted in the right format.
* Fixed an issue where the contribution credit text was not added correctly to the pack README.
* Changed the contribution file implementation from markdown to a list of contributor names. The **create-content-artifact** will use this list to prepare the needed credit message.
* Added a new validation to the `XSOAR-linter` in the **lint** command for verifying that demisto.log is not used in the code.
* The **generate-docs** command will now auto-generate the Incident Mirroring section when implemented in an integration.
* Added support to automatically generate release notes for deprecated items in the **update-release-notes** command.
* Fixed an issue causing any command to crash when unable to detect local repository properties.
* Fixed an issue where running in a private gitlab repo caused a warning message to be shown multiple times.
* Added a new validation to the **validate** command to verify that markdown and python files do not contain words related to copyright section.
* Fixed an issue where **lint** crashed when provided an input file path (expecting a directory).

## 1.6.9

* Added a new validation that checks whether a pack should be deprecated.
* Added a new ability to the **format** command to deprecate a pack.
* Fixed an issue where the **validate** command sometimes returned a false negative in cases where there are several sub-playbooks with the same ID.
* Added a new validation to the **validate** command to verify that the docker in use is not deprecated.
* Added support for multiple ApiModules in the **unify** command
* Added a check to **validate** command, preventing use of relative urls in README files.
* Added environment variable **DEMISTO_SDK_MARKETPLACE** expected to affect *MarketplaceTagParser* *marketplace* value. The value will be automatically set when passing *marketplace* arg to the commands **unify**, **zip-packs**, **create-content-artifacts** and **upload**.
* Added slack notifier for build failures on the master branch.
* Added support for modeling and parsing rules in the **split** command.
* Added support for README files in **format** command.
* Added a **validate** check, making sure classifier id and name values match. Updated the classifier **format** to update the id accordingly.
* The **generate-docs** command will now auto-generate the playbook image link by default.
* Added the `--custom-image-link` argument to override.
* Added a new flag to **generate-docs** command, allowing to add a custom image link to a playbook README.
* Added a new validation to the **validate** command to verify that the package directory name is the same as the files contained in the that package.
* Added support in the **unify** command to unify a schema into its Modeling Rule.

## 1.6.8

* Fixed an issue where **validate** did not fail on invalid playbook entities' versions (i.e. subplaybooks or scripts with higher fromversion than their parent playbook).
* Added support for running lint via a remote docker ssh connection. Use `DOCKER_HOST` env variable to specify a remote docker connection, such as: `DOCKER_HOST=ssh://myuser@myhost.com`.
* Fixed an issue where the pack cache in *get_marketplaces* caused the function to return invalid values.
* Fixed an issue where running format on a pack with XSIAM entities would fail.
* Added the new `display_name` field to relevant entities in the **create-id-set** command.
* Added a new validation to the **validate** command to verify the existence of "Reliability" parameter if the integration have reputation command.
* Fixed a bug where terminating the **lint** command failed (`ctrl + c`).
* Removed the validation of a subtype change in integrations and scripts from **validate**.
* Fixed an issue where **download** did not behave as expected when prompting for a version update. Reported by @K-Yo
* Added support for adoption release notes.
* Fixed an issue where **merge-id-sets** failed when a key was missing in one id-set.json.
* Fixed a bug where some mypy messages were not parsed properly in **lint**.
* Added a validation to the **validate** command, failing when '`fromversion`' or '`toversion`' in a content entity are incorrect format.
* Added a validation to the **validate** command, checking if `fromversion` <= `toversion`.
* Fixed an issue where coverage reports used the wrong logging level, marking debug logs as errors.
* Added a new validation to the **validate** command, to check when the discouraged `http` prefixes are used when setting defaultvalue, rather than `https`.
* Added a check to the **lint** command for finding hard-coded usage of the http protocol.
* Locked the dependency on Docker.
* Removed a traceback line from the **init** command templates: BaseIntegration, BaseScript.
* Updated the token in **_add_pr_comment** method from the content-bot token to the xsoar-bot token.

## 1.6.7

* Added the `types-markdown` dependency, adding markdown capabilities to existing linters using the [Markdown](https://pypi.org/project/Markdown/) package.
* Added support in the **format** command to remove nonexistent incident/indicator fields from *layouts/mappers*
* Added the `Note: XXX` and `XXX now generally available.` release notes templates to **doc-review** command.
* Updated the logs shown during the docker build step.
* Removed a false warning about configuring the `GITLAB_TOKEN` environment variable when it's not needed.
* Removed duplicate identifiers for XSIAM integrations.
* Updated the *tags* and *use cases* in pack metadata validation to use the local files only.
* Fixed the error message in checkbox validation where the defaultvalue is wrong and added the name of the variable that should be fixed.
* Added types to `find_type_by_path` under tools.py.
* Fixed an issue where YAML files contained incorrect value type for `tests` key when running `format --deprecate`.
* Added a deprecation message to the `tests:` section of yaml files when running `format --deprecate`.
* Added use case for **validate** on *wizard* objects - set_playbook is mapped to all integrations.
* Added the 'integration-get-indicators' commands to be ignored by the **verify_yml_commands_match_readme** validation, the validation will no longer fail if these commands are not in the readme file.
* Added a new validation to the **validate** command to verify that if the phrase "breaking changes" is present in a pack release notes, a JSON file with the same name exists and contains the relevant breaking changes information.
* Improved logs when running test playbooks (in a build).
* Fixed an issue in **upload** did not include list-type content items. @nicolas-rdgs
* Reverted release notes to old format.

## 1.6.6

* Added debug print when excluding item from ID set due to missing dependency.
* Added a validation to the **validate** command, failing when non-ignorable errors are present in .pack-ignore.
* Fixed an issue where `mdx server` did not close when stopped in mid run.
* Fixed an issue where `-vvv` flag did not print logs on debug level.
* enhanced ***validate*** command to list all command names affected by a backward compatibility break, instead of only one.
* Added support for Wizard content item in the **format**, **validate**, **upload**, **create-id-set**, **find-dependecies** and **create-content-artifacts** commands.
* Added a new flag to the **validate** command, allowing to run specific validations.
* Added support in **unify** and **create-content-artifacts** for displaying different documentations (detailed description + readme) for content items, depending on the marketplace version.
* Fixed an issue in **upload** where list items were not uploaded.
* Added a new validation to **validate** command to verify that *cliName* and *id* keys of the incident field or the indicator field are matches.
* Added the flag '-x', '--xsiam' to **upload** command to upload XSIAM entities to XSIAM server.
* Fixed the integration field *isFetchEvents* to be in lowercase.
* Fixed an issue where **validate -i** run after **format -i** on an existing file in the repo instead of **validate -g**.
* Added the following commands: 'update-remote-data', 'get-modified-remote-data', 'update-remote-system' to be ignored by the **verify_yml_commands_match_readme** validation, the validation will no longer fail if these commands are not in the readme file.
* Updated the release note template to include a uniform format for all items.
* Added HelloWorldSlim template option for *--template* flag in **demisto-sdk init** command.
* Fixed an issue where the HelloWorldSlim template in **demisto-sdk init** command had an integration id that was conflicting with HelloWorld integration id.
* Updated the SDK to use demisto-py 3.1.6, allowing use of a proxy with an environment variable.
* Set the default logger level to `warning`, to avoid unwanted debug logs.
* The **format** command now validates that default value of checkbox parameters is a string 'true' or 'false'.
* Fixed an issue where `FileType.PLAYBOOK` would show instead of `Playbook` in readme error messages.
* Added a new validation to **validate** proper defaultvalue for checkbox fields.

## 1.6.5

* Fixed an issue in the **format** command where the `id` field was overwritten for existing JSON files.
* Fixed an issue where the **doc-review** command was successful even when the release-note is malformed.
* Added timestamps to the `demisto-sdk` logger.
* Added time measurements to **lint**.
* Added the flag '-d', '--dependency' to **find-dependencies** command to get the content items that cause the dependencies between two packs.
* Fixed an issue where **update-release-notes** used the *trigger_id* field instead of the *trigger_name* field.
* Fixed an issue where **doc-review** failed to recognize script names, in scripts using the old file structure.
* Fixed an issue where concurrent processes created by **lint** caused deadlocks when opening files.
* Fixed an issue in the **format** command where `_dev` or `_copy` suffixes weren't removed from the subscript names in playbooks and layouts.
* Fixed an issue where **validate** failed on nonexistent `README.md` files.
* Added support of XSIAM content items to the **validate** command.
* Report **lint** summary results and failed packages after reporting time measurements.

## 1.6.4

* Added the new **generate-yml-from-python** command.
* Added a code *type* indication for integration and script objects in the *ID Set*.
* Added the [Vulture](https://github.com/jendrikseipp/vulture) linter to the pre-commit hook.
* The `demisto-sdk` pack will now be distributed via PyPi with a **wheel** file.
* Fixed a bug where any edited json file that contained a forward slash (`/`) escaped.
* Added a new validation to **validate** command to verify that the metadata *currentVersion* is
the same as the last release note version.
* The **validate** command now checks if there're none-deprecated integration commands that are missing from the readme file.
* Fixed an issue where *dockerimage* changes in Scripts weren't recognized by the **update-release-notes** command.
* Fixed an issue where **update-xsoar-config-file** did not properly insert the marketplace packs list to the file.
* Added the pack name to the known words by default when running the **doc-review** command.
* Added support for new XSIAM entities in **create-id-set** command.
* Added support for new XSIAM entities in **create-content-artifacts** command.
* Added support for Parsing/Modeling Rule content item in the **unify** command.
* Added the integration name, the commands name and the script name to the known words by default when running the **doc-review** command.
* Added an argument '-c' '--custom' to the **unify** command, if True will append to the unified yml name/display/id the custom label provided
* Added support for sub words suggestion in kebab-case sentences when running the **doc-review** command.
* Added support for new XSIAM entities in **update-release-notes** command.
* Enhanced the message of alternative suggestion words shown when running **doc-review** command.
* Fixed an incorrect error message, in case `node` is not installed on the machine.
* Fixed an issue in the **lint** command where the *check-dependent-api-modules* argument was set to true by default.
* Added a new command **generate-unit-tests**.
* Added a new validation to **validate** all SIEM integration have the same suffix.
* Fixed the destination path of the unified parsing/modeling rules in **create-content-artifacts** command.
* Fixed an issue in the **validate** command, where we validated wrongfully the existence of readme file for the *ApiModules* pack.
* Fixed an issue in the **validate** command, where an error message that was displayed for scripts validation was incorrect.
* Fixed an issue in the **validate** and **format** commands where *None* arguments in integration commands caused the commands to fail unexpectedly.
* Added support for running tests on XSIAM machines in the **test-content** command.
* Fixed an issue where the **validate** command did not work properly when deleting non-content items.
* Added the flag '-d', '--dependency' to **find-dependencies** command to get the content items that cause the dependencies between two packs.

## 1.6.3

* **Breaking change**: Fixed a typo in the **validate** `--quiet-bc-validation` flag (was `--quite-bc-validation`). @upstart-swiss
* Dropped support for python 3.7: Demisto-SDK is now supported on Python 3.8 or newer.
* Added an argument to YAMLHandler, allowing to set a maximal width for YAML files. This fixes an issue where a wrong default was used.
* Added the detach mechanism to the **upload** command, If you set the --input-config-file flag, any files in the repo's SystemPacks folder will be detached.
* Added the reattach mechanism to the **upload** command, If you set the --input-config-file flag, any detached item in your XSOAR instance that isn't currently in the repo's SystemPacks folder will be re-attached.
* Fixed an issue in the **validate** command that did not work properly when using the *-g* flag.
* Enhanced the dependency message shown when running **lint**.
* Fixed an issue where **update-release-notes** didn't update the currentVersion in pack_metadata.
* Improved the logging in **test-content** for helping catch typos in external playbook configuration.

## 1.6.2

* Added dependency validation support for core marketplacev2 packs.
* Fixed an issue in **update-release-notes** where suggestion fix failed in validation.
* Fixed a bug where `.env` files didn't load. @nicolas-rdgs
* Fixed a bug where **validate** command failed when the *categories* field in the pack metadata was empty for non-integration packs.
* Added *system* and *item-type* arguments to the **download** command, used when downloading system items.
* Added a validation to **validate**, checking that each script, integration and playbook have a README file. This validation only runs when the command is called with either the `-i` or the `-g` flag.
* Fixed a regression issue with **doc-review**, where the `-g` flag did not work.
* Improved the detection of errors in **doc-review** command.
* The **validate** command now checks if a readme file is empty, only for packs that contain playbooks or were written by a partner.
* The **validate** command now makes sure common contextPath values (e.g. `DBotScore.Score`) have a non-empty description, and **format** populates them automatically.
* Fixed an issue where the **generate-outputs** command did not work properly when examples were provided.
* Fixed an issue in the **generate-outputs** command, where the outputs were not written to the specified output path.
* The **generate-outputs** command can now generate outputs from multiple calls to the same command (useful when different args provide different outputs).
* The **generate-outputs** command can now update a yaml file with new outputs, without deleting or overwriting existing ones.
* Fixed a bug where **doc-review** command failed on existing templates.
* Fixed a bug where **validate** command failed when the word demisto is in the repo README file.
* Added support for adding test-playbooks to the zip file result in *create-content-artifacts* command for marketplacev2.
* Fixed an issue in **find-dependencies** where using the argument *-o* without the argument *--all-packs-dependencies* did not print a proper warning.
* Added a **validate** check to prevent deletion of files whose deletion is not supported by the XSOAR marketplace.
* Removed the support in the *maintenance* option of the *-u* flag in the **update-release-notes** command.
* Added validation for forbidden words and phrases in the **doc-review** command.
* Added a retries mechanism to the **test-content** command to stabilize the build process.
* Added support for all `git` platforms to get remote files.
* Refactored the **format** command's effect on the *fromversion* field:
  * Fixed a bug where the *fromversion* field was removed when modifying a content item.
  * Updated the general default *fromversion* and the default *fromversion* of newly-introduced content items (e.g. `Lists`, `Jobs`).
  * Added an interactive mode functionality for all content types, to ask the user whether to set a default *fromversion*, if could not automatically determine its value. Use `-y` to assume 'yes' as an answer to all prompts and run non-interactively.

## 1.6.1

* Added the '--use-packs-known-words' argument to the **doc-review** command
* Added YAML_Loader to handle yaml files in a standard way across modules, replacing PYYAML.
* Fixed an issue when filtering items using the ID set in the **create-content-artifacts** command.
* Fixed an issue in the **generate-docs** command where tables were generated with an empty description column.
* Fixed an issue in the **split** command where splitting failed when using relative input/output paths.
* Added warning when inferred files are missing.
* Added to **validate** a validation for integration image dimensions, which should be 120x50px.
* Improved an error in the **validate** command to better differentiate between the case where a required fetch parameter is malformed or missing.

## 1.6.0

* Fixed an issue in the **create-id-set** command where similar items from different marketplaces were reported as duplicated.
* Fixed typo in demisto-sdk init
* Fixed an issue where the **lint** command did not handle all container exit codes.
* Add to **validate** a validation for pack name to make sure it is unchanged.
* Added a validation to the **validate** command that verifies that the version in the pack_metdata file is written in the correct format.
* Fixed an issue in the **format** command where missing *fromVersion* field in indicator fields caused an error.

## 1.5.9

* Added option to specify `External Playbook Configuration` to change inputs of Playbooks triggered as part of **test-content**
* Improved performance of the **lint** command.
* Improved performance of the **validate** command when checking README images.
* ***create-id-set*** command - the default value of the **marketplace** argument was changed from ‘xsoar’ to all packs existing in the content repository. When using the command, make sure to pass the relevant marketplace to use.

## 1.5.8

* Fixed an issue where the command **doc-review** along with the argument `--release-notes` failed on yml/json files with invalid schema.
* Fixed an issue where the **lint** command failed on packs using python 3.10

## 1.5.7

* Fixed an issue where reading remote yaml files failed.
* Fixed an issue in **validate** failed with no error message for lists (when no fromVersion field was found).
* Fixed an issue when running **validate** or **format** in a gitlab repository, and failing to determine its project id.
* Added an enhancement to **split**, handling an empty output argument.
* Added the ability to add classifiers and mappers to conf.json.
* Added the Alias field to the incident field schema.

## 1.5.6

* Added 'deprecated' release notes template.
* Fixed an issue where **run-test-playbook** command failed to get the task entries when the test playbook finished with errors.
* Fixed an issue in **validate** command when running with `no-conf-json` argument to ignore the `conf.json` file.
* Added error type text (`ERROR` or `WARNING`) to **validate** error prints.
* Fixed an issue where the **format** command on test playbook did not format the ID to be equal to the name of the test playbook.
* Enhanced the **update-release-notes** command to automatically commit release notes config file upon creation.
* The **validate** command will validate that an indicator field of type html has fromVersion of 6.1.0 and above.
* The **format** command will now add fromVersion 6.1.0 to indicator field of type html.
* Added support for beta integrations in the **format** command.
* Fixed an issue where the **postman-codegen** command failed when called with the `--config-out` flag.
* Removed the integration documentation from the detailed description while performing **split** command to the unified yml file.
* Removed the line which indicates the version of the product from the README.md file for new contributions.

## 1.5.5

* Fixed an issue in the **update-release-notes** command, which did not work when changes were made in multiple packs.
* Changed the **validate** command to fail on missing test-playbooks only if no unittests are found.
* Fixed `to_kebab_case`, it will now deal with strings that have hyphens, commas or periods in them, changing them to be hyphens in the new string.
* Fixed an issue in the **create-id-set** command, where the `source` value included the git token if it was specified in the remote url.
* Fixed an issue in the **merge-id-set** command, where merging fails because of duplicates but the packs are in the XSOAR repo but in different version control.
* Fixed missing `Lists` Content Item as valid `IDSetType`
* Added enhancement for **generate-docs**. It is possible to provide both file or a comma seperated list as `examples`. Also, it's possible to provide more than one example for a script or a command.
* Added feature in **format** to sync YML and JSON files to the `master` file structure.
* Added option to specify `Incident Type`, `Incoming Mapper` and `Classifier` when configuring instance in **test-content**
* added a new command **run-test-playbook** to run a test playbook in a given XSOAR instance.
* Fixed an issue in **format** when running on a modified YML, that the `id` value is not changed to its old `id` value.
* Enhancement for **split** command, replace `ApiModule` code block to `import` when splitting a YML.
* Fixed an issue where indicator types were missing from the pack's content, when uploading using **zip-packs**.
* The request data body format generated in the **postman-codegen** will use the python argument's name and not the raw data argument's name.
* Added the flag '--filter-by-id-set' to **create-content-artifacts** to create artifacts only for items in the given id_set.json.

## 1.5.4

* Fixed an issue with the **format** command when contributing via the UI
* The **format** command will now not remove the `defaultRows` key from incident, indicator and generic fields with `type: grid`.
* Fixed an issue with the **validate** command when a layoutscontainer did not have the `fromversion` field set.
* added a new command **update-xsoar-config-file** to handle your XSOAR Configuration File.
* Added `skipVerify` argument in **upload** command to skip pack signature verification.
* Fixed an issue when the **run** command  failed running when there’s more than one playground, by explicitly using the current user’s playground.
* Added support for Job content item in the **format**, **validate**, **upload**, **create-id-set**, **find-dependecies** and **create-content-artifacts** commands.
* Added a **source** field to the **id_set** entitles.
* Two entitles will not consider as duplicates if they share the same pack and the same source.
* Fixed a bug when duplicates were found in **find_dependencies**.
* Added function **get_current_repo** to `tools`.
* The **postman-codegen** will not have duplicates argument name. It will rename them to the minimum distinguished shared path for each of them.

## 1.5.3

* The **format** command will now set `unsearchable: True` for incident, indicator and generic fields.
* Fixed an issue where the **update-release-notes** command crashes with `--help` flag.
* Added validation to the **validate** command that verifies the `unsearchable` key in incident, indicator and generic fields is set to true.
* Removed a validation that DBotRole should be set for automation that requires elevated permissions to the `XSOAR-linter` in the **lint** command.
* Fixed an issue in **Validate** command where playbooks conditional tasks were mishandeled.
* Added a validation to prevent contributors from using the `fromlicense` key as a configuration parameter in an integration's YML
* Added a validation to ensure that the type for **API token** (and similar) parameters are configured correctly as a `credential` type in the integration configuration YML.
* Added an assertion that checks for duplicated requests' names when generating an integration from a postman collection.
* Added support for [.env files](https://pypi.org/project/python-dotenv/). You can now add a `.env` file to your repository with the logging information instead of setting a global environment variables.
* When running **lint** command with --keep-container flag, the docker images are committed.
* The **validate** command will not return missing test playbook error when given a script with dynamic-section tag.

## 1.5.2

* Added a validation to **update-release-notes** command to ensure that the `--version` flag argument is in the right format.
* added a new command **coverage-analyze** to generate and print coverage reports.
* Fixed an issue in **validate** in repositories which are not in GitHub or GitLab
* Added a validation that verifies that readme image absolute links do not contain the working branch name.
* Added support for List content item in the **format**, **validate**, **download**, **upload**, **create-id-set**, **find-dependecies** and **create-content-artifacts** commands.
* Added a validation to ensure reputation command's default argument is set as an array input.
* Added the `--fail-duplicates` flag for the **merge-id-set** command which will fail the command if duplicates are found.
* Added the `--fail-duplicates` flag for the **create-id-set** command which will fail the command if duplicates are found.

## 1.5.1

* Fixed an issue where **validate** command failed to recognized test playbooks for beta integrations as valid tests.
* Fixed an issue were the **validate** command was falsely recognizing image paths in readme files.
* Fixed an issue where the **upload** command error message upon upload failure pointed to wrong file rather than to the pack metadata.
* Added a validation that verifies that each script which appears in incident fields, layouts or layout containers exists in the id_set.json.
* Fixed an issue where the **postman code-gen** command generated double dots for context outputs when it was not needed.
* Fixed an issue where there **validate** command on release notes file crashed when author image was added or modified.
* Added input handling when running **find-dependencies**, replacing string manipulations.
* Fixed an issue where the **validate** command did not handle multiple playbooks with the same name in the id_set.
* Added support for GitLab repositories in **validate**

## 1.5.0

* Fixed an issue where **upload** command failed to upload packs not under content structure.
* Added support for **init** command to run from non-content repo.
* The **split-yml** has been renamed to **split** and now supports splitting Dashboards from unified Generic Modules.
* Fixed an issue where the skipped tests validation ran on the `ApiModules` pack in the **validate** command.
* The **init** command will now create the `Generic Object` entities directories.
* Fixed an issue where the **format** command failed to recognize changed files from git.
* Fixed an issue where the **json-to-outputs** command failed checking whether `0001-01-01T00:00:00` is of type `Date`
* Added to the **generate context** command to generate context paths for integrations from an example file.
* Fixed an issue where **validate** failed on release notes configuration files.
* Fixed an issue where the **validate** command failed on pack input if git detected changed files outside of `Packs` directory.
* Fixed an issue where **validate** command failed to recognize files inside validated pack when validation release notes, resulting in a false error message for missing entity in release note.
* Fixed an issue where the **download** command failed when downloading an invalid YML, instead of skipping it.

## 1.4.9

* Added validation that the support URL in partner contribution pack metadata does not lead to a GitHub repo.
* Enhanced ***generate-docs*** with default `additionalinformation` (description) for common parameters.
* Added to **validate** command a validation that a content item's id and name will not end with spaces.
* The **format** command will now remove trailing whitespaces from content items' id and name fields.
* Fixed an issue where **update-release-notes** could fail on files outside the user given pack.
* Fixed an issue where the **generate-test-playbook** command would not place the playbook in the proper folder.
* Added to **validate** command a validation that packs with `Iron Bank` uses the latest docker from Iron Bank.
* Added to **update-release-notes** command support for `Generic Object` entities.
* Fixed an issue where playbook `fromversion` mismatch validation failed even if `skipunavailable` was set to true.
* Added to the **create artifacts** command support for release notes configuration file.
* Added validation to **validate** for release notes config file.
* Added **isoversize** and **isautoswitchedtoquietmode** fields to the playbook schema.
* Added to the **update-release-notes** command `-bc` flag to generate template for breaking changes version.
* Fixed an issue where **validate** did not search description files correctly, leading to a wrong warning message.

## 1.4.8

* Fixed an issue where yml files with `!reference` failed to load properly.
* Fixed an issue when `View Integration Documentation` button was added twice during the download and re-upload.
* Fixed an issue when `(Partner Contribution)` was added twice to the display name during the download and re-upload.
* Added the following enhancements in the **generate-test-playbook** command:
  * Added the *--commands* argument to generate tasks for specific commands.
  * Added the *--examples* argument to get the command examples file path and generate tasks from the commands and arguments specified there.
  * Added the *--upload* flag to specify whether to upload the test playbook after the generation.
  * Fixed the output condition generation for outputs of type `Boolean`.

## 1.4.7

* Fixed an issue where an empty list for a command context didn't produce an indication other than an empty table.
* Fixed an issue where the **format** command has incorrectly recognized on which files to run when running using git.
* Fixed an issue where author image validations were not checked properly.
* Fixed an issue where new old-formatted scripts and integrations were not validated.
* Fixed an issue where the wording in the from version validation error for subplaybooks was incorrect.
* Fixed an issue where the **update-release-notes** command used the old docker image version instead of the new when detecting a docker change.
* Fixed an issue where the **generate-test-playbook** command used an incorrect argument name as default
* Fixed an issue where the **json-to-outputs** command used an incorrect argument name as default when using `-d`.
* Fixed an issue where validations failed while trying to validate non content files.
* Fixed an issue where README validations did not work post VS Code formatting.
* Fixed an issue where the description validations were inconsistent when running through an integration file or a description file.

## 1.4.6

* Fixed an issue where **validate** suggests, with no reason, running **format** on missing mandatory keys in yml file.
* Skipped existence of TestPlaybook check on community and contribution integrations.
* Fixed an issue where pre-commit didn't run on the demisto_sdk/commands folder.
* The **init** command will now change the script template name in the code to the given script name.
* Expanded the validations performed on beta integrations.
* Added support for PreProcessRules in the **format**, **validate**, **download**, and **create-content-artifacts** commands.
* Improved the error messages in **generate-docs**, if an example was not provided.
* Added to **validate** command a validation that a content entity or a pack name does not contain the words "partner" and "community".
* Fixed an issue where **update-release-notes** ignores *--text* flag while using *-f*
* Fixed the outputs validations in **validate** so enrichment commands will not be checked to have DBotScore outputs.
* Added a new validation to require the dockerimage key to exist in an integration and script yml files.
* Enhanced the **generate-test-playbook** command to use only integration tested on commands, rather than (possibly) other integrations implementing them.
* Expanded unify command to support GenericModules - Unifies a GenericModule object with its Dashboards.
* Added validators for generic objects:
  * Generic Field validator - verify that the 'fromVersion' field is above 6.5.0, 'group' field equals 4 and 'id' field starts with the prefix 'generic_'.
  * Generic Type validator - verify that the 'fromVersion' field is above 6.5.0
  * Generic Module validator - verify that the 'fromVersion' field is above 6.5.0
  * Generic Definition validator - verify that the 'fromVersion' field is above 6.5.0
* Expanded Format command to support Generic Objects - Fixes generic objects according to their validations.
* Fixed an issue where the **update-release-notes** command did not handle ApiModules properly.
* Added option to enter a dictionary or json of format `[{field_name:description}]` in the **json-to-outputs** command,
  with the `-d` flag.
* Improved the outputs for the **format** command.
* Fixed an issue where the validations performed after the **format** command were inconsistent with **validate**.
* Added to the **validate** command a validation for the author image.
* Updated the **create-content-artifacts** command to support generic modules, definitions, fields and types.
* Added an option to ignore errors for file paths and not only file name in .pack-ignore file.

## 1.4.5

* Enhanced the **postman-codegen** command to name all generated arguments with lower case.
* Fixed an issue where the **find-dependencies** command miscalculated the dependencies for playbooks that use generic commands.
* Fixed an issue where the **validate** command failed in external repositories in case the DEMISTO_SDK_GITHUB_TOKEN was not set.
* Fixed an issue where **openapi-codegen** corrupted the swagger file by overwriting configuration to swagger file.
* Updated the **upload** command to support uploading zipped packs to the marketplace.
* Added to the **postman-codegen** command support of path variables.
* Fixed an issue where **openapi-codegen** entered into an infinite loop on circular references in the swagger file.
* The **format** command will now set `fromVersion: 6.2.0` for widgets with 'metrics' data type.
* Updated the **find-dependencies** command to support generic modules, definitions, fields and types.
* Fixed an issue where **openapi-codegen** tried to extract reference example outputs, leading to an exception.
* Added an option to ignore secrets automatically when using the **init** command to create a pack.
* Added a tool that gives the ability to temporarily suppress console output.

## 1.4.4

* When formatting incident types with Auto-Extract rules and without mode field, the **format** command will now add the user selected mode.
* Added new validation that DBotRole is set for scripts that requires elevated permissions to the `XSOAR-linter` in the **lint** command.
* Added url escaping to markdown human readable section in generate docs to avoid autolinking.
* Added a validation that mapper's id and name are matching. Updated the format of mapper to include update_id too.
* Added a validation to ensure that image paths in the README files are valid.
* Fixed **find_type** function to correctly find test files, such as, test script and test playbook.
* Added scheme validations for the new Generic Object Types, Fields, and Modules.
* Renamed the flag *--input-old-version* to *--old-version* in the **generate-docs** command.
* Refactored the **update-release-notes** command:
  * Replaced the *--all* flag with *--use-git* or *-g*.
  * Added the *--force* flag to update the pack release notes without changes in the pack.
  * The **update-release-notes** command will now update all dependent integrations on ApiModule change, even if not specified.
  * If more than one pack has changed, the full list of updated packs will be printed at the end of **update-release-notes** command execution.
  * Fixed an issue where the **update-release-notes** command did not add docker image release notes entry for release notes file if a script was changed.
  * Fixed an issue where the **update-release-notes** command did not detect changed files that had the same name.
  * Fixed an issue in the **update-release-notes** command where the version support of JSON files was mishandled.
* Fixed an issue where **format** did not skip files in test and documentation directories.
* Updated the **create-id-set** command to support generic modules, definitions, fields and types.
* Changed the **convert** command to generate old layout fromversion to 5.0.0 instead of 4.1.0
* Enhanced the command **postman-codegen** with type hints for templates.

## 1.4.3

* Fixed an issue where **json-to-outputs** command returned an incorrect output when json is a list.
* Fixed an issue where if a pack README.md did not exist it could cause an error in the validation process.
* Fixed an issue where the *--name* was incorrectly required in the **init** command.
* Adding the option to run **validate** on a specific path while using git (*-i* & *-g*).
* The **format** command will now change UUIDs in .yml and .json files to their respective content entity name.
* Added a playbook validation to check if a task sub playbook exists in the id set in the **validate** command.
* Added the option to add new tags/usecases to the approved list and to the pack metadata on the same pull request.
* Fixed an issue in **test_content** where when different servers ran tests for the same integration, the server URL parameters were not set correctly.
* Added a validation in the **validate** command to ensure that the ***endpoint*** command is configured correctly in yml file.
* Added a warning when pack_metadata's description field is longer than 130 characters.
* Fixed an issue where a redundant print occurred on release notes validation.
* Added new validation in the **validate** command to ensure that the minimal fromVersion in a widget of type metrics will be 6.2.0.
* Added the *--release-notes* flag to demisto-sdk to get the current version release notes entries.

## 1.4.2

* Added to `pylint` summary an indication if a test was skipped.
* Added to the **init** command the option to specify fromversion.
* Fixed an issue where running **init** command without filling the metadata file.
* Added the *--docker-timeout* flag in the **lint** command to control the request timeout for the Docker client.
* Fixed an issue where **update-release-notes** command added only one docker image release notes entry for release notes file, and not for every entity whom docker image was updated.
* Added a validation to ensure that incident/indicator fields names starts with their pack name in the **validate** command. (Checked only for new files and only when using git *-g*)
* Updated the **find-dependencies** command to return the 'dependencies' according the layout type ('incident', 'indicator').
* Enhanced the "vX" display name validation for scripts and integrations in the **validate** command to check for every versioned script or integration, and not only v2.
* Added the *--fail-duplicates* flag for the **create-id-set** command which will fail the command if duplicates are found.
* Added to the **generate-docs** command automatic addition to git when a new readme file is created.

## 1.4.1

* When in private repo without `DEMSITO_SDK_GITHUB_TOKEN` configured, get_remote_file will take files from the local origin/master.
* Enhanced the **unify** command when giving input of a file and not a directory return a clear error message.
* Added a validation to ensure integrations are not skipped and at least one test playbook is not skipped for each integration or script.
* Added to the Content Tests support for `context_print_dt`, which queries the incident context and prints the result as a json.
* Added new validation for the `xsoar_config.json` file in the **validate** command.
* Added a version differences section to readme in **generate-docs** command.
* Added the *--docs-format* flag in the **integration-diff** command to get the output in README format.
* Added the *--input-old-version* and *--skip-breaking-changes* flags in the **generate-docs** command to get the details for the breaking section and to skip the breaking changes section.

## 1.4.0

* Enable passing a comma-separated list of paths for the `--input` option of the **lint** command.
* Added new validation of unimplemented test-module command in the code to the `XSOAR-linter` in the **lint** command.
* Fixed the **generate-docs** to handle integration authentication parameter.
* Added a validation to ensure that description and README do not contain the word 'Demisto'.
* Improved the deprecated message validation required from playbooks and scripts.
* Added the `--quite-bc-validation` flag for the **validate** command to run the backwards compatibility validation in quite mode (errors is treated like warnings).
* Fixed the **update release notes** command to display a name for old layouts.
* Added the ability to append to the pack README credit to contributors.
* Added identification for parameter differences in **integration-diff** command.
* Fixed **format** to use git as a default value.
* Updated the **upload** command to support reports.
* Fixed an issue where **generate-docs** command was displaying 'None' when credentials parameter display field configured was not configured.
* Fixed an issue where **download** did not return exit code 1 on failure.
* Updated the validation that incident fields' names do not contain the word incident will aplly to core packs only.
* Added a playbook validation to verify all conditional tasks have an 'else' path in **validate** command.
* Renamed the GitHub authentication token environment variable `GITHUB_TOKEN` to `DEMITO_SDK_GITHUB_TOKEN`.
* Added to the **update-release-notes** command automatic addition to git when new release notes file is created.
* Added validation to ensure that integrations, scripts, and playbooks do not contain the entity type in their names.
* Added the **convert** command to convert entities between XSOAR versions.
* Added the *--deprecate* flag in **format** command to deprecate integrations, scripts, and playbooks.
* Fixed an issue where ignoring errors did not work when running the **validate** command on specific files (-i).

## 1.3.9

* Added a validation verifying that the pack's README.md file is not equal to pack description.
* Fixed an issue where the **Assume yes** flag did not work properly for some entities in the **format** command.
* Improved the error messages for separators in folder and file names in the **validate** command.
* Removed the **DISABLE_SDK_VERSION_CHECK** environment variable. To disable new version checks, use the **DEMISTO_SDK_SKIP_VERSION_CHECK** envirnoment variable.
* Fixed an issue where the demisto-sdk version check failed due to a rate limit.
* Fixed an issue with playbooks scheme validation.

## 1.3.8

* Updated the **secrets** command to work on forked branches.

## 1.3.7

* Added a validation to ensure correct image and description file names.
* Fixed an issue where the **validate** command failed when 'display' field in credentials param in yml is empty but 'displaypassword' was provided.
* Added the **integration-diff** command to check differences between two versions of an integration and to return a report of missing and changed elements in the new version.
* Added a validation verifying that the pack's README.md file is not missing or empty for partner packs or packs contains use cases.
* Added a validation to ensure that the integration and script folder and file names will not contain separators (`_`, `-`, ``).
* When formatting new pack, the **format** command will set the *fromversion* key to 5.5.0 in the new files without fromversion.

## 1.3.6

* Added a validation that core packs are not dependent on non-core packs.
* Added a validation that a pack name follows XSOAR standards.
* Fixed an issue where in some cases the `get_remote_file` function failed due to an invalid path.
* Fixed an issue where running **update-release-notes** with updated integration logo, did not detect any file changes.
* Fixed an issue where the **create-id-set** command did not identify unified integrations correctly.
* Fixed an issue where the `CommonTypes` pack was not identified as a dependency for all feed integrations.
* Added support for running SDK commands in private repositories.
* Fixed an issue where running the **init** command did not set the correct category field in an integration .yml file for a newly created pack.
* When formatting new contributed pack, the **format** command will set the *fromversion* key to 6.0.0 in the relevant files.
* If the environment variable "DISABLE_SDK_VERSION_CHECK" is define, the demisto-sdk will no longer check for newer version when running a command.
* Added the `--use-pack-metadata` flag for the **find-dependencies** command to update the calculated dependencies using the the packs metadata files.
* Fixed an issue where **validate** failed on scripts in case the `outputs` field was set to `None`.
* Fixed an issue where **validate** was failing on editing existing release notes.
* Added a validation for README files verifying that the file doesn't contain template text copied from HelloWorld or HelloWorldPremium README.

## 1.3.5

* Added a validation that layoutscontainer's id and name are matching. Updated the format of layoutcontainer to include update_id too.
* Added a validation that commands' names and arguments in core packs, or scripts' arguments do not contain the word incident.
* Fixed issue where running the **generate-docs** command with -c flag ran all the commands and not just the commands specified by the flag.
* Fixed the error message of the **validate** command to not always suggest adding the *description* field.
* Fixed an issue where running **format** on feed integration generated invalid parameter structure.
* Fixed an issue where the **generate-docs** command did not add all the used scripts in a playbook to the README file.
* Fixed an issue where contrib/partner details might be added twice to the same file, when using unify and create-content-artifacts commands
* Fixed issue where running **validate** command on image-related integration did not return the correct outputs to json file.
* When formatting playbooks, the **format** command will now remove empty fields from SetIncident, SetIndicator, CreateNewIncident, CreateNewIndicator script arguments.
* Added an option to fill in the developer email when running the **init** command.

## 1.3.4

* Updated the **validate** command to check that the 'additionalinfo' field only contains the expected value for feed required parameters and not equal to it.
* Added a validation that community/partner details are not in the detailed description file.
* Added a validation that the Use Case tag in pack_metadata file is only used when the pack contains at least one PB, Incident Type or Layout.
* Added a validation that makes sure outputs in integrations are matching the README file when only README has changed.
* Added the *hidden* field to the integration schema.
* Fixed an issue where running **format** on a playbook whose `name` does not equal its `id` would cause other playbooks who use that playbook as a sub-playbook to fail.
* Added support for local custom command configuration file `.demisto-sdk-conf`.
* Updated the **format** command to include an update to the description file of an integration, to remove community/partner details.

## 1.3.3

* Fixed an issue where **lint** failed where *.Dockerfile* exists prior running the lint command.
* Added FeedHelloWorld template option for *--template* flag in **demisto-sdk init** command.
* Fixed issue where **update-release-notes** deleted release note file if command was called more than once.
* Fixed issue where **update-release-notes** added docker image release notes every time the command was called.
* Fixed an issue where running **update-release-notes** on a pack with newly created integration, had also added a docker image entry in the release notes.
* Fixed an issue where `XSOAR-linter` did not find *NotImplementedError* in main.
* Added validation for README files verifying their length (over 30 chars).
* When using *-g* flag in the **validate** command it will now ignore untracked files by default.
* Added the *--include-untracked* flag to the **validate** command to include files which are untracked by git in the validation process.
* Improved the `pykwalify` error outputs in the **validate** command.
* Added the *--print-pykwalify* flag to the **validate** command to print the unchanged output from `pykwalify`.

## 1.3.2

* Updated the format of the outputs when using the *--json-file* flag to create a JSON file output for the **validate** and **lint** commands.
* Added the **doc-review** command to check spelling in .md and .yml files as well as a basic release notes review.
* Added a validation that a pack's display name does not already exist in content repository.
* Fixed an issue where the **validate** command failed to detect duplicate params in an integration.
* Fixed an issue where the **validate** command failed to detect duplicate arguments in a command in an integration.

## 1.3.1

* Fixed an issue where the **validate** command failed to validate the release notes of beta integrations.
* Updated the **upload** command to support indicator fields.
* The **validate** and **update-release-notes** commands will now check changed files against `demisto/master` if it is configured locally.
* Fixed an issue where **validate** would incorrectly identify files as renamed.
* Added a validation that integration properties (such as feed, mappers, mirroring, etc) are not removed.
* Fixed an issue where **validate** failed when comparing branch against commit hash.
* Added the *--no-pipenv* flag to the **split-yml** command.
* Added a validation that incident fields and incident types are not removed from mappers.
* Fixed an issue where the *c
reate-id-set* flag in the *validate* command did not work while not using git.
* Added the *hiddenusername* field to the integration schema.
* Added a validation that images that are not integration images, do not ask for a new version or RN

## 1.3.0

* Do not collect optional dependencies on indicator types reputation commands.
* Fixed an issue where downloading indicator layoutscontainer objects failed.
* Added a validation that makes sure outputs in integrations are matching the README file.
* Fixed an issue where the *create-id-set* flag in the **validate** command did not work.
* Added a warning in case no id_set file is found when running the **validate** command.
* Fixed an issue where changed files were not recognised correctly on forked branches in the **validate** and the **update-release-notes** commands.
* Fixed an issue when files were classified incorrectly when running *update-release-notes*.
* Added a validation that integration and script file paths are compatible with our convention.
* Fixed an issue where id_set.json file was re created whenever running the generate-docs command.
* added the *--json-file* flag to create a JSON file output for the **validate** and **lint** commands.

## 1.2.19

* Fixed an issue where merge id_set was not updated to work with the new entity of Packs.
* Added a validation that the playbook's version matches the version of its sub-playbooks, scripts, and integrations.

## 1.2.18

* Changed the *skip-id-set-creation* flag to *create-id-set* in the **validate** command. Its default value will be False.
* Added support for the 'cve' reputation command in default arg validation.
* Filter out generic and reputation command from scripts and playbooks dependencies calculation.
* Added support for the incident fields in outgoing mappers in the ID set.
* Added a validation that the taskid field and the id field under the task field are both from uuid format and contain the same value.
* Updated the **format** command to generate uuid value for the taskid field and for the id under the task field in case they hold an invalid values.
* Exclude changes from doc_files directory on validation.
* Added a validation that an integration command has at most one default argument.
* Fixing an issue where pack metadata version bump was not enforced when modifying an old format (unified) file.
* Added validation that integration parameter's display names are capitalized and spaced using whitespaces and not underscores.
* Fixed an issue where beta integrations where not running deprecation validations.
* Allowed adding additional information to the deprecated description.
* Fixing an issue when escaping less and greater signs in integration params did not work as expected.

## 1.2.17

* Added a validation that the classifier of an integration exists.
* Added a validation that the mapper of an integration exists.
* Added a validation that the incident types of a classifier exist.
* Added a validation that the incident types of a mapper exist.
* Added support for *text* argument when running **demisto-sdk update-release-notes** on the ApiModules pack.
* Added a validation for the minimal version of an indicator field of type grid.
* Added new validation for incident and indicator fields in classifiers mappers and layouts exist in the content.
* Added cache for get_remote_file to reducing failures from accessing the remote repo.
* Fixed an issue in the **format** command where `_dev` or `_copy` suffixes weren't removed from the `id` of the given playbooks.
* Playbook dependencies from incident and indicator fields are now marked as optional.
* Mappers dependencies from incident types and incident fields are now marked as optional.
* Classifier dependencies from incident types are now marked as optional.
* Updated **demisto-sdk init** command to no longer create `created` field in pack_metadata file
* Updated **generate-docs** command to take the parameters names in setup section from display field and to use additionalinfo field when exist.
* Using the *verbose* argument in the **find-dependencies** command will now log to the console.
* Improved the deprecated message validation required from integrations.
* Fixed an issue in the **generate-docs** command where **Context Example** section was created when it was empty.

## 1.2.16

* Added allowed ignore errors to the *IDSetValidator*.
* Fixed an issue where an irrelevant id_set validation ran in the **validate** command when using the *--id-set* flag.
* Fixed an issue were **generate-docs** command has failed if a command did not exist in commands permissions file.
* Improved a **validate** command message for missing release notes of api module dependencies.

## 1.2.15

* Added the *ID101* to the allowed ignored errors.

## 1.2.14

* SDK repository is now mypy check_untyped_defs complaint.
* The lint command will now ignore the unsubscriptable-object (E1136) pylint error in dockers based on python 3.9 - this will be removed once a new pylint version is released.
* Added an option for **format** to run on a whole pack.
* Added new validation of unimplemented commands from yml in the code to `XSOAR-linter`.
* Fixed an issue where Auto-Extract fields were only checked for newly added incident types in the **validate** command.
* Added a new warning validation of direct access to args/params dicts to `XSOAR-linter`.

## 1.2.13

* Added new validation of indicators usage in CommandResults to `XSOAR-linter`.
* Running **demisto-sdk lint** will automatically run on changed files (same behavior as the -g flag).
* Removed supported version message from the documentation when running **generate_docs**.
* Added a print to indicate backwards compatibility is being checked in **validate** command.
* Added a percent print when running the **validate** command with the *-a* flag.
* Fixed a regression in the **upload** command where it was ignoring `DEMISTO_VERIFY_SSL` env var.
* Fixed an issue where the **upload** command would fail to upload beta integrations.
* Fixed an issue where the **validate** command did not create the *id_set.json* file when running with *-a* flag.
* Added price change validation in the **validate** command.
* Added validations that checks in read-me for empty sections or leftovers from the auto generated read-me that should be changed.
* Added new code validation for *NotImplementedError* to raise a warning in `XSOAR-linter`.
* Added validation for support types in the pack metadata file.
* Added support for *--template* flag in **demisto-sdk init** command.
* Fixed an issue with running **validate** on master branch where the changed files weren't compared to previous commit when using the *-g* flag.
* Fixed an issue where the `XSOAR-linter` ran *NotImplementedError* validation on scripts.
* Added support for Auto-Extract feature validation in incident types in the **validate** command.
* Fixed an issue in the **lint** command where the *-i* flag was ignored.
* Improved **merge-id-sets** command to support merge between two ID sets that contain the same pack.
* Fixed an issue in the **lint** command where flake8 ran twice.

## 1.2.12

* Bandit now reports also on medium severity issues.
* Fixed an issue with support for Docker Desktop on Mac version 2.5.0+.
* Added support for vulture and mypy linting when running without docker.
* Added support for *prev-ver* flag in **update-release-notes** command.
* Improved retry support when building docker images for linting.
* Added the option to create an ID set on a specific pack in **create-id-set** command.
* Added the *--skip-id-set-creation* flag to **validate** command in order to add the capability to run validate command without creating id_set validation.
* Fixed an issue where **validate** command checked docker image tag on ApiModules pack.
* Fixed an issue where **find-dependencies** did not calculate dashboards and reports dependencies.
* Added supported version message to the documentation and release notes files when running **generate_docs** and **update-release-notes** commands respectively.
* Added new code validations for *NotImplementedError* exception raise to `XSOAR-linter`.
* Command create-content-artifacts additional support for **Author_image.png** object.
* Fixed an issue where schemas were not enforced for incident fields, indicator fields and old layouts in the validate command.
* Added support for **update-release-notes** command to update release notes according to master branch.

## 1.2.11

* Fixed an issue where the ***generate-docs*** command reset the enumeration of line numbering after an MD table.
* Updated the **upload** command to support mappers.
* Fixed an issue where exceptions were no printed in the **format** while the *--verbose* flag is set.
* Fixed an issue where *--assume-yes* flag did not work in the **format** command when running on a playbook without a `fromversion` field.
* Fixed an issue where the **format** command would fail in case `conf.json` file was not found instead of skipping the update.
* Fixed an issue where integration with v2 were recognised by the `name` field instead of the `display` field in the **validate** command.
* Added a playbook validation to check if a task script exists in the id set in the **validate** command.
* Added new integration category `File Integrity Management` in the **validate** command.

## 1.2.10

* Added validation for approved content pack use-cases and tags.
* Added new code validations for *CommonServerPython* import to `XSOAR-linter`.
* Added *default value* and *predefined values* to argument description in **generate-docs** command.
* Added a new validation that checks if *get-mapping-fields* command exists if the integration schema has *{ismappable: true}* in **validate** command.
* Fixed an issue where the *--staged* flag recognised added files as modified in the **validate** command.
* Fixed an issue where a backwards compatibility warning was raised for all added files in the **validate** command.
* Fixed an issue where **validate** command failed when no tests were given for a partner supported pack.
* Updated the **download** command to support mappers.
* Fixed an issue where the ***format*** command added a duplicate parameter.
* For partner supported content packs, added support for a list of emails.
* Removed validation of README files from the ***validate*** command.
* Fixed an issue where the ***validate*** command required release notes for ApiModules pack.

## 1.2.9

* Fixed an issue in the **openapi_codegen** command where it created duplicate functions name from the swagger file.
* Fixed an issue in the **update-release-notes** command where the *update type* argument was not verified.
* Fixed an issue in the **validate** command where no error was raised in case a non-existing docker image was presented.
* Fixed an issue in the **format** command where format failed when trying to update invalid Docker image.
* The **format** command will now preserve the **isArray** argument in integration's reputation commands and will show a warning if it set to **false**.
* Fixed an issue in the **lint** command where *finally* clause was not supported in main function.
* Fixed an issue in the **validate** command where changing any entity ID was not validated.
* Fixed an issue in the **validate** command where *--staged* flag did not bring only changed files.
* Fixed the **update-release-notes** command to ignore changes in the metadata file.
* Fixed the **validate** command to ignore metadata changes when checking if a version bump is needed.

## 1.2.8

* Added a new validation that checks in playbooks for the usage of `DeleteContext` in **validate** command.
* Fixed an issue in the **upload** command where it would try to upload content entities with unsupported versions.
* Added a new validation that checks in playbooks for the usage of specific instance in **validate** command.
* Added the **--staged** flag to **validate** command to run on staged files only.

## 1.2.7

* Changed input parameters in **find-dependencies** command.
  * Use ***-i, --input*** instead of ***-p, --path***.
  * Use ***-idp, --id-set-path*** instead of ***-i, --id-set-path***.
* Fixed an issue in the **unify** command where it crashed on an integration without an image file.
* Fixed an issue in the **format** command where unnecessary files were not skipped.
* Fixed an issue in the **update-release-notes** command where the *text* argument was not respected in all cases.
* Fixed an issue in the **validate** command where a warning about detailed description was given for unified or deprecated integrations.
* Improved the error returned by the **validate** command when running on files using the old format.

## 1.2.6

* No longer require setting `DEMISTO_README_VALIDATION` env var to enable README mdx validation. Validation will now run automatically if all necessary node modules are available.
* Fixed an issue in the **validate** command where the `--skip-pack-dependencies` would not skip id-set creation.
* Fixed an issue in the **validate** command where validation would fail if supplied an integration with an empty `commands` key.
* Fixed an issue in the **validate** command where validation would fail due to a required version bump for packs which are not versioned.
* Will use env var `DEMISTO_VERIFY_SSL` to determine if to use a secure connection for commands interacting with the Server when `--insecure` is not passed. If working with a local Server without a trusted certificate, you can set env var `DEMISTO_VERIFY_SSL=no` to avoid using `--insecure` on each command.
* Unifier now adds a link to the integration documentation to the integration detailed description.
* Fixed an issue in the **secrets** command where ignored secrets were not skipped.

## 1.2.5

* Added support for special fields: *defaultclassifier*, *defaultmapperin*, *defaultmapperout* in **download** command.
* Added -y option **format** command to assume "yes" as answer to all prompts and run non-interactively
* Speed up improvements for `validate` of README files.
* Updated the **format** command to adhere to the defined content schema and sub-schemas, aligning its behavior with the **validate** command.
* Added support for canvasContextConnections files in **format** command.

## 1.2.4

* Updated detailed description for community integrations.

## 1.2.3

* Fixed an issue where running **validate** failed on playbook with task that adds tags to the evidence data.
* Added the *displaypassword* field to the integration schema.
* Added new code validations to `XSOAR-linter`.
  * As warnings messages:
    * `demisto.params()` should be used only inside main function.
    * `demisto.args()` should be used only inside main function.
    * Functions args should have type annotations.
* Added `fromversion` field validation to test playbooks and scripts in **validate** command.

## 1.2.2

* Add support for warning msgs in the report and summary to **lint** command.
* Fixed an issue where **json-to-outputs** determined bool values as int.
* Fixed an issue where **update-release-notes** was crushing on `--all` flag.
* Fixed an issue where running **validate**, **update-release-notes** outside of content repo crushed without a meaningful error message.
* Added support for layoutscontainer in **init** contribution flow.
* Added a validation for tlp_color param in feeds in **validate** command.
* Added a validation for removal of integration parameters in **validate** command.
* Fixed an issue where **update-release-notes** was failing with a wrong error message when no pack or input was given.
* Improved formatting output of the **generate-docs** command.
* Add support for env variable *DEMISTO_SDK_ID_SET_REFRESH_INTERVAL*. Set this env variable to the refresh interval in minutes. The id set will be regenerated only if the refresh interval has passed since the last generation. Useful when generating Script documentation, to avoid re-generating the id_set every run.
* Added new code validations to `XSOAR-linter`.
  * As error messages:
    * Longer than 10 seconds sleep statements for non long running integrations.
    * exit() usage.
    * quit() usage.
  * As warnings messages:
    * `demisto.log` should not be used.
    * main function existence.
    * `demito.results` should not be used.
    * `return_output` should not be used.
    * try-except statement in main function.
    * `return_error` usage in main function.
    * only once `return_error` usage.
* Fixed an issue where **lint** command printed logs twice.
* Fixed an issue where *suffix* did not work as expected in the **create-content-artifacts** command.
* Added support for *prev-ver* flag in **lint** and **secrets** commands.
* Added support for *text* flag to **update-release-notes** command to add the same text to all release notes.
* Fixed an issue where **validate** did not recognize added files if they were modified locally.
* Added a validation that checks the `fromversion` field exists and is set to 5.0.0 or above when working or comparing to a non-feature branch in **validate** command.
* Added a validation that checks the certification field in the pack_metadata file is valid in **validate** command.
* The **update-release-notes** command will now automatically add docker image update to the release notes.

## 1.2.1

* Added an additional linter `XSOAR-linter` to the **lint** command which custom validates py files. currently checks for:
  * `Sys.exit` usages with non zero value.
  * Any `Print` usages.
* Fixed an issue where renamed files were failing on *validate*.
* Fixed an issue where single changed files did not required release notes update.
* Fixed an issue where doc_images required release-notes and validations.
* Added handling of dependent packs when running **update-release-notes** on changed *APIModules*.
  * Added new argument *--id-set-path* for id_set.json path.
  * When changes to *APIModule* is detected and an id_set.json is available - the command will update the dependent pack as well.
* Added handling of dependent packs when running **validate** on changed *APIModules*.
  * Added new argument *--id-set-path* for id_set.json path.
  * When changes to *APIModule* is detected and an id_set.json is available - the command will validate that the dependent pack has release notes as well.
* Fixed an issue where the find_type function didn't recognize file types correctly.
* Fixed an issue where **update-release-notes** command did not work properly on Windows.
* Added support for indicator fields in **update-release-notes** command.
* Fixed an issue where files in test dirs where being validated.

## 1.2.0

* Fixed an issue where **format** did not update the test playbook from its pack.
* Fixed an issue where **validate** validated non integration images.
* Fixed an issue where **update-release-notes** did not identified old yml integrations and scripts.
* Added revision templates to the **update-release-notes** command.
* Fixed an issue where **update-release-notes** crashed when a file was renamed.
* Fixed an issue where **validate** failed on deleted files.
* Fixed an issue where **validate** validated all images instead of packs only.
* Fixed an issue where a warning was not printed in the **format** in case a non-supported file type is inputted.
* Fixed an issue where **validate** did not fail if no release notes were added when adding files to existing packs.
* Added handling of incorrect layout paths via the **format** command.
* Refactor **create-content-artifacts** command - Efficient artifacts creation and better logging.
* Fixed an issue where image and description files were not handled correctly by **validate** and **update-release-notes** commands.
* Fixed an issue where the **format** command didn't remove all extra fields in a file.
* Added an error in case an invalid id_set.json file is found while running the **validate** command.
* Added fetch params checks to the **validate** command.

## 1.1.11

* Added line number to secrets' path in **secrets** command report.
* Fixed an issue where **init** a community pack did not present the valid support URL.
* Fixed an issue where **init** offered a non relevant pack support type.
* Fixed an issue where **lint** did not pull docker images for powershell.
* Fixed an issue where **find-dependencies** did not find all the script dependencies.
* Fixed an issue where **find-dependencies** did not collect indicator fields as dependencies for playbooks.
* Updated the **validate** and the **secrets** commands to be less dependent on regex.
* Fixed an issue where **lint** did not run on circle when docker did not return ping.
* Updated the missing release notes error message (RN106) in the **Validate** command.
* Fixed an issue where **Validate** would return missing release notes when two packs with the same substring existed in the modified files.
* Fixed an issue where **update-release-notes** would add duplicate release notes when two packs with the same substring existed in the modified files.
* Fixed an issue where **update-release-notes** would fail to bump new versions if the feature branch was out of sync with the master branch.
* Fixed an issue where a non-descriptive error would be returned when giving the **update-release-notes** command a pack which can not be found.
* Added dependencies check for *widgets* in **find-dependencies** command.
* Added a `update-docker` flag to **format** command.
* Added a `json-to-outputs` flag to the **run** command.
* Added a verbose (`-v`) flag to **format** command.
* Fixed an issue where **download** added the prefix "playbook-" to the name of playbooks.

## 1.1.10

* Updated the **init** command. Relevant only when passing the *--contribution* argument.
  * Added the *--author* option.
  * The *support* field of the pack's metadata is set to *community*.
* Added a proper error message in the **Validate** command upon a missing description in the root of the yml.
* **Format** now works with a relative path.
* **Validate** now fails when all release notes have been excluded.
* Fixed issue where correct error message would not propagate for invalid images.
* Added the *--skip-pack-dependencies* flag to **validate** command to skip pack dependencies validation. Relevant when using the *-g* flag.
* Fixed an issue where **Validate** and **Format** commands failed integrations with `defaultvalue` field in fetch incidents related parameters.
* Fixed an issue in the **Validate** command in which unified YAML files were not ignored.
* Fixed an issue in **generate-docs** where scripts and playbooks inputs and outputs were not parsed correctly.
* Fixed an issue in the **openapi-codegen** command where missing reference fields in the swagger JSON caused errors.
* Fixed an issue in the **openapi-codegen** command where empty objects in the swagger JSON paths caused errors.
* **update-release-notes** command now accept path of the pack instead of pack name.
* Fixed an issue where **generate-docs** was inserting unnecessary escape characters.
* Fixed an issue in the **update-release-notes** command where changes to the pack_metadata were not detected.
* Fixed an issue where **validate** did not check for missing release notes in old format files.

## 1.1.9

* Fixed an issue where **update-release-notes** command failed on invalid file types.

## 1.1.8

* Fixed a regression where **upload** command failed on test playbooks.
* Added new *githubUser* field in pack metadata init command.
* Support beta integration in the commands **split-yml, extract-code, generate-test-playbook and generate-docs.**
* Fixed an issue where **find-dependencies** ignored *toversion* field in content items.
* Added support for *layoutscontainer*, *classifier_5_9_9*, *mapper*, *report*, and *widget* in the **Format** command.
* Fixed an issue where **Format** will set the `ID` field to be equal to the `name` field in modified playbooks.
* Fixed an issue where **Format** did not work for test playbooks.
* Improved **update-release-notes** command:
  * Write content description to release notes for new items.
  * Update format for file types without description: Connections, Incident Types, Indicator Types, Layouts, Incident Fields.
* Added a validation for feedTags param in feeds in **validate** command.
* Fixed readme validation issue in community support packs.
* Added the **openapi-codegen** command to generate integrations from OpenAPI specification files.
* Fixed an issue were release notes validations returned wrong results for *CommonScripts* pack.
* Added validation for image links in README files in **validate** command.
* Added a validation for default value of fetch param in feeds in **validate** command.
* Fixed an issue where the **Init** command failed on scripts.

## 1.1.7

* Fixed an issue where running the **format** command on feed integrations removed the `defaultvalue` fields.
* Playbook branch marked with *skipunavailable* is now set as an optional dependency in the **find-dependencies** command.
* The **feedReputation** parameter can now be hidden in a feed integration.
* Fixed an issue where running the **unify** command on JS package failed.
* Added the *--no-update* flag to the **find-dependencies** command.
* Added the following validations in **validate** command:
  * Validating that a pack does not depend on NonSupported / Deprecated packs.

## 1.1.6

* Added the *--description* option to the **init** command.
* Added the *--contribution* option to the **init** command which converts a contribution zip to proper pack format.
* Improved **validate** command performance time and outputs.
* Added the flag *--no-docker-checks* to **validate** command to skip docker checks.
* Added the flag *--print-ignored-files* to **validate** command to print ignored files report when the command is done.
* Added the following validations in **validate** command:
  * Validating that existing release notes are not modified.
  * Validating release notes are not added to new packs.
  * Validating that the "currentVersion" field was raised in the pack_metadata for modified packs.
  * Validating that the timestamp in the "created" field in the pack_metadata is in ISO format.
* Running `demisto-sdk validate` will run the **validate** command using git and only on committed files (same as using *-g --post-commit*).
* Fixed an issue where release notes were not checked correctly in **validate** command.
* Fixed an issue in the **create-id-set** command where optional playbook tasks were not taken into consideration.
* Added a prompt to the `demisto-sdk update-release-notes` command to prompt users to commit changes before running the release notes command.
* Added support to `layoutscontainer` in **validate** command.

## 1.1.5

* Fixed an issue in **find-dependencies** command.
* **lint** command now verifies flake8 on CommonServerPython script.

## 1.1.4

* Fixed an issue with the default output file name of the **unify** command when using "." as an output path.
* **Unify** command now adds contributor details to the display name and description.
* **Format** command now adds *isFetch* and *incidenttype* fields to integration yml.
* Removed the *feedIncremental* field from the integration schema.
* **Format** command now adds *feedBypassExclusionList*, *Fetch indicators*, *feedReputation*, *feedReliability*,
     *feedExpirationPolicy*, *feedExpirationInterval* and *feedFetchInterval* fields to integration yml.
* Fixed an issue in the playbooks schema.
* Fixed an issue where generated release notes were out of order.
* Improved pack dependencies detection.
* Fixed an issue where test playbooks were mishandled in **validate** command.

## 1.1.3

* Added a validation for invalid id fields in indicators types files in **validate** command.
* Added default behavior for **update-release-notes** command.
* Fixed an error where README files were failing release notes validation.
* Updated format of generated release notes to be more user friendly.
* Improved error messages for the **update-release-notes** command.
* Added support for `Connections`, `Dashboards`, `Widgets`, and `Indicator Types` to **update-release-notes** command.
* **Validate** now supports scripts under the *TestPlaybooks* directory.
* Fixed an issue where **validate** did not support powershell files.

## 1.1.2

* Added a validation for invalid playbookID fields in incidents types files in **validate** command.
* Added a code formatter for python files.
* Fixed an issue where new and old classifiers where mixed on validate command.
* Added *feedIncremental* field to the integration schema.
* Fixed error in the **upload** command where unified YMLs were not uploaded as expected if the given input was a pack.
* Fixed an issue where the **secrets** command failed due to a space character in the file name.
* Ignored RN validation for *NonSupported* pack.
* You can now ignore IF107, SC100, RP102 error codes in the **validate** command.
* Fixed an issue where the **download** command was crashing when received as input a JS integration or script.
* Fixed an issue where **validate** command checked docker image for JS integrations and scripts.
* **validate** command now checks scheme for reports and connections.
* Fixed an issue where **validate** command checked docker when running on all files.
* Fixed an issue where **validate** command did not fail when docker image was not on the latest numeric tag.
* Fixed an issue where beta integrations were not validated correctly in **validate** command.

## 1.1.1

* fixed and issue where file types were not recognized correctly in **validate** command.
* Added better outputs for validate command.

## 1.1.0

* Fixed an issue where changes to only non-validated files would fail validation.
* Fixed an issue in **validate** command where moved files were failing validation for new packs.
* Fixed an issue in **validate** command where added files were failing validation due to wrong file type detection.
* Added support for new classifiers and mappers in **validate** command.
* Removed support of old RN format validation.
* Updated **secrets** command output format.
* Added support for error ignore on deprecated files in **validate** command.
* Improved errors outputs in **validate** command.
* Added support for linting an entire pack.

## 1.0.9

* Fixed a bug where misleading error was presented when pack name was not found.
* **Update-release-notes** now detects added files for packs with versions.
* Readme files are now ignored by **update-release-notes** and validation of release notes.
* Empty release notes no longer cause an uncaught error during validation.

## 1.0.8

* Changed the output format of demisto-sdk secrets.
* Added a validation that checkbox items are not required in integrations.
* Added pack release notes generation and validation.
* Improved pack metadata validation.
* Fixed an issue in **validate** where renamed files caused an error

## 1.0.4

* Fix the **format** command to update the `id` field to be equal to `details` field in indicator-type files, and to `name` field in incident-type & dashboard files.
* Fixed a bug in the **validate** command for layout files that had `sortValues` fields.
* Fixed a bug in the **format** command where `playbookName` field was not always present in the file.
* Fixed a bug in the **format** command where indicatorField wasn't part of the SDK schemas.
* Fixed a bug in **upload** command where created unified docker45 yml files were not deleted.
* Added support for IndicatorTypes directory in packs (for `reputation` files, instead of Misc).
* Fixed parsing playbook condition names as string instead of boolean in **validate** command
* Improved image validation in YAML files.
* Removed validation for else path in playbook condition tasks.

## 1.0.3

* Fixed a bug in the **format** command where comments were being removed from YAML files.
* Added output fields: *file_path* and *kind* for layouts in the id-set.json created by **create-id-set** command.
* Fixed a bug in the **create-id-set** command Who returns Duplicate for Layouts with a different kind.
* Added formatting to **generate-docs** command results replacing all `<br>` tags with `<br/>`.
* Fixed a bug in the **download** command when custom content contained not supported content entity.
* Fixed a bug in **format** command in which boolean strings  (e.g. 'yes' or 'no') were converted to boolean values (e.g. 'True' or 'False').
* **format** command now removes *sourceplaybookid* field from playbook files.
* Fixed a bug in **generate-docs** command in which integration dependencies were not detected when generating documentation for a playbook.

## 1.0.1

* Fixed a bug in the **unify** command when output path was provided empty.
* Improved error message for integration with no tests configured.
* Improved the error message returned from the **validate** command when an integration is missing or contains malformed fetch incidents related parameters.
* Fixed a bug in the **create** command where a unified YML with a docker image for 4.5 was copied incorrectly.
* Missing release notes message are now showing the release notes file path to update.
* Fixed an issue in the **validate** command in which unified YAML files were not ignored.
* File format suggestions are now shown in the relevant file format (JSON or YAML).
* Changed Docker image validation to fail only on non-valid ones.
* Removed backward compatibility validation when Docker image is updated.

## 1.0.0

* Improved the *upload* command to support the upload of all the content entities within a pack.
* The *upload* command now supports the improved pack file structure.
* Added an interactive option to format integrations, scripts and playbooks with No TestPlaybooks configured.
* Added an interactive option to configure *conf.json* file with missing test playbooks for integrations, scripts and playbooks
* Added *download* command to download custom content from Demisto instance to the local content repository.
* Improved validation failure messages to include a command suggestion, wherever relevant, to fix the raised issue.
* Improved 'validate' help and documentation description
* validate - checks that scripts, playbooks, and integrations have the *tests* key.
* validate - checks that test playbooks are configured in `conf.json`.
* demisto-sdk lint - Copy dir better handling.
* demisto-sdk lint - Add error when package missing in docker image.
* Added *-a , --validate-all* option in *validate* to run all validation on all files.
* Added *-i , --input* option in *validate* to run validation on a specified pack/file.
* added *-i, --input* option in *secrets* to run on a specific file.
* Added an allowed hidden parameter: *longRunning* to the hidden integration parameters validation.
* Fixed an issue with **format** command when executing with an output path of a folder and not a file path.
* Bug fixes in generate-docs command given playbook as input.
* Fixed an issue with lint command in which flake8 was not running on unit test files.

## 0.5.2

* Added *-c, --command* option in *generate-docs* to generate a specific command from an integration.
* Fixed an issue when getting README/CHANGELOG files from git and loading them.
* Removed release notes validation for new content.
* Fixed secrets validations for files with the same name in a different directory.
* demisto-sdk lint - parallelization working with specifying the number of workers.
* demisto-sdk lint - logging levels output, 3 levels.
* demisto-sdk lint - JSON report, structured error reports in JSON format.
* demisto-sdk lint - XML JUnit report for unit-tests.
* demisto-sdk lint - new packages used to accelerate execution time.
* demisto-sdk secrets - command now respects the generic whitelist, and not only the pack secrets.

## 0.5.0

[PyPI History][1]

[1]: https://pypi.org/project/demisto-sdk/#history

## 0.4.9

* Fixed an issue in *generate-docs* where Playbooks and Scripts documentation failed.
* Added a graceful error message when executing the *run" command with a misspelled command.
* Added more informative errors upon failures of the *upload* command.
* format command:
  * Added format for json files: IncidentField, IncidentType, IndicatorField, IndicatorType, Layout, Dashboard.
  * Added the *-fv --from-version*, *-nv --no-validation* arguments.
  * Removed the *-t yml_type* argument, the file type will be inferred.
  * Removed the *-g use_git* argument, running format without arguments will run automatically on git diff.
* Fixed an issue in loading playbooks with '=' character.
* Fixed an issue in *validate* failed on deleted README files.

## 0.4.8

* Added the *max* field to the Playbook schema, allowing to define it in tasks loop.
* Fixed an issue in *validate* where Condition branches checks were case sensitive.

## 0.4.7

* Added the *slareminder* field to the Playbook schema.
* Added the *common_server*, *demisto_mock* arguments to the *init* command.
* Fixed an issue in *generate-docs* where the general section was not being generated correctly.
* Fixed an issue in *validate* where Incident type validation failed.

## 0.4.6

* Fixed an issue where the *validate* command did not identify CHANGELOG in packs.
* Added a new command, *id-set* to create the id set - the content dependency tree by file IDs.

## 0.4.5

* generate-docs command:
  * Added the *use_cases*, *permissions*, *command_permissions* and *limitations*.
  * Added the *--insecure* argument to support running the script and integration command in Demisto.
  * Removed the *-t yml_type* argument, the file type will be inferred.
  * The *-o --output* argument is no longer mandatory, default value will be the input file directory.
* Added support for env var: *DEMISTO_SDK_SKIP_VERSION_CHECK*. When set version checks are skipped.
* Fixed an issue in which the CHANGELOG files did not match our scheme.
* Added a validator to verify that there are no hidden integration parameters.
* Fixed an issue where the *validate* command ran on test files.
* Removed the *env-dir* argument from the demisto-sdk.
* README files which are html files will now be skipped in the *validate* command.
* Added support for env var: *DEMISTO_README_VALIDATOR*. When not set the readme validation will not run.

## 0.4.4

* Added a validator for IncidentTypes (incidenttype-*.json).
* Fixed an issue where the -p flag in the *validate* command was not working.
* Added a validator for README.md files.
* Release notes validator will now run on: incident fields, indicator fields, incident types, dashboard and reputations.
* Fixed an issue where the validator of reputation(Indicator Type) did not check on the details field.
* Fixed an issue where the validator attempted validating non-existing files after deletions or name refactoring.
* Removed the *yml_type* argument in the *split-yml*, *extract-code* commands.
* Removed the *file_type* argument in the *generate-test-playbook* command.
* Fixed the *insecure* argument in *upload*.
* Added the *insecure* argument in *run-playbook*.
* Standardise the *-i --input*, *-o --output* to demisto-sdk commands.

## 0.4.3

* Fixed an issue where the incident and indicator field BC check failed.
* Support for linting and unit testing PowerShell integrations.

## 0.4.2

* Fixed an issue where validate failed on Windows.
* Added a validator to verify all branches are handled in conditional task in a playbook.
* Added a warning message when not running the latest sdk version.
* Added a validator to check that the root is connected to all tasks in the playbook.
* Added a validator for Dashboards (dashboard-*.json).
* Added a validator for Indicator Types (reputation-*.json).
* Added a BC validation for changing incident field type.
* Fixed an issue where init command would generate an invalid yml for scripts.
* Fixed an issue in misleading error message in v2 validation hook.
* Fixed an issue in v2 hook which now is set only on newly added scripts.
* Added more indicative message for errors in yaml files.
* Disabled pykwalify info log prints.

## 0.3.10

* Added a BC check for incident fields - changing from version is not allowed.
* Fixed an issue in create-content-artifacts where scripts in Packs in TestPlaybooks dir were copied with a wrong prefix.

## 0.3.9

* Added a validation that incident field can not be required.
* Added validation for fetch incident parameters.
* Added validation for feed integration parameters.
* Added to the *format* command the deletion of the *sourceplaybookid* field.
* Fixed an issue where *fieldMapping* in playbook did not pass the scheme validation.
* Fixed an issue where *create-content-artifacts* did not copy TestPlaybooks in Packs without prefix of *playbook-*.
* Added a validation the a playbook can not have a rolename set.
* Added to the image validator the new DBot default image.
* Added the fields: elasticcommonfields, quiet, quietmode to the Playbook schema.
* Fixed an issue where *validate* failed on integration commands without outputs.
* Added a new hook for naming of v2 integrations and scripts.

## 0.3.8

* Fixed an issue where *create-content-artifact* was not loading the data in the yml correctly.
* Fixed an issue where *unify* broke long lines in script section causing syntax errors

## 0.3.7

* Added *generate-docs* command to generate documentation file for integration, playbook or script.
* Fixed an issue where *unify* created a malformed integration yml.
* Fixed an issue where demisto-sdk **init** creates unit-test file with invalid import.

## 0.3.6

* Fixed an issue where demisto-sdk **validate** failed on modified scripts without error message.

## 0.3.5

* Fixed an issue with docker tag validation for integrations.
* Restructured repo source code.

## 0.3.4

* Saved failing unit tests as a file.
* Fixed an issue where "_test" file for scripts/integrations created using **init** would import the "HelloWorld" templates.
* Fixed an issue in demisto-sdk **validate** - was failing on backward compatiblity check
* Fixed an issue in demisto-sdk **secrets** - empty line in .secrets-ignore always made the secrets check to pass
* Added validation for docker image inside integrations and scripts.
* Added --use-git flag to **format** command to format all changed files.
* Fixed an issue where **validate** did not fail on dockerimage changes with bc check.
* Added new flag **--ignore-entropy** to demisto-sdk **secrets**, this will allow skip entropy secrets check.
* Added --outfile to **lint** to allow saving failed packages to a file.

## 0.3.3

* Added backwards compatibility break error message.
* Added schema for incident types.
* Added **additionalinfo** field to as an available field for integration configuration.
* Added pack parameter for **init**.
* Fixed an issue where error would appear if name parameter is not set in **init**.

## 0.3.2

* Fixed the handling of classifier files in **validate**.

## 0.3.1

* Fixed the handling of newly created reputation files in **validate**.
* Added an option to perform **validate** on a specific file.

## 0.3.0

* Added support for multi-package **lint** both with parallel and without.
* Added all parameter in **lint** to run on all packages and packs in content repository.
* Added **format** for:
  * Scripts
  * Playbooks
  * Integrations
* Improved user outputs for **secrets** command.
* Fixed an issue where **lint** would run pytest and pylint only on a single docker per integration.
* Added auto-complete functionality to demisto-sdk.
* Added git parameter in **lint** to run only on changed packages.
* Added the **run-playbook** command
* Added **run** command which runs a command in the Demisto playground.
* Added **upload** command which uploads an integration or a script to a Demisto instance.
* Fixed and issue where **validate** checked if release notes exist for new integrations and scripts.
* Added **generate-test-playbook** command which generates a basic test playbook for an integration or a script.
* **validate** now supports indicator fields.
* Fixed an issue with layouts scheme validation.
* Adding **init** command.
* Added **json-to-outputs** command which generates the yaml section for outputs from an API raw response.

## 0.2.6

* Fixed an issue with locating release notes for beta integrations in **validate**.

## 0.2.5

* Fixed an issue with locating release notes for beta integrations in **validate**.

## 0.2.4

* Adding image validation to Beta_Integration and Packs in **validate**.

## 0.2.3

* Adding Beta_Integration to the structure validation process.
* Fixing bug where **validate** did checks on TestPlaybooks.
* Added requirements parameter to **lint**.

## 0.2.2

* Fixing bug where **lint** did not return exit code 1 on failure.
* Fixing bug where **validate** did not print error message in case no release notes were give.

## 0.2.1

* **Validate** now checks that the id and name fields are identical in yml files.
* Fixed a bug where sdk did not return any exit code.

## 0.2.0

* Added Release Notes Validator.
* Fixed the Unifier selection of your python file to use as the code.
* **Validate** now supports Indicator fields.
* Fixed a bug where **validate** and **secrets** did not return exit code 1 on failure.
* **Validate** now runs on newly added scripts.

## 0.1.8

* Added support for `--version`.
* Fixed an issue in file_validator when calling `checked_type` method with script regex.

## 0.1.2

* Restructuring validation to support content packs.
* Added secrets validation.
* Added content bundle creation.
* Added lint and unit test run.

## 0.1.1

* Added new logic to the unifier.
* Added detailed README.
* Some small adjustments and fixes.

## 0.1.0

Capabilities:

* **Extract** components(code, image, description etc.) from a Demisto YAML file into a directory.
* **Unify** components(code, image, description etc.) to a single Demisto YAML file.
* **Validate** Demisto content files.<|MERGE_RESOLUTION|>--- conflicted
+++ resolved
@@ -6,11 +6,8 @@
 * Fixed an issue where the **upload** failed on playbooks containing a value that starts with `=`.
 * Fixed an issue where the **generate-unit-tests** failed to generate assertions, and generate unit tests when command names does not match method name.
 * Added a new check to **validate**, making sure playbook task values are passed as references.
-<<<<<<< HEAD
+* Fixed an issue where the **update-release-notes** deleted existing release notes, now appending to it instead.
 * Fixed an issue where **validate** printed blank space in case of validation failed and ignored.
-=======
-* Fixed an issue where the **update-release-notes** deleted existing release notes, now appending to it instead.
->>>>>>> 21f945f0
 
 ## 1.7.6
 
