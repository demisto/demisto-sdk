# Changelog

## Unreleased
* **lint** now prevents unit-tests from accessing online resources in runtime.
* Added support for the `<~XPANSE>` marketplace tag in release notes.
* Added support for marketplace tags in the **doc-review** command.
* Updated the logs shown during lint when running in docker.
* Fixed an issue where **validate** showed errors twice.
* Added **generate-unit-tests** documentation to the repo README.
* Added the `hiddenpassword` field to the integration schema, allowing **validate** to run on integrations with username-only inputs.
<<<<<<< HEAD
* Fixed an issue where **validate** passed a layouts container with incident fields not present in `id_set.json` even when `--post-commit` was indicated.
=======
* Fixed an issue where **doc-review** required dot suffixes in release notes describing new content.
>>>>>>> 2c23d644

## 1.13.0
* Added the pack version to the code files when calling **unify**. The same value is removed when calling **split**.
* Added a message showing the output path when **prepare-content** is called.
* Contribution PRs that update outdated packs now display a warning message.
* Fixed an issue when kebab-case has a misspelling in one of the sub words, the suggestion might be confusing.
* Improved caching and stability for **lint**.
* Added support for *.xif* files in the **secrets** command.
* Fixed an issue where **validate** would fail when playbook inputs contain Transform Language (DT).
* Added a new **validate** check, making sure a first level header exist in release notes (RN116)
* Fixed an issue where **lint** would not properly handle multiple ApiModules imports.


## 1.12.0
* Added the **pre-commit** command, to improve code quality of XSOAR content.
* Added the **run-unit-tests** command, to run unit tests of given content items inside their respective docker images.
* Added support for filepath arguments in the **validate** and **format** commands.
* Added pre-commit hooks for `validate`, `format`, `run-unit-tests` and `update-docker-image` commands.
* Fixed an issue in the **download** command where layouts were overriden even without the `-f` option.
* Fixed an issue where Demisto-SDK did not detect layout ID when using the **download** command.
* Fixed an issue where the **lint** command ran on `native:dev` supported content when passing the `--docker-image all` flag, instead it will run on `native:candidate`.
* Added support for `native:candidate` as a docker image flag for **lint** command.
* Fixed an issue where logs and messages would not show when using the **download** command.
* Fixed an issue where the `server_min_version` field in metadata was an empty value when parsing packs without content items.
* Fixed an issue where running **openapi-codegen** resulted in false-positive error messages.
* Fixed an issue where **generate-python-to-yml** generated input arguments as required even though required=False was specified.
* Fixed an issue where **generate-python-to-yml** generated input arguments a default arguments when default=some_value was provided.
* Fixed a bug where **validate** returned error on playbook inputs with special characters.
* Fixed an issue where **validate** did not properly check `conf.json` when the latter is modified.
* Fixed an issue in the **upload** command, where a prompt was not showing on the console.
* Fixed an issue where running **lint** failed installing dependencies in containers.

## 1.11.0
* **Note: Demisto-SDK will soon stop supporting Python 3.8**
* Fixed an issue where using **download** on non-unicode content, merging them into existing files caused an error.
* Changed an internal setting to allow writing non-ascii content (unicode) using `YAMLHandler` and `JSONHandler`.
* Fixed an issue where an error message in **unify** was unclear for invalid input.
* Fixed an issue where running **validate** failed with **is_valid_integration_file_path_in_folder** on integrations that use API modules.
* Fixed an issue where **validate** failed with **is_valid_integration_file_path_in_folder** on integrations that use the `MSAPIModule`.
* Added **validate** check for the `modules` field in `pack_metadata.json` files.
* Changed **lint** to skip deprecated content, unless when using the `-i` flag.
* Fixed an issue where **update-release-notes** failed when a new *Parsing Rule* was added to a pack.
* Refactored the logging framework. Demisto-SDK logs will now be written to `.demist_sdk_debug.log` under the content path (when detected) or the current directory.
* Added `GR105` validation to **validate** command to check that no duplicate IDs are used.
* Added support for API Modules imported in API modules in the **unify** command.
* Added **validate** check, to make sure every Python file has a corresponding unit test file.

## 1.10.6
* Fixed an issue where running **validate** with the `-g` flag would skip some validations for old-formatted (unified) integration/script files.
* Deprecated integrations and scripts will not run anymore when providing the **--all-packs** to the **lint** command.
* Fixed an issue where a pack `serverMinVersion` would be calculated by the minimal fromVersion of its content items.
* Added the `--docker-image-target` flag to **lint** for testing native supported content with new images.

## 1.10.5
* Fixed an issue where running **run-test-playbook** would not use the `verify` parameter correctly. @ajoga
* Added a newline at the end of README files generated in **generate-docs**.
* Added the value `3` (out of bounds) to the `onChangeRepAlg` and `reputationCalc` fields under the `IncidentType` and `GenericType` schemas. **validate** will allow using it now.
* Fixed an issue where **doc-review** required dot suffixes in release notes describing new content.
* Fixed an issue where **validate** failed on Feed Integrations after adding the new *Collect/Connect* section field.
* Fixed an issue where using **postman-codegen** failed converting strings containing digits to kebab-case.
* Fixed an issue where the ***error-code*** command could not parse List[str] parameter.
* Updated validation *LO107* to support more section types in XSIAM layouts.

## 1.10.4
* Added support for running **lint** in multiple native-docker images.

## 1.10.3
* Fixed an issue where running **format** would fail after running npm install.
* Improved the graph validations in the **validate** command:
  - GR100 will now run on all content items of changed packs.
  - GR101 and GR102 will now catch invalid fromversion/toversion of files **using** the changed items.
  - GR103 errors will raise a warning when using the *-a* flag, but an error if using the *-i* or *g* flags.
* Fixed an issue where test-playbooks timed out.
* Fixed an issue where making a change in a module using an ApiModule would cause lint to run on the ApiModule unnecessarily.
* Fixed an issue where the `marketplace` field was not used when dumping pack zips.
* Fixed a typo in the README content generated with **update-release-notes** for updating integrations.
* Fixed an issue in **validate**, where using the `-gr` and `-i` flags did not run properly.
* Added the `sectionorder` field to integration scheme.
* Fixed an issue where in some occasions running of test-playbooks could receive session timeouts.
* Fixed an issue where **validate** command failed on core pack dependencies validation because of test dependencies.

## 1.10.2
* Added markdown lint formatting for README files in the **format** command.
* Fixed an issue where **lint** failed when using the `-cdam` flag with changed dependant api modules.
* Fixed an issue in the **upload** command, where `json`-based content items were not unified correctly when using the `--zip` argument.
* Added XPANSE core packs validations.

## 1.10.1
* Fixed an issue where **update-content-graph** failed to execute.

## 1.10.0
* **Breaking change**: Removed usage of `pipenv`, `isort` and `autopep8` in the **split** and **download** commands. Removed the `--no-pipenv` and `--no-code-formatting` flags. Please see https://xsoar.pan.dev/docs/tutorials/tut-setup-dev-remote for the recommended environment setup.
* Fixed an issue in **prepare-content** command where large code lines were broken.
* Fixed an issue where git-*renamed_files* were not retrieved properly.
* Fixed an issue where test dependencies were calculated in all level dependencies calculation.
* Added formatting and validation to XSIAM content types.
* Fixed an issue where several XSIAM content types were not validated when passing the `-a` flag.
* Added a UUID to name mapper for **download** it replaces UUIDs with names on all downloaded files.
* Updated the demisto-py to v3.2.6 which now supports basic proxy authentication.
* Improved the message shown when using **upload** and overwriting packs.
* Added support for the **Layout Rule** content type in the id-set and the content graph.
* Updated the default general `fromVersion` value on **format** to `6.8.0`
* Fixed an issue where **lint** sometimes failed when using the `-cdam` flag due to wrong file duplications filtering.
* Added the content graph to **validate**, use with the `--graph` flag.

## 1.9.0
* Fixed an issue where the Slack notifier was using a deprecated argument.
* Added the `--docker-image` argument to the **lint** command, which allows determining the docker image to run lint on. Possible options are: `'native:ga'`, `'native:maintenance'`, `'native:dev'`, `'all'`, a specific docker image (from Docker Hub) or, the default `'from-yml'`.
* Fixed an issue in **prepare-content** command where large code lines were broken.
* Added a logger warning to **get_demisto_version**, the task will now fail with a more informative message.
* Fixed an issue where the **upload** and **prepare-content** commands didn't add `fromServerVersion` and `toServerVersion` to layouts.
* Updated **lint** to use graph instead of id_set when running with `--check-dependent-api-module` flag.
* Added the marketplaces field to all schemas.
* Added the flag `--xsoar-only` to the **doc-review** command which enables reviewing documents that belong to XSOAR-supported Packs.
* Fixed an issue in **update-release-notes** command where an error occurred when executing the same command a second time.
* Fixed an issue where **validate** would not always ignore errors listed under `.pack-ignore`.
* Fixed an issue where running **validate** on a specific pack didn't test all the relevant entities.
* Fixed an issue where fields ending with `_x2` where not replaced in the appropriate Marketplace.

## 1.8.3
* Changed **validate** to allow hiding parameters of type 0, 4, 12 and 14 when replacing with type 9 (credentials) with the same name.
* Fixed an issue where **update-release-notes** fails to update *MicrosoftApiModule* dependent integrations.
* Fixed an issue where the **upload** command failed because `docker_native_image_config.json` file could not be found.
* Added a metadata file to the content graph zip, to be used in the **update-content-graph** command.
* Updated the **validate** and **update-release-notes** commands to unskip the *Triggers Recommendations* content type.


## 1.8.2
* Fixed an issue where demisto-py failed to upload content to XSIAM when `DEMISTO_USERNAME` environment variable is set.
* Fixed an issue where the **prepare-content** command output invalid automation name when used with the --*custom* argument.
* Fixed an issue where modeling rules with arbitrary whitespace characters were not parsed correctly.
* Added support for the **nativeImage** key for an integration/script in the **prepare-content** command.
* Added **validate** checks for integrations declared deprecated (display name, description) but missing the `deprecated` flag.
* Changed the **validate** command to fail on the IN145 error code only when the parameter with type 4 is not hidden.
* Fixed an issue where downloading content layouts with `detailsV2=None` resulted in an error.
* Fixed an issue where **xdrctemplate** was missing 'external' prefix.
* Fixed an issue in **prepare-content** command providing output path.
* Updated the **validate** and **update-release-notes** commands to skip the *Triggers Recommendations* content type.
* Added a new validation to the **validate** command to verify that the release notes headers are in the correct format.
* Changed the **validate** command to fail on the IN140 error code only when the skipped integration has no unit tests.
* Changed **validate** to allow hiding parameters of type 4 (secret) when replacing with type 9 (credentials) with the same name.
* Fixed an issue where the **update-release-notes** command didn't add release-notes properly to some *new* content items.
* Added validation that checks that the `nativeimage` key is not defined in script/integration yml.
* Added to the **format** command the ability to remove `nativeimage` key in case defined in script/integration yml.
* Enhanced the **update-content-graph** command to support `--use-git`, `--imported_path` and `--output-path` arguments.
* Fixed an issue where **doc-review** failed when reviewing command name in some cases.
* Fixed an issue where **download** didn't identify playbooks properly, and downloaded files with UUIDs instead of file/script names.

## 1.8.1
* Fixed an issue where **format** created duplicate configuration parameters.
* Added hidden properties to integration command argument and script argument.
* Added `--override-existing` to **upload** that skips the confirmation prompt for overriding existing content packs. @mattbibbydw
* Fixed an issue where **validate** failed in private repos when attempting to read from a nonexisting `approved_categories.json`.
* Fixed an issue where **validate** used absolute paths when getting remote `pack_metadata.json` files in private repos.
* Fixed an issue in **download**, where names of custom scripts were replaced with UUIDs in IncidentFields and Layouts.

## 1.8.0
* Updated the supported python versions, as `>=3.8,<3.11`, as some of the dependencies are not supported on `3.11` yet.
* Added a **validate** step for **Modeling Rules** testdata files.
* Added the **update-content-graph** command.
* Added the ability to limit the number of CPU cores with `DEMISTO_SDK_MAX_CPU_CORES` envirment variable.
* Added the **prepare-content** command.
* Added support for fromversion/toversion in XSIAM content items (correlation rules, XSIAM dashboards, XSIAM reports and triggers).
* Added a **validate** step checking types of attributes in the schema file of modeling rule.
* Added a **validate** step checking that the dataset name of a modeling rule shows in the xif and schema files.
* Added a **validate** step checking that a correlation rule file does not start with a hyphen.
* Added a **validate** step checking that xsiam content items follow naming conventions.
* Fixed an issue where SDK commands failed on the deprecated `packaging.version.LegacyVersion`, by locking the `packaging` version to `<22`.
* Fixed an issue where **update-release-notes** failed when changing only xif file in **Modeling Rules**.
* Fixed an issue where *is_valid_category* and *is_categories_field_match_standard* failed when running in a private repo.
* Fixed an issue where **validate** didn't fail on the MR103 validation error.
* Fixed the *--release-notes* option, to support the new CHANGELOG format.
* Fixed an issue where **validate** failed when only changing a modeling rules's xif file.
* Fixed an issue where **format** failed on indicator files with a `None` value under the `tabs` key.
* Fixed an issue where **validate** only printed errors for one change of context path, rather than print all.
* Fixed an issue where **download** did not suggest using a username/password when authenticating with XSOAR and using invalid arguments.
* Fixed an issue where **download** failed when listing or downloading content items that are not unicode-encoded.
* Added support for fromversion/toversion in XSIAM content items (correlation rules, XSIAM dashboards, XSIAM reports and triggers).
* Updated the supported python versions, as `>=3.8,<3.11`, as some of the dependencies are not supported on `3.11` yet.
* Added **prepare-content** command which will prepare the pack or content item for the platform.
* Patched an issue where deprecated `packaging.version.LegacyVersion`, locking packaging version to `<22`.

## 1.7.9
* Fixed an issue where an error message in **validate** would not include the suggested fix.
* Added a validation that enforces predefined categories on MP Packs & integration yml files, the validation also ensures that each pack has only one category.
* Fixed an issue where **update-release-notes** did not generate release notes for **XDRC Templates**.
* Fixed an issue where **upload** failed without explaining the reason.
* Improved implementation of the docker_helper module.
* Fixed an issue where **validate** did not check changed pack_metadata.json files when running using git.
* Added support for **xdrctemplate** to content graph.
* Fixed an issue where local copies of the newly-introduced `DemistoClassApiModule.py` were validated.
* Added new release notes templates for the addition and modification of playbooks, layouts and types in the **doc-review** command.
* Fixed an issue where the **doc-review** command failed on descriptions of new content items.
* Added the `Command XXX is deprecated. Use XXX instead.` release notes templates to **doc-review** command.
* Fixed an issue where the **update-release-notes** command didn't add the modeling-rules description for new modeling-rules files.

## 1.7.8
* Added the capability to run the MDX server in a docker container for environments without node.
* Fixed an issue where **generate-docs** with `-c` argument updated sections of the incorrect commands.
* Added IF113 error code to **ALLOWED_IGNORE_ERRORS**.
* Fixed an issue where **validate** failed on playbooks with non-string input values.
* Added the `DEMISTO_SDK_IGNORE_CONTENT_WARNING` environment variable, to allow suppressing warnings when commands are not run under a content repo folder.
* Fixed an issue where **validate** failed to recognize integration tests that were missing from config.json
* Added support for **xpanse** marketplace in **create-id-set** and **create-content-artifacts** commands.
* Fixed an issue where **split** failed on yml files.
* Added support for marketplace-specific tags.
* Fixed an issue where **download** would not run `isort`. @maxgubler
* Fixed an issue where XSIAM Dashboards and Reports images failed the build.
* Added support for **xpanse** marketplace to content graph.

## 1.7.7
* Fixed an issue where paybooks **generate-docs** didn't parse complex input values when no accessor field is given correctly.
* Fixed an issue in the **download** command, where an exception would be raised when downloading system playbooks.
* Fixed an issue where the **upload** failed on playbooks containing a value that starts with `=`.
* Fixed an issue where the **generate-unit-tests** failed to generate assertions, and generate unit tests when command names does not match method name.
* Fixed an issue where the **download** command did not honor the `--no-code-formatting` flag properly. @maxgubler
* Added a new check to **validate**, making sure playbook task values are passed as references.
* Fixed an issue where the **update-release-notes** deleted existing release notes, now appending to it instead.
* Fixed an issue where **validate** printed blank space in case of validation failed and ignored.
* Renamed 'Agent Config' to 'XDRC Templates'.
* Fixed an issue where the **zip-packs** command did not work with the CommonServerUserPython and CommonServerUserPowerShell package.

## 1.7.6

* Fixed parsing of initialization arguments of client classes in the **generate-unit-tests** command.
* Added support for AgentConfig content item in the **upload**, **create-id-set**, **find-dependecies**, **unify** and **create-content-artifacts** commands.
* Added support for XSIAM Report preview image.

## 1.7.5

* Fixed an issue where the **upload** command did not work with the CommonServerUserPython package.
* Fixed an issue in the **download** command, where some playbooks were downloaded as test playbooks.
* Added playbook modification capabilities in **TestSuite**.
* Added a new command **create-content-graph**.
* Fixed an issue in the **upload** command, where the temporary zip would not clean up properly.
* Improved content items parsing in the **create-content-graph** command.
* Added an error when the docker daemon is unavailable when running **lint**.
* Removed the validation of a subtype change for scripts in the **validate** command.
* Fixed an issue where names of XSIAM content items were not normalized properly.
* Fixed an issue where the **download** command was downloading playbooks with **script** (id) and not **scriptName**.
* Fixed an issue where script yml files were not properly identified by `find_type`.
* Removed nightly integrations filtering when deciding if a test should run.
* Added support for XSIAM Dashboard preview image.
* Added the `--no-code-formatting` flag to the **download** command, allowing to skip autopep8 and isort.
* Fixed an issue in the **update-release-notes** command, where generating release notes for modeling rules schema file caused exception.

## 1.7.4

* Fixed an issue where the **doc-review** command showed irrelevant messages.
* Fixed an issue in **validate**, where backward-compatibility failures prevented other validations from running.
* Fixed an issue in **validate**, where content-like files under infrastructure paths were not ignored.
* Fixed an issue in the AMI mapping, where server versions were missing.
* Change the way the normalize name is set for external files.
* Added dump function to XSIAM pack objects to dulicate the files.
* Fixed an issue where the `contribution_converter` did not support changes made to ApiModules.
* Added name normalization according to new convention to XSIAM content items
* Added playbook modification capabilities in **TestSuite**.
* Fixed an issue in create-content-artifacts where it will not get a normalize name for the item and it will try to duplicate the same file.

## 1.7.3

* Fixed an issue in the **format** command where fail when executed from environment without mdx server available.
* Added `Added a`, `Added an` to the list of allowed changelog prefixes.
* Added support for Indicator Types/Reputations in the **upload** command.
* Fixed an issue when running from a subdirectory of a content repo failed.
* Changing the way we are using XSIAM servers api-keys in **test-content** .
* Added a success message to **postman-codegen**.

## 1.7.2

* Fixed an issue in the **validate** command where incident fields were not found in mappers even when they exist
* Added an ability to provide list of marketplace names as a param attribute to **validate** and **upload**
* Added the file type to the error message when it is not supported.
* Fixed an issue where `contribution_converter` incorrectly mapped _Indicator Field_ objects to the _incidentfield_ directory in contribution zip files.
* Fixed a bug where **validate** returned error on empty inputs not used in playbooks.
* Added the `DEMISTO_SDK_CONTENT_PATH` environment variable, implicitly used in various commands.
* Added link to documentation for error messages regarding use cases and tags.

## 1.7.1

* Fixed an issue where *indicatorTypes* and *betaIntegrations* were not found in the id_set.
* Updated the default general `fromVersion` value on **format** to `6.5.0`
* Fixed an issue where the **validate** command did not fail when the integration yml file name was not the same as the folder containing it.
* Added an option to have **generate-docs** take a Playbooks folder path as input, and generate docs for all playbooks in it.
* Fixed an issue where the suggestion in case of `IF113` included uppercase letters for the `cliName` parameter.
* Added new validation to the **validate** command to fail and list all the file paths of files that are using a deprecated integration command / script / playbook.
* **validate** will no longer fail on playbooks calling subplaybooks that have a higher `fromVersion` value, if  calling the subplaybook has `skipifunavailable=True`.
* Fixed an issue where relative paths were not accessed correctly.
* Running any `demisto-sdk` command in a folder with a `.env` file will load it, temporarily overriding existing environment variables.
* Fixed an issue where **validate** did not properly detect deleted files.
* Added new validations to the **validate** command to verify that the schema file exists for a modeling rule and that the schema and rules keys are empty in the yml file.
* Fixed an issue where *find_type* didn't recognize exported incident types.
* Added a new validation to **validate**, making sure all inputs of a playbook are used.
* Added a new validation to **validate**, making sure all inputs used in a playbook declared in the input section.
* The **format** command will now replace the *fromServerVersion* field with *fromVersion*.

## 1.7.0

* Allowed JSON Handlers to accept kwargs, for custoimzing behavior.
* Fixed an issue where an incorrect error was shown when the `id` of a content item differed from its `name` attribute.
* Fixed an issue where the `preserve_quotes` in ruamel_handler received an incorrect value @icholy
* Fixed an issue where ignoring RM110 error code wasn't working and added a validation to **ALLOWED_IGNORE_ERRORS** to validate that all error codes are inserted in the right format.
* Fixed an issue where the contribution credit text was not added correctly to the pack README.
* Changed the contribution file implementation from markdown to a list of contributor names. The **create-content-artifact** will use this list to prepare the needed credit message.
* Added a new validation to the `XSOAR-linter` in the **lint** command for verifying that demisto.log is not used in the code.
* The **generate-docs** command will now auto-generate the Incident Mirroring section when implemented in an integration.
* Added support to automatically generate release notes for deprecated items in the **update-release-notes** command.
* Fixed an issue causing any command to crash when unable to detect local repository properties.
* Fixed an issue where running in a private gitlab repo caused a warning message to be shown multiple times.
* Added a new validation to the **validate** command to verify that markdown and python files do not contain words related to copyright section.
* Fixed an issue where **lint** crashed when provided an input file path (expecting a directory).

## 1.6.9

* Added a new validation that checks whether a pack should be deprecated.
* Added a new ability to the **format** command to deprecate a pack.
* Fixed an issue where the **validate** command sometimes returned a false negative in cases where there are several sub-playbooks with the same ID.
* Added a new validation to the **validate** command to verify that the docker in use is not deprecated.
* Added support for multiple ApiModules in the **unify** command
* Added a check to **validate** command, preventing use of relative urls in README files.
* Added environment variable **DEMISTO_SDK_MARKETPLACE** expected to affect *MarketplaceTagParser* *marketplace* value. The value will be automatically set when passing *marketplace* arg to the commands **unify**, **zip-packs**, **create-content-artifacts** and **upload**.
* Added slack notifier for build failures on the master branch.
* Added support for modeling and parsing rules in the **split** command.
* Added support for README files in **format** command.
* Added a **validate** check, making sure classifier id and name values match. Updated the classifier **format** to update the id accordingly.
* The **generate-docs** command will now auto-generate the playbook image link by default.
* Added the `--custom-image-link` argument to override.
* Added a new flag to **generate-docs** command, allowing to add a custom image link to a playbook README.
* Added a new validation to the **validate** command to verify that the package directory name is the same as the files contained in the that package.
* Added support in the **unify** command to unify a schema into its Modeling Rule.

## 1.6.8

* Fixed an issue where **validate** did not fail on invalid playbook entities' versions (i.e. subplaybooks or scripts with higher fromversion than their parent playbook).
* Added support for running lint via a remote docker ssh connection. Use `DOCKER_HOST` env variable to specify a remote docker connection, such as: `DOCKER_HOST=ssh://myuser@myhost.com`.
* Fixed an issue where the pack cache in *get_marketplaces* caused the function to return invalid values.
* Fixed an issue where running format on a pack with XSIAM entities would fail.
* Added the new `display_name` field to relevant entities in the **create-id-set** command.
* Added a new validation to the **validate** command to verify the existence of "Reliability" parameter if the integration have reputation command.
* Fixed a bug where terminating the **lint** command failed (`ctrl + c`).
* Removed the validation of a subtype change in integrations and scripts from **validate**.
* Fixed an issue where **download** did not behave as expected when prompting for a version update. Reported by @K-Yo
* Added support for adoption release notes.
* Fixed an issue where **merge-id-sets** failed when a key was missing in one id-set.json.
* Fixed a bug where some mypy messages were not parsed properly in **lint**.
* Added a validation to the **validate** command, failing when '`fromversion`' or '`toversion`' in a content entity are incorrect format.
* Added a validation to the **validate** command, checking if `fromversion` <= `toversion`.
* Fixed an issue where coverage reports used the wrong logging level, marking debug logs as errors.
* Added a new validation to the **validate** command, to check when the discouraged `http` prefixes are used when setting defaultvalue, rather than `https`.
* Added a check to the **lint** command for finding hard-coded usage of the http protocol.
* Locked the dependency on Docker.
* Removed a traceback line from the **init** command templates: BaseIntegration, BaseScript.
* Updated the token in **_add_pr_comment** method from the content-bot token to the xsoar-bot token.

## 1.6.7

* Added the `types-markdown` dependency, adding markdown capabilities to existing linters using the [Markdown](https://pypi.org/project/Markdown/) package.
* Added support in the **format** command to remove nonexistent incident/indicator fields from *layouts/mappers*
* Added the `Note: XXX` and `XXX now generally available.` release notes templates to **doc-review** command.
* Updated the logs shown during the docker build step.
* Removed a false warning about configuring the `GITLAB_TOKEN` environment variable when it's not needed.
* Removed duplicate identifiers for XSIAM integrations.
* Updated the *tags* and *use cases* in pack metadata validation to use the local files only.
* Fixed the error message in checkbox validation where the defaultvalue is wrong and added the name of the variable that should be fixed.
* Added types to `find_type_by_path` under tools.py.
* Fixed an issue where YAML files contained incorrect value type for `tests` key when running `format --deprecate`.
* Added a deprecation message to the `tests:` section of yaml files when running `format --deprecate`.
* Added use case for **validate** on *wizard* objects - set_playbook is mapped to all integrations.
* Added the 'integration-get-indicators' commands to be ignored by the **verify_yml_commands_match_readme** validation, the validation will no longer fail if these commands are not in the readme file.
* Added a new validation to the **validate** command to verify that if the phrase "breaking changes" is present in a pack release notes, a JSON file with the same name exists and contains the relevant breaking changes information.
* Improved logs when running test playbooks (in a build).
* Fixed an issue in **upload** did not include list-type content items. @nicolas-rdgs
* Reverted release notes to old format.

## 1.6.6

* Added debug print when excluding item from ID set due to missing dependency.
* Added a validation to the **validate** command, failing when non-ignorable errors are present in .pack-ignore.
* Fixed an issue where `mdx server` did not close when stopped in mid run.
* Fixed an issue where `-vvv` flag did not print logs on debug level.
* enhanced ***validate*** command to list all command names affected by a backward compatibility break, instead of only one.
* Added support for Wizard content item in the **format**, **validate**, **upload**, **create-id-set**, **find-dependecies** and **create-content-artifacts** commands.
* Added a new flag to the **validate** command, allowing to run specific validations.
* Added support in **unify** and **create-content-artifacts** for displaying different documentations (detailed description + readme) for content items, depending on the marketplace version.
* Fixed an issue in **upload** where list items were not uploaded.
* Added a new validation to **validate** command to verify that *cliName* and *id* keys of the incident field or the indicator field are matches.
* Added the flag '-x', '--xsiam' to **upload** command to upload XSIAM entities to XSIAM server.
* Fixed the integration field *isFetchEvents* to be in lowercase.
* Fixed an issue where **validate -i** run after **format -i** on an existing file in the repo instead of **validate -g**.
* Added the following commands: 'update-remote-data', 'get-modified-remote-data', 'update-remote-system' to be ignored by the **verify_yml_commands_match_readme** validation, the validation will no longer fail if these commands are not in the readme file.
* Updated the release note template to include a uniform format for all items.
* Added HelloWorldSlim template option for *--template* flag in **demisto-sdk init** command.
* Fixed an issue where the HelloWorldSlim template in **demisto-sdk init** command had an integration id that was conflicting with HelloWorld integration id.
* Updated the SDK to use demisto-py 3.1.6, allowing use of a proxy with an environment variable.
* Set the default logger level to `warning`, to avoid unwanted debug logs.
* The **format** command now validates that default value of checkbox parameters is a string 'true' or 'false'.
* Fixed an issue where `FileType.PLAYBOOK` would show instead of `Playbook` in readme error messages.
* Added a new validation to **validate** proper defaultvalue for checkbox fields.

## 1.6.5

* Fixed an issue in the **format** command where the `id` field was overwritten for existing JSON files.
* Fixed an issue where the **doc-review** command was successful even when the release-note is malformed.
* Added timestamps to the `demisto-sdk` logger.
* Added time measurements to **lint**.
* Added the flag '-d', '--dependency' to **find-dependencies** command to get the content items that cause the dependencies between two packs.
* Fixed an issue where **update-release-notes** used the *trigger_id* field instead of the *trigger_name* field.
* Fixed an issue where **doc-review** failed to recognize script names, in scripts using the old file structure.
* Fixed an issue where concurrent processes created by **lint** caused deadlocks when opening files.
* Fixed an issue in the **format** command where `_dev` or `_copy` suffixes weren't removed from the subscript names in playbooks and layouts.
* Fixed an issue where **validate** failed on nonexistent `README.md` files.
* Added support of XSIAM content items to the **validate** command.
* Report **lint** summary results and failed packages after reporting time measurements.

## 1.6.4

* Added the new **generate-yml-from-python** command.
* Added a code *type* indication for integration and script objects in the *ID Set*.
* Added the [Vulture](https://github.com/jendrikseipp/vulture) linter to the pre-commit hook.
* The `demisto-sdk` pack will now be distributed via PyPi with a **wheel** file.
* Fixed a bug where any edited json file that contained a forward slash (`/`) escaped.
* Added a new validation to **validate** command to verify that the metadata *currentVersion* is
the same as the last release note version.
* The **validate** command now checks if there're none-deprecated integration commands that are missing from the readme file.
* Fixed an issue where *dockerimage* changes in Scripts weren't recognized by the **update-release-notes** command.
* Fixed an issue where **update-xsoar-config-file** did not properly insert the marketplace packs list to the file.
* Added the pack name to the known words by default when running the **doc-review** command.
* Added support for new XSIAM entities in **create-id-set** command.
* Added support for new XSIAM entities in **create-content-artifacts** command.
* Added support for Parsing/Modeling Rule content item in the **unify** command.
* Added the integration name, the commands name and the script name to the known words by default when running the **doc-review** command.
* Added an argument '-c' '--custom' to the **unify** command, if True will append to the unified yml name/display/id the custom label provided
* Added support for sub words suggestion in kebab-case sentences when running the **doc-review** command.
* Added support for new XSIAM entities in **update-release-notes** command.
* Enhanced the message of alternative suggestion words shown when running **doc-review** command.
* Fixed an incorrect error message, in case `node` is not installed on the machine.
* Fixed an issue in the **lint** command where the *check-dependent-api-modules* argument was set to true by default.
* Added a new command **generate-unit-tests**.
* Added a new validation to **validate** all SIEM integration have the same suffix.
* Fixed the destination path of the unified parsing/modeling rules in **create-content-artifacts** command.
* Fixed an issue in the **validate** command, where we validated wrongfully the existence of readme file for the *ApiModules* pack.
* Fixed an issue in the **validate** command, where an error message that was displayed for scripts validation was incorrect.
* Fixed an issue in the **validate** and **format** commands where *None* arguments in integration commands caused the commands to fail unexpectedly.
* Added support for running tests on XSIAM machines in the **test-content** command.
* Fixed an issue where the **validate** command did not work properly when deleting non-content items.
* Added the flag '-d', '--dependency' to **find-dependencies** command to get the content items that cause the dependencies between two packs.

## 1.6.3

* **Breaking change**: Fixed a typo in the **validate** `--quiet-bc-validation` flag (was `--quite-bc-validation`). @upstart-swiss
* Dropped support for python 3.7: Demisto-SDK is now supported on Python 3.8 or newer.
* Added an argument to YAMLHandler, allowing to set a maximal width for YAML files. This fixes an issue where a wrong default was used.
* Added the detach mechanism to the **upload** command, If you set the --input-config-file flag, any files in the repo's SystemPacks folder will be detached.
* Added the reattach mechanism to the **upload** command, If you set the --input-config-file flag, any detached item in your XSOAR instance that isn't currently in the repo's SystemPacks folder will be re-attached.
* Fixed an issue in the **validate** command that did not work properly when using the *-g* flag.
* Enhanced the dependency message shown when running **lint**.
* Fixed an issue where **update-release-notes** didn't update the currentVersion in pack_metadata.
* Improved the logging in **test-content** for helping catch typos in external playbook configuration.

## 1.6.2

* Added dependency validation support for core marketplacev2 packs.
* Fixed an issue in **update-release-notes** where suggestion fix failed in validation.
* Fixed a bug where `.env` files didn't load. @nicolas-rdgs
* Fixed a bug where **validate** command failed when the *categories* field in the pack metadata was empty for non-integration packs.
* Added *system* and *item-type* arguments to the **download** command, used when downloading system items.
* Added a validation to **validate**, checking that each script, integration and playbook have a README file. This validation only runs when the command is called with either the `-i` or the `-g` flag.
* Fixed a regression issue with **doc-review**, where the `-g` flag did not work.
* Improved the detection of errors in **doc-review** command.
* The **validate** command now checks if a readme file is empty, only for packs that contain playbooks or were written by a partner.
* The **validate** command now makes sure common contextPath values (e.g. `DBotScore.Score`) have a non-empty description, and **format** populates them automatically.
* Fixed an issue where the **generate-outputs** command did not work properly when examples were provided.
* Fixed an issue in the **generate-outputs** command, where the outputs were not written to the specified output path.
* The **generate-outputs** command can now generate outputs from multiple calls to the same command (useful when different args provide different outputs).
* The **generate-outputs** command can now update a yaml file with new outputs, without deleting or overwriting existing ones.
* Fixed a bug where **doc-review** command failed on existing templates.
* Fixed a bug where **validate** command failed when the word demisto is in the repo README file.
* Added support for adding test-playbooks to the zip file result in *create-content-artifacts* command for marketplacev2.
* Fixed an issue in **find-dependencies** where using the argument *-o* without the argument *--all-packs-dependencies* did not print a proper warning.
* Added a **validate** check to prevent deletion of files whose deletion is not supported by the XSOAR marketplace.
* Removed the support in the *maintenance* option of the *-u* flag in the **update-release-notes** command.
* Added validation for forbidden words and phrases in the **doc-review** command.
* Added a retries mechanism to the **test-content** command to stabilize the build process.
* Added support for all `git` platforms to get remote files.
* Refactored the **format** command's effect on the *fromversion* field:
  * Fixed a bug where the *fromversion* field was removed when modifying a content item.
  * Updated the general default *fromversion* and the default *fromversion* of newly-introduced content items (e.g. `Lists`, `Jobs`).
  * Added an interactive mode functionality for all content types, to ask the user whether to set a default *fromversion*, if could not automatically determine its value. Use `-y` to assume 'yes' as an answer to all prompts and run non-interactively.

## 1.6.1

* Added the '--use-packs-known-words' argument to the **doc-review** command
* Added YAML_Loader to handle yaml files in a standard way across modules, replacing PYYAML.
* Fixed an issue when filtering items using the ID set in the **create-content-artifacts** command.
* Fixed an issue in the **generate-docs** command where tables were generated with an empty description column.
* Fixed an issue in the **split** command where splitting failed when using relative input/output paths.
* Added warning when inferred files are missing.
* Added to **validate** a validation for integration image dimensions, which should be 120x50px.
* Improved an error in the **validate** command to better differentiate between the case where a required fetch parameter is malformed or missing.

## 1.6.0

* Fixed an issue in the **create-id-set** command where similar items from different marketplaces were reported as duplicated.
* Fixed typo in demisto-sdk init
* Fixed an issue where the **lint** command did not handle all container exit codes.
* Add to **validate** a validation for pack name to make sure it is unchanged.
* Added a validation to the **validate** command that verifies that the version in the pack_metdata file is written in the correct format.
* Fixed an issue in the **format** command where missing *fromVersion* field in indicator fields caused an error.

## 1.5.9

* Added option to specify `External Playbook Configuration` to change inputs of Playbooks triggered as part of **test-content**
* Improved performance of the **lint** command.
* Improved performance of the **validate** command when checking README images.
* ***create-id-set*** command - the default value of the **marketplace** argument was changed from ‘xsoar’ to all packs existing in the content repository. When using the command, make sure to pass the relevant marketplace to use.

## 1.5.8

* Fixed an issue where the command **doc-review** along with the argument `--release-notes` failed on yml/json files with invalid schema.
* Fixed an issue where the **lint** command failed on packs using python 3.10

## 1.5.7

* Fixed an issue where reading remote yaml files failed.
* Fixed an issue in **validate** failed with no error message for lists (when no fromVersion field was found).
* Fixed an issue when running **validate** or **format** in a gitlab repository, and failing to determine its project id.
* Added an enhancement to **split**, handling an empty output argument.
* Added the ability to add classifiers and mappers to conf.json.
* Added the Alias field to the incident field schema.

## 1.5.6

* Added 'deprecated' release notes template.
* Fixed an issue where **run-test-playbook** command failed to get the task entries when the test playbook finished with errors.
* Fixed an issue in **validate** command when running with `no-conf-json` argument to ignore the `conf.json` file.
* Added error type text (`ERROR` or `WARNING`) to **validate** error prints.
* Fixed an issue where the **format** command on test playbook did not format the ID to be equal to the name of the test playbook.
* Enhanced the **update-release-notes** command to automatically commit release notes config file upon creation.
* The **validate** command will validate that an indicator field of type html has fromVersion of 6.1.0 and above.
* The **format** command will now add fromVersion 6.1.0 to indicator field of type html.
* Added support for beta integrations in the **format** command.
* Fixed an issue where the **postman-codegen** command failed when called with the `--config-out` flag.
* Removed the integration documentation from the detailed description while performing **split** command to the unified yml file.
* Removed the line which indicates the version of the product from the README.md file for new contributions.

## 1.5.5

* Fixed an issue in the **update-release-notes** command, which did not work when changes were made in multiple packs.
* Changed the **validate** command to fail on missing test-playbooks only if no unittests are found.
* Fixed `to_kebab_case`, it will now deal with strings that have hyphens, commas or periods in them, changing them to be hyphens in the new string.
* Fixed an issue in the **create-id-set** command, where the `source` value included the git token if it was specified in the remote url.
* Fixed an issue in the **merge-id-set** command, where merging fails because of duplicates but the packs are in the XSOAR repo but in different version control.
* Fixed missing `Lists` Content Item as valid `IDSetType`
* Added enhancement for **generate-docs**. It is possible to provide both file or a comma seperated list as `examples`. Also, it's possible to provide more than one example for a script or a command.
* Added feature in **format** to sync YML and JSON files to the `master` file structure.
* Added option to specify `Incident Type`, `Incoming Mapper` and `Classifier` when configuring instance in **test-content**
* added a new command **run-test-playbook** to run a test playbook in a given XSOAR instance.
* Fixed an issue in **format** when running on a modified YML, that the `id` value is not changed to its old `id` value.
* Enhancement for **split** command, replace `ApiModule` code block to `import` when splitting a YML.
* Fixed an issue where indicator types were missing from the pack's content, when uploading using **zip-packs**.
* The request data body format generated in the **postman-codegen** will use the python argument's name and not the raw data argument's name.
* Added the flag '--filter-by-id-set' to **create-content-artifacts** to create artifacts only for items in the given id_set.json.

## 1.5.4

* Fixed an issue with the **format** command when contributing via the UI
* The **format** command will now not remove the `defaultRows` key from incident, indicator and generic fields with `type: grid`.
* Fixed an issue with the **validate** command when a layoutscontainer did not have the `fromversion` field set.
* added a new command **update-xsoar-config-file** to handle your XSOAR Configuration File.
* Added `skipVerify` argument in **upload** command to skip pack signature verification.
* Fixed an issue when the **run** command  failed running when there’s more than one playground, by explicitly using the current user’s playground.
* Added support for Job content item in the **format**, **validate**, **upload**, **create-id-set**, **find-dependecies** and **create-content-artifacts** commands.
* Added a **source** field to the **id_set** entitles.
* Two entitles will not consider as duplicates if they share the same pack and the same source.
* Fixed a bug when duplicates were found in **find_dependencies**.
* Added function **get_current_repo** to `tools`.
* The **postman-codegen** will not have duplicates argument name. It will rename them to the minimum distinguished shared path for each of them.

## 1.5.3

* The **format** command will now set `unsearchable: True` for incident, indicator and generic fields.
* Fixed an issue where the **update-release-notes** command crashes with `--help` flag.
* Added validation to the **validate** command that verifies the `unsearchable` key in incident, indicator and generic fields is set to true.
* Removed a validation that DBotRole should be set for automation that requires elevated permissions to the `XSOAR-linter` in the **lint** command.
* Fixed an issue in **Validate** command where playbooks conditional tasks were mishandeled.
* Added a validation to prevent contributors from using the `fromlicense` key as a configuration parameter in an integration's YML
* Added a validation to ensure that the type for **API token** (and similar) parameters are configured correctly as a `credential` type in the integration configuration YML.
* Added an assertion that checks for duplicated requests' names when generating an integration from a postman collection.
* Added support for [.env files](https://pypi.org/project/python-dotenv/). You can now add a `.env` file to your repository with the logging information instead of setting a global environment variables.
* When running **lint** command with --keep-container flag, the docker images are committed.
* The **validate** command will not return missing test playbook error when given a script with dynamic-section tag.

## 1.5.2

* Added a validation to **update-release-notes** command to ensure that the `--version` flag argument is in the right format.
* added a new command **coverage-analyze** to generate and print coverage reports.
* Fixed an issue in **validate** in repositories which are not in GitHub or GitLab
* Added a validation that verifies that readme image absolute links do not contain the working branch name.
* Added support for List content item in the **format**, **validate**, **download**, **upload**, **create-id-set**, **find-dependecies** and **create-content-artifacts** commands.
* Added a validation to ensure reputation command's default argument is set as an array input.
* Added the `--fail-duplicates` flag for the **merge-id-set** command which will fail the command if duplicates are found.
* Added the `--fail-duplicates` flag for the **create-id-set** command which will fail the command if duplicates are found.

## 1.5.1

* Fixed an issue where **validate** command failed to recognized test playbooks for beta integrations as valid tests.
* Fixed an issue were the **validate** command was falsely recognizing image paths in readme files.
* Fixed an issue where the **upload** command error message upon upload failure pointed to wrong file rather than to the pack metadata.
* Added a validation that verifies that each script which appears in incident fields, layouts or layout containers exists in the id_set.json.
* Fixed an issue where the **postman code-gen** command generated double dots for context outputs when it was not needed.
* Fixed an issue where there **validate** command on release notes file crashed when author image was added or modified.
* Added input handling when running **find-dependencies**, replacing string manipulations.
* Fixed an issue where the **validate** command did not handle multiple playbooks with the same name in the id_set.
* Added support for GitLab repositories in **validate**

## 1.5.0

* Fixed an issue where **upload** command failed to upload packs not under content structure.
* Added support for **init** command to run from non-content repo.
* The **split-yml** has been renamed to **split** and now supports splitting Dashboards from unified Generic Modules.
* Fixed an issue where the skipped tests validation ran on the `ApiModules` pack in the **validate** command.
* The **init** command will now create the `Generic Object` entities directories.
* Fixed an issue where the **format** command failed to recognize changed files from git.
* Fixed an issue where the **json-to-outputs** command failed checking whether `0001-01-01T00:00:00` is of type `Date`
* Added to the **generate context** command to generate context paths for integrations from an example file.
* Fixed an issue where **validate** failed on release notes configuration files.
* Fixed an issue where the **validate** command failed on pack input if git detected changed files outside of `Packs` directory.
* Fixed an issue where **validate** command failed to recognize files inside validated pack when validation release notes, resulting in a false error message for missing entity in release note.
* Fixed an issue where the **download** command failed when downloading an invalid YML, instead of skipping it.

## 1.4.9

* Added validation that the support URL in partner contribution pack metadata does not lead to a GitHub repo.
* Enhanced ***generate-docs*** with default `additionalinformation` (description) for common parameters.
* Added to **validate** command a validation that a content item's id and name will not end with spaces.
* The **format** command will now remove trailing whitespaces from content items' id and name fields.
* Fixed an issue where **update-release-notes** could fail on files outside the user given pack.
* Fixed an issue where the **generate-test-playbook** command would not place the playbook in the proper folder.
* Added to **validate** command a validation that packs with `Iron Bank` uses the latest docker from Iron Bank.
* Added to **update-release-notes** command support for `Generic Object` entities.
* Fixed an issue where playbook `fromversion` mismatch validation failed even if `skipunavailable` was set to true.
* Added to the **create artifacts** command support for release notes configuration file.
* Added validation to **validate** for release notes config file.
* Added **isoversize** and **isautoswitchedtoquietmode** fields to the playbook schema.
* Added to the **update-release-notes** command `-bc` flag to generate template for breaking changes version.
* Fixed an issue where **validate** did not search description files correctly, leading to a wrong warning message.

## 1.4.8

* Fixed an issue where yml files with `!reference` failed to load properly.
* Fixed an issue when `View Integration Documentation` button was added twice during the download and re-upload.
* Fixed an issue when `(Partner Contribution)` was added twice to the display name during the download and re-upload.
* Added the following enhancements in the **generate-test-playbook** command:
  * Added the *--commands* argument to generate tasks for specific commands.
  * Added the *--examples* argument to get the command examples file path and generate tasks from the commands and arguments specified there.
  * Added the *--upload* flag to specify whether to upload the test playbook after the generation.
  * Fixed the output condition generation for outputs of type `Boolean`.

## 1.4.7

* Fixed an issue where an empty list for a command context didn't produce an indication other than an empty table.
* Fixed an issue where the **format** command has incorrectly recognized on which files to run when running using git.
* Fixed an issue where author image validations were not checked properly.
* Fixed an issue where new old-formatted scripts and integrations were not validated.
* Fixed an issue where the wording in the from version validation error for subplaybooks was incorrect.
* Fixed an issue where the **update-release-notes** command used the old docker image version instead of the new when detecting a docker change.
* Fixed an issue where the **generate-test-playbook** command used an incorrect argument name as default
* Fixed an issue where the **json-to-outputs** command used an incorrect argument name as default when using `-d`.
* Fixed an issue where validations failed while trying to validate non content files.
* Fixed an issue where README validations did not work post VS Code formatting.
* Fixed an issue where the description validations were inconsistent when running through an integration file or a description file.

## 1.4.6

* Fixed an issue where **validate** suggests, with no reason, running **format** on missing mandatory keys in yml file.
* Skipped existence of TestPlaybook check on community and contribution integrations.
* Fixed an issue where pre-commit didn't run on the demisto_sdk/commands folder.
* The **init** command will now change the script template name in the code to the given script name.
* Expanded the validations performed on beta integrations.
* Added support for PreProcessRules in the **format**, **validate**, **download**, and **create-content-artifacts** commands.
* Improved the error messages in **generate-docs**, if an example was not provided.
* Added to **validate** command a validation that a content entity or a pack name does not contain the words "partner" and "community".
* Fixed an issue where **update-release-notes** ignores *--text* flag while using *-f*
* Fixed the outputs validations in **validate** so enrichment commands will not be checked to have DBotScore outputs.
* Added a new validation to require the dockerimage key to exist in an integration and script yml files.
* Enhanced the **generate-test-playbook** command to use only integration tested on commands, rather than (possibly) other integrations implementing them.
* Expanded unify command to support GenericModules - Unifies a GenericModule object with its Dashboards.
* Added validators for generic objects:
  * Generic Field validator - verify that the 'fromVersion' field is above 6.5.0, 'group' field equals 4 and 'id' field starts with the prefix 'generic_'.
  * Generic Type validator - verify that the 'fromVersion' field is above 6.5.0
  * Generic Module validator - verify that the 'fromVersion' field is above 6.5.0
  * Generic Definition validator - verify that the 'fromVersion' field is above 6.5.0
* Expanded Format command to support Generic Objects - Fixes generic objects according to their validations.
* Fixed an issue where the **update-release-notes** command did not handle ApiModules properly.
* Added option to enter a dictionary or json of format `[{field_name:description}]` in the **json-to-outputs** command,
  with the `-d` flag.
* Improved the outputs for the **format** command.
* Fixed an issue where the validations performed after the **format** command were inconsistent with **validate**.
* Added to the **validate** command a validation for the author image.
* Updated the **create-content-artifacts** command to support generic modules, definitions, fields and types.
* Added an option to ignore errors for file paths and not only file name in .pack-ignore file.

## 1.4.5

* Enhanced the **postman-codegen** command to name all generated arguments with lower case.
* Fixed an issue where the **find-dependencies** command miscalculated the dependencies for playbooks that use generic commands.
* Fixed an issue where the **validate** command failed in external repositories in case the DEMISTO_SDK_GITHUB_TOKEN was not set.
* Fixed an issue where **openapi-codegen** corrupted the swagger file by overwriting configuration to swagger file.
* Updated the **upload** command to support uploading zipped packs to the marketplace.
* Added to the **postman-codegen** command support of path variables.
* Fixed an issue where **openapi-codegen** entered into an infinite loop on circular references in the swagger file.
* The **format** command will now set `fromVersion: 6.2.0` for widgets with 'metrics' data type.
* Updated the **find-dependencies** command to support generic modules, definitions, fields and types.
* Fixed an issue where **openapi-codegen** tried to extract reference example outputs, leading to an exception.
* Added an option to ignore secrets automatically when using the **init** command to create a pack.
* Added a tool that gives the ability to temporarily suppress console output.

## 1.4.4

* When formatting incident types with Auto-Extract rules and without mode field, the **format** command will now add the user selected mode.
* Added new validation that DBotRole is set for scripts that requires elevated permissions to the `XSOAR-linter` in the **lint** command.
* Added url escaping to markdown human readable section in generate docs to avoid autolinking.
* Added a validation that mapper's id and name are matching. Updated the format of mapper to include update_id too.
* Added a validation to ensure that image paths in the README files are valid.
* Fixed **find_type** function to correctly find test files, such as, test script and test playbook.
* Added scheme validations for the new Generic Object Types, Fields, and Modules.
* Renamed the flag *--input-old-version* to *--old-version* in the **generate-docs** command.
* Refactored the **update-release-notes** command:
  * Replaced the *--all* flag with *--use-git* or *-g*.
  * Added the *--force* flag to update the pack release notes without changes in the pack.
  * The **update-release-notes** command will now update all dependent integrations on ApiModule change, even if not specified.
  * If more than one pack has changed, the full list of updated packs will be printed at the end of **update-release-notes** command execution.
  * Fixed an issue where the **update-release-notes** command did not add docker image release notes entry for release notes file if a script was changed.
  * Fixed an issue where the **update-release-notes** command did not detect changed files that had the same name.
  * Fixed an issue in the **update-release-notes** command where the version support of JSON files was mishandled.
* Fixed an issue where **format** did not skip files in test and documentation directories.
* Updated the **create-id-set** command to support generic modules, definitions, fields and types.
* Changed the **convert** command to generate old layout fromversion to 5.0.0 instead of 4.1.0
* Enhanced the command **postman-codegen** with type hints for templates.

## 1.4.3

* Fixed an issue where **json-to-outputs** command returned an incorrect output when json is a list.
* Fixed an issue where if a pack README.md did not exist it could cause an error in the validation process.
* Fixed an issue where the *--name* was incorrectly required in the **init** command.
* Adding the option to run **validate** on a specific path while using git (*-i* & *-g*).
* The **format** command will now change UUIDs in .yml and .json files to their respective content entity name.
* Added a playbook validation to check if a task sub playbook exists in the id set in the **validate** command.
* Added the option to add new tags/usecases to the approved list and to the pack metadata on the same pull request.
* Fixed an issue in **test_content** where when different servers ran tests for the same integration, the server URL parameters were not set correctly.
* Added a validation in the **validate** command to ensure that the ***endpoint*** command is configured correctly in yml file.
* Added a warning when pack_metadata's description field is longer than 130 characters.
* Fixed an issue where a redundant print occurred on release notes validation.
* Added new validation in the **validate** command to ensure that the minimal fromVersion in a widget of type metrics will be 6.2.0.
* Added the *--release-notes* flag to demisto-sdk to get the current version release notes entries.

## 1.4.2

* Added to `pylint` summary an indication if a test was skipped.
* Added to the **init** command the option to specify fromversion.
* Fixed an issue where running **init** command without filling the metadata file.
* Added the *--docker-timeout* flag in the **lint** command to control the request timeout for the Docker client.
* Fixed an issue where **update-release-notes** command added only one docker image release notes entry for release notes file, and not for every entity whom docker image was updated.
* Added a validation to ensure that incident/indicator fields names starts with their pack name in the **validate** command. (Checked only for new files and only when using git *-g*)
* Updated the **find-dependencies** command to return the 'dependencies' according the layout type ('incident', 'indicator').
* Enhanced the "vX" display name validation for scripts and integrations in the **validate** command to check for every versioned script or integration, and not only v2.
* Added the *--fail-duplicates* flag for the **create-id-set** command which will fail the command if duplicates are found.
* Added to the **generate-docs** command automatic addition to git when a new readme file is created.

## 1.4.1

* When in private repo without `DEMSITO_SDK_GITHUB_TOKEN` configured, get_remote_file will take files from the local origin/master.
* Enhanced the **unify** command when giving input of a file and not a directory return a clear error message.
* Added a validation to ensure integrations are not skipped and at least one test playbook is not skipped for each integration or script.
* Added to the Content Tests support for `context_print_dt`, which queries the incident context and prints the result as a json.
* Added new validation for the `xsoar_config.json` file in the **validate** command.
* Added a version differences section to readme in **generate-docs** command.
* Added the *--docs-format* flag in the **integration-diff** command to get the output in README format.
* Added the *--input-old-version* and *--skip-breaking-changes* flags in the **generate-docs** command to get the details for the breaking section and to skip the breaking changes section.

## 1.4.0

* Enable passing a comma-separated list of paths for the `--input` option of the **lint** command.
* Added new validation of unimplemented test-module command in the code to the `XSOAR-linter` in the **lint** command.
* Fixed the **generate-docs** to handle integration authentication parameter.
* Added a validation to ensure that description and README do not contain the word 'Demisto'.
* Improved the deprecated message validation required from playbooks and scripts.
* Added the `--quite-bc-validation` flag for the **validate** command to run the backwards compatibility validation in quite mode (errors is treated like warnings).
* Fixed the **update release notes** command to display a name for old layouts.
* Added the ability to append to the pack README credit to contributors.
* Added identification for parameter differences in **integration-diff** command.
* Fixed **format** to use git as a default value.
* Updated the **upload** command to support reports.
* Fixed an issue where **generate-docs** command was displaying 'None' when credentials parameter display field configured was not configured.
* Fixed an issue where **download** did not return exit code 1 on failure.
* Updated the validation that incident fields' names do not contain the word incident will aplly to core packs only.
* Added a playbook validation to verify all conditional tasks have an 'else' path in **validate** command.
* Renamed the GitHub authentication token environment variable `GITHUB_TOKEN` to `DEMITO_SDK_GITHUB_TOKEN`.
* Added to the **update-release-notes** command automatic addition to git when new release notes file is created.
* Added validation to ensure that integrations, scripts, and playbooks do not contain the entity type in their names.
* Added the **convert** command to convert entities between XSOAR versions.
* Added the *--deprecate* flag in **format** command to deprecate integrations, scripts, and playbooks.
* Fixed an issue where ignoring errors did not work when running the **validate** command on specific files (-i).

## 1.3.9

* Added a validation verifying that the pack's README.md file is not equal to pack description.
* Fixed an issue where the **Assume yes** flag did not work properly for some entities in the **format** command.
* Improved the error messages for separators in folder and file names in the **validate** command.
* Removed the **DISABLE_SDK_VERSION_CHECK** environment variable. To disable new version checks, use the **DEMISTO_SDK_SKIP_VERSION_CHECK** envirnoment variable.
* Fixed an issue where the demisto-sdk version check failed due to a rate limit.
* Fixed an issue with playbooks scheme validation.

## 1.3.8

* Updated the **secrets** command to work on forked branches.

## 1.3.7

* Added a validation to ensure correct image and description file names.
* Fixed an issue where the **validate** command failed when 'display' field in credentials param in yml is empty but 'displaypassword' was provided.
* Added the **integration-diff** command to check differences between two versions of an integration and to return a report of missing and changed elements in the new version.
* Added a validation verifying that the pack's README.md file is not missing or empty for partner packs or packs contains use cases.
* Added a validation to ensure that the integration and script folder and file names will not contain separators (`_`, `-`, ``).
* When formatting new pack, the **format** command will set the *fromversion* key to 5.5.0 in the new files without fromversion.

## 1.3.6

* Added a validation that core packs are not dependent on non-core packs.
* Added a validation that a pack name follows XSOAR standards.
* Fixed an issue where in some cases the `get_remote_file` function failed due to an invalid path.
* Fixed an issue where running **update-release-notes** with updated integration logo, did not detect any file changes.
* Fixed an issue where the **create-id-set** command did not identify unified integrations correctly.
* Fixed an issue where the `CommonTypes` pack was not identified as a dependency for all feed integrations.
* Added support for running SDK commands in private repositories.
* Fixed an issue where running the **init** command did not set the correct category field in an integration .yml file for a newly created pack.
* When formatting new contributed pack, the **format** command will set the *fromversion* key to 6.0.0 in the relevant files.
* If the environment variable "DISABLE_SDK_VERSION_CHECK" is define, the demisto-sdk will no longer check for newer version when running a command.
* Added the `--use-pack-metadata` flag for the **find-dependencies** command to update the calculated dependencies using the the packs metadata files.
* Fixed an issue where **validate** failed on scripts in case the `outputs` field was set to `None`.
* Fixed an issue where **validate** was failing on editing existing release notes.
* Added a validation for README files verifying that the file doesn't contain template text copied from HelloWorld or HelloWorldPremium README.

## 1.3.5

* Added a validation that layoutscontainer's id and name are matching. Updated the format of layoutcontainer to include update_id too.
* Added a validation that commands' names and arguments in core packs, or scripts' arguments do not contain the word incident.
* Fixed issue where running the **generate-docs** command with -c flag ran all the commands and not just the commands specified by the flag.
* Fixed the error message of the **validate** command to not always suggest adding the *description* field.
* Fixed an issue where running **format** on feed integration generated invalid parameter structure.
* Fixed an issue where the **generate-docs** command did not add all the used scripts in a playbook to the README file.
* Fixed an issue where contrib/partner details might be added twice to the same file, when using unify and create-content-artifacts commands
* Fixed issue where running **validate** command on image-related integration did not return the correct outputs to json file.
* When formatting playbooks, the **format** command will now remove empty fields from SetIncident, SetIndicator, CreateNewIncident, CreateNewIndicator script arguments.
* Added an option to fill in the developer email when running the **init** command.

## 1.3.4

* Updated the **validate** command to check that the 'additionalinfo' field only contains the expected value for feed required parameters and not equal to it.
* Added a validation that community/partner details are not in the detailed description file.
* Added a validation that the Use Case tag in pack_metadata file is only used when the pack contains at least one PB, Incident Type or Layout.
* Added a validation that makes sure outputs in integrations are matching the README file when only README has changed.
* Added the *hidden* field to the integration schema.
* Fixed an issue where running **format** on a playbook whose `name` does not equal its `id` would cause other playbooks who use that playbook as a sub-playbook to fail.
* Added support for local custom command configuration file `.demisto-sdk-conf`.
* Updated the **format** command to include an update to the description file of an integration, to remove community/partner details.

## 1.3.3

* Fixed an issue where **lint** failed where *.Dockerfile* exists prior running the lint command.
* Added FeedHelloWorld template option for *--template* flag in **demisto-sdk init** command.
* Fixed issue where **update-release-notes** deleted release note file if command was called more than once.
* Fixed issue where **update-release-notes** added docker image release notes every time the command was called.
* Fixed an issue where running **update-release-notes** on a pack with newly created integration, had also added a docker image entry in the release notes.
* Fixed an issue where `XSOAR-linter` did not find *NotImplementedError* in main.
* Added validation for README files verifying their length (over 30 chars).
* When using *-g* flag in the **validate** command it will now ignore untracked files by default.
* Added the *--include-untracked* flag to the **validate** command to include files which are untracked by git in the validation process.
* Improved the `pykwalify` error outputs in the **validate** command.
* Added the *--print-pykwalify* flag to the **validate** command to print the unchanged output from `pykwalify`.

## 1.3.2

* Updated the format of the outputs when using the *--json-file* flag to create a JSON file output for the **validate** and **lint** commands.
* Added the **doc-review** command to check spelling in .md and .yml files as well as a basic release notes review.
* Added a validation that a pack's display name does not already exist in content repository.
* Fixed an issue where the **validate** command failed to detect duplicate params in an integration.
* Fixed an issue where the **validate** command failed to detect duplicate arguments in a command in an integration.

## 1.3.1

* Fixed an issue where the **validate** command failed to validate the release notes of beta integrations.
* Updated the **upload** command to support indicator fields.
* The **validate** and **update-release-notes** commands will now check changed files against `demisto/master` if it is configured locally.
* Fixed an issue where **validate** would incorrectly identify files as renamed.
* Added a validation that integration properties (such as feed, mappers, mirroring, etc) are not removed.
* Fixed an issue where **validate** failed when comparing branch against commit hash.
* Added the *--no-pipenv* flag to the **split-yml** command.
* Added a validation that incident fields and incident types are not removed from mappers.
* Fixed an issue where the *c
reate-id-set* flag in the *validate* command did not work while not using git.
* Added the *hiddenusername* field to the integration schema.
* Added a validation that images that are not integration images, do not ask for a new version or RN

## 1.3.0

* Do not collect optional dependencies on indicator types reputation commands.
* Fixed an issue where downloading indicator layoutscontainer objects failed.
* Added a validation that makes sure outputs in integrations are matching the README file.
* Fixed an issue where the *create-id-set* flag in the **validate** command did not work.
* Added a warning in case no id_set file is found when running the **validate** command.
* Fixed an issue where changed files were not recognised correctly on forked branches in the **validate** and the **update-release-notes** commands.
* Fixed an issue when files were classified incorrectly when running *update-release-notes*.
* Added a validation that integration and script file paths are compatible with our convention.
* Fixed an issue where id_set.json file was re created whenever running the generate-docs command.
* added the *--json-file* flag to create a JSON file output for the **validate** and **lint** commands.

## 1.2.19

* Fixed an issue where merge id_set was not updated to work with the new entity of Packs.
* Added a validation that the playbook's version matches the version of its sub-playbooks, scripts, and integrations.

## 1.2.18

* Changed the *skip-id-set-creation* flag to *create-id-set* in the **validate** command. Its default value will be False.
* Added support for the 'cve' reputation command in default arg validation.
* Filter out generic and reputation command from scripts and playbooks dependencies calculation.
* Added support for the incident fields in outgoing mappers in the ID set.
* Added a validation that the taskid field and the id field under the task field are both from uuid format and contain the same value.
* Updated the **format** command to generate uuid value for the taskid field and for the id under the task field in case they hold an invalid values.
* Exclude changes from doc_files directory on validation.
* Added a validation that an integration command has at most one default argument.
* Fixing an issue where pack metadata version bump was not enforced when modifying an old format (unified) file.
* Added validation that integration parameter's display names are capitalized and spaced using whitespaces and not underscores.
* Fixed an issue where beta integrations where not running deprecation validations.
* Allowed adding additional information to the deprecated description.
* Fixing an issue when escaping less and greater signs in integration params did not work as expected.

## 1.2.17

* Added a validation that the classifier of an integration exists.
* Added a validation that the mapper of an integration exists.
* Added a validation that the incident types of a classifier exist.
* Added a validation that the incident types of a mapper exist.
* Added support for *text* argument when running **demisto-sdk update-release-notes** on the ApiModules pack.
* Added a validation for the minimal version of an indicator field of type grid.
* Added new validation for incident and indicator fields in classifiers mappers and layouts exist in the content.
* Added cache for get_remote_file to reducing failures from accessing the remote repo.
* Fixed an issue in the **format** command where `_dev` or `_copy` suffixes weren't removed from the `id` of the given playbooks.
* Playbook dependencies from incident and indicator fields are now marked as optional.
* Mappers dependencies from incident types and incident fields are now marked as optional.
* Classifier dependencies from incident types are now marked as optional.
* Updated **demisto-sdk init** command to no longer create `created` field in pack_metadata file
* Updated **generate-docs** command to take the parameters names in setup section from display field and to use additionalinfo field when exist.
* Using the *verbose* argument in the **find-dependencies** command will now log to the console.
* Improved the deprecated message validation required from integrations.
* Fixed an issue in the **generate-docs** command where **Context Example** section was created when it was empty.

## 1.2.16

* Added allowed ignore errors to the *IDSetValidator*.
* Fixed an issue where an irrelevant id_set validation ran in the **validate** command when using the *--id-set* flag.
* Fixed an issue were **generate-docs** command has failed if a command did not exist in commands permissions file.
* Improved a **validate** command message for missing release notes of api module dependencies.

## 1.2.15

* Added the *ID101* to the allowed ignored errors.

## 1.2.14

* SDK repository is now mypy check_untyped_defs complaint.
* The lint command will now ignore the unsubscriptable-object (E1136) pylint error in dockers based on python 3.9 - this will be removed once a new pylint version is released.
* Added an option for **format** to run on a whole pack.
* Added new validation of unimplemented commands from yml in the code to `XSOAR-linter`.
* Fixed an issue where Auto-Extract fields were only checked for newly added incident types in the **validate** command.
* Added a new warning validation of direct access to args/params dicts to `XSOAR-linter`.

## 1.2.13

* Added new validation of indicators usage in CommandResults to `XSOAR-linter`.
* Running **demisto-sdk lint** will automatically run on changed files (same behavior as the -g flag).
* Removed supported version message from the documentation when running **generate_docs**.
* Added a print to indicate backwards compatibility is being checked in **validate** command.
* Added a percent print when running the **validate** command with the *-a* flag.
* Fixed a regression in the **upload** command where it was ignoring `DEMISTO_VERIFY_SSL` env var.
* Fixed an issue where the **upload** command would fail to upload beta integrations.
* Fixed an issue where the **validate** command did not create the *id_set.json* file when running with *-a* flag.
* Added price change validation in the **validate** command.
* Added validations that checks in read-me for empty sections or leftovers from the auto generated read-me that should be changed.
* Added new code validation for *NotImplementedError* to raise a warning in `XSOAR-linter`.
* Added validation for support types in the pack metadata file.
* Added support for *--template* flag in **demisto-sdk init** command.
* Fixed an issue with running **validate** on master branch where the changed files weren't compared to previous commit when using the *-g* flag.
* Fixed an issue where the `XSOAR-linter` ran *NotImplementedError* validation on scripts.
* Added support for Auto-Extract feature validation in incident types in the **validate** command.
* Fixed an issue in the **lint** command where the *-i* flag was ignored.
* Improved **merge-id-sets** command to support merge between two ID sets that contain the same pack.
* Fixed an issue in the **lint** command where flake8 ran twice.

## 1.2.12

* Bandit now reports also on medium severity issues.
* Fixed an issue with support for Docker Desktop on Mac version 2.5.0+.
* Added support for vulture and mypy linting when running without docker.
* Added support for *prev-ver* flag in **update-release-notes** command.
* Improved retry support when building docker images for linting.
* Added the option to create an ID set on a specific pack in **create-id-set** command.
* Added the *--skip-id-set-creation* flag to **validate** command in order to add the capability to run validate command without creating id_set validation.
* Fixed an issue where **validate** command checked docker image tag on ApiModules pack.
* Fixed an issue where **find-dependencies** did not calculate dashboards and reports dependencies.
* Added supported version message to the documentation and release notes files when running **generate_docs** and **update-release-notes** commands respectively.
* Added new code validations for *NotImplementedError* exception raise to `XSOAR-linter`.
* Command create-content-artifacts additional support for **Author_image.png** object.
* Fixed an issue where schemas were not enforced for incident fields, indicator fields and old layouts in the validate command.
* Added support for **update-release-notes** command to update release notes according to master branch.

## 1.2.11

* Fixed an issue where the ***generate-docs*** command reset the enumeration of line numbering after an MD table.
* Updated the **upload** command to support mappers.
* Fixed an issue where exceptions were no printed in the **format** while the *--verbose* flag is set.
* Fixed an issue where *--assume-yes* flag did not work in the **format** command when running on a playbook without a `fromversion` field.
* Fixed an issue where the **format** command would fail in case `conf.json` file was not found instead of skipping the update.
* Fixed an issue where integration with v2 were recognised by the `name` field instead of the `display` field in the **validate** command.
* Added a playbook validation to check if a task script exists in the id set in the **validate** command.
* Added new integration category `File Integrity Management` in the **validate** command.

## 1.2.10

* Added validation for approved content pack use-cases and tags.
* Added new code validations for *CommonServerPython* import to `XSOAR-linter`.
* Added *default value* and *predefined values* to argument description in **generate-docs** command.
* Added a new validation that checks if *get-mapping-fields* command exists if the integration schema has *{ismappable: true}* in **validate** command.
* Fixed an issue where the *--staged* flag recognised added files as modified in the **validate** command.
* Fixed an issue where a backwards compatibility warning was raised for all added files in the **validate** command.
* Fixed an issue where **validate** command failed when no tests were given for a partner supported pack.
* Updated the **download** command to support mappers.
* Fixed an issue where the ***format*** command added a duplicate parameter.
* For partner supported content packs, added support for a list of emails.
* Removed validation of README files from the ***validate*** command.
* Fixed an issue where the ***validate*** command required release notes for ApiModules pack.

## 1.2.9

* Fixed an issue in the **openapi_codegen** command where it created duplicate functions name from the swagger file.
* Fixed an issue in the **update-release-notes** command where the *update type* argument was not verified.
* Fixed an issue in the **validate** command where no error was raised in case a non-existing docker image was presented.
* Fixed an issue in the **format** command where format failed when trying to update invalid Docker image.
* The **format** command will now preserve the **isArray** argument in integration's reputation commands and will show a warning if it set to **false**.
* Fixed an issue in the **lint** command where *finally* clause was not supported in main function.
* Fixed an issue in the **validate** command where changing any entity ID was not validated.
* Fixed an issue in the **validate** command where *--staged* flag did not bring only changed files.
* Fixed the **update-release-notes** command to ignore changes in the metadata file.
* Fixed the **validate** command to ignore metadata changes when checking if a version bump is needed.

## 1.2.8

* Added a new validation that checks in playbooks for the usage of `DeleteContext` in **validate** command.
* Fixed an issue in the **upload** command where it would try to upload content entities with unsupported versions.
* Added a new validation that checks in playbooks for the usage of specific instance in **validate** command.
* Added the **--staged** flag to **validate** command to run on staged files only.

## 1.2.7

* Changed input parameters in **find-dependencies** command.
  * Use ***-i, --input*** instead of ***-p, --path***.
  * Use ***-idp, --id-set-path*** instead of ***-i, --id-set-path***.
* Fixed an issue in the **unify** command where it crashed on an integration without an image file.
* Fixed an issue in the **format** command where unnecessary files were not skipped.
* Fixed an issue in the **update-release-notes** command where the *text* argument was not respected in all cases.
* Fixed an issue in the **validate** command where a warning about detailed description was given for unified or deprecated integrations.
* Improved the error returned by the **validate** command when running on files using the old format.

## 1.2.6

* No longer require setting `DEMISTO_README_VALIDATION` env var to enable README mdx validation. Validation will now run automatically if all necessary node modules are available.
* Fixed an issue in the **validate** command where the `--skip-pack-dependencies` would not skip id-set creation.
* Fixed an issue in the **validate** command where validation would fail if supplied an integration with an empty `commands` key.
* Fixed an issue in the **validate** command where validation would fail due to a required version bump for packs which are not versioned.
* Will use env var `DEMISTO_VERIFY_SSL` to determine if to use a secure connection for commands interacting with the Server when `--insecure` is not passed. If working with a local Server without a trusted certificate, you can set env var `DEMISTO_VERIFY_SSL=no` to avoid using `--insecure` on each command.
* Unifier now adds a link to the integration documentation to the integration detailed description.
* Fixed an issue in the **secrets** command where ignored secrets were not skipped.

## 1.2.5

* Added support for special fields: *defaultclassifier*, *defaultmapperin*, *defaultmapperout* in **download** command.
* Added -y option **format** command to assume "yes" as answer to all prompts and run non-interactively
* Speed up improvements for `validate` of README files.
* Updated the **format** command to adhere to the defined content schema and sub-schemas, aligning its behavior with the **validate** command.
* Added support for canvasContextConnections files in **format** command.

## 1.2.4

* Updated detailed description for community integrations.

## 1.2.3

* Fixed an issue where running **validate** failed on playbook with task that adds tags to the evidence data.
* Added the *displaypassword* field to the integration schema.
* Added new code validations to `XSOAR-linter`.
  * As warnings messages:
    * `demisto.params()` should be used only inside main function.
    * `demisto.args()` should be used only inside main function.
    * Functions args should have type annotations.
* Added `fromversion` field validation to test playbooks and scripts in **validate** command.

## 1.2.2

* Add support for warning msgs in the report and summary to **lint** command.
* Fixed an issue where **json-to-outputs** determined bool values as int.
* Fixed an issue where **update-release-notes** was crushing on `--all` flag.
* Fixed an issue where running **validate**, **update-release-notes** outside of content repo crushed without a meaningful error message.
* Added support for layoutscontainer in **init** contribution flow.
* Added a validation for tlp_color param in feeds in **validate** command.
* Added a validation for removal of integration parameters in **validate** command.
* Fixed an issue where **update-release-notes** was failing with a wrong error message when no pack or input was given.
* Improved formatting output of the **generate-docs** command.
* Add support for env variable *DEMISTO_SDK_ID_SET_REFRESH_INTERVAL*. Set this env variable to the refresh interval in minutes. The id set will be regenerated only if the refresh interval has passed since the last generation. Useful when generating Script documentation, to avoid re-generating the id_set every run.
* Added new code validations to `XSOAR-linter`.
  * As error messages:
    * Longer than 10 seconds sleep statements for non long running integrations.
    * exit() usage.
    * quit() usage.
  * As warnings messages:
    * `demisto.log` should not be used.
    * main function existence.
    * `demito.results` should not be used.
    * `return_output` should not be used.
    * try-except statement in main function.
    * `return_error` usage in main function.
    * only once `return_error` usage.
* Fixed an issue where **lint** command printed logs twice.
* Fixed an issue where *suffix* did not work as expected in the **create-content-artifacts** command.
* Added support for *prev-ver* flag in **lint** and **secrets** commands.
* Added support for *text* flag to **update-release-notes** command to add the same text to all release notes.
* Fixed an issue where **validate** did not recognize added files if they were modified locally.
* Added a validation that checks the `fromversion` field exists and is set to 5.0.0 or above when working or comparing to a non-feature branch in **validate** command.
* Added a validation that checks the certification field in the pack_metadata file is valid in **validate** command.
* The **update-release-notes** command will now automatically add docker image update to the release notes.

## 1.2.1

* Added an additional linter `XSOAR-linter` to the **lint** command which custom validates py files. currently checks for:
  * `Sys.exit` usages with non zero value.
  * Any `Print` usages.
* Fixed an issue where renamed files were failing on *validate*.
* Fixed an issue where single changed files did not required release notes update.
* Fixed an issue where doc_images required release-notes and validations.
* Added handling of dependent packs when running **update-release-notes** on changed *APIModules*.
  * Added new argument *--id-set-path* for id_set.json path.
  * When changes to *APIModule* is detected and an id_set.json is available - the command will update the dependent pack as well.
* Added handling of dependent packs when running **validate** on changed *APIModules*.
  * Added new argument *--id-set-path* for id_set.json path.
  * When changes to *APIModule* is detected and an id_set.json is available - the command will validate that the dependent pack has release notes as well.
* Fixed an issue where the find_type function didn't recognize file types correctly.
* Fixed an issue where **update-release-notes** command did not work properly on Windows.
* Added support for indicator fields in **update-release-notes** command.
* Fixed an issue where files in test dirs where being validated.

## 1.2.0

* Fixed an issue where **format** did not update the test playbook from its pack.
* Fixed an issue where **validate** validated non integration images.
* Fixed an issue where **update-release-notes** did not identified old yml integrations and scripts.
* Added revision templates to the **update-release-notes** command.
* Fixed an issue where **update-release-notes** crashed when a file was renamed.
* Fixed an issue where **validate** failed on deleted files.
* Fixed an issue where **validate** validated all images instead of packs only.
* Fixed an issue where a warning was not printed in the **format** in case a non-supported file type is inputted.
* Fixed an issue where **validate** did not fail if no release notes were added when adding files to existing packs.
* Added handling of incorrect layout paths via the **format** command.
* Refactor **create-content-artifacts** command - Efficient artifacts creation and better logging.
* Fixed an issue where image and description files were not handled correctly by **validate** and **update-release-notes** commands.
* Fixed an issue where the **format** command didn't remove all extra fields in a file.
* Added an error in case an invalid id_set.json file is found while running the **validate** command.
* Added fetch params checks to the **validate** command.

## 1.1.11

* Added line number to secrets' path in **secrets** command report.
* Fixed an issue where **init** a community pack did not present the valid support URL.
* Fixed an issue where **init** offered a non relevant pack support type.
* Fixed an issue where **lint** did not pull docker images for powershell.
* Fixed an issue where **find-dependencies** did not find all the script dependencies.
* Fixed an issue where **find-dependencies** did not collect indicator fields as dependencies for playbooks.
* Updated the **validate** and the **secrets** commands to be less dependent on regex.
* Fixed an issue where **lint** did not run on circle when docker did not return ping.
* Updated the missing release notes error message (RN106) in the **Validate** command.
* Fixed an issue where **Validate** would return missing release notes when two packs with the same substring existed in the modified files.
* Fixed an issue where **update-release-notes** would add duplicate release notes when two packs with the same substring existed in the modified files.
* Fixed an issue where **update-release-notes** would fail to bump new versions if the feature branch was out of sync with the master branch.
* Fixed an issue where a non-descriptive error would be returned when giving the **update-release-notes** command a pack which can not be found.
* Added dependencies check for *widgets* in **find-dependencies** command.
* Added a `update-docker` flag to **format** command.
* Added a `json-to-outputs` flag to the **run** command.
* Added a verbose (`-v`) flag to **format** command.
* Fixed an issue where **download** added the prefix "playbook-" to the name of playbooks.

## 1.1.10

* Updated the **init** command. Relevant only when passing the *--contribution* argument.
  * Added the *--author* option.
  * The *support* field of the pack's metadata is set to *community*.
* Added a proper error message in the **Validate** command upon a missing description in the root of the yml.
* **Format** now works with a relative path.
* **Validate** now fails when all release notes have been excluded.
* Fixed issue where correct error message would not propagate for invalid images.
* Added the *--skip-pack-dependencies* flag to **validate** command to skip pack dependencies validation. Relevant when using the *-g* flag.
* Fixed an issue where **Validate** and **Format** commands failed integrations with `defaultvalue` field in fetch incidents related parameters.
* Fixed an issue in the **Validate** command in which unified YAML files were not ignored.
* Fixed an issue in **generate-docs** where scripts and playbooks inputs and outputs were not parsed correctly.
* Fixed an issue in the **openapi-codegen** command where missing reference fields in the swagger JSON caused errors.
* Fixed an issue in the **openapi-codegen** command where empty objects in the swagger JSON paths caused errors.
* **update-release-notes** command now accept path of the pack instead of pack name.
* Fixed an issue where **generate-docs** was inserting unnecessary escape characters.
* Fixed an issue in the **update-release-notes** command where changes to the pack_metadata were not detected.
* Fixed an issue where **validate** did not check for missing release notes in old format files.

## 1.1.9

* Fixed an issue where **update-release-notes** command failed on invalid file types.

## 1.1.8

* Fixed a regression where **upload** command failed on test playbooks.
* Added new *githubUser* field in pack metadata init command.
* Support beta integration in the commands **split-yml, extract-code, generate-test-playbook and generate-docs.**
* Fixed an issue where **find-dependencies** ignored *toversion* field in content items.
* Added support for *layoutscontainer*, *classifier_5_9_9*, *mapper*, *report*, and *widget* in the **Format** command.
* Fixed an issue where **Format** will set the `ID` field to be equal to the `name` field in modified playbooks.
* Fixed an issue where **Format** did not work for test playbooks.
* Improved **update-release-notes** command:
  * Write content description to release notes for new items.
  * Update format for file types without description: Connections, Incident Types, Indicator Types, Layouts, Incident Fields.
* Added a validation for feedTags param in feeds in **validate** command.
* Fixed readme validation issue in community support packs.
* Added the **openapi-codegen** command to generate integrations from OpenAPI specification files.
* Fixed an issue were release notes validations returned wrong results for *CommonScripts* pack.
* Added validation for image links in README files in **validate** command.
* Added a validation for default value of fetch param in feeds in **validate** command.
* Fixed an issue where the **Init** command failed on scripts.

## 1.1.7

* Fixed an issue where running the **format** command on feed integrations removed the `defaultvalue` fields.
* Playbook branch marked with *skipunavailable* is now set as an optional dependency in the **find-dependencies** command.
* The **feedReputation** parameter can now be hidden in a feed integration.
* Fixed an issue where running the **unify** command on JS package failed.
* Added the *--no-update* flag to the **find-dependencies** command.
* Added the following validations in **validate** command:
  * Validating that a pack does not depend on NonSupported / Deprecated packs.

## 1.1.6

* Added the *--description* option to the **init** command.
* Added the *--contribution* option to the **init** command which converts a contribution zip to proper pack format.
* Improved **validate** command performance time and outputs.
* Added the flag *--no-docker-checks* to **validate** command to skip docker checks.
* Added the flag *--print-ignored-files* to **validate** command to print ignored files report when the command is done.
* Added the following validations in **validate** command:
  * Validating that existing release notes are not modified.
  * Validating release notes are not added to new packs.
  * Validating that the "currentVersion" field was raised in the pack_metadata for modified packs.
  * Validating that the timestamp in the "created" field in the pack_metadata is in ISO format.
* Running `demisto-sdk validate` will run the **validate** command using git and only on committed files (same as using *-g --post-commit*).
* Fixed an issue where release notes were not checked correctly in **validate** command.
* Fixed an issue in the **create-id-set** command where optional playbook tasks were not taken into consideration.
* Added a prompt to the `demisto-sdk update-release-notes` command to prompt users to commit changes before running the release notes command.
* Added support to `layoutscontainer` in **validate** command.

## 1.1.5

* Fixed an issue in **find-dependencies** command.
* **lint** command now verifies flake8 on CommonServerPython script.

## 1.1.4

* Fixed an issue with the default output file name of the **unify** command when using "." as an output path.
* **Unify** command now adds contributor details to the display name and description.
* **Format** command now adds *isFetch* and *incidenttype* fields to integration yml.
* Removed the *feedIncremental* field from the integration schema.
* **Format** command now adds *feedBypassExclusionList*, *Fetch indicators*, *feedReputation*, *feedReliability*,
     *feedExpirationPolicy*, *feedExpirationInterval* and *feedFetchInterval* fields to integration yml.
* Fixed an issue in the playbooks schema.
* Fixed an issue where generated release notes were out of order.
* Improved pack dependencies detection.
* Fixed an issue where test playbooks were mishandled in **validate** command.

## 1.1.3

* Added a validation for invalid id fields in indicators types files in **validate** command.
* Added default behavior for **update-release-notes** command.
* Fixed an error where README files were failing release notes validation.
* Updated format of generated release notes to be more user friendly.
* Improved error messages for the **update-release-notes** command.
* Added support for `Connections`, `Dashboards`, `Widgets`, and `Indicator Types` to **update-release-notes** command.
* **Validate** now supports scripts under the *TestPlaybooks* directory.
* Fixed an issue where **validate** did not support powershell files.

## 1.1.2

* Added a validation for invalid playbookID fields in incidents types files in **validate** command.
* Added a code formatter for python files.
* Fixed an issue where new and old classifiers where mixed on validate command.
* Added *feedIncremental* field to the integration schema.
* Fixed error in the **upload** command where unified YMLs were not uploaded as expected if the given input was a pack.
* Fixed an issue where the **secrets** command failed due to a space character in the file name.
* Ignored RN validation for *NonSupported* pack.
* You can now ignore IF107, SC100, RP102 error codes in the **validate** command.
* Fixed an issue where the **download** command was crashing when received as input a JS integration or script.
* Fixed an issue where **validate** command checked docker image for JS integrations and scripts.
* **validate** command now checks scheme for reports and connections.
* Fixed an issue where **validate** command checked docker when running on all files.
* Fixed an issue where **validate** command did not fail when docker image was not on the latest numeric tag.
* Fixed an issue where beta integrations were not validated correctly in **validate** command.

## 1.1.1

* fixed and issue where file types were not recognized correctly in **validate** command.
* Added better outputs for validate command.

## 1.1.0

* Fixed an issue where changes to only non-validated files would fail validation.
* Fixed an issue in **validate** command where moved files were failing validation for new packs.
* Fixed an issue in **validate** command where added files were failing validation due to wrong file type detection.
* Added support for new classifiers and mappers in **validate** command.
* Removed support of old RN format validation.
* Updated **secrets** command output format.
* Added support for error ignore on deprecated files in **validate** command.
* Improved errors outputs in **validate** command.
* Added support for linting an entire pack.

## 1.0.9

* Fixed a bug where misleading error was presented when pack name was not found.
* **Update-release-notes** now detects added files for packs with versions.
* Readme files are now ignored by **update-release-notes** and validation of release notes.
* Empty release notes no longer cause an uncaught error during validation.

## 1.0.8

* Changed the output format of demisto-sdk secrets.
* Added a validation that checkbox items are not required in integrations.
* Added pack release notes generation and validation.
* Improved pack metadata validation.
* Fixed an issue in **validate** where renamed files caused an error

## 1.0.4

* Fix the **format** command to update the `id` field to be equal to `details` field in indicator-type files, and to `name` field in incident-type & dashboard files.
* Fixed a bug in the **validate** command for layout files that had `sortValues` fields.
* Fixed a bug in the **format** command where `playbookName` field was not always present in the file.
* Fixed a bug in the **format** command where indicatorField wasn't part of the SDK schemas.
* Fixed a bug in **upload** command where created unified docker45 yml files were not deleted.
* Added support for IndicatorTypes directory in packs (for `reputation` files, instead of Misc).
* Fixed parsing playbook condition names as string instead of boolean in **validate** command
* Improved image validation in YAML files.
* Removed validation for else path in playbook condition tasks.

## 1.0.3

* Fixed a bug in the **format** command where comments were being removed from YAML files.
* Added output fields: *file_path* and *kind* for layouts in the id-set.json created by **create-id-set** command.
* Fixed a bug in the **create-id-set** command Who returns Duplicate for Layouts with a different kind.
* Added formatting to **generate-docs** command results replacing all `<br>` tags with `<br/>`.
* Fixed a bug in the **download** command when custom content contained not supported content entity.
* Fixed a bug in **format** command in which boolean strings  (e.g. 'yes' or 'no') were converted to boolean values (e.g. 'True' or 'False').
* **format** command now removes *sourceplaybookid* field from playbook files.
* Fixed a bug in **generate-docs** command in which integration dependencies were not detected when generating documentation for a playbook.

## 1.0.1

* Fixed a bug in the **unify** command when output path was provided empty.
* Improved error message for integration with no tests configured.
* Improved the error message returned from the **validate** command when an integration is missing or contains malformed fetch incidents related parameters.
* Fixed a bug in the **create** command where a unified YML with a docker image for 4.5 was copied incorrectly.
* Missing release notes message are now showing the release notes file path to update.
* Fixed an issue in the **validate** command in which unified YAML files were not ignored.
* File format suggestions are now shown in the relevant file format (JSON or YAML).
* Changed Docker image validation to fail only on non-valid ones.
* Removed backward compatibility validation when Docker image is updated.

## 1.0.0

* Improved the *upload* command to support the upload of all the content entities within a pack.
* The *upload* command now supports the improved pack file structure.
* Added an interactive option to format integrations, scripts and playbooks with No TestPlaybooks configured.
* Added an interactive option to configure *conf.json* file with missing test playbooks for integrations, scripts and playbooks
* Added *download* command to download custom content from Demisto instance to the local content repository.
* Improved validation failure messages to include a command suggestion, wherever relevant, to fix the raised issue.
* Improved 'validate' help and documentation description
* validate - checks that scripts, playbooks, and integrations have the *tests* key.
* validate - checks that test playbooks are configured in `conf.json`.
* demisto-sdk lint - Copy dir better handling.
* demisto-sdk lint - Add error when package missing in docker image.
* Added *-a , --validate-all* option in *validate* to run all validation on all files.
* Added *-i , --input* option in *validate* to run validation on a specified pack/file.
* added *-i, --input* option in *secrets* to run on a specific file.
* Added an allowed hidden parameter: *longRunning* to the hidden integration parameters validation.
* Fixed an issue with **format** command when executing with an output path of a folder and not a file path.
* Bug fixes in generate-docs command given playbook as input.
* Fixed an issue with lint command in which flake8 was not running on unit test files.

## 0.5.2

* Added *-c, --command* option in *generate-docs* to generate a specific command from an integration.
* Fixed an issue when getting README/CHANGELOG files from git and loading them.
* Removed release notes validation for new content.
* Fixed secrets validations for files with the same name in a different directory.
* demisto-sdk lint - parallelization working with specifying the number of workers.
* demisto-sdk lint - logging levels output, 3 levels.
* demisto-sdk lint - JSON report, structured error reports in JSON format.
* demisto-sdk lint - XML JUnit report for unit-tests.
* demisto-sdk lint - new packages used to accelerate execution time.
* demisto-sdk secrets - command now respects the generic whitelist, and not only the pack secrets.

## 0.5.0

[PyPI History][1]

[1]: https://pypi.org/project/demisto-sdk/#history

## 0.4.9

* Fixed an issue in *generate-docs* where Playbooks and Scripts documentation failed.
* Added a graceful error message when executing the *run" command with a misspelled command.
* Added more informative errors upon failures of the *upload* command.
* format command:
  * Added format for json files: IncidentField, IncidentType, IndicatorField, IndicatorType, Layout, Dashboard.
  * Added the *-fv --from-version*, *-nv --no-validation* arguments.
  * Removed the *-t yml_type* argument, the file type will be inferred.
  * Removed the *-g use_git* argument, running format without arguments will run automatically on git diff.
* Fixed an issue in loading playbooks with '=' character.
* Fixed an issue in *validate* failed on deleted README files.

## 0.4.8

* Added the *max* field to the Playbook schema, allowing to define it in tasks loop.
* Fixed an issue in *validate* where Condition branches checks were case sensitive.

## 0.4.7

* Added the *slareminder* field to the Playbook schema.
* Added the *common_server*, *demisto_mock* arguments to the *init* command.
* Fixed an issue in *generate-docs* where the general section was not being generated correctly.
* Fixed an issue in *validate* where Incident type validation failed.

## 0.4.6

* Fixed an issue where the *validate* command did not identify CHANGELOG in packs.
* Added a new command, *id-set* to create the id set - the content dependency tree by file IDs.

## 0.4.5

* generate-docs command:
  * Added the *use_cases*, *permissions*, *command_permissions* and *limitations*.
  * Added the *--insecure* argument to support running the script and integration command in Demisto.
  * Removed the *-t yml_type* argument, the file type will be inferred.
  * The *-o --output* argument is no longer mandatory, default value will be the input file directory.
* Added support for env var: *DEMISTO_SDK_SKIP_VERSION_CHECK*. When set version checks are skipped.
* Fixed an issue in which the CHANGELOG files did not match our scheme.
* Added a validator to verify that there are no hidden integration parameters.
* Fixed an issue where the *validate* command ran on test files.
* Removed the *env-dir* argument from the demisto-sdk.
* README files which are html files will now be skipped in the *validate* command.
* Added support for env var: *DEMISTO_README_VALIDATOR*. When not set the readme validation will not run.

## 0.4.4

* Added a validator for IncidentTypes (incidenttype-*.json).
* Fixed an issue where the -p flag in the *validate* command was not working.
* Added a validator for README.md files.
* Release notes validator will now run on: incident fields, indicator fields, incident types, dashboard and reputations.
* Fixed an issue where the validator of reputation(Indicator Type) did not check on the details field.
* Fixed an issue where the validator attempted validating non-existing files after deletions or name refactoring.
* Removed the *yml_type* argument in the *split-yml*, *extract-code* commands.
* Removed the *file_type* argument in the *generate-test-playbook* command.
* Fixed the *insecure* argument in *upload*.
* Added the *insecure* argument in *run-playbook*.
* Standardise the *-i --input*, *-o --output* to demisto-sdk commands.

## 0.4.3

* Fixed an issue where the incident and indicator field BC check failed.
* Support for linting and unit testing PowerShell integrations.

## 0.4.2

* Fixed an issue where validate failed on Windows.
* Added a validator to verify all branches are handled in conditional task in a playbook.
* Added a warning message when not running the latest sdk version.
* Added a validator to check that the root is connected to all tasks in the playbook.
* Added a validator for Dashboards (dashboard-*.json).
* Added a validator for Indicator Types (reputation-*.json).
* Added a BC validation for changing incident field type.
* Fixed an issue where init command would generate an invalid yml for scripts.
* Fixed an issue in misleading error message in v2 validation hook.
* Fixed an issue in v2 hook which now is set only on newly added scripts.
* Added more indicative message for errors in yaml files.
* Disabled pykwalify info log prints.

## 0.3.10

* Added a BC check for incident fields - changing from version is not allowed.
* Fixed an issue in create-content-artifacts where scripts in Packs in TestPlaybooks dir were copied with a wrong prefix.

## 0.3.9

* Added a validation that incident field can not be required.
* Added validation for fetch incident parameters.
* Added validation for feed integration parameters.
* Added to the *format* command the deletion of the *sourceplaybookid* field.
* Fixed an issue where *fieldMapping* in playbook did not pass the scheme validation.
* Fixed an issue where *create-content-artifacts* did not copy TestPlaybooks in Packs without prefix of *playbook-*.
* Added a validation the a playbook can not have a rolename set.
* Added to the image validator the new DBot default image.
* Added the fields: elasticcommonfields, quiet, quietmode to the Playbook schema.
* Fixed an issue where *validate* failed on integration commands without outputs.
* Added a new hook for naming of v2 integrations and scripts.

## 0.3.8

* Fixed an issue where *create-content-artifact* was not loading the data in the yml correctly.
* Fixed an issue where *unify* broke long lines in script section causing syntax errors

## 0.3.7

* Added *generate-docs* command to generate documentation file for integration, playbook or script.
* Fixed an issue where *unify* created a malformed integration yml.
* Fixed an issue where demisto-sdk **init** creates unit-test file with invalid import.

## 0.3.6

* Fixed an issue where demisto-sdk **validate** failed on modified scripts without error message.

## 0.3.5

* Fixed an issue with docker tag validation for integrations.
* Restructured repo source code.

## 0.3.4

* Saved failing unit tests as a file.
* Fixed an issue where "_test" file for scripts/integrations created using **init** would import the "HelloWorld" templates.
* Fixed an issue in demisto-sdk **validate** - was failing on backward compatiblity check
* Fixed an issue in demisto-sdk **secrets** - empty line in .secrets-ignore always made the secrets check to pass
* Added validation for docker image inside integrations and scripts.
* Added --use-git flag to **format** command to format all changed files.
* Fixed an issue where **validate** did not fail on dockerimage changes with bc check.
* Added new flag **--ignore-entropy** to demisto-sdk **secrets**, this will allow skip entropy secrets check.
* Added --outfile to **lint** to allow saving failed packages to a file.

## 0.3.3

* Added backwards compatibility break error message.
* Added schema for incident types.
* Added **additionalinfo** field to as an available field for integration configuration.
* Added pack parameter for **init**.
* Fixed an issue where error would appear if name parameter is not set in **init**.

## 0.3.2

* Fixed the handling of classifier files in **validate**.

## 0.3.1

* Fixed the handling of newly created reputation files in **validate**.
* Added an option to perform **validate** on a specific file.

## 0.3.0

* Added support for multi-package **lint** both with parallel and without.
* Added all parameter in **lint** to run on all packages and packs in content repository.
* Added **format** for:
  * Scripts
  * Playbooks
  * Integrations
* Improved user outputs for **secrets** command.
* Fixed an issue where **lint** would run pytest and pylint only on a single docker per integration.
* Added auto-complete functionality to demisto-sdk.
* Added git parameter in **lint** to run only on changed packages.
* Added the **run-playbook** command
* Added **run** command which runs a command in the Demisto playground.
* Added **upload** command which uploads an integration or a script to a Demisto instance.
* Fixed and issue where **validate** checked if release notes exist for new integrations and scripts.
* Added **generate-test-playbook** command which generates a basic test playbook for an integration or a script.
* **validate** now supports indicator fields.
* Fixed an issue with layouts scheme validation.
* Adding **init** command.
* Added **json-to-outputs** command which generates the yaml section for outputs from an API raw response.

## 0.2.6

* Fixed an issue with locating release notes for beta integrations in **validate**.

## 0.2.5

* Fixed an issue with locating release notes for beta integrations in **validate**.

## 0.2.4

* Adding image validation to Beta_Integration and Packs in **validate**.

## 0.2.3

* Adding Beta_Integration to the structure validation process.
* Fixing bug where **validate** did checks on TestPlaybooks.
* Added requirements parameter to **lint**.

## 0.2.2

* Fixing bug where **lint** did not return exit code 1 on failure.
* Fixing bug where **validate** did not print error message in case no release notes were give.

## 0.2.1

* **Validate** now checks that the id and name fields are identical in yml files.
* Fixed a bug where sdk did not return any exit code.

## 0.2.0

* Added Release Notes Validator.
* Fixed the Unifier selection of your python file to use as the code.
* **Validate** now supports Indicator fields.
* Fixed a bug where **validate** and **secrets** did not return exit code 1 on failure.
* **Validate** now runs on newly added scripts.

## 0.1.8

* Added support for `--version`.
* Fixed an issue in file_validator when calling `checked_type` method with script regex.

## 0.1.2

* Restructuring validation to support content packs.
* Added secrets validation.
* Added content bundle creation.
* Added lint and unit test run.

## 0.1.1

* Added new logic to the unifier.
* Added detailed README.
* Some small adjustments and fixes.

## 0.1.0

Capabilities:

* **Extract** components(code, image, description etc.) from a Demisto YAML file into a directory.
* **Unify** components(code, image, description etc.) to a single Demisto YAML file.
* **Validate** Demisto content files.<|MERGE_RESOLUTION|>--- conflicted
+++ resolved
@@ -8,11 +8,8 @@
 * Fixed an issue where **validate** showed errors twice.
 * Added **generate-unit-tests** documentation to the repo README.
 * Added the `hiddenpassword` field to the integration schema, allowing **validate** to run on integrations with username-only inputs.
-<<<<<<< HEAD
+* Fixed an issue where **doc-review** required dot suffixes in release notes describing new content.
 * Fixed an issue where **validate** passed a layouts container with incident fields not present in `id_set.json` even when `--post-commit` was indicated.
-=======
-* Fixed an issue where **doc-review** required dot suffixes in release notes describing new content.
->>>>>>> 2c23d644
 
 ## 1.13.0
 * Added the pack version to the code files when calling **unify**. The same value is removed when calling **split**.
