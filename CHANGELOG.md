# Changelog
## Unreleased
* Fixed an issue in **prepare-content** command where large code lines were broken.
* Fixed an issue where git-*renamed_files* were not retrieved properly.
* Fixed an issue where test dependencies were calculated in all level dependencies calculation.
* Added formatting and validation to XSIAM content types.
* Fixed an issue where several XSIAM content types were not validated when passing the `-a` flag.
* Added a UUID to name mapper for **download** it replaces UUIDs with names on all downloaded files.
<<<<<<< HEAD
* Added a modification for layout and widget objects in **prepare-content**, where `Related Incident` is replaced with `Related Alerts` when uploading to `marketplacev2` (XSIAM).
=======
* Updated the demisto-py to v3.2.6 which now supports basic proxy authentication.
* Improved the message shown when using **upload** and overwriting packs.
>>>>>>> e3c80b6f

## 1.9.0
* Fixed an issue where the Slack notifier was using a deprecated argument.
* Added the `--docker-image` argument to the **lint** command, which allows determining the docker image to run lint on. Possible options are: `'native:ga'`, `'native:maintenance'`, `'native:dev'`, `'all'`, a specific docker image (from Docker Hub) or, the default `'from-yml'`.
* Fixed an issue in **prepare-content** command where large code lines were broken.
* Added a logger warning to **get_demisto_version**, the task will now fail with a more informative message.
* Fixed an issue where the **upload** and **prepare-content** commands didn't add `fromServerVersion` and `toServerVersion` to layouts.
* Updated **lint** to use graph instead of id_set when running with `--check-dependent-api-module` flag.
* Added the marketplaces field to all schemas.
* Added the flag `--xsoar-only` to the **doc-review** command which enables reviewing documents that belong to XSOAR-supported Packs.
* Fixed an issue in **update-release-notes** command where an error occurred when executing the same command a second time.
* Fixed an issue where **validate** would not always ignore errors listed under `.pack-ignore`.
* Fixed an issue where running **validate** on a specific pack didn't test all the relevant entities.
* Fixed an issue where fields ending with `_x2` where not replaced in the appropriate Marketplace.

## 1.8.3
* Changed **validate** to allow hiding parameters of type 0, 4, 12 and 14 when replacing with type 9 (credentials) with the same name.
* Fixed an issue where **update-release-notes** fails to update *MicrosoftApiModule* dependent integrations.
* Fixed an issue where the **upload** command failed because `docker_native_image_config.json` file could not be found.
* Added a metadata file to the content graph zip, to be used in the **update-content-graph** command.
* Updated the **validate** and **update-release-notes** commands to unskip the *Triggers Recommendations* content type.


## 1.8.2
* Fixed an issue where demisto-py failed to upload content to XSIAM when `DEMISTO_USERNAME` environment variable is set.
* Fixed an issue where the **prepare-content** command output invalid automation name when used with the --*custom* argument.
* Fixed an issue where modeling rules with arbitrary whitespace characters were not parsed correctly.
* Added support for the **nativeImage** key for an integration/script in the **prepare-content** command.
* Added **validate** checks for integrations declared deprecated (display name, description) but missing the `deprecated` flag.
* Changed the **validate** command to fail on the IN145 error code only when the parameter with type 4 is not hidden.
* Fixed an issue where downloading content layouts with `detailsV2=None` resulted in an error.
* Fixed an issue where **xdrctemplate** was missing 'external' prefix.
* Fixed an issue in **prepare-content** command providing output path.
* Updated the **validate** and **update-release-notes** commands to skip the *Triggers Recommendations* content type.
* Added a new validation to the **validate** command to verify that the release notes headers are in the correct format.
* Changed the **validate** command to fail on the IN140 error code only when the skipped integration has no unit tests.
* Changed **validate** to allow hiding parameters of type 4 (secret) when replacing with type 9 (credentials) with the same name.
* Fixed an issue where the **update-release-notes** command didn't add release-notes properly to some *new* content items.
* Added validation that checks that the `nativeimage` key is not defined in script/integration yml.
* Added to the **format** command the ability to remove `nativeimage` key in case defined in script/integration yml.
* Enhanced the **update-content-graph** command to support `--use-git`, `--imported_path` and `--output-path` arguments.
* Fixed an issue where **doc-review** failed when reviewing command name in some cases.
* Fixed an issue where **download** didn't identify playbooks properly, and downloaded files with UUIDs instead of file/script names.

## 1.8.1
* Fixed an issue where **format** created duplicate configuration parameters.
* Added hidden properties to integration command argument and script argument.
* Added `--override-existing` to **upload** that skips the confirmation prompt for overriding existing content packs. @mattbibbydw
* Fixed an issue where **validate** failed in private repos when attempting to read from a nonexisting `approved_categories.json`.
* Fixed an issue where **validate** used absolute paths when getting remote `pack_metadata.json` files in private repos.
* Fixed an issue in **download**, where names of custom scripts were replaced with UUIDs in IncidentFields and Layouts.

## 1.8.0
* Updated the supported python versions, as `>=3.8,<3.11`, as some of the dependencies are not supported on `3.11` yet.
* Added a **validate** step for **Modeling Rules** testdata files.
* Added the **update-content-graph** command.
* Added the ability to limit the number of CPU cores with `DEMISTO_SDK_MAX_CPU_CORES` envirment variable.
* Added the **prepare-content** command.
* Added support for fromversion/toversion in XSIAM content items (correlation rules, XSIAM dashboards, XSIAM reports and triggers).
* Added a **validate** step checking types of attributes in the schema file of modeling rule.
* Added a **validate** step checking that the dataset name of a modeling rule shows in the xif and schema files.
* Added a **validate** step checking that a correlation rule file does not start with a hyphen.
* Added a **validate** step checking that xsiam content items follow naming conventions.
* Fixed an issue where SDK commands failed on the deprecated `packaging.version.LegacyVersion`, by locking the `packaging` version to `<22`.
* Fixed an issue where **update-release-notes** failed when changing only xif file in **Modeling Rules**.
* Fixed an issue where *is_valid_category* and *is_categories_field_match_standard* failed when running in a private repo.
* Fixed an issue where **validate** didn't fail on the MR103 validation error.
* Fixed the *--release-notes* option, to support the new CHANGELOG format.
* Fixed an issue where **validate** failed when only changing a modeling rules's xif file.
* Fixed an issue where **format** failed on indicator files with a `None` value under the `tabs` key.
* Fixed an issue where **validate** only printed errors for one change of context path, rather than print all.
* Fixed an issue where **download** did not suggest using a username/password when authenticating with XSOAR and using invalid arguments.
* Fixed an issue where **download** failed when listing or downloading content items that are not unicode-encoded.
* Added support for fromversion/toversion in XSIAM content items (correlation rules, XSIAM dashboards, XSIAM reports and triggers).
* Updated the supported python versions, as `>=3.8,<3.11`, as some of the dependencies are not supported on `3.11` yet.
* Added **prepare-content** command which will prepare the pack or content item for the platform.
* Patched an issue where deprecated `packaging.version.LegacyVersion`, locking packaging version to `<22`.

## 1.7.9
* Fixed an issue where an error message in **validate** would not include the suggested fix.
* Added a validation that enforces predefined categories on MP Packs & integration yml files, the validation also ensures that each pack has only one category.
* Fixed an issue where **update-release-notes** did not generate release notes for **XDRC Templates**.
* Fixed an issue where **upload** failed without explaining the reason.
* Improved implementation of the docker_helper module.
* Fixed an issue where **validate** did not check changed pack_metadata.json files when running using git.
* Added support for **xdrctemplate** to content graph.
* Fixed an issue where local copies of the newly-introduced `DemistoClassApiModule.py` were validated.
* Added new release notes templates for the addition and modification of playbooks, layouts and types in the **doc-review** command.
* Fixed an issue where the **doc-review** command failed on descriptions of new content items.
* Added the `Command XXX is deprecated. Use XXX instead.` release notes templates to **doc-review** command.
* Fixed an issue where the **update-release-notes** command didn't add the modeling-rules description for new modeling-rules files.

## 1.7.8
* Added the capability to run the MDX server in a docker container for environments without node.
* Fixed an issue where **generate-docs** with `-c` argument updated sections of the incorrect commands.
* Added IF113 error code to **ALLOWED_IGNORE_ERRORS**.
* Fixed an issue where **validate** failed on playbooks with non-string input values.
* Added the `DEMISTO_SDK_IGNORE_CONTENT_WARNING` environment variable, to allow suppressing warnings when commands are not run under a content repo folder.
* Fixed an issue where **validate** failed to recognize integration tests that were missing from config.json
* Added support for **xpanse** marketplace in **create-id-set** and **create-content-artifacts** commands.
* Fixed an issue where **split** failed on yml files.
* Added support for marketplace-specific tags.
* Fixed an issue where **download** would not run `isort`. @maxgubler
* Fixed an issue where XSIAM Dashboards and Reports images failed the build.
* Added support for **xpanse** marketplace to content graph.

## 1.7.7
* Fixed an issue where paybooks **generate-docs** didn't parse complex input values when no accessor field is given correctly.
* Fixed an issue in the **download** command, where an exception would be raised when downloading system playbooks.
* Fixed an issue where the **upload** failed on playbooks containing a value that starts with `=`.
* Fixed an issue where the **generate-unit-tests** failed to generate assertions, and generate unit tests when command names does not match method name.
* Fixed an issue where the **download** command did not honor the `--no-code-formatting` flag properly. @maxgubler
* Added a new check to **validate**, making sure playbook task values are passed as references.
* Fixed an issue where the **update-release-notes** deleted existing release notes, now appending to it instead.
* Fixed an issue where **validate** printed blank space in case of validation failed and ignored.
* Renamed 'Agent Config' to 'XDRC Templates'.
* Fixed an issue where the **zip-packs** command did not work with the CommonServerUserPython and CommonServerUserPowerShell package.

## 1.7.6

* Fixed parsing of initialization arguments of client classes in the **generate-unit-tests** command.
* Added support for AgentConfig content item in the **upload**, **create-id-set**, **find-dependecies**, **unify** and **create-content-artifacts** commands.
* Added support for XSIAM Report preview image.

## 1.7.5

* Fixed an issue where the **upload** command did not work with the CommonServerUserPython package.
* Fixed an issue in the **download** command, where some playbooks were downloaded as test playbooks.
* Added playbook modification capabilities in **TestSuite**.
* Added a new command **create-content-graph**.
* Fixed an issue in the **upload** command, where the temporary zip would not clean up properly.
* Improved content items parsing in the **create-content-graph** command.
* Added an error when the docker daemon is unavailable when running **lint**.
* Removed the validation of a subtype change for scripts in the **validate** command.
* Fixed an issue where names of XSIAM content items were not normalized properly.
* Fixed an issue where the **download** command was downloading playbooks with **script** (id) and not **scriptName**.
* Fixed an issue where script yml files were not properly identified by `find_type`.
* Removed nightly integrations filtering when deciding if a test should run.
* Added support for XSIAM Dashboard preview image.
* Added the `--no-code-formatting` flag to the **download** command, allowing to skip autopep8 and isort.
* Fixed an issue in the **update-release-notes** command, where generating release notes for modeling rules schema file caused exception.

## 1.7.4

* Fixed an issue where the **doc-review** command showed irrelevant messages.
* Fixed an issue in **validate**, where backward-compatibility failures prevented other validations from running.
* Fixed an issue in **validate**, where content-like files under infrastructure paths were not ignored.
* Fixed an issue in the AMI mapping, where server versions were missing.
* Change the way the normalize name is set for external files.
* Added dump function to XSIAM pack objects to dulicate the files.
* Fixed an issue where the `contribution_converter` did not support changes made to ApiModules.
* Added name normalization according to new convention to XSIAM content items
* Added playbook modification capabilities in **TestSuite**.
* Fixed an issue in create-content-artifacts where it will not get a normalize name for the item and it will try to duplicate the same file.

## 1.7.3

* Fixed an issue in the **format** command where fail when executed from environment without mdx server available.
* Added `Added a`, `Added an` to the list of allowed changelog prefixes.
* Added support for Indicator Types/Reputations in the **upload** command.
* Fixed an issue when running from a subdirectory of a content repo failed.
* Changing the way we are using XSIAM servers api-keys in **test-content** .
* Added a success message to **postman-codegen**.

## 1.7.2

* Fixed an issue in the **validate** command where incident fields were not found in mappers even when they exist
* Added an ability to provide list of marketplace names as a param attribute to **validate** and **upload**
* Added the file type to the error message when it is not supported.
* Fixed an issue where `contribution_converter` incorrectly mapped _Indicator Field_ objects to the _incidentfield_ directory in contribution zip files.
* Fixed a bug where **validate** returned error on empty inputs not used in playbooks.
* Added the `DEMISTO_SDK_CONTENT_PATH` environment variable, implicitly used in various commands.
* Added link to documentation for error messages regarding use cases and tags.

## 1.7.1

* Fixed an issue where *indicatorTypes* and *betaIntegrations* were not found in the id_set.
* Updated the default general `fromVersion` value on **format** to `6.5.0`
* Fixed an issue where the **validate** command did not fail when the integration yml file name was not the same as the folder containing it.
* Added an option to have **generate-docs** take a Playbooks folder path as input, and generate docs for all playbooks in it.
* Fixed an issue where the suggestion in case of `IF113` included uppercase letters for the `cliName` parameter.
* Added new validation to the **validate** command to fail and list all the file paths of files that are using a deprecated integration command / script / playbook.
* **validate** will no longer fail on playbooks calling subplaybooks that have a higher `fromVersion` value, if  calling the subplaybook has `skipifunavailable=True`.
* Fixed an issue where relative paths were not accessed correctly.
* Running any `demisto-sdk` command in a folder with a `.env` file will load it, temporarily overriding existing environment variables.
* Fixed an issue where **validate** did not properly detect deleted files.
* Added new validations to the **validate** command to verify that the schema file exists for a modeling rule and that the schema and rules keys are empty in the yml file.
* Fixed an issue where *find_type* didn't recognize exported incident types.
* Added a new validation to **validate**, making sure all inputs of a playbook are used.
* Added a new validation to **validate**, making sure all inputs used in a playbook declared in the input section.
* The **format** command will now replace the *fromServerVersion* field with *fromVersion*.

## 1.7.0

* Allowed JSON Handlers to accept kwargs, for custoimzing behavior.
* Fixed an issue where an incorrect error was shown when the `id` of a content item differed from its `name` attribute.
* Fixed an issue where the `preserve_quotes` in ruamel_handler received an incorrect value @icholy
* Fixed an issue where ignoring RM110 error code wasn't working and added a validation to **ALLOWED_IGNORE_ERRORS** to validate that all error codes are inserted in the right format.
* Fixed an issue where the contribution credit text was not added correctly to the pack README.
* Changed the contribution file implementation from markdown to a list of contributor names. The **create-content-artifact** will use this list to prepare the needed credit message.
* Added a new validation to the `XSOAR-linter` in the **lint** command for verifying that demisto.log is not used in the code.
* The **generate-docs** command will now auto-generate the Incident Mirroring section when implemented in an integration.
* Added support to automatically generate release notes for deprecated items in the **update-release-notes** command.
* Fixed an issue causing any command to crash when unable to detect local repository properties.
* Fixed an issue where running in a private gitlab repo caused a warning message to be shown multiple times.
* Added a new validation to the **validate** command to verify that markdown and python files do not contain words related to copyright section.
* Fixed an issue where **lint** crashed when provided an input file path (expecting a directory).

## 1.6.9

* Added a new validation that checks whether a pack should be deprecated.
* Added a new ability to the **format** command to deprecate a pack.
* Fixed an issue where the **validate** command sometimes returned a false negative in cases where there are several sub-playbooks with the same ID.
* Added a new validation to the **validate** command to verify that the docker in use is not deprecated.
* Added support for multiple ApiModules in the **unify** command
* Added a check to **validate** command, preventing use of relative urls in README files.
* Added environment variable **DEMISTO_SDK_MARKETPLACE** expected to affect *MarketplaceTagParser* *marketplace* value. The value will be automatically set when passing *marketplace* arg to the commands **unify**, **zip-packs**, **create-content-artifacts** and **upload**.
* Added slack notifier for build failures on the master branch.
* Added support for modeling and parsing rules in the **split** command.
* Added support for README files in **format** command.
* Added a **validate** check, making sure classifier id and name values match. Updated the classifier **format** to update the id accordingly.
* The **generate-docs** command will now auto-generate the playbook image link by default.
* Added the `--custom-image-link` argument to override.
* Added a new flag to **generate-docs** command, allowing to add a custom image link to a playbook README.
* Added a new validation to the **validate** command to verify that the package directory name is the same as the files contained in the that package.
* Added support in the **unify** command to unify a schema into its Modeling Rule.

## 1.6.8

* Fixed an issue where **validate** did not fail on invalid playbook entities' versions (i.e. subplaybooks or scripts with higher fromversion than their parent playbook).
* Added support for running lint via a remote docker ssh connection. Use `DOCKER_HOST` env variable to specify a remote docker connection, such as: `DOCKER_HOST=ssh://myuser@myhost.com`.
* Fixed an issue where the pack cache in *get_marketplaces* caused the function to return invalid values.
* Fixed an issue where running format on a pack with XSIAM entities would fail.
* Added the new `display_name` field to relevant entities in the **create-id-set** command.
* Added a new validation to the **validate** command to verify the existence of "Reliability" parameter if the integration have reputation command.
* Fixed a bug where terminating the **lint** command failed (`ctrl + c`).
* Removed the validation of a subtype change in integrations and scripts from **validate**.
* Fixed an issue where **download** did not behave as expected when prompting for a version update. Reported by @K-Yo
* Added support for adoption release notes.
* Fixed an issue where **merge-id-sets** failed when a key was missing in one id-set.json.
* Fixed a bug where some mypy messages were not parsed properly in **lint**.
* Added a validation to the **validate** command, failing when '`fromversion`' or '`toversion`' in a content entity are incorrect format.
* Added a validation to the **validate** command, checking if `fromversion` <= `toversion`.
* Fixed an issue where coverage reports used the wrong logging level, marking debug logs as errors.
* Added a new validation to the **validate** command, to check when the discouraged `http` prefixes are used when setting defaultvalue, rather than `https`.
* Added a check to the **lint** command for finding hard-coded usage of the http protocol.
* Locked the dependency on Docker.
* Removed a traceback line from the **init** command templates: BaseIntegration, BaseScript.
* Updated the token in **_add_pr_comment** method from the content-bot token to the xsoar-bot token.

## 1.6.7

* Added the `types-markdown` dependency, adding markdown capabilities to existing linters using the [Markdown](https://pypi.org/project/Markdown/) package.
* Added support in the **format** command to remove nonexistent incident/indicator fields from *layouts/mappers*
* Added the `Note: XXX` and `XXX now generally available.` release notes templates to **doc-review** command.
* Updated the logs shown during the docker build step.
* Removed a false warning about configuring the `GITLAB_TOKEN` environment variable when it's not needed.
* Removed duplicate identifiers for XSIAM integrations.
* Updated the *tags* and *use cases* in pack metadata validation to use the local files only.
* Fixed the error message in checkbox validation where the defaultvalue is wrong and added the name of the variable that should be fixed.
* Added types to `find_type_by_path` under tools.py.
* Fixed an issue where YAML files contained incorrect value type for `tests` key when running `format --deprecate`.
* Added a deprecation message to the `tests:` section of yaml files when running `format --deprecate`.
* Added use case for **validate** on *wizard* objects - set_playbook is mapped to all integrations.
* Added the 'integration-get-indicators' commands to be ignored by the **verify_yml_commands_match_readme** validation, the validation will no longer fail if these commands are not in the readme file.
* Added a new validation to the **validate** command to verify that if the phrase "breaking changes" is present in a pack release notes, a JSON file with the same name exists and contains the relevant breaking changes information.
* Improved logs when running test playbooks (in a build).
* Fixed an issue in **upload** did not include list-type content items. @nicolas-rdgs
* Reverted release notes to old format.

## 1.6.6

* Added debug print when excluding item from ID set due to missing dependency.
* Added a validation to the **validate** command, failing when non-ignorable errors are present in .pack-ignore.
* Fixed an issue where `mdx server` did not close when stopped in mid run.
* Fixed an issue where `-vvv` flag did not print logs on debug level.
* enhanced ***validate*** command to list all command names affected by a backward compatibility break, instead of only one.
* Added support for Wizard content item in the **format**, **validate**, **upload**, **create-id-set**, **find-dependecies** and **create-content-artifacts** commands.
* Added a new flag to the **validate** command, allowing to run specific validations.
* Added support in **unify** and **create-content-artifacts** for displaying different documentations (detailed description + readme) for content items, depending on the marketplace version.
* Fixed an issue in **upload** where list items were not uploaded.
* Added a new validation to **validate** command to verify that *cliName* and *id* keys of the incident field or the indicator field are matches.
* Added the flag '-x', '--xsiam' to **upload** command to upload XSIAM entities to XSIAM server.
* Fixed the integration field *isFetchEvents* to be in lowercase.
* Fixed an issue where **validate -i** run after **format -i** on an existing file in the repo instead of **validate -g**.
* Added the following commands: 'update-remote-data', 'get-modified-remote-data', 'update-remote-system' to be ignored by the **verify_yml_commands_match_readme** validation, the validation will no longer fail if these commands are not in the readme file.
* Updated the release note template to include a uniform format for all items.
* Added HelloWorldSlim template option for *--template* flag in **demisto-sdk init** command.
* Fixed an issue where the HelloWorldSlim template in **demisto-sdk init** command had an integration id that was conflicting with HelloWorld integration id.
* Updated the SDK to use demisto-py 3.1.6, allowing use of a proxy with an environment variable.
* Set the default logger level to `warning`, to avoid unwanted debug logs.
* The **format** command now validates that default value of checkbox parameters is a string 'true' or 'false'.
* Fixed an issue where `FileType.PLAYBOOK` would show instead of `Playbook` in readme error messages.
* Added a new validation to **validate** proper defaultvalue for checkbox fields.

## 1.6.5

* Fixed an issue in the **format** command where the `id` field was overwritten for existing JSON files.
* Fixed an issue where the **doc-review** command was successful even when the release-note is malformed.
* Added timestamps to the `demisto-sdk` logger.
* Added time measurements to **lint**.
* Added the flag '-d', '--dependency' to **find-dependencies** command to get the content items that cause the dependencies between two packs.
* Fixed an issue where **update-release-notes** used the *trigger_id* field instead of the *trigger_name* field.
* Fixed an issue where **doc-review** failed to recognize script names, in scripts using the old file structure.
* Fixed an issue where concurrent processes created by **lint** caused deadlocks when opening files.
* Fixed an issue in the **format** command where `_dev` or `_copy` suffixes weren't removed from the subscript names in playbooks and layouts.
* Fixed an issue where **validate** failed on nonexistent `README.md` files.
* Added support of XSIAM content items to the **validate** command.
* Report **lint** summary results and failed packages after reporting time measurements.

## 1.6.4

* Added the new **generate-yml-from-python** command.
* Added a code *type* indication for integration and script objects in the *ID Set*.
* Added the [Vulture](https://github.com/jendrikseipp/vulture) linter to the pre-commit hook.
* The `demisto-sdk` pack will now be distributed via PyPi with a **wheel** file.
* Fixed a bug where any edited json file that contained a forward slash (`/`) escaped.
* Added a new validation to **validate** command to verify that the metadata *currentVersion* is
the same as the last release note version.
* The **validate** command now checks if there're none-deprecated integration commands that are missing from the readme file.
* Fixed an issue where *dockerimage* changes in Scripts weren't recognized by the **update-release-notes** command.
* Fixed an issue where **update-xsoar-config-file** did not properly insert the marketplace packs list to the file.
* Added the pack name to the known words by default when running the **doc-review** command.
* Added support for new XSIAM entities in **create-id-set** command.
* Added support for new XSIAM entities in **create-content-artifacts** command.
* Added support for Parsing/Modeling Rule content item in the **unify** command.
* Added the integration name, the commands name and the script name to the known words by default when running the **doc-review** command.
* Added an argument '-c' '--custom' to the **unify** command, if True will append to the unified yml name/display/id the custom label provided
* Added support for sub words suggestion in kebab-case sentences when running the **doc-review** command.
* Added support for new XSIAM entities in **update-release-notes** command.
* Enhanced the message of alternative suggestion words shown when running **doc-review** command.
* Fixed an incorrect error message, in case `node` is not installed on the machine.
* Fixed an issue in the **lint** command where the *check-dependent-api-modules* argument was set to true by default.
* Added a new command **generate-unit-tests**.
* Added a new validation to **validate** all SIEM integration have the same suffix.
* Fixed the destination path of the unified parsing/modeling rules in **create-content-artifacts** command.
* Fixed an issue in the **validate** command, where we validated wrongfully the existence of readme file for the *ApiModules* pack.
* Fixed an issue in the **validate** command, where an error message that was displayed for scripts validation was incorrect.
* Fixed an issue in the **validate** and **format** commands where *None* arguments in integration commands caused the commands to fail unexpectedly.
* Added support for running tests on XSIAM machines in the **test-content** command.
* Fixed an issue where the **validate** command did not work properly when deleting non-content items.
* Added the flag '-d', '--dependency' to **find-dependencies** command to get the content items that cause the dependencies between two packs.

## 1.6.3

* **Breaking change**: Fixed a typo in the **validate** `--quiet-bc-validation` flag (was `--quite-bc-validation`). @upstart-swiss
* Dropped support for python 3.7: Demisto-SDK is now supported on Python 3.8 or newer.
* Added an argument to YAMLHandler, allowing to set a maximal width for YAML files. This fixes an issue where a wrong default was used.
* Added the detach mechanism to the **upload** command, If you set the --input-config-file flag, any files in the repo's SystemPacks folder will be detached.
* Added the reattach mechanism to the **upload** command, If you set the --input-config-file flag, any detached item in your XSOAR instance that isn't currently in the repo's SystemPacks folder will be re-attached.
* Fixed an issue in the **validate** command that did not work properly when using the *-g* flag.
* Enhanced the dependency message shown when running **lint**.
* Fixed an issue where **update-release-notes** didn't update the currentVersion in pack_metadata.
* Improved the logging in **test-content** for helping catch typos in external playbook configuration.

## 1.6.2

* Added dependency validation support for core marketplacev2 packs.
* Fixed an issue in **update-release-notes** where suggestion fix failed in validation.
* Fixed a bug where `.env` files didn't load. @nicolas-rdgs
* Fixed a bug where **validate** command failed when the *categories* field in the pack metadata was empty for non-integration packs.
* Added *system* and *item-type* arguments to the **download** command, used when downloading system items.
* Added a validation to **validate**, checking that each script, integration and playbook have a README file. This validation only runs when the command is called with either the `-i` or the `-g` flag.
* Fixed a regression issue with **doc-review**, where the `-g` flag did not work.
* Improved the detection of errors in **doc-review** command.
* The **validate** command now checks if a readme file is empty, only for packs that contain playbooks or were written by a partner.
* The **validate** command now makes sure common contextPath values (e.g. `DBotScore.Score`) have a non-empty description, and **format** populates them automatically.
* Fixed an issue where the **generate-outputs** command did not work properly when examples were provided.
* Fixed an issue in the **generate-outputs** command, where the outputs were not written to the specified output path.
* The **generate-outputs** command can now generate outputs from multiple calls to the same command (useful when different args provide different outputs).
* The **generate-outputs** command can now update a yaml file with new outputs, without deleting or overwriting existing ones.
* Fixed a bug where **doc-review** command failed on existing templates.
* Fixed a bug where **validate** command failed when the word demisto is in the repo README file.
* Added support for adding test-playbooks to the zip file result in *create-content-artifacts* command for marketplacev2.
* Fixed an issue in **find-dependencies** where using the argument *-o* without the argument *--all-packs-dependencies* did not print a proper warning.
* Added a **validate** check to prevent deletion of files whose deletion is not supported by the XSOAR marketplace.
* Removed the support in the *maintenance* option of the *-u* flag in the **update-release-notes** command.
* Added validation for forbidden words and phrases in the **doc-review** command.
* Added a retries mechanism to the **test-content** command to stabilize the build process.
* Added support for all `git` platforms to get remote files.
* Refactored the **format** command's effect on the *fromversion* field:
  * Fixed a bug where the *fromversion* field was removed when modifying a content item.
  * Updated the general default *fromversion* and the default *fromversion* of newly-introduced content items (e.g. `Lists`, `Jobs`).
  * Added an interactive mode functionality for all content types, to ask the user whether to set a default *fromversion*, if could not automatically determine its value. Use `-y` to assume 'yes' as an answer to all prompts and run non-interactively.

## 1.6.1

* Added the '--use-packs-known-words' argument to the **doc-review** command
* Added YAML_Loader to handle yaml files in a standard way across modules, replacing PYYAML.
* Fixed an issue when filtering items using the ID set in the **create-content-artifacts** command.
* Fixed an issue in the **generate-docs** command where tables were generated with an empty description column.
* Fixed an issue in the **split** command where splitting failed when using relative input/output paths.
* Added warning when inferred files are missing.
* Added to **validate** a validation for integration image dimensions, which should be 120x50px.
* Improved an error in the **validate** command to better differentiate between the case where a required fetch parameter is malformed or missing.

## 1.6.0

* Fixed an issue in the **create-id-set** command where similar items from different marketplaces were reported as duplicated.
* Fixed typo in demisto-sdk init
* Fixed an issue where the **lint** command did not handle all container exit codes.
* Add to **validate** a validation for pack name to make sure it is unchanged.
* Added a validation to the **validate** command that verifies that the version in the pack_metdata file is written in the correct format.
* Fixed an issue in the **format** command where missing *fromVersion* field in indicator fields caused an error.

## 1.5.9

* Added option to specify `External Playbook Configuration` to change inputs of Playbooks triggered as part of **test-content**
* Improved performance of the **lint** command.
* Improved performance of the **validate** command when checking README images.
* ***create-id-set*** command - the default value of the **marketplace** argument was changed from ‘xsoar’ to all packs existing in the content repository. When using the command, make sure to pass the relevant marketplace to use.

## 1.5.8

* Fixed an issue where the command **doc-review** along with the argument `--release-notes` failed on yml/json files with invalid schema.
* Fixed an issue where the **lint** command failed on packs using python 3.10

## 1.5.7

* Fixed an issue where reading remote yaml files failed.
* Fixed an issue in **validate** failed with no error message for lists (when no fromVersion field was found).
* Fixed an issue when running **validate** or **format** in a gitlab repository, and failing to determine its project id.
* Added an enhancement to **split**, handling an empty output argument.
* Added the ability to add classifiers and mappers to conf.json.
* Added the Alias field to the incident field schema.

## 1.5.6

* Added 'deprecated' release notes template.
* Fixed an issue where **run-test-playbook** command failed to get the task entries when the test playbook finished with errors.
* Fixed an issue in **validate** command when running with `no-conf-json` argument to ignore the `conf.json` file.
* Added error type text (`ERROR` or `WARNING`) to **validate** error prints.
* Fixed an issue where the **format** command on test playbook did not format the ID to be equal to the name of the test playbook.
* Enhanced the **update-release-notes** command to automatically commit release notes config file upon creation.
* The **validate** command will validate that an indicator field of type html has fromVersion of 6.1.0 and above.
* The **format** command will now add fromVersion 6.1.0 to indicator field of type html.
* Added support for beta integrations in the **format** command.
* Fixed an issue where the **postman-codegen** command failed when called with the `--config-out` flag.
* Removed the integration documentation from the detailed description while performing **split** command to the unified yml file.
* Removed the line which indicates the version of the product from the README.md file for new contributions.

## 1.5.5

* Fixed an issue in the **update-release-notes** command, which did not work when changes were made in multiple packs.
* Changed the **validate** command to fail on missing test-playbooks only if no unittests are found.
* Fixed `to_kebab_case`, it will now deal with strings that have hyphens, commas or periods in them, changing them to be hyphens in the new string.
* Fixed an issue in the **create-id-set** command, where the `source` value included the git token if it was specified in the remote url.
* Fixed an issue in the **merge-id-set** command, where merging fails because of duplicates but the packs are in the XSOAR repo but in different version control.
* Fixed missing `Lists` Content Item as valid `IDSetType`
* Added enhancement for **generate-docs**. It is possible to provide both file or a comma seperated list as `examples`. Also, it's possible to provide more than one example for a script or a command.
* Added feature in **format** to sync YML and JSON files to the `master` file structure.
* Added option to specify `Incident Type`, `Incoming Mapper` and `Classifier` when configuring instance in **test-content**
* added a new command **run-test-playbook** to run a test playbook in a given XSOAR instance.
* Fixed an issue in **format** when running on a modified YML, that the `id` value is not changed to its old `id` value.
* Enhancement for **split** command, replace `ApiModule` code block to `import` when splitting a YML.
* Fixed an issue where indicator types were missing from the pack's content, when uploading using **zip-packs**.
* The request data body format generated in the **postman-codegen** will use the python argument's name and not the raw data argument's name.
* Added the flag '--filter-by-id-set' to **create-content-artifacts** to create artifacts only for items in the given id_set.json.

## 1.5.4

* Fixed an issue with the **format** command when contributing via the UI
* The **format** command will now not remove the `defaultRows` key from incident, indicator and generic fields with `type: grid`.
* Fixed an issue with the **validate** command when a layoutscontainer did not have the `fromversion` field set.
* added a new command **update-xsoar-config-file** to handle your XSOAR Configuration File.
* Added `skipVerify` argument in **upload** command to skip pack signature verification.
* Fixed an issue when the **run** command  failed running when there’s more than one playground, by explicitly using the current user’s playground.
* Added support for Job content item in the **format**, **validate**, **upload**, **create-id-set**, **find-dependecies** and **create-content-artifacts** commands.
* Added a **source** field to the **id_set** entitles.
* Two entitles will not consider as duplicates if they share the same pack and the same source.
* Fixed a bug when duplicates were found in **find_dependencies**.
* Added function **get_current_repo** to `tools`.
* The **postman-codegen** will not have duplicates argument name. It will rename them to the minimum distinguished shared path for each of them.

## 1.5.3

* The **format** command will now set `unsearchable: True` for incident, indicator and generic fields.
* Fixed an issue where the **update-release-notes** command crashes with `--help` flag.
* Added validation to the **validate** command that verifies the `unsearchable` key in incident, indicator and generic fields is set to true.
* Removed a validation that DBotRole should be set for automation that requires elevated permissions to the `XSOAR-linter` in the **lint** command.
* Fixed an issue in **Validate** command where playbooks conditional tasks were mishandeled.
* Added a validation to prevent contributors from using the `fromlicense` key as a configuration parameter in an integration's YML
* Added a validation to ensure that the type for **API token** (and similar) parameters are configured correctly as a `credential` type in the integration configuration YML.
* Added an assertion that checks for duplicated requests' names when generating an integration from a postman collection.
* Added support for [.env files](https://pypi.org/project/python-dotenv/). You can now add a `.env` file to your repository with the logging information instead of setting a global environment variables.
* When running **lint** command with --keep-container flag, the docker images are committed.
* The **validate** command will not return missing test playbook error when given a script with dynamic-section tag.

## 1.5.2

* Added a validation to **update-release-notes** command to ensure that the `--version` flag argument is in the right format.
* added a new command **coverage-analyze** to generate and print coverage reports.
* Fixed an issue in **validate** in repositories which are not in GitHub or GitLab
* Added a validation that verifies that readme image absolute links do not contain the working branch name.
* Added support for List content item in the **format**, **validate**, **download**, **upload**, **create-id-set**, **find-dependecies** and **create-content-artifacts** commands.
* Added a validation to ensure reputation command's default argument is set as an array input.
* Added the `--fail-duplicates` flag for the **merge-id-set** command which will fail the command if duplicates are found.
* Added the `--fail-duplicates` flag for the **create-id-set** command which will fail the command if duplicates are found.

## 1.5.1

* Fixed an issue where **validate** command failed to recognized test playbooks for beta integrations as valid tests.
* Fixed an issue were the **validate** command was falsely recognizing image paths in readme files.
* Fixed an issue where the **upload** command error message upon upload failure pointed to wrong file rather than to the pack metadata.
* Added a validation that verifies that each script which appears in incident fields, layouts or layout containers exists in the id_set.json.
* Fixed an issue where the **postman code-gen** command generated double dots for context outputs when it was not needed.
* Fixed an issue where there **validate** command on release notes file crashed when author image was added or modified.
* Added input handling when running **find-dependencies**, replacing string manipulations.
* Fixed an issue where the **validate** command did not handle multiple playbooks with the same name in the id_set.
* Added support for GitLab repositories in **validate**

## 1.5.0

* Fixed an issue where **upload** command failed to upload packs not under content structure.
* Added support for **init** command to run from non-content repo.
* The **split-yml** has been renamed to **split** and now supports splitting Dashboards from unified Generic Modules.
* Fixed an issue where the skipped tests validation ran on the `ApiModules` pack in the **validate** command.
* The **init** command will now create the `Generic Object` entities directories.
* Fixed an issue where the **format** command failed to recognize changed files from git.
* Fixed an issue where the **json-to-outputs** command failed checking whether `0001-01-01T00:00:00` is of type `Date`
* Added to the **generate context** command to generate context paths for integrations from an example file.
* Fixed an issue where **validate** failed on release notes configuration files.
* Fixed an issue where the **validate** command failed on pack input if git detected changed files outside of `Packs` directory.
* Fixed an issue where **validate** command failed to recognize files inside validated pack when validation release notes, resulting in a false error message for missing entity in release note.
* Fixed an issue where the **download** command failed when downloading an invalid YML, instead of skipping it.

## 1.4.9

* Added validation that the support URL in partner contribution pack metadata does not lead to a GitHub repo.
* Enhanced ***generate-docs*** with default `additionalinformation` (description) for common parameters.
* Added to **validate** command a validation that a content item's id and name will not end with spaces.
* The **format** command will now remove trailing whitespaces from content items' id and name fields.
* Fixed an issue where **update-release-notes** could fail on files outside the user given pack.
* Fixed an issue where the **generate-test-playbook** command would not place the playbook in the proper folder.
* Added to **validate** command a validation that packs with `Iron Bank` uses the latest docker from Iron Bank.
* Added to **update-release-notes** command support for `Generic Object` entities.
* Fixed an issue where playbook `fromversion` mismatch validation failed even if `skipunavailable` was set to true.
* Added to the **create artifacts** command support for release notes configuration file.
* Added validation to **validate** for release notes config file.
* Added **isoversize** and **isautoswitchedtoquietmode** fields to the playbook schema.
* Added to the **update-release-notes** command `-bc` flag to generate template for breaking changes version.
* Fixed an issue where **validate** did not search description files correctly, leading to a wrong warning message.

## 1.4.8

* Fixed an issue where yml files with `!reference` failed to load properly.
* Fixed an issue when `View Integration Documentation` button was added twice during the download and re-upload.
* Fixed an issue when `(Partner Contribution)` was added twice to the display name during the download and re-upload.
* Added the following enhancements in the **generate-test-playbook** command:
  * Added the *--commands* argument to generate tasks for specific commands.
  * Added the *--examples* argument to get the command examples file path and generate tasks from the commands and arguments specified there.
  * Added the *--upload* flag to specify whether to upload the test playbook after the generation.
  * Fixed the output condition generation for outputs of type `Boolean`.

## 1.4.7

* Fixed an issue where an empty list for a command context didn't produce an indication other than an empty table.
* Fixed an issue where the **format** command has incorrectly recognized on which files to run when running using git.
* Fixed an issue where author image validations were not checked properly.
* Fixed an issue where new old-formatted scripts and integrations were not validated.
* Fixed an issue where the wording in the from version validation error for subplaybooks was incorrect.
* Fixed an issue where the **update-release-notes** command used the old docker image version instead of the new when detecting a docker change.
* Fixed an issue where the **generate-test-playbook** command used an incorrect argument name as default
* Fixed an issue where the **json-to-outputs** command used an incorrect argument name as default when using `-d`.
* Fixed an issue where validations failed while trying to validate non content files.
* Fixed an issue where README validations did not work post VS Code formatting.
* Fixed an issue where the description validations were inconsistent when running through an integration file or a description file.

## 1.4.6

* Fixed an issue where **validate** suggests, with no reason, running **format** on missing mandatory keys in yml file.
* Skipped existence of TestPlaybook check on community and contribution integrations.
* Fixed an issue where pre-commit didn't run on the demisto_sdk/commands folder.
* The **init** command will now change the script template name in the code to the given script name.
* Expanded the validations performed on beta integrations.
* Added support for PreProcessRules in the **format**, **validate**, **download**, and **create-content-artifacts** commands.
* Improved the error messages in **generate-docs**, if an example was not provided.
* Added to **validate** command a validation that a content entity or a pack name does not contain the words "partner" and "community".
* Fixed an issue where **update-release-notes** ignores *--text* flag while using *-f*
* Fixed the outputs validations in **validate** so enrichment commands will not be checked to have DBotScore outputs.
* Added a new validation to require the dockerimage key to exist in an integration and script yml files.
* Enhanced the **generate-test-playbook** command to use only integration tested on commands, rather than (possibly) other integrations implementing them.
* Expanded unify command to support GenericModules - Unifies a GenericModule object with its Dashboards.
* Added validators for generic objects:
  * Generic Field validator - verify that the 'fromVersion' field is above 6.5.0, 'group' field equals 4 and 'id' field starts with the prefix 'generic_'.
  * Generic Type validator - verify that the 'fromVersion' field is above 6.5.0
  * Generic Module validator - verify that the 'fromVersion' field is above 6.5.0
  * Generic Definition validator - verify that the 'fromVersion' field is above 6.5.0
* Expanded Format command to support Generic Objects - Fixes generic objects according to their validations.
* Fixed an issue where the **update-release-notes** command did not handle ApiModules properly.
* Added option to enter a dictionary or json of format `[{field_name:description}]` in the **json-to-outputs** command,
  with the `-d` flag.
* Improved the outputs for the **format** command.
* Fixed an issue where the validations performed after the **format** command were inconsistent with **validate**.
* Added to the **validate** command a validation for the author image.
* Updated the **create-content-artifacts** command to support generic modules, definitions, fields and types.
* Added an option to ignore errors for file paths and not only file name in .pack-ignore file.

## 1.4.5

* Enhanced the **postman-codegen** command to name all generated arguments with lower case.
* Fixed an issue where the **find-dependencies** command miscalculated the dependencies for playbooks that use generic commands.
* Fixed an issue where the **validate** command failed in external repositories in case the DEMISTO_SDK_GITHUB_TOKEN was not set.
* Fixed an issue where **openapi-codegen** corrupted the swagger file by overwriting configuration to swagger file.
* Updated the **upload** command to support uploading zipped packs to the marketplace.
* Added to the **postman-codegen** command support of path variables.
* Fixed an issue where **openapi-codegen** entered into an infinite loop on circular references in the swagger file.
* The **format** command will now set `fromVersion: 6.2.0` for widgets with 'metrics' data type.
* Updated the **find-dependencies** command to support generic modules, definitions, fields and types.
* Fixed an issue where **openapi-codegen** tried to extract reference example outputs, leading to an exception.
* Added an option to ignore secrets automatically when using the **init** command to create a pack.
* Added a tool that gives the ability to temporarily suppress console output.

## 1.4.4

* When formatting incident types with Auto-Extract rules and without mode field, the **format** command will now add the user selected mode.
* Added new validation that DBotRole is set for scripts that requires elevated permissions to the `XSOAR-linter` in the **lint** command.
* Added url escaping to markdown human readable section in generate docs to avoid autolinking.
* Added a validation that mapper's id and name are matching. Updated the format of mapper to include update_id too.
* Added a validation to ensure that image paths in the README files are valid.
* Fixed **find_type** function to correctly find test files, such as, test script and test playbook.
* Added scheme validations for the new Generic Object Types, Fields, and Modules.
* Renamed the flag *--input-old-version* to *--old-version* in the **generate-docs** command.
* Refactored the **update-release-notes** command:
  * Replaced the *--all* flag with *--use-git* or *-g*.
  * Added the *--force* flag to update the pack release notes without changes in the pack.
  * The **update-release-notes** command will now update all dependent integrations on ApiModule change, even if not specified.
  * If more than one pack has changed, the full list of updated packs will be printed at the end of **update-release-notes** command execution.
  * Fixed an issue where the **update-release-notes** command did not add docker image release notes entry for release notes file if a script was changed.
  * Fixed an issue where the **update-release-notes** command did not detect changed files that had the same name.
  * Fixed an issue in the **update-release-notes** command where the version support of JSON files was mishandled.
* Fixed an issue where **format** did not skip files in test and documentation directories.
* Updated the **create-id-set** command to support generic modules, definitions, fields and types.
* Changed the **convert** command to generate old layout fromversion to 5.0.0 instead of 4.1.0
* Enhanced the command **postman-codegen** with type hints for templates.

## 1.4.3

* Fixed an issue where **json-to-outputs** command returned an incorrect output when json is a list.
* Fixed an issue where if a pack README.md did not exist it could cause an error in the validation process.
* Fixed an issue where the *--name* was incorrectly required in the **init** command.
* Adding the option to run **validate** on a specific path while using git (*-i* & *-g*).
* The **format** command will now change UUIDs in .yml and .json files to their respective content entity name.
* Added a playbook validation to check if a task sub playbook exists in the id set in the **validate** command.
* Added the option to add new tags/usecases to the approved list and to the pack metadata on the same pull request.
* Fixed an issue in **test_content** where when different servers ran tests for the same integration, the server URL parameters were not set correctly.
* Added a validation in the **validate** command to ensure that the ***endpoint*** command is configured correctly in yml file.
* Added a warning when pack_metadata's description field is longer than 130 characters.
* Fixed an issue where a redundant print occurred on release notes validation.
* Added new validation in the **validate** command to ensure that the minimal fromVersion in a widget of type metrics will be 6.2.0.
* Added the *--release-notes* flag to demisto-sdk to get the current version release notes entries.

## 1.4.2

* Added to `pylint` summary an indication if a test was skipped.
* Added to the **init** command the option to specify fromversion.
* Fixed an issue where running **init** command without filling the metadata file.
* Added the *--docker-timeout* flag in the **lint** command to control the request timeout for the Docker client.
* Fixed an issue where **update-release-notes** command added only one docker image release notes entry for release notes file, and not for every entity whom docker image was updated.
* Added a validation to ensure that incident/indicator fields names starts with their pack name in the **validate** command. (Checked only for new files and only when using git *-g*)
* Updated the **find-dependencies** command to return the 'dependencies' according the layout type ('incident', 'indicator').
* Enhanced the "vX" display name validation for scripts and integrations in the **validate** command to check for every versioned script or integration, and not only v2.
* Added the *--fail-duplicates* flag for the **create-id-set** command which will fail the command if duplicates are found.
* Added to the **generate-docs** command automatic addition to git when a new readme file is created.

## 1.4.1

* When in private repo without `DEMSITO_SDK_GITHUB_TOKEN` configured, get_remote_file will take files from the local origin/master.
* Enhanced the **unify** command when giving input of a file and not a directory return a clear error message.
* Added a validation to ensure integrations are not skipped and at least one test playbook is not skipped for each integration or script.
* Added to the Content Tests support for `context_print_dt`, which queries the incident context and prints the result as a json.
* Added new validation for the `xsoar_config.json` file in the **validate** command.
* Added a version differences section to readme in **generate-docs** command.
* Added the *--docs-format* flag in the **integration-diff** command to get the output in README format.
* Added the *--input-old-version* and *--skip-breaking-changes* flags in the **generate-docs** command to get the details for the breaking section and to skip the breaking changes section.

## 1.4.0

* Enable passing a comma-separated list of paths for the `--input` option of the **lint** command.
* Added new validation of unimplemented test-module command in the code to the `XSOAR-linter` in the **lint** command.
* Fixed the **generate-docs** to handle integration authentication parameter.
* Added a validation to ensure that description and README do not contain the word 'Demisto'.
* Improved the deprecated message validation required from playbooks and scripts.
* Added the `--quite-bc-validation` flag for the **validate** command to run the backwards compatibility validation in quite mode (errors is treated like warnings).
* Fixed the **update release notes** command to display a name for old layouts.
* Added the ability to append to the pack README credit to contributors.
* Added identification for parameter differences in **integration-diff** command.
* Fixed **format** to use git as a default value.
* Updated the **upload** command to support reports.
* Fixed an issue where **generate-docs** command was displaying 'None' when credentials parameter display field configured was not configured.
* Fixed an issue where **download** did not return exit code 1 on failure.
* Updated the validation that incident fields' names do not contain the word incident will aplly to core packs only.
* Added a playbook validation to verify all conditional tasks have an 'else' path in **validate** command.
* Renamed the GitHub authentication token environment variable `GITHUB_TOKEN` to `DEMITO_SDK_GITHUB_TOKEN`.
* Added to the **update-release-notes** command automatic addition to git when new release notes file is created.
* Added validation to ensure that integrations, scripts, and playbooks do not contain the entity type in their names.
* Added the **convert** command to convert entities between XSOAR versions.
* Added the *--deprecate* flag in **format** command to deprecate integrations, scripts, and playbooks.
* Fixed an issue where ignoring errors did not work when running the **validate** command on specific files (-i).

## 1.3.9

* Added a validation verifying that the pack's README.md file is not equal to pack description.
* Fixed an issue where the **Assume yes** flag did not work properly for some entities in the **format** command.
* Improved the error messages for separators in folder and file names in the **validate** command.
* Removed the **DISABLE_SDK_VERSION_CHECK** environment variable. To disable new version checks, use the **DEMISTO_SDK_SKIP_VERSION_CHECK** envirnoment variable.
* Fixed an issue where the demisto-sdk version check failed due to a rate limit.
* Fixed an issue with playbooks scheme validation.

## 1.3.8

* Updated the **secrets** command to work on forked branches.

## 1.3.7

* Added a validation to ensure correct image and description file names.
* Fixed an issue where the **validate** command failed when 'display' field in credentials param in yml is empty but 'displaypassword' was provided.
* Added the **integration-diff** command to check differences between two versions of an integration and to return a report of missing and changed elements in the new version.
* Added a validation verifying that the pack's README.md file is not missing or empty for partner packs or packs contains use cases.
* Added a validation to ensure that the integration and script folder and file names will not contain separators (`_`, `-`, ``).
* When formatting new pack, the **format** command will set the *fromversion* key to 5.5.0 in the new files without fromversion.

## 1.3.6

* Added a validation that core packs are not dependent on non-core packs.
* Added a validation that a pack name follows XSOAR standards.
* Fixed an issue where in some cases the `get_remote_file` function failed due to an invalid path.
* Fixed an issue where running **update-release-notes** with updated integration logo, did not detect any file changes.
* Fixed an issue where the **create-id-set** command did not identify unified integrations correctly.
* Fixed an issue where the `CommonTypes` pack was not identified as a dependency for all feed integrations.
* Added support for running SDK commands in private repositories.
* Fixed an issue where running the **init** command did not set the correct category field in an integration .yml file for a newly created pack.
* When formatting new contributed pack, the **format** command will set the *fromversion* key to 6.0.0 in the relevant files.
* If the environment variable "DISABLE_SDK_VERSION_CHECK" is define, the demisto-sdk will no longer check for newer version when running a command.
* Added the `--use-pack-metadata` flag for the **find-dependencies** command to update the calculated dependencies using the the packs metadata files.
* Fixed an issue where **validate** failed on scripts in case the `outputs` field was set to `None`.
* Fixed an issue where **validate** was failing on editing existing release notes.
* Added a validation for README files verifying that the file doesn't contain template text copied from HelloWorld or HelloWorldPremium README.

## 1.3.5

* Added a validation that layoutscontainer's id and name are matching. Updated the format of layoutcontainer to include update_id too.
* Added a validation that commands' names and arguments in core packs, or scripts' arguments do not contain the word incident.
* Fixed issue where running the **generate-docs** command with -c flag ran all the commands and not just the commands specified by the flag.
* Fixed the error message of the **validate** command to not always suggest adding the *description* field.
* Fixed an issue where running **format** on feed integration generated invalid parameter structure.
* Fixed an issue where the **generate-docs** command did not add all the used scripts in a playbook to the README file.
* Fixed an issue where contrib/partner details might be added twice to the same file, when using unify and create-content-artifacts commands
* Fixed issue where running **validate** command on image-related integration did not return the correct outputs to json file.
* When formatting playbooks, the **format** command will now remove empty fields from SetIncident, SetIndicator, CreateNewIncident, CreateNewIndicator script arguments.
* Added an option to fill in the developer email when running the **init** command.

## 1.3.4

* Updated the **validate** command to check that the 'additionalinfo' field only contains the expected value for feed required parameters and not equal to it.
* Added a validation that community/partner details are not in the detailed description file.
* Added a validation that the Use Case tag in pack_metadata file is only used when the pack contains at least one PB, Incident Type or Layout.
* Added a validation that makes sure outputs in integrations are matching the README file when only README has changed.
* Added the *hidden* field to the integration schema.
* Fixed an issue where running **format** on a playbook whose `name` does not equal its `id` would cause other playbooks who use that playbook as a sub-playbook to fail.
* Added support for local custom command configuration file `.demisto-sdk-conf`.
* Updated the **format** command to include an update to the description file of an integration, to remove community/partner details.

## 1.3.3

* Fixed an issue where **lint** failed where *.Dockerfile* exists prior running the lint command.
* Added FeedHelloWorld template option for *--template* flag in **demisto-sdk init** command.
* Fixed issue where **update-release-notes** deleted release note file if command was called more than once.
* Fixed issue where **update-release-notes** added docker image release notes every time the command was called.
* Fixed an issue where running **update-release-notes** on a pack with newly created integration, had also added a docker image entry in the release notes.
* Fixed an issue where `XSOAR-linter` did not find *NotImplementedError* in main.
* Added validation for README files verifying their length (over 30 chars).
* When using *-g* flag in the **validate** command it will now ignore untracked files by default.
* Added the *--include-untracked* flag to the **validate** command to include files which are untracked by git in the validation process.
* Improved the `pykwalify` error outputs in the **validate** command.
* Added the *--print-pykwalify* flag to the **validate** command to print the unchanged output from `pykwalify`.

## 1.3.2

* Updated the format of the outputs when using the *--json-file* flag to create a JSON file output for the **validate** and **lint** commands.
* Added the **doc-review** command to check spelling in .md and .yml files as well as a basic release notes review.
* Added a validation that a pack's display name does not already exist in content repository.
* Fixed an issue where the **validate** command failed to detect duplicate params in an integration.
* Fixed an issue where the **validate** command failed to detect duplicate arguments in a command in an integration.

## 1.3.1

* Fixed an issue where the **validate** command failed to validate the release notes of beta integrations.
* Updated the **upload** command to support indicator fields.
* The **validate** and **update-release-notes** commands will now check changed files against `demisto/master` if it is configured locally.
* Fixed an issue where **validate** would incorrectly identify files as renamed.
* Added a validation that integration properties (such as feed, mappers, mirroring, etc) are not removed.
* Fixed an issue where **validate** failed when comparing branch against commit hash.
* Added the *--no-pipenv* flag to the **split-yml** command.
* Added a validation that incident fields and incident types are not removed from mappers.
* Fixed an issue where the *c
reate-id-set* flag in the *validate* command did not work while not using git.
* Added the *hiddenusername* field to the integration schema.
* Added a validation that images that are not integration images, do not ask for a new version or RN

## 1.3.0

* Do not collect optional dependencies on indicator types reputation commands.
* Fixed an issue where downloading indicator layoutscontainer objects failed.
* Added a validation that makes sure outputs in integrations are matching the README file.
* Fixed an issue where the *create-id-set* flag in the **validate** command did not work.
* Added a warning in case no id_set file is found when running the **validate** command.
* Fixed an issue where changed files were not recognised correctly on forked branches in the **validate** and the **update-release-notes** commands.
* Fixed an issue when files were classified incorrectly when running *update-release-notes*.
* Added a validation that integration and script file paths are compatible with our convention.
* Fixed an issue where id_set.json file was re created whenever running the generate-docs command.
* added the *--json-file* flag to create a JSON file output for the **validate** and **lint** commands.

## 1.2.19

* Fixed an issue where merge id_set was not updated to work with the new entity of Packs.
* Added a validation that the playbook's version matches the version of its sub-playbooks, scripts, and integrations.

## 1.2.18

* Changed the *skip-id-set-creation* flag to *create-id-set* in the **validate** command. Its default value will be False.
* Added support for the 'cve' reputation command in default arg validation.
* Filter out generic and reputation command from scripts and playbooks dependencies calculation.
* Added support for the incident fields in outgoing mappers in the ID set.
* Added a validation that the taskid field and the id field under the task field are both from uuid format and contain the same value.
* Updated the **format** command to generate uuid value for the taskid field and for the id under the task field in case they hold an invalid values.
* Exclude changes from doc_files directory on validation.
* Added a validation that an integration command has at most one default argument.
* Fixing an issue where pack metadata version bump was not enforced when modifying an old format (unified) file.
* Added validation that integration parameter's display names are capitalized and spaced using whitespaces and not underscores.
* Fixed an issue where beta integrations where not running deprecation validations.
* Allowed adding additional information to the deprecated description.
* Fixing an issue when escaping less and greater signs in integration params did not work as expected.

## 1.2.17

* Added a validation that the classifier of an integration exists.
* Added a validation that the mapper of an integration exists.
* Added a validation that the incident types of a classifier exist.
* Added a validation that the incident types of a mapper exist.
* Added support for *text* argument when running **demisto-sdk update-release-notes** on the ApiModules pack.
* Added a validation for the minimal version of an indicator field of type grid.
* Added new validation for incident and indicator fields in classifiers mappers and layouts exist in the content.
* Added cache for get_remote_file to reducing failures from accessing the remote repo.
* Fixed an issue in the **format** command where `_dev` or `_copy` suffixes weren't removed from the `id` of the given playbooks.
* Playbook dependencies from incident and indicator fields are now marked as optional.
* Mappers dependencies from incident types and incident fields are now marked as optional.
* Classifier dependencies from incident types are now marked as optional.
* Updated **demisto-sdk init** command to no longer create `created` field in pack_metadata file
* Updated **generate-docs** command to take the parameters names in setup section from display field and to use additionalinfo field when exist.
* Using the *verbose* argument in the **find-dependencies** command will now log to the console.
* Improved the deprecated message validation required from integrations.
* Fixed an issue in the **generate-docs** command where **Context Example** section was created when it was empty.

## 1.2.16

* Added allowed ignore errors to the *IDSetValidator*.
* Fixed an issue where an irrelevant id_set validation ran in the **validate** command when using the *--id-set* flag.
* Fixed an issue were **generate-docs** command has failed if a command did not exist in commands permissions file.
* Improved a **validate** command message for missing release notes of api module dependencies.

## 1.2.15

* Added the *ID101* to the allowed ignored errors.

## 1.2.14

* SDK repository is now mypy check_untyped_defs complaint.
* The lint command will now ignore the unsubscriptable-object (E1136) pylint error in dockers based on python 3.9 - this will be removed once a new pylint version is released.
* Added an option for **format** to run on a whole pack.
* Added new validation of unimplemented commands from yml in the code to `XSOAR-linter`.
* Fixed an issue where Auto-Extract fields were only checked for newly added incident types in the **validate** command.
* Added a new warning validation of direct access to args/params dicts to `XSOAR-linter`.

## 1.2.13

* Added new validation of indicators usage in CommandResults to `XSOAR-linter`.
* Running **demisto-sdk lint** will automatically run on changed files (same behavior as the -g flag).
* Removed supported version message from the documentation when running **generate_docs**.
* Added a print to indicate backwards compatibility is being checked in **validate** command.
* Added a percent print when running the **validate** command with the *-a* flag.
* Fixed a regression in the **upload** command where it was ignoring `DEMISTO_VERIFY_SSL` env var.
* Fixed an issue where the **upload** command would fail to upload beta integrations.
* Fixed an issue where the **validate** command did not create the *id_set.json* file when running with *-a* flag.
* Added price change validation in the **validate** command.
* Added validations that checks in read-me for empty sections or leftovers from the auto generated read-me that should be changed.
* Added new code validation for *NotImplementedError* to raise a warning in `XSOAR-linter`.
* Added validation for support types in the pack metadata file.
* Added support for *--template* flag in **demisto-sdk init** command.
* Fixed an issue with running **validate** on master branch where the changed files weren't compared to previous commit when using the *-g* flag.
* Fixed an issue where the `XSOAR-linter` ran *NotImplementedError* validation on scripts.
* Added support for Auto-Extract feature validation in incident types in the **validate** command.
* Fixed an issue in the **lint** command where the *-i* flag was ignored.
* Improved **merge-id-sets** command to support merge between two ID sets that contain the same pack.
* Fixed an issue in the **lint** command where flake8 ran twice.

## 1.2.12

* Bandit now reports also on medium severity issues.
* Fixed an issue with support for Docker Desktop on Mac version 2.5.0+.
* Added support for vulture and mypy linting when running without docker.
* Added support for *prev-ver* flag in **update-release-notes** command.
* Improved retry support when building docker images for linting.
* Added the option to create an ID set on a specific pack in **create-id-set** command.
* Added the *--skip-id-set-creation* flag to **validate** command in order to add the capability to run validate command without creating id_set validation.
* Fixed an issue where **validate** command checked docker image tag on ApiModules pack.
* Fixed an issue where **find-dependencies** did not calculate dashboards and reports dependencies.
* Added supported version message to the documentation and release notes files when running **generate_docs** and **update-release-notes** commands respectively.
* Added new code validations for *NotImplementedError* exception raise to `XSOAR-linter`.
* Command create-content-artifacts additional support for **Author_image.png** object.
* Fixed an issue where schemas were not enforced for incident fields, indicator fields and old layouts in the validate command.
* Added support for **update-release-notes** command to update release notes according to master branch.

## 1.2.11

* Fixed an issue where the ***generate-docs*** command reset the enumeration of line numbering after an MD table.
* Updated the **upload** command to support mappers.
* Fixed an issue where exceptions were no printed in the **format** while the *--verbose* flag is set.
* Fixed an issue where *--assume-yes* flag did not work in the **format** command when running on a playbook without a `fromversion` field.
* Fixed an issue where the **format** command would fail in case `conf.json` file was not found instead of skipping the update.
* Fixed an issue where integration with v2 were recognised by the `name` field instead of the `display` field in the **validate** command.
* Added a playbook validation to check if a task script exists in the id set in the **validate** command.
* Added new integration category `File Integrity Management` in the **validate** command.

## 1.2.10

* Added validation for approved content pack use-cases and tags.
* Added new code validations for *CommonServerPython* import to `XSOAR-linter`.
* Added *default value* and *predefined values* to argument description in **generate-docs** command.
* Added a new validation that checks if *get-mapping-fields* command exists if the integration schema has *{ismappable: true}* in **validate** command.
* Fixed an issue where the *--staged* flag recognised added files as modified in the **validate** command.
* Fixed an issue where a backwards compatibility warning was raised for all added files in the **validate** command.
* Fixed an issue where **validate** command failed when no tests were given for a partner supported pack.
* Updated the **download** command to support mappers.
* Fixed an issue where the ***format*** command added a duplicate parameter.
* For partner supported content packs, added support for a list of emails.
* Removed validation of README files from the ***validate*** command.
* Fixed an issue where the ***validate*** command required release notes for ApiModules pack.

## 1.2.9

* Fixed an issue in the **openapi_codegen** command where it created duplicate functions name from the swagger file.
* Fixed an issue in the **update-release-notes** command where the *update type* argument was not verified.
* Fixed an issue in the **validate** command where no error was raised in case a non-existing docker image was presented.
* Fixed an issue in the **format** command where format failed when trying to update invalid Docker image.
* The **format** command will now preserve the **isArray** argument in integration's reputation commands and will show a warning if it set to **false**.
* Fixed an issue in the **lint** command where *finally* clause was not supported in main function.
* Fixed an issue in the **validate** command where changing any entity ID was not validated.
* Fixed an issue in the **validate** command where *--staged* flag did not bring only changed files.
* Fixed the **update-release-notes** command to ignore changes in the metadata file.
* Fixed the **validate** command to ignore metadata changes when checking if a version bump is needed.

## 1.2.8

* Added a new validation that checks in playbooks for the usage of `DeleteContext` in **validate** command.
* Fixed an issue in the **upload** command where it would try to upload content entities with unsupported versions.
* Added a new validation that checks in playbooks for the usage of specific instance in **validate** command.
* Added the **--staged** flag to **validate** command to run on staged files only.

## 1.2.7

* Changed input parameters in **find-dependencies** command.
  * Use ***-i, --input*** instead of ***-p, --path***.
  * Use ***-idp, --id-set-path*** instead of ***-i, --id-set-path***.
* Fixed an issue in the **unify** command where it crashed on an integration without an image file.
* Fixed an issue in the **format** command where unnecessary files were not skipped.
* Fixed an issue in the **update-release-notes** command where the *text* argument was not respected in all cases.
* Fixed an issue in the **validate** command where a warning about detailed description was given for unified or deprecated integrations.
* Improved the error returned by the **validate** command when running on files using the old format.

## 1.2.6

* No longer require setting `DEMISTO_README_VALIDATION` env var to enable README mdx validation. Validation will now run automatically if all necessary node modules are available.
* Fixed an issue in the **validate** command where the `--skip-pack-dependencies` would not skip id-set creation.
* Fixed an issue in the **validate** command where validation would fail if supplied an integration with an empty `commands` key.
* Fixed an issue in the **validate** command where validation would fail due to a required version bump for packs which are not versioned.
* Will use env var `DEMISTO_VERIFY_SSL` to determine if to use a secure connection for commands interacting with the Server when `--insecure` is not passed. If working with a local Server without a trusted certificate, you can set env var `DEMISTO_VERIFY_SSL=no` to avoid using `--insecure` on each command.
* Unifier now adds a link to the integration documentation to the integration detailed description.
* Fixed an issue in the **secrets** command where ignored secrets were not skipped.

## 1.2.5

* Added support for special fields: *defaultclassifier*, *defaultmapperin*, *defaultmapperout* in **download** command.
* Added -y option **format** command to assume "yes" as answer to all prompts and run non-interactively
* Speed up improvements for `validate` of README files.
* Updated the **format** command to adhere to the defined content schema and sub-schemas, aligning its behavior with the **validate** command.
* Added support for canvasContextConnections files in **format** command.

## 1.2.4

* Updated detailed description for community integrations.

## 1.2.3

* Fixed an issue where running **validate** failed on playbook with task that adds tags to the evidence data.
* Added the *displaypassword* field to the integration schema.
* Added new code validations to `XSOAR-linter`.
  * As warnings messages:
    * `demisto.params()` should be used only inside main function.
    * `demisto.args()` should be used only inside main function.
    * Functions args should have type annotations.
* Added `fromversion` field validation to test playbooks and scripts in **validate** command.

## 1.2.2

* Add support for warning msgs in the report and summary to **lint** command.
* Fixed an issue where **json-to-outputs** determined bool values as int.
* Fixed an issue where **update-release-notes** was crushing on `--all` flag.
* Fixed an issue where running **validate**, **update-release-notes** outside of content repo crushed without a meaningful error message.
* Added support for layoutscontainer in **init** contribution flow.
* Added a validation for tlp_color param in feeds in **validate** command.
* Added a validation for removal of integration parameters in **validate** command.
* Fixed an issue where **update-release-notes** was failing with a wrong error message when no pack or input was given.
* Improved formatting output of the **generate-docs** command.
* Add support for env variable *DEMISTO_SDK_ID_SET_REFRESH_INTERVAL*. Set this env variable to the refresh interval in minutes. The id set will be regenerated only if the refresh interval has passed since the last generation. Useful when generating Script documentation, to avoid re-generating the id_set every run.
* Added new code validations to `XSOAR-linter`.
  * As error messages:
    * Longer than 10 seconds sleep statements for non long running integrations.
    * exit() usage.
    * quit() usage.
  * As warnings messages:
    * `demisto.log` should not be used.
    * main function existence.
    * `demito.results` should not be used.
    * `return_output` should not be used.
    * try-except statement in main function.
    * `return_error` usage in main function.
    * only once `return_error` usage.
* Fixed an issue where **lint** command printed logs twice.
* Fixed an issue where *suffix* did not work as expected in the **create-content-artifacts** command.
* Added support for *prev-ver* flag in **lint** and **secrets** commands.
* Added support for *text* flag to **update-release-notes** command to add the same text to all release notes.
* Fixed an issue where **validate** did not recognize added files if they were modified locally.
* Added a validation that checks the `fromversion` field exists and is set to 5.0.0 or above when working or comparing to a non-feature branch in **validate** command.
* Added a validation that checks the certification field in the pack_metadata file is valid in **validate** command.
* The **update-release-notes** command will now automatically add docker image update to the release notes.

## 1.2.1

* Added an additional linter `XSOAR-linter` to the **lint** command which custom validates py files. currently checks for:
  * `Sys.exit` usages with non zero value.
  * Any `Print` usages.
* Fixed an issue where renamed files were failing on *validate*.
* Fixed an issue where single changed files did not required release notes update.
* Fixed an issue where doc_images required release-notes and validations.
* Added handling of dependent packs when running **update-release-notes** on changed *APIModules*.
  * Added new argument *--id-set-path* for id_set.json path.
  * When changes to *APIModule* is detected and an id_set.json is available - the command will update the dependent pack as well.
* Added handling of dependent packs when running **validate** on changed *APIModules*.
  * Added new argument *--id-set-path* for id_set.json path.
  * When changes to *APIModule* is detected and an id_set.json is available - the command will validate that the dependent pack has release notes as well.
* Fixed an issue where the find_type function didn't recognize file types correctly.
* Fixed an issue where **update-release-notes** command did not work properly on Windows.
* Added support for indicator fields in **update-release-notes** command.
* Fixed an issue where files in test dirs where being validated.

## 1.2.0

* Fixed an issue where **format** did not update the test playbook from its pack.
* Fixed an issue where **validate** validated non integration images.
* Fixed an issue where **update-release-notes** did not identified old yml integrations and scripts.
* Added revision templates to the **update-release-notes** command.
* Fixed an issue where **update-release-notes** crashed when a file was renamed.
* Fixed an issue where **validate** failed on deleted files.
* Fixed an issue where **validate** validated all images instead of packs only.
* Fixed an issue where a warning was not printed in the **format** in case a non-supported file type is inputted.
* Fixed an issue where **validate** did not fail if no release notes were added when adding files to existing packs.
* Added handling of incorrect layout paths via the **format** command.
* Refactor **create-content-artifacts** command - Efficient artifacts creation and better logging.
* Fixed an issue where image and description files were not handled correctly by **validate** and **update-release-notes** commands.
* Fixed an issue where the **format** command didn't remove all extra fields in a file.
* Added an error in case an invalid id_set.json file is found while running the **validate** command.
* Added fetch params checks to the **validate** command.

## 1.1.11

* Added line number to secrets' path in **secrets** command report.
* Fixed an issue where **init** a community pack did not present the valid support URL.
* Fixed an issue where **init** offered a non relevant pack support type.
* Fixed an issue where **lint** did not pull docker images for powershell.
* Fixed an issue where **find-dependencies** did not find all the script dependencies.
* Fixed an issue where **find-dependencies** did not collect indicator fields as dependencies for playbooks.
* Updated the **validate** and the **secrets** commands to be less dependent on regex.
* Fixed an issue where **lint** did not run on circle when docker did not return ping.
* Updated the missing release notes error message (RN106) in the **Validate** command.
* Fixed an issue where **Validate** would return missing release notes when two packs with the same substring existed in the modified files.
* Fixed an issue where **update-release-notes** would add duplicate release notes when two packs with the same substring existed in the modified files.
* Fixed an issue where **update-release-notes** would fail to bump new versions if the feature branch was out of sync with the master branch.
* Fixed an issue where a non-descriptive error would be returned when giving the **update-release-notes** command a pack which can not be found.
* Added dependencies check for *widgets* in **find-dependencies** command.
* Added a `update-docker` flag to **format** command.
* Added a `json-to-outputs` flag to the **run** command.
* Added a verbose (`-v`) flag to **format** command.
* Fixed an issue where **download** added the prefix "playbook-" to the name of playbooks.

## 1.1.10

* Updated the **init** command. Relevant only when passing the *--contribution* argument.
  * Added the *--author* option.
  * The *support* field of the pack's metadata is set to *community*.
* Added a proper error message in the **Validate** command upon a missing description in the root of the yml.
* **Format** now works with a relative path.
* **Validate** now fails when all release notes have been excluded.
* Fixed issue where correct error message would not propagate for invalid images.
* Added the *--skip-pack-dependencies* flag to **validate** command to skip pack dependencies validation. Relevant when using the *-g* flag.
* Fixed an issue where **Validate** and **Format** commands failed integrations with `defaultvalue` field in fetch incidents related parameters.
* Fixed an issue in the **Validate** command in which unified YAML files were not ignored.
* Fixed an issue in **generate-docs** where scripts and playbooks inputs and outputs were not parsed correctly.
* Fixed an issue in the **openapi-codegen** command where missing reference fields in the swagger JSON caused errors.
* Fixed an issue in the **openapi-codegen** command where empty objects in the swagger JSON paths caused errors.
* **update-release-notes** command now accept path of the pack instead of pack name.
* Fixed an issue where **generate-docs** was inserting unnecessary escape characters.
* Fixed an issue in the **update-release-notes** command where changes to the pack_metadata were not detected.
* Fixed an issue where **validate** did not check for missing release notes in old format files.

## 1.1.9

* Fixed an issue where **update-release-notes** command failed on invalid file types.

## 1.1.8

* Fixed a regression where **upload** command failed on test playbooks.
* Added new *githubUser* field in pack metadata init command.
* Support beta integration in the commands **split-yml, extract-code, generate-test-playbook and generate-docs.**
* Fixed an issue where **find-dependencies** ignored *toversion* field in content items.
* Added support for *layoutscontainer*, *classifier_5_9_9*, *mapper*, *report*, and *widget* in the **Format** command.
* Fixed an issue where **Format** will set the `ID` field to be equal to the `name` field in modified playbooks.
* Fixed an issue where **Format** did not work for test playbooks.
* Improved **update-release-notes** command:
  * Write content description to release notes for new items.
  * Update format for file types without description: Connections, Incident Types, Indicator Types, Layouts, Incident Fields.
* Added a validation for feedTags param in feeds in **validate** command.
* Fixed readme validation issue in community support packs.
* Added the **openapi-codegen** command to generate integrations from OpenAPI specification files.
* Fixed an issue were release notes validations returned wrong results for *CommonScripts* pack.
* Added validation for image links in README files in **validate** command.
* Added a validation for default value of fetch param in feeds in **validate** command.
* Fixed an issue where the **Init** command failed on scripts.

## 1.1.7

* Fixed an issue where running the **format** command on feed integrations removed the `defaultvalue` fields.
* Playbook branch marked with *skipunavailable* is now set as an optional dependency in the **find-dependencies** command.
* The **feedReputation** parameter can now be hidden in a feed integration.
* Fixed an issue where running the **unify** command on JS package failed.
* Added the *--no-update* flag to the **find-dependencies** command.
* Added the following validations in **validate** command:
  * Validating that a pack does not depend on NonSupported / Deprecated packs.

## 1.1.6

* Added the *--description* option to the **init** command.
* Added the *--contribution* option to the **init** command which converts a contribution zip to proper pack format.
* Improved **validate** command performance time and outputs.
* Added the flag *--no-docker-checks* to **validate** command to skip docker checks.
* Added the flag *--print-ignored-files* to **validate** command to print ignored files report when the command is done.
* Added the following validations in **validate** command:
  * Validating that existing release notes are not modified.
  * Validating release notes are not added to new packs.
  * Validating that the "currentVersion" field was raised in the pack_metadata for modified packs.
  * Validating that the timestamp in the "created" field in the pack_metadata is in ISO format.
* Running `demisto-sdk validate` will run the **validate** command using git and only on committed files (same as using *-g --post-commit*).
* Fixed an issue where release notes were not checked correctly in **validate** command.
* Fixed an issue in the **create-id-set** command where optional playbook tasks were not taken into consideration.
* Added a prompt to the `demisto-sdk update-release-notes` command to prompt users to commit changes before running the release notes command.
* Added support to `layoutscontainer` in **validate** command.

## 1.1.5

* Fixed an issue in **find-dependencies** command.
* **lint** command now verifies flake8 on CommonServerPython script.

## 1.1.4

* Fixed an issue with the default output file name of the **unify** command when using "." as an output path.
* **Unify** command now adds contributor details to the display name and description.
* **Format** command now adds *isFetch* and *incidenttype* fields to integration yml.
* Removed the *feedIncremental* field from the integration schema.
* **Format** command now adds *feedBypassExclusionList*, *Fetch indicators*, *feedReputation*, *feedReliability*,
     *feedExpirationPolicy*, *feedExpirationInterval* and *feedFetchInterval* fields to integration yml.
* Fixed an issue in the playbooks schema.
* Fixed an issue where generated release notes were out of order.
* Improved pack dependencies detection.
* Fixed an issue where test playbooks were mishandled in **validate** command.

## 1.1.3

* Added a validation for invalid id fields in indicators types files in **validate** command.
* Added default behavior for **update-release-notes** command.
* Fixed an error where README files were failing release notes validation.
* Updated format of generated release notes to be more user friendly.
* Improved error messages for the **update-release-notes** command.
* Added support for `Connections`, `Dashboards`, `Widgets`, and `Indicator Types` to **update-release-notes** command.
* **Validate** now supports scripts under the *TestPlaybooks* directory.
* Fixed an issue where **validate** did not support powershell files.

## 1.1.2

* Added a validation for invalid playbookID fields in incidents types files in **validate** command.
* Added a code formatter for python files.
* Fixed an issue where new and old classifiers where mixed on validate command.
* Added *feedIncremental* field to the integration schema.
* Fixed error in the **upload** command where unified YMLs were not uploaded as expected if the given input was a pack.
* Fixed an issue where the **secrets** command failed due to a space character in the file name.
* Ignored RN validation for *NonSupported* pack.
* You can now ignore IF107, SC100, RP102 error codes in the **validate** command.
* Fixed an issue where the **download** command was crashing when received as input a JS integration or script.
* Fixed an issue where **validate** command checked docker image for JS integrations and scripts.
* **validate** command now checks scheme for reports and connections.
* Fixed an issue where **validate** command checked docker when running on all files.
* Fixed an issue where **validate** command did not fail when docker image was not on the latest numeric tag.
* Fixed an issue where beta integrations were not validated correctly in **validate** command.

## 1.1.1

* fixed and issue where file types were not recognized correctly in **validate** command.
* Added better outputs for validate command.

## 1.1.0

* Fixed an issue where changes to only non-validated files would fail validation.
* Fixed an issue in **validate** command where moved files were failing validation for new packs.
* Fixed an issue in **validate** command where added files were failing validation due to wrong file type detection.
* Added support for new classifiers and mappers in **validate** command.
* Removed support of old RN format validation.
* Updated **secrets** command output format.
* Added support for error ignore on deprecated files in **validate** command.
* Improved errors outputs in **validate** command.
* Added support for linting an entire pack.

## 1.0.9

* Fixed a bug where misleading error was presented when pack name was not found.
* **Update-release-notes** now detects added files for packs with versions.
* Readme files are now ignored by **update-release-notes** and validation of release notes.
* Empty release notes no longer cause an uncaught error during validation.

## 1.0.8

* Changed the output format of demisto-sdk secrets.
* Added a validation that checkbox items are not required in integrations.
* Added pack release notes generation and validation.
* Improved pack metadata validation.
* Fixed an issue in **validate** where renamed files caused an error

## 1.0.4

* Fix the **format** command to update the `id` field to be equal to `details` field in indicator-type files, and to `name` field in incident-type & dashboard files.
* Fixed a bug in the **validate** command for layout files that had `sortValues` fields.
* Fixed a bug in the **format** command where `playbookName` field was not always present in the file.
* Fixed a bug in the **format** command where indicatorField wasn't part of the SDK schemas.
* Fixed a bug in **upload** command where created unified docker45 yml files were not deleted.
* Added support for IndicatorTypes directory in packs (for `reputation` files, instead of Misc).
* Fixed parsing playbook condition names as string instead of boolean in **validate** command
* Improved image validation in YAML files.
* Removed validation for else path in playbook condition tasks.

## 1.0.3

* Fixed a bug in the **format** command where comments were being removed from YAML files.
* Added output fields: *file_path* and *kind* for layouts in the id-set.json created by **create-id-set** command.
* Fixed a bug in the **create-id-set** command Who returns Duplicate for Layouts with a different kind.
* Added formatting to **generate-docs** command results replacing all `<br>` tags with `<br/>`.
* Fixed a bug in the **download** command when custom content contained not supported content entity.
* Fixed a bug in **format** command in which boolean strings  (e.g. 'yes' or 'no') were converted to boolean values (e.g. 'True' or 'False').
* **format** command now removes *sourceplaybookid* field from playbook files.
* Fixed a bug in **generate-docs** command in which integration dependencies were not detected when generating documentation for a playbook.

## 1.0.1

* Fixed a bug in the **unify** command when output path was provided empty.
* Improved error message for integration with no tests configured.
* Improved the error message returned from the **validate** command when an integration is missing or contains malformed fetch incidents related parameters.
* Fixed a bug in the **create** command where a unified YML with a docker image for 4.5 was copied incorrectly.
* Missing release notes message are now showing the release notes file path to update.
* Fixed an issue in the **validate** command in which unified YAML files were not ignored.
* File format suggestions are now shown in the relevant file format (JSON or YAML).
* Changed Docker image validation to fail only on non-valid ones.
* Removed backward compatibility validation when Docker image is updated.

## 1.0.0

* Improved the *upload* command to support the upload of all the content entities within a pack.
* The *upload* command now supports the improved pack file structure.
* Added an interactive option to format integrations, scripts and playbooks with No TestPlaybooks configured.
* Added an interactive option to configure *conf.json* file with missing test playbooks for integrations, scripts and playbooks
* Added *download* command to download custom content from Demisto instance to the local content repository.
* Improved validation failure messages to include a command suggestion, wherever relevant, to fix the raised issue.
* Improved 'validate' help and documentation description
* validate - checks that scripts, playbooks, and integrations have the *tests* key.
* validate - checks that test playbooks are configured in `conf.json`.
* demisto-sdk lint - Copy dir better handling.
* demisto-sdk lint - Add error when package missing in docker image.
* Added *-a , --validate-all* option in *validate* to run all validation on all files.
* Added *-i , --input* option in *validate* to run validation on a specified pack/file.
* added *-i, --input* option in *secrets* to run on a specific file.
* Added an allowed hidden parameter: *longRunning* to the hidden integration parameters validation.
* Fixed an issue with **format** command when executing with an output path of a folder and not a file path.
* Bug fixes in generate-docs command given playbook as input.
* Fixed an issue with lint command in which flake8 was not running on unit test files.

## 0.5.2

* Added *-c, --command* option in *generate-docs* to generate a specific command from an integration.
* Fixed an issue when getting README/CHANGELOG files from git and loading them.
* Removed release notes validation for new content.
* Fixed secrets validations for files with the same name in a different directory.
* demisto-sdk lint - parallelization working with specifying the number of workers.
* demisto-sdk lint - logging levels output, 3 levels.
* demisto-sdk lint - JSON report, structured error reports in JSON format.
* demisto-sdk lint - XML JUnit report for unit-tests.
* demisto-sdk lint - new packages used to accelerate execution time.
* demisto-sdk secrets - command now respects the generic whitelist, and not only the pack secrets.

## 0.5.0

[PyPI History][1]

[1]: https://pypi.org/project/demisto-sdk/#history

## 0.4.9

* Fixed an issue in *generate-docs* where Playbooks and Scripts documentation failed.
* Added a graceful error message when executing the *run" command with a misspelled command.
* Added more informative errors upon failures of the *upload* command.
* format command:
  * Added format for json files: IncidentField, IncidentType, IndicatorField, IndicatorType, Layout, Dashboard.
  * Added the *-fv --from-version*, *-nv --no-validation* arguments.
  * Removed the *-t yml_type* argument, the file type will be inferred.
  * Removed the *-g use_git* argument, running format without arguments will run automatically on git diff.
* Fixed an issue in loading playbooks with '=' character.
* Fixed an issue in *validate* failed on deleted README files.

## 0.4.8

* Added the *max* field to the Playbook schema, allowing to define it in tasks loop.
* Fixed an issue in *validate* where Condition branches checks were case sensitive.

## 0.4.7

* Added the *slareminder* field to the Playbook schema.
* Added the *common_server*, *demisto_mock* arguments to the *init* command.
* Fixed an issue in *generate-docs* where the general section was not being generated correctly.
* Fixed an issue in *validate* where Incident type validation failed.

## 0.4.6

* Fixed an issue where the *validate* command did not identify CHANGELOG in packs.
* Added a new command, *id-set* to create the id set - the content dependency tree by file IDs.

## 0.4.5

* generate-docs command:
  * Added the *use_cases*, *permissions*, *command_permissions* and *limitations*.
  * Added the *--insecure* argument to support running the script and integration command in Demisto.
  * Removed the *-t yml_type* argument, the file type will be inferred.
  * The *-o --output* argument is no longer mandatory, default value will be the input file directory.
* Added support for env var: *DEMISTO_SDK_SKIP_VERSION_CHECK*. When set version checks are skipped.
* Fixed an issue in which the CHANGELOG files did not match our scheme.
* Added a validator to verify that there are no hidden integration parameters.
* Fixed an issue where the *validate* command ran on test files.
* Removed the *env-dir* argument from the demisto-sdk.
* README files which are html files will now be skipped in the *validate* command.
* Added support for env var: *DEMISTO_README_VALIDATOR*. When not set the readme validation will not run.

## 0.4.4

* Added a validator for IncidentTypes (incidenttype-*.json).
* Fixed an issue where the -p flag in the *validate* command was not working.
* Added a validator for README.md files.
* Release notes validator will now run on: incident fields, indicator fields, incident types, dashboard and reputations.
* Fixed an issue where the validator of reputation(Indicator Type) did not check on the details field.
* Fixed an issue where the validator attempted validating non-existing files after deletions or name refactoring.
* Removed the *yml_type* argument in the *split-yml*, *extract-code* commands.
* Removed the *file_type* argument in the *generate-test-playbook* command.
* Fixed the *insecure* argument in *upload*.
* Added the *insecure* argument in *run-playbook*.
* Standardise the *-i --input*, *-o --output* to demisto-sdk commands.

## 0.4.3

* Fixed an issue where the incident and indicator field BC check failed.
* Support for linting and unit testing PowerShell integrations.

## 0.4.2

* Fixed an issue where validate failed on Windows.
* Added a validator to verify all branches are handled in conditional task in a playbook.
* Added a warning message when not running the latest sdk version.
* Added a validator to check that the root is connected to all tasks in the playbook.
* Added a validator for Dashboards (dashboard-*.json).
* Added a validator for Indicator Types (reputation-*.json).
* Added a BC validation for changing incident field type.
* Fixed an issue where init command would generate an invalid yml for scripts.
* Fixed an issue in misleading error message in v2 validation hook.
* Fixed an issue in v2 hook which now is set only on newly added scripts.
* Added more indicative message for errors in yaml files.
* Disabled pykwalify info log prints.

## 0.3.10

* Added a BC check for incident fields - changing from version is not allowed.
* Fixed an issue in create-content-artifacts where scripts in Packs in TestPlaybooks dir were copied with a wrong prefix.

## 0.3.9

* Added a validation that incident field can not be required.
* Added validation for fetch incident parameters.
* Added validation for feed integration parameters.
* Added to the *format* command the deletion of the *sourceplaybookid* field.
* Fixed an issue where *fieldMapping* in playbook did not pass the scheme validation.
* Fixed an issue where *create-content-artifacts* did not copy TestPlaybooks in Packs without prefix of *playbook-*.
* Added a validation the a playbook can not have a rolename set.
* Added to the image validator the new DBot default image.
* Added the fields: elasticcommonfields, quiet, quietmode to the Playbook schema.
* Fixed an issue where *validate* failed on integration commands without outputs.
* Added a new hook for naming of v2 integrations and scripts.

## 0.3.8

* Fixed an issue where *create-content-artifact* was not loading the data in the yml correctly.
* Fixed an issue where *unify* broke long lines in script section causing syntax errors

## 0.3.7

* Added *generate-docs* command to generate documentation file for integration, playbook or script.
* Fixed an issue where *unify* created a malformed integration yml.
* Fixed an issue where demisto-sdk **init** creates unit-test file with invalid import.

## 0.3.6

* Fixed an issue where demisto-sdk **validate** failed on modified scripts without error message.

## 0.3.5

* Fixed an issue with docker tag validation for integrations.
* Restructured repo source code.

## 0.3.4

* Saved failing unit tests as a file.
* Fixed an issue where "_test" file for scripts/integrations created using **init** would import the "HelloWorld" templates.
* Fixed an issue in demisto-sdk **validate** - was failing on backward compatiblity check
* Fixed an issue in demisto-sdk **secrets** - empty line in .secrets-ignore always made the secrets check to pass
* Added validation for docker image inside integrations and scripts.
* Added --use-git flag to **format** command to format all changed files.
* Fixed an issue where **validate** did not fail on dockerimage changes with bc check.
* Added new flag **--ignore-entropy** to demisto-sdk **secrets**, this will allow skip entropy secrets check.
* Added --outfile to **lint** to allow saving failed packages to a file.

## 0.3.3

* Added backwards compatibility break error message.
* Added schema for incident types.
* Added **additionalinfo** field to as an available field for integration configuration.
* Added pack parameter for **init**.
* Fixed an issue where error would appear if name parameter is not set in **init**.

## 0.3.2

* Fixed the handling of classifier files in **validate**.

## 0.3.1

* Fixed the handling of newly created reputation files in **validate**.
* Added an option to perform **validate** on a specific file.

## 0.3.0

* Added support for multi-package **lint** both with parallel and without.
* Added all parameter in **lint** to run on all packages and packs in content repository.
* Added **format** for:
  * Scripts
  * Playbooks
  * Integrations
* Improved user outputs for **secrets** command.
* Fixed an issue where **lint** would run pytest and pylint only on a single docker per integration.
* Added auto-complete functionality to demisto-sdk.
* Added git parameter in **lint** to run only on changed packages.
* Added the **run-playbook** command
* Added **run** command which runs a command in the Demisto playground.
* Added **upload** command which uploads an integration or a script to a Demisto instance.
* Fixed and issue where **validate** checked if release notes exist for new integrations and scripts.
* Added **generate-test-playbook** command which generates a basic test playbook for an integration or a script.
* **validate** now supports indicator fields.
* Fixed an issue with layouts scheme validation.
* Adding **init** command.
* Added **json-to-outputs** command which generates the yaml section for outputs from an API raw response.

## 0.2.6

* Fixed an issue with locating release notes for beta integrations in **validate**.

## 0.2.5

* Fixed an issue with locating release notes for beta integrations in **validate**.

## 0.2.4

* Adding image validation to Beta_Integration and Packs in **validate**.

## 0.2.3

* Adding Beta_Integration to the structure validation process.
* Fixing bug where **validate** did checks on TestPlaybooks.
* Added requirements parameter to **lint**.

## 0.2.2

* Fixing bug where **lint** did not return exit code 1 on failure.
* Fixing bug where **validate** did not print error message in case no release notes were give.

## 0.2.1

* **Validate** now checks that the id and name fields are identical in yml files.
* Fixed a bug where sdk did not return any exit code.

## 0.2.0

* Added Release Notes Validator.
* Fixed the Unifier selection of your python file to use as the code.
* **Validate** now supports Indicator fields.
* Fixed a bug where **validate** and **secrets** did not return exit code 1 on failure.
* **Validate** now runs on newly added scripts.

## 0.1.8

* Added support for `--version`.
* Fixed an issue in file_validator when calling `checked_type` method with script regex.

## 0.1.2

* Restructuring validation to support content packs.
* Added secrets validation.
* Added content bundle creation.
* Added lint and unit test run.

## 0.1.1

* Added new logic to the unifier.
* Added detailed README.
* Some small adjustments and fixes.

## 0.1.0

Capabilities:

* **Extract** components(code, image, description etc.) from a Demisto YAML file into a directory.
* **Unify** components(code, image, description etc.) to a single Demisto YAML file.
* **Validate** Demisto content files.<|MERGE_RESOLUTION|>--- conflicted
+++ resolved
@@ -6,12 +6,9 @@
 * Added formatting and validation to XSIAM content types.
 * Fixed an issue where several XSIAM content types were not validated when passing the `-a` flag.
 * Added a UUID to name mapper for **download** it replaces UUIDs with names on all downloaded files.
-<<<<<<< HEAD
 * Added a modification for layout and widget objects in **prepare-content**, where `Related Incident` is replaced with `Related Alerts` when uploading to `marketplacev2` (XSIAM).
-=======
 * Updated the demisto-py to v3.2.6 which now supports basic proxy authentication.
 * Improved the message shown when using **upload** and overwriting packs.
->>>>>>> e3c80b6f
 
 ## 1.9.0
 * Fixed an issue where the Slack notifier was using a deprecated argument.
