# Changelog

## Unreleased
* Fixed an issue where paybooks **generate-docs** didn't parse complex input values when no accessor field is given correctly.
* Fixed an issue in the **download** command, where an exception would be raised when downloading system playbooks.
* Fixed an issue where the **upload** failed on playbooks containing a value that starts with `=`.
* Fixed an issue where the **generate-unit-tests** failed to generate assertions, and generate unit tests when command names does not match method name.
* Updated **create-content-artifacts** command to add the _datasets_ fields for modeling rules in packs' metadata.json files.
* Added a new check to **validate**, making sure playbook task values are passed as references.
* Fixed an issue where the **update-release-notes** deleted existing release notes, now appending to it instead.
<<<<<<< HEAD
* Renamed 'Agent Config' to 'XDRC Templates'.
=======
* Fixed an issue where **validate** printed blank space in case of validation failed and ignored.
>>>>>>> 2572221f

## 1.7.6

* Fixed parsing of initialization arguments of client classes in the **generate-unit-tests** command.
* Added support for AgentConfig content item in the **upload**, **create-id-set**, **find-dependecies**, **unify** and **create-content-artifacts** commands.
* Added support for XSIAM Report preview image.

## 1.7.5

* Fixed an issue where the **upload** command did not work with the CommonServerUserPython package.
* Fixed an issue in the **download** command, where some playbooks were downloaded as test playbooks.
* Added playbook modification capabilities in **TestSuite**.
* Added a new command **create-content-graph**.
* Fixed an issue in the **upload** command, where the temporary zip would not clean up properly.
* Improved content items parsing in the **create-content-graph** command.
* Added an error when the docker daemon is unavailable when running **lint**.
* Removed the validation of a subtype change for scripts in the **validate** command.
* Fixed an issue where names of XSIAM content items were not normalized properly.
* Fixed an issue where the **download** command was downloading playbooks with **script** (id) and not **scriptName**.
* Fixed an issue where script yml files were not properly identified by `find_type`.
* Removed nightly integrations filtering when deciding if a test should run.
* Added support for XSIAM Dashboard preview image.
* Added the `--no-code-formatting` flag to the **download** command, allowing to skip autopep8 and isort.
* Fixed an issue in the **update-release-notes** command, where generating release notes for modeling rules schema file caused exception.

## 1.7.4

* Fixed an issue where the **doc-review** command showed irrelevant messages.
* Fixed an issue in **validate**, where backward-compatibility failures prevented other validations from running.
* Fixed an issue in **validate**, where content-like files under infrastructure paths were not ignored.
* Fixed an issue in the AMI mapping, where server versions were missing.
* Change the way the normalize name is set for external files.
* Added dump function to XSIAM pack objects to dulicate the files.
* Fixed an issue where the `contribution_converter` did not support changes made to ApiModules.
* Added name normalization according to new convention to XSIAM content items
* Added playbook modification capabilities in **TestSuite**.
* Fixed an issue in create-content-artifacts where it will not get a normalize name for the item and it will try to duplicate the same file.

## 1.7.3

* Fixed an issue in the **format** command where fail when executed from environment without mdx server available.
* Added `Added a`, `Added an` to the list of allowed changelog prefixes.
* Added support for Indicator Types/Reputations in the **upload** command.
* Fixed an issue when running from a subdirectory of a content repo failed.
* Changing the way we are using XSIAM servers api-keys in **test-content** .
* Added a success message to **postman-codegen**.

## 1.7.2

* Fixed an issue in the **validate** command where incident fields were not found in mappers even when they exist
* Added an ability to provide list of marketplace names as a param attribute to **validate** and **upload**
* Added the file type to the error message when it is not supported.
* Fixed an issue where `contribution_converter` incorrectly mapped _Indicator Field_ objects to the _incidentfield_ directory in contribution zip files.
* Fixed a bug where **validate** returned error on empty inputs not used in playbooks.
* Added the `DEMISTO_SDK_CONTENT_PATH` environment variable, implicitly used in various commands.
* Added link to documentation for error messages regarding use cases and tags.

## 1.7.1

* Fixed an issue where *indicatorTypes* and *betaIntegrations* were not found in the id_set.
* Updated the default general `fromVersion` value on **format** to `6.5.0`
* Fixed an issue where the **validate** command did not fail when the integration yml file name was not the same as the folder containing it.
* Added an option to have **generate-docs** take a Playbooks folder path as input, and generate docs for all playbooks in it.
* Fixed an issue where the suggestion in case of `IF113` included uppercase letters for the `cliName` parameter.
* Added new validation to the **validate** command to fail and list all the file paths of files that are using a deprecated integration command / script / playbook.
* **validate** will no longer fail on playbooks calling subplaybooks that have a higher `fromVersion` value, if  calling the subplaybook has `skipifunavailable=True`.
* Fixed an issue where relative paths were not accessed correctly.
* Running any `demisto-sdk` command in a folder with a `.env` file will load it, temporarily overriding existing environment variables.
* Fixed an issue where **validate** did not properly detect deleted files.
* Added new validations to the **validate** command to verify that the schema file exists for a modeling rule and that the schema and rules keys are empty in the yml file.
* Fixed an issue where *find_type* didn't recognize exported incident types.
* Added a new validation to **validate**, making sure all inputs of a playbook are used.
* Added a new validation to **validate**, making sure all inputs used in a playbook declared in the input section.
* The **format** command will now replace the *fromServerVersion* field with *fromVersion*.

## 1.7.0

* Allowed JSON Handlers to accept kwargs, for custoimzing behavior.
* Fixed an issue where an incorrect error was shown when the `id` of a content item differed from its `name` attribute.
* Fixed an issue where the `preserve_quotes` in ruamel_handler received an incorrect value @icholy
* Fixed an issue where ignoring RM110 error code wasn't working and added a validation to **ALLOWED_IGNORE_ERRORS** to validate that all error codes are inserted in the right format.
* Fixed an issue where the contribution credit text was not added correctly to the pack README.
* Changed the contribution file implementation from markdown to a list of contributor names. The **create-content-artifact** will use this list to prepare the needed credit message.
* Added a new validation to the `XSOAR-linter` in the **lint** command for verifying that demisto.log is not used in the code.
* The **generate-docs** command will now auto-generate the Incident Mirroring section when implemented in an integration.
* Added support to automatically generate release notes for deprecated items in the **update-release-notes** command.
* Fixed an issue causing any command to crash when unable to detect local repository properties.
* Fixed an issue where running in a private gitlab repo caused a warning message to be shown multiple times.
* Added a new validation to the **validate** command to verify that markdown and python files do not contain words related to copyright section.
* Fixed an issue where **lint** crashed when provided an input file path (expecting a directory).

## 1.6.9

* Added a new validation that checks whether a pack should be deprecated.
* Added a new ability to the **format** command to deprecate a pack.
* Fixed an issue where the **validate** command sometimes returned a false negative in cases where there are several sub-playbooks with the same ID.
* Added a new validation to the **validate** command to verify that the docker in use is not deprecated.
* Added support for multiple ApiModules in the **unify** command
* Added a check to **validate** command, preventing use of relative urls in README files.
* Added environment variable **DEMISTO_SDK_MARKETPLACE** expected to affect *MarketplaceTagParser* *marketplace* value. The value will be automatically set when passing *marketplace* arg to the commands **unify**, **zip-packs**, **create-content-artifacts** and **upload**.
* Added slack notifier for build failures on the master branch.
* Added support for modeling and parsing rules in the **split** command.
* Added support for README files in **format** command.
* Added a **validate** check, making sure classifier id and name values match. Updated the classifier **format** to update the id accordingly.
* The **generate-docs** command will now auto-generate the playbook image link by default.
* Added the `--custom-image-link` argument to override.
* Added a new flag to **generate-docs** command, allowing to add a custom image link to a playbook README.
* Added a new validation to the **validate** command to verify that the package directory name is the same as the files contained in the that package.
* Added support in the **unify** command to unify a schema into its Modeling Rule.

## 1.6.8

* Fixed an issue where **validate** did not fail on invalid playbook entities' versions (i.e. subplaybooks or scripts with higher fromversion than their parent playbook).
* Added support for running lint via a remote docker ssh connection. Use `DOCKER_HOST` env variable to specify a remote docker connection, such as: `DOCKER_HOST=ssh://myuser@myhost.com`.
* Fixed an issue where the pack cache in *get_marketplaces* caused the function to return invalid values.
* Fixed an issue where running format on a pack with XSIAM entities would fail.
* Added the new `display_name` field to relevant entities in the **create-id-set** command.
* Added a new validation to the **validate** command to verify the existence of "Reliability" parameter if the integration have reputation command.
* Fixed a bug where terminating the **lint** command failed (`ctrl + c`).
* Removed the validation of a subtype change in integrations and scripts from **validate**.
* Fixed an issue where **download** did not behave as expected when prompting for a version update. Reported by @K-Yo
* Added support for adoption release notes.
* Fixed an issue where **merge-id-sets** failed when a key was missing in one id-set.json.
* Fixed a bug where some mypy messages were not parsed properly in **lint**.
* Added a validation to the **validate** command, failing when '`fromversion`' or '`toversion`' in a content entity are incorrect format.
* Added a validation to the **validate** command, checking if `fromversion` <= `toversion`.
* Fixed an issue where coverage reports used the wrong logging level, marking debug logs as errors.
* Added a new validation to the **validate** command, to check when the discouraged `http` prefixes are used when setting defaultvalue, rather than `https`.
* Added a check to the **lint** command for finding hard-coded usage of the http protocol.
* Locked the dependency on Docker.
* Removed a traceback line from the **init** command templates: BaseIntegration, BaseScript.
* Updated the token in **_add_pr_comment** method from the content-bot token to the xsoar-bot token.

## 1.6.7

* Added the `types-markdown` dependency, adding markdown capabilities to existing linters using the [Markdown](https://pypi.org/project/Markdown/) package.
* Added support in the **format** command to remove nonexistent incident/indicator fields from *layouts/mappers*
* Added the `Note: XXX` and `XXX now generally available.` release notes templates to **doc-review** command.
* Updated the logs shown during the docker build step.
* Removed a false warning about configuring the `GITLAB_TOKEN` environment variable when it's not needed.
* Removed duplicate identifiers for XSIAM integrations.
* Updated the *tags* and *use cases* in pack metadata validation to use the local files only.
* Fixed the error message in checkbox validation where the defaultvalue is wrong and added the name of the variable that should be fixed.
* Added types to `find_type_by_path` under tools.py.
* Fixed an issue where YAML files contained incorrect value type for `tests` key when running `format --deprecate`.
* Added a deprecation message to the `tests:` section of yaml files when running `format --deprecate`.
* Added use case for **validate** on *wizard* objects - set_playbook is mapped to all integrations.
* Added the 'integration-get-indicators' commands to be ignored by the **verify_yml_commands_match_readme** validation, the validation will no longer fail if these commands are not in the readme file.
* Added a new validation to the **validate** command to verify that if the phrase "breaking changes" is present in a pack release notes, a JSON file with the same name exists and contains the relevant breaking changes information.
* Improved logs when running test playbooks (in a build).
* Fixed an issue in **upload** did not include list-type content items. @nicolas-rdgs
* Reverted release notes to old format.

## 1.6.6

* Added debug print when excluding item from ID set due to missing dependency.
* Added a validation to the **validate** command, failing when non-ignorable errors are present in .pack-ignore.
* Fixed an issue where `mdx server` did not close when stopped in mid run.
* Fixed an issue where `-vvv` flag did not print logs on debug level.
* enhanced ***validate*** command to list all command names affected by a backward compatibility break, instead of only one.
* Added support for Wizard content item in the **format**, **validate**, **upload**, **create-id-set**, **find-dependecies** and **create-content-artifacts** commands.
* Added a new flag to the **validate** command, allowing to run specific validations.
* Added support in **unify** and **create-content-artifacts** for displaying different documentations (detailed description + readme) for content items, depending on the marketplace version.
* Fixed an issue in **upload** where list items were not uploaded.
* Added a new validation to **validate** command to verify that *cliName* and *id* keys of the incident field or the indicator field are matches.
* Added the flag '-x', '--xsiam' to **upload** command to upload XSIAM entities to XSIAM server.
* Fixed the integration field *isFetchEvents* to be in lowercase.
* Fixed an issue where **validate -i** run after **format -i** on an existing file in the repo instead of **validate -g**.
* Added the following commands: 'update-remote-data', 'get-modified-remote-data', 'update-remote-system' to be ignored by the **verify_yml_commands_match_readme** validation, the validation will no longer fail if these commands are not in the readme file.
* Updated the release note template to include a uniform format for all items.
* Added HelloWorldSlim template option for *--template* flag in **demisto-sdk init** command.
* Fixed an issue where the HelloWorldSlim template in **demisto-sdk init** command had an integration id that was conflicting with HelloWorld integration id.
* Updated the SDK to use demisto-py 3.1.6, allowing use of a proxy with an environment variable.
* Set the default logger level to `warning`, to avoid unwanted debug logs.
* The **format** command now validates that default value of checkbox parameters is a string 'true' or 'false'.
* Fixed an issue where `FileType.PLAYBOOK` would show instead of `Playbook` in readme error messages.
* Added a new validation to **validate** proper defaultvalue for checkbox fields.

## 1.6.5

* Fixed an issue in the **format** command where the `id` field was overwritten for existing JSON files.
* Fixed an issue where the **doc-review** command was successful even when the release-note is malformed.
* Added timestamps to the `demisto-sdk` logger.
* Added time measurements to **lint**.
* Added the flag '-d', '--dependency' to **find-dependencies** command to get the content items that cause the dependencies between two packs.
* Fixed an issue where **update-release-notes** used the *trigger_id* field instead of the *trigger_name* field.
* Fixed an issue where **doc-review** failed to recognize script names, in scripts using the old file structure.
* Fixed an issue where concurrent processes created by **lint** caused deadlocks when opening files.
* Fixed an issue in the **format** command where `_dev` or `_copy` suffixes weren't removed from the subscript names in playbooks and layouts.
* Fixed an issue where **validate** failed on nonexistent `README.md` files.
* Added support of XSIAM content items to the **validate** command.
* Report **lint** summary results and failed packages after reporting time measurements.

## 1.6.4

* Added the new **generate-yml-from-python** command.
* Added a code *type* indication for integration and script objects in the *ID Set*.
* Added the [Vulture](https://github.com/jendrikseipp/vulture) linter to the pre-commit hook.
* The `demisto-sdk` pack will now be distributed via PyPi with a **wheel** file.
* Fixed a bug where any edited json file that contained a forward slash (`/`) escaped.
* Added a new validation to **validate** command to verify that the metadata *currentVersion* is
the same as the last release note version.
* The **validate** command now checks if there're none-deprecated integration commands that are missing from the readme file.
* Fixed an issue where *dockerimage* changes in Scripts weren't recognized by the **update-release-notes** command.
* Fixed an issue where **update-xsoar-config-file** did not properly insert the marketplace packs list to the file.
* Added the pack name to the known words by default when running the **doc-review** command.
* Added support for new XSIAM entities in **create-id-set** command.
* Added support for new XSIAM entities in **create-content-artifacts** command.
* Added support for Parsing/Modeling Rule content item in the **unify** command.
* Added the integration name, the commands name and the script name to the known words by default when running the **doc-review** command.
* Added an argument '-c' '--custom' to the **unify** command, if True will append to the unified yml name/display/id the custom label provided
* Added support for sub words suggestion in kebab-case sentences when running the **doc-review** command.
* Added support for new XSIAM entities in **update-release-notes** command.
* Enhanced the message of alternative suggestion words shown when running **doc-review** command.
* Fixed an incorrect error message, in case `node` is not installed on the machine.
* Fixed an issue in the **lint** command where the *check-dependent-api-modules* argument was set to true by default.
* Added a new command **generate-unit-tests**.
* Added a new validation to **validate** all SIEM integration have the same suffix.
* Fixed the destination path of the unified parsing/modeling rules in **create-content-artifacts** command.
* Fixed an issue in the **validate** command, where we validated wrongfully the existence of readme file for the *ApiModules* pack.
* Fixed an issue in the **validate** command, where an error message that was displayed for scripts validation was incorrect.
* Fixed an issue in the **validate** and **format** commands where *None* arguments in integration commands caused the commands to fail unexpectedly.
* Added support for running tests on XSIAM machines in the **test-content** command.
* Fixed an issue where the **validate** command did not work properly when deleting non-content items.
* Added the flag '-d', '--dependency' to **find-dependencies** command to get the content items that cause the dependencies between two packs.

## 1.6.3

* **Breaking change**: Fixed a typo in the **validate** `--quiet-bc-validation` flag (was `--quite-bc-validation`). @upstart-swiss
* Dropped support for python 3.7: Demisto-SDK is now supported on Python 3.8 or newer.
* Added an argument to YAMLHandler, allowing to set a maximal width for YAML files. This fixes an issue where a wrong default was used.
* Added the detach mechanism to the **upload** command, If you set the --input-config-file flag, any files in the repo's SystemPacks folder will be detached.
* Added the reattach mechanism to the **upload** command, If you set the --input-config-file flag, any detached item in your XSOAR instance that isn't currently in the repo's SystemPacks folder will be re-attached.
* Fixed an issue in the **validate** command that did not work properly when using the *-g* flag.
* Enhanced the dependency message shown when running **lint**.
* Fixed an issue where **update-release-notes** didn't update the currentVersion in pack_metadata.
* Improved the logging in **test-content** for helping catch typos in external playbook configuration.

## 1.6.2

* Added dependency validation support for core marketplacev2 packs.
* Fixed an issue in **update-release-notes** where suggestion fix failed in validation.
* Fixed a bug where `.env` files didn't load. @nicolas-rdgs
* Fixed a bug where **validate** command failed when the *categories* field in the pack metadata was empty for non-integration packs.
* Added *system* and *item-type* arguments to the **download** command, used when downloading system items.
* Added a validation to **validate**, checking that each script, integration and playbook have a README file. This validation only runs when the command is called with either the `-i` or the `-g` flag.
* Fixed a regression issue with **doc-review**, where the `-g` flag did not work.
* Improved the detection of errors in **doc-review** command.
* The **validate** command now checks if a readme file is empty, only for packs that contain playbooks or were written by a partner.
* The **validate** command now makes sure common contextPath values (e.g. `DBotScore.Score`) have a non-empty description, and **format** populates them automatically.
* Fixed an issue where the **generate-outputs** command did not work properly when examples were provided.
* Fixed an issue in the **generate-outputs** command, where the outputs were not written to the specified output path.
* The **generate-outputs** command can now generate outputs from multiple calls to the same command (useful when different args provide different outputs).
* The **generate-outputs** command can now update a yaml file with new outputs, without deleting or overwriting existing ones.
* Fixed a bug where **doc-review** command failed on existing templates.
* Fixed a bug where **validate** command failed when the word demisto is in the repo README file.
* Added support for adding test-playbooks to the zip file result in *create-content-artifacts* command for marketplacev2.
* Fixed an issue in **find-dependencies** where using the argument *-o* without the argument *--all-packs-dependencies* did not print a proper warning.
* Added a **validate** check to prevent deletion of files whose deletion is not supported by the XSOAR marketplace.
* Removed the support in the *maintenance* option of the *-u* flag in the **update-release-notes** command.
* Added validation for forbidden words and phrases in the **doc-review** command.
* Added a retries mechanism to the **test-content** command to stabilize the build process.
* Added support for all `git` platforms to get remote files.
* Refactored the **format** command's effect on the *fromversion* field:
  * Fixed a bug where the *fromversion* field was removed when modifying a content item.
  * Updated the general default *fromversion* and the default *fromversion* of newly-introduced content items (e.g. `Lists`, `Jobs`).
  * Added an interactive mode functionality for all content types, to ask the user whether to set a default *fromversion*, if could not automatically determine its value. Use `-y` to assume 'yes' as an answer to all prompts and run non-interactively.

## 1.6.1

* Added the '--use-packs-known-words' argument to the **doc-review** command
* Added YAML_Loader to handle yaml files in a standard way across modules, replacing PYYAML.
* Fixed an issue when filtering items using the ID set in the **create-content-artifacts** command.
* Fixed an issue in the **generate-docs** command where tables were generated with an empty description column.
* Fixed an issue in the **split** command where splitting failed when using relative input/output paths.
* Added warning when inferred files are missing.
* Added to **validate** a validation for integration image dimensions, which should be 120x50px.
* Improved an error in the **validate** command to better differentiate between the case where a required fetch parameter is malformed or missing.

## 1.6.0

* Fixed an issue in the **create-id-set** command where similar items from different marketplaces were reported as duplicated.
* Fixed typo in demisto-sdk init
* Fixed an issue where the **lint** command did not handle all container exit codes.
* Add to **validate** a validation for pack name to make sure it is unchanged.
* Added a validation to the **validate** command that verifies that the version in the pack_metdata file is written in the correct format.
* Fixed an issue in the **format** command where missing *fromVersion* field in indicator fields caused an error.

## 1.5.9

* Added option to specify `External Playbook Configuration` to change inputs of Playbooks triggered as part of **test-content**
* Improved performance of the **lint** command.
* Improved performance of the **validate** command when checking README images.
* ***create-id-set*** command - the default value of the **marketplace** argument was changed from ‘xsoar’ to all packs existing in the content repository. When using the command, make sure to pass the relevant marketplace to use.

## 1.5.8

* Fixed an issue where the command **doc-review** along with the argument `--release-notes` failed on yml/json files with invalid schema.
* Fixed an issue where the **lint** command failed on packs using python 3.10

## 1.5.7

* Fixed an issue where reading remote yaml files failed.
* Fixed an issue in **validate** failed with no error message for lists (when no fromVersion field was found).
* Fixed an issue when running **validate** or **format** in a gitlab repository, and failing to determine its project id.
* Added an enhancement to **split**, handling an empty output argument.
* Added the ability to add classifiers and mappers to conf.json.
* Added the Alias field to the incident field schema.

## 1.5.6

* Added 'deprecated' release notes template.
* Fixed an issue where **run-test-playbook** command failed to get the task entries when the test playbook finished with errors.
* Fixed an issue in **validate** command when running with `no-conf-json` argument to ignore the `conf.json` file.
* Added error type text (`ERROR` or `WARNING`) to **validate** error prints.
* Fixed an issue where the **format** command on test playbook did not format the ID to be equal to the name of the test playbook.
* Enhanced the **update-release-notes** command to automatically commit release notes config file upon creation.
* The **validate** command will validate that an indicator field of type html has fromVersion of 6.1.0 and above.
* The **format** command will now add fromVersion 6.1.0 to indicator field of type html.
* Added support for beta integrations in the **format** command.
* Fixed an issue where the **postman-codegen** command failed when called with the `--config-out` flag.
* Removed the integration documentation from the detailed description while performing **split** command to the unified yml file.
* Removed the line which indicates the version of the product from the README.md file for new contributions.

## 1.5.5

* Fixed an issue in the **update-release-notes** command, which did not work when changes were made in multiple packs.
* Changed the **validate** command to fail on missing test-playbooks only if no unittests are found.
* Fixed `to_kebab_case`, it will now deal with strings that have hyphens, commas or periods in them, changing them to be hyphens in the new string.
* Fixed an issue in the **create-id-set** command, where the `source` value included the git token if it was specified in the remote url.
* Fixed an issue in the **merge-id-set** command, where merging fails because of duplicates but the packs are in the XSOAR repo but in different version control.
* Fixed missing `Lists` Content Item as valid `IDSetType`
* Added enhancement for **generate-docs**. It is possible to provide both file or a comma seperated list as `examples`. Also, it's possible to provide more than one example for a script or a command.
* Added feature in **format** to sync YML and JSON files to the `master` file structure.
* Added option to specify `Incident Type`, `Incoming Mapper` and `Classifier` when configuring instance in **test-content**
* added a new command **run-test-playbook** to run a test playbook in a given XSOAR instance.
* Fixed an issue in **format** when running on a modified YML, that the `id` value is not changed to its old `id` value.
* Enhancement for **split** command, replace `ApiModule` code block to `import` when splitting a YML.
* Fixed an issue where indicator types were missing from the pack's content, when uploading using **zip-packs**.
* The request data body format generated in the **postman-codegen** will use the python argument's name and not the raw data argument's name.
* Added the flag '--filter-by-id-set' to **create-content-artifacts** to create artifacts only for items in the given id_set.json.

## 1.5.4

* Fixed an issue with the **format** command when contributing via the UI
* The **format** command will now not remove the `defaultRows` key from incident, indicator and generic fields with `type: grid`.
* Fixed an issue with the **validate** command when a layoutscontainer did not have the `fromversion` field set.
* added a new command **update-xsoar-config-file** to handle your XSOAR Configuration File.
* Added `skipVerify` argument in **upload** command to skip pack signature verification.
* Fixed an issue when the **run** command  failed running when there’s more than one playground, by explicitly using the current user’s playground.
* Added support for Job content item in the **format**, **validate**, **upload**, **create-id-set**, **find-dependecies** and **create-content-artifacts** commands.
* Added a **source** field to the **id_set** entitles.
* Two entitles will not consider as duplicates if they share the same pack and the same source.
* Fixed a bug when duplicates were found in **find_dependencies**.
* Added function **get_current_repo** to `tools`.
* The **postman-codegen** will not have duplicates argument name. It will rename them to the minimum distinguished shared path for each of them.

## 1.5.3

* The **format** command will now set `unsearchable: True` for incident, indicator and generic fields.
* Fixed an issue where the **update-release-notes** command crashes with `--help` flag.
* Added validation to the **validate** command that verifies the `unsearchable` key in incident, indicator and generic fields is set to true.
* Removed a validation that DBotRole should be set for automation that requires elevated permissions to the `XSOAR-linter` in the **lint** command.
* Fixed an issue in **Validate** command where playbooks conditional tasks were mishandeled.
* Added a validation to prevent contributors from using the `fromlicense` key as a configuration parameter in an integration's YML
* Added a validation to ensure that the type for **API token** (and similar) parameters are configured correctly as a `credential` type in the integration configuration YML.
* Added an assertion that checks for duplicated requests' names when generating an integration from a postman collection.
* Added support for [.env files](https://pypi.org/project/python-dotenv/). You can now add a `.env` file to your repository with the logging information instead of setting a global environment variables.
* When running **lint** command with --keep-container flag, the docker images are committed.
* The **validate** command will not return missing test playbook error when given a script with dynamic-section tag.

## 1.5.2

* Added a validation to **update-release-notes** command to ensure that the `--version` flag argument is in the right format.
* added a new command **coverage-analyze** to generate and print coverage reports.
* Fixed an issue in **validate** in repositories which are not in GitHub or GitLab
* Added a validation that verifies that readme image absolute links do not contain the working branch name.
* Added support for List content item in the **format**, **validate**, **download**, **upload**, **create-id-set**, **find-dependecies** and **create-content-artifacts** commands.
* Added a validation to ensure reputation command's default argument is set as an array input.
* Added the `--fail-duplicates` flag for the **merge-id-set** command which will fail the command if duplicates are found.
* Added the `--fail-duplicates` flag for the **create-id-set** command which will fail the command if duplicates are found.

## 1.5.1

* Fixed an issue where **validate** command failed to recognized test playbooks for beta integrations as valid tests.
* Fixed an issue were the **validate** command was falsely recognizing image paths in readme files.
* Fixed an issue where the **upload** command error message upon upload failure pointed to wrong file rather than to the pack metadata.
* Added a validation that verifies that each script which appears in incident fields, layouts or layout containers exists in the id_set.json.
* Fixed an issue where the **postman code-gen** command generated double dots for context outputs when it was not needed.
* Fixed an issue where there **validate** command on release notes file crashed when author image was added or modified.
* Added input handling when running **find-dependencies**, replacing string manipulations.
* Fixed an issue where the **validate** command did not handle multiple playbooks with the same name in the id_set.
* Added support for GitLab repositories in **validate**

## 1.5.0

* Fixed an issue where **upload** command failed to upload packs not under content structure.
* Added support for **init** command to run from non-content repo.
* The **split-yml** has been renamed to **split** and now supports splitting Dashboards from unified Generic Modules.
* Fixed an issue where the skipped tests validation ran on the `ApiModules` pack in the **validate** command.
* The **init** command will now create the `Generic Object` entities directories.
* Fixed an issue where the **format** command failed to recognize changed files from git.
* Fixed an issue where the **json-to-outputs** command failed checking whether `0001-01-01T00:00:00` is of type `Date`
* Added to the **generate context** command to generate context paths for integrations from an example file.
* Fixed an issue where **validate** failed on release notes configuration files.
* Fixed an issue where the **validate** command failed on pack input if git detected changed files outside of `Packs` directory.
* Fixed an issue where **validate** command failed to recognize files inside validated pack when validation release notes, resulting in a false error message for missing entity in release note.
* Fixed an issue where the **download** command failed when downloading an invalid YML, instead of skipping it.

## 1.4.9

* Added validation that the support URL in partner contribution pack metadata does not lead to a GitHub repo.
* Enhanced ***generate-docs*** with default `additionalinformation` (description) for common parameters.
* Added to **validate** command a validation that a content item's id and name will not end with spaces.
* The **format** command will now remove trailing whitespaces from content items' id and name fields.
* Fixed an issue where **update-release-notes** could fail on files outside the user given pack.
* Fixed an issue where the **generate-test-playbook** command would not place the playbook in the proper folder.
* Added to **validate** command a validation that packs with `Iron Bank` uses the latest docker from Iron Bank.
* Added to **update-release-notes** command support for `Generic Object` entities.
* Fixed an issue where playbook `fromversion` mismatch validation failed even if `skipunavailable` was set to true.
* Added to the **create artifacts** command support for release notes configuration file.
* Added validation to **validate** for release notes config file.
* Added **isoversize** and **isautoswitchedtoquietmode** fields to the playbook schema.
* Added to the **update-release-notes** command `-bc` flag to generate template for breaking changes version.
* Fixed an issue where **validate** did not search description files correctly, leading to a wrong warning message.

## 1.4.8

* Fixed an issue where yml files with `!reference` failed to load properly.
* Fixed an issue when `View Integration Documentation` button was added twice during the download and re-upload.
* Fixed an issue when `(Partner Contribution)` was added twice to the display name during the download and re-upload.
* Added the following enhancements in the **generate-test-playbook** command:
  * Added the *--commands* argument to generate tasks for specific commands.
  * Added the *--examples* argument to get the command examples file path and generate tasks from the commands and arguments specified there.
  * Added the *--upload* flag to specify whether to upload the test playbook after the generation.
  * Fixed the output condition generation for outputs of type `Boolean`.

## 1.4.7

* Fixed an issue where an empty list for a command context didn't produce an indication other than an empty table.
* Fixed an issue where the **format** command has incorrectly recognized on which files to run when running using git.
* Fixed an issue where author image validations were not checked properly.
* Fixed an issue where new old-formatted scripts and integrations were not validated.
* Fixed an issue where the wording in the from version validation error for subplaybooks was incorrect.
* Fixed an issue where the **update-release-notes** command used the old docker image version instead of the new when detecting a docker change.
* Fixed an issue where the **generate-test-playbook** command used an incorrect argument name as default
* Fixed an issue where the **json-to-outputs** command used an incorrect argument name as default when using `-d`.
* Fixed an issue where validations failed while trying to validate non content files.
* Fixed an issue where README validations did not work post VS Code formatting.
* Fixed an issue where the description validations were inconsistent when running through an integration file or a description file.

## 1.4.6

* Fixed an issue where **validate** suggests, with no reason, running **format** on missing mandatory keys in yml file.
* Skipped existence of TestPlaybook check on community and contribution integrations.
* Fixed an issue where pre-commit didn't run on the demisto_sdk/commands folder.
* The **init** command will now change the script template name in the code to the given script name.
* Expanded the validations performed on beta integrations.
* Added support for PreProcessRules in the **format**, **validate**, **download**, and **create-content-artifacts** commands.
* Improved the error messages in **generate-docs**, if an example was not provided.
* Added to **validate** command a validation that a content entity or a pack name does not contain the words "partner" and "community".
* Fixed an issue where **update-release-notes** ignores *--text* flag while using *-f*
* Fixed the outputs validations in **validate** so enrichment commands will not be checked to have DBotScore outputs.
* Added a new validation to require the dockerimage key to exist in an integration and script yml files.
* Enhanced the **generate-test-playbook** command to use only integration tested on commands, rather than (possibly) other integrations implementing them.
* Expanded unify command to support GenericModules - Unifies a GenericModule object with its Dashboards.
* Added validators for generic objects:
  * Generic Field validator - verify that the 'fromVersion' field is above 6.5.0, 'group' field equals 4 and 'id' field starts with the prefix 'generic_'.
  * Generic Type validator - verify that the 'fromVersion' field is above 6.5.0
  * Generic Module validator - verify that the 'fromVersion' field is above 6.5.0
  * Generic Definition validator - verify that the 'fromVersion' field is above 6.5.0
* Expanded Format command to support Generic Objects - Fixes generic objects according to their validations.
* Fixed an issue where the **update-release-notes** command did not handle ApiModules properly.
* Added option to enter a dictionary or json of format `[{field_name:description}]` in the **json-to-outputs** command,
  with the `-d` flag.
* Improved the outputs for the **format** command.
* Fixed an issue where the validations performed after the **format** command were inconsistent with **validate**.
* Added to the **validate** command a validation for the author image.
* Updated the **create-content-artifacts** command to support generic modules, definitions, fields and types.
* Added an option to ignore errors for file paths and not only file name in .pack-ignore file.

## 1.4.5

* Enhanced the **postman-codegen** command to name all generated arguments with lower case.
* Fixed an issue where the **find-dependencies** command miscalculated the dependencies for playbooks that use generic commands.
* Fixed an issue where the **validate** command failed in external repositories in case the DEMISTO_SDK_GITHUB_TOKEN was not set.
* Fixed an issue where **openapi-codegen** corrupted the swagger file by overwriting configuration to swagger file.
* Updated the **upload** command to support uploading zipped packs to the marketplace.
* Added to the **postman-codegen** command support of path variables.
* Fixed an issue where **openapi-codegen** entered into an infinite loop on circular references in the swagger file.
* The **format** command will now set `fromVersion: 6.2.0` for widgets with 'metrics' data type.
* Updated the **find-dependencies** command to support generic modules, definitions, fields and types.
* Fixed an issue where **openapi-codegen** tried to extract reference example outputs, leading to an exception.
* Added an option to ignore secrets automatically when using the **init** command to create a pack.
* Added a tool that gives the ability to temporarily suppress console output.

## 1.4.4

* When formatting incident types with Auto-Extract rules and without mode field, the **format** command will now add the user selected mode.
* Added new validation that DBotRole is set for scripts that requires elevated permissions to the `XSOAR-linter` in the **lint** command.
* Added url escaping to markdown human readable section in generate docs to avoid autolinking.
* Added a validation that mapper's id and name are matching. Updated the format of mapper to include update_id too.
* Added a validation to ensure that image paths in the README files are valid.
* Fixed **find_type** function to correctly find test files, such as, test script and test playbook.
* Added scheme validations for the new Generic Object Types, Fields, and Modules.
* Renamed the flag *--input-old-version* to *--old-version* in the **generate-docs** command.
* Refactored the **update-release-notes** command:
  * Replaced the *--all* flag with *--use-git* or *-g*.
  * Added the *--force* flag to update the pack release notes without changes in the pack.
  * The **update-release-notes** command will now update all dependent integrations on ApiModule change, even if not specified.
  * If more than one pack has changed, the full list of updated packs will be printed at the end of **update-release-notes** command execution.
  * Fixed an issue where the **update-release-notes** command did not add docker image release notes entry for release notes file if a script was changed.
  * Fixed an issue where the **update-release-notes** command did not detect changed files that had the same name.
  * Fixed an issue in the **update-release-notes** command where the version support of JSON files was mishandled.
* Fixed an issue where **format** did not skip files in test and documentation directories.
* Updated the **create-id-set** command to support generic modules, definitions, fields and types.
* Changed the **convert** command to generate old layout fromversion to 5.0.0 instead of 4.1.0
* Enhanced the command **postman-codegen** with type hints for templates.

## 1.4.3

* Fixed an issue where **json-to-outputs** command returned an incorrect output when json is a list.
* Fixed an issue where if a pack README.md did not exist it could cause an error in the validation process.
* Fixed an issue where the *--name* was incorrectly required in the **init** command.
* Adding the option to run **validate** on a specific path while using git (*-i* & *-g*).
* The **format** command will now change UUIDs in .yml and .json files to their respective content entity name.
* Added a playbook validation to check if a task sub playbook exists in the id set in the **validate** command.
* Added the option to add new tags/usecases to the approved list and to the pack metadata on the same pull request.
* Fixed an issue in **test_content** where when different servers ran tests for the same integration, the server URL parameters were not set correctly.
* Added a validation in the **validate** command to ensure that the ***endpoint*** command is configured correctly in yml file.
* Added a warning when pack_metadata's description field is longer than 130 characters.
* Fixed an issue where a redundant print occurred on release notes validation.
* Added new validation in the **validate** command to ensure that the minimal fromVersion in a widget of type metrics will be 6.2.0.
* Added the *--release-notes* flag to demisto-sdk to get the current version release notes entries.

## 1.4.2

* Added to `pylint` summary an indication if a test was skipped.
* Added to the **init** command the option to specify fromversion.
* Fixed an issue where running **init** command without filling the metadata file.
* Added the *--docker-timeout* flag in the **lint** command to control the request timeout for the Docker client.
* Fixed an issue where **update-release-notes** command added only one docker image release notes entry for release notes file, and not for every entity whom docker image was updated.
* Added a validation to ensure that incident/indicator fields names starts with their pack name in the **validate** command. (Checked only for new files and only when using git *-g*)
* Updated the **find-dependencies** command to return the 'dependencies' according the layout type ('incident', 'indicator').
* Enhanced the "vX" display name validation for scripts and integrations in the **validate** command to check for every versioned script or integration, and not only v2.
* Added the *--fail-duplicates* flag for the **create-id-set** command which will fail the command if duplicates are found.
* Added to the **generate-docs** command automatic addition to git when a new readme file is created.

## 1.4.1

* When in private repo without `DEMSITO_SDK_GITHUB_TOKEN` configured, get_remote_file will take files from the local origin/master.
* Enhanced the **unify** command when giving input of a file and not a directory return a clear error message.
* Added a validation to ensure integrations are not skipped and at least one test playbook is not skipped for each integration or script.
* Added to the Content Tests support for `context_print_dt`, which queries the incident context and prints the result as a json.
* Added new validation for the `xsoar_config.json` file in the **validate** command.
* Added a version differences section to readme in **generate-docs** command.
* Added the *--docs-format* flag in the **integration-diff** command to get the output in README format.
* Added the *--input-old-version* and *--skip-breaking-changes* flags in the **generate-docs** command to get the details for the breaking section and to skip the breaking changes section.

## 1.4.0

* Enable passing a comma-separated list of paths for the `--input` option of the **lint** command.
* Added new validation of unimplemented test-module command in the code to the `XSOAR-linter` in the **lint** command.
* Fixed the **generate-docs** to handle integration authentication parameter.
* Added a validation to ensure that description and README do not contain the word 'Demisto'.
* Improved the deprecated message validation required from playbooks and scripts.
* Added the `--quite-bc-validation` flag for the **validate** command to run the backwards compatibility validation in quite mode (errors is treated like warnings).
* Fixed the **update release notes** command to display a name for old layouts.
* Added the ability to append to the pack README credit to contributors.
* Added identification for parameter differences in **integration-diff** command.
* Fixed **format** to use git as a default value.
* Updated the **upload** command to support reports.
* Fixed an issue where **generate-docs** command was displaying 'None' when credentials parameter display field configured was not configured.
* Fixed an issue where **download** did not return exit code 1 on failure.
* Updated the validation that incident fields' names do not contain the word incident will aplly to core packs only.
* Added a playbook validation to verify all conditional tasks have an 'else' path in **validate** command.
* Renamed the GitHub authentication token environment variable `GITHUB_TOKEN` to `DEMITO_SDK_GITHUB_TOKEN`.
* Added to the **update-release-notes** command automatic addition to git when new release notes file is created.
* Added validation to ensure that integrations, scripts, and playbooks do not contain the entity type in their names.
* Added the **convert** command to convert entities between XSOAR versions.
* Added the *--deprecate* flag in **format** command to deprecate integrations, scripts, and playbooks.
* Fixed an issue where ignoring errors did not work when running the **validate** command on specific files (-i).

## 1.3.9

* Added a validation verifying that the pack's README.md file is not equal to pack description.
* Fixed an issue where the **Assume yes** flag did not work properly for some entities in the **format** command.
* Improved the error messages for separators in folder and file names in the **validate** command.
* Removed the **DISABLE_SDK_VERSION_CHECK** environment variable. To disable new version checks, use the **DEMISTO_SDK_SKIP_VERSION_CHECK** envirnoment variable.
* Fixed an issue where the demisto-sdk version check failed due to a rate limit.
* Fixed an issue with playbooks scheme validation.

## 1.3.8

* Updated the **secrets** command to work on forked branches.

## 1.3.7

* Added a validation to ensure correct image and description file names.
* Fixed an issue where the **validate** command failed when 'display' field in credentials param in yml is empty but 'displaypassword' was provided.
* Added the **integration-diff** command to check differences between two versions of an integration and to return a report of missing and changed elements in the new version.
* Added a validation verifying that the pack's README.md file is not missing or empty for partner packs or packs contains use cases.
* Added a validation to ensure that the integration and script folder and file names will not contain separators (`_`, `-`, ``).
* When formatting new pack, the **format** command will set the *fromversion* key to 5.5.0 in the new files without fromversion.

## 1.3.6

* Added a validation that core packs are not dependent on non-core packs.
* Added a validation that a pack name follows XSOAR standards.
* Fixed an issue where in some cases the `get_remote_file` function failed due to an invalid path.
* Fixed an issue where running **update-release-notes** with updated integration logo, did not detect any file changes.
* Fixed an issue where the **create-id-set** command did not identify unified integrations correctly.
* Fixed an issue where the `CommonTypes` pack was not identified as a dependency for all feed integrations.
* Added support for running SDK commands in private repositories.
* Fixed an issue where running the **init** command did not set the correct category field in an integration .yml file for a newly created pack.
* When formatting new contributed pack, the **format** command will set the *fromversion* key to 6.0.0 in the relevant files.
* If the environment variable "DISABLE_SDK_VERSION_CHECK" is define, the demisto-sdk will no longer check for newer version when running a command.
* Added the `--use-pack-metadata` flag for the **find-dependencies** command to update the calculated dependencies using the the packs metadata files.
* Fixed an issue where **validate** failed on scripts in case the `outputs` field was set to `None`.
* Fixed an issue where **validate** was failing on editing existing release notes.
* Added a validation for README files verifying that the file doesn't contain template text copied from HelloWorld or HelloWorldPremium README.

## 1.3.5

* Added a validation that layoutscontainer's id and name are matching. Updated the format of layoutcontainer to include update_id too.
* Added a validation that commands' names and arguments in core packs, or scripts' arguments do not contain the word incident.
* Fixed issue where running the **generate-docs** command with -c flag ran all the commands and not just the commands specified by the flag.
* Fixed the error message of the **validate** command to not always suggest adding the *description* field.
* Fixed an issue where running **format** on feed integration generated invalid parameter structure.
* Fixed an issue where the **generate-docs** command did not add all the used scripts in a playbook to the README file.
* Fixed an issue where contrib/partner details might be added twice to the same file, when using unify and create-content-artifacts commands
* Fixed issue where running **validate** command on image-related integration did not return the correct outputs to json file.
* When formatting playbooks, the **format** command will now remove empty fields from SetIncident, SetIndicator, CreateNewIncident, CreateNewIndicator script arguments.
* Added an option to fill in the developer email when running the **init** command.

## 1.3.4

* Updated the **validate** command to check that the 'additionalinfo' field only contains the expected value for feed required parameters and not equal to it.
* Added a validation that community/partner details are not in the detailed description file.
* Added a validation that the Use Case tag in pack_metadata file is only used when the pack contains at least one PB, Incident Type or Layout.
* Added a validation that makes sure outputs in integrations are matching the README file when only README has changed.
* Added the *hidden* field to the integration schema.
* Fixed an issue where running **format** on a playbook whose `name` does not equal its `id` would cause other playbooks who use that playbook as a sub-playbook to fail.
* Added support for local custom command configuration file `.demisto-sdk-conf`.
* Updated the **format** command to include an update to the description file of an integration, to remove community/partner details.

## 1.3.3

* Fixed an issue where **lint** failed where *.Dockerfile* exists prior running the lint command.
* Added FeedHelloWorld template option for *--template* flag in **demisto-sdk init** command.
* Fixed issue where **update-release-notes** deleted release note file if command was called more than once.
* Fixed issue where **update-release-notes** added docker image release notes every time the command was called.
* Fixed an issue where running **update-release-notes** on a pack with newly created integration, had also added a docker image entry in the release notes.
* Fixed an issue where `XSOAR-linter` did not find *NotImplementedError* in main.
* Added validation for README files verifying their length (over 30 chars).
* When using *-g* flag in the **validate** command it will now ignore untracked files by default.
* Added the *--include-untracked* flag to the **validate** command to include files which are untracked by git in the validation process.
* Improved the `pykwalify` error outputs in the **validate** command.
* Added the *--print-pykwalify* flag to the **validate** command to print the unchanged output from `pykwalify`.

## 1.3.2

* Updated the format of the outputs when using the *--json-file* flag to create a JSON file output for the **validate** and **lint** commands.
* Added the **doc-review** command to check spelling in .md and .yml files as well as a basic release notes review.
* Added a validation that a pack's display name does not already exist in content repository.
* Fixed an issue where the **validate** command failed to detect duplicate params in an integration.
* Fixed an issue where the **validate** command failed to detect duplicate arguments in a command in an integration.

## 1.3.1

* Fixed an issue where the **validate** command failed to validate the release notes of beta integrations.
* Updated the **upload** command to support indicator fields.
* The **validate** and **update-release-notes** commands will now check changed files against `demisto/master` if it is configured locally.
* Fixed an issue where **validate** would incorrectly identify files as renamed.
* Added a validation that integration properties (such as feed, mappers, mirroring, etc) are not removed.
* Fixed an issue where **validate** failed when comparing branch against commit hash.
* Added the *--no-pipenv* flag to the **split-yml** command.
* Added a validation that incident fields and incident types are not removed from mappers.
* Fixed an issue where the *c
reate-id-set* flag in the *validate* command did not work while not using git.
* Added the *hiddenusername* field to the integration schema.
* Added a validation that images that are not integration images, do not ask for a new version or RN

## 1.3.0

* Do not collect optional dependencies on indicator types reputation commands.
* Fixed an issue where downloading indicator layoutscontainer objects failed.
* Added a validation that makes sure outputs in integrations are matching the README file.
* Fixed an issue where the *create-id-set* flag in the **validate** command did not work.
* Added a warning in case no id_set file is found when running the **validate** command.
* Fixed an issue where changed files were not recognised correctly on forked branches in the **validate** and the **update-release-notes** commands.
* Fixed an issue when files were classified incorrectly when running *update-release-notes*.
* Added a validation that integration and script file paths are compatible with our convention.
* Fixed an issue where id_set.json file was re created whenever running the generate-docs command.
* added the *--json-file* flag to create a JSON file output for the **validate** and **lint** commands.

## 1.2.19

* Fixed an issue where merge id_set was not updated to work with the new entity of Packs.
* Added a validation that the playbook's version matches the version of its sub-playbooks, scripts, and integrations.

## 1.2.18

* Changed the *skip-id-set-creation* flag to *create-id-set* in the **validate** command. Its default value will be False.
* Added support for the 'cve' reputation command in default arg validation.
* Filter out generic and reputation command from scripts and playbooks dependencies calculation.
* Added support for the incident fields in outgoing mappers in the ID set.
* Added a validation that the taskid field and the id field under the task field are both from uuid format and contain the same value.
* Updated the **format** command to generate uuid value for the taskid field and for the id under the task field in case they hold an invalid values.
* Exclude changes from doc_files directory on validation.
* Added a validation that an integration command has at most one default argument.
* Fixing an issue where pack metadata version bump was not enforced when modifying an old format (unified) file.
* Added validation that integration parameter's display names are capitalized and spaced using whitespaces and not underscores.
* Fixed an issue where beta integrations where not running deprecation validations.
* Allowed adding additional information to the deprecated description.
* Fixing an issue when escaping less and greater signs in integration params did not work as expected.

## 1.2.17

* Added a validation that the classifier of an integration exists.
* Added a validation that the mapper of an integration exists.
* Added a validation that the incident types of a classifier exist.
* Added a validation that the incident types of a mapper exist.
* Added support for *text* argument when running **demisto-sdk update-release-notes** on the ApiModules pack.
* Added a validation for the minimal version of an indicator field of type grid.
* Added new validation for incident and indicator fields in classifiers mappers and layouts exist in the content.
* Added cache for get_remote_file to reducing failures from accessing the remote repo.
* Fixed an issue in the **format** command where `_dev` or `_copy` suffixes weren't removed from the `id` of the given playbooks.
* Playbook dependencies from incident and indicator fields are now marked as optional.
* Mappers dependencies from incident types and incident fields are now marked as optional.
* Classifier dependencies from incident types are now marked as optional.
* Updated **demisto-sdk init** command to no longer create `created` field in pack_metadata file
* Updated **generate-docs** command to take the parameters names in setup section from display field and to use additionalinfo field when exist.
* Using the *verbose* argument in the **find-dependencies** command will now log to the console.
* Improved the deprecated message validation required from integrations.
* Fixed an issue in the **generate-docs** command where **Context Example** section was created when it was empty.

## 1.2.16

* Added allowed ignore errors to the *IDSetValidator*.
* Fixed an issue where an irrelevant id_set validation ran in the **validate** command when using the *--id-set* flag.
* Fixed an issue were **generate-docs** command has failed if a command did not exist in commands permissions file.
* Improved a **validate** command message for missing release notes of api module dependencies.

## 1.2.15

* Added the *ID101* to the allowed ignored errors.

## 1.2.14

* SDK repository is now mypy check_untyped_defs complaint.
* The lint command will now ignore the unsubscriptable-object (E1136) pylint error in dockers based on python 3.9 - this will be removed once a new pylint version is released.
* Added an option for **format** to run on a whole pack.
* Added new validation of unimplemented commands from yml in the code to `XSOAR-linter`.
* Fixed an issue where Auto-Extract fields were only checked for newly added incident types in the **validate** command.
* Added a new warning validation of direct access to args/params dicts to `XSOAR-linter`.

## 1.2.13

* Added new validation of indicators usage in CommandResults to `XSOAR-linter`.
* Running **demisto-sdk lint** will automatically run on changed files (same behavior as the -g flag).
* Removed supported version message from the documentation when running **generate_docs**.
* Added a print to indicate backwards compatibility is being checked in **validate** command.
* Added a percent print when running the **validate** command with the *-a* flag.
* Fixed a regression in the **upload** command where it was ignoring `DEMISTO_VERIFY_SSL` env var.
* Fixed an issue where the **upload** command would fail to upload beta integrations.
* Fixed an issue where the **validate** command did not create the *id_set.json* file when running with *-a* flag.
* Added price change validation in the **validate** command.
* Added validations that checks in read-me for empty sections or leftovers from the auto generated read-me that should be changed.
* Added new code validation for *NotImplementedError* to raise a warning in `XSOAR-linter`.
* Added validation for support types in the pack metadata file.
* Added support for *--template* flag in **demisto-sdk init** command.
* Fixed an issue with running **validate** on master branch where the changed files weren't compared to previous commit when using the *-g* flag.
* Fixed an issue where the `XSOAR-linter` ran *NotImplementedError* validation on scripts.
* Added support for Auto-Extract feature validation in incident types in the **validate** command.
* Fixed an issue in the **lint** command where the *-i* flag was ignored.
* Improved **merge-id-sets** command to support merge between two ID sets that contain the same pack.
* Fixed an issue in the **lint** command where flake8 ran twice.

## 1.2.12

* Bandit now reports also on medium severity issues.
* Fixed an issue with support for Docker Desktop on Mac version 2.5.0+.
* Added support for vulture and mypy linting when running without docker.
* Added support for *prev-ver* flag in **update-release-notes** command.
* Improved retry support when building docker images for linting.
* Added the option to create an ID set on a specific pack in **create-id-set** command.
* Added the *--skip-id-set-creation* flag to **validate** command in order to add the capability to run validate command without creating id_set validation.
* Fixed an issue where **validate** command checked docker image tag on ApiModules pack.
* Fixed an issue where **find-dependencies** did not calculate dashboards and reports dependencies.
* Added supported version message to the documentation and release notes files when running **generate_docs** and **update-release-notes** commands respectively.
* Added new code validations for *NotImplementedError* exception raise to `XSOAR-linter`.
* Command create-content-artifacts additional support for **Author_image.png** object.
* Fixed an issue where schemas were not enforced for incident fields, indicator fields and old layouts in the validate command.
* Added support for **update-release-notes** command to update release notes according to master branch.

## 1.2.11

* Fixed an issue where the ***generate-docs*** command reset the enumeration of line numbering after an MD table.
* Updated the **upload** command to support mappers.
* Fixed an issue where exceptions were no printed in the **format** while the *--verbose* flag is set.
* Fixed an issue where *--assume-yes* flag did not work in the **format** command when running on a playbook without a `fromversion` field.
* Fixed an issue where the **format** command would fail in case `conf.json` file was not found instead of skipping the update.
* Fixed an issue where integration with v2 were recognised by the `name` field instead of the `display` field in the **validate** command.
* Added a playbook validation to check if a task script exists in the id set in the **validate** command.
* Added new integration category `File Integrity Management` in the **validate** command.

## 1.2.10

* Added validation for approved content pack use-cases and tags.
* Added new code validations for *CommonServerPython* import to `XSOAR-linter`.
* Added *default value* and *predefined values* to argument description in **generate-docs** command.
* Added a new validation that checks if *get-mapping-fields* command exists if the integration schema has *{ismappable: true}* in **validate** command.
* Fixed an issue where the *--staged* flag recognised added files as modified in the **validate** command.
* Fixed an issue where a backwards compatibility warning was raised for all added files in the **validate** command.
* Fixed an issue where **validate** command failed when no tests were given for a partner supported pack.
* Updated the **download** command to support mappers.
* Fixed an issue where the ***format*** command added a duplicate parameter.
* For partner supported content packs, added support for a list of emails.
* Removed validation of README files from the ***validate*** command.
* Fixed an issue where the ***validate*** command required release notes for ApiModules pack.

## 1.2.9

* Fixed an issue in the **openapi_codegen** command where it created duplicate functions name from the swagger file.
* Fixed an issue in the **update-release-notes** command where the *update type* argument was not verified.
* Fixed an issue in the **validate** command where no error was raised in case a non-existing docker image was presented.
* Fixed an issue in the **format** command where format failed when trying to update invalid Docker image.
* The **format** command will now preserve the **isArray** argument in integration's reputation commands and will show a warning if it set to **false**.
* Fixed an issue in the **lint** command where *finally* clause was not supported in main function.
* Fixed an issue in the **validate** command where changing any entity ID was not validated.
* Fixed an issue in the **validate** command where *--staged* flag did not bring only changed files.
* Fixed the **update-release-notes** command to ignore changes in the metadata file.
* Fixed the **validate** command to ignore metadata changes when checking if a version bump is needed.

## 1.2.8

* Added a new validation that checks in playbooks for the usage of `DeleteContext` in **validate** command.
* Fixed an issue in the **upload** command where it would try to upload content entities with unsupported versions.
* Added a new validation that checks in playbooks for the usage of specific instance in **validate** command.
* Added the **--staged** flag to **validate** command to run on staged files only.

## 1.2.7

* Changed input parameters in **find-dependencies** command.
  * Use ***-i, --input*** instead of ***-p, --path***.
  * Use ***-idp, --id-set-path*** instead of ***-i, --id-set-path***.
* Fixed an issue in the **unify** command where it crashed on an integration without an image file.
* Fixed an issue in the **format** command where unnecessary files were not skipped.
* Fixed an issue in the **update-release-notes** command where the *text* argument was not respected in all cases.
* Fixed an issue in the **validate** command where a warning about detailed description was given for unified or deprecated integrations.
* Improved the error returned by the **validate** command when running on files using the old format.

## 1.2.6

* No longer require setting `DEMISTO_README_VALIDATION` env var to enable README mdx validation. Validation will now run automatically if all necessary node modules are available.
* Fixed an issue in the **validate** command where the `--skip-pack-dependencies` would not skip id-set creation.
* Fixed an issue in the **validate** command where validation would fail if supplied an integration with an empty `commands` key.
* Fixed an issue in the **validate** command where validation would fail due to a required version bump for packs which are not versioned.
* Will use env var `DEMISTO_VERIFY_SSL` to determine if to use a secure connection for commands interacting with the Server when `--insecure` is not passed. If working with a local Server without a trusted certificate, you can set env var `DEMISTO_VERIFY_SSL=no` to avoid using `--insecure` on each command.
* Unifier now adds a link to the integration documentation to the integration detailed description.
* Fixed an issue in the **secrets** command where ignored secrets were not skipped.

## 1.2.5

* Added support for special fields: *defaultclassifier*, *defaultmapperin*, *defaultmapperout* in **download** command.
* Added -y option **format** command to assume "yes" as answer to all prompts and run non-interactively
* Speed up improvements for `validate` of README files.
* Updated the **format** command to adhere to the defined content schema and sub-schemas, aligning its behavior with the **validate** command.
* Added support for canvasContextConnections files in **format** command.

## 1.2.4

* Updated detailed description for community integrations.

## 1.2.3

* Fixed an issue where running **validate** failed on playbook with task that adds tags to the evidence data.
* Added the *displaypassword* field to the integration schema.
* Added new code validations to `XSOAR-linter`.
  * As warnings messages:
    * `demisto.params()` should be used only inside main function.
    * `demisto.args()` should be used only inside main function.
    * Functions args should have type annotations.
* Added `fromversion` field validation to test playbooks and scripts in **validate** command.

## 1.2.2

* Add support for warning msgs in the report and summary to **lint** command.
* Fixed an issue where **json-to-outputs** determined bool values as int.
* Fixed an issue where **update-release-notes** was crushing on `--all` flag.
* Fixed an issue where running **validate**, **update-release-notes** outside of content repo crushed without a meaningful error message.
* Added support for layoutscontainer in **init** contribution flow.
* Added a validation for tlp_color param in feeds in **validate** command.
* Added a validation for removal of integration parameters in **validate** command.
* Fixed an issue where **update-release-notes** was failing with a wrong error message when no pack or input was given.
* Improved formatting output of the **generate-docs** command.
* Add support for env variable *DEMISTO_SDK_ID_SET_REFRESH_INTERVAL*. Set this env variable to the refresh interval in minutes. The id set will be regenerated only if the refresh interval has passed since the last generation. Useful when generating Script documentation, to avoid re-generating the id_set every run.
* Added new code validations to `XSOAR-linter`.
  * As error messages:
    * Longer than 10 seconds sleep statements for non long running integrations.
    * exit() usage.
    * quit() usage.
  * As warnings messages:
    * `demisto.log` should not be used.
    * main function existence.
    * `demito.results` should not be used.
    * `return_output` should not be used.
    * try-except statement in main function.
    * `return_error` usage in main function.
    * only once `return_error` usage.
* Fixed an issue where **lint** command printed logs twice.
* Fixed an issue where *suffix* did not work as expected in the **create-content-artifacts** command.
* Added support for *prev-ver* flag in **lint** and **secrets** commands.
* Added support for *text* flag to **update-release-notes** command to add the same text to all release notes.
* Fixed an issue where **validate** did not recognize added files if they were modified locally.
* Added a validation that checks the `fromversion` field exists and is set to 5.0.0 or above when working or comparing to a non-feature branch in **validate** command.
* Added a validation that checks the certification field in the pack_metadata file is valid in **validate** command.
* The **update-release-notes** command will now automatically add docker image update to the release notes.

## 1.2.1

* Added an additional linter `XSOAR-linter` to the **lint** command which custom validates py files. currently checks for:
  * `Sys.exit` usages with non zero value.
  * Any `Print` usages.
* Fixed an issue where renamed files were failing on *validate*.
* Fixed an issue where single changed files did not required release notes update.
* Fixed an issue where doc_images required release-notes and validations.
* Added handling of dependent packs when running **update-release-notes** on changed *APIModules*.
  * Added new argument *--id-set-path* for id_set.json path.
  * When changes to *APIModule* is detected and an id_set.json is available - the command will update the dependent pack as well.
* Added handling of dependent packs when running **validate** on changed *APIModules*.
  * Added new argument *--id-set-path* for id_set.json path.
  * When changes to *APIModule* is detected and an id_set.json is available - the command will validate that the dependent pack has release notes as well.
* Fixed an issue where the find_type function didn't recognize file types correctly.
* Fixed an issue where **update-release-notes** command did not work properly on Windows.
* Added support for indicator fields in **update-release-notes** command.
* Fixed an issue where files in test dirs where being validated.

## 1.2.0

* Fixed an issue where **format** did not update the test playbook from its pack.
* Fixed an issue where **validate** validated non integration images.
* Fixed an issue where **update-release-notes** did not identified old yml integrations and scripts.
* Added revision templates to the **update-release-notes** command.
* Fixed an issue where **update-release-notes** crashed when a file was renamed.
* Fixed an issue where **validate** failed on deleted files.
* Fixed an issue where **validate** validated all images instead of packs only.
* Fixed an issue where a warning was not printed in the **format** in case a non-supported file type is inputted.
* Fixed an issue where **validate** did not fail if no release notes were added when adding files to existing packs.
* Added handling of incorrect layout paths via the **format** command.
* Refactor **create-content-artifacts** command - Efficient artifacts creation and better logging.
* Fixed an issue where image and description files were not handled correctly by **validate** and **update-release-notes** commands.
* Fixed an issue where the **format** command didn't remove all extra fields in a file.
* Added an error in case an invalid id_set.json file is found while running the **validate** command.
* Added fetch params checks to the **validate** command.

## 1.1.11

* Added line number to secrets' path in **secrets** command report.
* Fixed an issue where **init** a community pack did not present the valid support URL.
* Fixed an issue where **init** offered a non relevant pack support type.
* Fixed an issue where **lint** did not pull docker images for powershell.
* Fixed an issue where **find-dependencies** did not find all the script dependencies.
* Fixed an issue where **find-dependencies** did not collect indicator fields as dependencies for playbooks.
* Updated the **validate** and the **secrets** commands to be less dependent on regex.
* Fixed an issue where **lint** did not run on circle when docker did not return ping.
* Updated the missing release notes error message (RN106) in the **Validate** command.
* Fixed an issue where **Validate** would return missing release notes when two packs with the same substring existed in the modified files.
* Fixed an issue where **update-release-notes** would add duplicate release notes when two packs with the same substring existed in the modified files.
* Fixed an issue where **update-release-notes** would fail to bump new versions if the feature branch was out of sync with the master branch.
* Fixed an issue where a non-descriptive error would be returned when giving the **update-release-notes** command a pack which can not be found.
* Added dependencies check for *widgets* in **find-dependencies** command.
* Added a `update-docker` flag to **format** command.
* Added a `json-to-outputs` flag to the **run** command.
* Added a verbose (`-v`) flag to **format** command.
* Fixed an issue where **download** added the prefix "playbook-" to the name of playbooks.

## 1.1.10

* Updated the **init** command. Relevant only when passing the *--contribution* argument.
  * Added the *--author* option.
  * The *support* field of the pack's metadata is set to *community*.
* Added a proper error message in the **Validate** command upon a missing description in the root of the yml.
* **Format** now works with a relative path.
* **Validate** now fails when all release notes have been excluded.
* Fixed issue where correct error message would not propagate for invalid images.
* Added the *--skip-pack-dependencies* flag to **validate** command to skip pack dependencies validation. Relevant when using the *-g* flag.
* Fixed an issue where **Validate** and **Format** commands failed integrations with `defaultvalue` field in fetch incidents related parameters.
* Fixed an issue in the **Validate** command in which unified YAML files were not ignored.
* Fixed an issue in **generate-docs** where scripts and playbooks inputs and outputs were not parsed correctly.
* Fixed an issue in the **openapi-codegen** command where missing reference fields in the swagger JSON caused errors.
* Fixed an issue in the **openapi-codegen** command where empty objects in the swagger JSON paths caused errors.
* **update-release-notes** command now accept path of the pack instead of pack name.
* Fixed an issue where **generate-docs** was inserting unnecessary escape characters.
* Fixed an issue in the **update-release-notes** command where changes to the pack_metadata were not detected.
* Fixed an issue where **validate** did not check for missing release notes in old format files.

## 1.1.9

* Fixed an issue where **update-release-notes** command failed on invalid file types.

## 1.1.8

* Fixed a regression where **upload** command failed on test playbooks.
* Added new *githubUser* field in pack metadata init command.
* Support beta integration in the commands **split-yml, extract-code, generate-test-playbook and generate-docs.**
* Fixed an issue where **find-dependencies** ignored *toversion* field in content items.
* Added support for *layoutscontainer*, *classifier_5_9_9*, *mapper*, *report*, and *widget* in the **Format** command.
* Fixed an issue where **Format** will set the `ID` field to be equal to the `name` field in modified playbooks.
* Fixed an issue where **Format** did not work for test playbooks.
* Improved **update-release-notes** command:
  * Write content description to release notes for new items.
  * Update format for file types without description: Connections, Incident Types, Indicator Types, Layouts, Incident Fields.
* Added a validation for feedTags param in feeds in **validate** command.
* Fixed readme validation issue in community support packs.
* Added the **openapi-codegen** command to generate integrations from OpenAPI specification files.
* Fixed an issue were release notes validations returned wrong results for *CommonScripts* pack.
* Added validation for image links in README files in **validate** command.
* Added a validation for default value of fetch param in feeds in **validate** command.
* Fixed an issue where the **Init** command failed on scripts.

## 1.1.7

* Fixed an issue where running the **format** command on feed integrations removed the `defaultvalue` fields.
* Playbook branch marked with *skipunavailable* is now set as an optional dependency in the **find-dependencies** command.
* The **feedReputation** parameter can now be hidden in a feed integration.
* Fixed an issue where running the **unify** command on JS package failed.
* Added the *--no-update* flag to the **find-dependencies** command.
* Added the following validations in **validate** command:
  * Validating that a pack does not depend on NonSupported / Deprecated packs.

## 1.1.6

* Added the *--description* option to the **init** command.
* Added the *--contribution* option to the **init** command which converts a contribution zip to proper pack format.
* Improved **validate** command performance time and outputs.
* Added the flag *--no-docker-checks* to **validate** command to skip docker checks.
* Added the flag *--print-ignored-files* to **validate** command to print ignored files report when the command is done.
* Added the following validations in **validate** command:
  * Validating that existing release notes are not modified.
  * Validating release notes are not added to new packs.
  * Validating that the "currentVersion" field was raised in the pack_metadata for modified packs.
  * Validating that the timestamp in the "created" field in the pack_metadata is in ISO format.
* Running `demisto-sdk validate` will run the **validate** command using git and only on committed files (same as using *-g --post-commit*).
* Fixed an issue where release notes were not checked correctly in **validate** command.
* Fixed an issue in the **create-id-set** command where optional playbook tasks were not taken into consideration.
* Added a prompt to the `demisto-sdk update-release-notes` command to prompt users to commit changes before running the release notes command.
* Added support to `layoutscontainer` in **validate** command.

## 1.1.5

* Fixed an issue in **find-dependencies** command.
* **lint** command now verifies flake8 on CommonServerPython script.

## 1.1.4

* Fixed an issue with the default output file name of the **unify** command when using "." as an output path.
* **Unify** command now adds contributor details to the display name and description.
* **Format** command now adds *isFetch* and *incidenttype* fields to integration yml.
* Removed the *feedIncremental* field from the integration schema.
* **Format** command now adds *feedBypassExclusionList*, *Fetch indicators*, *feedReputation*, *feedReliability*,
     *feedExpirationPolicy*, *feedExpirationInterval* and *feedFetchInterval* fields to integration yml.
* Fixed an issue in the playbooks schema.
* Fixed an issue where generated release notes were out of order.
* Improved pack dependencies detection.
* Fixed an issue where test playbooks were mishandled in **validate** command.

## 1.1.3

* Added a validation for invalid id fields in indicators types files in **validate** command.
* Added default behavior for **update-release-notes** command.
* Fixed an error where README files were failing release notes validation.
* Updated format of generated release notes to be more user friendly.
* Improved error messages for the **update-release-notes** command.
* Added support for `Connections`, `Dashboards`, `Widgets`, and `Indicator Types` to **update-release-notes** command.
* **Validate** now supports scripts under the *TestPlaybooks* directory.
* Fixed an issue where **validate** did not support powershell files.

## 1.1.2

* Added a validation for invalid playbookID fields in incidents types files in **validate** command.
* Added a code formatter for python files.
* Fixed an issue where new and old classifiers where mixed on validate command.
* Added *feedIncremental* field to the integration schema.
* Fixed error in the **upload** command where unified YMLs were not uploaded as expected if the given input was a pack.
* Fixed an issue where the **secrets** command failed due to a space character in the file name.
* Ignored RN validation for *NonSupported* pack.
* You can now ignore IF107, SC100, RP102 error codes in the **validate** command.
* Fixed an issue where the **download** command was crashing when received as input a JS integration or script.
* Fixed an issue where **validate** command checked docker image for JS integrations and scripts.
* **validate** command now checks scheme for reports and connections.
* Fixed an issue where **validate** command checked docker when running on all files.
* Fixed an issue where **validate** command did not fail when docker image was not on the latest numeric tag.
* Fixed an issue where beta integrations were not validated correctly in **validate** command.

## 1.1.1

* fixed and issue where file types were not recognized correctly in **validate** command.
* Added better outputs for validate command.

## 1.1.0

* Fixed an issue where changes to only non-validated files would fail validation.
* Fixed an issue in **validate** command where moved files were failing validation for new packs.
* Fixed an issue in **validate** command where added files were failing validation due to wrong file type detection.
* Added support for new classifiers and mappers in **validate** command.
* Removed support of old RN format validation.
* Updated **secrets** command output format.
* Added support for error ignore on deprecated files in **validate** command.
* Improved errors outputs in **validate** command.
* Added support for linting an entire pack.

## 1.0.9

* Fixed a bug where misleading error was presented when pack name was not found.
* **Update-release-notes** now detects added files for packs with versions.
* Readme files are now ignored by **update-release-notes** and validation of release notes.
* Empty release notes no longer cause an uncaught error during validation.

## 1.0.8

* Changed the output format of demisto-sdk secrets.
* Added a validation that checkbox items are not required in integrations.
* Added pack release notes generation and validation.
* Improved pack metadata validation.
* Fixed an issue in **validate** where renamed files caused an error

## 1.0.4

* Fix the **format** command to update the `id` field to be equal to `details` field in indicator-type files, and to `name` field in incident-type & dashboard files.
* Fixed a bug in the **validate** command for layout files that had `sortValues` fields.
* Fixed a bug in the **format** command where `playbookName` field was not always present in the file.
* Fixed a bug in the **format** command where indicatorField wasn't part of the SDK schemas.
* Fixed a bug in **upload** command where created unified docker45 yml files were not deleted.
* Added support for IndicatorTypes directory in packs (for `reputation` files, instead of Misc).
* Fixed parsing playbook condition names as string instead of boolean in **validate** command
* Improved image validation in YAML files.
* Removed validation for else path in playbook condition tasks.

## 1.0.3

* Fixed a bug in the **format** command where comments were being removed from YAML files.
* Added output fields: *file_path* and *kind* for layouts in the id-set.json created by **create-id-set** command.
* Fixed a bug in the **create-id-set** command Who returns Duplicate for Layouts with a different kind.
* Added formatting to **generate-docs** command results replacing all `<br>` tags with `<br/>`.
* Fixed a bug in the **download** command when custom content contained not supported content entity.
* Fixed a bug in **format** command in which boolean strings  (e.g. 'yes' or 'no') were converted to boolean values (e.g. 'True' or 'False').
* **format** command now removes *sourceplaybookid* field from playbook files.
* Fixed a bug in **generate-docs** command in which integration dependencies were not detected when generating documentation for a playbook.

## 1.0.1

* Fixed a bug in the **unify** command when output path was provided empty.
* Improved error message for integration with no tests configured.
* Improved the error message returned from the **validate** command when an integration is missing or contains malformed fetch incidents related parameters.
* Fixed a bug in the **create** command where a unified YML with a docker image for 4.5 was copied incorrectly.
* Missing release notes message are now showing the release notes file path to update.
* Fixed an issue in the **validate** command in which unified YAML files were not ignored.
* File format suggestions are now shown in the relevant file format (JSON or YAML).
* Changed Docker image validation to fail only on non-valid ones.
* Removed backward compatibility validation when Docker image is updated.

## 1.0.0

* Improved the *upload* command to support the upload of all the content entities within a pack.
* The *upload* command now supports the improved pack file structure.
* Added an interactive option to format integrations, scripts and playbooks with No TestPlaybooks configured.
* Added an interactive option to configure *conf.json* file with missing test playbooks for integrations, scripts and playbooks
* Added *download* command to download custom content from Demisto instance to the local content repository.
* Improved validation failure messages to include a command suggestion, wherever relevant, to fix the raised issue.
* Improved 'validate' help and documentation description
* validate - checks that scripts, playbooks, and integrations have the *tests* key.
* validate - checks that test playbooks are configured in `conf.json`.
* demisto-sdk lint - Copy dir better handling.
* demisto-sdk lint - Add error when package missing in docker image.
* Added *-a , --validate-all* option in *validate* to run all validation on all files.
* Added *-i , --input* option in *validate* to run validation on a specified pack/file.
* added *-i, --input* option in *secrets* to run on a specific file.
* Added an allowed hidden parameter: *longRunning* to the hidden integration parameters validation.
* Fixed an issue with **format** command when executing with an output path of a folder and not a file path.
* Bug fixes in generate-docs command given playbook as input.
* Fixed an issue with lint command in which flake8 was not running on unit test files.

## 0.5.2

* Added *-c, --command* option in *generate-docs* to generate a specific command from an integration.
* Fixed an issue when getting README/CHANGELOG files from git and loading them.
* Removed release notes validation for new content.
* Fixed secrets validations for files with the same name in a different directory.
* demisto-sdk lint - parallelization working with specifying the number of workers.
* demisto-sdk lint - logging levels output, 3 levels.
* demisto-sdk lint - JSON report, structured error reports in JSON format.
* demisto-sdk lint - XML JUnit report for unit-tests.
* demisto-sdk lint - new packages used to accelerate execution time.
* demisto-sdk secrets - command now respects the generic whitelist, and not only the pack secrets.

## 0.5.0

[PyPI History][1]

[1]: https://pypi.org/project/demisto-sdk/#history

## 0.4.9

* Fixed an issue in *generate-docs* where Playbooks and Scripts documentation failed.
* Added a graceful error message when executing the *run" command with a misspelled command.
* Added more informative errors upon failures of the *upload* command.
* format command:
  * Added format for json files: IncidentField, IncidentType, IndicatorField, IndicatorType, Layout, Dashboard.
  * Added the *-fv --from-version*, *-nv --no-validation* arguments.
  * Removed the *-t yml_type* argument, the file type will be inferred.
  * Removed the *-g use_git* argument, running format without arguments will run automatically on git diff.
* Fixed an issue in loading playbooks with '=' character.
* Fixed an issue in *validate* failed on deleted README files.

## 0.4.8

* Added the *max* field to the Playbook schema, allowing to define it in tasks loop.
* Fixed an issue in *validate* where Condition branches checks were case sensitive.

## 0.4.7

* Added the *slareminder* field to the Playbook schema.
* Added the *common_server*, *demisto_mock* arguments to the *init* command.
* Fixed an issue in *generate-docs* where the general section was not being generated correctly.
* Fixed an issue in *validate* where Incident type validation failed.

## 0.4.6

* Fixed an issue where the *validate* command did not identify CHANGELOG in packs.
* Added a new command, *id-set* to create the id set - the content dependency tree by file IDs.

## 0.4.5

* generate-docs command:
  * Added the *use_cases*, *permissions*, *command_permissions* and *limitations*.
  * Added the *--insecure* argument to support running the script and integration command in Demisto.
  * Removed the *-t yml_type* argument, the file type will be inferred.
  * The *-o --output* argument is no longer mandatory, default value will be the input file directory.
* Added support for env var: *DEMISTO_SDK_SKIP_VERSION_CHECK*. When set version checks are skipped.
* Fixed an issue in which the CHANGELOG files did not match our scheme.
* Added a validator to verify that there are no hidden integration parameters.
* Fixed an issue where the *validate* command ran on test files.
* Removed the *env-dir* argument from the demisto-sdk.
* README files which are html files will now be skipped in the *validate* command.
* Added support for env var: *DEMISTO_README_VALIDATOR*. When not set the readme validation will not run.

## 0.4.4

* Added a validator for IncidentTypes (incidenttype-*.json).
* Fixed an issue where the -p flag in the *validate* command was not working.
* Added a validator for README.md files.
* Release notes validator will now run on: incident fields, indicator fields, incident types, dashboard and reputations.
* Fixed an issue where the validator of reputation(Indicator Type) did not check on the details field.
* Fixed an issue where the validator attempted validating non-existing files after deletions or name refactoring.
* Removed the *yml_type* argument in the *split-yml*, *extract-code* commands.
* Removed the *file_type* argument in the *generate-test-playbook* command.
* Fixed the *insecure* argument in *upload*.
* Added the *insecure* argument in *run-playbook*.
* Standardise the *-i --input*, *-o --output* to demisto-sdk commands.

## 0.4.3

* Fixed an issue where the incident and indicator field BC check failed.
* Support for linting and unit testing PowerShell integrations.

## 0.4.2

* Fixed an issue where validate failed on Windows.
* Added a validator to verify all branches are handled in conditional task in a playbook.
* Added a warning message when not running the latest sdk version.
* Added a validator to check that the root is connected to all tasks in the playbook.
* Added a validator for Dashboards (dashboard-*.json).
* Added a validator for Indicator Types (reputation-*.json).
* Added a BC validation for changing incident field type.
* Fixed an issue where init command would generate an invalid yml for scripts.
* Fixed an issue in misleading error message in v2 validation hook.
* Fixed an issue in v2 hook which now is set only on newly added scripts.
* Added more indicative message for errors in yaml files.
* Disabled pykwalify info log prints.

## 0.3.10

* Added a BC check for incident fields - changing from version is not allowed.
* Fixed an issue in create-content-artifacts where scripts in Packs in TestPlaybooks dir were copied with a wrong prefix.

## 0.3.9

* Added a validation that incident field can not be required.
* Added validation for fetch incident parameters.
* Added validation for feed integration parameters.
* Added to the *format* command the deletion of the *sourceplaybookid* field.
* Fixed an issue where *fieldMapping* in playbook did not pass the scheme validation.
* Fixed an issue where *create-content-artifacts* did not copy TestPlaybooks in Packs without prefix of *playbook-*.
* Added a validation the a playbook can not have a rolename set.
* Added to the image validator the new DBot default image.
* Added the fields: elasticcommonfields, quiet, quietmode to the Playbook schema.
* Fixed an issue where *validate* failed on integration commands without outputs.
* Added a new hook for naming of v2 integrations and scripts.

## 0.3.8

* Fixed an issue where *create-content-artifact* was not loading the data in the yml correctly.
* Fixed an issue where *unify* broke long lines in script section causing syntax errors

## 0.3.7

* Added *generate-docs* command to generate documentation file for integration, playbook or script.
* Fixed an issue where *unify* created a malformed integration yml.
* Fixed an issue where demisto-sdk **init** creates unit-test file with invalid import.

## 0.3.6

* Fixed an issue where demisto-sdk **validate** failed on modified scripts without error message.

## 0.3.5

* Fixed an issue with docker tag validation for integrations.
* Restructured repo source code.

## 0.3.4

* Saved failing unit tests as a file.
* Fixed an issue where "_test" file for scripts/integrations created using **init** would import the "HelloWorld" templates.
* Fixed an issue in demisto-sdk **validate** - was failing on backward compatiblity check
* Fixed an issue in demisto-sdk **secrets** - empty line in .secrets-ignore always made the secrets check to pass
* Added validation for docker image inside integrations and scripts.
* Added --use-git flag to **format** command to format all changed files.
* Fixed an issue where **validate** did not fail on dockerimage changes with bc check.
* Added new flag **--ignore-entropy** to demisto-sdk **secrets**, this will allow skip entropy secrets check.
* Added --outfile to **lint** to allow saving failed packages to a file.

## 0.3.3

* Added backwards compatibility break error message.
* Added schema for incident types.
* Added **additionalinfo** field to as an available field for integration configuration.
* Added pack parameter for **init**.
* Fixed an issue where error would appear if name parameter is not set in **init**.

## 0.3.2

* Fixed the handling of classifier files in **validate**.

## 0.3.1

* Fixed the handling of newly created reputation files in **validate**.
* Added an option to perform **validate** on a specific file.

## 0.3.0

* Added support for multi-package **lint** both with parallel and without.
* Added all parameter in **lint** to run on all packages and packs in content repository.
* Added **format** for:
  * Scripts
  * Playbooks
  * Integrations
* Improved user outputs for **secrets** command.
* Fixed an issue where **lint** would run pytest and pylint only on a single docker per integration.
* Added auto-complete functionality to demisto-sdk.
* Added git parameter in **lint** to run only on changed packages.
* Added the **run-playbook** command
* Added **run** command which runs a command in the Demisto playground.
* Added **upload** command which uploads an integration or a script to a Demisto instance.
* Fixed and issue where **validate** checked if release notes exist for new integrations and scripts.
* Added **generate-test-playbook** command which generates a basic test playbook for an integration or a script.
* **validate** now supports indicator fields.
* Fixed an issue with layouts scheme validation.
* Adding **init** command.
* Added **json-to-outputs** command which generates the yaml section for outputs from an API raw response.

## 0.2.6

* Fixed an issue with locating release notes for beta integrations in **validate**.

## 0.2.5

* Fixed an issue with locating release notes for beta integrations in **validate**.

## 0.2.4

* Adding image validation to Beta_Integration and Packs in **validate**.

## 0.2.3

* Adding Beta_Integration to the structure validation process.
* Fixing bug where **validate** did checks on TestPlaybooks.
* Added requirements parameter to **lint**.

## 0.2.2

* Fixing bug where **lint** did not return exit code 1 on failure.
* Fixing bug where **validate** did not print error message in case no release notes were give.

## 0.2.1

* **Validate** now checks that the id and name fields are identical in yml files.
* Fixed a bug where sdk did not return any exit code.

## 0.2.0

* Added Release Notes Validator.
* Fixed the Unifier selection of your python file to use as the code.
* **Validate** now supports Indicator fields.
* Fixed a bug where **validate** and **secrets** did not return exit code 1 on failure.
* **Validate** now runs on newly added scripts.

## 0.1.8

* Added support for `--version`.
* Fixed an issue in file_validator when calling `checked_type` method with script regex.

## 0.1.2

* Restructuring validation to support content packs.
* Added secrets validation.
* Added content bundle creation.
* Added lint and unit test run.

## 0.1.1

* Added new logic to the unifier.
* Added detailed README.
* Some small adjustments and fixes.

## 0.1.0

Capabilities:

* **Extract** components(code, image, description etc.) from a Demisto YAML file into a directory.
* **Unify** components(code, image, description etc.) to a single Demisto YAML file.
* **Validate** Demisto content files.<|MERGE_RESOLUTION|>--- conflicted
+++ resolved
@@ -8,11 +8,7 @@
 * Updated **create-content-artifacts** command to add the _datasets_ fields for modeling rules in packs' metadata.json files.
 * Added a new check to **validate**, making sure playbook task values are passed as references.
 * Fixed an issue where the **update-release-notes** deleted existing release notes, now appending to it instead.
-<<<<<<< HEAD
-* Renamed 'Agent Config' to 'XDRC Templates'.
-=======
 * Fixed an issue where **validate** printed blank space in case of validation failed and ignored.
->>>>>>> 2572221f
 
 ## 1.7.6
 
