# Changelog
## Unreleased
<<<<<<< HEAD
* Fixed an issue where **unify** failed on integrations using an API a module, when not called from the content root.
=======
* Improved **update-release-notes** logs when changes in dependent API modules are detected.
>>>>>>> d32e9bba

## 1.19.0
* Added the **graph** command group. The **create-content-graph** and **update-content-graph** commands were migrated to this command group, and named **graph create** and **graph update** respectively.
* Added the **graph get-relationships** command.
* The **graph create** command will now use a list of known content items from content-private, to avoid false-positives in validation `GR103`. Additionally, `GR103` was added to the **ALLOWED_IGNORE_ERRORS** list.
* The **modeling-rules test** command will now validate that the modeling rules schema mappings are aligned with the test-data mappings.
* Added the *--xsiam* flag to the **init** command in order to create XSIAM content.
* Fixed an issue where the `update-additional-dependencies` **pre-commit** step failed when not running in a content-like repo.
* Removed the format execution step from the `contribution_converter` since it can be executed separately during the contribution process.
* Added a new validation (`GR108`) to **validate**, that assures hidden packs do not have mandatory dependant packs.
Added a new validation (`PA137`) to **validate**, ensuring the absence of non-ignorable errors in `.pack-ignore`.
* Running **validate** in a GitHub Action will now show errors as annotations, visible in the `Files Changed` tab of the pull request.
* **lint** will now fail on `demisto.results` and `return_outputs` usage, when a pack is `xsoar` or `partner` supported.
* **lint** will now fail on `LOG` usage in python files.
* Updated the **format** command to use the content graph instead of the id_set file.
* Updated **format** command not to fail on unexpected values that returns from the graph, and just add it to the log.
* Removed a redundant debug log on the `tools.get_file` function.

## 1.18.1
* Fixed an issue where the coloring directives where showing in log messages.
* Fixed an issue where **create-content-graph** was not executed upon changes in the parser infra files.
* Added support for `svg` integration images in content repo in **validate** command.
* Added a parameter `skip-packs-known-words` to the **doc-review** command, making sure that pack known words will not be added.

## 1.18.0
* Added the ability to ignore any validation in the **validate** command when running in an external (non-demisto/content) repo, by placing a `.private-repo-settings` file at its root.
* Calling **format** with the `-d` flag now removes test playbooks testing the deprecated content from conf.json.
* Improved the content graph performance when calculating content relationships.
* Improved determinism of SDK unit tests.
* **validate** will now run on all the pack content items when the pack supported marketplaces are modified.
* **pre-commit** no longer runs when there are no modified files (unless provided with input files).
* Added new validation that XSIAM integrations must have `marketplacev2` as the value of the marketplaces field.
* Added an ability to provide list of marketplace names as a credentials-type (type 9) param attribute.
* **doc-review** will run with the `--use-packs-known-words` true by default.
* Added the *deprecated* field to the pack object for the content-graph metadata.
* Calling **modeling-rules init-test-data** will now return the XDM fields output in alphabetical order.
* Added a new validation (`BA125`) to **validate**, assuring internal function names aren't used in customer-facing docs.
* Removed the Pipfile and Pipfile.lock from the templates in the **init** command.
* Disabled the option to create an integration with `Pipfile` and `Pipfile.lock` files, as they are deprecated.
* Added the Sourcery hook to **pre-commit**.
* Added a working directory to the `contribution_converter` in order to support working on a temporary directory.
* Added a waiting period when checking whether the dataset exists in the **modeling-rule test** command.
* Fixed an issue where the *DEMISTO_SDK_SKIP_VERSION_CHECK* was ignored when running on non CI environments.
* Fixed an issue where **validate** falsely detected backwards-compatibility issues, and prevented adding the `marketplaces` key to content items.
* Fixed an issue where the SDK would fail pulling docker images.
* Fixed an issue where **prepare-content** command would add the string `candidate` to scripts and integrations for the *nativeimage* key.
* Fixed an issue where in some cases the **split** command did not remove pack version note from the script.
* Fixed an issue where **validate** would not properly detect dependencies of core packs.
* Fixed an issue where **validate** failed on single-select types incident and indicator fields when given empty value as a select value option.
* Fixed an issue where errors in **validate** were logged as `info`.
* Fixed an issue where **validate** error messages were not logged when an integration param, or the default argument in reputation commands is not valid.
* Fixed an issue where the **format** command would change the value of the `unsearchable` key in fields.
* Fixed an issue where **lint** command failed to pull docker image in Gitlab environment.
* Fixed an issue in **doc-review** command where escape characters within Markdown files were detected as invalid words.
* Fixed an issue where **validate** failed on infrastructure test files.
* Fixed an issue in **update-content-graph** where the neo4j service was unaccessible for non-root users.

## 1.17.2
* Fixed an issue where **lint** and **validate** commands failed on integrations and scripts that use docker images that are not available in the Docker Hub but exist locally.
* Added documentation for the flag **override-existing** used in upload.
* Fixed an issue where **validate** failed on Incident Field items with a `template` value.
* Improved memory efficiency in **update-content-graph** and **create-content-graph** commands.
* Removed support for the `cve_id` name for the default-argument for **cve** reputation commands in **validate**. Now, only `cve` may be used for such commands.
* Fixed an issue where **zip_packs** failed uploading content.
* Added `tenant_timezone` handling to the **modeling-rules init** command, allowing usage with tenants in various timezones.
* Shortened the timeout when checking whether the dataset exists in **test-modeling-rule**.
* Cleaned up project dependencies.
* Added support for the **List** content item in **Xpanse** marketplace.
* Fixed an issue in **run-unit-tests** command when running Powershell tests.
* Fixed an issue where **lint** failed running when a docker container would not init properly.
* Fixed an issue where the *upload* command would upload a pack metadata with wrong display names.
* Performance enhancements when reading yaml files.
* Removed redundant errors and fields from `errors.py`.
* Updated **update-release-notes** to use graph instead of id_set.

## 1.17.1
* Added the `aliasTo` key to the Incident Field schema.
* Modified **validate** to not require fields whose value is always `False`.
* Modified **validate** to use the graph instead of id_set on changed *APIModules*.
* Fixed an issue where `register_module_line()` was not removed from python scripts when the script had no trailing newline.
* Fixed an issue where an integration containing a command without a description would fail to upload while using the **upload** command.
* Fixed an issue where attempting to individually upload `Preprocess Rule` files raised an unclear error message. Note: preprocess rules can not be individually uploaded, but only as part of a pack.
* Fixed an issue where the **upload** command would fail on Indicator Types.
* Fixed an issue where the **upload** command would return the wrong error message when connection credentials are invalid.
* Fixed an issue where the **upload** command would fail parsing input paths.
* added support for the `isfetcheventsandassets` flag in content graph.
* Fixed an issue where the **modeling-rules test** command failed to get the existence of result from dataset in cases where the results take time to load.
* Added an aliasTo key to the incident field schema.

## 1.17.0
* **validate** will only fail on docker related errors if the pack is supported by xsoar.
* Added a validation that assures filename, id, and name have a correct suffix for modeling/parsing rules files.
* Added new **validate** checks, preventing unwanted changes of the marketplaces (BC108,BC109), toversion (BC107)  and fromversion (BC106) fields.
* Removed the `timezone_offset` argument in the *modeling-rules test* command.
* Fixed an issue where **lint** failed when importing functions from CommonServerUserPython.
* The **format** command now will sync hidden parameters with master branch.
* Fixed an issue where lock integration failed on FileNotFound.(PANW-internal only).
* Fixed an issue where **lint** falsely warned of using `demisto.results`.
* Fixed an issue where **validate** always returned *XSIAM Dashboards* and *Correlation Rules* files as valid.
* Added `GR107` validation to **validate** using the graph validations to check that no deprecated items are used by non-deprecated content.
* Fixed an issue where the **modeling-rules test** command failed to get the existence of dataset in cases where the dataset takes more than 1 minute to get indexed.
* Fixed an issue in **lint** where the container used for linting had dependency conflicts with the image used by content, and caused inconsistent results.
* Fixed an issue where the **download** command failed when the playbook has different `name` and `id`.
* Moved the **pre-commmit** command template to the `demisto/content` repository, where it's easier to maintain.
* Fixed an issue where an internal method caused warning messages when reading md files.
* Added support for Pre Process Rules in the **upload** command.
* Fixed an issue where **upload** would not upload items whose `maketplaces` value was an empty list.
* Added a prettyName key to the incident field schema.
* Fixed an issue where **upload** command could not parse content items that are not unicode-encoded.

## 1.16.0
* Added a check to **is_docker_image_latest_tag** to only fail the validation on non-latest image tag when the current tag is older than 3 days.
* Fixed an issue where **upload** would not properly show the installed version in the UI.
* Fixed an issue where the `contribution_converter` failed replacing generated release notes with the contribution form release notes.
* Fixed an issue where an extra levelname was added to a logging message.
* Modified the `mypy` pre-commit hook to run in a virtual environment, rather than the local mypy version.
* Added support to run **validate** with `--git` flag on detached HEAD.
* Added a validation that the **validate** command will fail if the pack name is not prefixed on XSIAM dashboard images.
* Fixed the **generate-test-playbook** which failed on an unexpected keyword argument - 'console_log_threshold'.
* Fixed an issue where **prepare-content** would not properly parse the `fromVersion` and `toVersion` attributes of XSIAM-Dashbaord and XSIAM-Report content items.
* Fixed an issue where **validate** command did not fail on non-existent dependency ids of non-mandatory dependant content.
* Fixed pytest async io deprecation warning.
* Added the `--incident-id` argument (optional) to the **run** command.
* Fixed an issue in **run-unit-tests** and **update-content-graph** where running commands in a docker container was done with insufficient permissions.
* Added the `_time` field to the output compare table of the **modeling-rules test** command.
* Changed the endpoint **download** uses to get system content items.
* Fixed an issue where graph-related tasks failed when files were deleted from the repo.
* Added a **validate** check, and a **format** auto fix for the `fromversion` field in Correlation Rules and XSIAM Dashboards.
* Update the format used for dev-dependencies in pyproject.toml to match modern versions of Poetry.
* Added timestamps to logging messages when running in a CI build.

## 1.15.5
* **Breaking Change**: The default of the **upload** command `--zip` argument is `true`. To upload packs as custom content items use the `--no-zip` argument.
* Removed the `no-implicit-optional` hook from **pre-commit**.
* Removed the `markdownlint` hook from **pre-commit**.
* Fixed an issue in **run-unit-tests** to pass with warnings when no tests are collected.
* Fixed an issue in **run-unit-tests** with the coverage calculation.
* Fixed a notification about log file location appeared more than once.
* Updated the error message when code coverage is below the threshold in **coverage-analyze** to be printed in a more noticeable red color.
* Fixed an issue in **upload** that failed when a comma-separated list of paths is passed to the `--input` argument.
* Running **validate** with the `--graph` flag will now run the graph validations after all other validations.
* improved the generated release note for newly added XSIAM entities when running *update-release-notes* command.
* Fixed an issue where in some cases validation failed when mapping null values.
* Fixed an issue in **upload** command where the `--keep-zip` argument did not clean the working directory.
* Fixed an issue where an extra levelname was added to a logging message.
* Fixed an issue in **upload** where uploading packs to XSIAM failed due to version mismatch.

## 1.15.4
* Fixed an issue where *update-release-notes* and *doc-review* did not handle new content notes as expected.
* Fixed an issue in PEP484 (no-implicit-optional) hook to **pre-commit**.
* Fixed an issue in **upload** with `--input-config-file` where the content items weren't uploaded in the correct pack.
* Added support to disable the default logging colors with the **DEMISTO_SDK_LOG_NO_COLORS** environment variable.

## 1.15.3
* Added the `--init` flag to **download**.
* Added the `--keep-empty-folders` flag to **download**.
* Added `markdown-lint` to **pre-commit**
* Added the PEP484 (no-implicit-optional) hook to **pre-commit**.
* Fixed an issue where the content-graph parsing failed on mappers with undefined mapping.
* Fixed an issue in **validate** where `pack_metadata.json` files were not collected proplely in `--graph` option.
* Fixed an issue where *validate* reputation commands outputs were not checked for new content.
* Added *IN107* and *DB100* error codes to *ALLOWED_IGNORE_ERRORS* list.
* Added a validation that assures feed integrations implement the `integration_reliability` configuration parameter.
* Fixed an issue where the format command did not work as expected on pre-process rules files.
* Fixed an issue where **upload** command failed to upload when the XSOAR version is beta.
* Fixed an issue where **upload** command summary was inaccurate when uploading a `Pack` without the `-z` flag.
* Added pack name and pack version to **upload** command summary.
* Added support for modeling rules with multi datasets in ****modeling-rules test**** command.
* Fixed an issue where **validate** didn't recognize layouts with incident fields missing from `id_set.json` even when `--post-commit` was indicated.

## 1.15.2
* Fixed an issue where **format** added default arguments to reputation commands which already have one.
* Fixed an issue where **validate** fails when adding the *advance* field to the integration required fields.
* Updated the integration Traffic Light Protocol (TLP) color list schema in the **validate** command.
* Fixed an issue where **upload** would not read a repo configuration file properly.
* Fixed an issue where **upload** would not handle the `-x`/`--xsiam` flag properly.
* Fixed an issue where **format** failed to use input from the user, when asking about a `from_version`.
* Added the `-n`/`--assume_no` flag to **format**.

## 1.15.1
* Fixed an issue where **generate-docs** generated fields with double html escaping.
* Fixed an issue where **upload** failed when using the `-z` flag.

## 1.15.0
* **Breaking Change**: the **upload** command now only supports **XSOAR 6.5** or newer (and all XSIAM versions).
* **upload** now uses content models, and calls the `prepare` method of each model before uploading (unless uploading a zipped pack).
* Added a *playbook* modification to **prepare-content**, replacing `getIncident` calls with `getAlerts`, when uploading to XSIAM.
* Added a *playbook* modification to **prepare-content**, replacing `${incident.fieldname}` context accessors with `${alert.fieldname}` when uploading to XSIAM.
* Added a *playbook* modification to **prepare-content**, replacing `incident` to `alert` in task display names, when uploading to XSIAM.
* Added a *layout* modification to **prepare-content**, replacing `Related/Child/Linked Incidents` to `... Alerts` when uploading to XSIAM.
* Added a *script* modification to **prepare-content**, automatically replacing the word `incident` with `alert` when uploading to XSIAM.
* Added a validation that the **validate** command will fail if the `dockerimage` field in scripts/integrations uses any py3-native docker image.
* Updated the `ruff` version used in **pre-commit** to `0.0.269`.
* Fixed an issue in **create-content-graph** which caused missing detection of duplicated content items.
* Fixed an issue where **run-unit-tests** failed on python2 content items.
* Fixed an issue in **validate** where core packs validations were checked against the core packs defined on master branch, rather than on the current branch.
* Fixed an issue in **pre-commit** where `--input` flag was not filtered by the git files.
* Skip reset containers for XSOAR NG and XSIAM(PANW-internal only).
* Fixed an issue where **lint** failed fetching docker image details from a PANW GitLab CI environment. (PANW-internal only).

## 1.14.5
* Added logging in case the container fails to run in **run-unit-tests**.
* Disabled **pre-commit** multiprocessing for `validate` and `format`, as they use a service.
* **pre-commit** now calls `format` with `--assume-yes` and `--no-validate`.
* Fixed an issue where **pre-commit** ran multiple times when checking out build related files.

## 1.14.4
* Added integration configuration for *Cortex REST API* integration.
* Removed `Flake8` from **pre-commit**, as `ruff` covers its basic rules.
* Improved log readability by silencing non-critical `neo4j` (content graph infrastructure) logs.
* Fixed an issue where **run-unit-tests** failed on python2 content items.
* Fixed an issue where **modeling-rules test** did not properly handle query fields that pointed to a string.
* Fixed an issue when trying to fetch remote files when not under the content repo.
* Fixed a validation that the **modeling-rules test** command will fail if no test data file exist.
* Fixed an issue where **format** command failed while updating the `fromversion` entry.
* Added support for mapping uuid to names for Layout files in the **download** command.

## 1.14.3
* Fixed an issue where **run-unit-tests** failed running on items with `test_data`.
* Updated the demisto-py to v3.2.10 which now supports url decoding for the proxy authentication password.
* Fixed an issue where **generate-outputs** did not generate context paths for empty lists or dictionaries in the response.

## 1.14.2
* Added the `--staged-only` flag to **pre-commit**.
* Fixed an issue where **run-unit-tests** failed running on items with `test_data`.
* Fixed an issue where **pre-commit** ran on unchanged files.
* Add the ability to run **secrets** in **pre-commit** by passing a `--secrets` flag.
* Added support to override the log file with the **DEMISTO_SDK_LOG_FILE_PATH** environment variable.

## 1.14.1
* Fixed an issue where **update-release-notes** command failed when running on a pack that contains deprecated integrations without the `commands` section.
* Added toVersion and fromVersion to XSIAM content items schema.
* Fixed an issue where **validate** failed when attempting to map null values in a classifier and layout.
* Added search marketplace functionality to XSIAM client.
* Fixed an issue in **pre-commit** command where `MYPYPATH` was not set properly.
* Updated the integration category list in the **init** command.
* Fixed an issue where in some environments docker errors were not caught.
* Added a validation that the **validate** command will fail on README files if an image does not exist in the specified path.

## 1.14.0
* Added the `DEMISTO_SDK_GRAPH_FORCE_CREATE` environment variable. Use it to force the SDK to recreate the graph, rather than update it.
* Added support for code importing multi-level ApiModules to **lint**.
* Added a validation that the **modeling-rules test** command will fail if no test data file exist.
* Added support for the `<~XPANSE>` marketplace tag in release notes.
* Added support for marketplace tags in the **doc-review** command.
* Added **generate-unit-tests** documentation to the repo README.
* Added the `hiddenpassword` field to the integration schema, allowing **validate** to run on integrations with username-only inputs.
* Improved logs and error handling in the **modeling-rules test** command.
* Improved the warning message displayed for Contribution PRs editing outdated code.
* Improved the clarity of error messages for cases where yml files cannot be parsed as a dictionary.
* Updated the `XSIAMReport` schema.
* Standardized repo-wide logging. All logs are now created in one logger instance.
* **lint** now prevents unit-tests from accessing online resources in runtime.
* Updated the logs shown during lint when running in docker.
* Fixed an issue where **validate** showed errors twice.
* Fixed an issue where **validate** did not fail when xif files had wrong naming.
* Fixed an issue where **doc-review** required dot suffixes in release notes describing new content.
* Fixed an issue where **download** command failed when running on a beta integration.
* Fixed an issue where **update-release-notes** generated release notes for packs in their initial version (1.0.0).
* Fixed an issue with **update-content-graph** where `--use-git` parameter was ignored when using `--imported-path` parameter.
* Fixed an issue where **validate** failed on playbooks with valid inputs, since it did not collect the playbook inputs occurrences properly.

## 1.13.0
* Added the pack version to the code files when calling **unify**. The same value is removed when calling **split**.
* Added a message showing the output path when **prepare-content** is called.
* Contribution PRs that update outdated packs now display a warning message.
* Fixed an issue when kebab-case has a misspelling in one of the sub words, the suggestion might be confusing.
* Improved caching and stability for **lint**.
* Added support for *.xif* files in the **secrets** command.
* Fixed an issue where **validate** would fail when playbook inputs contain Transform Language (DT).
* Added a new **validate** check, making sure a first level header exist in release notes (RN116)
* Fixed an issue where **lint** would not properly handle multiple ApiModules imports.

## 1.12.0
* Added the **pre-commit** command, to improve code quality of XSOAR content.
* Added the **run-unit-tests** command, to run unit tests of given content items inside their respective docker images.
* Added support for filepath arguments in the **validate** and **format** commands.
* Added pre-commit hooks for `validate`, `format`, `run-unit-tests` and `update-docker-image` commands.
* Fixed an issue in the **download** command where layouts were overriden even without the `-f` option.
* Fixed an issue where Demisto-SDK did not detect layout ID when using the **download** command.
* Fixed an issue where the **lint** command ran on `native:dev` supported content when passing the `--docker-image all` flag, instead it will run on `native:candidate`.
* Added support for `native:candidate` as a docker image flag for **lint** command.
* Added a modification for layouts in **prepare-content**, replacing `Related Incidents`, `Linked Incidents` and `Child Incidents` with the suitable `... Alerts` name when uploading to XSIAM.
* Fixed an issue where logs and messages would not show when using the **download** command.
* Fixed an issue where the `server_min_version` field in metadata was an empty value when parsing packs without content items.
* Fixed an issue where running **openapi-codegen** resulted in false-positive error messages.
* Fixed an issue where **generate-python-to-yml** generated input arguments as required even though required=False was specified.
* Fixed an issue where **generate-python-to-yml** generated input arguments a default arguments when default=some_value was provided.
* Fixed a bug where **validate** returned error on playbook inputs with special characters.
* Fixed an issue where **validate** did not properly check `conf.json` when the latter is modified.
* Fixed an issue in the **upload** command, where a prompt was not showing on the console.
* Fixed an issue where running **lint** failed installing dependencies in containers.

## 1.11.0
* **Note: Demisto-SDK will soon stop supporting Python 3.8**
* Fixed an issue where using **download** on non-unicode content, merging them into existing files caused an error.
* Changed an internal setting to allow writing non-ascii content (unicode) using `YAMLHandler` and `JSONHandler`.
* Fixed an issue where an error message in **unify** was unclear for invalid input.
* Fixed an issue where running **validate** failed with **is_valid_integration_file_path_in_folder** on integrations that use API modules.
* Fixed an issue where **validate** failed with **is_valid_integration_file_path_in_folder** on integrations that use the `MSAPIModule`.
* Added **validate** check for the `modules` field in `pack_metadata.json` files.
* Changed **lint** to skip deprecated content, unless when using the `-i` flag.
* Fixed an issue where **update-release-notes** failed when a new *Parsing Rule* was added to a pack.
* Refactored the logging framework. Demisto-SDK logs will now be written to `.demist_sdk_debug.log` under the content path (when detected) or the current directory.
* Added `GR105` validation to **validate** command to check that no duplicate IDs are used.
* Added support for API Modules imported in API modules in the **unify** command.
* Added **validate** check, to make sure every Python file has a corresponding unit test file.

## 1.10.6
* Fixed an issue where running **validate** with the `-g` flag would skip some validations for old-formatted (unified) integration/script files.
* Deprecated integrations and scripts will not run anymore when providing the **--all-packs** to the **lint** command.
* Fixed an issue where a pack `serverMinVersion` would be calculated by the minimal fromVersion of its content items.
* Added the `--docker-image-target` flag to **lint** for testing native supported content with new images.

## 1.10.5
* Fixed an issue where running **run-test-playbook** would not use the `verify` parameter correctly. @ajoga
* Added a newline at the end of README files generated in **generate-docs**.
* Added the value `3` (out of bounds) to the `onChangeRepAlg` and `reputationCalc` fields under the `IncidentType` and `GenericType` schemas. **validate** will allow using it now.
* Fixed an issue where **doc-review** required dot suffixes in release notes describing new content.
* Fixed an issue where **validate** failed on Feed Integrations after adding the new *Collect/Connect* section field.
* Fixed an issue where using **postman-codegen** failed converting strings containing digits to kebab-case.
* Fixed an issue where the ***error-code*** command could not parse List[str] parameter.
* Updated validation *LO107* to support more section types in XSIAM layouts.

## 1.10.4
* Added support for running **lint** in multiple native-docker images.

## 1.10.3
* Fixed an issue where running **format** would fail after running npm install.
* Improved the graph validations in the **validate** command:
  - GR100 will now run on all content items of changed packs.
  - GR101 and GR102 will now catch invalid fromversion/toversion of files **using** the changed items.
  - GR103 errors will raise a warning when using the *-a* flag, but an error if using the *-i* or *g* flags.
* Fixed an issue where test-playbooks timed out.
* Fixed an issue where making a change in a module using an ApiModule would cause lint to run on the ApiModule unnecessarily.
* Fixed an issue where the `marketplace` field was not used when dumping pack zips.
* Fixed a typo in the README content generated with **update-release-notes** for updating integrations.
* Fixed an issue in **validate**, where using the `-gr` and `-i` flags did not run properly.
* Added the `sectionorder` field to integration scheme.
* Fixed an issue where in some occasions running of test-playbooks could receive session timeouts.
* Fixed an issue where **validate** command failed on core pack dependencies validation because of test dependencies.

## 1.10.2
* Added markdown lint formatting for README files in the **format** command.
* Fixed an issue where **lint** failed when using the `-cdam` flag with changed dependant api modules.
* Fixed an issue in the **upload** command, where `json`-based content items were not unified correctly when using the `--zip` argument.
* Added XPANSE core packs validations.

## 1.10.1
* Fixed an issue where **update-content-graph** failed to execute.

## 1.10.0
* **Breaking change**: Removed usage of `pipenv`, `isort` and `autopep8` in the **split** and **download** commands. Removed the `--no-pipenv` and `--no-code-formatting` flags. Please see https://xsoar.pan.dev/docs/tutorials/tut-setup-dev-remote for the recommended environment setup.
* Fixed an issue in **prepare-content** command where large code lines were broken.
* Fixed an issue where git-*renamed_files* were not retrieved properly.
* Fixed an issue where test dependencies were calculated in all level dependencies calculation.
* Added formatting and validation to XSIAM content types.
* Fixed an issue where several XSIAM content types were not validated when passing the `-a` flag.
* Added a UUID to name mapper for **download** it replaces UUIDs with names on all downloaded files.
* Updated the demisto-py to v3.2.6 which now supports basic proxy authentication.
* Improved the message shown when using **upload** and overwriting packs.
* Added support for the **Layout Rule** content type in the id-set and the content graph.
* Updated the default general `fromVersion` value on **format** to `6.8.0`
* Fixed an issue where **lint** sometimes failed when using the `-cdam` flag due to wrong file duplications filtering.
* Added the content graph to **validate**, use with the `--graph` flag.

## 1.9.0
* Fixed an issue where the Slack notifier was using a deprecated argument.
* Added the `--docker-image` argument to the **lint** command, which allows determining the docker image to run lint on. Possible options are: `'native:ga'`, `'native:maintenance'`, `'native:dev'`, `'all'`, a specific docker image (from Docker Hub) or, the default `'from-yml'`.
* Fixed an issue in **prepare-content** command where large code lines were broken.
* Added a logger warning to **get_demisto_version**, the task will now fail with a more informative message.
* Fixed an issue where the **upload** and **prepare-content** commands didn't add `fromServerVersion` and `toServerVersion` to layouts.
* Updated **lint** to use graph instead of id_set when running with `--check-dependent-api-module` flag.
* Added the marketplaces field to all schemas.
* Added the flag `--xsoar-only` to the **doc-review** command which enables reviewing documents that belong to XSOAR-supported Packs.
* Fixed an issue in **update-release-notes** command where an error occurred when executing the same command a second time.
* Fixed an issue where **validate** would not always ignore errors listed under `.pack-ignore`.
* Fixed an issue where running **validate** on a specific pack didn't test all the relevant entities.
* Fixed an issue where fields ending with `_x2` where not replaced in the appropriate Marketplace.

## 1.8.3
* Changed **validate** to allow hiding parameters of type 0, 4, 12 and 14 when replacing with type 9 (credentials) with the same name.
* Fixed an issue where **update-release-notes** fails to update *MicrosoftApiModule* dependent integrations.
* Fixed an issue where the **upload** command failed because `docker_native_image_config.json` file could not be found.
* Added a metadata file to the content graph zip, to be used in the **update-content-graph** command.
* Updated the **validate** and **update-release-notes** commands to unskip the *Triggers Recommendations* content type.


## 1.8.2
* Fixed an issue where demisto-py failed to upload content to XSIAM when `DEMISTO_USERNAME` environment variable is set.
* Fixed an issue where the **prepare-content** command output invalid automation name when used with the --*custom* argument.
* Fixed an issue where modeling rules with arbitrary whitespace characters were not parsed correctly.
* Added support for the **nativeImage** key for an integration/script in the **prepare-content** command.
* Added **validate** checks for integrations declared deprecated (display name, description) but missing the `deprecated` flag.
* Changed the **validate** command to fail on the IN145 error code only when the parameter with type 4 is not hidden.
* Fixed an issue where downloading content layouts with `detailsV2=None` resulted in an error.
* Fixed an issue where **xdrctemplate** was missing 'external' prefix.
* Fixed an issue in **prepare-content** command providing output path.
* Updated the **validate** and **update-release-notes** commands to skip the *Triggers Recommendations* content type.
* Added a new validation to the **validate** command to verify that the release notes headers are in the correct format.
* Changed the **validate** command to fail on the IN140 error code only when the skipped integration has no unit tests.
* Changed **validate** to allow hiding parameters of type 4 (secret) when replacing with type 9 (credentials) with the same name.
* Fixed an issue where the **update-release-notes** command didn't add release-notes properly to some *new* content items.
* Added validation that checks that the `nativeimage` key is not defined in script/integration yml.
* Added to the **format** command the ability to remove `nativeimage` key in case defined in script/integration yml.
* Enhanced the **update-content-graph** command to support `--use-git`, `--imported_path` and `--output-path` arguments.
* Fixed an issue where **doc-review** failed when reviewing command name in some cases.
* Fixed an issue where **download** didn't identify playbooks properly, and downloaded files with UUIDs instead of file/script names.

## 1.8.1
* Fixed an issue where **format** created duplicate configuration parameters.
* Added hidden properties to integration command argument and script argument.
* Added `--override-existing` to **upload** that skips the confirmation prompt for overriding existing content packs. @mattbibbydw
* Fixed an issue where **validate** failed in private repos when attempting to read from a nonexisting `approved_categories.json`.
* Fixed an issue where **validate** used absolute paths when getting remote `pack_metadata.json` files in private repos.
* Fixed an issue in **download**, where names of custom scripts were replaced with UUIDs in IncidentFields and Layouts.

## 1.8.0
* Updated the supported python versions, as `>=3.8,<3.11`, as some of the dependencies are not supported on `3.11` yet.
* Added a **validate** step for **Modeling Rules** testdata files.
* Added the **update-content-graph** command.
* Added the ability to limit the number of CPU cores with `DEMISTO_SDK_MAX_CPU_CORES` envirment variable.
* Added the **prepare-content** command.
* Added support for fromversion/toversion in XSIAM content items (correlation rules, XSIAM dashboards, XSIAM reports and triggers).
* Added a **validate** step checking types of attributes in the schema file of modeling rule.
* Added a **validate** step checking that the dataset name of a modeling rule shows in the xif and schema files.
* Added a **validate** step checking that a correlation rule file does not start with a hyphen.
* Added a **validate** step checking that xsiam content items follow naming conventions.
* Fixed an issue where SDK commands failed on the deprecated `packaging.version.LegacyVersion`, by locking the `packaging` version to `<22`.
* Fixed an issue where **update-release-notes** failed when changing only xif file in **Modeling Rules**.
* Fixed an issue where *is_valid_category* and *is_categories_field_match_standard* failed when running in a private repo.
* Fixed an issue where **validate** didn't fail on the MR103 validation error.
* Fixed the *--release-notes* option, to support the new CHANGELOG format.
* Fixed an issue where **validate** failed when only changing a modeling rules's xif file.
* Fixed an issue where **format** failed on indicator files with a `None` value under the `tabs` key.
* Fixed an issue where **validate** only printed errors for one change of context path, rather than print all.
* Fixed an issue where **download** did not suggest using a username/password when authenticating with XSOAR and using invalid arguments.
* Fixed an issue where **download** failed when listing or downloading content items that are not unicode-encoded.
* Added support for fromversion/toversion in XSIAM content items (correlation rules, XSIAM dashboards, XSIAM reports and triggers).
* Updated the supported python versions, as `>=3.8,<3.11`, as some of the dependencies are not supported on `3.11` yet.
* Added **prepare-content** command which will prepare the pack or content item for the platform.
* Patched an issue where deprecated `packaging.version.LegacyVersion`, locking packaging version to `<22`.

## 1.7.9
* Fixed an issue where an error message in **validate** would not include the suggested fix.
* Added a validation that enforces predefined categories on MP Packs & integration yml files, the validation also ensures that each pack has only one category.
* Fixed an issue where **update-release-notes** did not generate release notes for **XDRC Templates**.
* Fixed an issue where **upload** failed without explaining the reason.
* Improved implementation of the docker_helper module.
* Fixed an issue where **validate** did not check changed pack_metadata.json files when running using git.
* Added support for **xdrctemplate** to content graph.
* Fixed an issue where local copies of the newly-introduced `DemistoClassApiModule.py` were validated.
* Added new release notes templates for the addition and modification of playbooks, layouts and types in the **doc-review** command.
* Fixed an issue where the **doc-review** command failed on descriptions of new content items.
* Added the `Command XXX is deprecated. Use XXX instead.` release notes templates to **doc-review** command.
* Fixed an issue where the **update-release-notes** command didn't add the modeling-rules description for new modeling-rules files.

## 1.7.8
* Added the capability to run the MDX server in a docker container for environments without node.
* Fixed an issue where **generate-docs** with `-c` argument updated sections of the incorrect commands.
* Added IF113 error code to **ALLOWED_IGNORE_ERRORS**.
* Fixed an issue where **validate** failed on playbooks with non-string input values.
* Added the `DEMISTO_SDK_IGNORE_CONTENT_WARNING` environment variable, to allow suppressing warnings when commands are not run under a content repo folder.
* Fixed an issue where **validate** failed to recognize integration tests that were missing from config.json
* Added support for **xpanse** marketplace in **create-id-set** and **create-content-artifacts** commands.
* Fixed an issue where **split** failed on yml files.
* Added support for marketplace-specific tags.
* Fixed an issue where **download** would not run `isort`. @maxgubler
* Fixed an issue where XSIAM Dashboards and Reports images failed the build.
* Added support for **xpanse** marketplace to content graph.

## 1.7.7
* Fixed an issue where paybooks **generate-docs** didn't parse complex input values when no accessor field is given correctly.
* Fixed an issue in the **download** command, where an exception would be raised when downloading system playbooks.
* Fixed an issue where the **upload** failed on playbooks containing a value that starts with `=`.
* Fixed an issue where the **generate-unit-tests** failed to generate assertions, and generate unit tests when command names does not match method name.
* Fixed an issue where the **download** command did not honor the `--no-code-formatting` flag properly. @maxgubler
* Added a new check to **validate**, making sure playbook task values are passed as references.
* Fixed an issue where the **update-release-notes** deleted existing release notes, now appending to it instead.
* Fixed an issue where **validate** printed blank space in case of validation failed and ignored.
* Renamed 'Agent Config' to 'XDRC Templates'.
* Fixed an issue where the **zip-packs** command did not work with the CommonServerUserPython and CommonServerUserPowerShell package.

## 1.7.6

* Fixed parsing of initialization arguments of client classes in the **generate-unit-tests** command.
* Added support for AgentConfig content item in the **upload**, **create-id-set**, **find-dependecies**, **unify** and **create-content-artifacts** commands.
* Added support for XSIAM Report preview image.

## 1.7.5

* Fixed an issue where the **upload** command did not work with the CommonServerUserPython package.
* Fixed an issue in the **download** command, where some playbooks were downloaded as test playbooks.
* Added playbook modification capabilities in **TestSuite**.
* Added a new command **create-content-graph**.
* Fixed an issue in the **upload** command, where the temporary zip would not clean up properly.
* Improved content items parsing in the **create-content-graph** command.
* Added an error when the docker daemon is unavailable when running **lint**.
* Removed the validation of a subtype change for scripts in the **validate** command.
* Fixed an issue where names of XSIAM content items were not normalized properly.
* Fixed an issue where the **download** command was downloading playbooks with **script** (id) and not **scriptName**.
* Fixed an issue where script yml files were not properly identified by `find_type`.
* Removed nightly integrations filtering when deciding if a test should run.
* Added support for XSIAM Dashboard preview image.
* Added the `--no-code-formatting` flag to the **download** command, allowing to skip autopep8 and isort.
* Fixed an issue in the **update-release-notes** command, where generating release notes for modeling rules schema file caused exception.

## 1.7.4

* Fixed an issue where the **doc-review** command showed irrelevant messages.
* Fixed an issue in **validate**, where backward-compatibility failures prevented other validations from running.
* Fixed an issue in **validate**, where content-like files under infrastructure paths were not ignored.
* Fixed an issue in the AMI mapping, where server versions were missing.
* Change the way the normalize name is set for external files.
* Added dump function to XSIAM pack objects to dulicate the files.
* Fixed an issue where the `contribution_converter` did not support changes made to ApiModules.
* Added name normalization according to new convention to XSIAM content items
* Added playbook modification capabilities in **TestSuite**.
* Fixed an issue in create-content-artifacts where it will not get a normalize name for the item and it will try to duplicate the same file.

## 1.7.3

* Fixed an issue in the **format** command where fail when executed from environment without mdx server available.
* Added `Added a`, `Added an` to the list of allowed changelog prefixes.
* Added support for Indicator Types/Reputations in the **upload** command.
* Fixed an issue when running from a subdirectory of a content repo failed.
* Changing the way we are using XSIAM servers api-keys in **test-content** .
* Added a success message to **postman-codegen**.

## 1.7.2

* Fixed an issue in the **validate** command where incident fields were not found in mappers even when they exist
* Added an ability to provide list of marketplace names as a param attribute to **validate** and **upload**
* Added the file type to the error message when it is not supported.
* Fixed an issue where `contribution_converter` incorrectly mapped _Indicator Field_ objects to the _incidentfield_ directory in contribution zip files.
* Fixed a bug where **validate** returned error on empty inputs not used in playbooks.
* Added the `DEMISTO_SDK_CONTENT_PATH` environment variable, implicitly used in various commands.
* Added link to documentation for error messages regarding use cases and tags.

## 1.7.1

* Fixed an issue where *indicatorTypes* and *betaIntegrations* were not found in the id_set.
* Updated the default general `fromVersion` value on **format** to `6.5.0`
* Fixed an issue where the **validate** command did not fail when the integration yml file name was not the same as the folder containing it.
* Added an option to have **generate-docs** take a Playbooks folder path as input, and generate docs for all playbooks in it.
* Fixed an issue where the suggestion in case of `IF113` included uppercase letters for the `cliName` parameter.
* Added new validation to the **validate** command to fail and list all the file paths of files that are using a deprecated integration command / script / playbook.
* **validate** will no longer fail on playbooks calling subplaybooks that have a higher `fromVersion` value, if  calling the subplaybook has `skipifunavailable=True`.
* Fixed an issue where relative paths were not accessed correctly.
* Running any `demisto-sdk` command in a folder with a `.env` file will load it, temporarily overriding existing environment variables.
* Fixed an issue where **validate** did not properly detect deleted files.
* Added new validations to the **validate** command to verify that the schema file exists for a modeling rule and that the schema and rules keys are empty in the yml file.
* Fixed an issue where *find_type* didn't recognize exported incident types.
* Added a new validation to **validate**, making sure all inputs of a playbook are used.
* Added a new validation to **validate**, making sure all inputs used in a playbook declared in the input section.
* The **format** command will now replace the *fromServerVersion* field with *fromVersion*.

## 1.7.0

* Allowed JSON Handlers to accept kwargs, for custoimzing behavior.
* Fixed an issue where an incorrect error was shown when the `id` of a content item differed from its `name` attribute.
* Fixed an issue where the `preserve_quotes` in ruamel_handler received an incorrect value @icholy
* Fixed an issue where ignoring RM110 error code wasn't working and added a validation to **ALLOWED_IGNORE_ERRORS** to validate that all error codes are inserted in the right format.
* Fixed an issue where the contribution credit text was not added correctly to the pack README.
* Changed the contribution file implementation from markdown to a list of contributor names. The **create-content-artifact** will use this list to prepare the needed credit message.
* Added a new validation to the `XSOAR-linter` in the **lint** command for verifying that demisto.log is not used in the code.
* The **generate-docs** command will now auto-generate the Incident Mirroring section when implemented in an integration.
* Added support to automatically generate release notes for deprecated items in the **update-release-notes** command.
* Fixed an issue causing any command to crash when unable to detect local repository properties.
* Fixed an issue where running in a private gitlab repo caused a warning message to be shown multiple times.
* Added a new validation to the **validate** command to verify that markdown and python files do not contain words related to copyright section.
* Fixed an issue where **lint** crashed when provided an input file path (expecting a directory).

## 1.6.9

* Added a new validation that checks whether a pack should be deprecated.
* Added a new ability to the **format** command to deprecate a pack.
* Fixed an issue where the **validate** command sometimes returned a false negative in cases where there are several sub-playbooks with the same ID.
* Added a new validation to the **validate** command to verify that the docker in use is not deprecated.
* Added support for multiple ApiModules in the **unify** command
* Added a check to **validate** command, preventing use of relative urls in README files.
* Added environment variable **DEMISTO_SDK_MARKETPLACE** expected to affect *MarketplaceTagParser* *marketplace* value. The value will be automatically set when passing *marketplace* arg to the commands **unify**, **zip-packs**, **create-content-artifacts** and **upload**.
* Added slack notifier for build failures on the master branch.
* Added support for modeling and parsing rules in the **split** command.
* Added support for README files in **format** command.
* Added a **validate** check, making sure classifier id and name values match. Updated the classifier **format** to update the id accordingly.
* The **generate-docs** command will now auto-generate the playbook image link by default.
* Added the `--custom-image-link` argument to override.
* Added a new flag to **generate-docs** command, allowing to add a custom image link to a playbook README.
* Added a new validation to the **validate** command to verify that the package directory name is the same as the files contained in the that package.
* Added support in the **unify** command to unify a schema into its Modeling Rule.

## 1.6.8

* Fixed an issue where **validate** did not fail on invalid playbook entities' versions (i.e. subplaybooks or scripts with higher fromversion than their parent playbook).
* Added support for running lint via a remote docker ssh connection. Use `DOCKER_HOST` env variable to specify a remote docker connection, such as: `DOCKER_HOST=ssh://myuser@myhost.com`.
* Fixed an issue where the pack cache in *get_marketplaces* caused the function to return invalid values.
* Fixed an issue where running format on a pack with XSIAM entities would fail.
* Added the new `display_name` field to relevant entities in the **create-id-set** command.
* Added a new validation to the **validate** command to verify the existence of "Reliability" parameter if the integration have reputation command.
* Fixed a bug where terminating the **lint** command failed (`ctrl + c`).
* Removed the validation of a subtype change in integrations and scripts from **validate**.
* Fixed an issue where **download** did not behave as expected when prompting for a version update. Reported by @K-Yo
* Added support for adoption release notes.
* Fixed an issue where **merge-id-sets** failed when a key was missing in one id-set.json.
* Fixed a bug where some mypy messages were not parsed properly in **lint**.
* Added a validation to the **validate** command, failing when '`fromversion`' or '`toversion`' in a content entity are incorrect format.
* Added a validation to the **validate** command, checking if `fromversion` <= `toversion`.
* Fixed an issue where coverage reports used the wrong logging level, marking debug logs as errors.
* Added a new validation to the **validate** command, to check when the discouraged `http` prefixes are used when setting defaultvalue, rather than `https`.
* Added a check to the **lint** command for finding hard-coded usage of the http protocol.
* Locked the dependency on Docker.
* Removed a traceback line from the **init** command templates: BaseIntegration, BaseScript.
* Updated the token in **_add_pr_comment** method from the content-bot token to the xsoar-bot token.

## 1.6.7

* Added the `types-markdown` dependency, adding markdown capabilities to existing linters using the [Markdown](https://pypi.org/project/Markdown/) package.
* Added support in the **format** command to remove nonexistent incident/indicator fields from *layouts/mappers*
* Added the `Note: XXX` and `XXX now generally available.` release notes templates to **doc-review** command.
* Updated the logs shown during the docker build step.
* Removed a false warning about configuring the `GITLAB_TOKEN` environment variable when it's not needed.
* Removed duplicate identifiers for XSIAM integrations.
* Updated the *tags* and *use cases* in pack metadata validation to use the local files only.
* Fixed the error message in checkbox validation where the defaultvalue is wrong and added the name of the variable that should be fixed.
* Added types to `find_type_by_path` under tools.py.
* Fixed an issue where YAML files contained incorrect value type for `tests` key when running `format --deprecate`.
* Added a deprecation message to the `tests:` section of yaml files when running `format --deprecate`.
* Added use case for **validate** on *wizard* objects - set_playbook is mapped to all integrations.
* Added the 'integration-get-indicators' commands to be ignored by the **verify_yml_commands_match_readme** validation, the validation will no longer fail if these commands are not in the readme file.
* Added a new validation to the **validate** command to verify that if the phrase "breaking changes" is present in a pack release notes, a JSON file with the same name exists and contains the relevant breaking changes information.
* Improved logs when running test playbooks (in a build).
* Fixed an issue in **upload** did not include list-type content items. @nicolas-rdgs
* Reverted release notes to old format.

## 1.6.6

* Added debug print when excluding item from ID set due to missing dependency.
* Added a validation to the **validate** command, failing when non-ignorable errors are present in .pack-ignore.
* Fixed an issue where `mdx server` did not close when stopped in mid run.
* Fixed an issue where `-vvv` flag did not print logs on debug level.
* enhanced ***validate*** command to list all command names affected by a backward compatibility break, instead of only one.
* Added support for Wizard content item in the **format**, **validate**, **upload**, **create-id-set**, **find-dependecies** and **create-content-artifacts** commands.
* Added a new flag to the **validate** command, allowing to run specific validations.
* Added support in **unify** and **create-content-artifacts** for displaying different documentations (detailed description + readme) for content items, depending on the marketplace version.
* Fixed an issue in **upload** where list items were not uploaded.
* Added a new validation to **validate** command to verify that *cliName* and *id* keys of the incident field or the indicator field are matches.
* Added the flag '-x', '--xsiam' to **upload** command to upload XSIAM entities to XSIAM server.
* Fixed the integration field *isFetchEvents* to be in lowercase.
* Fixed an issue where **validate -i** run after **format -i** on an existing file in the repo instead of **validate -g**.
* Added the following commands: 'update-remote-data', 'get-modified-remote-data', 'update-remote-system' to be ignored by the **verify_yml_commands_match_readme** validation, the validation will no longer fail if these commands are not in the readme file.
* Updated the release note template to include a uniform format for all items.
* Added HelloWorldSlim template option for *--template* flag in **demisto-sdk init** command.
* Fixed an issue where the HelloWorldSlim template in **demisto-sdk init** command had an integration id that was conflicting with HelloWorld integration id.
* Updated the SDK to use demisto-py 3.1.6, allowing use of a proxy with an environment variable.
* Set the default logger level to `warning`, to avoid unwanted debug logs.
* The **format** command now validates that default value of checkbox parameters is a string 'true' or 'false'.
* Fixed an issue where `FileType.PLAYBOOK` would show instead of `Playbook` in readme error messages.
* Added a new validation to **validate** proper defaultvalue for checkbox fields.

## 1.6.5

* Fixed an issue in the **format** command where the `id` field was overwritten for existing JSON files.
* Fixed an issue where the **doc-review** command was successful even when the release-note is malformed.
* Added timestamps to the `demisto-sdk` logger.
* Added time measurements to **lint**.
* Added the flag '-d', '--dependency' to **find-dependencies** command to get the content items that cause the dependencies between two packs.
* Fixed an issue where **update-release-notes** used the *trigger_id* field instead of the *trigger_name* field.
* Fixed an issue where **doc-review** failed to recognize script names, in scripts using the old file structure.
* Fixed an issue where concurrent processes created by **lint** caused deadlocks when opening files.
* Fixed an issue in the **format** command where `_dev` or `_copy` suffixes weren't removed from the subscript names in playbooks and layouts.
* Fixed an issue where **validate** failed on nonexistent `README.md` files.
* Added support of XSIAM content items to the **validate** command.
* Report **lint** summary results and failed packages after reporting time measurements.

## 1.6.4

* Added the new **generate-yml-from-python** command.
* Added a code *type* indication for integration and script objects in the *ID Set*.
* Added the [Vulture](https://github.com/jendrikseipp/vulture) linter to the pre-commit hook.
* The `demisto-sdk` pack will now be distributed via PyPi with a **wheel** file.
* Fixed a bug where any edited json file that contained a forward slash (`/`) escaped.
* Added a new validation to **validate** command to verify that the metadata *currentVersion* is
the same as the last release note version.
* The **validate** command now checks if there're none-deprecated integration commands that are missing from the readme file.
* Fixed an issue where *dockerimage* changes in Scripts weren't recognized by the **update-release-notes** command.
* Fixed an issue where **update-xsoar-config-file** did not properly insert the marketplace packs list to the file.
* Added the pack name to the known words by default when running the **doc-review** command.
* Added support for new XSIAM entities in **create-id-set** command.
* Added support for new XSIAM entities in **create-content-artifacts** command.
* Added support for Parsing/Modeling Rule content item in the **unify** command.
* Added the integration name, the commands name and the script name to the known words by default when running the **doc-review** command.
* Added an argument '-c' '--custom' to the **unify** command, if True will append to the unified yml name/display/id the custom label provided
* Added support for sub words suggestion in kebab-case sentences when running the **doc-review** command.
* Added support for new XSIAM entities in **update-release-notes** command.
* Enhanced the message of alternative suggestion words shown when running **doc-review** command.
* Fixed an incorrect error message, in case `node` is not installed on the machine.
* Fixed an issue in the **lint** command where the *check-dependent-api-modules* argument was set to true by default.
* Added a new command **generate-unit-tests**.
* Added a new validation to **validate** all SIEM integration have the same suffix.
* Fixed the destination path of the unified parsing/modeling rules in **create-content-artifacts** command.
* Fixed an issue in the **validate** command, where we validated wrongfully the existence of readme file for the *ApiModules* pack.
* Fixed an issue in the **validate** command, where an error message that was displayed for scripts validation was incorrect.
* Fixed an issue in the **validate** and **format** commands where *None* arguments in integration commands caused the commands to fail unexpectedly.
* Added support for running tests on XSIAM machines in the **test-content** command.
* Fixed an issue where the **validate** command did not work properly when deleting non-content items.
* Added the flag '-d', '--dependency' to **find-dependencies** command to get the content items that cause the dependencies between two packs.

## 1.6.3

* **Breaking change**: Fixed a typo in the **validate** `--quiet-bc-validation` flag (was `--quite-bc-validation`). @upstart-swiss
* Dropped support for python 3.7: Demisto-SDK is now supported on Python 3.8 or newer.
* Added an argument to YAMLHandler, allowing to set a maximal width for YAML files. This fixes an issue where a wrong default was used.
* Added the detach mechanism to the **upload** command, If you set the --input-config-file flag, any files in the repo's SystemPacks folder will be detached.
* Added the reattach mechanism to the **upload** command, If you set the --input-config-file flag, any detached item in your XSOAR instance that isn't currently in the repo's SystemPacks folder will be re-attached.
* Fixed an issue in the **validate** command that did not work properly when using the *-g* flag.
* Enhanced the dependency message shown when running **lint**.
* Fixed an issue where **update-release-notes** didn't update the currentVersion in pack_metadata.
* Improved the logging in **test-content** for helping catch typos in external playbook configuration.

## 1.6.2

* Added dependency validation support for core marketplacev2 packs.
* Fixed an issue in **update-release-notes** where suggestion fix failed in validation.
* Fixed a bug where `.env` files didn't load. @nicolas-rdgs
* Fixed a bug where **validate** command failed when the *categories* field in the pack metadata was empty for non-integration packs.
* Added *system* and *item-type* arguments to the **download** command, used when downloading system items.
* Added a validation to **validate**, checking that each script, integration and playbook have a README file. This validation only runs when the command is called with either the `-i` or the `-g` flag.
* Fixed a regression issue with **doc-review**, where the `-g` flag did not work.
* Improved the detection of errors in **doc-review** command.
* The **validate** command now checks if a readme file is empty, only for packs that contain playbooks or were written by a partner.
* The **validate** command now makes sure common contextPath values (e.g. `DBotScore.Score`) have a non-empty description, and **format** populates them automatically.
* Fixed an issue where the **generate-outputs** command did not work properly when examples were provided.
* Fixed an issue in the **generate-outputs** command, where the outputs were not written to the specified output path.
* The **generate-outputs** command can now generate outputs from multiple calls to the same command (useful when different args provide different outputs).
* The **generate-outputs** command can now update a yaml file with new outputs, without deleting or overwriting existing ones.
* Fixed a bug where **doc-review** command failed on existing templates.
* Fixed a bug where **validate** command failed when the word demisto is in the repo README file.
* Added support for adding test-playbooks to the zip file result in *create-content-artifacts* command for marketplacev2.
* Fixed an issue in **find-dependencies** where using the argument *-o* without the argument *--all-packs-dependencies* did not print a proper warning.
* Added a **validate** check to prevent deletion of files whose deletion is not supported by the XSOAR marketplace.
* Removed the support in the *maintenance* option of the *-u* flag in the **update-release-notes** command.
* Added validation for forbidden words and phrases in the **doc-review** command.
* Added a retries mechanism to the **test-content** command to stabilize the build process.
* Added support for all `git` platforms to get remote files.
* Refactored the **format** command's effect on the *fromversion* field:
  * Fixed a bug where the *fromversion* field was removed when modifying a content item.
  * Updated the general default *fromversion* and the default *fromversion* of newly-introduced content items (e.g. `Lists`, `Jobs`).
  * Added an interactive mode functionality for all content types, to ask the user whether to set a default *fromversion*, if could not automatically determine its value. Use `-y` to assume 'yes' as an answer to all prompts and run non-interactively.

## 1.6.1

* Added the '--use-packs-known-words' argument to the **doc-review** command
* Added YAML_Loader to handle yaml files in a standard way across modules, replacing PYYAML.
* Fixed an issue when filtering items using the ID set in the **create-content-artifacts** command.
* Fixed an issue in the **generate-docs** command where tables were generated with an empty description column.
* Fixed an issue in the **split** command where splitting failed when using relative input/output paths.
* Added warning when inferred files are missing.
* Added to **validate** a validation for integration image dimensions, which should be 120x50px.
* Improved an error in the **validate** command to better differentiate between the case where a required fetch parameter is malformed or missing.

## 1.6.0

* Fixed an issue in the **create-id-set** command where similar items from different marketplaces were reported as duplicated.
* Fixed typo in demisto-sdk init
* Fixed an issue where the **lint** command did not handle all container exit codes.
* Add to **validate** a validation for pack name to make sure it is unchanged.
* Added a validation to the **validate** command that verifies that the version in the pack_metdata file is written in the correct format.
* Fixed an issue in the **format** command where missing *fromVersion* field in indicator fields caused an error.

## 1.5.9

* Added option to specify `External Playbook Configuration` to change inputs of Playbooks triggered as part of **test-content**
* Improved performance of the **lint** command.
* Improved performance of the **validate** command when checking README images.
* ***create-id-set*** command - the default value of the **marketplace** argument was changed from ‘xsoar’ to all packs existing in the content repository. When using the command, make sure to pass the relevant marketplace to use.

## 1.5.8

* Fixed an issue where the command **doc-review** along with the argument `--release-notes` failed on yml/json files with invalid schema.
* Fixed an issue where the **lint** command failed on packs using python 3.10

## 1.5.7

* Fixed an issue where reading remote yaml files failed.
* Fixed an issue in **validate** failed with no error message for lists (when no fromVersion field was found).
* Fixed an issue when running **validate** or **format** in a gitlab repository, and failing to determine its project id.
* Added an enhancement to **split**, handling an empty output argument.
* Added the ability to add classifiers and mappers to conf.json.
* Added the Alias field to the incident field schema.

## 1.5.6

* Added 'deprecated' release notes template.
* Fixed an issue where **run-test-playbook** command failed to get the task entries when the test playbook finished with errors.
* Fixed an issue in **validate** command when running with `no-conf-json` argument to ignore the `conf.json` file.
* Added error type text (`ERROR` or `WARNING`) to **validate** error prints.
* Fixed an issue where the **format** command on test playbook did not format the ID to be equal to the name of the test playbook.
* Enhanced the **update-release-notes** command to automatically commit release notes config file upon creation.
* The **validate** command will validate that an indicator field of type html has fromVersion of 6.1.0 and above.
* The **format** command will now add fromVersion 6.1.0 to indicator field of type html.
* Added support for beta integrations in the **format** command.
* Fixed an issue where the **postman-codegen** command failed when called with the `--config-out` flag.
* Removed the integration documentation from the detailed description while performing **split** command to the unified yml file.
* Removed the line which indicates the version of the product from the README.md file for new contributions.

## 1.5.5

* Fixed an issue in the **update-release-notes** command, which did not work when changes were made in multiple packs.
* Changed the **validate** command to fail on missing test-playbooks only if no unittests are found.
* Fixed `to_kebab_case`, it will now deal with strings that have hyphens, commas or periods in them, changing them to be hyphens in the new string.
* Fixed an issue in the **create-id-set** command, where the `source` value included the git token if it was specified in the remote url.
* Fixed an issue in the **merge-id-set** command, where merging fails because of duplicates but the packs are in the XSOAR repo but in different version control.
* Fixed missing `Lists` Content Item as valid `IDSetType`
* Added enhancement for **generate-docs**. It is possible to provide both file or a comma seperated list as `examples`. Also, it's possible to provide more than one example for a script or a command.
* Added feature in **format** to sync YML and JSON files to the `master` file structure.
* Added option to specify `Incident Type`, `Incoming Mapper` and `Classifier` when configuring instance in **test-content**
* added a new command **run-test-playbook** to run a test playbook in a given XSOAR instance.
* Fixed an issue in **format** when running on a modified YML, that the `id` value is not changed to its old `id` value.
* Enhancement for **split** command, replace `ApiModule` code block to `import` when splitting a YML.
* Fixed an issue where indicator types were missing from the pack's content, when uploading using **zip-packs**.
* The request data body format generated in the **postman-codegen** will use the python argument's name and not the raw data argument's name.
* Added the flag '--filter-by-id-set' to **create-content-artifacts** to create artifacts only for items in the given id_set.json.

## 1.5.4

* Fixed an issue with the **format** command when contributing via the UI
* The **format** command will now not remove the `defaultRows` key from incident, indicator and generic fields with `type: grid`.
* Fixed an issue with the **validate** command when a layoutscontainer did not have the `fromversion` field set.
* added a new command **update-xsoar-config-file** to handle your XSOAR Configuration File.
* Added `skipVerify` argument in **upload** command to skip pack signature verification.
* Fixed an issue when the **run** command  failed running when there’s more than one playground, by explicitly using the current user’s playground.
* Added support for Job content item in the **format**, **validate**, **upload**, **create-id-set**, **find-dependecies** and **create-content-artifacts** commands.
* Added a **source** field to the **id_set** entitles.
* Two entitles will not consider as duplicates if they share the same pack and the same source.
* Fixed a bug when duplicates were found in **find_dependencies**.
* Added function **get_current_repo** to `tools`.
* The **postman-codegen** will not have duplicates argument name. It will rename them to the minimum distinguished shared path for each of them.

## 1.5.3

* The **format** command will now set `unsearchable: True` for incident, indicator and generic fields.
* Fixed an issue where the **update-release-notes** command crashes with `--help` flag.
* Added validation to the **validate** command that verifies the `unsearchable` key in incident, indicator and generic fields is set to true.
* Removed a validation that DBotRole should be set for automation that requires elevated permissions to the `XSOAR-linter` in the **lint** command.
* Fixed an issue in **Validate** command where playbooks conditional tasks were mishandeled.
* Added a validation to prevent contributors from using the `fromlicense` key as a configuration parameter in an integration's YML
* Added a validation to ensure that the type for **API token** (and similar) parameters are configured correctly as a `credential` type in the integration configuration YML.
* Added an assertion that checks for duplicated requests' names when generating an integration from a postman collection.
* Added support for [.env files](https://pypi.org/project/python-dotenv/). You can now add a `.env` file to your repository with the logging information instead of setting a global environment variables.
* When running **lint** command with --keep-container flag, the docker images are committed.
* The **validate** command will not return missing test playbook error when given a script with dynamic-section tag.

## 1.5.2

* Added a validation to **update-release-notes** command to ensure that the `--version` flag argument is in the right format.
* added a new command **coverage-analyze** to generate and print coverage reports.
* Fixed an issue in **validate** in repositories which are not in GitHub or GitLab
* Added a validation that verifies that readme image absolute links do not contain the working branch name.
* Added support for List content item in the **format**, **validate**, **download**, **upload**, **create-id-set**, **find-dependecies** and **create-content-artifacts** commands.
* Added a validation to ensure reputation command's default argument is set as an array input.
* Added the `--fail-duplicates` flag for the **merge-id-set** command which will fail the command if duplicates are found.
* Added the `--fail-duplicates` flag for the **create-id-set** command which will fail the command if duplicates are found.

## 1.5.1

* Fixed an issue where **validate** command failed to recognized test playbooks for beta integrations as valid tests.
* Fixed an issue were the **validate** command was falsely recognizing image paths in readme files.
* Fixed an issue where the **upload** command error message upon upload failure pointed to wrong file rather than to the pack metadata.
* Added a validation that verifies that each script which appears in incident fields, layouts or layout containers exists in the id_set.json.
* Fixed an issue where the **postman code-gen** command generated double dots for context outputs when it was not needed.
* Fixed an issue where there **validate** command on release notes file crashed when author image was added or modified.
* Added input handling when running **find-dependencies**, replacing string manipulations.
* Fixed an issue where the **validate** command did not handle multiple playbooks with the same name in the id_set.
* Added support for GitLab repositories in **validate**

## 1.5.0

* Fixed an issue where **upload** command failed to upload packs not under content structure.
* Added support for **init** command to run from non-content repo.
* The **split-yml** has been renamed to **split** and now supports splitting Dashboards from unified Generic Modules.
* Fixed an issue where the skipped tests validation ran on the `ApiModules` pack in the **validate** command.
* The **init** command will now create the `Generic Object` entities directories.
* Fixed an issue where the **format** command failed to recognize changed files from git.
* Fixed an issue where the **json-to-outputs** command failed checking whether `0001-01-01T00:00:00` is of type `Date`
* Added to the **generate context** command to generate context paths for integrations from an example file.
* Fixed an issue where **validate** failed on release notes configuration files.
* Fixed an issue where the **validate** command failed on pack input if git detected changed files outside of `Packs` directory.
* Fixed an issue where **validate** command failed to recognize files inside validated pack when validation release notes, resulting in a false error message for missing entity in release note.
* Fixed an issue where the **download** command failed when downloading an invalid YML, instead of skipping it.

## 1.4.9

* Added validation that the support URL in partner contribution pack metadata does not lead to a GitHub repo.
* Enhanced ***generate-docs*** with default `additionalinformation` (description) for common parameters.
* Added to **validate** command a validation that a content item's id and name will not end with spaces.
* The **format** command will now remove trailing whitespaces from content items' id and name fields.
* Fixed an issue where **update-release-notes** could fail on files outside the user given pack.
* Fixed an issue where the **generate-test-playbook** command would not place the playbook in the proper folder.
* Added to **validate** command a validation that packs with `Iron Bank` uses the latest docker from Iron Bank.
* Added to **update-release-notes** command support for `Generic Object` entities.
* Fixed an issue where playbook `fromversion` mismatch validation failed even if `skipunavailable` was set to true.
* Added to the **create artifacts** command support for release notes configuration file.
* Added validation to **validate** for release notes config file.
* Added **isoversize** and **isautoswitchedtoquietmode** fields to the playbook schema.
* Added to the **update-release-notes** command `-bc` flag to generate template for breaking changes version.
* Fixed an issue where **validate** did not search description files correctly, leading to a wrong warning message.

## 1.4.8

* Fixed an issue where yml files with `!reference` failed to load properly.
* Fixed an issue when `View Integration Documentation` button was added twice during the download and re-upload.
* Fixed an issue when `(Partner Contribution)` was added twice to the display name during the download and re-upload.
* Added the following enhancements in the **generate-test-playbook** command:
  * Added the *--commands* argument to generate tasks for specific commands.
  * Added the *--examples* argument to get the command examples file path and generate tasks from the commands and arguments specified there.
  * Added the *--upload* flag to specify whether to upload the test playbook after the generation.
  * Fixed the output condition generation for outputs of type `Boolean`.

## 1.4.7

* Fixed an issue where an empty list for a command context didn't produce an indication other than an empty table.
* Fixed an issue where the **format** command has incorrectly recognized on which files to run when running using git.
* Fixed an issue where author image validations were not checked properly.
* Fixed an issue where new old-formatted scripts and integrations were not validated.
* Fixed an issue where the wording in the from version validation error for subplaybooks was incorrect.
* Fixed an issue where the **update-release-notes** command used the old docker image version instead of the new when detecting a docker change.
* Fixed an issue where the **generate-test-playbook** command used an incorrect argument name as default
* Fixed an issue where the **json-to-outputs** command used an incorrect argument name as default when using `-d`.
* Fixed an issue where validations failed while trying to validate non content files.
* Fixed an issue where README validations did not work post VS Code formatting.
* Fixed an issue where the description validations were inconsistent when running through an integration file or a description file.

## 1.4.6

* Fixed an issue where **validate** suggests, with no reason, running **format** on missing mandatory keys in yml file.
* Skipped existence of TestPlaybook check on community and contribution integrations.
* Fixed an issue where pre-commit didn't run on the demisto_sdk/commands folder.
* The **init** command will now change the script template name in the code to the given script name.
* Expanded the validations performed on beta integrations.
* Added support for PreProcessRules in the **format**, **validate**, **download**, and **create-content-artifacts** commands.
* Improved the error messages in **generate-docs**, if an example was not provided.
* Added to **validate** command a validation that a content entity or a pack name does not contain the words "partner" and "community".
* Fixed an issue where **update-release-notes** ignores *--text* flag while using *-f*
* Fixed the outputs validations in **validate** so enrichment commands will not be checked to have DBotScore outputs.
* Added a new validation to require the dockerimage key to exist in an integration and script yml files.
* Enhanced the **generate-test-playbook** command to use only integration tested on commands, rather than (possibly) other integrations implementing them.
* Expanded unify command to support GenericModules - Unifies a GenericModule object with its Dashboards.
* Added validators for generic objects:
  * Generic Field validator - verify that the 'fromVersion' field is above 6.5.0, 'group' field equals 4 and 'id' field starts with the prefix 'generic_'.
  * Generic Type validator - verify that the 'fromVersion' field is above 6.5.0
  * Generic Module validator - verify that the 'fromVersion' field is above 6.5.0
  * Generic Definition validator - verify that the 'fromVersion' field is above 6.5.0
* Expanded Format command to support Generic Objects - Fixes generic objects according to their validations.
* Fixed an issue where the **update-release-notes** command did not handle ApiModules properly.
* Added option to enter a dictionary or json of format `[{field_name:description}]` in the **json-to-outputs** command,
  with the `-d` flag.
* Improved the outputs for the **format** command.
* Fixed an issue where the validations performed after the **format** command were inconsistent with **validate**.
* Added to the **validate** command a validation for the author image.
* Updated the **create-content-artifacts** command to support generic modules, definitions, fields and types.
* Added an option to ignore errors for file paths and not only file name in .pack-ignore file.

## 1.4.5

* Enhanced the **postman-codegen** command to name all generated arguments with lower case.
* Fixed an issue where the **find-dependencies** command miscalculated the dependencies for playbooks that use generic commands.
* Fixed an issue where the **validate** command failed in external repositories in case the DEMISTO_SDK_GITHUB_TOKEN was not set.
* Fixed an issue where **openapi-codegen** corrupted the swagger file by overwriting configuration to swagger file.
* Updated the **upload** command to support uploading zipped packs to the marketplace.
* Added to the **postman-codegen** command support of path variables.
* Fixed an issue where **openapi-codegen** entered into an infinite loop on circular references in the swagger file.
* The **format** command will now set `fromVersion: 6.2.0` for widgets with 'metrics' data type.
* Updated the **find-dependencies** command to support generic modules, definitions, fields and types.
* Fixed an issue where **openapi-codegen** tried to extract reference example outputs, leading to an exception.
* Added an option to ignore secrets automatically when using the **init** command to create a pack.
* Added a tool that gives the ability to temporarily suppress console output.

## 1.4.4

* When formatting incident types with Auto-Extract rules and without mode field, the **format** command will now add the user selected mode.
* Added new validation that DBotRole is set for scripts that requires elevated permissions to the `XSOAR-linter` in the **lint** command.
* Added url escaping to markdown human readable section in generate docs to avoid autolinking.
* Added a validation that mapper's id and name are matching. Updated the format of mapper to include update_id too.
* Added a validation to ensure that image paths in the README files are valid.
* Fixed **find_type** function to correctly find test files, such as, test script and test playbook.
* Added scheme validations for the new Generic Object Types, Fields, and Modules.
* Renamed the flag *--input-old-version* to *--old-version* in the **generate-docs** command.
* Refactored the **update-release-notes** command:
  * Replaced the *--all* flag with *--use-git* or *-g*.
  * Added the *--force* flag to update the pack release notes without changes in the pack.
  * The **update-release-notes** command will now update all dependent integrations on ApiModule change, even if not specified.
  * If more than one pack has changed, the full list of updated packs will be printed at the end of **update-release-notes** command execution.
  * Fixed an issue where the **update-release-notes** command did not add docker image release notes entry for release notes file if a script was changed.
  * Fixed an issue where the **update-release-notes** command did not detect changed files that had the same name.
  * Fixed an issue in the **update-release-notes** command where the version support of JSON files was mishandled.
* Fixed an issue where **format** did not skip files in test and documentation directories.
* Updated the **create-id-set** command to support generic modules, definitions, fields and types.
* Changed the **convert** command to generate old layout fromversion to 5.0.0 instead of 4.1.0
* Enhanced the command **postman-codegen** with type hints for templates.

## 1.4.3

* Fixed an issue where **json-to-outputs** command returned an incorrect output when json is a list.
* Fixed an issue where if a pack README.md did not exist it could cause an error in the validation process.
* Fixed an issue where the *--name* was incorrectly required in the **init** command.
* Adding the option to run **validate** on a specific path while using git (*-i* & *-g*).
* The **format** command will now change UUIDs in .yml and .json files to their respective content entity name.
* Added a playbook validation to check if a task sub playbook exists in the id set in the **validate** command.
* Added the option to add new tags/usecases to the approved list and to the pack metadata on the same pull request.
* Fixed an issue in **test_content** where when different servers ran tests for the same integration, the server URL parameters were not set correctly.
* Added a validation in the **validate** command to ensure that the ***endpoint*** command is configured correctly in yml file.
* Added a warning when pack_metadata's description field is longer than 130 characters.
* Fixed an issue where a redundant print occurred on release notes validation.
* Added new validation in the **validate** command to ensure that the minimal fromVersion in a widget of type metrics will be 6.2.0.
* Added the *--release-notes* flag to demisto-sdk to get the current version release notes entries.

## 1.4.2

* Added to `pylint` summary an indication if a test was skipped.
* Added to the **init** command the option to specify fromversion.
* Fixed an issue where running **init** command without filling the metadata file.
* Added the *--docker-timeout* flag in the **lint** command to control the request timeout for the Docker client.
* Fixed an issue where **update-release-notes** command added only one docker image release notes entry for release notes file, and not for every entity whom docker image was updated.
* Added a validation to ensure that incident/indicator fields names starts with their pack name in the **validate** command. (Checked only for new files and only when using git *-g*)
* Updated the **find-dependencies** command to return the 'dependencies' according the layout type ('incident', 'indicator').
* Enhanced the "vX" display name validation for scripts and integrations in the **validate** command to check for every versioned script or integration, and not only v2.
* Added the *--fail-duplicates* flag for the **create-id-set** command which will fail the command if duplicates are found.
* Added to the **generate-docs** command automatic addition to git when a new readme file is created.

## 1.4.1

* When in private repo without `DEMSITO_SDK_GITHUB_TOKEN` configured, get_remote_file will take files from the local origin/master.
* Enhanced the **unify** command when giving input of a file and not a directory return a clear error message.
* Added a validation to ensure integrations are not skipped and at least one test playbook is not skipped for each integration or script.
* Added to the Content Tests support for `context_print_dt`, which queries the incident context and prints the result as a json.
* Added new validation for the `xsoar_config.json` file in the **validate** command.
* Added a version differences section to readme in **generate-docs** command.
* Added the *--docs-format* flag in the **integration-diff** command to get the output in README format.
* Added the *--input-old-version* and *--skip-breaking-changes* flags in the **generate-docs** command to get the details for the breaking section and to skip the breaking changes section.

## 1.4.0

* Enable passing a comma-separated list of paths for the `--input` option of the **lint** command.
* Added new validation of unimplemented test-module command in the code to the `XSOAR-linter` in the **lint** command.
* Fixed the **generate-docs** to handle integration authentication parameter.
* Added a validation to ensure that description and README do not contain the word 'Demisto'.
* Improved the deprecated message validation required from playbooks and scripts.
* Added the `--quite-bc-validation` flag for the **validate** command to run the backwards compatibility validation in quite mode (errors is treated like warnings).
* Fixed the **update release notes** command to display a name for old layouts.
* Added the ability to append to the pack README credit to contributors.
* Added identification for parameter differences in **integration-diff** command.
* Fixed **format** to use git as a default value.
* Updated the **upload** command to support reports.
* Fixed an issue where **generate-docs** command was displaying 'None' when credentials parameter display field configured was not configured.
* Fixed an issue where **download** did not return exit code 1 on failure.
* Updated the validation that incident fields' names do not contain the word incident will aplly to core packs only.
* Added a playbook validation to verify all conditional tasks have an 'else' path in **validate** command.
* Renamed the GitHub authentication token environment variable `GITHUB_TOKEN` to `DEMITO_SDK_GITHUB_TOKEN`.
* Added to the **update-release-notes** command automatic addition to git when new release notes file is created.
* Added validation to ensure that integrations, scripts, and playbooks do not contain the entity type in their names.
* Added the **convert** command to convert entities between XSOAR versions.
* Added the *--deprecate* flag in **format** command to deprecate integrations, scripts, and playbooks.
* Fixed an issue where ignoring errors did not work when running the **validate** command on specific files (-i).

## 1.3.9

* Added a validation verifying that the pack's README.md file is not equal to pack description.
* Fixed an issue where the **Assume yes** flag did not work properly for some entities in the **format** command.
* Improved the error messages for separators in folder and file names in the **validate** command.
* Removed the **DISABLE_SDK_VERSION_CHECK** environment variable. To disable new version checks, use the **DEMISTO_SDK_SKIP_VERSION_CHECK** envirnoment variable.
* Fixed an issue where the demisto-sdk version check failed due to a rate limit.
* Fixed an issue with playbooks scheme validation.

## 1.3.8

* Updated the **secrets** command to work on forked branches.

## 1.3.7

* Added a validation to ensure correct image and description file names.
* Fixed an issue where the **validate** command failed when 'display' field in credentials param in yml is empty but 'displaypassword' was provided.
* Added the **integration-diff** command to check differences between two versions of an integration and to return a report of missing and changed elements in the new version.
* Added a validation verifying that the pack's README.md file is not missing or empty for partner packs or packs contains use cases.
* Added a validation to ensure that the integration and script folder and file names will not contain separators (`_`, `-`, ``).
* When formatting new pack, the **format** command will set the *fromversion* key to 5.5.0 in the new files without fromversion.

## 1.3.6

* Added a validation that core packs are not dependent on non-core packs.
* Added a validation that a pack name follows XSOAR standards.
* Fixed an issue where in some cases the `get_remote_file` function failed due to an invalid path.
* Fixed an issue where running **update-release-notes** with updated integration logo, did not detect any file changes.
* Fixed an issue where the **create-id-set** command did not identify unified integrations correctly.
* Fixed an issue where the `CommonTypes` pack was not identified as a dependency for all feed integrations.
* Added support for running SDK commands in private repositories.
* Fixed an issue where running the **init** command did not set the correct category field in an integration .yml file for a newly created pack.
* When formatting new contributed pack, the **format** command will set the *fromversion* key to 6.0.0 in the relevant files.
* If the environment variable "DISABLE_SDK_VERSION_CHECK" is define, the demisto-sdk will no longer check for newer version when running a command.
* Added the `--use-pack-metadata` flag for the **find-dependencies** command to update the calculated dependencies using the the packs metadata files.
* Fixed an issue where **validate** failed on scripts in case the `outputs` field was set to `None`.
* Fixed an issue where **validate** was failing on editing existing release notes.
* Added a validation for README files verifying that the file doesn't contain template text copied from HelloWorld or HelloWorldPremium README.

## 1.3.5

* Added a validation that layoutscontainer's id and name are matching. Updated the format of layoutcontainer to include update_id too.
* Added a validation that commands' names and arguments in core packs, or scripts' arguments do not contain the word incident.
* Fixed issue where running the **generate-docs** command with -c flag ran all the commands and not just the commands specified by the flag.
* Fixed the error message of the **validate** command to not always suggest adding the *description* field.
* Fixed an issue where running **format** on feed integration generated invalid parameter structure.
* Fixed an issue where the **generate-docs** command did not add all the used scripts in a playbook to the README file.
* Fixed an issue where contrib/partner details might be added twice to the same file, when using unify and create-content-artifacts commands
* Fixed issue where running **validate** command on image-related integration did not return the correct outputs to json file.
* When formatting playbooks, the **format** command will now remove empty fields from SetIncident, SetIndicator, CreateNewIncident, CreateNewIndicator script arguments.
* Added an option to fill in the developer email when running the **init** command.

## 1.3.4

* Updated the **validate** command to check that the 'additionalinfo' field only contains the expected value for feed required parameters and not equal to it.
* Added a validation that community/partner details are not in the detailed description file.
* Added a validation that the Use Case tag in pack_metadata file is only used when the pack contains at least one PB, Incident Type or Layout.
* Added a validation that makes sure outputs in integrations are matching the README file when only README has changed.
* Added the *hidden* field to the integration schema.
* Fixed an issue where running **format** on a playbook whose `name` does not equal its `id` would cause other playbooks who use that playbook as a sub-playbook to fail.
* Added support for local custom command configuration file `.demisto-sdk-conf`.
* Updated the **format** command to include an update to the description file of an integration, to remove community/partner details.

## 1.3.3

* Fixed an issue where **lint** failed where *.Dockerfile* exists prior running the lint command.
* Added FeedHelloWorld template option for *--template* flag in **demisto-sdk init** command.
* Fixed issue where **update-release-notes** deleted release note file if command was called more than once.
* Fixed issue where **update-release-notes** added docker image release notes every time the command was called.
* Fixed an issue where running **update-release-notes** on a pack with newly created integration, had also added a docker image entry in the release notes.
* Fixed an issue where `XSOAR-linter` did not find *NotImplementedError* in main.
* Added validation for README files verifying their length (over 30 chars).
* When using *-g* flag in the **validate** command it will now ignore untracked files by default.
* Added the *--include-untracked* flag to the **validate** command to include files which are untracked by git in the validation process.
* Improved the `pykwalify` error outputs in the **validate** command.
* Added the *--print-pykwalify* flag to the **validate** command to print the unchanged output from `pykwalify`.

## 1.3.2

* Updated the format of the outputs when using the *--json-file* flag to create a JSON file output for the **validate** and **lint** commands.
* Added the **doc-review** command to check spelling in .md and .yml files as well as a basic release notes review.
* Added a validation that a pack's display name does not already exist in content repository.
* Fixed an issue where the **validate** command failed to detect duplicate params in an integration.
* Fixed an issue where the **validate** command failed to detect duplicate arguments in a command in an integration.

## 1.3.1

* Fixed an issue where the **validate** command failed to validate the release notes of beta integrations.
* Updated the **upload** command to support indicator fields.
* The **validate** and **update-release-notes** commands will now check changed files against `demisto/master` if it is configured locally.
* Fixed an issue where **validate** would incorrectly identify files as renamed.
* Added a validation that integration properties (such as feed, mappers, mirroring, etc) are not removed.
* Fixed an issue where **validate** failed when comparing branch against commit hash.
* Added the *--no-pipenv* flag to the **split-yml** command.
* Added a validation that incident fields and incident types are not removed from mappers.
* Fixed an issue where the *c
reate-id-set* flag in the *validate* command did not work while not using git.
* Added the *hiddenusername* field to the integration schema.
* Added a validation that images that are not integration images, do not ask for a new version or RN

## 1.3.0

* Do not collect optional dependencies on indicator types reputation commands.
* Fixed an issue where downloading indicator layoutscontainer objects failed.
* Added a validation that makes sure outputs in integrations are matching the README file.
* Fixed an issue where the *create-id-set* flag in the **validate** command did not work.
* Added a warning in case no id_set file is found when running the **validate** command.
* Fixed an issue where changed files were not recognised correctly on forked branches in the **validate** and the **update-release-notes** commands.
* Fixed an issue when files were classified incorrectly when running *update-release-notes*.
* Added a validation that integration and script file paths are compatible with our convention.
* Fixed an issue where id_set.json file was re created whenever running the generate-docs command.
* added the *--json-file* flag to create a JSON file output for the **validate** and **lint** commands.

## 1.2.19

* Fixed an issue where merge id_set was not updated to work with the new entity of Packs.
* Added a validation that the playbook's version matches the version of its sub-playbooks, scripts, and integrations.

## 1.2.18

* Changed the *skip-id-set-creation* flag to *create-id-set* in the **validate** command. Its default value will be False.
* Added support for the 'cve' reputation command in default arg validation.
* Filter out generic and reputation command from scripts and playbooks dependencies calculation.
* Added support for the incident fields in outgoing mappers in the ID set.
* Added a validation that the taskid field and the id field under the task field are both from uuid format and contain the same value.
* Updated the **format** command to generate uuid value for the taskid field and for the id under the task field in case they hold an invalid values.
* Exclude changes from doc_files directory on validation.
* Added a validation that an integration command has at most one default argument.
* Fixing an issue where pack metadata version bump was not enforced when modifying an old format (unified) file.
* Added validation that integration parameter's display names are capitalized and spaced using whitespaces and not underscores.
* Fixed an issue where beta integrations where not running deprecation validations.
* Allowed adding additional information to the deprecated description.
* Fixing an issue when escaping less and greater signs in integration params did not work as expected.

## 1.2.17

* Added a validation that the classifier of an integration exists.
* Added a validation that the mapper of an integration exists.
* Added a validation that the incident types of a classifier exist.
* Added a validation that the incident types of a mapper exist.
* Added support for *text* argument when running **demisto-sdk update-release-notes** on the ApiModules pack.
* Added a validation for the minimal version of an indicator field of type grid.
* Added new validation for incident and indicator fields in classifiers mappers and layouts exist in the content.
* Added cache for get_remote_file to reducing failures from accessing the remote repo.
* Fixed an issue in the **format** command where `_dev` or `_copy` suffixes weren't removed from the `id` of the given playbooks.
* Playbook dependencies from incident and indicator fields are now marked as optional.
* Mappers dependencies from incident types and incident fields are now marked as optional.
* Classifier dependencies from incident types are now marked as optional.
* Updated **demisto-sdk init** command to no longer create `created` field in pack_metadata file
* Updated **generate-docs** command to take the parameters names in setup section from display field and to use additionalinfo field when exist.
* Using the *verbose* argument in the **find-dependencies** command will now log to the console.
* Improved the deprecated message validation required from integrations.
* Fixed an issue in the **generate-docs** command where **Context Example** section was created when it was empty.

## 1.2.16

* Added allowed ignore errors to the *IDSetValidator*.
* Fixed an issue where an irrelevant id_set validation ran in the **validate** command when using the *--id-set* flag.
* Fixed an issue were **generate-docs** command has failed if a command did not exist in commands permissions file.
* Improved a **validate** command message for missing release notes of api module dependencies.

## 1.2.15

* Added the *ID101* to the allowed ignored errors.

## 1.2.14

* SDK repository is now mypy check_untyped_defs complaint.
* The lint command will now ignore the unsubscriptable-object (E1136) pylint error in dockers based on python 3.9 - this will be removed once a new pylint version is released.
* Added an option for **format** to run on a whole pack.
* Added new validation of unimplemented commands from yml in the code to `XSOAR-linter`.
* Fixed an issue where Auto-Extract fields were only checked for newly added incident types in the **validate** command.
* Added a new warning validation of direct access to args/params dicts to `XSOAR-linter`.

## 1.2.13

* Added new validation of indicators usage in CommandResults to `XSOAR-linter`.
* Running **demisto-sdk lint** will automatically run on changed files (same behavior as the -g flag).
* Removed supported version message from the documentation when running **generate_docs**.
* Added a print to indicate backwards compatibility is being checked in **validate** command.
* Added a percent print when running the **validate** command with the *-a* flag.
* Fixed a regression in the **upload** command where it was ignoring `DEMISTO_VERIFY_SSL` env var.
* Fixed an issue where the **upload** command would fail to upload beta integrations.
* Fixed an issue where the **validate** command did not create the *id_set.json* file when running with *-a* flag.
* Added price change validation in the **validate** command.
* Added validations that checks in read-me for empty sections or leftovers from the auto generated read-me that should be changed.
* Added new code validation for *NotImplementedError* to raise a warning in `XSOAR-linter`.
* Added validation for support types in the pack metadata file.
* Added support for *--template* flag in **demisto-sdk init** command.
* Fixed an issue with running **validate** on master branch where the changed files weren't compared to previous commit when using the *-g* flag.
* Fixed an issue where the `XSOAR-linter` ran *NotImplementedError* validation on scripts.
* Added support for Auto-Extract feature validation in incident types in the **validate** command.
* Fixed an issue in the **lint** command where the *-i* flag was ignored.
* Improved **merge-id-sets** command to support merge between two ID sets that contain the same pack.
* Fixed an issue in the **lint** command where flake8 ran twice.

## 1.2.12

* Bandit now reports also on medium severity issues.
* Fixed an issue with support for Docker Desktop on Mac version 2.5.0+.
* Added support for vulture and mypy linting when running without docker.
* Added support for *prev-ver* flag in **update-release-notes** command.
* Improved retry support when building docker images for linting.
* Added the option to create an ID set on a specific pack in **create-id-set** command.
* Added the *--skip-id-set-creation* flag to **validate** command in order to add the capability to run validate command without creating id_set validation.
* Fixed an issue where **validate** command checked docker image tag on ApiModules pack.
* Fixed an issue where **find-dependencies** did not calculate dashboards and reports dependencies.
* Added supported version message to the documentation and release notes files when running **generate_docs** and **update-release-notes** commands respectively.
* Added new code validations for *NotImplementedError* exception raise to `XSOAR-linter`.
* Command create-content-artifacts additional support for **Author_image.png** object.
* Fixed an issue where schemas were not enforced for incident fields, indicator fields and old layouts in the validate command.
* Added support for **update-release-notes** command to update release notes according to master branch.

## 1.2.11

* Fixed an issue where the ***generate-docs*** command reset the enumeration of line numbering after an MD table.
* Updated the **upload** command to support mappers.
* Fixed an issue where exceptions were no printed in the **format** while the *--verbose* flag is set.
* Fixed an issue where *--assume-yes* flag did not work in the **format** command when running on a playbook without a `fromversion` field.
* Fixed an issue where the **format** command would fail in case `conf.json` file was not found instead of skipping the update.
* Fixed an issue where integration with v2 were recognised by the `name` field instead of the `display` field in the **validate** command.
* Added a playbook validation to check if a task script exists in the id set in the **validate** command.
* Added new integration category `File Integrity Management` in the **validate** command.

## 1.2.10

* Added validation for approved content pack use-cases and tags.
* Added new code validations for *CommonServerPython* import to `XSOAR-linter`.
* Added *default value* and *predefined values* to argument description in **generate-docs** command.
* Added a new validation that checks if *get-mapping-fields* command exists if the integration schema has *{ismappable: true}* in **validate** command.
* Fixed an issue where the *--staged* flag recognised added files as modified in the **validate** command.
* Fixed an issue where a backwards compatibility warning was raised for all added files in the **validate** command.
* Fixed an issue where **validate** command failed when no tests were given for a partner supported pack.
* Updated the **download** command to support mappers.
* Fixed an issue where the ***format*** command added a duplicate parameter.
* For partner supported content packs, added support for a list of emails.
* Removed validation of README files from the ***validate*** command.
* Fixed an issue where the ***validate*** command required release notes for ApiModules pack.

## 1.2.9

* Fixed an issue in the **openapi_codegen** command where it created duplicate functions name from the swagger file.
* Fixed an issue in the **update-release-notes** command where the *update type* argument was not verified.
* Fixed an issue in the **validate** command where no error was raised in case a non-existing docker image was presented.
* Fixed an issue in the **format** command where format failed when trying to update invalid Docker image.
* The **format** command will now preserve the **isArray** argument in integration's reputation commands and will show a warning if it set to **false**.
* Fixed an issue in the **lint** command where *finally* clause was not supported in main function.
* Fixed an issue in the **validate** command where changing any entity ID was not validated.
* Fixed an issue in the **validate** command where *--staged* flag did not bring only changed files.
* Fixed the **update-release-notes** command to ignore changes in the metadata file.
* Fixed the **validate** command to ignore metadata changes when checking if a version bump is needed.

## 1.2.8

* Added a new validation that checks in playbooks for the usage of `DeleteContext` in **validate** command.
* Fixed an issue in the **upload** command where it would try to upload content entities with unsupported versions.
* Added a new validation that checks in playbooks for the usage of specific instance in **validate** command.
* Added the **--staged** flag to **validate** command to run on staged files only.

## 1.2.7

* Changed input parameters in **find-dependencies** command.
  * Use ***-i, --input*** instead of ***-p, --path***.
  * Use ***-idp, --id-set-path*** instead of ***-i, --id-set-path***.
* Fixed an issue in the **unify** command where it crashed on an integration without an image file.
* Fixed an issue in the **format** command where unnecessary files were not skipped.
* Fixed an issue in the **update-release-notes** command where the *text* argument was not respected in all cases.
* Fixed an issue in the **validate** command where a warning about detailed description was given for unified or deprecated integrations.
* Improved the error returned by the **validate** command when running on files using the old format.

## 1.2.6

* No longer require setting `DEMISTO_README_VALIDATION` env var to enable README mdx validation. Validation will now run automatically if all necessary node modules are available.
* Fixed an issue in the **validate** command where the `--skip-pack-dependencies` would not skip id-set creation.
* Fixed an issue in the **validate** command where validation would fail if supplied an integration with an empty `commands` key.
* Fixed an issue in the **validate** command where validation would fail due to a required version bump for packs which are not versioned.
* Will use env var `DEMISTO_VERIFY_SSL` to determine if to use a secure connection for commands interacting with the Server when `--insecure` is not passed. If working with a local Server without a trusted certificate, you can set env var `DEMISTO_VERIFY_SSL=no` to avoid using `--insecure` on each command.
* Unifier now adds a link to the integration documentation to the integration detailed description.
* Fixed an issue in the **secrets** command where ignored secrets were not skipped.

## 1.2.5

* Added support for special fields: *defaultclassifier*, *defaultmapperin*, *defaultmapperout* in **download** command.
* Added -y option **format** command to assume "yes" as answer to all prompts and run non-interactively
* Speed up improvements for `validate` of README files.
* Updated the **format** command to adhere to the defined content schema and sub-schemas, aligning its behavior with the **validate** command.
* Added support for canvasContextConnections files in **format** command.

## 1.2.4

* Updated detailed description for community integrations.

## 1.2.3

* Fixed an issue where running **validate** failed on playbook with task that adds tags to the evidence data.
* Added the *displaypassword* field to the integration schema.
* Added new code validations to `XSOAR-linter`.
  * As warnings messages:
    * `demisto.params()` should be used only inside main function.
    * `demisto.args()` should be used only inside main function.
    * Functions args should have type annotations.
* Added `fromversion` field validation to test playbooks and scripts in **validate** command.

## 1.2.2

* Add support for warning msgs in the report and summary to **lint** command.
* Fixed an issue where **json-to-outputs** determined bool values as int.
* Fixed an issue where **update-release-notes** was crushing on `--all` flag.
* Fixed an issue where running **validate**, **update-release-notes** outside of content repo crushed without a meaningful error message.
* Added support for layoutscontainer in **init** contribution flow.
* Added a validation for tlp_color param in feeds in **validate** command.
* Added a validation for removal of integration parameters in **validate** command.
* Fixed an issue where **update-release-notes** was failing with a wrong error message when no pack or input was given.
* Improved formatting output of the **generate-docs** command.
* Add support for env variable *DEMISTO_SDK_ID_SET_REFRESH_INTERVAL*. Set this env variable to the refresh interval in minutes. The id set will be regenerated only if the refresh interval has passed since the last generation. Useful when generating Script documentation, to avoid re-generating the id_set every run.
* Added new code validations to `XSOAR-linter`.
  * As error messages:
    * Longer than 10 seconds sleep statements for non long running integrations.
    * exit() usage.
    * quit() usage.
  * As warnings messages:
    * `demisto.log` should not be used.
    * main function existence.
    * `demito.results` should not be used.
    * `return_output` should not be used.
    * try-except statement in main function.
    * `return_error` usage in main function.
    * only once `return_error` usage.
* Fixed an issue where **lint** command printed logs twice.
* Fixed an issue where *suffix* did not work as expected in the **create-content-artifacts** command.
* Added support for *prev-ver* flag in **lint** and **secrets** commands.
* Added support for *text* flag to **update-release-notes** command to add the same text to all release notes.
* Fixed an issue where **validate** did not recognize added files if they were modified locally.
* Added a validation that checks the `fromversion` field exists and is set to 5.0.0 or above when working or comparing to a non-feature branch in **validate** command.
* Added a validation that checks the certification field in the pack_metadata file is valid in **validate** command.
* The **update-release-notes** command will now automatically add docker image update to the release notes.

## 1.2.1

* Added an additional linter `XSOAR-linter` to the **lint** command which custom validates py files. currently checks for:
  * `Sys.exit` usages with non zero value.
  * Any `Print` usages.
* Fixed an issue where renamed files were failing on *validate*.
* Fixed an issue where single changed files did not required release notes update.
* Fixed an issue where doc_images required release-notes and validations.
* Added handling of dependent packs when running **update-release-notes** on changed *APIModules*.
  * Added new argument *--id-set-path* for id_set.json path.
  * When changes to *APIModule* is detected and an id_set.json is available - the command will update the dependent pack as well.
* Added handling of dependent packs when running **validate** on changed *APIModules*.
  * Added new argument *--id-set-path* for id_set.json path.
  * When changes to *APIModule* is detected and an id_set.json is available - the command will validate that the dependent pack has release notes as well.
* Fixed an issue where the find_type function didn't recognize file types correctly.
* Fixed an issue where **update-release-notes** command did not work properly on Windows.
* Added support for indicator fields in **update-release-notes** command.
* Fixed an issue where files in test dirs where being validated.

## 1.2.0

* Fixed an issue where **format** did not update the test playbook from its pack.
* Fixed an issue where **validate** validated non integration images.
* Fixed an issue where **update-release-notes** did not identified old yml integrations and scripts.
* Added revision templates to the **update-release-notes** command.
* Fixed an issue where **update-release-notes** crashed when a file was renamed.
* Fixed an issue where **validate** failed on deleted files.
* Fixed an issue where **validate** validated all images instead of packs only.
* Fixed an issue where a warning was not printed in the **format** in case a non-supported file type is inputted.
* Fixed an issue where **validate** did not fail if no release notes were added when adding files to existing packs.
* Added handling of incorrect layout paths via the **format** command.
* Refactor **create-content-artifacts** command - Efficient artifacts creation and better logging.
* Fixed an issue where image and description files were not handled correctly by **validate** and **update-release-notes** commands.
* Fixed an issue where the **format** command didn't remove all extra fields in a file.
* Added an error in case an invalid id_set.json file is found while running the **validate** command.
* Added fetch params checks to the **validate** command.

## 1.1.11

* Added line number to secrets' path in **secrets** command report.
* Fixed an issue where **init** a community pack did not present the valid support URL.
* Fixed an issue where **init** offered a non relevant pack support type.
* Fixed an issue where **lint** did not pull docker images for powershell.
* Fixed an issue where **find-dependencies** did not find all the script dependencies.
* Fixed an issue where **find-dependencies** did not collect indicator fields as dependencies for playbooks.
* Updated the **validate** and the **secrets** commands to be less dependent on regex.
* Fixed an issue where **lint** did not run on circle when docker did not return ping.
* Updated the missing release notes error message (RN106) in the **Validate** command.
* Fixed an issue where **Validate** would return missing release notes when two packs with the same substring existed in the modified files.
* Fixed an issue where **update-release-notes** would add duplicate release notes when two packs with the same substring existed in the modified files.
* Fixed an issue where **update-release-notes** would fail to bump new versions if the feature branch was out of sync with the master branch.
* Fixed an issue where a non-descriptive error would be returned when giving the **update-release-notes** command a pack which can not be found.
* Added dependencies check for *widgets* in **find-dependencies** command.
* Added a `update-docker` flag to **format** command.
* Added a `json-to-outputs` flag to the **run** command.
* Added a verbose (`-v`) flag to **format** command.
* Fixed an issue where **download** added the prefix "playbook-" to the name of playbooks.

## 1.1.10

* Updated the **init** command. Relevant only when passing the *--contribution* argument.
  * Added the *--author* option.
  * The *support* field of the pack's metadata is set to *community*.
* Added a proper error message in the **Validate** command upon a missing description in the root of the yml.
* **Format** now works with a relative path.
* **Validate** now fails when all release notes have been excluded.
* Fixed issue where correct error message would not propagate for invalid images.
* Added the *--skip-pack-dependencies* flag to **validate** command to skip pack dependencies validation. Relevant when using the *-g* flag.
* Fixed an issue where **Validate** and **Format** commands failed integrations with `defaultvalue` field in fetch incidents related parameters.
* Fixed an issue in the **Validate** command in which unified YAML files were not ignored.
* Fixed an issue in **generate-docs** where scripts and playbooks inputs and outputs were not parsed correctly.
* Fixed an issue in the **openapi-codegen** command where missing reference fields in the swagger JSON caused errors.
* Fixed an issue in the **openapi-codegen** command where empty objects in the swagger JSON paths caused errors.
* **update-release-notes** command now accept path of the pack instead of pack name.
* Fixed an issue where **generate-docs** was inserting unnecessary escape characters.
* Fixed an issue in the **update-release-notes** command where changes to the pack_metadata were not detected.
* Fixed an issue where **validate** did not check for missing release notes in old format files.

## 1.1.9

* Fixed an issue where **update-release-notes** command failed on invalid file types.

## 1.1.8

* Fixed a regression where **upload** command failed on test playbooks.
* Added new *githubUser* field in pack metadata init command.
* Support beta integration in the commands **split-yml, extract-code, generate-test-playbook and generate-docs.**
* Fixed an issue where **find-dependencies** ignored *toversion* field in content items.
* Added support for *layoutscontainer*, *classifier_5_9_9*, *mapper*, *report*, and *widget* in the **Format** command.
* Fixed an issue where **Format** will set the `ID` field to be equal to the `name` field in modified playbooks.
* Fixed an issue where **Format** did not work for test playbooks.
* Improved **update-release-notes** command:
  * Write content description to release notes for new items.
  * Update format for file types without description: Connections, Incident Types, Indicator Types, Layouts, Incident Fields.
* Added a validation for feedTags param in feeds in **validate** command.
* Fixed readme validation issue in community support packs.
* Added the **openapi-codegen** command to generate integrations from OpenAPI specification files.
* Fixed an issue were release notes validations returned wrong results for *CommonScripts* pack.
* Added validation for image links in README files in **validate** command.
* Added a validation for default value of fetch param in feeds in **validate** command.
* Fixed an issue where the **Init** command failed on scripts.

## 1.1.7

* Fixed an issue where running the **format** command on feed integrations removed the `defaultvalue` fields.
* Playbook branch marked with *skipunavailable* is now set as an optional dependency in the **find-dependencies** command.
* The **feedReputation** parameter can now be hidden in a feed integration.
* Fixed an issue where running the **unify** command on JS package failed.
* Added the *--no-update* flag to the **find-dependencies** command.
* Added the following validations in **validate** command:
  * Validating that a pack does not depend on NonSupported / Deprecated packs.

## 1.1.6

* Added the *--description* option to the **init** command.
* Added the *--contribution* option to the **init** command which converts a contribution zip to proper pack format.
* Improved **validate** command performance time and outputs.
* Added the flag *--no-docker-checks* to **validate** command to skip docker checks.
* Added the flag *--print-ignored-files* to **validate** command to print ignored files report when the command is done.
* Added the following validations in **validate** command:
  * Validating that existing release notes are not modified.
  * Validating release notes are not added to new packs.
  * Validating that the "currentVersion" field was raised in the pack_metadata for modified packs.
  * Validating that the timestamp in the "created" field in the pack_metadata is in ISO format.
* Running `demisto-sdk validate` will run the **validate** command using git and only on committed files (same as using *-g --post-commit*).
* Fixed an issue where release notes were not checked correctly in **validate** command.
* Fixed an issue in the **create-id-set** command where optional playbook tasks were not taken into consideration.
* Added a prompt to the `demisto-sdk update-release-notes` command to prompt users to commit changes before running the release notes command.
* Added support to `layoutscontainer` in **validate** command.

## 1.1.5

* Fixed an issue in **find-dependencies** command.
* **lint** command now verifies flake8 on CommonServerPython script.

## 1.1.4

* Fixed an issue with the default output file name of the **unify** command when using "." as an output path.
* **Unify** command now adds contributor details to the display name and description.
* **Format** command now adds *isFetch* and *incidenttype* fields to integration yml.
* Removed the *feedIncremental* field from the integration schema.
* **Format** command now adds *feedBypassExclusionList*, *Fetch indicators*, *feedReputation*, *feedReliability*,
     *feedExpirationPolicy*, *feedExpirationInterval* and *feedFetchInterval* fields to integration yml.
* Fixed an issue in the playbooks schema.
* Fixed an issue where generated release notes were out of order.
* Improved pack dependencies detection.
* Fixed an issue where test playbooks were mishandled in **validate** command.

## 1.1.3

* Added a validation for invalid id fields in indicators types files in **validate** command.
* Added default behavior for **update-release-notes** command.
* Fixed an error where README files were failing release notes validation.
* Updated format of generated release notes to be more user friendly.
* Improved error messages for the **update-release-notes** command.
* Added support for `Connections`, `Dashboards`, `Widgets`, and `Indicator Types` to **update-release-notes** command.
* **Validate** now supports scripts under the *TestPlaybooks* directory.
* Fixed an issue where **validate** did not support powershell files.

## 1.1.2

* Added a validation for invalid playbookID fields in incidents types files in **validate** command.
* Added a code formatter for python files.
* Fixed an issue where new and old classifiers where mixed on validate command.
* Added *feedIncremental* field to the integration schema.
* Fixed error in the **upload** command where unified YMLs were not uploaded as expected if the given input was a pack.
* Fixed an issue where the **secrets** command failed due to a space character in the file name.
* Ignored RN validation for *NonSupported* pack.
* You can now ignore IF107, SC100, RP102 error codes in the **validate** command.
* Fixed an issue where the **download** command was crashing when received as input a JS integration or script.
* Fixed an issue where **validate** command checked docker image for JS integrations and scripts.
* **validate** command now checks scheme for reports and connections.
* Fixed an issue where **validate** command checked docker when running on all files.
* Fixed an issue where **validate** command did not fail when docker image was not on the latest numeric tag.
* Fixed an issue where beta integrations were not validated correctly in **validate** command.

## 1.1.1

* fixed and issue where file types were not recognized correctly in **validate** command.
* Added better outputs for validate command.

## 1.1.0

* Fixed an issue where changes to only non-validated files would fail validation.
* Fixed an issue in **validate** command where moved files were failing validation for new packs.
* Fixed an issue in **validate** command where added files were failing validation due to wrong file type detection.
* Added support for new classifiers and mappers in **validate** command.
* Removed support of old RN format validation.
* Updated **secrets** command output format.
* Added support for error ignore on deprecated files in **validate** command.
* Improved errors outputs in **validate** command.
* Added support for linting an entire pack.

## 1.0.9

* Fixed a bug where misleading error was presented when pack name was not found.
* **Update-release-notes** now detects added files for packs with versions.
* Readme files are now ignored by **update-release-notes** and validation of release notes.
* Empty release notes no longer cause an uncaught error during validation.

## 1.0.8

* Changed the output format of demisto-sdk secrets.
* Added a validation that checkbox items are not required in integrations.
* Added pack release notes generation and validation.
* Improved pack metadata validation.
* Fixed an issue in **validate** where renamed files caused an error

## 1.0.4

* Fix the **format** command to update the `id` field to be equal to `details` field in indicator-type files, and to `name` field in incident-type & dashboard files.
* Fixed a bug in the **validate** command for layout files that had `sortValues` fields.
* Fixed a bug in the **format** command where `playbookName` field was not always present in the file.
* Fixed a bug in the **format** command where indicatorField wasn't part of the SDK schemas.
* Fixed a bug in **upload** command where created unified docker45 yml files were not deleted.
* Added support for IndicatorTypes directory in packs (for `reputation` files, instead of Misc).
* Fixed parsing playbook condition names as string instead of boolean in **validate** command
* Improved image validation in YAML files.
* Removed validation for else path in playbook condition tasks.

## 1.0.3

* Fixed a bug in the **format** command where comments were being removed from YAML files.
* Added output fields: *file_path* and *kind* for layouts in the id-set.json created by **create-id-set** command.
* Fixed a bug in the **create-id-set** command Who returns Duplicate for Layouts with a different kind.
* Added formatting to **generate-docs** command results replacing all `<br>` tags with `<br/>`.
* Fixed a bug in the **download** command when custom content contained not supported content entity.
* Fixed a bug in **format** command in which boolean strings  (e.g. 'yes' or 'no') were converted to boolean values (e.g. 'True' or 'False').
* **format** command now removes *sourceplaybookid* field from playbook files.
* Fixed a bug in **generate-docs** command in which integration dependencies were not detected when generating documentation for a playbook.

## 1.0.1

* Fixed a bug in the **unify** command when output path was provided empty.
* Improved error message for integration with no tests configured.
* Improved the error message returned from the **validate** command when an integration is missing or contains malformed fetch incidents related parameters.
* Fixed a bug in the **create** command where a unified YML with a docker image for 4.5 was copied incorrectly.
* Missing release notes message are now showing the release notes file path to update.
* Fixed an issue in the **validate** command in which unified YAML files were not ignored.
* File format suggestions are now shown in the relevant file format (JSON or YAML).
* Changed Docker image validation to fail only on non-valid ones.
* Removed backward compatibility validation when Docker image is updated.

## 1.0.0

* Improved the *upload* command to support the upload of all the content entities within a pack.
* The *upload* command now supports the improved pack file structure.
* Added an interactive option to format integrations, scripts and playbooks with No TestPlaybooks configured.
* Added an interactive option to configure *conf.json* file with missing test playbooks for integrations, scripts and playbooks
* Added *download* command to download custom content from Demisto instance to the local content repository.
* Improved validation failure messages to include a command suggestion, wherever relevant, to fix the raised issue.
* Improved 'validate' help and documentation description
* validate - checks that scripts, playbooks, and integrations have the *tests* key.
* validate - checks that test playbooks are configured in `conf.json`.
* demisto-sdk lint - Copy dir better handling.
* demisto-sdk lint - Add error when package missing in docker image.
* Added *-a , --validate-all* option in *validate* to run all validation on all files.
* Added *-i , --input* option in *validate* to run validation on a specified pack/file.
* added *-i, --input* option in *secrets* to run on a specific file.
* Added an allowed hidden parameter: *longRunning* to the hidden integration parameters validation.
* Fixed an issue with **format** command when executing with an output path of a folder and not a file path.
* Bug fixes in generate-docs command given playbook as input.
* Fixed an issue with lint command in which flake8 was not running on unit test files.

## 0.5.2

* Added *-c, --command* option in *generate-docs* to generate a specific command from an integration.
* Fixed an issue when getting README/CHANGELOG files from git and loading them.
* Removed release notes validation for new content.
* Fixed secrets validations for files with the same name in a different directory.
* demisto-sdk lint - parallelization working with specifying the number of workers.
* demisto-sdk lint - logging levels output, 3 levels.
* demisto-sdk lint - JSON report, structured error reports in JSON format.
* demisto-sdk lint - XML JUnit report for unit-tests.
* demisto-sdk lint - new packages used to accelerate execution time.
* demisto-sdk secrets - command now respects the generic whitelist, and not only the pack secrets.

## 0.5.0

[PyPI History][1]

[1]: https://pypi.org/project/demisto-sdk/#history

## 0.4.9

* Fixed an issue in *generate-docs* where Playbooks and Scripts documentation failed.
* Added a graceful error message when executing the *run" command with a misspelled command.
* Added more informative errors upon failures of the *upload* command.
* format command:
  * Added format for json files: IncidentField, IncidentType, IndicatorField, IndicatorType, Layout, Dashboard.
  * Added the *-fv --from-version*, *-nv --no-validation* arguments.
  * Removed the *-t yml_type* argument, the file type will be inferred.
  * Removed the *-g use_git* argument, running format without arguments will run automatically on git diff.
* Fixed an issue in loading playbooks with '=' character.
* Fixed an issue in *validate* failed on deleted README files.

## 0.4.8

* Added the *max* field to the Playbook schema, allowing to define it in tasks loop.
* Fixed an issue in *validate* where Condition branches checks were case sensitive.

## 0.4.7

* Added the *slareminder* field to the Playbook schema.
* Added the *common_server*, *demisto_mock* arguments to the *init* command.
* Fixed an issue in *generate-docs* where the general section was not being generated correctly.
* Fixed an issue in *validate* where Incident type validation failed.

## 0.4.6

* Fixed an issue where the *validate* command did not identify CHANGELOG in packs.
* Added a new command, *id-set* to create the id set - the content dependency tree by file IDs.

## 0.4.5

* generate-docs command:
  * Added the *use_cases*, *permissions*, *command_permissions* and *limitations*.
  * Added the *--insecure* argument to support running the script and integration command in Demisto.
  * Removed the *-t yml_type* argument, the file type will be inferred.
  * The *-o --output* argument is no longer mandatory, default value will be the input file directory.
* Added support for env var: *DEMISTO_SDK_SKIP_VERSION_CHECK*. When set version checks are skipped.
* Fixed an issue in which the CHANGELOG files did not match our scheme.
* Added a validator to verify that there are no hidden integration parameters.
* Fixed an issue where the *validate* command ran on test files.
* Removed the *env-dir* argument from the demisto-sdk.
* README files which are html files will now be skipped in the *validate* command.
* Added support for env var: *DEMISTO_README_VALIDATOR*. When not set the readme validation will not run.

## 0.4.4

* Added a validator for IncidentTypes (incidenttype-*.json).
* Fixed an issue where the -p flag in the *validate* command was not working.
* Added a validator for README.md files.
* Release notes validator will now run on: incident fields, indicator fields, incident types, dashboard and reputations.
* Fixed an issue where the validator of reputation(Indicator Type) did not check on the details field.
* Fixed an issue where the validator attempted validating non-existing files after deletions or name refactoring.
* Removed the *yml_type* argument in the *split-yml*, *extract-code* commands.
* Removed the *file_type* argument in the *generate-test-playbook* command.
* Fixed the *insecure* argument in *upload*.
* Added the *insecure* argument in *run-playbook*.
* Standardise the *-i --input*, *-o --output* to demisto-sdk commands.

## 0.4.3

* Fixed an issue where the incident and indicator field BC check failed.
* Support for linting and unit testing PowerShell integrations.

## 0.4.2

* Fixed an issue where validate failed on Windows.
* Added a validator to verify all branches are handled in conditional task in a playbook.
* Added a warning message when not running the latest sdk version.
* Added a validator to check that the root is connected to all tasks in the playbook.
* Added a validator for Dashboards (dashboard-*.json).
* Added a validator for Indicator Types (reputation-*.json).
* Added a BC validation for changing incident field type.
* Fixed an issue where init command would generate an invalid yml for scripts.
* Fixed an issue in misleading error message in v2 validation hook.
* Fixed an issue in v2 hook which now is set only on newly added scripts.
* Added more indicative message for errors in yaml files.
* Disabled pykwalify info log prints.

## 0.3.10

* Added a BC check for incident fields - changing from version is not allowed.
* Fixed an issue in create-content-artifacts where scripts in Packs in TestPlaybooks dir were copied with a wrong prefix.

## 0.3.9

* Added a validation that incident field can not be required.
* Added validation for fetch incident parameters.
* Added validation for feed integration parameters.
* Added to the *format* command the deletion of the *sourceplaybookid* field.
* Fixed an issue where *fieldMapping* in playbook did not pass the scheme validation.
* Fixed an issue where *create-content-artifacts* did not copy TestPlaybooks in Packs without prefix of *playbook-*.
* Added a validation the a playbook can not have a rolename set.
* Added to the image validator the new DBot default image.
* Added the fields: elasticcommonfields, quiet, quietmode to the Playbook schema.
* Fixed an issue where *validate* failed on integration commands without outputs.
* Added a new hook for naming of v2 integrations and scripts.

## 0.3.8

* Fixed an issue where *create-content-artifact* was not loading the data in the yml correctly.
* Fixed an issue where *unify* broke long lines in script section causing syntax errors

## 0.3.7

* Added *generate-docs* command to generate documentation file for integration, playbook or script.
* Fixed an issue where *unify* created a malformed integration yml.
* Fixed an issue where demisto-sdk **init** creates unit-test file with invalid import.

## 0.3.6

* Fixed an issue where demisto-sdk **validate** failed on modified scripts without error message.

## 0.3.5

* Fixed an issue with docker tag validation for integrations.
* Restructured repo source code.

## 0.3.4

* Saved failing unit tests as a file.
* Fixed an issue where "_test" file for scripts/integrations created using **init** would import the "HelloWorld" templates.
* Fixed an issue in demisto-sdk **validate** - was failing on backward compatiblity check
* Fixed an issue in demisto-sdk **secrets** - empty line in .secrets-ignore always made the secrets check to pass
* Added validation for docker image inside integrations and scripts.
* Added --use-git flag to **format** command to format all changed files.
* Fixed an issue where **validate** did not fail on dockerimage changes with bc check.
* Added new flag **--ignore-entropy** to demisto-sdk **secrets**, this will allow skip entropy secrets check.
* Added --outfile to **lint** to allow saving failed packages to a file.

## 0.3.3

* Added backwards compatibility break error message.
* Added schema for incident types.
* Added **additionalinfo** field to as an available field for integration configuration.
* Added pack parameter for **init**.
* Fixed an issue where error would appear if name parameter is not set in **init**.

## 0.3.2

* Fixed the handling of classifier files in **validate**.

## 0.3.1

* Fixed the handling of newly created reputation files in **validate**.
* Added an option to perform **validate** on a specific file.

## 0.3.0

* Added support for multi-package **lint** both with parallel and without.
* Added all parameter in **lint** to run on all packages and packs in content repository.
* Added **format** for:
  * Scripts
  * Playbooks
  * Integrations
* Improved user outputs for **secrets** command.
* Fixed an issue where **lint** would run pytest and pylint only on a single docker per integration.
* Added auto-complete functionality to demisto-sdk.
* Added git parameter in **lint** to run only on changed packages.
* Added the **run-playbook** command
* Added **run** command which runs a command in the Demisto playground.
* Added **upload** command which uploads an integration or a script to a Demisto instance.
* Fixed and issue where **validate** checked if release notes exist for new integrations and scripts.
* Added **generate-test-playbook** command which generates a basic test playbook for an integration or a script.
* **validate** now supports indicator fields.
* Fixed an issue with layouts scheme validation.
* Adding **init** command.
* Added **json-to-outputs** command which generates the yaml section for outputs from an API raw response.

## 0.2.6

* Fixed an issue with locating release notes for beta integrations in **validate**.

## 0.2.5

* Fixed an issue with locating release notes for beta integrations in **validate**.

## 0.2.4

* Adding image validation to Beta_Integration and Packs in **validate**.

## 0.2.3

* Adding Beta_Integration to the structure validation process.
* Fixing bug where **validate** did checks on TestPlaybooks.
* Added requirements parameter to **lint**.

## 0.2.2

* Fixing bug where **lint** did not return exit code 1 on failure.
* Fixing bug where **validate** did not print error message in case no release notes were give.

## 0.2.1

* **Validate** now checks that the id and name fields are identical in yml files.
* Fixed a bug where sdk did not return any exit code.

## 0.2.0

* Added Release Notes Validator.
* Fixed the Unifier selection of your python file to use as the code.
* **Validate** now supports Indicator fields.
* Fixed a bug where **validate** and **secrets** did not return exit code 1 on failure.
* **Validate** now runs on newly added scripts.

## 0.1.8

* Added support for `--version`.
* Fixed an issue in file_validator when calling `checked_type` method with script regex.

## 0.1.2

* Restructuring validation to support content packs.
* Added secrets validation.
* Added content bundle creation.
* Added lint and unit test run.

## 0.1.1

* Added new logic to the unifier.
* Added detailed README.
* Some small adjustments and fixes.

## 0.1.0

Capabilities:

* **Extract** components(code, image, description etc.) from a Demisto YAML file into a directory.
* **Unify** components(code, image, description etc.) to a single Demisto YAML file.
* **Validate** Demisto content files.<|MERGE_RESOLUTION|>--- conflicted
+++ resolved
@@ -1,10 +1,7 @@
 # Changelog
 ## Unreleased
-<<<<<<< HEAD
 * Fixed an issue where **unify** failed on integrations using an API a module, when not called from the content root.
-=======
 * Improved **update-release-notes** logs when changes in dependent API modules are detected.
->>>>>>> d32e9bba
 
 ## 1.19.0
 * Added the **graph** command group. The **create-content-graph** and **update-content-graph** commands were migrated to this command group, and named **graph create** and **graph update** respectively.
