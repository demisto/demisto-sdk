--- conflicted
+++ resolved
@@ -5,11 +5,8 @@
 [1]: https://pypi.org/project/demisto-sdk/#history
 ### 0.4.9
 * Fixed an issue in *generate-docs* where Playbooks and Scripts documentation failed.
-<<<<<<< HEAD
 * Added a graceful error message when executing the *run" command with a misspelled command.
-=======
 * Added more informative errors upon failures of the *upload* command.
->>>>>>> 2dc01eb2
 
 ### 0.4.8
 * Added the *max* field to the Playbook schema, allowing to define it in tasks loop.
