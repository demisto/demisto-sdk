# Changelog

## Unreleased
* Fixed an issue where **lint** failed when using the `-cdam` flag with changed dependant api modules due to partial file duplications filtering.
<<<<<<< HEAD
* Fixed an issue where in some occasions running of test-playbooks could receive session timeouts.
=======
* Fixed an issue in **upload** command where `json` based content items were not unified correctly when using the `--zip` argument.
>>>>>>> 32beb776

## 1.10.1
* Fixed an issue where **update-content-graph** failed to execute.

## 1.10.0
* **Breaking change**: Removed usage of `pipenv`, `isort` and `autopep8` in the **split** and **download** commands. Removed the `--no-pipenv` and `--no-code-formatting` flags. Please see https://xsoar.pan.dev/docs/tutorials/tut-setup-dev-remote for the recommended environment setup.
* Fixed an issue in **prepare-content** command where large code lines were broken.
* Fixed an issue where git-*renamed_files* were not retrieved properly.
* Fixed an issue where test dependencies were calculated in all level dependencies calculation.
* Added formatting and validation to XSIAM content types.
* Fixed an issue where several XSIAM content types were not validated when passing the `-a` flag.
* Added a UUID to name mapper for **download** it replaces UUIDs with names on all downloaded files.
* Updated the demisto-py to v3.2.6 which now supports basic proxy authentication.
* Improved the message shown when using **upload** and overwriting packs.
* Added support for the **Layout Rule** content type in the id-set and the content graph.
* Updated the default general `fromVersion` value on **format** to `6.8.0`
* Fixed an issue where **lint** sometimes failed when using the `-cdam` flag due to wrong file duplications filtering.
* Added the content graph to **validate**, use with the `--graph` flag.


## 1.9.0
* Fixed an issue where the Slack notifier was using a deprecated argument.
* Added the `--docker-image` argument to the **lint** command, which allows determining the docker image to run lint on. Possible options are: `'native:ga'`, `'native:maintenance'`, `'native:dev'`, `'all'`, a specific docker image (from Docker Hub) or, the default `'from-yml'`.
* Fixed an issue in **prepare-content** command where large code lines were broken.
* Added a logger warning to **get_demisto_version**, the task will now fail with a more informative message.
* Fixed an issue where the **upload** and **prepare-content** commands didn't add `fromServerVersion` and `toServerVersion` to layouts.
* Updated **lint** to use graph instead of id_set when running with `--check-dependent-api-module` flag.
* Added the marketplaces field to all schemas.
* Added the flag `--xsoar-only` to the **doc-review** command which enables reviewing documents that belong to XSOAR-supported Packs.
* Fixed an issue in **update-release-notes** command where an error occurred when executing the same command a second time.
* Fixed an issue where **validate** would not always ignore errors listed under `.pack-ignore`.
* Fixed an issue where running **validate** on a specific pack didn't test all the relevant entities.
* Fixed an issue where fields ending with `_x2` where not replaced in the appropriate Marketplace.

## 1.8.3
* Changed **validate** to allow hiding parameters of type 0, 4, 12 and 14 when replacing with type 9 (credentials) with the same name.
* Fixed an issue where **update-release-notes** fails to update *MicrosoftApiModule* dependent integrations.
* Fixed an issue where the **upload** command failed because `docker_native_image_config.json` file could not be found.
* Added a metadata file to the content graph zip, to be used in the **update-content-graph** command.
* Updated the **validate** and **update-release-notes** commands to unskip the *Triggers Recommendations* content type.


## 1.8.2
* Fixed an issue where demisto-py failed to upload content to XSIAM when `DEMISTO_USERNAME` environment variable is set.
* Fixed an issue where the **prepare-content** command output invalid automation name when used with the --*custom* argument.
* Fixed an issue where modeling rules with arbitrary whitespace characters were not parsed correctly.
* Added support for the **nativeImage** key for an integration/script in the **prepare-content** command.
* Added **validate** checks for integrations declared deprecated (display name, description) but missing the `deprecated` flag.
* Changed the **validate** command to fail on the IN145 error code only when the parameter with type 4 is not hidden.
* Fixed an issue where downloading content layouts with `detailsV2=None` resulted in an error.
* Fixed an issue where **xdrctemplate** was missing 'external' prefix.
* Fixed an issue in **prepare-content** command providing output path.
* Updated the **validate** and **update-release-notes** commands to skip the *Triggers Recommendations* content type.
* Added a new validation to the **validate** command to verify that the release notes headers are in the correct format.
* Changed the **validate** command to fail on the IN140 error code only when the skipped integration has no unit tests.
* Changed **validate** to allow hiding parameters of type 4 (secret) when replacing with type 9 (credentials) with the same name.
* Fixed an issue where the **update-release-notes** command didn't add release-notes properly to some *new* content items.
* Added validation that checks that the `nativeimage` key is not defined in script/integration yml.
* Added to the **format** command the ability to remove `nativeimage` key in case defined in script/integration yml.
* Enhanced the **update-content-graph** command to support `--use-git`, `--imported_path` and `--output-path` arguments.
* Fixed an issue where **doc-review** failed when reviewing command name in some cases.
* Fixed an issue where **download** didn't identify playbooks properly, and downloaded files with UUIDs instead of file/script names.

## 1.8.1
* Fixed an issue where **format** created duplicate configuration parameters.
* Added hidden properties to integration command argument and script argument.
* Added `--override-existing` to **upload** that skips the confirmation prompt for overriding existing content packs. @mattbibbydw
* Fixed an issue where **validate** failed in private repos when attempting to read from a nonexisting `approved_categories.json`.
* Fixed an issue where **validate** used absolute paths when getting remote `pack_metadata.json` files in private repos.
* Fixed an issue in **download**, where names of custom scripts were replaced with UUIDs in IncidentFields and Layouts.

## 1.8.0
* Updated the supported python versions, as `>=3.8,<3.11`, as some of the dependencies are not supported on `3.11` yet.
* Added a **validate** step for **Modeling Rules** testdata files.
* Added the **update-content-graph** command.
* Added the ability to limit the number of CPU cores with `DEMISTO_SDK_MAX_CPU_CORES` envirment variable.
* Added the **prepare-content** command.
* Added support for fromversion/toversion in XSIAM content items (correlation rules, XSIAM dashboards, XSIAM reports and triggers).
* Added a **validate** step checking types of attributes in the schema file of modeling rule.
* Added a **validate** step checking that the dataset name of a modeling rule shows in the xif and schema files.
* Added a **validate** step checking that a correlation rule file does not start with a hyphen.
* Added a **validate** step checking that xsiam content items follow naming conventions.
* Fixed an issue where SDK commands failed on the deprecated `packaging.version.LegacyVersion`, by locking the `packaging` version to `<22`.
* Fixed an issue where **update-release-notes** failed when changing only xif file in **Modeling Rules**.
* Fixed an issue where *is_valid_category* and *is_categories_field_match_standard* failed when running in a private repo.
* Fixed an issue where **validate** didn't fail on the MR103 validation error.
* Fixed the *--release-notes* option, to support the new CHANGELOG format.
* Fixed an issue where **validate** failed when only changing a modeling rules's xif file.
* Fixed an issue where **format** failed on indicator files with a `None` value under the `tabs` key.
* Fixed an issue where **validate** only printed errors for one change of context path, rather than print all.
* Fixed an issue where **download** did not suggest using a username/password when authenticating with XSOAR and using invalid arguments.
* Fixed an issue where **download** failed when listing or downloading content items that are not unicode-encoded.
* Added support for fromversion/toversion in XSIAM content items (correlation rules, XSIAM dashboards, XSIAM reports and triggers).
* Updated the supported python versions, as `>=3.8,<3.11`, as some of the dependencies are not supported on `3.11` yet.
* Added **prepare-content** command which will prepare the pack or content item for the platform.
* Patched an issue where deprecated `packaging.version.LegacyVersion`, locking packaging version to `<22`.

## 1.7.9
* Fixed an issue where an error message in **validate** would not include the suggested fix.
* Added a validation that enforces predefined categories on MP Packs & integration yml files, the validation also ensures that each pack has only one category.
* Fixed an issue where **update-release-notes** did not generate release notes for **XDRC Templates**.
* Fixed an issue where **upload** failed without explaining the reason.
* Improved implementation of the docker_helper module.
* Fixed an issue where **validate** did not check changed pack_metadata.json files when running using git.
* Added support for **xdrctemplate** to content graph.
* Fixed an issue where local copies of the newly-introduced `DemistoClassApiModule.py` were validated.
* Added new release notes templates for the addition and modification of playbooks, layouts and types in the **doc-review** command.
* Fixed an issue where the **doc-review** command failed on descriptions of new content items.
* Added the `Command XXX is deprecated. Use XXX instead.` release notes templates to **doc-review** command.
* Fixed an issue where the **update-release-notes** command didn't add the modeling-rules description for new modeling-rules files.

## 1.7.8
* Added the capability to run the MDX server in a docker container for environments without node.
* Fixed an issue where **generate-docs** with `-c` argument updated sections of the incorrect commands.
* Added IF113 error code to **ALLOWED_IGNORE_ERRORS**.
* Fixed an issue where **validate** failed on playbooks with non-string input values.
* Added the `DEMISTO_SDK_IGNORE_CONTENT_WARNING` environment variable, to allow suppressing warnings when commands are not run under a content repo folder.
* Fixed an issue where **validate** failed to recognize integration tests that were missing from config.json
* Added support for **xpanse** marketplace in **create-id-set** and **create-content-artifacts** commands.
* Fixed an issue where **split** failed on yml files.
* Added support for marketplace-specific tags.
* Fixed an issue where **download** would not run `isort`. @maxgubler
* Fixed an issue where XSIAM Dashboards and Reports images failed the build.
* Added support for **xpanse** marketplace to content graph.

## 1.7.7
* Fixed an issue where paybooks **generate-docs** didn't parse complex input values when no accessor field is given correctly.
* Fixed an issue in the **download** command, where an exception would be raised when downloading system playbooks.
* Fixed an issue where the **upload** failed on playbooks containing a value that starts with `=`.
* Fixed an issue where the **generate-unit-tests** failed to generate assertions, and generate unit tests when command names does not match method name.
* Fixed an issue where the **download** command did not honor the `--no-code-formatting` flag properly. @maxgubler
* Added a new check to **validate**, making sure playbook task values are passed as references.
* Fixed an issue where the **update-release-notes** deleted existing release notes, now appending to it instead.
* Fixed an issue where **validate** printed blank space in case of validation failed and ignored.
* Renamed 'Agent Config' to 'XDRC Templates'.
* Fixed an issue where the **zip-packs** command did not work with the CommonServerUserPython and CommonServerUserPowerShell package.

## 1.7.6

* Fixed parsing of initialization arguments of client classes in the **generate-unit-tests** command.
* Added support for AgentConfig content item in the **upload**, **create-id-set**, **find-dependecies**, **unify** and **create-content-artifacts** commands.
* Added support for XSIAM Report preview image.

## 1.7.5

* Fixed an issue where the **upload** command did not work with the CommonServerUserPython package.
* Fixed an issue in the **download** command, where some playbooks were downloaded as test playbooks.
* Added playbook modification capabilities in **TestSuite**.
* Added a new command **create-content-graph**.
* Fixed an issue in the **upload** command, where the temporary zip would not clean up properly.
* Improved content items parsing in the **create-content-graph** command.
* Added an error when the docker daemon is unavailable when running **lint**.
* Removed the validation of a subtype change for scripts in the **validate** command.
* Fixed an issue where names of XSIAM content items were not normalized properly.
* Fixed an issue where the **download** command was downloading playbooks with **script** (id) and not **scriptName**.
* Fixed an issue where script yml files were not properly identified by `find_type`.
* Removed nightly integrations filtering when deciding if a test should run.
* Added support for XSIAM Dashboard preview image.
* Added the `--no-code-formatting` flag to the **download** command, allowing to skip autopep8 and isort.
* Fixed an issue in the **update-release-notes** command, where generating release notes for modeling rules schema file caused exception.

## 1.7.4

* Fixed an issue where the **doc-review** command showed irrelevant messages.
* Fixed an issue in **validate**, where backward-compatibility failures prevented other validations from running.
* Fixed an issue in **validate**, where content-like files under infrastructure paths were not ignored.
* Fixed an issue in the AMI mapping, where server versions were missing.
* Change the way the normalize name is set for external files.
* Added dump function to XSIAM pack objects to dulicate the files.
* Fixed an issue where the `contribution_converter` did not support changes made to ApiModules.
* Added name normalization according to new convention to XSIAM content items
* Added playbook modification capabilities in **TestSuite**.
* Fixed an issue in create-content-artifacts where it will not get a normalize name for the item and it will try to duplicate the same file.

## 1.7.3

* Fixed an issue in the **format** command where fail when executed from environment without mdx server available.
* Added `Added a`, `Added an` to the list of allowed changelog prefixes.
* Added support for Indicator Types/Reputations in the **upload** command.
* Fixed an issue when running from a subdirectory of a content repo failed.
* Changing the way we are using XSIAM servers api-keys in **test-content** .
* Added a success message to **postman-codegen**.

## 1.7.2

* Fixed an issue in the **validate** command where incident fields were not found in mappers even when they exist
* Added an ability to provide list of marketplace names as a param attribute to **validate** and **upload**
* Added the file type to the error message when it is not supported.
* Fixed an issue where `contribution_converter` incorrectly mapped _Indicator Field_ objects to the _incidentfield_ directory in contribution zip files.
* Fixed a bug where **validate** returned error on empty inputs not used in playbooks.
* Added the `DEMISTO_SDK_CONTENT_PATH` environment variable, implicitly used in various commands.
* Added link to documentation for error messages regarding use cases and tags.

## 1.7.1

* Fixed an issue where *indicatorTypes* and *betaIntegrations* were not found in the id_set.
* Updated the default general `fromVersion` value on **format** to `6.5.0`
* Fixed an issue where the **validate** command did not fail when the integration yml file name was not the same as the folder containing it.
* Added an option to have **generate-docs** take a Playbooks folder path as input, and generate docs for all playbooks in it.
* Fixed an issue where the suggestion in case of `IF113` included uppercase letters for the `cliName` parameter.
* Added new validation to the **validate** command to fail and list all the file paths of files that are using a deprecated integration command / script / playbook.
* **validate** will no longer fail on playbooks calling subplaybooks that have a higher `fromVersion` value, if  calling the subplaybook has `skipifunavailable=True`.
* Fixed an issue where relative paths were not accessed correctly.
* Running any `demisto-sdk` command in a folder with a `.env` file will load it, temporarily overriding existing environment variables.
* Fixed an issue where **validate** did not properly detect deleted files.
* Added new validations to the **validate** command to verify that the schema file exists for a modeling rule and that the schema and rules keys are empty in the yml file.
* Fixed an issue where *find_type* didn't recognize exported incident types.
* Added a new validation to **validate**, making sure all inputs of a playbook are used.
* Added a new validation to **validate**, making sure all inputs used in a playbook declared in the input section.
* The **format** command will now replace the *fromServerVersion* field with *fromVersion*.

## 1.7.0

* Allowed JSON Handlers to accept kwargs, for custoimzing behavior.
* Fixed an issue where an incorrect error was shown when the `id` of a content item differed from its `name` attribute.
* Fixed an issue where the `preserve_quotes` in ruamel_handler received an incorrect value @icholy
* Fixed an issue where ignoring RM110 error code wasn't working and added a validation to **ALLOWED_IGNORE_ERRORS** to validate that all error codes are inserted in the right format.
* Fixed an issue where the contribution credit text was not added correctly to the pack README.
* Changed the contribution file implementation from markdown to a list of contributor names. The **create-content-artifact** will use this list to prepare the needed credit message.
* Added a new validation to the `XSOAR-linter` in the **lint** command for verifying that demisto.log is not used in the code.
* The **generate-docs** command will now auto-generate the Incident Mirroring section when implemented in an integration.
* Added support to automatically generate release notes for deprecated items in the **update-release-notes** command.
* Fixed an issue causing any command to crash when unable to detect local repository properties.
* Fixed an issue where running in a private gitlab repo caused a warning message to be shown multiple times.
* Added a new validation to the **validate** command to verify that markdown and python files do not contain words related to copyright section.
* Fixed an issue where **lint** crashed when provided an input file path (expecting a directory).

## 1.6.9

* Added a new validation that checks whether a pack should be deprecated.
* Added a new ability to the **format** command to deprecate a pack.
* Fixed an issue where the **validate** command sometimes returned a false negative in cases where there are several sub-playbooks with the same ID.
* Added a new validation to the **validate** command to verify that the docker in use is not deprecated.
* Added support for multiple ApiModules in the **unify** command
* Added a check to **validate** command, preventing use of relative urls in README files.
* Added environment variable **DEMISTO_SDK_MARKETPLACE** expected to affect *MarketplaceTagParser* *marketplace* value. The value will be automatically set when passing *marketplace* arg to the commands **unify**, **zip-packs**, **create-content-artifacts** and **upload**.
* Added slack notifier for build failures on the master branch.
* Added support for modeling and parsing rules in the **split** command.
* Added support for README files in **format** command.
* Added a **validate** check, making sure classifier id and name values match. Updated the classifier **format** to update the id accordingly.
* The **generate-docs** command will now auto-generate the playbook image link by default.
* Added the `--custom-image-link` argument to override.
* Added a new flag to **generate-docs** command, allowing to add a custom image link to a playbook README.
* Added a new validation to the **validate** command to verify that the package directory name is the same as the files contained in the that package.
* Added support in the **unify** command to unify a schema into its Modeling Rule.

## 1.6.8

* Fixed an issue where **validate** did not fail on invalid playbook entities' versions (i.e. subplaybooks or scripts with higher fromversion than their parent playbook).
* Added support for running lint via a remote docker ssh connection. Use `DOCKER_HOST` env variable to specify a remote docker connection, such as: `DOCKER_HOST=ssh://myuser@myhost.com`.
* Fixed an issue where the pack cache in *get_marketplaces* caused the function to return invalid values.
* Fixed an issue where running format on a pack with XSIAM entities would fail.
* Added the new `display_name` field to relevant entities in the **create-id-set** command.
* Added a new validation to the **validate** command to verify the existence of "Reliability" parameter if the integration have reputation command.
* Fixed a bug where terminating the **lint** command failed (`ctrl + c`).
* Removed the validation of a subtype change in integrations and scripts from **validate**.
* Fixed an issue where **download** did not behave as expected when prompting for a version update. Reported by @K-Yo
* Added support for adoption release notes.
* Fixed an issue where **merge-id-sets** failed when a key was missing in one id-set.json.
* Fixed a bug where some mypy messages were not parsed properly in **lint**.
* Added a validation to the **validate** command, failing when '`fromversion`' or '`toversion`' in a content entity are incorrect format.
* Added a validation to the **validate** command, checking if `fromversion` <= `toversion`.
* Fixed an issue where coverage reports used the wrong logging level, marking debug logs as errors.
* Added a new validation to the **validate** command, to check when the discouraged `http` prefixes are used when setting defaultvalue, rather than `https`.
* Added a check to the **lint** command for finding hard-coded usage of the http protocol.
* Locked the dependency on Docker.
* Removed a traceback line from the **init** command templates: BaseIntegration, BaseScript.
* Updated the token in **_add_pr_comment** method from the content-bot token to the xsoar-bot token.

## 1.6.7

* Added the `types-markdown` dependency, adding markdown capabilities to existing linters using the [Markdown](https://pypi.org/project/Markdown/) package.
* Added support in the **format** command to remove nonexistent incident/indicator fields from *layouts/mappers*
* Added the `Note: XXX` and `XXX now generally available.` release notes templates to **doc-review** command.
* Updated the logs shown during the docker build step.
* Removed a false warning about configuring the `GITLAB_TOKEN` environment variable when it's not needed.
* Removed duplicate identifiers for XSIAM integrations.
* Updated the *tags* and *use cases* in pack metadata validation to use the local files only.
* Fixed the error message in checkbox validation where the defaultvalue is wrong and added the name of the variable that should be fixed.
* Added types to `find_type_by_path` under tools.py.
* Fixed an issue where YAML files contained incorrect value type for `tests` key when running `format --deprecate`.
* Added a deprecation message to the `tests:` section of yaml files when running `format --deprecate`.
* Added use case for **validate** on *wizard* objects - set_playbook is mapped to all integrations.
* Added the 'integration-get-indicators' commands to be ignored by the **verify_yml_commands_match_readme** validation, the validation will no longer fail if these commands are not in the readme file.
* Added a new validation to the **validate** command to verify that if the phrase "breaking changes" is present in a pack release notes, a JSON file with the same name exists and contains the relevant breaking changes information.
* Improved logs when running test playbooks (in a build).
* Fixed an issue in **upload** did not include list-type content items. @nicolas-rdgs
* Reverted release notes to old format.

## 1.6.6

* Added debug print when excluding item from ID set due to missing dependency.
* Added a validation to the **validate** command, failing when non-ignorable errors are present in .pack-ignore.
* Fixed an issue where `mdx server` did not close when stopped in mid run.
* Fixed an issue where `-vvv` flag did not print logs on debug level.
* enhanced ***validate*** command to list all command names affected by a backward compatibility break, instead of only one.
* Added support for Wizard content item in the **format**, **validate**, **upload**, **create-id-set**, **find-dependecies** and **create-content-artifacts** commands.
* Added a new flag to the **validate** command, allowing to run specific validations.
* Added support in **unify** and **create-content-artifacts** for displaying different documentations (detailed description + readme) for content items, depending on the marketplace version.
* Fixed an issue in **upload** where list items were not uploaded.
* Added a new validation to **validate** command to verify that *cliName* and *id* keys of the incident field or the indicator field are matches.
* Added the flag '-x', '--xsiam' to **upload** command to upload XSIAM entities to XSIAM server.
* Fixed the integration field *isFetchEvents* to be in lowercase.
* Fixed an issue where **validate -i** run after **format -i** on an existing file in the repo instead of **validate -g**.
* Added the following commands: 'update-remote-data', 'get-modified-remote-data', 'update-remote-system' to be ignored by the **verify_yml_commands_match_readme** validation, the validation will no longer fail if these commands are not in the readme file.
* Updated the release note template to include a uniform format for all items.
* Added HelloWorldSlim template option for *--template* flag in **demisto-sdk init** command.
* Fixed an issue where the HelloWorldSlim template in **demisto-sdk init** command had an integration id that was conflicting with HelloWorld integration id.
* Updated the SDK to use demisto-py 3.1.6, allowing use of a proxy with an environment variable.
* Set the default logger level to `warning`, to avoid unwanted debug logs.
* The **format** command now validates that default value of checkbox parameters is a string 'true' or 'false'.
* Fixed an issue where `FileType.PLAYBOOK` would show instead of `Playbook` in readme error messages.
* Added a new validation to **validate** proper defaultvalue for checkbox fields.

## 1.6.5

* Fixed an issue in the **format** command where the `id` field was overwritten for existing JSON files.
* Fixed an issue where the **doc-review** command was successful even when the release-note is malformed.
* Added timestamps to the `demisto-sdk` logger.
* Added time measurements to **lint**.
* Added the flag '-d', '--dependency' to **find-dependencies** command to get the content items that cause the dependencies between two packs.
* Fixed an issue where **update-release-notes** used the *trigger_id* field instead of the *trigger_name* field.
* Fixed an issue where **doc-review** failed to recognize script names, in scripts using the old file structure.
* Fixed an issue where concurrent processes created by **lint** caused deadlocks when opening files.
* Fixed an issue in the **format** command where `_dev` or `_copy` suffixes weren't removed from the subscript names in playbooks and layouts.
* Fixed an issue where **validate** failed on nonexistent `README.md` files.
* Added support of XSIAM content items to the **validate** command.
* Report **lint** summary results and failed packages after reporting time measurements.

## 1.6.4

* Added the new **generate-yml-from-python** command.
* Added a code *type* indication for integration and script objects in the *ID Set*.
* Added the [Vulture](https://github.com/jendrikseipp/vulture) linter to the pre-commit hook.
* The `demisto-sdk` pack will now be distributed via PyPi with a **wheel** file.
* Fixed a bug where any edited json file that contained a forward slash (`/`) escaped.
* Added a new validation to **validate** command to verify that the metadata *currentVersion* is
the same as the last release note version.
* The **validate** command now checks if there're none-deprecated integration commands that are missing from the readme file.
* Fixed an issue where *dockerimage* changes in Scripts weren't recognized by the **update-release-notes** command.
* Fixed an issue where **update-xsoar-config-file** did not properly insert the marketplace packs list to the file.
* Added the pack name to the known words by default when running the **doc-review** command.
* Added support for new XSIAM entities in **create-id-set** command.
* Added support for new XSIAM entities in **create-content-artifacts** command.
* Added support for Parsing/Modeling Rule content item in the **unify** command.
* Added the integration name, the commands name and the script name to the known words by default when running the **doc-review** command.
* Added an argument '-c' '--custom' to the **unify** command, if True will append to the unified yml name/display/id the custom label provided
* Added support for sub words suggestion in kebab-case sentences when running the **doc-review** command.
* Added support for new XSIAM entities in **update-release-notes** command.
* Enhanced the message of alternative suggestion words shown when running **doc-review** command.
* Fixed an incorrect error message, in case `node` is not installed on the machine.
* Fixed an issue in the **lint** command where the *check-dependent-api-modules* argument was set to true by default.
* Added a new command **generate-unit-tests**.
* Added a new validation to **validate** all SIEM integration have the same suffix.
* Fixed the destination path of the unified parsing/modeling rules in **create-content-artifacts** command.
* Fixed an issue in the **validate** command, where we validated wrongfully the existence of readme file for the *ApiModules* pack.
* Fixed an issue in the **validate** command, where an error message that was displayed for scripts validation was incorrect.
* Fixed an issue in the **validate** and **format** commands where *None* arguments in integration commands caused the commands to fail unexpectedly.
* Added support for running tests on XSIAM machines in the **test-content** command.
* Fixed an issue where the **validate** command did not work properly when deleting non-content items.
* Added the flag '-d', '--dependency' to **find-dependencies** command to get the content items that cause the dependencies between two packs.

## 1.6.3

* **Breaking change**: Fixed a typo in the **validate** `--quiet-bc-validation` flag (was `--quite-bc-validation`). @upstart-swiss
* Dropped support for python 3.7: Demisto-SDK is now supported on Python 3.8 or newer.
* Added an argument to YAMLHandler, allowing to set a maximal width for YAML files. This fixes an issue where a wrong default was used.
* Added the detach mechanism to the **upload** command, If you set the --input-config-file flag, any files in the repo's SystemPacks folder will be detached.
* Added the reattach mechanism to the **upload** command, If you set the --input-config-file flag, any detached item in your XSOAR instance that isn't currently in the repo's SystemPacks folder will be re-attached.
* Fixed an issue in the **validate** command that did not work properly when using the *-g* flag.
* Enhanced the dependency message shown when running **lint**.
* Fixed an issue where **update-release-notes** didn't update the currentVersion in pack_metadata.
* Improved the logging in **test-content** for helping catch typos in external playbook configuration.

## 1.6.2

* Added dependency validation support for core marketplacev2 packs.
* Fixed an issue in **update-release-notes** where suggestion fix failed in validation.
* Fixed a bug where `.env` files didn't load. @nicolas-rdgs
* Fixed a bug where **validate** command failed when the *categories* field in the pack metadata was empty for non-integration packs.
* Added *system* and *item-type* arguments to the **download** command, used when downloading system items.
* Added a validation to **validate**, checking that each script, integration and playbook have a README file. This validation only runs when the command is called with either the `-i` or the `-g` flag.
* Fixed a regression issue with **doc-review**, where the `-g` flag did not work.
* Improved the detection of errors in **doc-review** command.
* The **validate** command now checks if a readme file is empty, only for packs that contain playbooks or were written by a partner.
* The **validate** command now makes sure common contextPath values (e.g. `DBotScore.Score`) have a non-empty description, and **format** populates them automatically.
* Fixed an issue where the **generate-outputs** command did not work properly when examples were provided.
* Fixed an issue in the **generate-outputs** command, where the outputs were not written to the specified output path.
* The **generate-outputs** command can now generate outputs from multiple calls to the same command (useful when different args provide different outputs).
* The **generate-outputs** command can now update a yaml file with new outputs, without deleting or overwriting existing ones.
* Fixed a bug where **doc-review** command failed on existing templates.
* Fixed a bug where **validate** command failed when the word demisto is in the repo README file.
* Added support for adding test-playbooks to the zip file result in *create-content-artifacts* command for marketplacev2.
* Fixed an issue in **find-dependencies** where using the argument *-o* without the argument *--all-packs-dependencies* did not print a proper warning.
* Added a **validate** check to prevent deletion of files whose deletion is not supported by the XSOAR marketplace.
* Removed the support in the *maintenance* option of the *-u* flag in the **update-release-notes** command.
* Added validation for forbidden words and phrases in the **doc-review** command.
* Added a retries mechanism to the **test-content** command to stabilize the build process.
* Added support for all `git` platforms to get remote files.
* Refactored the **format** command's effect on the *fromversion* field:
  * Fixed a bug where the *fromversion* field was removed when modifying a content item.
  * Updated the general default *fromversion* and the default *fromversion* of newly-introduced content items (e.g. `Lists`, `Jobs`).
  * Added an interactive mode functionality for all content types, to ask the user whether to set a default *fromversion*, if could not automatically determine its value. Use `-y` to assume 'yes' as an answer to all prompts and run non-interactively.

## 1.6.1

* Added the '--use-packs-known-words' argument to the **doc-review** command
* Added YAML_Loader to handle yaml files in a standard way across modules, replacing PYYAML.
* Fixed an issue when filtering items using the ID set in the **create-content-artifacts** command.
* Fixed an issue in the **generate-docs** command where tables were generated with an empty description column.
* Fixed an issue in the **split** command where splitting failed when using relative input/output paths.
* Added warning when inferred files are missing.
* Added to **validate** a validation for integration image dimensions, which should be 120x50px.
* Improved an error in the **validate** command to better differentiate between the case where a required fetch parameter is malformed or missing.

## 1.6.0

* Fixed an issue in the **create-id-set** command where similar items from different marketplaces were reported as duplicated.
* Fixed typo in demisto-sdk init
* Fixed an issue where the **lint** command did not handle all container exit codes.
* Add to **validate** a validation for pack name to make sure it is unchanged.
* Added a validation to the **validate** command that verifies that the version in the pack_metdata file is written in the correct format.
* Fixed an issue in the **format** command where missing *fromVersion* field in indicator fields caused an error.

## 1.5.9

* Added option to specify `External Playbook Configuration` to change inputs of Playbooks triggered as part of **test-content**
* Improved performance of the **lint** command.
* Improved performance of the **validate** command when checking README images.
* ***create-id-set*** command - the default value of the **marketplace** argument was changed from ‘xsoar’ to all packs existing in the content repository. When using the command, make sure to pass the relevant marketplace to use.

## 1.5.8

* Fixed an issue where the command **doc-review** along with the argument `--release-notes` failed on yml/json files with invalid schema.
* Fixed an issue where the **lint** command failed on packs using python 3.10

## 1.5.7

* Fixed an issue where reading remote yaml files failed.
* Fixed an issue in **validate** failed with no error message for lists (when no fromVersion field was found).
* Fixed an issue when running **validate** or **format** in a gitlab repository, and failing to determine its project id.
* Added an enhancement to **split**, handling an empty output argument.
* Added the ability to add classifiers and mappers to conf.json.
* Added the Alias field to the incident field schema.

## 1.5.6

* Added 'deprecated' release notes template.
* Fixed an issue where **run-test-playbook** command failed to get the task entries when the test playbook finished with errors.
* Fixed an issue in **validate** command when running with `no-conf-json` argument to ignore the `conf.json` file.
* Added error type text (`ERROR` or `WARNING`) to **validate** error prints.
* Fixed an issue where the **format** command on test playbook did not format the ID to be equal to the name of the test playbook.
* Enhanced the **update-release-notes** command to automatically commit release notes config file upon creation.
* The **validate** command will validate that an indicator field of type html has fromVersion of 6.1.0 and above.
* The **format** command will now add fromVersion 6.1.0 to indicator field of type html.
* Added support for beta integrations in the **format** command.
* Fixed an issue where the **postman-codegen** command failed when called with the `--config-out` flag.
* Removed the integration documentation from the detailed description while performing **split** command to the unified yml file.
* Removed the line which indicates the version of the product from the README.md file for new contributions.

## 1.5.5

* Fixed an issue in the **update-release-notes** command, which did not work when changes were made in multiple packs.
* Changed the **validate** command to fail on missing test-playbooks only if no unittests are found.
* Fixed `to_kebab_case`, it will now deal with strings that have hyphens, commas or periods in them, changing them to be hyphens in the new string.
* Fixed an issue in the **create-id-set** command, where the `source` value included the git token if it was specified in the remote url.
* Fixed an issue in the **merge-id-set** command, where merging fails because of duplicates but the packs are in the XSOAR repo but in different version control.
* Fixed missing `Lists` Content Item as valid `IDSetType`
* Added enhancement for **generate-docs**. It is possible to provide both file or a comma seperated list as `examples`. Also, it's possible to provide more than one example for a script or a command.
* Added feature in **format** to sync YML and JSON files to the `master` file structure.
* Added option to specify `Incident Type`, `Incoming Mapper` and `Classifier` when configuring instance in **test-content**
* added a new command **run-test-playbook** to run a test playbook in a given XSOAR instance.
* Fixed an issue in **format** when running on a modified YML, that the `id` value is not changed to its old `id` value.
* Enhancement for **split** command, replace `ApiModule` code block to `import` when splitting a YML.
* Fixed an issue where indicator types were missing from the pack's content, when uploading using **zip-packs**.
* The request data body format generated in the **postman-codegen** will use the python argument's name and not the raw data argument's name.
* Added the flag '--filter-by-id-set' to **create-content-artifacts** to create artifacts only for items in the given id_set.json.

## 1.5.4

* Fixed an issue with the **format** command when contributing via the UI
* The **format** command will now not remove the `defaultRows` key from incident, indicator and generic fields with `type: grid`.
* Fixed an issue with the **validate** command when a layoutscontainer did not have the `fromversion` field set.
* added a new command **update-xsoar-config-file** to handle your XSOAR Configuration File.
* Added `skipVerify` argument in **upload** command to skip pack signature verification.
* Fixed an issue when the **run** command  failed running when there’s more than one playground, by explicitly using the current user’s playground.
* Added support for Job content item in the **format**, **validate**, **upload**, **create-id-set**, **find-dependecies** and **create-content-artifacts** commands.
* Added a **source** field to the **id_set** entitles.
* Two entitles will not consider as duplicates if they share the same pack and the same source.
* Fixed a bug when duplicates were found in **find_dependencies**.
* Added function **get_current_repo** to `tools`.
* The **postman-codegen** will not have duplicates argument name. It will rename them to the minimum distinguished shared path for each of them.

## 1.5.3

* The **format** command will now set `unsearchable: True` for incident, indicator and generic fields.
* Fixed an issue where the **update-release-notes** command crashes with `--help` flag.
* Added validation to the **validate** command that verifies the `unsearchable` key in incident, indicator and generic fields is set to true.
* Removed a validation that DBotRole should be set for automation that requires elevated permissions to the `XSOAR-linter` in the **lint** command.
* Fixed an issue in **Validate** command where playbooks conditional tasks were mishandeled.
* Added a validation to prevent contributors from using the `fromlicense` key as a configuration parameter in an integration's YML
* Added a validation to ensure that the type for **API token** (and similar) parameters are configured correctly as a `credential` type in the integration configuration YML.
* Added an assertion that checks for duplicated requests' names when generating an integration from a postman collection.
* Added support for [.env files](https://pypi.org/project/python-dotenv/). You can now add a `.env` file to your repository with the logging information instead of setting a global environment variables.
* When running **lint** command with --keep-container flag, the docker images are committed.
* The **validate** command will not return missing test playbook error when given a script with dynamic-section tag.

## 1.5.2

* Added a validation to **update-release-notes** command to ensure that the `--version` flag argument is in the right format.
* added a new command **coverage-analyze** to generate and print coverage reports.
* Fixed an issue in **validate** in repositories which are not in GitHub or GitLab
* Added a validation that verifies that readme image absolute links do not contain the working branch name.
* Added support for List content item in the **format**, **validate**, **download**, **upload**, **create-id-set**, **find-dependecies** and **create-content-artifacts** commands.
* Added a validation to ensure reputation command's default argument is set as an array input.
* Added the `--fail-duplicates` flag for the **merge-id-set** command which will fail the command if duplicates are found.
* Added the `--fail-duplicates` flag for the **create-id-set** command which will fail the command if duplicates are found.

## 1.5.1

* Fixed an issue where **validate** command failed to recognized test playbooks for beta integrations as valid tests.
* Fixed an issue were the **validate** command was falsely recognizing image paths in readme files.
* Fixed an issue where the **upload** command error message upon upload failure pointed to wrong file rather than to the pack metadata.
* Added a validation that verifies that each script which appears in incident fields, layouts or layout containers exists in the id_set.json.
* Fixed an issue where the **postman code-gen** command generated double dots for context outputs when it was not needed.
* Fixed an issue where there **validate** command on release notes file crashed when author image was added or modified.
* Added input handling when running **find-dependencies**, replacing string manipulations.
* Fixed an issue where the **validate** command did not handle multiple playbooks with the same name in the id_set.
* Added support for GitLab repositories in **validate**

## 1.5.0

* Fixed an issue where **upload** command failed to upload packs not under content structure.
* Added support for **init** command to run from non-content repo.
* The **split-yml** has been renamed to **split** and now supports splitting Dashboards from unified Generic Modules.
* Fixed an issue where the skipped tests validation ran on the `ApiModules` pack in the **validate** command.
* The **init** command will now create the `Generic Object` entities directories.
* Fixed an issue where the **format** command failed to recognize changed files from git.
* Fixed an issue where the **json-to-outputs** command failed checking whether `0001-01-01T00:00:00` is of type `Date`
* Added to the **generate context** command to generate context paths for integrations from an example file.
* Fixed an issue where **validate** failed on release notes configuration files.
* Fixed an issue where the **validate** command failed on pack input if git detected changed files outside of `Packs` directory.
* Fixed an issue where **validate** command failed to recognize files inside validated pack when validation release notes, resulting in a false error message for missing entity in release note.
* Fixed an issue where the **download** command failed when downloading an invalid YML, instead of skipping it.

## 1.4.9

* Added validation that the support URL in partner contribution pack metadata does not lead to a GitHub repo.
* Enhanced ***generate-docs*** with default `additionalinformation` (description) for common parameters.
* Added to **validate** command a validation that a content item's id and name will not end with spaces.
* The **format** command will now remove trailing whitespaces from content items' id and name fields.
* Fixed an issue where **update-release-notes** could fail on files outside the user given pack.
* Fixed an issue where the **generate-test-playbook** command would not place the playbook in the proper folder.
* Added to **validate** command a validation that packs with `Iron Bank` uses the latest docker from Iron Bank.
* Added to **update-release-notes** command support for `Generic Object` entities.
* Fixed an issue where playbook `fromversion` mismatch validation failed even if `skipunavailable` was set to true.
* Added to the **create artifacts** command support for release notes configuration file.
* Added validation to **validate** for release notes config file.
* Added **isoversize** and **isautoswitchedtoquietmode** fields to the playbook schema.
* Added to the **update-release-notes** command `-bc` flag to generate template for breaking changes version.
* Fixed an issue where **validate** did not search description files correctly, leading to a wrong warning message.

## 1.4.8

* Fixed an issue where yml files with `!reference` failed to load properly.
* Fixed an issue when `View Integration Documentation` button was added twice during the download and re-upload.
* Fixed an issue when `(Partner Contribution)` was added twice to the display name during the download and re-upload.
* Added the following enhancements in the **generate-test-playbook** command:
  * Added the *--commands* argument to generate tasks for specific commands.
  * Added the *--examples* argument to get the command examples file path and generate tasks from the commands and arguments specified there.
  * Added the *--upload* flag to specify whether to upload the test playbook after the generation.
  * Fixed the output condition generation for outputs of type `Boolean`.

## 1.4.7

* Fixed an issue where an empty list for a command context didn't produce an indication other than an empty table.
* Fixed an issue where the **format** command has incorrectly recognized on which files to run when running using git.
* Fixed an issue where author image validations were not checked properly.
* Fixed an issue where new old-formatted scripts and integrations were not validated.
* Fixed an issue where the wording in the from version validation error for subplaybooks was incorrect.
* Fixed an issue where the **update-release-notes** command used the old docker image version instead of the new when detecting a docker change.
* Fixed an issue where the **generate-test-playbook** command used an incorrect argument name as default
* Fixed an issue where the **json-to-outputs** command used an incorrect argument name as default when using `-d`.
* Fixed an issue where validations failed while trying to validate non content files.
* Fixed an issue where README validations did not work post VS Code formatting.
* Fixed an issue where the description validations were inconsistent when running through an integration file or a description file.

## 1.4.6

* Fixed an issue where **validate** suggests, with no reason, running **format** on missing mandatory keys in yml file.
* Skipped existence of TestPlaybook check on community and contribution integrations.
* Fixed an issue where pre-commit didn't run on the demisto_sdk/commands folder.
* The **init** command will now change the script template name in the code to the given script name.
* Expanded the validations performed on beta integrations.
* Added support for PreProcessRules in the **format**, **validate**, **download**, and **create-content-artifacts** commands.
* Improved the error messages in **generate-docs**, if an example was not provided.
* Added to **validate** command a validation that a content entity or a pack name does not contain the words "partner" and "community".
* Fixed an issue where **update-release-notes** ignores *--text* flag while using *-f*
* Fixed the outputs validations in **validate** so enrichment commands will not be checked to have DBotScore outputs.
* Added a new validation to require the dockerimage key to exist in an integration and script yml files.
* Enhanced the **generate-test-playbook** command to use only integration tested on commands, rather than (possibly) other integrations implementing them.
* Expanded unify command to support GenericModules - Unifies a GenericModule object with its Dashboards.
* Added validators for generic objects:
  * Generic Field validator - verify that the 'fromVersion' field is above 6.5.0, 'group' field equals 4 and 'id' field starts with the prefix 'generic_'.
  * Generic Type validator - verify that the 'fromVersion' field is above 6.5.0
  * Generic Module validator - verify that the 'fromVersion' field is above 6.5.0
  * Generic Definition validator - verify that the 'fromVersion' field is above 6.5.0
* Expanded Format command to support Generic Objects - Fixes generic objects according to their validations.
* Fixed an issue where the **update-release-notes** command did not handle ApiModules properly.
* Added option to enter a dictionary or json of format `[{field_name:description}]` in the **json-to-outputs** command,
  with the `-d` flag.
* Improved the outputs for the **format** command.
* Fixed an issue where the validations performed after the **format** command were inconsistent with **validate**.
* Added to the **validate** command a validation for the author image.
* Updated the **create-content-artifacts** command to support generic modules, definitions, fields and types.
* Added an option to ignore errors for file paths and not only file name in .pack-ignore file.

## 1.4.5

* Enhanced the **postman-codegen** command to name all generated arguments with lower case.
* Fixed an issue where the **find-dependencies** command miscalculated the dependencies for playbooks that use generic commands.
* Fixed an issue where the **validate** command failed in external repositories in case the DEMISTO_SDK_GITHUB_TOKEN was not set.
* Fixed an issue where **openapi-codegen** corrupted the swagger file by overwriting configuration to swagger file.
* Updated the **upload** command to support uploading zipped packs to the marketplace.
* Added to the **postman-codegen** command support of path variables.
* Fixed an issue where **openapi-codegen** entered into an infinite loop on circular references in the swagger file.
* The **format** command will now set `fromVersion: 6.2.0` for widgets with 'metrics' data type.
* Updated the **find-dependencies** command to support generic modules, definitions, fields and types.
* Fixed an issue where **openapi-codegen** tried to extract reference example outputs, leading to an exception.
* Added an option to ignore secrets automatically when using the **init** command to create a pack.
* Added a tool that gives the ability to temporarily suppress console output.

## 1.4.4

* When formatting incident types with Auto-Extract rules and without mode field, the **format** command will now add the user selected mode.
* Added new validation that DBotRole is set for scripts that requires elevated permissions to the `XSOAR-linter` in the **lint** command.
* Added url escaping to markdown human readable section in generate docs to avoid autolinking.
* Added a validation that mapper's id and name are matching. Updated the format of mapper to include update_id too.
* Added a validation to ensure that image paths in the README files are valid.
* Fixed **find_type** function to correctly find test files, such as, test script and test playbook.
* Added scheme validations for the new Generic Object Types, Fields, and Modules.
* Renamed the flag *--input-old-version* to *--old-version* in the **generate-docs** command.
* Refactored the **update-release-notes** command:
  * Replaced the *--all* flag with *--use-git* or *-g*.
  * Added the *--force* flag to update the pack release notes without changes in the pack.
  * The **update-release-notes** command will now update all dependent integrations on ApiModule change, even if not specified.
  * If more than one pack has changed, the full list of updated packs will be printed at the end of **update-release-notes** command execution.
  * Fixed an issue where the **update-release-notes** command did not add docker image release notes entry for release notes file if a script was changed.
  * Fixed an issue where the **update-release-notes** command did not detect changed files that had the same name.
  * Fixed an issue in the **update-release-notes** command where the version support of JSON files was mishandled.
* Fixed an issue where **format** did not skip files in test and documentation directories.
* Updated the **create-id-set** command to support generic modules, definitions, fields and types.
* Changed the **convert** command to generate old layout fromversion to 5.0.0 instead of 4.1.0
* Enhanced the command **postman-codegen** with type hints for templates.

## 1.4.3

* Fixed an issue where **json-to-outputs** command returned an incorrect output when json is a list.
* Fixed an issue where if a pack README.md did not exist it could cause an error in the validation process.
* Fixed an issue where the *--name* was incorrectly required in the **init** command.
* Adding the option to run **validate** on a specific path while using git (*-i* & *-g*).
* The **format** command will now change UUIDs in .yml and .json files to their respective content entity name.
* Added a playbook validation to check if a task sub playbook exists in the id set in the **validate** command.
* Added the option to add new tags/usecases to the approved list and to the pack metadata on the same pull request.
* Fixed an issue in **test_content** where when different servers ran tests for the same integration, the server URL parameters were not set correctly.
* Added a validation in the **validate** command to ensure that the ***endpoint*** command is configured correctly in yml file.
* Added a warning when pack_metadata's description field is longer than 130 characters.
* Fixed an issue where a redundant print occurred on release notes validation.
* Added new validation in the **validate** command to ensure that the minimal fromVersion in a widget of type metrics will be 6.2.0.
* Added the *--release-notes* flag to demisto-sdk to get the current version release notes entries.

## 1.4.2

* Added to `pylint` summary an indication if a test was skipped.
* Added to the **init** command the option to specify fromversion.
* Fixed an issue where running **init** command without filling the metadata file.
* Added the *--docker-timeout* flag in the **lint** command to control the request timeout for the Docker client.
* Fixed an issue where **update-release-notes** command added only one docker image release notes entry for release notes file, and not for every entity whom docker image was updated.
* Added a validation to ensure that incident/indicator fields names starts with their pack name in the **validate** command. (Checked only for new files and only when using git *-g*)
* Updated the **find-dependencies** command to return the 'dependencies' according the layout type ('incident', 'indicator').
* Enhanced the "vX" display name validation for scripts and integrations in the **validate** command to check for every versioned script or integration, and not only v2.
* Added the *--fail-duplicates* flag for the **create-id-set** command which will fail the command if duplicates are found.
* Added to the **generate-docs** command automatic addition to git when a new readme file is created.

## 1.4.1

* When in private repo without `DEMSITO_SDK_GITHUB_TOKEN` configured, get_remote_file will take files from the local origin/master.
* Enhanced the **unify** command when giving input of a file and not a directory return a clear error message.
* Added a validation to ensure integrations are not skipped and at least one test playbook is not skipped for each integration or script.
* Added to the Content Tests support for `context_print_dt`, which queries the incident context and prints the result as a json.
* Added new validation for the `xsoar_config.json` file in the **validate** command.
* Added a version differences section to readme in **generate-docs** command.
* Added the *--docs-format* flag in the **integration-diff** command to get the output in README format.
* Added the *--input-old-version* and *--skip-breaking-changes* flags in the **generate-docs** command to get the details for the breaking section and to skip the breaking changes section.

## 1.4.0

* Enable passing a comma-separated list of paths for the `--input` option of the **lint** command.
* Added new validation of unimplemented test-module command in the code to the `XSOAR-linter` in the **lint** command.
* Fixed the **generate-docs** to handle integration authentication parameter.
* Added a validation to ensure that description and README do not contain the word 'Demisto'.
* Improved the deprecated message validation required from playbooks and scripts.
* Added the `--quite-bc-validation` flag for the **validate** command to run the backwards compatibility validation in quite mode (errors is treated like warnings).
* Fixed the **update release notes** command to display a name for old layouts.
* Added the ability to append to the pack README credit to contributors.
* Added identification for parameter differences in **integration-diff** command.
* Fixed **format** to use git as a default value.
* Updated the **upload** command to support reports.
* Fixed an issue where **generate-docs** command was displaying 'None' when credentials parameter display field configured was not configured.
* Fixed an issue where **download** did not return exit code 1 on failure.
* Updated the validation that incident fields' names do not contain the word incident will aplly to core packs only.
* Added a playbook validation to verify all conditional tasks have an 'else' path in **validate** command.
* Renamed the GitHub authentication token environment variable `GITHUB_TOKEN` to `DEMITO_SDK_GITHUB_TOKEN`.
* Added to the **update-release-notes** command automatic addition to git when new release notes file is created.
* Added validation to ensure that integrations, scripts, and playbooks do not contain the entity type in their names.
* Added the **convert** command to convert entities between XSOAR versions.
* Added the *--deprecate* flag in **format** command to deprecate integrations, scripts, and playbooks.
* Fixed an issue where ignoring errors did not work when running the **validate** command on specific files (-i).

## 1.3.9

* Added a validation verifying that the pack's README.md file is not equal to pack description.
* Fixed an issue where the **Assume yes** flag did not work properly for some entities in the **format** command.
* Improved the error messages for separators in folder and file names in the **validate** command.
* Removed the **DISABLE_SDK_VERSION_CHECK** environment variable. To disable new version checks, use the **DEMISTO_SDK_SKIP_VERSION_CHECK** envirnoment variable.
* Fixed an issue where the demisto-sdk version check failed due to a rate limit.
* Fixed an issue with playbooks scheme validation.

## 1.3.8

* Updated the **secrets** command to work on forked branches.

## 1.3.7

* Added a validation to ensure correct image and description file names.
* Fixed an issue where the **validate** command failed when 'display' field in credentials param in yml is empty but 'displaypassword' was provided.
* Added the **integration-diff** command to check differences between two versions of an integration and to return a report of missing and changed elements in the new version.
* Added a validation verifying that the pack's README.md file is not missing or empty for partner packs or packs contains use cases.
* Added a validation to ensure that the integration and script folder and file names will not contain separators (`_`, `-`, ``).
* When formatting new pack, the **format** command will set the *fromversion* key to 5.5.0 in the new files without fromversion.

## 1.3.6

* Added a validation that core packs are not dependent on non-core packs.
* Added a validation that a pack name follows XSOAR standards.
* Fixed an issue where in some cases the `get_remote_file` function failed due to an invalid path.
* Fixed an issue where running **update-release-notes** with updated integration logo, did not detect any file changes.
* Fixed an issue where the **create-id-set** command did not identify unified integrations correctly.
* Fixed an issue where the `CommonTypes` pack was not identified as a dependency for all feed integrations.
* Added support for running SDK commands in private repositories.
* Fixed an issue where running the **init** command did not set the correct category field in an integration .yml file for a newly created pack.
* When formatting new contributed pack, the **format** command will set the *fromversion* key to 6.0.0 in the relevant files.
* If the environment variable "DISABLE_SDK_VERSION_CHECK" is define, the demisto-sdk will no longer check for newer version when running a command.
* Added the `--use-pack-metadata` flag for the **find-dependencies** command to update the calculated dependencies using the the packs metadata files.
* Fixed an issue where **validate** failed on scripts in case the `outputs` field was set to `None`.
* Fixed an issue where **validate** was failing on editing existing release notes.
* Added a validation for README files verifying that the file doesn't contain template text copied from HelloWorld or HelloWorldPremium README.

## 1.3.5

* Added a validation that layoutscontainer's id and name are matching. Updated the format of layoutcontainer to include update_id too.
* Added a validation that commands' names and arguments in core packs, or scripts' arguments do not contain the word incident.
* Fixed issue where running the **generate-docs** command with -c flag ran all the commands and not just the commands specified by the flag.
* Fixed the error message of the **validate** command to not always suggest adding the *description* field.
* Fixed an issue where running **format** on feed integration generated invalid parameter structure.
* Fixed an issue where the **generate-docs** command did not add all the used scripts in a playbook to the README file.
* Fixed an issue where contrib/partner details might be added twice to the same file, when using unify and create-content-artifacts commands
* Fixed issue where running **validate** command on image-related integration did not return the correct outputs to json file.
* When formatting playbooks, the **format** command will now remove empty fields from SetIncident, SetIndicator, CreateNewIncident, CreateNewIndicator script arguments.
* Added an option to fill in the developer email when running the **init** command.

## 1.3.4

* Updated the **validate** command to check that the 'additionalinfo' field only contains the expected value for feed required parameters and not equal to it.
* Added a validation that community/partner details are not in the detailed description file.
* Added a validation that the Use Case tag in pack_metadata file is only used when the pack contains at least one PB, Incident Type or Layout.
* Added a validation that makes sure outputs in integrations are matching the README file when only README has changed.
* Added the *hidden* field to the integration schema.
* Fixed an issue where running **format** on a playbook whose `name` does not equal its `id` would cause other playbooks who use that playbook as a sub-playbook to fail.
* Added support for local custom command configuration file `.demisto-sdk-conf`.
* Updated the **format** command to include an update to the description file of an integration, to remove community/partner details.

## 1.3.3

* Fixed an issue where **lint** failed where *.Dockerfile* exists prior running the lint command.
* Added FeedHelloWorld template option for *--template* flag in **demisto-sdk init** command.
* Fixed issue where **update-release-notes** deleted release note file if command was called more than once.
* Fixed issue where **update-release-notes** added docker image release notes every time the command was called.
* Fixed an issue where running **update-release-notes** on a pack with newly created integration, had also added a docker image entry in the release notes.
* Fixed an issue where `XSOAR-linter` did not find *NotImplementedError* in main.
* Added validation for README files verifying their length (over 30 chars).
* When using *-g* flag in the **validate** command it will now ignore untracked files by default.
* Added the *--include-untracked* flag to the **validate** command to include files which are untracked by git in the validation process.
* Improved the `pykwalify` error outputs in the **validate** command.
* Added the *--print-pykwalify* flag to the **validate** command to print the unchanged output from `pykwalify`.

## 1.3.2

* Updated the format of the outputs when using the *--json-file* flag to create a JSON file output for the **validate** and **lint** commands.
* Added the **doc-review** command to check spelling in .md and .yml files as well as a basic release notes review.
* Added a validation that a pack's display name does not already exist in content repository.
* Fixed an issue where the **validate** command failed to detect duplicate params in an integration.
* Fixed an issue where the **validate** command failed to detect duplicate arguments in a command in an integration.

## 1.3.1

* Fixed an issue where the **validate** command failed to validate the release notes of beta integrations.
* Updated the **upload** command to support indicator fields.
* The **validate** and **update-release-notes** commands will now check changed files against `demisto/master` if it is configured locally.
* Fixed an issue where **validate** would incorrectly identify files as renamed.
* Added a validation that integration properties (such as feed, mappers, mirroring, etc) are not removed.
* Fixed an issue where **validate** failed when comparing branch against commit hash.
* Added the *--no-pipenv* flag to the **split-yml** command.
* Added a validation that incident fields and incident types are not removed from mappers.
* Fixed an issue where the *c
reate-id-set* flag in the *validate* command did not work while not using git.
* Added the *hiddenusername* field to the integration schema.
* Added a validation that images that are not integration images, do not ask for a new version or RN

## 1.3.0

* Do not collect optional dependencies on indicator types reputation commands.
* Fixed an issue where downloading indicator layoutscontainer objects failed.
* Added a validation that makes sure outputs in integrations are matching the README file.
* Fixed an issue where the *create-id-set* flag in the **validate** command did not work.
* Added a warning in case no id_set file is found when running the **validate** command.
* Fixed an issue where changed files were not recognised correctly on forked branches in the **validate** and the **update-release-notes** commands.
* Fixed an issue when files were classified incorrectly when running *update-release-notes*.
* Added a validation that integration and script file paths are compatible with our convention.
* Fixed an issue where id_set.json file was re created whenever running the generate-docs command.
* added the *--json-file* flag to create a JSON file output for the **validate** and **lint** commands.

## 1.2.19

* Fixed an issue where merge id_set was not updated to work with the new entity of Packs.
* Added a validation that the playbook's version matches the version of its sub-playbooks, scripts, and integrations.

## 1.2.18

* Changed the *skip-id-set-creation* flag to *create-id-set* in the **validate** command. Its default value will be False.
* Added support for the 'cve' reputation command in default arg validation.
* Filter out generic and reputation command from scripts and playbooks dependencies calculation.
* Added support for the incident fields in outgoing mappers in the ID set.
* Added a validation that the taskid field and the id field under the task field are both from uuid format and contain the same value.
* Updated the **format** command to generate uuid value for the taskid field and for the id under the task field in case they hold an invalid values.
* Exclude changes from doc_files directory on validation.
* Added a validation that an integration command has at most one default argument.
* Fixing an issue where pack metadata version bump was not enforced when modifying an old format (unified) file.
* Added validation that integration parameter's display names are capitalized and spaced using whitespaces and not underscores.
* Fixed an issue where beta integrations where not running deprecation validations.
* Allowed adding additional information to the deprecated description.
* Fixing an issue when escaping less and greater signs in integration params did not work as expected.

## 1.2.17

* Added a validation that the classifier of an integration exists.
* Added a validation that the mapper of an integration exists.
* Added a validation that the incident types of a classifier exist.
* Added a validation that the incident types of a mapper exist.
* Added support for *text* argument when running **demisto-sdk update-release-notes** on the ApiModules pack.
* Added a validation for the minimal version of an indicator field of type grid.
* Added new validation for incident and indicator fields in classifiers mappers and layouts exist in the content.
* Added cache for get_remote_file to reducing failures from accessing the remote repo.
* Fixed an issue in the **format** command where `_dev` or `_copy` suffixes weren't removed from the `id` of the given playbooks.
* Playbook dependencies from incident and indicator fields are now marked as optional.
* Mappers dependencies from incident types and incident fields are now marked as optional.
* Classifier dependencies from incident types are now marked as optional.
* Updated **demisto-sdk init** command to no longer create `created` field in pack_metadata file
* Updated **generate-docs** command to take the parameters names in setup section from display field and to use additionalinfo field when exist.
* Using the *verbose* argument in the **find-dependencies** command will now log to the console.
* Improved the deprecated message validation required from integrations.
* Fixed an issue in the **generate-docs** command where **Context Example** section was created when it was empty.

## 1.2.16

* Added allowed ignore errors to the *IDSetValidator*.
* Fixed an issue where an irrelevant id_set validation ran in the **validate** command when using the *--id-set* flag.
* Fixed an issue were **generate-docs** command has failed if a command did not exist in commands permissions file.
* Improved a **validate** command message for missing release notes of api module dependencies.

## 1.2.15

* Added the *ID101* to the allowed ignored errors.

## 1.2.14

* SDK repository is now mypy check_untyped_defs complaint.
* The lint command will now ignore the unsubscriptable-object (E1136) pylint error in dockers based on python 3.9 - this will be removed once a new pylint version is released.
* Added an option for **format** to run on a whole pack.
* Added new validation of unimplemented commands from yml in the code to `XSOAR-linter`.
* Fixed an issue where Auto-Extract fields were only checked for newly added incident types in the **validate** command.
* Added a new warning validation of direct access to args/params dicts to `XSOAR-linter`.

## 1.2.13

* Added new validation of indicators usage in CommandResults to `XSOAR-linter`.
* Running **demisto-sdk lint** will automatically run on changed files (same behavior as the -g flag).
* Removed supported version message from the documentation when running **generate_docs**.
* Added a print to indicate backwards compatibility is being checked in **validate** command.
* Added a percent print when running the **validate** command with the *-a* flag.
* Fixed a regression in the **upload** command where it was ignoring `DEMISTO_VERIFY_SSL` env var.
* Fixed an issue where the **upload** command would fail to upload beta integrations.
* Fixed an issue where the **validate** command did not create the *id_set.json* file when running with *-a* flag.
* Added price change validation in the **validate** command.
* Added validations that checks in read-me for empty sections or leftovers from the auto generated read-me that should be changed.
* Added new code validation for *NotImplementedError* to raise a warning in `XSOAR-linter`.
* Added validation for support types in the pack metadata file.
* Added support for *--template* flag in **demisto-sdk init** command.
* Fixed an issue with running **validate** on master branch where the changed files weren't compared to previous commit when using the *-g* flag.
* Fixed an issue where the `XSOAR-linter` ran *NotImplementedError* validation on scripts.
* Added support for Auto-Extract feature validation in incident types in the **validate** command.
* Fixed an issue in the **lint** command where the *-i* flag was ignored.
* Improved **merge-id-sets** command to support merge between two ID sets that contain the same pack.
* Fixed an issue in the **lint** command where flake8 ran twice.

## 1.2.12

* Bandit now reports also on medium severity issues.
* Fixed an issue with support for Docker Desktop on Mac version 2.5.0+.
* Added support for vulture and mypy linting when running without docker.
* Added support for *prev-ver* flag in **update-release-notes** command.
* Improved retry support when building docker images for linting.
* Added the option to create an ID set on a specific pack in **create-id-set** command.
* Added the *--skip-id-set-creation* flag to **validate** command in order to add the capability to run validate command without creating id_set validation.
* Fixed an issue where **validate** command checked docker image tag on ApiModules pack.
* Fixed an issue where **find-dependencies** did not calculate dashboards and reports dependencies.
* Added supported version message to the documentation and release notes files when running **generate_docs** and **update-release-notes** commands respectively.
* Added new code validations for *NotImplementedError* exception raise to `XSOAR-linter`.
* Command create-content-artifacts additional support for **Author_image.png** object.
* Fixed an issue where schemas were not enforced for incident fields, indicator fields and old layouts in the validate command.
* Added support for **update-release-notes** command to update release notes according to master branch.

## 1.2.11

* Fixed an issue where the ***generate-docs*** command reset the enumeration of line numbering after an MD table.
* Updated the **upload** command to support mappers.
* Fixed an issue where exceptions were no printed in the **format** while the *--verbose* flag is set.
* Fixed an issue where *--assume-yes* flag did not work in the **format** command when running on a playbook without a `fromversion` field.
* Fixed an issue where the **format** command would fail in case `conf.json` file was not found instead of skipping the update.
* Fixed an issue where integration with v2 were recognised by the `name` field instead of the `display` field in the **validate** command.
* Added a playbook validation to check if a task script exists in the id set in the **validate** command.
* Added new integration category `File Integrity Management` in the **validate** command.

## 1.2.10

* Added validation for approved content pack use-cases and tags.
* Added new code validations for *CommonServerPython* import to `XSOAR-linter`.
* Added *default value* and *predefined values* to argument description in **generate-docs** command.
* Added a new validation that checks if *get-mapping-fields* command exists if the integration schema has *{ismappable: true}* in **validate** command.
* Fixed an issue where the *--staged* flag recognised added files as modified in the **validate** command.
* Fixed an issue where a backwards compatibility warning was raised for all added files in the **validate** command.
* Fixed an issue where **validate** command failed when no tests were given for a partner supported pack.
* Updated the **download** command to support mappers.
* Fixed an issue where the ***format*** command added a duplicate parameter.
* For partner supported content packs, added support for a list of emails.
* Removed validation of README files from the ***validate*** command.
* Fixed an issue where the ***validate*** command required release notes for ApiModules pack.

## 1.2.9

* Fixed an issue in the **openapi_codegen** command where it created duplicate functions name from the swagger file.
* Fixed an issue in the **update-release-notes** command where the *update type* argument was not verified.
* Fixed an issue in the **validate** command where no error was raised in case a non-existing docker image was presented.
* Fixed an issue in the **format** command where format failed when trying to update invalid Docker image.
* The **format** command will now preserve the **isArray** argument in integration's reputation commands and will show a warning if it set to **false**.
* Fixed an issue in the **lint** command where *finally* clause was not supported in main function.
* Fixed an issue in the **validate** command where changing any entity ID was not validated.
* Fixed an issue in the **validate** command where *--staged* flag did not bring only changed files.
* Fixed the **update-release-notes** command to ignore changes in the metadata file.
* Fixed the **validate** command to ignore metadata changes when checking if a version bump is needed.

## 1.2.8

* Added a new validation that checks in playbooks for the usage of `DeleteContext` in **validate** command.
* Fixed an issue in the **upload** command where it would try to upload content entities with unsupported versions.
* Added a new validation that checks in playbooks for the usage of specific instance in **validate** command.
* Added the **--staged** flag to **validate** command to run on staged files only.

## 1.2.7

* Changed input parameters in **find-dependencies** command.
  * Use ***-i, --input*** instead of ***-p, --path***.
  * Use ***-idp, --id-set-path*** instead of ***-i, --id-set-path***.
* Fixed an issue in the **unify** command where it crashed on an integration without an image file.
* Fixed an issue in the **format** command where unnecessary files were not skipped.
* Fixed an issue in the **update-release-notes** command where the *text* argument was not respected in all cases.
* Fixed an issue in the **validate** command where a warning about detailed description was given for unified or deprecated integrations.
* Improved the error returned by the **validate** command when running on files using the old format.

## 1.2.6

* No longer require setting `DEMISTO_README_VALIDATION` env var to enable README mdx validation. Validation will now run automatically if all necessary node modules are available.
* Fixed an issue in the **validate** command where the `--skip-pack-dependencies` would not skip id-set creation.
* Fixed an issue in the **validate** command where validation would fail if supplied an integration with an empty `commands` key.
* Fixed an issue in the **validate** command where validation would fail due to a required version bump for packs which are not versioned.
* Will use env var `DEMISTO_VERIFY_SSL` to determine if to use a secure connection for commands interacting with the Server when `--insecure` is not passed. If working with a local Server without a trusted certificate, you can set env var `DEMISTO_VERIFY_SSL=no` to avoid using `--insecure` on each command.
* Unifier now adds a link to the integration documentation to the integration detailed description.
* Fixed an issue in the **secrets** command where ignored secrets were not skipped.

## 1.2.5

* Added support for special fields: *defaultclassifier*, *defaultmapperin*, *defaultmapperout* in **download** command.
* Added -y option **format** command to assume "yes" as answer to all prompts and run non-interactively
* Speed up improvements for `validate` of README files.
* Updated the **format** command to adhere to the defined content schema and sub-schemas, aligning its behavior with the **validate** command.
* Added support for canvasContextConnections files in **format** command.

## 1.2.4

* Updated detailed description for community integrations.

## 1.2.3

* Fixed an issue where running **validate** failed on playbook with task that adds tags to the evidence data.
* Added the *displaypassword* field to the integration schema.
* Added new code validations to `XSOAR-linter`.
  * As warnings messages:
    * `demisto.params()` should be used only inside main function.
    * `demisto.args()` should be used only inside main function.
    * Functions args should have type annotations.
* Added `fromversion` field validation to test playbooks and scripts in **validate** command.

## 1.2.2

* Add support for warning msgs in the report and summary to **lint** command.
* Fixed an issue where **json-to-outputs** determined bool values as int.
* Fixed an issue where **update-release-notes** was crushing on `--all` flag.
* Fixed an issue where running **validate**, **update-release-notes** outside of content repo crushed without a meaningful error message.
* Added support for layoutscontainer in **init** contribution flow.
* Added a validation for tlp_color param in feeds in **validate** command.
* Added a validation for removal of integration parameters in **validate** command.
* Fixed an issue where **update-release-notes** was failing with a wrong error message when no pack or input was given.
* Improved formatting output of the **generate-docs** command.
* Add support for env variable *DEMISTO_SDK_ID_SET_REFRESH_INTERVAL*. Set this env variable to the refresh interval in minutes. The id set will be regenerated only if the refresh interval has passed since the last generation. Useful when generating Script documentation, to avoid re-generating the id_set every run.
* Added new code validations to `XSOAR-linter`.
  * As error messages:
    * Longer than 10 seconds sleep statements for non long running integrations.
    * exit() usage.
    * quit() usage.
  * As warnings messages:
    * `demisto.log` should not be used.
    * main function existence.
    * `demito.results` should not be used.
    * `return_output` should not be used.
    * try-except statement in main function.
    * `return_error` usage in main function.
    * only once `return_error` usage.
* Fixed an issue where **lint** command printed logs twice.
* Fixed an issue where *suffix* did not work as expected in the **create-content-artifacts** command.
* Added support for *prev-ver* flag in **lint** and **secrets** commands.
* Added support for *text* flag to **update-release-notes** command to add the same text to all release notes.
* Fixed an issue where **validate** did not recognize added files if they were modified locally.
* Added a validation that checks the `fromversion` field exists and is set to 5.0.0 or above when working or comparing to a non-feature branch in **validate** command.
* Added a validation that checks the certification field in the pack_metadata file is valid in **validate** command.
* The **update-release-notes** command will now automatically add docker image update to the release notes.

## 1.2.1

* Added an additional linter `XSOAR-linter` to the **lint** command which custom validates py files. currently checks for:
  * `Sys.exit` usages with non zero value.
  * Any `Print` usages.
* Fixed an issue where renamed files were failing on *validate*.
* Fixed an issue where single changed files did not required release notes update.
* Fixed an issue where doc_images required release-notes and validations.
* Added handling of dependent packs when running **update-release-notes** on changed *APIModules*.
  * Added new argument *--id-set-path* for id_set.json path.
  * When changes to *APIModule* is detected and an id_set.json is available - the command will update the dependent pack as well.
* Added handling of dependent packs when running **validate** on changed *APIModules*.
  * Added new argument *--id-set-path* for id_set.json path.
  * When changes to *APIModule* is detected and an id_set.json is available - the command will validate that the dependent pack has release notes as well.
* Fixed an issue where the find_type function didn't recognize file types correctly.
* Fixed an issue where **update-release-notes** command did not work properly on Windows.
* Added support for indicator fields in **update-release-notes** command.
* Fixed an issue where files in test dirs where being validated.

## 1.2.0

* Fixed an issue where **format** did not update the test playbook from its pack.
* Fixed an issue where **validate** validated non integration images.
* Fixed an issue where **update-release-notes** did not identified old yml integrations and scripts.
* Added revision templates to the **update-release-notes** command.
* Fixed an issue where **update-release-notes** crashed when a file was renamed.
* Fixed an issue where **validate** failed on deleted files.
* Fixed an issue where **validate** validated all images instead of packs only.
* Fixed an issue where a warning was not printed in the **format** in case a non-supported file type is inputted.
* Fixed an issue where **validate** did not fail if no release notes were added when adding files to existing packs.
* Added handling of incorrect layout paths via the **format** command.
* Refactor **create-content-artifacts** command - Efficient artifacts creation and better logging.
* Fixed an issue where image and description files were not handled correctly by **validate** and **update-release-notes** commands.
* Fixed an issue where the **format** command didn't remove all extra fields in a file.
* Added an error in case an invalid id_set.json file is found while running the **validate** command.
* Added fetch params checks to the **validate** command.

## 1.1.11

* Added line number to secrets' path in **secrets** command report.
* Fixed an issue where **init** a community pack did not present the valid support URL.
* Fixed an issue where **init** offered a non relevant pack support type.
* Fixed an issue where **lint** did not pull docker images for powershell.
* Fixed an issue where **find-dependencies** did not find all the script dependencies.
* Fixed an issue where **find-dependencies** did not collect indicator fields as dependencies for playbooks.
* Updated the **validate** and the **secrets** commands to be less dependent on regex.
* Fixed an issue where **lint** did not run on circle when docker did not return ping.
* Updated the missing release notes error message (RN106) in the **Validate** command.
* Fixed an issue where **Validate** would return missing release notes when two packs with the same substring existed in the modified files.
* Fixed an issue where **update-release-notes** would add duplicate release notes when two packs with the same substring existed in the modified files.
* Fixed an issue where **update-release-notes** would fail to bump new versions if the feature branch was out of sync with the master branch.
* Fixed an issue where a non-descriptive error would be returned when giving the **update-release-notes** command a pack which can not be found.
* Added dependencies check for *widgets* in **find-dependencies** command.
* Added a `update-docker` flag to **format** command.
* Added a `json-to-outputs` flag to the **run** command.
* Added a verbose (`-v`) flag to **format** command.
* Fixed an issue where **download** added the prefix "playbook-" to the name of playbooks.

## 1.1.10

* Updated the **init** command. Relevant only when passing the *--contribution* argument.
  * Added the *--author* option.
  * The *support* field of the pack's metadata is set to *community*.
* Added a proper error message in the **Validate** command upon a missing description in the root of the yml.
* **Format** now works with a relative path.
* **Validate** now fails when all release notes have been excluded.
* Fixed issue where correct error message would not propagate for invalid images.
* Added the *--skip-pack-dependencies* flag to **validate** command to skip pack dependencies validation. Relevant when using the *-g* flag.
* Fixed an issue where **Validate** and **Format** commands failed integrations with `defaultvalue` field in fetch incidents related parameters.
* Fixed an issue in the **Validate** command in which unified YAML files were not ignored.
* Fixed an issue in **generate-docs** where scripts and playbooks inputs and outputs were not parsed correctly.
* Fixed an issue in the **openapi-codegen** command where missing reference fields in the swagger JSON caused errors.
* Fixed an issue in the **openapi-codegen** command where empty objects in the swagger JSON paths caused errors.
* **update-release-notes** command now accept path of the pack instead of pack name.
* Fixed an issue where **generate-docs** was inserting unnecessary escape characters.
* Fixed an issue in the **update-release-notes** command where changes to the pack_metadata were not detected.
* Fixed an issue where **validate** did not check for missing release notes in old format files.

## 1.1.9

* Fixed an issue where **update-release-notes** command failed on invalid file types.

## 1.1.8

* Fixed a regression where **upload** command failed on test playbooks.
* Added new *githubUser* field in pack metadata init command.
* Support beta integration in the commands **split-yml, extract-code, generate-test-playbook and generate-docs.**
* Fixed an issue where **find-dependencies** ignored *toversion* field in content items.
* Added support for *layoutscontainer*, *classifier_5_9_9*, *mapper*, *report*, and *widget* in the **Format** command.
* Fixed an issue where **Format** will set the `ID` field to be equal to the `name` field in modified playbooks.
* Fixed an issue where **Format** did not work for test playbooks.
* Improved **update-release-notes** command:
  * Write content description to release notes for new items.
  * Update format for file types without description: Connections, Incident Types, Indicator Types, Layouts, Incident Fields.
* Added a validation for feedTags param in feeds in **validate** command.
* Fixed readme validation issue in community support packs.
* Added the **openapi-codegen** command to generate integrations from OpenAPI specification files.
* Fixed an issue were release notes validations returned wrong results for *CommonScripts* pack.
* Added validation for image links in README files in **validate** command.
* Added a validation for default value of fetch param in feeds in **validate** command.
* Fixed an issue where the **Init** command failed on scripts.

## 1.1.7

* Fixed an issue where running the **format** command on feed integrations removed the `defaultvalue` fields.
* Playbook branch marked with *skipunavailable* is now set as an optional dependency in the **find-dependencies** command.
* The **feedReputation** parameter can now be hidden in a feed integration.
* Fixed an issue where running the **unify** command on JS package failed.
* Added the *--no-update* flag to the **find-dependencies** command.
* Added the following validations in **validate** command:
  * Validating that a pack does not depend on NonSupported / Deprecated packs.

## 1.1.6

* Added the *--description* option to the **init** command.
* Added the *--contribution* option to the **init** command which converts a contribution zip to proper pack format.
* Improved **validate** command performance time and outputs.
* Added the flag *--no-docker-checks* to **validate** command to skip docker checks.
* Added the flag *--print-ignored-files* to **validate** command to print ignored files report when the command is done.
* Added the following validations in **validate** command:
  * Validating that existing release notes are not modified.
  * Validating release notes are not added to new packs.
  * Validating that the "currentVersion" field was raised in the pack_metadata for modified packs.
  * Validating that the timestamp in the "created" field in the pack_metadata is in ISO format.
* Running `demisto-sdk validate` will run the **validate** command using git and only on committed files (same as using *-g --post-commit*).
* Fixed an issue where release notes were not checked correctly in **validate** command.
* Fixed an issue in the **create-id-set** command where optional playbook tasks were not taken into consideration.
* Added a prompt to the `demisto-sdk update-release-notes` command to prompt users to commit changes before running the release notes command.
* Added support to `layoutscontainer` in **validate** command.

## 1.1.5

* Fixed an issue in **find-dependencies** command.
* **lint** command now verifies flake8 on CommonServerPython script.

## 1.1.4

* Fixed an issue with the default output file name of the **unify** command when using "." as an output path.
* **Unify** command now adds contributor details to the display name and description.
* **Format** command now adds *isFetch* and *incidenttype* fields to integration yml.
* Removed the *feedIncremental* field from the integration schema.
* **Format** command now adds *feedBypassExclusionList*, *Fetch indicators*, *feedReputation*, *feedReliability*,
     *feedExpirationPolicy*, *feedExpirationInterval* and *feedFetchInterval* fields to integration yml.
* Fixed an issue in the playbooks schema.
* Fixed an issue where generated release notes were out of order.
* Improved pack dependencies detection.
* Fixed an issue where test playbooks were mishandled in **validate** command.

## 1.1.3

* Added a validation for invalid id fields in indicators types files in **validate** command.
* Added default behavior for **update-release-notes** command.
* Fixed an error where README files were failing release notes validation.
* Updated format of generated release notes to be more user friendly.
* Improved error messages for the **update-release-notes** command.
* Added support for `Connections`, `Dashboards`, `Widgets`, and `Indicator Types` to **update-release-notes** command.
* **Validate** now supports scripts under the *TestPlaybooks* directory.
* Fixed an issue where **validate** did not support powershell files.

## 1.1.2

* Added a validation for invalid playbookID fields in incidents types files in **validate** command.
* Added a code formatter for python files.
* Fixed an issue where new and old classifiers where mixed on validate command.
* Added *feedIncremental* field to the integration schema.
* Fixed error in the **upload** command where unified YMLs were not uploaded as expected if the given input was a pack.
* Fixed an issue where the **secrets** command failed due to a space character in the file name.
* Ignored RN validation for *NonSupported* pack.
* You can now ignore IF107, SC100, RP102 error codes in the **validate** command.
* Fixed an issue where the **download** command was crashing when received as input a JS integration or script.
* Fixed an issue where **validate** command checked docker image for JS integrations and scripts.
* **validate** command now checks scheme for reports and connections.
* Fixed an issue where **validate** command checked docker when running on all files.
* Fixed an issue where **validate** command did not fail when docker image was not on the latest numeric tag.
* Fixed an issue where beta integrations were not validated correctly in **validate** command.

## 1.1.1

* fixed and issue where file types were not recognized correctly in **validate** command.
* Added better outputs for validate command.

## 1.1.0

* Fixed an issue where changes to only non-validated files would fail validation.
* Fixed an issue in **validate** command where moved files were failing validation for new packs.
* Fixed an issue in **validate** command where added files were failing validation due to wrong file type detection.
* Added support for new classifiers and mappers in **validate** command.
* Removed support of old RN format validation.
* Updated **secrets** command output format.
* Added support for error ignore on deprecated files in **validate** command.
* Improved errors outputs in **validate** command.
* Added support for linting an entire pack.

## 1.0.9

* Fixed a bug where misleading error was presented when pack name was not found.
* **Update-release-notes** now detects added files for packs with versions.
* Readme files are now ignored by **update-release-notes** and validation of release notes.
* Empty release notes no longer cause an uncaught error during validation.

## 1.0.8

* Changed the output format of demisto-sdk secrets.
* Added a validation that checkbox items are not required in integrations.
* Added pack release notes generation and validation.
* Improved pack metadata validation.
* Fixed an issue in **validate** where renamed files caused an error

## 1.0.4

* Fix the **format** command to update the `id` field to be equal to `details` field in indicator-type files, and to `name` field in incident-type & dashboard files.
* Fixed a bug in the **validate** command for layout files that had `sortValues` fields.
* Fixed a bug in the **format** command where `playbookName` field was not always present in the file.
* Fixed a bug in the **format** command where indicatorField wasn't part of the SDK schemas.
* Fixed a bug in **upload** command where created unified docker45 yml files were not deleted.
* Added support for IndicatorTypes directory in packs (for `reputation` files, instead of Misc).
* Fixed parsing playbook condition names as string instead of boolean in **validate** command
* Improved image validation in YAML files.
* Removed validation for else path in playbook condition tasks.

## 1.0.3

* Fixed a bug in the **format** command where comments were being removed from YAML files.
* Added output fields: *file_path* and *kind* for layouts in the id-set.json created by **create-id-set** command.
* Fixed a bug in the **create-id-set** command Who returns Duplicate for Layouts with a different kind.
* Added formatting to **generate-docs** command results replacing all `<br>` tags with `<br/>`.
* Fixed a bug in the **download** command when custom content contained not supported content entity.
* Fixed a bug in **format** command in which boolean strings  (e.g. 'yes' or 'no') were converted to boolean values (e.g. 'True' or 'False').
* **format** command now removes *sourceplaybookid* field from playbook files.
* Fixed a bug in **generate-docs** command in which integration dependencies were not detected when generating documentation for a playbook.

## 1.0.1

* Fixed a bug in the **unify** command when output path was provided empty.
* Improved error message for integration with no tests configured.
* Improved the error message returned from the **validate** command when an integration is missing or contains malformed fetch incidents related parameters.
* Fixed a bug in the **create** command where a unified YML with a docker image for 4.5 was copied incorrectly.
* Missing release notes message are now showing the release notes file path to update.
* Fixed an issue in the **validate** command in which unified YAML files were not ignored.
* File format suggestions are now shown in the relevant file format (JSON or YAML).
* Changed Docker image validation to fail only on non-valid ones.
* Removed backward compatibility validation when Docker image is updated.

## 1.0.0

* Improved the *upload* command to support the upload of all the content entities within a pack.
* The *upload* command now supports the improved pack file structure.
* Added an interactive option to format integrations, scripts and playbooks with No TestPlaybooks configured.
* Added an interactive option to configure *conf.json* file with missing test playbooks for integrations, scripts and playbooks
* Added *download* command to download custom content from Demisto instance to the local content repository.
* Improved validation failure messages to include a command suggestion, wherever relevant, to fix the raised issue.
* Improved 'validate' help and documentation description
* validate - checks that scripts, playbooks, and integrations have the *tests* key.
* validate - checks that test playbooks are configured in `conf.json`.
* demisto-sdk lint - Copy dir better handling.
* demisto-sdk lint - Add error when package missing in docker image.
* Added *-a , --validate-all* option in *validate* to run all validation on all files.
* Added *-i , --input* option in *validate* to run validation on a specified pack/file.
* added *-i, --input* option in *secrets* to run on a specific file.
* Added an allowed hidden parameter: *longRunning* to the hidden integration parameters validation.
* Fixed an issue with **format** command when executing with an output path of a folder and not a file path.
* Bug fixes in generate-docs command given playbook as input.
* Fixed an issue with lint command in which flake8 was not running on unit test files.

## 0.5.2

* Added *-c, --command* option in *generate-docs* to generate a specific command from an integration.
* Fixed an issue when getting README/CHANGELOG files from git and loading them.
* Removed release notes validation for new content.
* Fixed secrets validations for files with the same name in a different directory.
* demisto-sdk lint - parallelization working with specifying the number of workers.
* demisto-sdk lint - logging levels output, 3 levels.
* demisto-sdk lint - JSON report, structured error reports in JSON format.
* demisto-sdk lint - XML JUnit report for unit-tests.
* demisto-sdk lint - new packages used to accelerate execution time.
* demisto-sdk secrets - command now respects the generic whitelist, and not only the pack secrets.

## 0.5.0

[PyPI History][1]

[1]: https://pypi.org/project/demisto-sdk/#history

## 0.4.9

* Fixed an issue in *generate-docs* where Playbooks and Scripts documentation failed.
* Added a graceful error message when executing the *run" command with a misspelled command.
* Added more informative errors upon failures of the *upload* command.
* format command:
  * Added format for json files: IncidentField, IncidentType, IndicatorField, IndicatorType, Layout, Dashboard.
  * Added the *-fv --from-version*, *-nv --no-validation* arguments.
  * Removed the *-t yml_type* argument, the file type will be inferred.
  * Removed the *-g use_git* argument, running format without arguments will run automatically on git diff.
* Fixed an issue in loading playbooks with '=' character.
* Fixed an issue in *validate* failed on deleted README files.

## 0.4.8

* Added the *max* field to the Playbook schema, allowing to define it in tasks loop.
* Fixed an issue in *validate* where Condition branches checks were case sensitive.

## 0.4.7

* Added the *slareminder* field to the Playbook schema.
* Added the *common_server*, *demisto_mock* arguments to the *init* command.
* Fixed an issue in *generate-docs* where the general section was not being generated correctly.
* Fixed an issue in *validate* where Incident type validation failed.

## 0.4.6

* Fixed an issue where the *validate* command did not identify CHANGELOG in packs.
* Added a new command, *id-set* to create the id set - the content dependency tree by file IDs.

## 0.4.5

* generate-docs command:
  * Added the *use_cases*, *permissions*, *command_permissions* and *limitations*.
  * Added the *--insecure* argument to support running the script and integration command in Demisto.
  * Removed the *-t yml_type* argument, the file type will be inferred.
  * The *-o --output* argument is no longer mandatory, default value will be the input file directory.
* Added support for env var: *DEMISTO_SDK_SKIP_VERSION_CHECK*. When set version checks are skipped.
* Fixed an issue in which the CHANGELOG files did not match our scheme.
* Added a validator to verify that there are no hidden integration parameters.
* Fixed an issue where the *validate* command ran on test files.
* Removed the *env-dir* argument from the demisto-sdk.
* README files which are html files will now be skipped in the *validate* command.
* Added support for env var: *DEMISTO_README_VALIDATOR*. When not set the readme validation will not run.

## 0.4.4

* Added a validator for IncidentTypes (incidenttype-*.json).
* Fixed an issue where the -p flag in the *validate* command was not working.
* Added a validator for README.md files.
* Release notes validator will now run on: incident fields, indicator fields, incident types, dashboard and reputations.
* Fixed an issue where the validator of reputation(Indicator Type) did not check on the details field.
* Fixed an issue where the validator attempted validating non-existing files after deletions or name refactoring.
* Removed the *yml_type* argument in the *split-yml*, *extract-code* commands.
* Removed the *file_type* argument in the *generate-test-playbook* command.
* Fixed the *insecure* argument in *upload*.
* Added the *insecure* argument in *run-playbook*.
* Standardise the *-i --input*, *-o --output* to demisto-sdk commands.

## 0.4.3

* Fixed an issue where the incident and indicator field BC check failed.
* Support for linting and unit testing PowerShell integrations.

## 0.4.2

* Fixed an issue where validate failed on Windows.
* Added a validator to verify all branches are handled in conditional task in a playbook.
* Added a warning message when not running the latest sdk version.
* Added a validator to check that the root is connected to all tasks in the playbook.
* Added a validator for Dashboards (dashboard-*.json).
* Added a validator for Indicator Types (reputation-*.json).
* Added a BC validation for changing incident field type.
* Fixed an issue where init command would generate an invalid yml for scripts.
* Fixed an issue in misleading error message in v2 validation hook.
* Fixed an issue in v2 hook which now is set only on newly added scripts.
* Added more indicative message for errors in yaml files.
* Disabled pykwalify info log prints.

## 0.3.10

* Added a BC check for incident fields - changing from version is not allowed.
* Fixed an issue in create-content-artifacts where scripts in Packs in TestPlaybooks dir were copied with a wrong prefix.

## 0.3.9

* Added a validation that incident field can not be required.
* Added validation for fetch incident parameters.
* Added validation for feed integration parameters.
* Added to the *format* command the deletion of the *sourceplaybookid* field.
* Fixed an issue where *fieldMapping* in playbook did not pass the scheme validation.
* Fixed an issue where *create-content-artifacts* did not copy TestPlaybooks in Packs without prefix of *playbook-*.
* Added a validation the a playbook can not have a rolename set.
* Added to the image validator the new DBot default image.
* Added the fields: elasticcommonfields, quiet, quietmode to the Playbook schema.
* Fixed an issue where *validate* failed on integration commands without outputs.
* Added a new hook for naming of v2 integrations and scripts.

## 0.3.8

* Fixed an issue where *create-content-artifact* was not loading the data in the yml correctly.
* Fixed an issue where *unify* broke long lines in script section causing syntax errors

## 0.3.7

* Added *generate-docs* command to generate documentation file for integration, playbook or script.
* Fixed an issue where *unify* created a malformed integration yml.
* Fixed an issue where demisto-sdk **init** creates unit-test file with invalid import.

## 0.3.6

* Fixed an issue where demisto-sdk **validate** failed on modified scripts without error message.

## 0.3.5

* Fixed an issue with docker tag validation for integrations.
* Restructured repo source code.

## 0.3.4

* Saved failing unit tests as a file.
* Fixed an issue where "_test" file for scripts/integrations created using **init** would import the "HelloWorld" templates.
* Fixed an issue in demisto-sdk **validate** - was failing on backward compatiblity check
* Fixed an issue in demisto-sdk **secrets** - empty line in .secrets-ignore always made the secrets check to pass
* Added validation for docker image inside integrations and scripts.
* Added --use-git flag to **format** command to format all changed files.
* Fixed an issue where **validate** did not fail on dockerimage changes with bc check.
* Added new flag **--ignore-entropy** to demisto-sdk **secrets**, this will allow skip entropy secrets check.
* Added --outfile to **lint** to allow saving failed packages to a file.

## 0.3.3

* Added backwards compatibility break error message.
* Added schema for incident types.
* Added **additionalinfo** field to as an available field for integration configuration.
* Added pack parameter for **init**.
* Fixed an issue where error would appear if name parameter is not set in **init**.

## 0.3.2

* Fixed the handling of classifier files in **validate**.

## 0.3.1

* Fixed the handling of newly created reputation files in **validate**.
* Added an option to perform **validate** on a specific file.

## 0.3.0

* Added support for multi-package **lint** both with parallel and without.
* Added all parameter in **lint** to run on all packages and packs in content repository.
* Added **format** for:
  * Scripts
  * Playbooks
  * Integrations
* Improved user outputs for **secrets** command.
* Fixed an issue where **lint** would run pytest and pylint only on a single docker per integration.
* Added auto-complete functionality to demisto-sdk.
* Added git parameter in **lint** to run only on changed packages.
* Added the **run-playbook** command
* Added **run** command which runs a command in the Demisto playground.
* Added **upload** command which uploads an integration or a script to a Demisto instance.
* Fixed and issue where **validate** checked if release notes exist for new integrations and scripts.
* Added **generate-test-playbook** command which generates a basic test playbook for an integration or a script.
* **validate** now supports indicator fields.
* Fixed an issue with layouts scheme validation.
* Adding **init** command.
* Added **json-to-outputs** command which generates the yaml section for outputs from an API raw response.

## 0.2.6

* Fixed an issue with locating release notes for beta integrations in **validate**.

## 0.2.5

* Fixed an issue with locating release notes for beta integrations in **validate**.

## 0.2.4

* Adding image validation to Beta_Integration and Packs in **validate**.

## 0.2.3

* Adding Beta_Integration to the structure validation process.
* Fixing bug where **validate** did checks on TestPlaybooks.
* Added requirements parameter to **lint**.

## 0.2.2

* Fixing bug where **lint** did not return exit code 1 on failure.
* Fixing bug where **validate** did not print error message in case no release notes were give.

## 0.2.1

* **Validate** now checks that the id and name fields are identical in yml files.
* Fixed a bug where sdk did not return any exit code.

## 0.2.0

* Added Release Notes Validator.
* Fixed the Unifier selection of your python file to use as the code.
* **Validate** now supports Indicator fields.
* Fixed a bug where **validate** and **secrets** did not return exit code 1 on failure.
* **Validate** now runs on newly added scripts.

## 0.1.8

* Added support for `--version`.
* Fixed an issue in file_validator when calling `checked_type` method with script regex.

## 0.1.2

* Restructuring validation to support content packs.
* Added secrets validation.
* Added content bundle creation.
* Added lint and unit test run.

## 0.1.1

* Added new logic to the unifier.
* Added detailed README.
* Some small adjustments and fixes.

## 0.1.0

Capabilities:

* **Extract** components(code, image, description etc.) from a Demisto YAML file into a directory.
* **Unify** components(code, image, description etc.) to a single Demisto YAML file.
* **Validate** Demisto content files.<|MERGE_RESOLUTION|>--- conflicted
+++ resolved
@@ -2,11 +2,8 @@
 
 ## Unreleased
 * Fixed an issue where **lint** failed when using the `-cdam` flag with changed dependant api modules due to partial file duplications filtering.
-<<<<<<< HEAD
+* Fixed an issue in **upload** command where `json` based content items were not unified correctly when using the `--zip` argument.
 * Fixed an issue where in some occasions running of test-playbooks could receive session timeouts.
-=======
-* Fixed an issue in **upload** command where `json` based content items were not unified correctly when using the `--zip` argument.
->>>>>>> 32beb776
 
 ## 1.10.1
 * Fixed an issue where **update-content-graph** failed to execute.
