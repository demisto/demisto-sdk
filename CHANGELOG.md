--- conflicted
+++ resolved
@@ -13,11 +13,7 @@
 * Fixed an issue where **upload** failed when trying to upload an indicator field.
 * Updated the **update-content-graph** command to work with external repositories.
 * Updated the **validate** command to work with external repositories when using the *--graph* flag.
-<<<<<<< HEAD
-* Fixed an issue where **validate** falsely failed with error `RN115` on release notes with linefeed at the end of the file.
-=======
 * added support for `isfetchassets` flag in content graph
->>>>>>> 037e562a
 
 ## 1.20.4
 * Fixed an issue where using **prepare-content**, **upload**, **zip-packs** and **download** on machines with default encoding other than unicode caused errors.
