--- conflicted
+++ resolved
@@ -1,12 +1,9 @@
 # Changelog
-<<<<<<< HEAD
-* Added the ability to append to the pack README credit to contributors.
-=======
 * Added new validation of unimplemented test-module command in the code to the `XSOAR-linter` in the **lint** command.
 * Fixed the **generate-docs** to handle integration authentication parameter.
 * Added a validation to ensure that description and README do not contain the word 'Demisto'.
 * Added the `--quite-bc-validation` flag for the **validate** command to run the backwards compatibility validation in quite mode (errors is treated like warnings).
->>>>>>> e59e7f6b
+* Added the ability to append to the pack README credit to contributors.
 
 # 1.3.9
 * Added a validation verifying that the pack's README.md file is not equal to pack description.
