# Changelog

## Unreleased
* Fixed an issue where **generate-docs** generated fields with double html escaping.

## 1.15.0
* **Breaking Change**: the **upload** command now only supports **XSOAR 6.5** or newer (and all XSIAM versions).
* **upload** now uses content models, and calls the `prepare` method of each model before uploading (unless uploading a zipped pack).
* Added a *playbook* modification to **prepare-content**, replacing `getIncident` calls with `getAlerts`, when uploading to XSIAM.
* Added a *playbook* modification to **prepare-content**, replacing `${incident.fieldname}` context accessors with `${alert.fieldname}` when uploading to XSIAM.
* Added a *playbook* modification to **prepare-content**, replacing `incident` to `alert` in task display names, when uploading to XSIAM.
* Added a *layout* modification to **prepare-content**, replacing `Related/Child/Linked Incidents` to `... Alerts` when uploading to XSIAM.
* Added a *script* modification to **prepare-content**, automatically replacing the word `incident` with `alert` when uploading to XSIAM.
* Added a validation that the **validate** command will fail if the `dockerimage` field in scripts/integrations uses any py3-native docker image.
* Updated the `ruff` version used in **pre-commit** to `0.0.269`.
* Fixed an issue in **create-content-graph** which caused missing detection of duplicated content items.
* Fixed an issue where **run-unit-tests** failed on python2 content items.
* Fixed an issue in **validate** where core packs validations were checked against the core packs defined on master branch, rather than on the current branch.
* Fixed an issue in **pre-commit** where `--input` flag was not filtered by the git files.
* Skip reset containers for XSOAR NG and XSIAM(PANW-internal only).
* Fixed an issue where **lint** failed fetching docker image details from a PANW GitLab CI environment. (PANW-internal only).

## 1.14.5
* Added logging in case the container fails to run in **run-unit-tests**.
* Disabled **pre-commit** multiprocessing for `validate` and `format`, as they use a service.
* **pre-commit** now calls `format` with `--assume-yes` and `--no-validate`.
* Fixed an issue where **pre-commit** ran multiple times when checking out build related files.

## 1.14.4
* Added integration configuration for *Cortex REST API* integration.
* Removed `Flake8` from **pre-commit**, as `ruff` covers its basic rules.
<<<<<<< HEAD
* Fixed an issue where **validate** fails when adding the *advance* field to the integration required fields.
* Updated the integration Traffic Light Protocol (TLP) color list schema in the **validate** command.
=======
* Improved log readability by silencing non-critical `neo4j` (content graph infrastructure) logs.
* Fixed an issue where **run-unit-tests** failed on python2 content items.
* Fixed an issue where **modeling-rules test** did not properly handle query fields that pointed to a string.
* Fixed an issue when trying to fetch remote files when not under the content repo.
* Fixed a validation that the **modeling-rules test** command will fail if no test data file exist.
* Fixed an issue where **format** command failed while updating the `fromversion` entry.
* Added support for mapping uuid to names for Layout files in the **download** command.
>>>>>>> 60635fa6

## 1.14.3
* Fixed an issue where **run-unit-tests** failed running on items with `test_data`.
* Updated the demisto-py to v3.2.10 which now supports url decoding for the proxy authentication password.
* Fixed an issue where **generate-outputs** did not generate context paths for empty lists or dictionaries in the response.

## 1.14.2
* Added the `--staged-only` flag to **pre-commit**.
* Fixed an issue where **run-unit-tests** failed running on items with `test_data`.
* Fixed an issue where **pre-commit** ran on unchanged files.
* Add the ability to run **secrets** in **pre-commit** by passing a `--secrets` flag.
* Added support to override the log file with the **DEMISTO_SDK_LOG_FILE_PATH** environment variable.

## 1.14.1
* Fixed an issue where **update-release-notes** command failed when running on a pack that contains deprecated integrations without the `commands` section.
* Added toVersion and fromVersion to XSIAM content items schema.
* Fixed an issue where **validate** failed when attempting to map null values in a classifier and layout.
* Added search marketplace functionality to XSIAM client.
* Fixed an issue in **pre-commit** command where `MYPYPATH` was not set properly.
* Updated the integration category list in the **init** command.
* Fixed an issue where in some environments docker errors were not caught.
* Added a validation that the **validate** command will fail on README files if an image does not exist in the specified path.

## 1.14.0
* Added the `DEMISTO_SDK_GRAPH_FORCE_CREATE` environment variable. Use it to force the SDK to recreate the graph, rather than update it.
* Added support for code importing multi-level ApiModules to **lint**.
* Added a validation that the **modeling-rules test** command will fail if no test data file exist.
* Added support for the `<~XPANSE>` marketplace tag in release notes.
* Added support for marketplace tags in the **doc-review** command.
* Added **generate-unit-tests** documentation to the repo README.
* Added the `hiddenpassword` field to the integration schema, allowing **validate** to run on integrations with username-only inputs.
* Improved logs and error handling in the **modeling-rules test** command.
* Improved the warning message displayed for Contribution PRs editing outdated code.
* Improved the clarity of error messages for cases where yml files cannot be parsed as a dictionary.
* Updated the `XSIAMReport` schema.
* Standardized repo-wide logging. All logs are now created in one logger instance.
* **lint** now prevents unit-tests from accessing online resources in runtime.
* Updated the logs shown during lint when running in docker.
* Fixed an issue where **validate** showed errors twice.
* Fixed an issue where **validate** did not fail when xif files had wrong naming.
* Fixed an issue where **doc-review** required dot suffixes in release notes describing new content.
* Fixed an issue where **download** command failed when running on a beta integration.
* Fixed an issue where **update-release-notes** generated release notes for packs in their initial version (1.0.0).
* Fixed an issue with **update-content-graph** where `--use-git` parameter was ignored when using `--imported-path` parameter.
* Fixed an issue where **validate** failed on playbooks with valid inputs, since it did not collect the playbook inputs occurrences properly.

## 1.13.0
* Added the pack version to the code files when calling **unify**. The same value is removed when calling **split**.
* Added a message showing the output path when **prepare-content** is called.
* Contribution PRs that update outdated packs now display a warning message.
* Fixed an issue when kebab-case has a misspelling in one of the sub words, the suggestion might be confusing.
* Improved caching and stability for **lint**.
* Added support for *.xif* files in the **secrets** command.
* Fixed an issue where **validate** would fail when playbook inputs contain Transform Language (DT).
* Added a new **validate** check, making sure a first level header exist in release notes (RN116)
* Fixed an issue where **lint** would not properly handle multiple ApiModules imports.

## 1.12.0
* Added the **pre-commit** command, to improve code quality of XSOAR content.
* Added the **run-unit-tests** command, to run unit tests of given content items inside their respective docker images.
* Added support for filepath arguments in the **validate** and **format** commands.
* Added pre-commit hooks for `validate`, `format`, `run-unit-tests` and `update-docker-image` commands.
* Fixed an issue in the **download** command where layouts were overriden even without the `-f` option.
* Fixed an issue where Demisto-SDK did not detect layout ID when using the **download** command.
* Fixed an issue where the **lint** command ran on `native:dev` supported content when passing the `--docker-image all` flag, instead it will run on `native:candidate`.
* Added support for `native:candidate` as a docker image flag for **lint** command.
* Added a modification for layouts in **prepare-content**, replacing `Related Incidents`, `Linked Incidents` and `Child Incidents` with the suitable `... Alerts` name when uploading to XSIAM.
* Fixed an issue where logs and messages would not show when using the **download** command.
* Fixed an issue where the `server_min_version` field in metadata was an empty value when parsing packs without content items.
* Fixed an issue where running **openapi-codegen** resulted in false-positive error messages.
* Fixed an issue where **generate-python-to-yml** generated input arguments as required even though required=False was specified.
* Fixed an issue where **generate-python-to-yml** generated input arguments a default arguments when default=some_value was provided.
* Fixed a bug where **validate** returned error on playbook inputs with special characters.
* Fixed an issue where **validate** did not properly check `conf.json` when the latter is modified.
* Fixed an issue in the **upload** command, where a prompt was not showing on the console.
* Fixed an issue where running **lint** failed installing dependencies in containers.

## 1.11.0
* **Note: Demisto-SDK will soon stop supporting Python 3.8**
* Fixed an issue where using **download** on non-unicode content, merging them into existing files caused an error.
* Changed an internal setting to allow writing non-ascii content (unicode) using `YAMLHandler` and `JSONHandler`.
* Fixed an issue where an error message in **unify** was unclear for invalid input.
* Fixed an issue where running **validate** failed with **is_valid_integration_file_path_in_folder** on integrations that use API modules.
* Fixed an issue where **validate** failed with **is_valid_integration_file_path_in_folder** on integrations that use the `MSAPIModule`.
* Added **validate** check for the `modules` field in `pack_metadata.json` files.
* Changed **lint** to skip deprecated content, unless when using the `-i` flag.
* Fixed an issue where **update-release-notes** failed when a new *Parsing Rule* was added to a pack.
* Refactored the logging framework. Demisto-SDK logs will now be written to `.demist_sdk_debug.log` under the content path (when detected) or the current directory.
* Added `GR105` validation to **validate** command to check that no duplicate IDs are used.
* Added support for API Modules imported in API modules in the **unify** command.
* Added **validate** check, to make sure every Python file has a corresponding unit test file.

## 1.10.6
* Fixed an issue where running **validate** with the `-g` flag would skip some validations for old-formatted (unified) integration/script files.
* Deprecated integrations and scripts will not run anymore when providing the **--all-packs** to the **lint** command.
* Fixed an issue where a pack `serverMinVersion` would be calculated by the minimal fromVersion of its content items.
* Added the `--docker-image-target` flag to **lint** for testing native supported content with new images.

## 1.10.5
* Fixed an issue where running **run-test-playbook** would not use the `verify` parameter correctly. @ajoga
* Added a newline at the end of README files generated in **generate-docs**.
* Added the value `3` (out of bounds) to the `onChangeRepAlg` and `reputationCalc` fields under the `IncidentType` and `GenericType` schemas. **validate** will allow using it now.
* Fixed an issue where **doc-review** required dot suffixes in release notes describing new content.
* Fixed an issue where **validate** failed on Feed Integrations after adding the new *Collect/Connect* section field.
* Fixed an issue where using **postman-codegen** failed converting strings containing digits to kebab-case.
* Fixed an issue where the ***error-code*** command could not parse List[str] parameter.
* Updated validation *LO107* to support more section types in XSIAM layouts.

## 1.10.4
* Added support for running **lint** in multiple native-docker images.

## 1.10.3
* Fixed an issue where running **format** would fail after running npm install.
* Improved the graph validations in the **validate** command:
  - GR100 will now run on all content items of changed packs.
  - GR101 and GR102 will now catch invalid fromversion/toversion of files **using** the changed items.
  - GR103 errors will raise a warning when using the *-a* flag, but an error if using the *-i* or *g* flags.
* Fixed an issue where test-playbooks timed out.
* Fixed an issue where making a change in a module using an ApiModule would cause lint to run on the ApiModule unnecessarily.
* Fixed an issue where the `marketplace` field was not used when dumping pack zips.
* Fixed a typo in the README content generated with **update-release-notes** for updating integrations.
* Fixed an issue in **validate**, where using the `-gr` and `-i` flags did not run properly.
* Added the `sectionorder` field to integration scheme.
* Fixed an issue where in some occasions running of test-playbooks could receive session timeouts.
* Fixed an issue where **validate** command failed on core pack dependencies validation because of test dependencies.

## 1.10.2
* Added markdown lint formatting for README files in the **format** command.
* Fixed an issue where **lint** failed when using the `-cdam` flag with changed dependant api modules.
* Fixed an issue in the **upload** command, where `json`-based content items were not unified correctly when using the `--zip` argument.
* Added XPANSE core packs validations.

## 1.10.1
* Fixed an issue where **update-content-graph** failed to execute.

## 1.10.0
* **Breaking change**: Removed usage of `pipenv`, `isort` and `autopep8` in the **split** and **download** commands. Removed the `--no-pipenv` and `--no-code-formatting` flags. Please see https://xsoar.pan.dev/docs/tutorials/tut-setup-dev-remote for the recommended environment setup.
* Fixed an issue in **prepare-content** command where large code lines were broken.
* Fixed an issue where git-*renamed_files* were not retrieved properly.
* Fixed an issue where test dependencies were calculated in all level dependencies calculation.
* Added formatting and validation to XSIAM content types.
* Fixed an issue where several XSIAM content types were not validated when passing the `-a` flag.
* Added a UUID to name mapper for **download** it replaces UUIDs with names on all downloaded files.
* Updated the demisto-py to v3.2.6 which now supports basic proxy authentication.
* Improved the message shown when using **upload** and overwriting packs.
* Added support for the **Layout Rule** content type in the id-set and the content graph.
* Updated the default general `fromVersion` value on **format** to `6.8.0`
* Fixed an issue where **lint** sometimes failed when using the `-cdam` flag due to wrong file duplications filtering.
* Added the content graph to **validate**, use with the `--graph` flag.

## 1.9.0
* Fixed an issue where the Slack notifier was using a deprecated argument.
* Added the `--docker-image` argument to the **lint** command, which allows determining the docker image to run lint on. Possible options are: `'native:ga'`, `'native:maintenance'`, `'native:dev'`, `'all'`, a specific docker image (from Docker Hub) or, the default `'from-yml'`.
* Fixed an issue in **prepare-content** command where large code lines were broken.
* Added a logger warning to **get_demisto_version**, the task will now fail with a more informative message.
* Fixed an issue where the **upload** and **prepare-content** commands didn't add `fromServerVersion` and `toServerVersion` to layouts.
* Updated **lint** to use graph instead of id_set when running with `--check-dependent-api-module` flag.
* Added the marketplaces field to all schemas.
* Added the flag `--xsoar-only` to the **doc-review** command which enables reviewing documents that belong to XSOAR-supported Packs.
* Fixed an issue in **update-release-notes** command where an error occurred when executing the same command a second time.
* Fixed an issue where **validate** would not always ignore errors listed under `.pack-ignore`.
* Fixed an issue where running **validate** on a specific pack didn't test all the relevant entities.
* Fixed an issue where fields ending with `_x2` where not replaced in the appropriate Marketplace.

## 1.8.3
* Changed **validate** to allow hiding parameters of type 0, 4, 12 and 14 when replacing with type 9 (credentials) with the same name.
* Fixed an issue where **update-release-notes** fails to update *MicrosoftApiModule* dependent integrations.
* Fixed an issue where the **upload** command failed because `docker_native_image_config.json` file could not be found.
* Added a metadata file to the content graph zip, to be used in the **update-content-graph** command.
* Updated the **validate** and **update-release-notes** commands to unskip the *Triggers Recommendations* content type.


## 1.8.2
* Fixed an issue where demisto-py failed to upload content to XSIAM when `DEMISTO_USERNAME` environment variable is set.
* Fixed an issue where the **prepare-content** command output invalid automation name when used with the --*custom* argument.
* Fixed an issue where modeling rules with arbitrary whitespace characters were not parsed correctly.
* Added support for the **nativeImage** key for an integration/script in the **prepare-content** command.
* Added **validate** checks for integrations declared deprecated (display name, description) but missing the `deprecated` flag.
* Changed the **validate** command to fail on the IN145 error code only when the parameter with type 4 is not hidden.
* Fixed an issue where downloading content layouts with `detailsV2=None` resulted in an error.
* Fixed an issue where **xdrctemplate** was missing 'external' prefix.
* Fixed an issue in **prepare-content** command providing output path.
* Updated the **validate** and **update-release-notes** commands to skip the *Triggers Recommendations* content type.
* Added a new validation to the **validate** command to verify that the release notes headers are in the correct format.
* Changed the **validate** command to fail on the IN140 error code only when the skipped integration has no unit tests.
* Changed **validate** to allow hiding parameters of type 4 (secret) when replacing with type 9 (credentials) with the same name.
* Fixed an issue where the **update-release-notes** command didn't add release-notes properly to some *new* content items.
* Added validation that checks that the `nativeimage` key is not defined in script/integration yml.
* Added to the **format** command the ability to remove `nativeimage` key in case defined in script/integration yml.
* Enhanced the **update-content-graph** command to support `--use-git`, `--imported_path` and `--output-path` arguments.
* Fixed an issue where **doc-review** failed when reviewing command name in some cases.
* Fixed an issue where **download** didn't identify playbooks properly, and downloaded files with UUIDs instead of file/script names.

## 1.8.1
* Fixed an issue where **format** created duplicate configuration parameters.
* Added hidden properties to integration command argument and script argument.
* Added `--override-existing` to **upload** that skips the confirmation prompt for overriding existing content packs. @mattbibbydw
* Fixed an issue where **validate** failed in private repos when attempting to read from a nonexisting `approved_categories.json`.
* Fixed an issue where **validate** used absolute paths when getting remote `pack_metadata.json` files in private repos.
* Fixed an issue in **download**, where names of custom scripts were replaced with UUIDs in IncidentFields and Layouts.

## 1.8.0
* Updated the supported python versions, as `>=3.8,<3.11`, as some of the dependencies are not supported on `3.11` yet.
* Added a **validate** step for **Modeling Rules** testdata files.
* Added the **update-content-graph** command.
* Added the ability to limit the number of CPU cores with `DEMISTO_SDK_MAX_CPU_CORES` envirment variable.
* Added the **prepare-content** command.
* Added support for fromversion/toversion in XSIAM content items (correlation rules, XSIAM dashboards, XSIAM reports and triggers).
* Added a **validate** step checking types of attributes in the schema file of modeling rule.
* Added a **validate** step checking that the dataset name of a modeling rule shows in the xif and schema files.
* Added a **validate** step checking that a correlation rule file does not start with a hyphen.
* Added a **validate** step checking that xsiam content items follow naming conventions.
* Fixed an issue where SDK commands failed on the deprecated `packaging.version.LegacyVersion`, by locking the `packaging` version to `<22`.
* Fixed an issue where **update-release-notes** failed when changing only xif file in **Modeling Rules**.
* Fixed an issue where *is_valid_category* and *is_categories_field_match_standard* failed when running in a private repo.
* Fixed an issue where **validate** didn't fail on the MR103 validation error.
* Fixed the *--release-notes* option, to support the new CHANGELOG format.
* Fixed an issue where **validate** failed when only changing a modeling rules's xif file.
* Fixed an issue where **format** failed on indicator files with a `None` value under the `tabs` key.
* Fixed an issue where **validate** only printed errors for one change of context path, rather than print all.
* Fixed an issue where **download** did not suggest using a username/password when authenticating with XSOAR and using invalid arguments.
* Fixed an issue where **download** failed when listing or downloading content items that are not unicode-encoded.
* Added support for fromversion/toversion in XSIAM content items (correlation rules, XSIAM dashboards, XSIAM reports and triggers).
* Updated the supported python versions, as `>=3.8,<3.11`, as some of the dependencies are not supported on `3.11` yet.
* Added **prepare-content** command which will prepare the pack or content item for the platform.
* Patched an issue where deprecated `packaging.version.LegacyVersion`, locking packaging version to `<22`.

## 1.7.9
* Fixed an issue where an error message in **validate** would not include the suggested fix.
* Added a validation that enforces predefined categories on MP Packs & integration yml files, the validation also ensures that each pack has only one category.
* Fixed an issue where **update-release-notes** did not generate release notes for **XDRC Templates**.
* Fixed an issue where **upload** failed without explaining the reason.
* Improved implementation of the docker_helper module.
* Fixed an issue where **validate** did not check changed pack_metadata.json files when running using git.
* Added support for **xdrctemplate** to content graph.
* Fixed an issue where local copies of the newly-introduced `DemistoClassApiModule.py` were validated.
* Added new release notes templates for the addition and modification of playbooks, layouts and types in the **doc-review** command.
* Fixed an issue where the **doc-review** command failed on descriptions of new content items.
* Added the `Command XXX is deprecated. Use XXX instead.` release notes templates to **doc-review** command.
* Fixed an issue where the **update-release-notes** command didn't add the modeling-rules description for new modeling-rules files.

## 1.7.8
* Added the capability to run the MDX server in a docker container for environments without node.
* Fixed an issue where **generate-docs** with `-c` argument updated sections of the incorrect commands.
* Added IF113 error code to **ALLOWED_IGNORE_ERRORS**.
* Fixed an issue where **validate** failed on playbooks with non-string input values.
* Added the `DEMISTO_SDK_IGNORE_CONTENT_WARNING` environment variable, to allow suppressing warnings when commands are not run under a content repo folder.
* Fixed an issue where **validate** failed to recognize integration tests that were missing from config.json
* Added support for **xpanse** marketplace in **create-id-set** and **create-content-artifacts** commands.
* Fixed an issue where **split** failed on yml files.
* Added support for marketplace-specific tags.
* Fixed an issue where **download** would not run `isort`. @maxgubler
* Fixed an issue where XSIAM Dashboards and Reports images failed the build.
* Added support for **xpanse** marketplace to content graph.

## 1.7.7
* Fixed an issue where paybooks **generate-docs** didn't parse complex input values when no accessor field is given correctly.
* Fixed an issue in the **download** command, where an exception would be raised when downloading system playbooks.
* Fixed an issue where the **upload** failed on playbooks containing a value that starts with `=`.
* Fixed an issue where the **generate-unit-tests** failed to generate assertions, and generate unit tests when command names does not match method name.
* Fixed an issue where the **download** command did not honor the `--no-code-formatting` flag properly. @maxgubler
* Added a new check to **validate**, making sure playbook task values are passed as references.
* Fixed an issue where the **update-release-notes** deleted existing release notes, now appending to it instead.
* Fixed an issue where **validate** printed blank space in case of validation failed and ignored.
* Renamed 'Agent Config' to 'XDRC Templates'.
* Fixed an issue where the **zip-packs** command did not work with the CommonServerUserPython and CommonServerUserPowerShell package.

## 1.7.6

* Fixed parsing of initialization arguments of client classes in the **generate-unit-tests** command.
* Added support for AgentConfig content item in the **upload**, **create-id-set**, **find-dependecies**, **unify** and **create-content-artifacts** commands.
* Added support for XSIAM Report preview image.

## 1.7.5

* Fixed an issue where the **upload** command did not work with the CommonServerUserPython package.
* Fixed an issue in the **download** command, where some playbooks were downloaded as test playbooks.
* Added playbook modification capabilities in **TestSuite**.
* Added a new command **create-content-graph**.
* Fixed an issue in the **upload** command, where the temporary zip would not clean up properly.
* Improved content items parsing in the **create-content-graph** command.
* Added an error when the docker daemon is unavailable when running **lint**.
* Removed the validation of a subtype change for scripts in the **validate** command.
* Fixed an issue where names of XSIAM content items were not normalized properly.
* Fixed an issue where the **download** command was downloading playbooks with **script** (id) and not **scriptName**.
* Fixed an issue where script yml files were not properly identified by `find_type`.
* Removed nightly integrations filtering when deciding if a test should run.
* Added support for XSIAM Dashboard preview image.
* Added the `--no-code-formatting` flag to the **download** command, allowing to skip autopep8 and isort.
* Fixed an issue in the **update-release-notes** command, where generating release notes for modeling rules schema file caused exception.

## 1.7.4

* Fixed an issue where the **doc-review** command showed irrelevant messages.
* Fixed an issue in **validate**, where backward-compatibility failures prevented other validations from running.
* Fixed an issue in **validate**, where content-like files under infrastructure paths were not ignored.
* Fixed an issue in the AMI mapping, where server versions were missing.
* Change the way the normalize name is set for external files.
* Added dump function to XSIAM pack objects to dulicate the files.
* Fixed an issue where the `contribution_converter` did not support changes made to ApiModules.
* Added name normalization according to new convention to XSIAM content items
* Added playbook modification capabilities in **TestSuite**.
* Fixed an issue in create-content-artifacts where it will not get a normalize name for the item and it will try to duplicate the same file.

## 1.7.3

* Fixed an issue in the **format** command where fail when executed from environment without mdx server available.
* Added `Added a`, `Added an` to the list of allowed changelog prefixes.
* Added support for Indicator Types/Reputations in the **upload** command.
* Fixed an issue when running from a subdirectory of a content repo failed.
* Changing the way we are using XSIAM servers api-keys in **test-content** .
* Added a success message to **postman-codegen**.

## 1.7.2

* Fixed an issue in the **validate** command where incident fields were not found in mappers even when they exist
* Added an ability to provide list of marketplace names as a param attribute to **validate** and **upload**
* Added the file type to the error message when it is not supported.
* Fixed an issue where `contribution_converter` incorrectly mapped _Indicator Field_ objects to the _incidentfield_ directory in contribution zip files.
* Fixed a bug where **validate** returned error on empty inputs not used in playbooks.
* Added the `DEMISTO_SDK_CONTENT_PATH` environment variable, implicitly used in various commands.
* Added link to documentation for error messages regarding use cases and tags.

## 1.7.1

* Fixed an issue where *indicatorTypes* and *betaIntegrations* were not found in the id_set.
* Updated the default general `fromVersion` value on **format** to `6.5.0`
* Fixed an issue where the **validate** command did not fail when the integration yml file name was not the same as the folder containing it.
* Added an option to have **generate-docs** take a Playbooks folder path as input, and generate docs for all playbooks in it.
* Fixed an issue where the suggestion in case of `IF113` included uppercase letters for the `cliName` parameter.
* Added new validation to the **validate** command to fail and list all the file paths of files that are using a deprecated integration command / script / playbook.
* **validate** will no longer fail on playbooks calling subplaybooks that have a higher `fromVersion` value, if  calling the subplaybook has `skipifunavailable=True`.
* Fixed an issue where relative paths were not accessed correctly.
* Running any `demisto-sdk` command in a folder with a `.env` file will load it, temporarily overriding existing environment variables.
* Fixed an issue where **validate** did not properly detect deleted files.
* Added new validations to the **validate** command to verify that the schema file exists for a modeling rule and that the schema and rules keys are empty in the yml file.
* Fixed an issue where *find_type* didn't recognize exported incident types.
* Added a new validation to **validate**, making sure all inputs of a playbook are used.
* Added a new validation to **validate**, making sure all inputs used in a playbook declared in the input section.
* The **format** command will now replace the *fromServerVersion* field with *fromVersion*.

## 1.7.0

* Allowed JSON Handlers to accept kwargs, for custoimzing behavior.
* Fixed an issue where an incorrect error was shown when the `id` of a content item differed from its `name` attribute.
* Fixed an issue where the `preserve_quotes` in ruamel_handler received an incorrect value @icholy
* Fixed an issue where ignoring RM110 error code wasn't working and added a validation to **ALLOWED_IGNORE_ERRORS** to validate that all error codes are inserted in the right format.
* Fixed an issue where the contribution credit text was not added correctly to the pack README.
* Changed the contribution file implementation from markdown to a list of contributor names. The **create-content-artifact** will use this list to prepare the needed credit message.
* Added a new validation to the `XSOAR-linter` in the **lint** command for verifying that demisto.log is not used in the code.
* The **generate-docs** command will now auto-generate the Incident Mirroring section when implemented in an integration.
* Added support to automatically generate release notes for deprecated items in the **update-release-notes** command.
* Fixed an issue causing any command to crash when unable to detect local repository properties.
* Fixed an issue where running in a private gitlab repo caused a warning message to be shown multiple times.
* Added a new validation to the **validate** command to verify that markdown and python files do not contain words related to copyright section.
* Fixed an issue where **lint** crashed when provided an input file path (expecting a directory).

## 1.6.9

* Added a new validation that checks whether a pack should be deprecated.
* Added a new ability to the **format** command to deprecate a pack.
* Fixed an issue where the **validate** command sometimes returned a false negative in cases where there are several sub-playbooks with the same ID.
* Added a new validation to the **validate** command to verify that the docker in use is not deprecated.
* Added support for multiple ApiModules in the **unify** command
* Added a check to **validate** command, preventing use of relative urls in README files.
* Added environment variable **DEMISTO_SDK_MARKETPLACE** expected to affect *MarketplaceTagParser* *marketplace* value. The value will be automatically set when passing *marketplace* arg to the commands **unify**, **zip-packs**, **create-content-artifacts** and **upload**.
* Added slack notifier for build failures on the master branch.
* Added support for modeling and parsing rules in the **split** command.
* Added support for README files in **format** command.
* Added a **validate** check, making sure classifier id and name values match. Updated the classifier **format** to update the id accordingly.
* The **generate-docs** command will now auto-generate the playbook image link by default.
* Added the `--custom-image-link` argument to override.
* Added a new flag to **generate-docs** command, allowing to add a custom image link to a playbook README.
* Added a new validation to the **validate** command to verify that the package directory name is the same as the files contained in the that package.
* Added support in the **unify** command to unify a schema into its Modeling Rule.

## 1.6.8

* Fixed an issue where **validate** did not fail on invalid playbook entities' versions (i.e. subplaybooks or scripts with higher fromversion than their parent playbook).
* Added support for running lint via a remote docker ssh connection. Use `DOCKER_HOST` env variable to specify a remote docker connection, such as: `DOCKER_HOST=ssh://myuser@myhost.com`.
* Fixed an issue where the pack cache in *get_marketplaces* caused the function to return invalid values.
* Fixed an issue where running format on a pack with XSIAM entities would fail.
* Added the new `display_name` field to relevant entities in the **create-id-set** command.
* Added a new validation to the **validate** command to verify the existence of "Reliability" parameter if the integration have reputation command.
* Fixed a bug where terminating the **lint** command failed (`ctrl + c`).
* Removed the validation of a subtype change in integrations and scripts from **validate**.
* Fixed an issue where **download** did not behave as expected when prompting for a version update. Reported by @K-Yo
* Added support for adoption release notes.
* Fixed an issue where **merge-id-sets** failed when a key was missing in one id-set.json.
* Fixed a bug where some mypy messages were not parsed properly in **lint**.
* Added a validation to the **validate** command, failing when '`fromversion`' or '`toversion`' in a content entity are incorrect format.
* Added a validation to the **validate** command, checking if `fromversion` <= `toversion`.
* Fixed an issue where coverage reports used the wrong logging level, marking debug logs as errors.
* Added a new validation to the **validate** command, to check when the discouraged `http` prefixes are used when setting defaultvalue, rather than `https`.
* Added a check to the **lint** command for finding hard-coded usage of the http protocol.
* Locked the dependency on Docker.
* Removed a traceback line from the **init** command templates: BaseIntegration, BaseScript.
* Updated the token in **_add_pr_comment** method from the content-bot token to the xsoar-bot token.

## 1.6.7

* Added the `types-markdown` dependency, adding markdown capabilities to existing linters using the [Markdown](https://pypi.org/project/Markdown/) package.
* Added support in the **format** command to remove nonexistent incident/indicator fields from *layouts/mappers*
* Added the `Note: XXX` and `XXX now generally available.` release notes templates to **doc-review** command.
* Updated the logs shown during the docker build step.
* Removed a false warning about configuring the `GITLAB_TOKEN` environment variable when it's not needed.
* Removed duplicate identifiers for XSIAM integrations.
* Updated the *tags* and *use cases* in pack metadata validation to use the local files only.
* Fixed the error message in checkbox validation where the defaultvalue is wrong and added the name of the variable that should be fixed.
* Added types to `find_type_by_path` under tools.py.
* Fixed an issue where YAML files contained incorrect value type for `tests` key when running `format --deprecate`.
* Added a deprecation message to the `tests:` section of yaml files when running `format --deprecate`.
* Added use case for **validate** on *wizard* objects - set_playbook is mapped to all integrations.
* Added the 'integration-get-indicators' commands to be ignored by the **verify_yml_commands_match_readme** validation, the validation will no longer fail if these commands are not in the readme file.
* Added a new validation to the **validate** command to verify that if the phrase "breaking changes" is present in a pack release notes, a JSON file with the same name exists and contains the relevant breaking changes information.
* Improved logs when running test playbooks (in a build).
* Fixed an issue in **upload** did not include list-type content items. @nicolas-rdgs
* Reverted release notes to old format.

## 1.6.6

* Added debug print when excluding item from ID set due to missing dependency.
* Added a validation to the **validate** command, failing when non-ignorable errors are present in .pack-ignore.
* Fixed an issue where `mdx server` did not close when stopped in mid run.
* Fixed an issue where `-vvv` flag did not print logs on debug level.
* enhanced ***validate*** command to list all command names affected by a backward compatibility break, instead of only one.
* Added support for Wizard content item in the **format**, **validate**, **upload**, **create-id-set**, **find-dependecies** and **create-content-artifacts** commands.
* Added a new flag to the **validate** command, allowing to run specific validations.
* Added support in **unify** and **create-content-artifacts** for displaying different documentations (detailed description + readme) for content items, depending on the marketplace version.
* Fixed an issue in **upload** where list items were not uploaded.
* Added a new validation to **validate** command to verify that *cliName* and *id* keys of the incident field or the indicator field are matches.
* Added the flag '-x', '--xsiam' to **upload** command to upload XSIAM entities to XSIAM server.
* Fixed the integration field *isFetchEvents* to be in lowercase.
* Fixed an issue where **validate -i** run after **format -i** on an existing file in the repo instead of **validate -g**.
* Added the following commands: 'update-remote-data', 'get-modified-remote-data', 'update-remote-system' to be ignored by the **verify_yml_commands_match_readme** validation, the validation will no longer fail if these commands are not in the readme file.
* Updated the release note template to include a uniform format for all items.
* Added HelloWorldSlim template option for *--template* flag in **demisto-sdk init** command.
* Fixed an issue where the HelloWorldSlim template in **demisto-sdk init** command had an integration id that was conflicting with HelloWorld integration id.
* Updated the SDK to use demisto-py 3.1.6, allowing use of a proxy with an environment variable.
* Set the default logger level to `warning`, to avoid unwanted debug logs.
* The **format** command now validates that default value of checkbox parameters is a string 'true' or 'false'.
* Fixed an issue where `FileType.PLAYBOOK` would show instead of `Playbook` in readme error messages.
* Added a new validation to **validate** proper defaultvalue for checkbox fields.

## 1.6.5

* Fixed an issue in the **format** command where the `id` field was overwritten for existing JSON files.
* Fixed an issue where the **doc-review** command was successful even when the release-note is malformed.
* Added timestamps to the `demisto-sdk` logger.
* Added time measurements to **lint**.
* Added the flag '-d', '--dependency' to **find-dependencies** command to get the content items that cause the dependencies between two packs.
* Fixed an issue where **update-release-notes** used the *trigger_id* field instead of the *trigger_name* field.
* Fixed an issue where **doc-review** failed to recognize script names, in scripts using the old file structure.
* Fixed an issue where concurrent processes created by **lint** caused deadlocks when opening files.
* Fixed an issue in the **format** command where `_dev` or `_copy` suffixes weren't removed from the subscript names in playbooks and layouts.
* Fixed an issue where **validate** failed on nonexistent `README.md` files.
* Added support of XSIAM content items to the **validate** command.
* Report **lint** summary results and failed packages after reporting time measurements.

## 1.6.4

* Added the new **generate-yml-from-python** command.
* Added a code *type* indication for integration and script objects in the *ID Set*.
* Added the [Vulture](https://github.com/jendrikseipp/vulture) linter to the pre-commit hook.
* The `demisto-sdk` pack will now be distributed via PyPi with a **wheel** file.
* Fixed a bug where any edited json file that contained a forward slash (`/`) escaped.
* Added a new validation to **validate** command to verify that the metadata *currentVersion* is
the same as the last release note version.
* The **validate** command now checks if there're none-deprecated integration commands that are missing from the readme file.
* Fixed an issue where *dockerimage* changes in Scripts weren't recognized by the **update-release-notes** command.
* Fixed an issue where **update-xsoar-config-file** did not properly insert the marketplace packs list to the file.
* Added the pack name to the known words by default when running the **doc-review** command.
* Added support for new XSIAM entities in **create-id-set** command.
* Added support for new XSIAM entities in **create-content-artifacts** command.
* Added support for Parsing/Modeling Rule content item in the **unify** command.
* Added the integration name, the commands name and the script name to the known words by default when running the **doc-review** command.
* Added an argument '-c' '--custom' to the **unify** command, if True will append to the unified yml name/display/id the custom label provided
* Added support for sub words suggestion in kebab-case sentences when running the **doc-review** command.
* Added support for new XSIAM entities in **update-release-notes** command.
* Enhanced the message of alternative suggestion words shown when running **doc-review** command.
* Fixed an incorrect error message, in case `node` is not installed on the machine.
* Fixed an issue in the **lint** command where the *check-dependent-api-modules* argument was set to true by default.
* Added a new command **generate-unit-tests**.
* Added a new validation to **validate** all SIEM integration have the same suffix.
* Fixed the destination path of the unified parsing/modeling rules in **create-content-artifacts** command.
* Fixed an issue in the **validate** command, where we validated wrongfully the existence of readme file for the *ApiModules* pack.
* Fixed an issue in the **validate** command, where an error message that was displayed for scripts validation was incorrect.
* Fixed an issue in the **validate** and **format** commands where *None* arguments in integration commands caused the commands to fail unexpectedly.
* Added support for running tests on XSIAM machines in the **test-content** command.
* Fixed an issue where the **validate** command did not work properly when deleting non-content items.
* Added the flag '-d', '--dependency' to **find-dependencies** command to get the content items that cause the dependencies between two packs.

## 1.6.3

* **Breaking change**: Fixed a typo in the **validate** `--quiet-bc-validation` flag (was `--quite-bc-validation`). @upstart-swiss
* Dropped support for python 3.7: Demisto-SDK is now supported on Python 3.8 or newer.
* Added an argument to YAMLHandler, allowing to set a maximal width for YAML files. This fixes an issue where a wrong default was used.
* Added the detach mechanism to the **upload** command, If you set the --input-config-file flag, any files in the repo's SystemPacks folder will be detached.
* Added the reattach mechanism to the **upload** command, If you set the --input-config-file flag, any detached item in your XSOAR instance that isn't currently in the repo's SystemPacks folder will be re-attached.
* Fixed an issue in the **validate** command that did not work properly when using the *-g* flag.
* Enhanced the dependency message shown when running **lint**.
* Fixed an issue where **update-release-notes** didn't update the currentVersion in pack_metadata.
* Improved the logging in **test-content** for helping catch typos in external playbook configuration.

## 1.6.2

* Added dependency validation support for core marketplacev2 packs.
* Fixed an issue in **update-release-notes** where suggestion fix failed in validation.
* Fixed a bug where `.env` files didn't load. @nicolas-rdgs
* Fixed a bug where **validate** command failed when the *categories* field in the pack metadata was empty for non-integration packs.
* Added *system* and *item-type* arguments to the **download** command, used when downloading system items.
* Added a validation to **validate**, checking that each script, integration and playbook have a README file. This validation only runs when the command is called with either the `-i` or the `-g` flag.
* Fixed a regression issue with **doc-review**, where the `-g` flag did not work.
* Improved the detection of errors in **doc-review** command.
* The **validate** command now checks if a readme file is empty, only for packs that contain playbooks or were written by a partner.
* The **validate** command now makes sure common contextPath values (e.g. `DBotScore.Score`) have a non-empty description, and **format** populates them automatically.
* Fixed an issue where the **generate-outputs** command did not work properly when examples were provided.
* Fixed an issue in the **generate-outputs** command, where the outputs were not written to the specified output path.
* The **generate-outputs** command can now generate outputs from multiple calls to the same command (useful when different args provide different outputs).
* The **generate-outputs** command can now update a yaml file with new outputs, without deleting or overwriting existing ones.
* Fixed a bug where **doc-review** command failed on existing templates.
* Fixed a bug where **validate** command failed when the word demisto is in the repo README file.
* Added support for adding test-playbooks to the zip file result in *create-content-artifacts* command for marketplacev2.
* Fixed an issue in **find-dependencies** where using the argument *-o* without the argument *--all-packs-dependencies* did not print a proper warning.
* Added a **validate** check to prevent deletion of files whose deletion is not supported by the XSOAR marketplace.
* Removed the support in the *maintenance* option of the *-u* flag in the **update-release-notes** command.
* Added validation for forbidden words and phrases in the **doc-review** command.
* Added a retries mechanism to the **test-content** command to stabilize the build process.
* Added support for all `git` platforms to get remote files.
* Refactored the **format** command's effect on the *fromversion* field:
  * Fixed a bug where the *fromversion* field was removed when modifying a content item.
  * Updated the general default *fromversion* and the default *fromversion* of newly-introduced content items (e.g. `Lists`, `Jobs`).
  * Added an interactive mode functionality for all content types, to ask the user whether to set a default *fromversion*, if could not automatically determine its value. Use `-y` to assume 'yes' as an answer to all prompts and run non-interactively.

## 1.6.1

* Added the '--use-packs-known-words' argument to the **doc-review** command
* Added YAML_Loader to handle yaml files in a standard way across modules, replacing PYYAML.
* Fixed an issue when filtering items using the ID set in the **create-content-artifacts** command.
* Fixed an issue in the **generate-docs** command where tables were generated with an empty description column.
* Fixed an issue in the **split** command where splitting failed when using relative input/output paths.
* Added warning when inferred files are missing.
* Added to **validate** a validation for integration image dimensions, which should be 120x50px.
* Improved an error in the **validate** command to better differentiate between the case where a required fetch parameter is malformed or missing.

## 1.6.0

* Fixed an issue in the **create-id-set** command where similar items from different marketplaces were reported as duplicated.
* Fixed typo in demisto-sdk init
* Fixed an issue where the **lint** command did not handle all container exit codes.
* Add to **validate** a validation for pack name to make sure it is unchanged.
* Added a validation to the **validate** command that verifies that the version in the pack_metdata file is written in the correct format.
* Fixed an issue in the **format** command where missing *fromVersion* field in indicator fields caused an error.

## 1.5.9

* Added option to specify `External Playbook Configuration` to change inputs of Playbooks triggered as part of **test-content**
* Improved performance of the **lint** command.
* Improved performance of the **validate** command when checking README images.
* ***create-id-set*** command - the default value of the **marketplace** argument was changed from ‘xsoar’ to all packs existing in the content repository. When using the command, make sure to pass the relevant marketplace to use.

## 1.5.8

* Fixed an issue where the command **doc-review** along with the argument `--release-notes` failed on yml/json files with invalid schema.
* Fixed an issue where the **lint** command failed on packs using python 3.10

## 1.5.7

* Fixed an issue where reading remote yaml files failed.
* Fixed an issue in **validate** failed with no error message for lists (when no fromVersion field was found).
* Fixed an issue when running **validate** or **format** in a gitlab repository, and failing to determine its project id.
* Added an enhancement to **split**, handling an empty output argument.
* Added the ability to add classifiers and mappers to conf.json.
* Added the Alias field to the incident field schema.

## 1.5.6

* Added 'deprecated' release notes template.
* Fixed an issue where **run-test-playbook** command failed to get the task entries when the test playbook finished with errors.
* Fixed an issue in **validate** command when running with `no-conf-json` argument to ignore the `conf.json` file.
* Added error type text (`ERROR` or `WARNING`) to **validate** error prints.
* Fixed an issue where the **format** command on test playbook did not format the ID to be equal to the name of the test playbook.
* Enhanced the **update-release-notes** command to automatically commit release notes config file upon creation.
* The **validate** command will validate that an indicator field of type html has fromVersion of 6.1.0 and above.
* The **format** command will now add fromVersion 6.1.0 to indicator field of type html.
* Added support for beta integrations in the **format** command.
* Fixed an issue where the **postman-codegen** command failed when called with the `--config-out` flag.
* Removed the integration documentation from the detailed description while performing **split** command to the unified yml file.
* Removed the line which indicates the version of the product from the README.md file for new contributions.

## 1.5.5

* Fixed an issue in the **update-release-notes** command, which did not work when changes were made in multiple packs.
* Changed the **validate** command to fail on missing test-playbooks only if no unittests are found.
* Fixed `to_kebab_case`, it will now deal with strings that have hyphens, commas or periods in them, changing them to be hyphens in the new string.
* Fixed an issue in the **create-id-set** command, where the `source` value included the git token if it was specified in the remote url.
* Fixed an issue in the **merge-id-set** command, where merging fails because of duplicates but the packs are in the XSOAR repo but in different version control.
* Fixed missing `Lists` Content Item as valid `IDSetType`
* Added enhancement for **generate-docs**. It is possible to provide both file or a comma seperated list as `examples`. Also, it's possible to provide more than one example for a script or a command.
* Added feature in **format** to sync YML and JSON files to the `master` file structure.
* Added option to specify `Incident Type`, `Incoming Mapper` and `Classifier` when configuring instance in **test-content**
* added a new command **run-test-playbook** to run a test playbook in a given XSOAR instance.
* Fixed an issue in **format** when running on a modified YML, that the `id` value is not changed to its old `id` value.
* Enhancement for **split** command, replace `ApiModule` code block to `import` when splitting a YML.
* Fixed an issue where indicator types were missing from the pack's content, when uploading using **zip-packs**.
* The request data body format generated in the **postman-codegen** will use the python argument's name and not the raw data argument's name.
* Added the flag '--filter-by-id-set' to **create-content-artifacts** to create artifacts only for items in the given id_set.json.

## 1.5.4

* Fixed an issue with the **format** command when contributing via the UI
* The **format** command will now not remove the `defaultRows` key from incident, indicator and generic fields with `type: grid`.
* Fixed an issue with the **validate** command when a layoutscontainer did not have the `fromversion` field set.
* added a new command **update-xsoar-config-file** to handle your XSOAR Configuration File.
* Added `skipVerify` argument in **upload** command to skip pack signature verification.
* Fixed an issue when the **run** command  failed running when there’s more than one playground, by explicitly using the current user’s playground.
* Added support for Job content item in the **format**, **validate**, **upload**, **create-id-set**, **find-dependecies** and **create-content-artifacts** commands.
* Added a **source** field to the **id_set** entitles.
* Two entitles will not consider as duplicates if they share the same pack and the same source.
* Fixed a bug when duplicates were found in **find_dependencies**.
* Added function **get_current_repo** to `tools`.
* The **postman-codegen** will not have duplicates argument name. It will rename them to the minimum distinguished shared path for each of them.

## 1.5.3

* The **format** command will now set `unsearchable: True` for incident, indicator and generic fields.
* Fixed an issue where the **update-release-notes** command crashes with `--help` flag.
* Added validation to the **validate** command that verifies the `unsearchable` key in incident, indicator and generic fields is set to true.
* Removed a validation that DBotRole should be set for automation that requires elevated permissions to the `XSOAR-linter` in the **lint** command.
* Fixed an issue in **Validate** command where playbooks conditional tasks were mishandeled.
* Added a validation to prevent contributors from using the `fromlicense` key as a configuration parameter in an integration's YML
* Added a validation to ensure that the type for **API token** (and similar) parameters are configured correctly as a `credential` type in the integration configuration YML.
* Added an assertion that checks for duplicated requests' names when generating an integration from a postman collection.
* Added support for [.env files](https://pypi.org/project/python-dotenv/). You can now add a `.env` file to your repository with the logging information instead of setting a global environment variables.
* When running **lint** command with --keep-container flag, the docker images are committed.
* The **validate** command will not return missing test playbook error when given a script with dynamic-section tag.

## 1.5.2

* Added a validation to **update-release-notes** command to ensure that the `--version` flag argument is in the right format.
* added a new command **coverage-analyze** to generate and print coverage reports.
* Fixed an issue in **validate** in repositories which are not in GitHub or GitLab
* Added a validation that verifies that readme image absolute links do not contain the working branch name.
* Added support for List content item in the **format**, **validate**, **download**, **upload**, **create-id-set**, **find-dependecies** and **create-content-artifacts** commands.
* Added a validation to ensure reputation command's default argument is set as an array input.
* Added the `--fail-duplicates` flag for the **merge-id-set** command which will fail the command if duplicates are found.
* Added the `--fail-duplicates` flag for the **create-id-set** command which will fail the command if duplicates are found.

## 1.5.1

* Fixed an issue where **validate** command failed to recognized test playbooks for beta integrations as valid tests.
* Fixed an issue were the **validate** command was falsely recognizing image paths in readme files.
* Fixed an issue where the **upload** command error message upon upload failure pointed to wrong file rather than to the pack metadata.
* Added a validation that verifies that each script which appears in incident fields, layouts or layout containers exists in the id_set.json.
* Fixed an issue where the **postman code-gen** command generated double dots for context outputs when it was not needed.
* Fixed an issue where there **validate** command on release notes file crashed when author image was added or modified.
* Added input handling when running **find-dependencies**, replacing string manipulations.
* Fixed an issue where the **validate** command did not handle multiple playbooks with the same name in the id_set.
* Added support for GitLab repositories in **validate**

## 1.5.0

* Fixed an issue where **upload** command failed to upload packs not under content structure.
* Added support for **init** command to run from non-content repo.
* The **split-yml** has been renamed to **split** and now supports splitting Dashboards from unified Generic Modules.
* Fixed an issue where the skipped tests validation ran on the `ApiModules` pack in the **validate** command.
* The **init** command will now create the `Generic Object` entities directories.
* Fixed an issue where the **format** command failed to recognize changed files from git.
* Fixed an issue where the **json-to-outputs** command failed checking whether `0001-01-01T00:00:00` is of type `Date`
* Added to the **generate context** command to generate context paths for integrations from an example file.
* Fixed an issue where **validate** failed on release notes configuration files.
* Fixed an issue where the **validate** command failed on pack input if git detected changed files outside of `Packs` directory.
* Fixed an issue where **validate** command failed to recognize files inside validated pack when validation release notes, resulting in a false error message for missing entity in release note.
* Fixed an issue where the **download** command failed when downloading an invalid YML, instead of skipping it.

## 1.4.9

* Added validation that the support URL in partner contribution pack metadata does not lead to a GitHub repo.
* Enhanced ***generate-docs*** with default `additionalinformation` (description) for common parameters.
* Added to **validate** command a validation that a content item's id and name will not end with spaces.
* The **format** command will now remove trailing whitespaces from content items' id and name fields.
* Fixed an issue where **update-release-notes** could fail on files outside the user given pack.
* Fixed an issue where the **generate-test-playbook** command would not place the playbook in the proper folder.
* Added to **validate** command a validation that packs with `Iron Bank` uses the latest docker from Iron Bank.
* Added to **update-release-notes** command support for `Generic Object` entities.
* Fixed an issue where playbook `fromversion` mismatch validation failed even if `skipunavailable` was set to true.
* Added to the **create artifacts** command support for release notes configuration file.
* Added validation to **validate** for release notes config file.
* Added **isoversize** and **isautoswitchedtoquietmode** fields to the playbook schema.
* Added to the **update-release-notes** command `-bc` flag to generate template for breaking changes version.
* Fixed an issue where **validate** did not search description files correctly, leading to a wrong warning message.

## 1.4.8

* Fixed an issue where yml files with `!reference` failed to load properly.
* Fixed an issue when `View Integration Documentation` button was added twice during the download and re-upload.
* Fixed an issue when `(Partner Contribution)` was added twice to the display name during the download and re-upload.
* Added the following enhancements in the **generate-test-playbook** command:
  * Added the *--commands* argument to generate tasks for specific commands.
  * Added the *--examples* argument to get the command examples file path and generate tasks from the commands and arguments specified there.
  * Added the *--upload* flag to specify whether to upload the test playbook after the generation.
  * Fixed the output condition generation for outputs of type `Boolean`.

## 1.4.7

* Fixed an issue where an empty list for a command context didn't produce an indication other than an empty table.
* Fixed an issue where the **format** command has incorrectly recognized on which files to run when running using git.
* Fixed an issue where author image validations were not checked properly.
* Fixed an issue where new old-formatted scripts and integrations were not validated.
* Fixed an issue where the wording in the from version validation error for subplaybooks was incorrect.
* Fixed an issue where the **update-release-notes** command used the old docker image version instead of the new when detecting a docker change.
* Fixed an issue where the **generate-test-playbook** command used an incorrect argument name as default
* Fixed an issue where the **json-to-outputs** command used an incorrect argument name as default when using `-d`.
* Fixed an issue where validations failed while trying to validate non content files.
* Fixed an issue where README validations did not work post VS Code formatting.
* Fixed an issue where the description validations were inconsistent when running through an integration file or a description file.

## 1.4.6

* Fixed an issue where **validate** suggests, with no reason, running **format** on missing mandatory keys in yml file.
* Skipped existence of TestPlaybook check on community and contribution integrations.
* Fixed an issue where pre-commit didn't run on the demisto_sdk/commands folder.
* The **init** command will now change the script template name in the code to the given script name.
* Expanded the validations performed on beta integrations.
* Added support for PreProcessRules in the **format**, **validate**, **download**, and **create-content-artifacts** commands.
* Improved the error messages in **generate-docs**, if an example was not provided.
* Added to **validate** command a validation that a content entity or a pack name does not contain the words "partner" and "community".
* Fixed an issue where **update-release-notes** ignores *--text* flag while using *-f*
* Fixed the outputs validations in **validate** so enrichment commands will not be checked to have DBotScore outputs.
* Added a new validation to require the dockerimage key to exist in an integration and script yml files.
* Enhanced the **generate-test-playbook** command to use only integration tested on commands, rather than (possibly) other integrations implementing them.
* Expanded unify command to support GenericModules - Unifies a GenericModule object with its Dashboards.
* Added validators for generic objects:
  * Generic Field validator - verify that the 'fromVersion' field is above 6.5.0, 'group' field equals 4 and 'id' field starts with the prefix 'generic_'.
  * Generic Type validator - verify that the 'fromVersion' field is above 6.5.0
  * Generic Module validator - verify that the 'fromVersion' field is above 6.5.0
  * Generic Definition validator - verify that the 'fromVersion' field is above 6.5.0
* Expanded Format command to support Generic Objects - Fixes generic objects according to their validations.
* Fixed an issue where the **update-release-notes** command did not handle ApiModules properly.
* Added option to enter a dictionary or json of format `[{field_name:description}]` in the **json-to-outputs** command,
  with the `-d` flag.
* Improved the outputs for the **format** command.
* Fixed an issue where the validations performed after the **format** command were inconsistent with **validate**.
* Added to the **validate** command a validation for the author image.
* Updated the **create-content-artifacts** command to support generic modules, definitions, fields and types.
* Added an option to ignore errors for file paths and not only file name in .pack-ignore file.

## 1.4.5

* Enhanced the **postman-codegen** command to name all generated arguments with lower case.
* Fixed an issue where the **find-dependencies** command miscalculated the dependencies for playbooks that use generic commands.
* Fixed an issue where the **validate** command failed in external repositories in case the DEMISTO_SDK_GITHUB_TOKEN was not set.
* Fixed an issue where **openapi-codegen** corrupted the swagger file by overwriting configuration to swagger file.
* Updated the **upload** command to support uploading zipped packs to the marketplace.
* Added to the **postman-codegen** command support of path variables.
* Fixed an issue where **openapi-codegen** entered into an infinite loop on circular references in the swagger file.
* The **format** command will now set `fromVersion: 6.2.0` for widgets with 'metrics' data type.
* Updated the **find-dependencies** command to support generic modules, definitions, fields and types.
* Fixed an issue where **openapi-codegen** tried to extract reference example outputs, leading to an exception.
* Added an option to ignore secrets automatically when using the **init** command to create a pack.
* Added a tool that gives the ability to temporarily suppress console output.

## 1.4.4

* When formatting incident types with Auto-Extract rules and without mode field, the **format** command will now add the user selected mode.
* Added new validation that DBotRole is set for scripts that requires elevated permissions to the `XSOAR-linter` in the **lint** command.
* Added url escaping to markdown human readable section in generate docs to avoid autolinking.
* Added a validation that mapper's id and name are matching. Updated the format of mapper to include update_id too.
* Added a validation to ensure that image paths in the README files are valid.
* Fixed **find_type** function to correctly find test files, such as, test script and test playbook.
* Added scheme validations for the new Generic Object Types, Fields, and Modules.
* Renamed the flag *--input-old-version* to *--old-version* in the **generate-docs** command.
* Refactored the **update-release-notes** command:
  * Replaced the *--all* flag with *--use-git* or *-g*.
  * Added the *--force* flag to update the pack release notes without changes in the pack.
  * The **update-release-notes** command will now update all dependent integrations on ApiModule change, even if not specified.
  * If more than one pack has changed, the full list of updated packs will be printed at the end of **update-release-notes** command execution.
  * Fixed an issue where the **update-release-notes** command did not add docker image release notes entry for release notes file if a script was changed.
  * Fixed an issue where the **update-release-notes** command did not detect changed files that had the same name.
  * Fixed an issue in the **update-release-notes** command where the version support of JSON files was mishandled.
* Fixed an issue where **format** did not skip files in test and documentation directories.
* Updated the **create-id-set** command to support generic modules, definitions, fields and types.
* Changed the **convert** command to generate old layout fromversion to 5.0.0 instead of 4.1.0
* Enhanced the command **postman-codegen** with type hints for templates.

## 1.4.3

* Fixed an issue where **json-to-outputs** command returned an incorrect output when json is a list.
* Fixed an issue where if a pack README.md did not exist it could cause an error in the validation process.
* Fixed an issue where the *--name* was incorrectly required in the **init** command.
* Adding the option to run **validate** on a specific path while using git (*-i* & *-g*).
* The **format** command will now change UUIDs in .yml and .json files to their respective content entity name.
* Added a playbook validation to check if a task sub playbook exists in the id set in the **validate** command.
* Added the option to add new tags/usecases to the approved list and to the pack metadata on the same pull request.
* Fixed an issue in **test_content** where when different servers ran tests for the same integration, the server URL parameters were not set correctly.
* Added a validation in the **validate** command to ensure that the ***endpoint*** command is configured correctly in yml file.
* Added a warning when pack_metadata's description field is longer than 130 characters.
* Fixed an issue where a redundant print occurred on release notes validation.
* Added new validation in the **validate** command to ensure that the minimal fromVersion in a widget of type metrics will be 6.2.0.
* Added the *--release-notes* flag to demisto-sdk to get the current version release notes entries.

## 1.4.2

* Added to `pylint` summary an indication if a test was skipped.
* Added to the **init** command the option to specify fromversion.
* Fixed an issue where running **init** command without filling the metadata file.
* Added the *--docker-timeout* flag in the **lint** command to control the request timeout for the Docker client.
* Fixed an issue where **update-release-notes** command added only one docker image release notes entry for release notes file, and not for every entity whom docker image was updated.
* Added a validation to ensure that incident/indicator fields names starts with their pack name in the **validate** command. (Checked only for new files and only when using git *-g*)
* Updated the **find-dependencies** command to return the 'dependencies' according the layout type ('incident', 'indicator').
* Enhanced the "vX" display name validation for scripts and integrations in the **validate** command to check for every versioned script or integration, and not only v2.
* Added the *--fail-duplicates* flag for the **create-id-set** command which will fail the command if duplicates are found.
* Added to the **generate-docs** command automatic addition to git when a new readme file is created.

## 1.4.1

* When in private repo without `DEMSITO_SDK_GITHUB_TOKEN` configured, get_remote_file will take files from the local origin/master.
* Enhanced the **unify** command when giving input of a file and not a directory return a clear error message.
* Added a validation to ensure integrations are not skipped and at least one test playbook is not skipped for each integration or script.
* Added to the Content Tests support for `context_print_dt`, which queries the incident context and prints the result as a json.
* Added new validation for the `xsoar_config.json` file in the **validate** command.
* Added a version differences section to readme in **generate-docs** command.
* Added the *--docs-format* flag in the **integration-diff** command to get the output in README format.
* Added the *--input-old-version* and *--skip-breaking-changes* flags in the **generate-docs** command to get the details for the breaking section and to skip the breaking changes section.

## 1.4.0

* Enable passing a comma-separated list of paths for the `--input` option of the **lint** command.
* Added new validation of unimplemented test-module command in the code to the `XSOAR-linter` in the **lint** command.
* Fixed the **generate-docs** to handle integration authentication parameter.
* Added a validation to ensure that description and README do not contain the word 'Demisto'.
* Improved the deprecated message validation required from playbooks and scripts.
* Added the `--quite-bc-validation` flag for the **validate** command to run the backwards compatibility validation in quite mode (errors is treated like warnings).
* Fixed the **update release notes** command to display a name for old layouts.
* Added the ability to append to the pack README credit to contributors.
* Added identification for parameter differences in **integration-diff** command.
* Fixed **format** to use git as a default value.
* Updated the **upload** command to support reports.
* Fixed an issue where **generate-docs** command was displaying 'None' when credentials parameter display field configured was not configured.
* Fixed an issue where **download** did not return exit code 1 on failure.
* Updated the validation that incident fields' names do not contain the word incident will aplly to core packs only.
* Added a playbook validation to verify all conditional tasks have an 'else' path in **validate** command.
* Renamed the GitHub authentication token environment variable `GITHUB_TOKEN` to `DEMITO_SDK_GITHUB_TOKEN`.
* Added to the **update-release-notes** command automatic addition to git when new release notes file is created.
* Added validation to ensure that integrations, scripts, and playbooks do not contain the entity type in their names.
* Added the **convert** command to convert entities between XSOAR versions.
* Added the *--deprecate* flag in **format** command to deprecate integrations, scripts, and playbooks.
* Fixed an issue where ignoring errors did not work when running the **validate** command on specific files (-i).

## 1.3.9

* Added a validation verifying that the pack's README.md file is not equal to pack description.
* Fixed an issue where the **Assume yes** flag did not work properly for some entities in the **format** command.
* Improved the error messages for separators in folder and file names in the **validate** command.
* Removed the **DISABLE_SDK_VERSION_CHECK** environment variable. To disable new version checks, use the **DEMISTO_SDK_SKIP_VERSION_CHECK** envirnoment variable.
* Fixed an issue where the demisto-sdk version check failed due to a rate limit.
* Fixed an issue with playbooks scheme validation.

## 1.3.8

* Updated the **secrets** command to work on forked branches.

## 1.3.7

* Added a validation to ensure correct image and description file names.
* Fixed an issue where the **validate** command failed when 'display' field in credentials param in yml is empty but 'displaypassword' was provided.
* Added the **integration-diff** command to check differences between two versions of an integration and to return a report of missing and changed elements in the new version.
* Added a validation verifying that the pack's README.md file is not missing or empty for partner packs or packs contains use cases.
* Added a validation to ensure that the integration and script folder and file names will not contain separators (`_`, `-`, ``).
* When formatting new pack, the **format** command will set the *fromversion* key to 5.5.0 in the new files without fromversion.

## 1.3.6

* Added a validation that core packs are not dependent on non-core packs.
* Added a validation that a pack name follows XSOAR standards.
* Fixed an issue where in some cases the `get_remote_file` function failed due to an invalid path.
* Fixed an issue where running **update-release-notes** with updated integration logo, did not detect any file changes.
* Fixed an issue where the **create-id-set** command did not identify unified integrations correctly.
* Fixed an issue where the `CommonTypes` pack was not identified as a dependency for all feed integrations.
* Added support for running SDK commands in private repositories.
* Fixed an issue where running the **init** command did not set the correct category field in an integration .yml file for a newly created pack.
* When formatting new contributed pack, the **format** command will set the *fromversion* key to 6.0.0 in the relevant files.
* If the environment variable "DISABLE_SDK_VERSION_CHECK" is define, the demisto-sdk will no longer check for newer version when running a command.
* Added the `--use-pack-metadata` flag for the **find-dependencies** command to update the calculated dependencies using the the packs metadata files.
* Fixed an issue where **validate** failed on scripts in case the `outputs` field was set to `None`.
* Fixed an issue where **validate** was failing on editing existing release notes.
* Added a validation for README files verifying that the file doesn't contain template text copied from HelloWorld or HelloWorldPremium README.

## 1.3.5

* Added a validation that layoutscontainer's id and name are matching. Updated the format of layoutcontainer to include update_id too.
* Added a validation that commands' names and arguments in core packs, or scripts' arguments do not contain the word incident.
* Fixed issue where running the **generate-docs** command with -c flag ran all the commands and not just the commands specified by the flag.
* Fixed the error message of the **validate** command to not always suggest adding the *description* field.
* Fixed an issue where running **format** on feed integration generated invalid parameter structure.
* Fixed an issue where the **generate-docs** command did not add all the used scripts in a playbook to the README file.
* Fixed an issue where contrib/partner details might be added twice to the same file, when using unify and create-content-artifacts commands
* Fixed issue where running **validate** command on image-related integration did not return the correct outputs to json file.
* When formatting playbooks, the **format** command will now remove empty fields from SetIncident, SetIndicator, CreateNewIncident, CreateNewIndicator script arguments.
* Added an option to fill in the developer email when running the **init** command.

## 1.3.4

* Updated the **validate** command to check that the 'additionalinfo' field only contains the expected value for feed required parameters and not equal to it.
* Added a validation that community/partner details are not in the detailed description file.
* Added a validation that the Use Case tag in pack_metadata file is only used when the pack contains at least one PB, Incident Type or Layout.
* Added a validation that makes sure outputs in integrations are matching the README file when only README has changed.
* Added the *hidden* field to the integration schema.
* Fixed an issue where running **format** on a playbook whose `name` does not equal its `id` would cause other playbooks who use that playbook as a sub-playbook to fail.
* Added support for local custom command configuration file `.demisto-sdk-conf`.
* Updated the **format** command to include an update to the description file of an integration, to remove community/partner details.

## 1.3.3

* Fixed an issue where **lint** failed where *.Dockerfile* exists prior running the lint command.
* Added FeedHelloWorld template option for *--template* flag in **demisto-sdk init** command.
* Fixed issue where **update-release-notes** deleted release note file if command was called more than once.
* Fixed issue where **update-release-notes** added docker image release notes every time the command was called.
* Fixed an issue where running **update-release-notes** on a pack with newly created integration, had also added a docker image entry in the release notes.
* Fixed an issue where `XSOAR-linter` did not find *NotImplementedError* in main.
* Added validation for README files verifying their length (over 30 chars).
* When using *-g* flag in the **validate** command it will now ignore untracked files by default.
* Added the *--include-untracked* flag to the **validate** command to include files which are untracked by git in the validation process.
* Improved the `pykwalify` error outputs in the **validate** command.
* Added the *--print-pykwalify* flag to the **validate** command to print the unchanged output from `pykwalify`.

## 1.3.2

* Updated the format of the outputs when using the *--json-file* flag to create a JSON file output for the **validate** and **lint** commands.
* Added the **doc-review** command to check spelling in .md and .yml files as well as a basic release notes review.
* Added a validation that a pack's display name does not already exist in content repository.
* Fixed an issue where the **validate** command failed to detect duplicate params in an integration.
* Fixed an issue where the **validate** command failed to detect duplicate arguments in a command in an integration.

## 1.3.1

* Fixed an issue where the **validate** command failed to validate the release notes of beta integrations.
* Updated the **upload** command to support indicator fields.
* The **validate** and **update-release-notes** commands will now check changed files against `demisto/master` if it is configured locally.
* Fixed an issue where **validate** would incorrectly identify files as renamed.
* Added a validation that integration properties (such as feed, mappers, mirroring, etc) are not removed.
* Fixed an issue where **validate** failed when comparing branch against commit hash.
* Added the *--no-pipenv* flag to the **split-yml** command.
* Added a validation that incident fields and incident types are not removed from mappers.
* Fixed an issue where the *c
reate-id-set* flag in the *validate* command did not work while not using git.
* Added the *hiddenusername* field to the integration schema.
* Added a validation that images that are not integration images, do not ask for a new version or RN

## 1.3.0

* Do not collect optional dependencies on indicator types reputation commands.
* Fixed an issue where downloading indicator layoutscontainer objects failed.
* Added a validation that makes sure outputs in integrations are matching the README file.
* Fixed an issue where the *create-id-set* flag in the **validate** command did not work.
* Added a warning in case no id_set file is found when running the **validate** command.
* Fixed an issue where changed files were not recognised correctly on forked branches in the **validate** and the **update-release-notes** commands.
* Fixed an issue when files were classified incorrectly when running *update-release-notes*.
* Added a validation that integration and script file paths are compatible with our convention.
* Fixed an issue where id_set.json file was re created whenever running the generate-docs command.
* added the *--json-file* flag to create a JSON file output for the **validate** and **lint** commands.

## 1.2.19

* Fixed an issue where merge id_set was not updated to work with the new entity of Packs.
* Added a validation that the playbook's version matches the version of its sub-playbooks, scripts, and integrations.

## 1.2.18

* Changed the *skip-id-set-creation* flag to *create-id-set* in the **validate** command. Its default value will be False.
* Added support for the 'cve' reputation command in default arg validation.
* Filter out generic and reputation command from scripts and playbooks dependencies calculation.
* Added support for the incident fields in outgoing mappers in the ID set.
* Added a validation that the taskid field and the id field under the task field are both from uuid format and contain the same value.
* Updated the **format** command to generate uuid value for the taskid field and for the id under the task field in case they hold an invalid values.
* Exclude changes from doc_files directory on validation.
* Added a validation that an integration command has at most one default argument.
* Fixing an issue where pack metadata version bump was not enforced when modifying an old format (unified) file.
* Added validation that integration parameter's display names are capitalized and spaced using whitespaces and not underscores.
* Fixed an issue where beta integrations where not running deprecation validations.
* Allowed adding additional information to the deprecated description.
* Fixing an issue when escaping less and greater signs in integration params did not work as expected.

## 1.2.17

* Added a validation that the classifier of an integration exists.
* Added a validation that the mapper of an integration exists.
* Added a validation that the incident types of a classifier exist.
* Added a validation that the incident types of a mapper exist.
* Added support for *text* argument when running **demisto-sdk update-release-notes** on the ApiModules pack.
* Added a validation for the minimal version of an indicator field of type grid.
* Added new validation for incident and indicator fields in classifiers mappers and layouts exist in the content.
* Added cache for get_remote_file to reducing failures from accessing the remote repo.
* Fixed an issue in the **format** command where `_dev` or `_copy` suffixes weren't removed from the `id` of the given playbooks.
* Playbook dependencies from incident and indicator fields are now marked as optional.
* Mappers dependencies from incident types and incident fields are now marked as optional.
* Classifier dependencies from incident types are now marked as optional.
* Updated **demisto-sdk init** command to no longer create `created` field in pack_metadata file
* Updated **generate-docs** command to take the parameters names in setup section from display field and to use additionalinfo field when exist.
* Using the *verbose* argument in the **find-dependencies** command will now log to the console.
* Improved the deprecated message validation required from integrations.
* Fixed an issue in the **generate-docs** command where **Context Example** section was created when it was empty.

## 1.2.16

* Added allowed ignore errors to the *IDSetValidator*.
* Fixed an issue where an irrelevant id_set validation ran in the **validate** command when using the *--id-set* flag.
* Fixed an issue were **generate-docs** command has failed if a command did not exist in commands permissions file.
* Improved a **validate** command message for missing release notes of api module dependencies.

## 1.2.15

* Added the *ID101* to the allowed ignored errors.

## 1.2.14

* SDK repository is now mypy check_untyped_defs complaint.
* The lint command will now ignore the unsubscriptable-object (E1136) pylint error in dockers based on python 3.9 - this will be removed once a new pylint version is released.
* Added an option for **format** to run on a whole pack.
* Added new validation of unimplemented commands from yml in the code to `XSOAR-linter`.
* Fixed an issue where Auto-Extract fields were only checked for newly added incident types in the **validate** command.
* Added a new warning validation of direct access to args/params dicts to `XSOAR-linter`.

## 1.2.13

* Added new validation of indicators usage in CommandResults to `XSOAR-linter`.
* Running **demisto-sdk lint** will automatically run on changed files (same behavior as the -g flag).
* Removed supported version message from the documentation when running **generate_docs**.
* Added a print to indicate backwards compatibility is being checked in **validate** command.
* Added a percent print when running the **validate** command with the *-a* flag.
* Fixed a regression in the **upload** command where it was ignoring `DEMISTO_VERIFY_SSL` env var.
* Fixed an issue where the **upload** command would fail to upload beta integrations.
* Fixed an issue where the **validate** command did not create the *id_set.json* file when running with *-a* flag.
* Added price change validation in the **validate** command.
* Added validations that checks in read-me for empty sections or leftovers from the auto generated read-me that should be changed.
* Added new code validation for *NotImplementedError* to raise a warning in `XSOAR-linter`.
* Added validation for support types in the pack metadata file.
* Added support for *--template* flag in **demisto-sdk init** command.
* Fixed an issue with running **validate** on master branch where the changed files weren't compared to previous commit when using the *-g* flag.
* Fixed an issue where the `XSOAR-linter` ran *NotImplementedError* validation on scripts.
* Added support for Auto-Extract feature validation in incident types in the **validate** command.
* Fixed an issue in the **lint** command where the *-i* flag was ignored.
* Improved **merge-id-sets** command to support merge between two ID sets that contain the same pack.
* Fixed an issue in the **lint** command where flake8 ran twice.

## 1.2.12

* Bandit now reports also on medium severity issues.
* Fixed an issue with support for Docker Desktop on Mac version 2.5.0+.
* Added support for vulture and mypy linting when running without docker.
* Added support for *prev-ver* flag in **update-release-notes** command.
* Improved retry support when building docker images for linting.
* Added the option to create an ID set on a specific pack in **create-id-set** command.
* Added the *--skip-id-set-creation* flag to **validate** command in order to add the capability to run validate command without creating id_set validation.
* Fixed an issue where **validate** command checked docker image tag on ApiModules pack.
* Fixed an issue where **find-dependencies** did not calculate dashboards and reports dependencies.
* Added supported version message to the documentation and release notes files when running **generate_docs** and **update-release-notes** commands respectively.
* Added new code validations for *NotImplementedError* exception raise to `XSOAR-linter`.
* Command create-content-artifacts additional support for **Author_image.png** object.
* Fixed an issue where schemas were not enforced for incident fields, indicator fields and old layouts in the validate command.
* Added support for **update-release-notes** command to update release notes according to master branch.

## 1.2.11

* Fixed an issue where the ***generate-docs*** command reset the enumeration of line numbering after an MD table.
* Updated the **upload** command to support mappers.
* Fixed an issue where exceptions were no printed in the **format** while the *--verbose* flag is set.
* Fixed an issue where *--assume-yes* flag did not work in the **format** command when running on a playbook without a `fromversion` field.
* Fixed an issue where the **format** command would fail in case `conf.json` file was not found instead of skipping the update.
* Fixed an issue where integration with v2 were recognised by the `name` field instead of the `display` field in the **validate** command.
* Added a playbook validation to check if a task script exists in the id set in the **validate** command.
* Added new integration category `File Integrity Management` in the **validate** command.

## 1.2.10

* Added validation for approved content pack use-cases and tags.
* Added new code validations for *CommonServerPython* import to `XSOAR-linter`.
* Added *default value* and *predefined values* to argument description in **generate-docs** command.
* Added a new validation that checks if *get-mapping-fields* command exists if the integration schema has *{ismappable: true}* in **validate** command.
* Fixed an issue where the *--staged* flag recognised added files as modified in the **validate** command.
* Fixed an issue where a backwards compatibility warning was raised for all added files in the **validate** command.
* Fixed an issue where **validate** command failed when no tests were given for a partner supported pack.
* Updated the **download** command to support mappers.
* Fixed an issue where the ***format*** command added a duplicate parameter.
* For partner supported content packs, added support for a list of emails.
* Removed validation of README files from the ***validate*** command.
* Fixed an issue where the ***validate*** command required release notes for ApiModules pack.

## 1.2.9

* Fixed an issue in the **openapi_codegen** command where it created duplicate functions name from the swagger file.
* Fixed an issue in the **update-release-notes** command where the *update type* argument was not verified.
* Fixed an issue in the **validate** command where no error was raised in case a non-existing docker image was presented.
* Fixed an issue in the **format** command where format failed when trying to update invalid Docker image.
* The **format** command will now preserve the **isArray** argument in integration's reputation commands and will show a warning if it set to **false**.
* Fixed an issue in the **lint** command where *finally* clause was not supported in main function.
* Fixed an issue in the **validate** command where changing any entity ID was not validated.
* Fixed an issue in the **validate** command where *--staged* flag did not bring only changed files.
* Fixed the **update-release-notes** command to ignore changes in the metadata file.
* Fixed the **validate** command to ignore metadata changes when checking if a version bump is needed.

## 1.2.8

* Added a new validation that checks in playbooks for the usage of `DeleteContext` in **validate** command.
* Fixed an issue in the **upload** command where it would try to upload content entities with unsupported versions.
* Added a new validation that checks in playbooks for the usage of specific instance in **validate** command.
* Added the **--staged** flag to **validate** command to run on staged files only.

## 1.2.7

* Changed input parameters in **find-dependencies** command.
  * Use ***-i, --input*** instead of ***-p, --path***.
  * Use ***-idp, --id-set-path*** instead of ***-i, --id-set-path***.
* Fixed an issue in the **unify** command where it crashed on an integration without an image file.
* Fixed an issue in the **format** command where unnecessary files were not skipped.
* Fixed an issue in the **update-release-notes** command where the *text* argument was not respected in all cases.
* Fixed an issue in the **validate** command where a warning about detailed description was given for unified or deprecated integrations.
* Improved the error returned by the **validate** command when running on files using the old format.

## 1.2.6

* No longer require setting `DEMISTO_README_VALIDATION` env var to enable README mdx validation. Validation will now run automatically if all necessary node modules are available.
* Fixed an issue in the **validate** command where the `--skip-pack-dependencies` would not skip id-set creation.
* Fixed an issue in the **validate** command where validation would fail if supplied an integration with an empty `commands` key.
* Fixed an issue in the **validate** command where validation would fail due to a required version bump for packs which are not versioned.
* Will use env var `DEMISTO_VERIFY_SSL` to determine if to use a secure connection for commands interacting with the Server when `--insecure` is not passed. If working with a local Server without a trusted certificate, you can set env var `DEMISTO_VERIFY_SSL=no` to avoid using `--insecure` on each command.
* Unifier now adds a link to the integration documentation to the integration detailed description.
* Fixed an issue in the **secrets** command where ignored secrets were not skipped.

## 1.2.5

* Added support for special fields: *defaultclassifier*, *defaultmapperin*, *defaultmapperout* in **download** command.
* Added -y option **format** command to assume "yes" as answer to all prompts and run non-interactively
* Speed up improvements for `validate` of README files.
* Updated the **format** command to adhere to the defined content schema and sub-schemas, aligning its behavior with the **validate** command.
* Added support for canvasContextConnections files in **format** command.

## 1.2.4

* Updated detailed description for community integrations.

## 1.2.3

* Fixed an issue where running **validate** failed on playbook with task that adds tags to the evidence data.
* Added the *displaypassword* field to the integration schema.
* Added new code validations to `XSOAR-linter`.
  * As warnings messages:
    * `demisto.params()` should be used only inside main function.
    * `demisto.args()` should be used only inside main function.
    * Functions args should have type annotations.
* Added `fromversion` field validation to test playbooks and scripts in **validate** command.

## 1.2.2

* Add support for warning msgs in the report and summary to **lint** command.
* Fixed an issue where **json-to-outputs** determined bool values as int.
* Fixed an issue where **update-release-notes** was crushing on `--all` flag.
* Fixed an issue where running **validate**, **update-release-notes** outside of content repo crushed without a meaningful error message.
* Added support for layoutscontainer in **init** contribution flow.
* Added a validation for tlp_color param in feeds in **validate** command.
* Added a validation for removal of integration parameters in **validate** command.
* Fixed an issue where **update-release-notes** was failing with a wrong error message when no pack or input was given.
* Improved formatting output of the **generate-docs** command.
* Add support for env variable *DEMISTO_SDK_ID_SET_REFRESH_INTERVAL*. Set this env variable to the refresh interval in minutes. The id set will be regenerated only if the refresh interval has passed since the last generation. Useful when generating Script documentation, to avoid re-generating the id_set every run.
* Added new code validations to `XSOAR-linter`.
  * As error messages:
    * Longer than 10 seconds sleep statements for non long running integrations.
    * exit() usage.
    * quit() usage.
  * As warnings messages:
    * `demisto.log` should not be used.
    * main function existence.
    * `demito.results` should not be used.
    * `return_output` should not be used.
    * try-except statement in main function.
    * `return_error` usage in main function.
    * only once `return_error` usage.
* Fixed an issue where **lint** command printed logs twice.
* Fixed an issue where *suffix* did not work as expected in the **create-content-artifacts** command.
* Added support for *prev-ver* flag in **lint** and **secrets** commands.
* Added support for *text* flag to **update-release-notes** command to add the same text to all release notes.
* Fixed an issue where **validate** did not recognize added files if they were modified locally.
* Added a validation that checks the `fromversion` field exists and is set to 5.0.0 or above when working or comparing to a non-feature branch in **validate** command.
* Added a validation that checks the certification field in the pack_metadata file is valid in **validate** command.
* The **update-release-notes** command will now automatically add docker image update to the release notes.

## 1.2.1

* Added an additional linter `XSOAR-linter` to the **lint** command which custom validates py files. currently checks for:
  * `Sys.exit` usages with non zero value.
  * Any `Print` usages.
* Fixed an issue where renamed files were failing on *validate*.
* Fixed an issue where single changed files did not required release notes update.
* Fixed an issue where doc_images required release-notes and validations.
* Added handling of dependent packs when running **update-release-notes** on changed *APIModules*.
  * Added new argument *--id-set-path* for id_set.json path.
  * When changes to *APIModule* is detected and an id_set.json is available - the command will update the dependent pack as well.
* Added handling of dependent packs when running **validate** on changed *APIModules*.
  * Added new argument *--id-set-path* for id_set.json path.
  * When changes to *APIModule* is detected and an id_set.json is available - the command will validate that the dependent pack has release notes as well.
* Fixed an issue where the find_type function didn't recognize file types correctly.
* Fixed an issue where **update-release-notes** command did not work properly on Windows.
* Added support for indicator fields in **update-release-notes** command.
* Fixed an issue where files in test dirs where being validated.

## 1.2.0

* Fixed an issue where **format** did not update the test playbook from its pack.
* Fixed an issue where **validate** validated non integration images.
* Fixed an issue where **update-release-notes** did not identified old yml integrations and scripts.
* Added revision templates to the **update-release-notes** command.
* Fixed an issue where **update-release-notes** crashed when a file was renamed.
* Fixed an issue where **validate** failed on deleted files.
* Fixed an issue where **validate** validated all images instead of packs only.
* Fixed an issue where a warning was not printed in the **format** in case a non-supported file type is inputted.
* Fixed an issue where **validate** did not fail if no release notes were added when adding files to existing packs.
* Added handling of incorrect layout paths via the **format** command.
* Refactor **create-content-artifacts** command - Efficient artifacts creation and better logging.
* Fixed an issue where image and description files were not handled correctly by **validate** and **update-release-notes** commands.
* Fixed an issue where the **format** command didn't remove all extra fields in a file.
* Added an error in case an invalid id_set.json file is found while running the **validate** command.
* Added fetch params checks to the **validate** command.

## 1.1.11

* Added line number to secrets' path in **secrets** command report.
* Fixed an issue where **init** a community pack did not present the valid support URL.
* Fixed an issue where **init** offered a non relevant pack support type.
* Fixed an issue where **lint** did not pull docker images for powershell.
* Fixed an issue where **find-dependencies** did not find all the script dependencies.
* Fixed an issue where **find-dependencies** did not collect indicator fields as dependencies for playbooks.
* Updated the **validate** and the **secrets** commands to be less dependent on regex.
* Fixed an issue where **lint** did not run on circle when docker did not return ping.
* Updated the missing release notes error message (RN106) in the **Validate** command.
* Fixed an issue where **Validate** would return missing release notes when two packs with the same substring existed in the modified files.
* Fixed an issue where **update-release-notes** would add duplicate release notes when two packs with the same substring existed in the modified files.
* Fixed an issue where **update-release-notes** would fail to bump new versions if the feature branch was out of sync with the master branch.
* Fixed an issue where a non-descriptive error would be returned when giving the **update-release-notes** command a pack which can not be found.
* Added dependencies check for *widgets* in **find-dependencies** command.
* Added a `update-docker` flag to **format** command.
* Added a `json-to-outputs` flag to the **run** command.
* Added a verbose (`-v`) flag to **format** command.
* Fixed an issue where **download** added the prefix "playbook-" to the name of playbooks.

## 1.1.10

* Updated the **init** command. Relevant only when passing the *--contribution* argument.
  * Added the *--author* option.
  * The *support* field of the pack's metadata is set to *community*.
* Added a proper error message in the **Validate** command upon a missing description in the root of the yml.
* **Format** now works with a relative path.
* **Validate** now fails when all release notes have been excluded.
* Fixed issue where correct error message would not propagate for invalid images.
* Added the *--skip-pack-dependencies* flag to **validate** command to skip pack dependencies validation. Relevant when using the *-g* flag.
* Fixed an issue where **Validate** and **Format** commands failed integrations with `defaultvalue` field in fetch incidents related parameters.
* Fixed an issue in the **Validate** command in which unified YAML files were not ignored.
* Fixed an issue in **generate-docs** where scripts and playbooks inputs and outputs were not parsed correctly.
* Fixed an issue in the **openapi-codegen** command where missing reference fields in the swagger JSON caused errors.
* Fixed an issue in the **openapi-codegen** command where empty objects in the swagger JSON paths caused errors.
* **update-release-notes** command now accept path of the pack instead of pack name.
* Fixed an issue where **generate-docs** was inserting unnecessary escape characters.
* Fixed an issue in the **update-release-notes** command where changes to the pack_metadata were not detected.
* Fixed an issue where **validate** did not check for missing release notes in old format files.

## 1.1.9

* Fixed an issue where **update-release-notes** command failed on invalid file types.

## 1.1.8

* Fixed a regression where **upload** command failed on test playbooks.
* Added new *githubUser* field in pack metadata init command.
* Support beta integration in the commands **split-yml, extract-code, generate-test-playbook and generate-docs.**
* Fixed an issue where **find-dependencies** ignored *toversion* field in content items.
* Added support for *layoutscontainer*, *classifier_5_9_9*, *mapper*, *report*, and *widget* in the **Format** command.
* Fixed an issue where **Format** will set the `ID` field to be equal to the `name` field in modified playbooks.
* Fixed an issue where **Format** did not work for test playbooks.
* Improved **update-release-notes** command:
  * Write content description to release notes for new items.
  * Update format for file types without description: Connections, Incident Types, Indicator Types, Layouts, Incident Fields.
* Added a validation for feedTags param in feeds in **validate** command.
* Fixed readme validation issue in community support packs.
* Added the **openapi-codegen** command to generate integrations from OpenAPI specification files.
* Fixed an issue were release notes validations returned wrong results for *CommonScripts* pack.
* Added validation for image links in README files in **validate** command.
* Added a validation for default value of fetch param in feeds in **validate** command.
* Fixed an issue where the **Init** command failed on scripts.

## 1.1.7

* Fixed an issue where running the **format** command on feed integrations removed the `defaultvalue` fields.
* Playbook branch marked with *skipunavailable* is now set as an optional dependency in the **find-dependencies** command.
* The **feedReputation** parameter can now be hidden in a feed integration.
* Fixed an issue where running the **unify** command on JS package failed.
* Added the *--no-update* flag to the **find-dependencies** command.
* Added the following validations in **validate** command:
  * Validating that a pack does not depend on NonSupported / Deprecated packs.

## 1.1.6

* Added the *--description* option to the **init** command.
* Added the *--contribution* option to the **init** command which converts a contribution zip to proper pack format.
* Improved **validate** command performance time and outputs.
* Added the flag *--no-docker-checks* to **validate** command to skip docker checks.
* Added the flag *--print-ignored-files* to **validate** command to print ignored files report when the command is done.
* Added the following validations in **validate** command:
  * Validating that existing release notes are not modified.
  * Validating release notes are not added to new packs.
  * Validating that the "currentVersion" field was raised in the pack_metadata for modified packs.
  * Validating that the timestamp in the "created" field in the pack_metadata is in ISO format.
* Running `demisto-sdk validate` will run the **validate** command using git and only on committed files (same as using *-g --post-commit*).
* Fixed an issue where release notes were not checked correctly in **validate** command.
* Fixed an issue in the **create-id-set** command where optional playbook tasks were not taken into consideration.
* Added a prompt to the `demisto-sdk update-release-notes` command to prompt users to commit changes before running the release notes command.
* Added support to `layoutscontainer` in **validate** command.

## 1.1.5

* Fixed an issue in **find-dependencies** command.
* **lint** command now verifies flake8 on CommonServerPython script.

## 1.1.4

* Fixed an issue with the default output file name of the **unify** command when using "." as an output path.
* **Unify** command now adds contributor details to the display name and description.
* **Format** command now adds *isFetch* and *incidenttype* fields to integration yml.
* Removed the *feedIncremental* field from the integration schema.
* **Format** command now adds *feedBypassExclusionList*, *Fetch indicators*, *feedReputation*, *feedReliability*,
     *feedExpirationPolicy*, *feedExpirationInterval* and *feedFetchInterval* fields to integration yml.
* Fixed an issue in the playbooks schema.
* Fixed an issue where generated release notes were out of order.
* Improved pack dependencies detection.
* Fixed an issue where test playbooks were mishandled in **validate** command.

## 1.1.3

* Added a validation for invalid id fields in indicators types files in **validate** command.
* Added default behavior for **update-release-notes** command.
* Fixed an error where README files were failing release notes validation.
* Updated format of generated release notes to be more user friendly.
* Improved error messages for the **update-release-notes** command.
* Added support for `Connections`, `Dashboards`, `Widgets`, and `Indicator Types` to **update-release-notes** command.
* **Validate** now supports scripts under the *TestPlaybooks* directory.
* Fixed an issue where **validate** did not support powershell files.

## 1.1.2

* Added a validation for invalid playbookID fields in incidents types files in **validate** command.
* Added a code formatter for python files.
* Fixed an issue where new and old classifiers where mixed on validate command.
* Added *feedIncremental* field to the integration schema.
* Fixed error in the **upload** command where unified YMLs were not uploaded as expected if the given input was a pack.
* Fixed an issue where the **secrets** command failed due to a space character in the file name.
* Ignored RN validation for *NonSupported* pack.
* You can now ignore IF107, SC100, RP102 error codes in the **validate** command.
* Fixed an issue where the **download** command was crashing when received as input a JS integration or script.
* Fixed an issue where **validate** command checked docker image for JS integrations and scripts.
* **validate** command now checks scheme for reports and connections.
* Fixed an issue where **validate** command checked docker when running on all files.
* Fixed an issue where **validate** command did not fail when docker image was not on the latest numeric tag.
* Fixed an issue where beta integrations were not validated correctly in **validate** command.

## 1.1.1

* fixed and issue where file types were not recognized correctly in **validate** command.
* Added better outputs for validate command.

## 1.1.0

* Fixed an issue where changes to only non-validated files would fail validation.
* Fixed an issue in **validate** command where moved files were failing validation for new packs.
* Fixed an issue in **validate** command where added files were failing validation due to wrong file type detection.
* Added support for new classifiers and mappers in **validate** command.
* Removed support of old RN format validation.
* Updated **secrets** command output format.
* Added support for error ignore on deprecated files in **validate** command.
* Improved errors outputs in **validate** command.
* Added support for linting an entire pack.

## 1.0.9

* Fixed a bug where misleading error was presented when pack name was not found.
* **Update-release-notes** now detects added files for packs with versions.
* Readme files are now ignored by **update-release-notes** and validation of release notes.
* Empty release notes no longer cause an uncaught error during validation.

## 1.0.8

* Changed the output format of demisto-sdk secrets.
* Added a validation that checkbox items are not required in integrations.
* Added pack release notes generation and validation.
* Improved pack metadata validation.
* Fixed an issue in **validate** where renamed files caused an error

## 1.0.4

* Fix the **format** command to update the `id` field to be equal to `details` field in indicator-type files, and to `name` field in incident-type & dashboard files.
* Fixed a bug in the **validate** command for layout files that had `sortValues` fields.
* Fixed a bug in the **format** command where `playbookName` field was not always present in the file.
* Fixed a bug in the **format** command where indicatorField wasn't part of the SDK schemas.
* Fixed a bug in **upload** command where created unified docker45 yml files were not deleted.
* Added support for IndicatorTypes directory in packs (for `reputation` files, instead of Misc).
* Fixed parsing playbook condition names as string instead of boolean in **validate** command
* Improved image validation in YAML files.
* Removed validation for else path in playbook condition tasks.

## 1.0.3

* Fixed a bug in the **format** command where comments were being removed from YAML files.
* Added output fields: *file_path* and *kind* for layouts in the id-set.json created by **create-id-set** command.
* Fixed a bug in the **create-id-set** command Who returns Duplicate for Layouts with a different kind.
* Added formatting to **generate-docs** command results replacing all `<br>` tags with `<br/>`.
* Fixed a bug in the **download** command when custom content contained not supported content entity.
* Fixed a bug in **format** command in which boolean strings  (e.g. 'yes' or 'no') were converted to boolean values (e.g. 'True' or 'False').
* **format** command now removes *sourceplaybookid* field from playbook files.
* Fixed a bug in **generate-docs** command in which integration dependencies were not detected when generating documentation for a playbook.

## 1.0.1

* Fixed a bug in the **unify** command when output path was provided empty.
* Improved error message for integration with no tests configured.
* Improved the error message returned from the **validate** command when an integration is missing or contains malformed fetch incidents related parameters.
* Fixed a bug in the **create** command where a unified YML with a docker image for 4.5 was copied incorrectly.
* Missing release notes message are now showing the release notes file path to update.
* Fixed an issue in the **validate** command in which unified YAML files were not ignored.
* File format suggestions are now shown in the relevant file format (JSON or YAML).
* Changed Docker image validation to fail only on non-valid ones.
* Removed backward compatibility validation when Docker image is updated.

## 1.0.0

* Improved the *upload* command to support the upload of all the content entities within a pack.
* The *upload* command now supports the improved pack file structure.
* Added an interactive option to format integrations, scripts and playbooks with No TestPlaybooks configured.
* Added an interactive option to configure *conf.json* file with missing test playbooks for integrations, scripts and playbooks
* Added *download* command to download custom content from Demisto instance to the local content repository.
* Improved validation failure messages to include a command suggestion, wherever relevant, to fix the raised issue.
* Improved 'validate' help and documentation description
* validate - checks that scripts, playbooks, and integrations have the *tests* key.
* validate - checks that test playbooks are configured in `conf.json`.
* demisto-sdk lint - Copy dir better handling.
* demisto-sdk lint - Add error when package missing in docker image.
* Added *-a , --validate-all* option in *validate* to run all validation on all files.
* Added *-i , --input* option in *validate* to run validation on a specified pack/file.
* added *-i, --input* option in *secrets* to run on a specific file.
* Added an allowed hidden parameter: *longRunning* to the hidden integration parameters validation.
* Fixed an issue with **format** command when executing with an output path of a folder and not a file path.
* Bug fixes in generate-docs command given playbook as input.
* Fixed an issue with lint command in which flake8 was not running on unit test files.

## 0.5.2

* Added *-c, --command* option in *generate-docs* to generate a specific command from an integration.
* Fixed an issue when getting README/CHANGELOG files from git and loading them.
* Removed release notes validation for new content.
* Fixed secrets validations for files with the same name in a different directory.
* demisto-sdk lint - parallelization working with specifying the number of workers.
* demisto-sdk lint - logging levels output, 3 levels.
* demisto-sdk lint - JSON report, structured error reports in JSON format.
* demisto-sdk lint - XML JUnit report for unit-tests.
* demisto-sdk lint - new packages used to accelerate execution time.
* demisto-sdk secrets - command now respects the generic whitelist, and not only the pack secrets.

## 0.5.0

[PyPI History][1]

[1]: https://pypi.org/project/demisto-sdk/#history

## 0.4.9

* Fixed an issue in *generate-docs* where Playbooks and Scripts documentation failed.
* Added a graceful error message when executing the *run" command with a misspelled command.
* Added more informative errors upon failures of the *upload* command.
* format command:
  * Added format for json files: IncidentField, IncidentType, IndicatorField, IndicatorType, Layout, Dashboard.
  * Added the *-fv --from-version*, *-nv --no-validation* arguments.
  * Removed the *-t yml_type* argument, the file type will be inferred.
  * Removed the *-g use_git* argument, running format without arguments will run automatically on git diff.
* Fixed an issue in loading playbooks with '=' character.
* Fixed an issue in *validate* failed on deleted README files.

## 0.4.8

* Added the *max* field to the Playbook schema, allowing to define it in tasks loop.
* Fixed an issue in *validate* where Condition branches checks were case sensitive.

## 0.4.7

* Added the *slareminder* field to the Playbook schema.
* Added the *common_server*, *demisto_mock* arguments to the *init* command.
* Fixed an issue in *generate-docs* where the general section was not being generated correctly.
* Fixed an issue in *validate* where Incident type validation failed.

## 0.4.6

* Fixed an issue where the *validate* command did not identify CHANGELOG in packs.
* Added a new command, *id-set* to create the id set - the content dependency tree by file IDs.

## 0.4.5

* generate-docs command:
  * Added the *use_cases*, *permissions*, *command_permissions* and *limitations*.
  * Added the *--insecure* argument to support running the script and integration command in Demisto.
  * Removed the *-t yml_type* argument, the file type will be inferred.
  * The *-o --output* argument is no longer mandatory, default value will be the input file directory.
* Added support for env var: *DEMISTO_SDK_SKIP_VERSION_CHECK*. When set version checks are skipped.
* Fixed an issue in which the CHANGELOG files did not match our scheme.
* Added a validator to verify that there are no hidden integration parameters.
* Fixed an issue where the *validate* command ran on test files.
* Removed the *env-dir* argument from the demisto-sdk.
* README files which are html files will now be skipped in the *validate* command.
* Added support for env var: *DEMISTO_README_VALIDATOR*. When not set the readme validation will not run.

## 0.4.4

* Added a validator for IncidentTypes (incidenttype-*.json).
* Fixed an issue where the -p flag in the *validate* command was not working.
* Added a validator for README.md files.
* Release notes validator will now run on: incident fields, indicator fields, incident types, dashboard and reputations.
* Fixed an issue where the validator of reputation(Indicator Type) did not check on the details field.
* Fixed an issue where the validator attempted validating non-existing files after deletions or name refactoring.
* Removed the *yml_type* argument in the *split-yml*, *extract-code* commands.
* Removed the *file_type* argument in the *generate-test-playbook* command.
* Fixed the *insecure* argument in *upload*.
* Added the *insecure* argument in *run-playbook*.
* Standardise the *-i --input*, *-o --output* to demisto-sdk commands.

## 0.4.3

* Fixed an issue where the incident and indicator field BC check failed.
* Support for linting and unit testing PowerShell integrations.

## 0.4.2

* Fixed an issue where validate failed on Windows.
* Added a validator to verify all branches are handled in conditional task in a playbook.
* Added a warning message when not running the latest sdk version.
* Added a validator to check that the root is connected to all tasks in the playbook.
* Added a validator for Dashboards (dashboard-*.json).
* Added a validator for Indicator Types (reputation-*.json).
* Added a BC validation for changing incident field type.
* Fixed an issue where init command would generate an invalid yml for scripts.
* Fixed an issue in misleading error message in v2 validation hook.
* Fixed an issue in v2 hook which now is set only on newly added scripts.
* Added more indicative message for errors in yaml files.
* Disabled pykwalify info log prints.

## 0.3.10

* Added a BC check for incident fields - changing from version is not allowed.
* Fixed an issue in create-content-artifacts where scripts in Packs in TestPlaybooks dir were copied with a wrong prefix.

## 0.3.9

* Added a validation that incident field can not be required.
* Added validation for fetch incident parameters.
* Added validation for feed integration parameters.
* Added to the *format* command the deletion of the *sourceplaybookid* field.
* Fixed an issue where *fieldMapping* in playbook did not pass the scheme validation.
* Fixed an issue where *create-content-artifacts* did not copy TestPlaybooks in Packs without prefix of *playbook-*.
* Added a validation the a playbook can not have a rolename set.
* Added to the image validator the new DBot default image.
* Added the fields: elasticcommonfields, quiet, quietmode to the Playbook schema.
* Fixed an issue where *validate* failed on integration commands without outputs.
* Added a new hook for naming of v2 integrations and scripts.

## 0.3.8

* Fixed an issue where *create-content-artifact* was not loading the data in the yml correctly.
* Fixed an issue where *unify* broke long lines in script section causing syntax errors

## 0.3.7

* Added *generate-docs* command to generate documentation file for integration, playbook or script.
* Fixed an issue where *unify* created a malformed integration yml.
* Fixed an issue where demisto-sdk **init** creates unit-test file with invalid import.

## 0.3.6

* Fixed an issue where demisto-sdk **validate** failed on modified scripts without error message.

## 0.3.5

* Fixed an issue with docker tag validation for integrations.
* Restructured repo source code.

## 0.3.4

* Saved failing unit tests as a file.
* Fixed an issue where "_test" file for scripts/integrations created using **init** would import the "HelloWorld" templates.
* Fixed an issue in demisto-sdk **validate** - was failing on backward compatiblity check
* Fixed an issue in demisto-sdk **secrets** - empty line in .secrets-ignore always made the secrets check to pass
* Added validation for docker image inside integrations and scripts.
* Added --use-git flag to **format** command to format all changed files.
* Fixed an issue where **validate** did not fail on dockerimage changes with bc check.
* Added new flag **--ignore-entropy** to demisto-sdk **secrets**, this will allow skip entropy secrets check.
* Added --outfile to **lint** to allow saving failed packages to a file.

## 0.3.3

* Added backwards compatibility break error message.
* Added schema for incident types.
* Added **additionalinfo** field to as an available field for integration configuration.
* Added pack parameter for **init**.
* Fixed an issue where error would appear if name parameter is not set in **init**.

## 0.3.2

* Fixed the handling of classifier files in **validate**.

## 0.3.1

* Fixed the handling of newly created reputation files in **validate**.
* Added an option to perform **validate** on a specific file.

## 0.3.0

* Added support for multi-package **lint** both with parallel and without.
* Added all parameter in **lint** to run on all packages and packs in content repository.
* Added **format** for:
  * Scripts
  * Playbooks
  * Integrations
* Improved user outputs for **secrets** command.
* Fixed an issue where **lint** would run pytest and pylint only on a single docker per integration.
* Added auto-complete functionality to demisto-sdk.
* Added git parameter in **lint** to run only on changed packages.
* Added the **run-playbook** command
* Added **run** command which runs a command in the Demisto playground.
* Added **upload** command which uploads an integration or a script to a Demisto instance.
* Fixed and issue where **validate** checked if release notes exist for new integrations and scripts.
* Added **generate-test-playbook** command which generates a basic test playbook for an integration or a script.
* **validate** now supports indicator fields.
* Fixed an issue with layouts scheme validation.
* Adding **init** command.
* Added **json-to-outputs** command which generates the yaml section for outputs from an API raw response.

## 0.2.6

* Fixed an issue with locating release notes for beta integrations in **validate**.

## 0.2.5

* Fixed an issue with locating release notes for beta integrations in **validate**.

## 0.2.4

* Adding image validation to Beta_Integration and Packs in **validate**.

## 0.2.3

* Adding Beta_Integration to the structure validation process.
* Fixing bug where **validate** did checks on TestPlaybooks.
* Added requirements parameter to **lint**.

## 0.2.2

* Fixing bug where **lint** did not return exit code 1 on failure.
* Fixing bug where **validate** did not print error message in case no release notes were give.

## 0.2.1

* **Validate** now checks that the id and name fields are identical in yml files.
* Fixed a bug where sdk did not return any exit code.

## 0.2.0

* Added Release Notes Validator.
* Fixed the Unifier selection of your python file to use as the code.
* **Validate** now supports Indicator fields.
* Fixed a bug where **validate** and **secrets** did not return exit code 1 on failure.
* **Validate** now runs on newly added scripts.

## 0.1.8

* Added support for `--version`.
* Fixed an issue in file_validator when calling `checked_type` method with script regex.

## 0.1.2

* Restructuring validation to support content packs.
* Added secrets validation.
* Added content bundle creation.
* Added lint and unit test run.

## 0.1.1

* Added new logic to the unifier.
* Added detailed README.
* Some small adjustments and fixes.

## 0.1.0

Capabilities:

* **Extract** components(code, image, description etc.) from a Demisto YAML file into a directory.
* **Unify** components(code, image, description etc.) to a single Demisto YAML file.
* **Validate** Demisto content files.<|MERGE_RESOLUTION|>--- conflicted
+++ resolved
@@ -29,10 +29,6 @@
 ## 1.14.4
 * Added integration configuration for *Cortex REST API* integration.
 * Removed `Flake8` from **pre-commit**, as `ruff` covers its basic rules.
-<<<<<<< HEAD
-* Fixed an issue where **validate** fails when adding the *advance* field to the integration required fields.
-* Updated the integration Traffic Light Protocol (TLP) color list schema in the **validate** command.
-=======
 * Improved log readability by silencing non-critical `neo4j` (content graph infrastructure) logs.
 * Fixed an issue where **run-unit-tests** failed on python2 content items.
 * Fixed an issue where **modeling-rules test** did not properly handle query fields that pointed to a string.
@@ -40,7 +36,6 @@
 * Fixed a validation that the **modeling-rules test** command will fail if no test data file exist.
 * Fixed an issue where **format** command failed while updating the `fromversion` entry.
 * Added support for mapping uuid to names for Layout files in the **download** command.
->>>>>>> 60635fa6
 
 ## 1.14.3
 * Fixed an issue where **run-unit-tests** failed running on items with `test_data`.
