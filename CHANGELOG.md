--- conflicted
+++ resolved
@@ -18,11 +18,8 @@
 * Enhanced the message of alternative suggestion words shown when running **doc-review** command.
 * Fixed an issue in the **lint** command where the *check-dependent-api-modules* argument was set to true by default.
 * Added a new command **generate-unit-tests**.
-<<<<<<< HEAD
+* Fixed the destination path of the unified parsing/modeling rules in **create-content-artifacts** command.
 * Fixed an issue where the validation for readme existence ran on the `ApiModules` pack in the **validate** command.
-=======
-* Fixed the destination path of the unified parsing/modeling rules in **create-content-artifacts** command.
->>>>>>> 69d22a7b
 
 ## 1.6.3
 
