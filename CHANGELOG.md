# Changelog
<<<<<<< HEAD

#### 1.1.3
=======
* Added a validation for invalid id fields in indicators types files in **validate** command.
>>>>>>> ace2aff5
* Added default behavior for **update-release-notes** command.
* Fixed an error where README files were failing release notes validation.
* Updated format of generated release notes to be more user friendly.
* Improved error messages for the **update-release-notes** command.
* Added support for `Connections`, `Dashboards`, `Widgets`, and `Indicator Types` to **update-release-notes** command.
* **Validate** now supports scripts under the *TestPlaybooks* directory.
* Fixed an issue where **validate** did not support powershell files.

#### 1.1.2
* Added a validation for invalid playbookID fields in incidents types files in **validate** command.
* Added a code formatter for python files.
* Fixed an issue where new and old classifiers where mixed on validate command.
* Added *feedIncremental* field to the integration schema.
* Fixed error in the **upload** command where unified YMLs were not uploaded as expected if the given input was a pack.
* Fixed an issue where the **secrets** command failed due to a space character in the file name.
* Ignored RN validation for *NonSupported* pack.
* You can now ignore IF107, SC100, RP102 error codes in the **validate** command.
* Fixed an issue where the **download** command was crashing when received as input a JS integration or script.
* Fixed an issue where **validate** command checked docker image for JS integrations and scripts.
* **validate** command now checks scheme for reports and connections.
* Fixed an issue where **validate** command checked docker when running on all files.
* Fixed an issue where **validate** command did not fail when docker image was not on the latest numeric tag.
* Fixed an issue where beta integrations were not validated correctly in **validate** command.

#### 1.1.1
* fixed and issue where file types were not recognized correctly in **validate** command.
* Added better outputs for validate command.

#### 1.1.0
* Fixed an issue where changes to only non-validated files would fail validation.
* Fixed an issue in **validate** command where moved files were failing validation for new packs.
* Fixed an issue in **validate** command where added files were failing validation due to wrong file type detection.
* Added support for new classifiers and mappers in **validate** command.
* Removed support of old RN format validation.
* Updated **secrets** command output format.
* Added support for error ignore on deprecated files in **validate** command.
* Improved errors outputs in **validate** command.
* Added support for linting an entire pack.

#### 1.0.9
* Fixed a bug where misleading error was presented when pack name was not found.
* **Update-release-notes** now detects added files for packs with versions.
* Readme files are now ignored by **update-release-notes** and validation of release notes.
* Empty release notes no longer cause an uncaught error during validation.

#### 1.0.8
* Changed the output format of demisto-sdk secrets.
* Added a validation that checkbox items are not required in integrations.
* Added pack release notes generation and validation.
* Improved pack metadata validation.
* Fixed an issue in **validate** where renamed files caused an error

#### 1.0.4
* Fix the **format** command to update the `id` field to be equal to `details` field in indicator-type files, and to `name` field in incident-type & dashboard files.
* Fixed a bug in the **validate** command for layout files that had `sortValues` fields.
* Fixed a bug in the **format** command where `playbookName` field was not always present in the file.
* Fixed a bug in the **format** command where indicatorField wasn't part of the SDK schemas.
* Fixed a bug in **upload** command where created unified docker45 yml files were not deleted.
* Added support for IndicatorTypes directory in packs (for `reputation` files, instead of Misc).
* Fixed parsing playbook condition names as string instead of boolean in **validate** command
* Improved image validation in YAML files.
* Removed validation for else path in playbook condition tasks.

#### 1.0.3
* Fixed a bug in the **format** command where comments were being removed from YAML files.
* Added output fields: _file_path_ and _kind_ for layouts in the id-set.json created by **create-id-set** command.
* Fixed a bug in the **create-id-set** command Who returns Duplicate for Layouts with a different kind.
* Added formatting to **generate-docs** command results replacing all `<br>` tags with `<br/>`.
* Fixed a bug in the **download** command when custom content contained not supported content entity.
* Fixed a bug in **format** command in which boolean strings  (e.g. 'yes' or 'no') were converted to boolean values (e.g. 'True' or 'False').
* **format** command now removes *sourceplaybookid* field from playbook files.
* Fixed a bug in **generate-docs** command in which integration dependencies were not detected when generating documentation for a playbook.


#### 1.0.1
* Fixed a bug in the **unify** command when output path was provided empty.
* Improved error message for integration with no tests configured.
* Improved the error message returned from the **validate** command when an integration is missing or contains malformed fetch incidents related parameters.
* Fixed a bug in the **create** command where a unified YML with a docker image for 4.5 was copied incorrectly.
* Missing release notes message are now showing the release notes file path to update.
* Fixed an issue in the **validate** command in which unified YAML files were not ignored.
* File format suggestions are now shown in the relevant file format (JSON or YAML).
* Changed Docker image validation to fail only on non-valid ones.
* Removed backward compatibility validation when Docker image is updated.

#### 1.0.0
* Improved the *upload* command to support the upload of all the content entities within a pack.
* The *upload* command now supports the improved pack file structure.
* Added an interactive option to format integrations, scripts and playbooks with No TestPlaybooks configured.
* Added an interactive option to configure *conf.json* file with missing test playbooks for integrations, scripts and playbooks
* Added *download* command to download custom content from Demisto instance to the local content repository.
* Improved validation failure messages to include a command suggestion, wherever relevant, to fix the raised issue.
* Improved 'validate' help and documentation description
* validate - checks that scripts, playbooks, and integrations have the *tests* key.
* validate - checks that test playbooks are configured in `conf.json`.
* demisto-sdk lint - Copy dir better handling.
* demisto-sdk lint - Add error when package missing in docker image.
* Added *-a , --validate-all* option in *validate* to run all validation on all files.
* Added *-i , --input* option in *validate* to run validation on a specified pack/file.
* added *-i, --input* option in *secrets* to run on a specific file.
* Added an allowed hidden parameter: *longRunning* to the hidden integration parameters validation.
* Fixed an issue with **format** command when executing with an output path of a folder and not a file path.
* Bug fixes in generate-docs command given playbook as input.
* Fixed an issue with lint command in which flake8 was not running on unit test files.

#### 0.5.2
* Added *-c, --command* option in *generate-docs* to generate a specific command from an integration.
* Fixed an issue when getting README/CHANGELOG files from git and loading them.
* Removed release notes validation for new content.
* Fixed secrets validations for files with the same name in a different directory.
* demisto-sdk lint - parallelization working with specifying the number of workers.
* demisto-sdk lint - logging levels output, 3 levels.
* demisto-sdk lint - JSON report, structured error reports in JSON format.
* demisto-sdk lint - XML JUnit report for unit-tests.
* demisto-sdk lint - new packages used to accelerate execution time.
* demisto-sdk secrets - command now respects the generic whitelist, and not only the pack secrets.

#### 0.5.0
[PyPI History][1]

[1]: https://pypi.org/project/demisto-sdk/#history
### 0.4.9
* Fixed an issue in *generate-docs* where Playbooks and Scripts documentation failed.
* Added a graceful error message when executing the *run" command with a misspelled command.
* Added more informative errors upon failures of the *upload* command.
* format command:
    * Added format for json files: IncidentField, IncidentType, IndicatorField, IndicatorType, Layout, Dashboard.
    * Added the *-fv --from-version*, *-nv --no-validation* arguments.
    * Removed the *-t yml_type* argument, the file type will be inferred.
    * Removed the *-g use_git* argument, running format without arguments will run automatically on git diff.
* Fixed an issue in loading playbooks with '=' character.
* Fixed an issue in *validate* failed on deleted README files.

### 0.4.8
* Added the *max* field to the Playbook schema, allowing to define it in tasks loop.
* Fixed an issue in *validate* where Condition branches checks were case sensitive.

### 0.4.7
* Added the *slareminder* field to the Playbook schema.
* Added the *common_server*, *demisto_mock* arguments to the *init* command.
* Fixed an issue in *generate-docs* where the general section was not being generated correctly.
* Fixed an issue in *validate* where Incident type validation failed.

### 0.4.6
* Fixed an issue where the *validate* command did not identify CHANGELOG in packs.
* Added a new command, *id-set* to create the id set - the content dependency tree by file IDs.

### 0.4.5
* generate-docs command:
    * Added the *use_cases*, *permissions*, *command_permissions* and *limitations*.
    * Added the *--insecure* argument to support running the script and integration command in Demisto.
    * Removed the *-t yml_type* argument, the file type will be inferred.
    * The *-o --output* argument is no longer mandatory, default value will be the input file directory.
* Added support for env var: *DEMISTO_SDK_SKIP_VERSION_CHECK*. When set version checks are skipped.
* Fixed an issue in which the CHANGELOG files did not match our scheme.
* Added a validator to verify that there are no hidden integration parameters.
* Fixed an issue where the *validate* command ran on test files.
* Removed the *env-dir* argument from the demisto-sdk.
* README files which are html files will now be skipped in the *validate* command.
* Added support for env var: *DEMISTO_README_VALIDATOR*. When not set the readme validation will not run.

### 0.4.4
* Added a validator for IncidentTypes (incidenttype-*.json).
* Fixed an issue where the -p flag in the *validate* command was not working.
* Added a validator for README.md files.
* Release notes validator will now run on: incident fields, indicator fields, incident types, dashboard and reputations.
* Fixed an issue where the validator of reputation(Indicator Type) did not check on the details field.
* Fixed an issue where the validator attempted validating non-existing files after deletions or name refactoring.
* Removed the *yml_type* argument in the *split-yml*, *extract-code* commands.
* Removed the *file_type* argument in the *generate-test-playbook* command.
* Fixed the *insecure* argument in *upload*.
* Added the *insecure* argument in *run-playbook*.
* Standardise the *-i --input*, *-o --output* to demisto-sdk commands.

### 0.4.3
* Fixed an issue where the incident and indicator field BC check failed.
* Support for linting and unit testing PowerShell integrations.

### 0.4.2
* Fixed an issue where validate failed on Windows.
* Added a validator to verify all branches are handled in conditional task in a playbook.
* Added a warning message when not running the latest sdk version.
* Added a validator to check that the root is connected to all tasks in the playbook.
* Added a validator for Dashboards (dashboard-*.json).
* Added a validator for Indicator Types (reputation-*.json).
* Added a BC validation for changing incident field type.
* Fixed an issue where init command would generate an invalid yml for scripts.
* Fixed an issue in misleading error message in v2 validation hook.
* Fixed an issue in v2 hook which now is set only on newly added scripts.
* Added more indicative message for errors in yaml files.
* Disabled pykwalify info log prints.

### 0.3.10
* Added a BC check for incident fields - changing from version is not allowed.
* Fixed an issue in create-content-artifacts where scripts in Packs in TestPlaybooks dir were copied with a wrong prefix.


### 0.3.9
* Added a validation that incident field can not be required.
* Added validation for fetch incident parameters.
* Added validation for feed integration parameters.
* Added to the *format* command the deletion of the *sourceplaybookid* field.
* Fixed an issue where *fieldMapping* in playbook did not pass the scheme validation.
* Fixed an issue where *create-content-artifacts* did not copy TestPlaybooks in Packs without prefix of *playbook-*.
* Added a validation the a playbook can not have a rolename set.
* Added to the image validator the new DBot default image.
* Added the fields: elasticcommonfields, quiet, quietmode to the Playbook schema.
* Fixed an issue where *validate* failed on integration commands without outputs.
* Added a new hook for naming of v2 integrations and scripts.


### 0.3.8
* Fixed an issue where *create-content-artifact* was not loading the data in the yml correctly.
* Fixed an issue where *unify* broke long lines in script section causing syntax errors


### 0.3.7
* Added *generate-docs* command to generate documentation file for integration, playbook or script.
* Fixed an issue where *unify* created a malformed integration yml.
* Fixed an issue where demisto-sdk **init** creates unit-test file with invalid import.


### 0.3.6
* Fixed an issue where demisto-sdk **validate** failed on modified scripts without error message.


### 0.3.5
* Fixed an issue with docker tag validation for integrations.
* Restructured repo source code.


### 0.3.4
* Saved failing unit tests as a file.
* Fixed an issue where "_test" file for scripts/integrations created using **init** would import the "HelloWorld" templates.
* Fixed an issue in demisto-sdk **validate** - was failing on backward compatiblity check
* Fixed an issue in demisto-sdk **secrets** - empty line in .secrets-ignore always made the secrets check to pass
* Added validation for docker image inside integrations and scripts.
* Added --use-git flag to **format** command to format all changed files.
* Fixed an issue where **validate** did not fail on dockerimage changes with bc check.
* Added new flag **--ignore-entropy** to demisto-sdk **secrets**, this will allow skip entropy secrets check.
* Added --outfile to **lint** to allow saving failed packages to a file.


### 0.3.3
* Added backwards compatibility break error message.
* Added schema for incident types.
* Added **additionalinfo** field to as an available field for integration configuration.
* Added pack parameter for **init**.
* Fixed an issue where error would appear if name parameter is not set in **init**.


### 0.3.2
* Fixed the handling of classifier files in **validate**.


### 0.3.1
* Fixed the handling of newly created reputation files in **validate**.
* Added an option to perform **validate** on a specific file.


### 0.3.0
* Added support for multi-package **lint** both with parallel and without.
* Added all parameter in **lint** to run on all packages and packs in content repository.
* Added **format** for:
    * Scripts
    * Playbooks
    * Integrations
* Improved user outputs for **secrets** command.
* Fixed an issue where **lint** would run pytest and pylint only on a single docker per integration.
* Added auto-complete functionality to demisto-sdk.
* Added git parameter in **lint** to run only on changed packages.
* Added the **run-playbook** command
* Added **run** command which runs a command in the Demisto playground.
* Added **upload** command which uploads an integration or a script to a Demisto instance.
* Fixed and issue where **validate** checked if release notes exist for new integrations and scripts.
* Added **generate-test-playbook** command which generates a basic test playbook for an integration or a script.
* **validate** now supports indicator fields.
* Fixed an issue with layouts scheme validation.
* Adding **init** command.
* Added **json-to-outputs** command which generates the yaml section for outputs from an API raw response.

### 0.2.6

* Fixed an issue with locating release notes for beta integrations in **validate**.

### 0.2.5

* Fixed an issue with locating release notes for beta integrations in **validate**.

### 0.2.4

* Adding image validation to Beta_Integration and Packs in **validate**.

### 0.2.3

* Adding Beta_Integration to the structure validation process.
* Fixing bug where **validate** did checks on TestPlaybooks.
* Added requirements parameter to **lint**.

### 0.2.2

* Fixing bug where **lint** did not return exit code 1 on failure.
* Fixing bug where **validate** did not print error message in case no release notes were give.

### 0.2.1

* **Validate** now checks that the id and name fields are identical in yml files.
* Fixed a bug where sdk did not return any exit code.

### 0.2.0

* Added Release Notes Validator.
* Fixed the Unifier selection of your python file to use as the code.
* **Validate** now supports Indicator fields.
* Fixed a bug where **validate** and **secrets** did not return exit code 1 on failure.
* **Validate** now runs on newly added scripts.

### 0.1.8

* Added support for `--version`.
* Fixed an issue in file_validator when calling `checked_type` method with script regex.

### 0.1.2
* Restructuring validation to support content packs.
* Added secrets validation.
* Added content bundle creation.
* Added lint and unit test run.

### 0.1.1

* Added new logic to the unifier.
* Added detailed README.
* Some small adjustments and fixes.

### 0.1.0

Capabilities:
* **Extract** components(code, image, description etc.) from a Demisto YAML file into a directory.
* **Unify** components(code, image, description etc.) to a single Demisto YAML file.
* **Validate** Demisto content files.<|MERGE_RESOLUTION|>--- conflicted
+++ resolved
@@ -1,10 +1,7 @@
 # Changelog
-<<<<<<< HEAD
 
 #### 1.1.3
-=======
 * Added a validation for invalid id fields in indicators types files in **validate** command.
->>>>>>> ace2aff5
 * Added default behavior for **update-release-notes** command.
 * Fixed an error where README files were failing release notes validation.
 * Updated format of generated release notes to be more user friendly.
