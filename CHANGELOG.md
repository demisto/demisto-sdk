--- conflicted
+++ resolved
@@ -9,9 +9,6 @@
 * Fixed the **generate-test-playbook** which failed on an unexpected keyword argument - 'console_log_threshold'.
 * Fixed an issue where **prepare-content** would not properly parse the `fromVersion` and `toVersion` attributes of XSIAM-Dashbaord and XSIAM-Report content items.
 * Fixed an issue where **validate** command did not fail on non-existent dependency ids of non-mandatory dependant content.
-<<<<<<< HEAD
-* Fixed an issue where poetry dev dependencies in pyproject.toml is outdated for poetry > 1.2.0.
-=======
 * Fixed pytest async io deprecation warning.
 * Fixed an issue where **lint** falsely warned of using `demisto.results`.
 * Added the `--incident-id` argument (optional) to the **run** command.
@@ -19,7 +16,7 @@
 * Added the `_time` field to the output compare table of the **modeling-rules test** command.
 * Changed the endpoint **download** uses to get system content items.
 * Fixed an issue where graph-related tasks failed when files were deleted from the repo.
->>>>>>> 6fe7b8c7
+* Fixed an issue where poetry dev dependencies in pyproject.toml is outdated for poetry > 1.2.0.
 
 ## 1.15.5
 * **Breaking Change**: The default of the **upload** command `--zip` argument is `true`. To upload packs as custom content items use the `--no-zip` argument.
