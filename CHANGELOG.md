--- conflicted
+++ resolved
@@ -1,6 +1,7 @@
 # Changelog
 ## Unreleased
 * Added the *--xsiam* flag to the **init** command in order to create XSIAM content.
+* Fixed an issue where the **unify** command failed on integrations using an API a module, when not called from the content root.
 
 ## 1.18.1
 * Fixed an issue where the coloring directives where showing in log messages.
@@ -20,10 +21,6 @@
 * **doc-review** will run with the `--use-packs-known-words` true by default.
 * Added the *deprecated* field to the pack object for the content-graph metadata.
 * Calling **modeling-rules init-test-data** will now return the XDM fields output in alphabetical order.
-<<<<<<< HEAD
-* Fixed an issue where the **unify** command failed on integrations using an API a module, when not called from the content root.
-
-=======
 * Added a new validation (`BA125`) to **validate**, assuring internal function names aren't used in customer-facing docs.
 * Removed the Pipfile and Pipfile.lock from the templates in the **init** command.
 * Disabled the option to create an integration with `Pipfile` and `Pipfile.lock` files, as they are deprecated.
@@ -44,7 +41,6 @@
 * Fixed an issue in **doc-review** command where escape characters within Markdown files were detected as invalid words.
 * Fixed an issue where **validate** failed on infrastructure test files.
 * Fixed an issue in **update-content-graph** where the neo4j service was unaccessible for non-root users.
->>>>>>> f25f9046
 
 ## 1.17.2
 * Fixed an issue where **lint** and **validate** commands failed on integrations and scripts that use docker images that are not available in the Docker Hub but exist locally.
