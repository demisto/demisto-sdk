# Changelog
<<<<<<< HEAD
* Unified all the id_set current validation to id.py and removed redundant code.
=======
* Changed the *skip-id-set-creation* flag to *create-id-set* in the **validate** command. Its default value will be False.
* Added support for the 'cve' reputation command in default arg validation.
* Filter out generic and reputation command from scripts and playbooks dependencies calculation.
* Added support for the incident fields in outgoing mappers in the ID set.
* Added a validation that the taskid field and the id field under the task field are both from uuid format and contain the same value.
* Updated the **format** command to generate uuid value for the taskid field and for the id under the task field in case they hold an invalid values.
>>>>>>> 6e72b3bb

# 1.2.17
* Added a validation that the classifier of an integration exists.
* Added a validation that the mapper of an integration exists.
* Added a validation that the incident types of a classifier exist.
* Added a validation that the incident types of a mapper exist.
* Added support for *text* argument when running **demisto-sdk update-release-notes** on the ApiModules pack.
* Added a validation for the minimal version of an indicator field of type grid.
* Added new validation for incident and indicator fields in classifiers mappers and layouts exist in the content.
* Added cache for get_remote_file to reducing failures from accessing the remote repo.
* Fixed an issue in the **format** command where `_dev` or `_copy` suffixes weren't removed from the `id` of the given playbooks.
* Playbook dependencies from incident and indicator fields are now marked as optional.
* Mappers dependencies from incident types and incident fields are now marked as optional.
* Classifier dependencies from incident types are now marked as optional.
* Updated **demisto-sdk init** command to no longer create `created` field in pack_metadata file
* Updated **generate-docs** command to take the parameters names in setup section from display field and to use additionalinfo field when exist.
* Using the *verbose* argument in the **find-dependencies** command will now log to the console.
* Improved the deprecated message validation required from integrations.
* Fixed an issue in the **generate-docs** command where **Context Example** section was created when it was empty.

# 1.2.16
* Added allowed ignore errors to the *IDSetValidator*.
* Fixed an issue where an irrelevant id_set validation ran in the **validate** command when using the *--id-set* flag.
* Fixed an issue were **generate-docs** command has failed if a command did not exist in commands permissions file.
* Improved a **validate** command message for missing release notes of api module dependencies.

# 1.2.15
* Added the *ID101* to the allowed ignored errors.

# 1.2.14
* SDK repository is now mypy check_untyped_defs complaint.
* The lint command will now ignore the unsubscriptable-object (E1136) pylint error in dockers based on python 3.9 - this will be removed once a new pylint version is released.
* Added an option for **format** to run on a whole pack.
* Added new validation of unimplemented commands from yml in the code to `XSOAR-linter`.
* Fixed an issue where Auto-Extract fields were only checked for newly added incident types in the **validate** command.
* Added a new warning validation of direct access to args/params dicts to `XSOAR-linter`.

# 1.2.13
* Added new validation of indicators usage in CommandResults to `XSOAR-linter`.
* Running **demisto-sdk lint** will automatically run on changed files (same behavior as the -g flag).
* Removed supported version message from the documentation when running **generate_docs**.
* Added a print to indicate backwards compatibility is being checked in **validate** command.
* Added a percent print when running the **validate** command with the *-a* flag.
* Fixed a regression in the **upload** command where it was ignoring `DEMISTO_VERIFY_SSL` env var.
* Fixed an issue where the **upload** command would fail to upload beta integrations.
* Fixed an issue where the **validate** command did not create the *id_set.json* file when running with *-a* flag.
* Added price change validation in the **validate** command.
* Added validations that checks in read-me for empty sections or leftovers from the auto generated read-me that should be changed.
* Added new code validation for *NotImplementedError* to raise a warning in `XSOAR-linter`.
* Added validation for support types in the pack metadata file.
* Added support for *--template* flag in **demisto-sdk init** command.
* Fixed an issue with running **validate** on master branch where the changed files weren't compared to previous commit when using the *-g* flag.
* Fixed an issue where the `XSOAR-linter` ran *NotImplementedError* validation on scripts.
* Added support for Auto-Extract feature validation in incident types in the **validate** command.
* Fixed an issue in the **lint** command where the *-i* flag was ignored.
* Improved **merge-id-sets** command to support merge between two ID sets that contain the same pack.
* Fixed an issue in the **lint** command where flake8 ran twice.

# 1.2.12
* Bandit now reports also on medium severity issues.
* Fixed an issue with support for Docker Desktop on Mac version 2.5.0+.
* Added support for vulture and mypy linting when running without docker.
* Added support for *prev-ver* flag in **update-release-notes** command.
* Improved retry support when building docker images for linting.
* Added the option to create an ID set on a specific pack in **create-id-set** command.
* Added the *--skip-id-set-creation* flag to **validate** command in order to add the capability to run validate command without creating id_set validation.
* Fixed an issue where **validate** command checked docker image tag on ApiModules pack.
* Fixed an issue where **find-dependencies** did not calculate dashboards and reports dependencies.
* Added supported version message to the documentation and release notes files when running **generate_docs** and **update-release-notes** commands respectively.
* Added new code validations for *NotImplementedError* exception raise to `XSOAR-linter`.
* Command create-content-artifacts additional support for **Author_image.png** object.
* Fixed an issue where schemas were not enforced for incident fields, indicator fields and old layouts in the validate command.
* Added support for **update-release-notes** command to update release notes according to master branch.

# 1.2.11
* Fixed an issue where the ***generate-docs*** command reset the enumeration of line numbering after an MD table.
* Updated the **upload** command to support mappers.
* Fixed an issue where exceptions were no printed in the **format** while the *--verbose* flag is set.
* Fixed an issue where *--assume-yes* flag did not work in the **format** command when running on a playbook without a `fromversion` field.
* Fixed an issue where the **format** command would fail in case `conf.json` file was not found instead of skipping the update.
* Fixed an issue where integration with v2 were recognised by the `name` field instead of the `display` field in the **validate** command.
* Added a playbook validation to check if a task script exists in the id set in the **validate** command.
* Added new integration category `File Integrity Management` in the **validate** command.

# 1.2.10
* Added validation for approved content pack use-cases and tags.
* Added new code validations for *CommonServerPython* import to `XSOAR-linter`.
* Added *default value* and *predefined values* to argument description in **generate-docs** command.
* Added a new validation that checks if *get-mapping-fields* command exists if the integration schema has *{ismappable: true}* in **validate** command.
* Fixed an issue where the *--staged* flag recognised added files as modified in the **validate** command.
* Fixed an issue where a backwards compatibility warning was raised for all added files in the **validate** command.
* Fixed an issue where **validate** command failed when no tests were given for a partner supported pack.
* Updated the **download** command to support mappers.
* Fixed an issue where the ***format*** command added a duplicate parameter.
* For partner supported content packs, added support for a list of emails.
* Removed validation of README files from the ***validate*** command.
* Fixed an issue where the ***validate*** command required release notes for ApiModules pack.

# 1.2.9
* Fixed an issue in the **openapi_codegen** command where it created duplicate functions name from the swagger file.
* Fixed an issue in the **update-release-notes** command where the *update type* argument was not verified.
* Fixed an issue in the **validate** command where no error was raised in case a non-existing docker image was presented.
* Fixed an issue in the **format** command where format failed when trying to update invalid Docker image.
* The **format** command will now preserve the **isArray** argument in integration's reputation commands and will show a warning if it set to **false**.
* Fixed an issue in the **lint** command where *finally* clause was not supported in main function.
* Fixed an issue in the **validate** command where changing any entity ID was not validated.
* Fixed an issue in the **validate** command where *--staged* flag did not bring only changed files.
* Fixed the **update-release-notes** command to ignore changes in the metadata file.
* Fixed the **validate** command to ignore metadata changes when checking if a version bump is needed.


# 1.2.8
* Added a new validation that checks in playbooks for the usage of `DeleteContext` in **validate** command.
* Fixed an issue in the **upload** command where it would try to upload content entities with unsupported versions.
* Added a new validation that checks in playbooks for the usage of specific instance in **validate** command.
* Added the **--staged** flag to **validate** command to run on staged files only.


# 1.2.7
* Changed input parameters in **find-dependencies** command.
   - Use ***-i, --input*** instead of ***-p, --path***.
   - Use ***-idp, --id-set-path*** instead of ***-i, --id-set-path***.
* Fixed an issue in the **unify** command where it crashed on an integration without an image file.
* Fixed an issue in the **format** command where unnecessary files were not skipped.
* Fixed an issue in the **update-release-notes** command where the *text* argument was not respected in all cases.
* Fixed an issue in the **validate** command where a warning about detailed description was given for unified or deprecated integrations.
* Improved the error returned by the **validate** command when running on files using the old format.

# 1.2.6
* No longer require setting `DEMISTO_README_VALIDATION` env var to enable README mdx validation. Validation will now run automatically if all necessary node modules are available.
* Fixed an issue in the **validate** command where the `--skip-pack-dependencies` would not skip id-set creation.
* Fixed an issue in the **validate** command where validation would fail if supplied an integration with an empty `commands` key.
* Fixed an issue in the **validate** command where validation would fail due to a required version bump for packs which are not versioned.
* Will use env var `DEMISTO_VERIFY_SSL` to determine if to use a secure connection for commands interacting with the Server when `--insecure` is not passed. If working with a local Server without a trusted certificate, you can set env var `DEMISTO_VERIFY_SSL=no` to avoid using `--insecure` on each command.
* Unifier now adds a link to the integration documentation to the integration detailed description.
* Fixed an issue in the **secrets** command where ignored secrets were not skipped.

# 1.2.5
* Added support for special fields: *defaultclassifier*, *defaultmapperin*, *defaultmapperout* in **download** command.
* Added -y option **format** command to assume "yes" as answer to all prompts and run non-interactively
* Speed up improvements for `validate` of README files.
* Updated the **format** command to adhere to the defined content schema and sub-schemas, aligning its behavior with the **validate** command.
* Added support for canvasContextConnections files in **format** command.

# 1.2.4
* Updated detailed description for community integrations.

# 1.2.3
* Fixed an issue where running **validate** failed on playbook with task that adds tags to the evidence data.
* Added the *displaypassword* field to the integration schema.
* Added new code validations to `XSOAR-linter`.
    * As warnings messages:
        * `demisto.params()` should be used only inside main function.
        * `demisto.args()` should be used only inside main function.
        * Functions args should have type annotations.
* Added `fromversion` field validation to test playbooks and scripts in **validate** command.

# 1.2.2
* Add support for warning msgs in the report and summary to **lint** command.
* Fixed an issue where **json-to-outputs** determined bool values as int.
* Fixed an issue where **update-release-notes** was crushing on `--all` flag.
* Fixed an issue where running **validate**, **update-release-notes** outside of content repo crushed without a meaningful error message.
* Added support for layoutscontainer in **init** contribution flow.
* Added a validation for tlp_color param in feeds in **validate** command.
* Added a validation for removal of integration parameters in **validate** command.
* Fixed an issue where **update-release-notes** was failing with a wrong error message when no pack or input was given.
* Improved formatting output of the **generate-docs** command.
* Add support for env variable *DEMISTO_SDK_ID_SET_REFRESH_INTERVAL*. Set this env variable to the refresh interval in minutes. The id set will be regenerated only if the refresh interval has passed since the last generation. Useful when generating Script documentation, to avoid re-generating the id_set every run.
* Added new code validations to `XSOAR-linter`.
    * As error messages:
        * Longer than 10 seconds sleep statements for non long running integrations.
        * exit() usage.
        * quit() usage.
    * As warnings messages:
        * `demisto.log` should not be used.
        * main function existence.
        * `demito.results` should not be used.
        * `return_output` should not be used.
        * try-except statement in main function.
        * `return_error` usage in main function.
        * only once `return_error` usage.
* Fixed an issue where **lint** command printed logs twice.
* Fixed an issue where *suffix* did not work as expected in the **create-content-artifacts** command.
* Added support for *prev-ver* flag in **lint** and **secrets** commands.
* Added support for *text* flag to **update-release-notes** command to add the same text to all release notes.
* Fixed an issue where **validate** did not recognize added files if they were modified locally.
* Added a validation that checks the `fromversion` field exists and is set to 5.0.0 or above when working or comparing to a non-feature branch in **validate** command.
* Added a validation that checks the certification field in the pack_metadata file is valid in **validate** command.
* The **update-release-notes** command will now automatically add docker image update to the release notes.

# 1.2.1
* Added an additional linter `XSOAR-linter` to the **lint** command which custom validates py files. currently checks for:
    * `Sys.exit` usages with non zero value.
    * Any `Print` usages.
* Fixed an issue where renamed files were failing on *validate*.
* Fixed an issue where single changed files did not required release notes update.
* Fixed an issue where doc_images required release-notes and validations.
* Added handling of dependent packs when running **update-release-notes** on changed *APIModules*.
    * Added new argument *--id-set-path* for id_set.json path.
    * When changes to *APIModule* is detected and an id_set.json is available - the command will update the dependent pack as well.
* Added handling of dependent packs when running **validate** on changed *APIModules*.
    * Added new argument *--id-set-path* for id_set.json path.
    * When changes to *APIModule* is detected and an id_set.json is available - the command will validate that the dependent pack has release notes as well.
* Fixed an issue where the find_type function didn't recognize file types correctly.
* Fixed an issue where **update-release-notes** command did not work properly on Windows.
* Added support for indicator fields in **update-release-notes** command.
* Fixed an issue where files in test dirs where being validated.


# 1.2.0
* Fixed an issue where **format** did not update the test playbook from its pack.
* Fixed an issue where **validate** validated non integration images.
* Fixed an issue where **update-release-notes** did not identified old yml integrations and scripts.
* Added revision templates to the **update-release-notes** command.
* Fixed an issue where **update-release-notes** crashed when a file was renamed.
* Fixed an issue where **validate** failed on deleted files.
* Fixed an issue where **validate** validated all images instead of packs only.
* Fixed an issue where a warning was not printed in the **format** in case a non-supported file type is inputted.
* Fixed an issue where **validate** did not fail if no release notes were added when adding files to existing packs.
* Added handling of incorrect layout paths via the **format** command.
* Refactor **create-content-artifacts** command - Efficient artifacts creation and better logging.
* Fixed an issue where image and description files were not handled correctly by **validate** and **update-release-notes** commands.
* Fixed an issue where the **format** command didn't remove all extra fields in a file.
* Added an error in case an invalid id_set.json file is found while running the **validate** command.
* Added fetch params checks to the **validate** command.

# 1.1.11
* Added line number to secrets' path in **secrets** command report.
* Fixed an issue where **init** a community pack did not present the valid support URL.
* Fixed an issue where **init** offered a non relevant pack support type.
* Fixed an issue where **lint** did not pull docker images for powershell.
* Fixed an issue where **find-dependencies** did not find all the script dependencies.
* Fixed an issue where **find-dependencies** did not collect indicator fields as dependencies for playbooks.
* Updated the **validate** and the **secrets** commands to be less dependent on regex.
* Fixed an issue where **lint** did not run on circle when docker did not return ping.
* Updated the missing release notes error message (RN106) in the **Validate** command.
* Fixed an issue where **Validate** would return missing release notes when two packs with the same substring existed in the modified files.
* Fixed an issue where **update-release-notes** would add duplicate release notes when two packs with the same substring existed in the modified files.
* Fixed an issue where **update-release-notes** would fail to bump new versions if the feature branch was out of sync with the master branch.
* Fixed an issue where a non-descriptive error would be returned when giving the **update-release-notes** command a pack which can not be found.
* Added dependencies check for *widgets* in **find-dependencies** command.
* Added a `update-docker` flag to **format** command.
* Added a `json-to-outputs` flag to the **run** command.
* Added a verbose (`-v`) flag to **format** command.
* Fixed an issue where **download** added the prefix "playbook-" to the name of playbooks.

# 1.1.10
* Updated the **init** command. Relevant only when passing the *--contribution* argument.
   * Added the *--author* option.
   * The *support* field of the pack's metadata is set to *community*.
* Added a proper error message in the **Validate** command upon a missing description in the root of the yml.
* **Format** now works with a relative path.
* **Validate** now fails when all release notes have been excluded.
* Fixed issue where correct error message would not propagate for invalid images.
* Added the *--skip-pack-dependencies* flag to **validate** command to skip pack dependencies validation. Relevant when using the *-g* flag.
* Fixed an issue where **Validate** and **Format** commands failed integrations with `defaultvalue` field in fetch incidents related parameters.
* Fixed an issue in the **Validate** command in which unified YAML files were not ignored.
* Fixed an issue in **generate-docs** where scripts and playbooks inputs and outputs were not parsed correctly.
* Fixed an issue in the **openapi-codegen** command where missing reference fields in the swagger JSON caused errors.
* Fixed an issue in the **openapi-codegen** command where empty objects in the swagger JSON paths caused errors.
* **update-release-notes** command now accept path of the pack instead of pack name.
* Fixed an issue where **generate-docs** was inserting unnecessary escape characters.
* Fixed an issue in the **update-release-notes** command where changes to the pack_metadata were not detected.
* Fixed an issue where **validate** did not check for missing release notes in old format files.

# 1.1.9
* Fixed an issue where **update-release-notes** command failed on invalid file types.

# 1.1.8
* Fixed a regression where **upload** command failed on test playbooks.
* Added new *githubUser* field in pack metadata init command.
* Support beta integration in the commands **split-yml, extract-code, generate-test-playbook and generate-docs.**
* Fixed an issue where **find-dependencies** ignored *toversion* field in content items.
* Added support for *layoutscontainer*, *classifier_5_9_9*, *mapper*, *report*, and *widget* in the **Format** command.
* Fixed an issue where **Format** will set the `ID` field to be equal to the `name` field in modified playbooks.
* Fixed an issue where **Format** did not work for test playbooks.
* Improved **update-release-notes** command:
    * Write content description to release notes for new items.
    * Update format for file types without description: Connections, Incident Types, Indicator Types, Layouts, Incident Fields.
* Added a validation for feedTags param in feeds in **validate** command.
* Fixed readme validation issue in community support packs.
* Added the **openapi-codegen** command to generate integrations from OpenAPI specification files.
* Fixed an issue were release notes validations returned wrong results for *CommonScripts* pack.
* Added validation for image links in README files in **validate** command.
* Added a validation for default value of fetch param in feeds in **validate** command.
* Fixed an issue where the **Init** command failed on scripts.

# 1.1.7
* Fixed an issue where running the **format** command on feed integrations removed the `defaultvalue` fields.
* Playbook branch marked with *skipunavailable* is now set as an optional dependency in the **find-dependencies** command.
* The **feedReputation** parameter can now be hidden in a feed integration.
* Fixed an issue where running the **unify** command on JS package failed.
* Added the *--no-update* flag to the **find-dependencies** command.
* Added the following validations in **validate** command:
   * Validating that a pack does not depend on NonSupported / Deprecated packs.

# 1.1.6
* Added the *--description* option to the **init** command.
* Added the *--contribution* option to the **init** command which converts a contribution zip to proper pack format.
* Improved **validate** command performance time and outputs.
* Added the flag *--no-docker-checks* to **validate** command to skip docker checks.
* Added the flag *--print-ignored-files* to **validate** command to print ignored files report when the command is done.
* Added the following validations in **validate** command:
   * Validating that existing release notes are not modified.
   * Validating release notes are not added to new packs.
   * Validating that the "currentVersion" field was raised in the pack_metadata for modified packs.
   * Validating that the timestamp in the "created" field in the pack_metadata is in ISO format.
* Running `demisto-sdk validate` will run the **validate** command using git and only on committed files (same as using *-g --post-commit*).
* Fixed an issue where release notes were not checked correctly in **validate** command.
* Fixed an issue in the **create-id-set** command where optional playbook tasks were not taken into consideration.
* Added a prompt to the `demisto-sdk update-release-notes` command to prompt users to commit changes before running the release notes command.
* Added support to `layoutscontainer` in **validate** command.

# 1.1.5
* Fixed an issue in **find-dependencies** command.
* **lint** command now verifies flake8 on CommonServerPython script.

# 1.1.4
* Fixed an issue with the default output file name of the **unify** command when using "." as an output path.
* **Unify** command now adds contributor details to the display name and description.
* **Format** command now adds *isFetch* and *incidenttype* fields to integration yml.
* Removed the *feedIncremental* field from the integration schema.
* **Format** command now adds *feedBypassExclusionList*, *Fetch indicators*, *feedReputation*, *feedReliability*,
     *feedExpirationPolicy*, *feedExpirationInterval* and *feedFetchInterval* fields to integration yml.
* Fixed an issue in the playbooks schema.
* Fixed an issue where generated release notes were out of order.
* Improved pack dependencies detection.
* Fixed an issue where test playbooks were mishandled in **validate** command.

# 1.1.3
* Added a validation for invalid id fields in indicators types files in **validate** command.
* Added default behavior for **update-release-notes** command.
* Fixed an error where README files were failing release notes validation.
* Updated format of generated release notes to be more user friendly.
* Improved error messages for the **update-release-notes** command.
* Added support for `Connections`, `Dashboards`, `Widgets`, and `Indicator Types` to **update-release-notes** command.
* **Validate** now supports scripts under the *TestPlaybooks* directory.
* Fixed an issue where **validate** did not support powershell files.

# 1.1.2
* Added a validation for invalid playbookID fields in incidents types files in **validate** command.
* Added a code formatter for python files.
* Fixed an issue where new and old classifiers where mixed on validate command.
* Added *feedIncremental* field to the integration schema.
* Fixed error in the **upload** command where unified YMLs were not uploaded as expected if the given input was a pack.
* Fixed an issue where the **secrets** command failed due to a space character in the file name.
* Ignored RN validation for *NonSupported* pack.
* You can now ignore IF107, SC100, RP102 error codes in the **validate** command.
* Fixed an issue where the **download** command was crashing when received as input a JS integration or script.
* Fixed an issue where **validate** command checked docker image for JS integrations and scripts.
* **validate** command now checks scheme for reports and connections.
* Fixed an issue where **validate** command checked docker when running on all files.
* Fixed an issue where **validate** command did not fail when docker image was not on the latest numeric tag.
* Fixed an issue where beta integrations were not validated correctly in **validate** command.

# 1.1.1
* fixed and issue where file types were not recognized correctly in **validate** command.
* Added better outputs for validate command.

# 1.1.0
* Fixed an issue where changes to only non-validated files would fail validation.
* Fixed an issue in **validate** command where moved files were failing validation for new packs.
* Fixed an issue in **validate** command where added files were failing validation due to wrong file type detection.
* Added support for new classifiers and mappers in **validate** command.
* Removed support of old RN format validation.
* Updated **secrets** command output format.
* Added support for error ignore on deprecated files in **validate** command.
* Improved errors outputs in **validate** command.
* Added support for linting an entire pack.

# 1.0.9
* Fixed a bug where misleading error was presented when pack name was not found.
* **Update-release-notes** now detects added files for packs with versions.
* Readme files are now ignored by **update-release-notes** and validation of release notes.
* Empty release notes no longer cause an uncaught error during validation.

# 1.0.8
* Changed the output format of demisto-sdk secrets.
* Added a validation that checkbox items are not required in integrations.
* Added pack release notes generation and validation.
* Improved pack metadata validation.
* Fixed an issue in **validate** where renamed files caused an error

# 1.0.4
* Fix the **format** command to update the `id` field to be equal to `details` field in indicator-type files, and to `name` field in incident-type & dashboard files.
* Fixed a bug in the **validate** command for layout files that had `sortValues` fields.
* Fixed a bug in the **format** command where `playbookName` field was not always present in the file.
* Fixed a bug in the **format** command where indicatorField wasn't part of the SDK schemas.
* Fixed a bug in **upload** command where created unified docker45 yml files were not deleted.
* Added support for IndicatorTypes directory in packs (for `reputation` files, instead of Misc).
* Fixed parsing playbook condition names as string instead of boolean in **validate** command
* Improved image validation in YAML files.
* Removed validation for else path in playbook condition tasks.

# 1.0.3
* Fixed a bug in the **format** command where comments were being removed from YAML files.
* Added output fields: _file_path_ and _kind_ for layouts in the id-set.json created by **create-id-set** command.
* Fixed a bug in the **create-id-set** command Who returns Duplicate for Layouts with a different kind.
* Added formatting to **generate-docs** command results replacing all `<br>` tags with `<br/>`.
* Fixed a bug in the **download** command when custom content contained not supported content entity.
* Fixed a bug in **format** command in which boolean strings  (e.g. 'yes' or 'no') were converted to boolean values (e.g. 'True' or 'False').
* **format** command now removes *sourceplaybookid* field from playbook files.
* Fixed a bug in **generate-docs** command in which integration dependencies were not detected when generating documentation for a playbook.


# 1.0.1
* Fixed a bug in the **unify** command when output path was provided empty.
* Improved error message for integration with no tests configured.
* Improved the error message returned from the **validate** command when an integration is missing or contains malformed fetch incidents related parameters.
* Fixed a bug in the **create** command where a unified YML with a docker image for 4.5 was copied incorrectly.
* Missing release notes message are now showing the release notes file path to update.
* Fixed an issue in the **validate** command in which unified YAML files were not ignored.
* File format suggestions are now shown in the relevant file format (JSON or YAML).
* Changed Docker image validation to fail only on non-valid ones.
* Removed backward compatibility validation when Docker image is updated.

# 1.0.0
* Improved the *upload* command to support the upload of all the content entities within a pack.
* The *upload* command now supports the improved pack file structure.
* Added an interactive option to format integrations, scripts and playbooks with No TestPlaybooks configured.
* Added an interactive option to configure *conf.json* file with missing test playbooks for integrations, scripts and playbooks
* Added *download* command to download custom content from Demisto instance to the local content repository.
* Improved validation failure messages to include a command suggestion, wherever relevant, to fix the raised issue.
* Improved 'validate' help and documentation description
* validate - checks that scripts, playbooks, and integrations have the *tests* key.
* validate - checks that test playbooks are configured in `conf.json`.
* demisto-sdk lint - Copy dir better handling.
* demisto-sdk lint - Add error when package missing in docker image.
* Added *-a , --validate-all* option in *validate* to run all validation on all files.
* Added *-i , --input* option in *validate* to run validation on a specified pack/file.
* added *-i, --input* option in *secrets* to run on a specific file.
* Added an allowed hidden parameter: *longRunning* to the hidden integration parameters validation.
* Fixed an issue with **format** command when executing with an output path of a folder and not a file path.
* Bug fixes in generate-docs command given playbook as input.
* Fixed an issue with lint command in which flake8 was not running on unit test files.

# 0.5.2
* Added *-c, --command* option in *generate-docs* to generate a specific command from an integration.
* Fixed an issue when getting README/CHANGELOG files from git and loading them.
* Removed release notes validation for new content.
* Fixed secrets validations for files with the same name in a different directory.
* demisto-sdk lint - parallelization working with specifying the number of workers.
* demisto-sdk lint - logging levels output, 3 levels.
* demisto-sdk lint - JSON report, structured error reports in JSON format.
* demisto-sdk lint - XML JUnit report for unit-tests.
* demisto-sdk lint - new packages used to accelerate execution time.
* demisto-sdk secrets - command now respects the generic whitelist, and not only the pack secrets.

# 0.5.0
[PyPI History][1]

[1]: https://pypi.org/project/demisto-sdk/#history
# 0.4.9
* Fixed an issue in *generate-docs* where Playbooks and Scripts documentation failed.
* Added a graceful error message when executing the *run" command with a misspelled command.
* Added more informative errors upon failures of the *upload* command.
* format command:
    * Added format for json files: IncidentField, IncidentType, IndicatorField, IndicatorType, Layout, Dashboard.
    * Added the *-fv --from-version*, *-nv --no-validation* arguments.
    * Removed the *-t yml_type* argument, the file type will be inferred.
    * Removed the *-g use_git* argument, running format without arguments will run automatically on git diff.
* Fixed an issue in loading playbooks with '=' character.
* Fixed an issue in *validate* failed on deleted README files.

# 0.4.8
* Added the *max* field to the Playbook schema, allowing to define it in tasks loop.
* Fixed an issue in *validate* where Condition branches checks were case sensitive.

# 0.4.7
* Added the *slareminder* field to the Playbook schema.
* Added the *common_server*, *demisto_mock* arguments to the *init* command.
* Fixed an issue in *generate-docs* where the general section was not being generated correctly.
* Fixed an issue in *validate* where Incident type validation failed.

# 0.4.6
* Fixed an issue where the *validate* command did not identify CHANGELOG in packs.
* Added a new command, *id-set* to create the id set - the content dependency tree by file IDs.

# 0.4.5
* generate-docs command:
    * Added the *use_cases*, *permissions*, *command_permissions* and *limitations*.
    * Added the *--insecure* argument to support running the script and integration command in Demisto.
    * Removed the *-t yml_type* argument, the file type will be inferred.
    * The *-o --output* argument is no longer mandatory, default value will be the input file directory.
* Added support for env var: *DEMISTO_SDK_SKIP_VERSION_CHECK*. When set version checks are skipped.
* Fixed an issue in which the CHANGELOG files did not match our scheme.
* Added a validator to verify that there are no hidden integration parameters.
* Fixed an issue where the *validate* command ran on test files.
* Removed the *env-dir* argument from the demisto-sdk.
* README files which are html files will now be skipped in the *validate* command.
* Added support for env var: *DEMISTO_README_VALIDATOR*. When not set the readme validation will not run.

# 0.4.4
* Added a validator for IncidentTypes (incidenttype-*.json).
* Fixed an issue where the -p flag in the *validate* command was not working.
* Added a validator for README.md files.
* Release notes validator will now run on: incident fields, indicator fields, incident types, dashboard and reputations.
* Fixed an issue where the validator of reputation(Indicator Type) did not check on the details field.
* Fixed an issue where the validator attempted validating non-existing files after deletions or name refactoring.
* Removed the *yml_type* argument in the *split-yml*, *extract-code* commands.
* Removed the *file_type* argument in the *generate-test-playbook* command.
* Fixed the *insecure* argument in *upload*.
* Added the *insecure* argument in *run-playbook*.
* Standardise the *-i --input*, *-o --output* to demisto-sdk commands.

# 0.4.3
* Fixed an issue where the incident and indicator field BC check failed.
* Support for linting and unit testing PowerShell integrations.

# 0.4.2
* Fixed an issue where validate failed on Windows.
* Added a validator to verify all branches are handled in conditional task in a playbook.
* Added a warning message when not running the latest sdk version.
* Added a validator to check that the root is connected to all tasks in the playbook.
* Added a validator for Dashboards (dashboard-*.json).
* Added a validator for Indicator Types (reputation-*.json).
* Added a BC validation for changing incident field type.
* Fixed an issue where init command would generate an invalid yml for scripts.
* Fixed an issue in misleading error message in v2 validation hook.
* Fixed an issue in v2 hook which now is set only on newly added scripts.
* Added more indicative message for errors in yaml files.
* Disabled pykwalify info log prints.

# 0.3.10
* Added a BC check for incident fields - changing from version is not allowed.
* Fixed an issue in create-content-artifacts where scripts in Packs in TestPlaybooks dir were copied with a wrong prefix.


# 0.3.9
* Added a validation that incident field can not be required.
* Added validation for fetch incident parameters.
* Added validation for feed integration parameters.
* Added to the *format* command the deletion of the *sourceplaybookid* field.
* Fixed an issue where *fieldMapping* in playbook did not pass the scheme validation.
* Fixed an issue where *create-content-artifacts* did not copy TestPlaybooks in Packs without prefix of *playbook-*.
* Added a validation the a playbook can not have a rolename set.
* Added to the image validator the new DBot default image.
* Added the fields: elasticcommonfields, quiet, quietmode to the Playbook schema.
* Fixed an issue where *validate* failed on integration commands without outputs.
* Added a new hook for naming of v2 integrations and scripts.


# 0.3.8
* Fixed an issue where *create-content-artifact* was not loading the data in the yml correctly.
* Fixed an issue where *unify* broke long lines in script section causing syntax errors


# 0.3.7
* Added *generate-docs* command to generate documentation file for integration, playbook or script.
* Fixed an issue where *unify* created a malformed integration yml.
* Fixed an issue where demisto-sdk **init** creates unit-test file with invalid import.


# 0.3.6
* Fixed an issue where demisto-sdk **validate** failed on modified scripts without error message.


# 0.3.5
* Fixed an issue with docker tag validation for integrations.
* Restructured repo source code.


# 0.3.4
* Saved failing unit tests as a file.
* Fixed an issue where "_test" file for scripts/integrations created using **init** would import the "HelloWorld" templates.
* Fixed an issue in demisto-sdk **validate** - was failing on backward compatiblity check
* Fixed an issue in demisto-sdk **secrets** - empty line in .secrets-ignore always made the secrets check to pass
* Added validation for docker image inside integrations and scripts.
* Added --use-git flag to **format** command to format all changed files.
* Fixed an issue where **validate** did not fail on dockerimage changes with bc check.
* Added new flag **--ignore-entropy** to demisto-sdk **secrets**, this will allow skip entropy secrets check.
* Added --outfile to **lint** to allow saving failed packages to a file.


# 0.3.3
* Added backwards compatibility break error message.
* Added schema for incident types.
* Added **additionalinfo** field to as an available field for integration configuration.
* Added pack parameter for **init**.
* Fixed an issue where error would appear if name parameter is not set in **init**.


# 0.3.2
* Fixed the handling of classifier files in **validate**.


# 0.3.1
* Fixed the handling of newly created reputation files in **validate**.
* Added an option to perform **validate** on a specific file.


# 0.3.0
* Added support for multi-package **lint** both with parallel and without.
* Added all parameter in **lint** to run on all packages and packs in content repository.
* Added **format** for:
    * Scripts
    * Playbooks
    * Integrations
* Improved user outputs for **secrets** command.
* Fixed an issue where **lint** would run pytest and pylint only on a single docker per integration.
* Added auto-complete functionality to demisto-sdk.
* Added git parameter in **lint** to run only on changed packages.
* Added the **run-playbook** command
* Added **run** command which runs a command in the Demisto playground.
* Added **upload** command which uploads an integration or a script to a Demisto instance.
* Fixed and issue where **validate** checked if release notes exist for new integrations and scripts.
* Added **generate-test-playbook** command which generates a basic test playbook for an integration or a script.
* **validate** now supports indicator fields.
* Fixed an issue with layouts scheme validation.
* Adding **init** command.
* Added **json-to-outputs** command which generates the yaml section for outputs from an API raw response.

# 0.2.6

* Fixed an issue with locating release notes for beta integrations in **validate**.

# 0.2.5

* Fixed an issue with locating release notes for beta integrations in **validate**.

# 0.2.4

* Adding image validation to Beta_Integration and Packs in **validate**.

# 0.2.3

* Adding Beta_Integration to the structure validation process.
* Fixing bug where **validate** did checks on TestPlaybooks.
* Added requirements parameter to **lint**.

# 0.2.2

* Fixing bug where **lint** did not return exit code 1 on failure.
* Fixing bug where **validate** did not print error message in case no release notes were give.

# 0.2.1

* **Validate** now checks that the id and name fields are identical in yml files.
* Fixed a bug where sdk did not return any exit code.

# 0.2.0

* Added Release Notes Validator.
* Fixed the Unifier selection of your python file to use as the code.
* **Validate** now supports Indicator fields.
* Fixed a bug where **validate** and **secrets** did not return exit code 1 on failure.
* **Validate** now runs on newly added scripts.

# 0.1.8

* Added support for `--version`.
* Fixed an issue in file_validator when calling `checked_type` method with script regex.

# 0.1.2
* Restructuring validation to support content packs.
* Added secrets validation.
* Added content bundle creation.
* Added lint and unit test run.

# 0.1.1

* Added new logic to the unifier.
* Added detailed README.
* Some small adjustments and fixes.

# 0.1.0

Capabilities:
* **Extract** components(code, image, description etc.) from a Demisto YAML file into a directory.
* **Unify** components(code, image, description etc.) to a single Demisto YAML file.
* **Validate** Demisto content files.<|MERGE_RESOLUTION|>--- conflicted
+++ resolved
@@ -1,14 +1,11 @@
 # Changelog
-<<<<<<< HEAD
-* Unified all the id_set current validation to id.py and removed redundant code.
-=======
 * Changed the *skip-id-set-creation* flag to *create-id-set* in the **validate** command. Its default value will be False.
 * Added support for the 'cve' reputation command in default arg validation.
 * Filter out generic and reputation command from scripts and playbooks dependencies calculation.
 * Added support for the incident fields in outgoing mappers in the ID set.
 * Added a validation that the taskid field and the id field under the task field are both from uuid format and contain the same value.
 * Updated the **format** command to generate uuid value for the taskid field and for the id under the task field in case they hold an invalid values.
->>>>>>> 6e72b3bb
+* Unified all the id_set current validation to id.py and removed redundant code.
 
 # 1.2.17
 * Added a validation that the classifier of an integration exists.
