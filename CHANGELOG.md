# Changelog
## Unreleased
* Added a check to **is_docker_image_latest_tag** to only fail the validation on non-latest image tag when the current tag is older than 3 days.
* Fixed an issue where **upload** would not properly show the installed version in the UI.
* Fixed an issue where the `contribution_converter` failed replacing generated release notes with the contribution form release notes.
* Fixed an issue where an extra levelname was added to a logging message.
* Added support to run **validate** with `--git` flag on detached HEAD.
* Added a validation that the **validate** command will fail if the pack name is not prefixed on XSIAM dashboard images.
<<<<<<< HEAD
* Fixed an issue where **lint** falsely warned of using `demisto.results`.
=======
* Fixed an issue where **validate** command did not fail on non-existent dependency ids of non-mandatory dependant content.
>>>>>>> 97d567d0

## 1.15.5
* **Breaking Change**: The default of the **upload** command `--zip` argument is `true`. To upload packs as custom content items use the `--no-zip` argument.
* Removed the `no-implicit-optional` hook from **pre-commit**.
* Removed the `markdownlint` hook from **pre-commit**.
* Fixed an issue in **run-unit-tests** to pass with warnings when no tests are collected.
* Fixed an issue in **run-unit-tests** with the coverage calculation.
* Fixed a notification about log file location appeared more than once.
* Updated the error message when code coverage is below the threshold in **coverage-analyze** to be printed in a more noticeable red color.
* Fixed an issue in **upload** that failed when a comma-separated list of paths is passed to the `--input` argument.
* Running **validate** with the `--graph` flag will now run the graph validations after all other validations.
* improved the generated release note for newly added XSIAM entities when running *update-release-notes* command.
* Fixed an issue where in some cases validation failed when mapping null values.
* Fixed an issue in **upload** command where the `--keep-zip` argument did not clean the working directory.
* Fixed an issue where an extra levelname was added to a logging message.
* Fixed an issue in **upload** where uploading packs to XSIAM failed due to version mismatch.

## 1.15.4
* Fixed an issue where *update-release-notes* and *doc-review* did not handle new content notes as expected.
* Fixed an issue in PEP484 (no-implicit-optional) hook to **pre-commit**.
* Fixed an issue in **upload** with `--input-config-file` where the content items weren't uploaded in the correct pack.
* Added support to disable the default logging colors with the **DEMISTO_SDK_LOG_NO_COLORS** environment variable.

## 1.15.3
* Added the `--init` flag to **download**.
* Added the `--keep-empty-folders` flag to **download**.
* Added `markdown-lint` to **pre-commit**
* Added the PEP484 (no-implicit-optional) hook to **pre-commit**.
* Fixed an issue where the content-graph parsing failed on mappers with undefined mapping.
* Fixed an issue in **validate** where `pack_metadata.json` files were not collected proplely in `--graph` option.
* Fixed an issue where *validate* reputation commands outputs were not checked for new content.
* Added *IN107* and *DB100* error codes to *ALLOWED_IGNORE_ERRORS* list.
* Added a validation that assures feed integrations implement the `integration_reliability` configuration parameter.
* Fixed an issue where the format command did not work as expected on pre-process rules files.
* Fixed an issue where **upload** command failed to upload when the XSOAR version is beta.
* Fixed an issue where **upload** command summary was inaccurate when uploading a `Pack` without the `-z` flag.
* Added pack name and pack version to **upload** command summary.
* Added support for modeling rules with multi datasets in ****modeling-rules test**** command.
* Fixed an issue where **validate** didn't recognize layouts with incident fields missing from `id_set.json` even when `--post-commit` was indicated.

## 1.15.2
* Fixed an issue where **format** added default arguments to reputation commands which already have one.
* Fixed an issue where **validate** fails when adding the *advance* field to the integration required fields.
* Updated the integration Traffic Light Protocol (TLP) color list schema in the **validate** command.
* Fixed an issue where **upload** would not read a repo configuration file properly.
* Fixed an issue where **upload** would not handle the `-x`/`--xsiam` flag properly.
* Fixed an issue where **format** failed to use input from the user, when asking about a `from_version`.
* Added the `-n`/`--assume_no` flag to **format**.

## 1.15.1
* Fixed an issue where **generate-docs** generated fields with double html escaping.
* Fixed an issue where **upload** failed when using the `-z` flag.

## 1.15.0
* **Breaking Change**: the **upload** command now only supports **XSOAR 6.5** or newer (and all XSIAM versions).
* **upload** now uses content models, and calls the `prepare` method of each model before uploading (unless uploading a zipped pack).
* Added a *playbook* modification to **prepare-content**, replacing `getIncident` calls with `getAlerts`, when uploading to XSIAM.
* Added a *playbook* modification to **prepare-content**, replacing `${incident.fieldname}` context accessors with `${alert.fieldname}` when uploading to XSIAM.
* Added a *playbook* modification to **prepare-content**, replacing `incident` to `alert` in task display names, when uploading to XSIAM.
* Added a *layout* modification to **prepare-content**, replacing `Related/Child/Linked Incidents` to `... Alerts` when uploading to XSIAM.
* Added a *script* modification to **prepare-content**, automatically replacing the word `incident` with `alert` when uploading to XSIAM.
* Added a validation that the **validate** command will fail if the `dockerimage` field in scripts/integrations uses any py3-native docker image.
* Updated the `ruff` version used in **pre-commit** to `0.0.269`.
* Fixed an issue in **create-content-graph** which caused missing detection of duplicated content items.
* Fixed an issue where **run-unit-tests** failed on python2 content items.
* Fixed an issue in **validate** where core packs validations were checked against the core packs defined on master branch, rather than on the current branch.
* Fixed an issue in **pre-commit** where `--input` flag was not filtered by the git files.
* Skip reset containers for XSOAR NG and XSIAM(PANW-internal only).
* Fixed an issue where **lint** failed fetching docker image details from a PANW GitLab CI environment. (PANW-internal only).

## 1.14.5
* Added logging in case the container fails to run in **run-unit-tests**.
* Disabled **pre-commit** multiprocessing for `validate` and `format`, as they use a service.
* **pre-commit** now calls `format` with `--assume-yes` and `--no-validate`.
* Fixed an issue where **pre-commit** ran multiple times when checking out build related files.

## 1.14.4
* Added integration configuration for *Cortex REST API* integration.
* Removed `Flake8` from **pre-commit**, as `ruff` covers its basic rules.
* Improved log readability by silencing non-critical `neo4j` (content graph infrastructure) logs.
* Fixed an issue where **run-unit-tests** failed on python2 content items.
* Fixed an issue where **modeling-rules test** did not properly handle query fields that pointed to a string.
* Fixed an issue when trying to fetch remote files when not under the content repo.
* Fixed a validation that the **modeling-rules test** command will fail if no test data file exist.
* Fixed an issue where **format** command failed while updating the `fromversion` entry.
* Added support for mapping uuid to names for Layout files in the **download** command.

## 1.14.3
* Fixed an issue where **run-unit-tests** failed running on items with `test_data`.
* Updated the demisto-py to v3.2.10 which now supports url decoding for the proxy authentication password.
* Fixed an issue where **generate-outputs** did not generate context paths for empty lists or dictionaries in the response.

## 1.14.2
* Added the `--staged-only` flag to **pre-commit**.
* Fixed an issue where **run-unit-tests** failed running on items with `test_data`.
* Fixed an issue where **pre-commit** ran on unchanged files.
* Add the ability to run **secrets** in **pre-commit** by passing a `--secrets` flag.
* Added support to override the log file with the **DEMISTO_SDK_LOG_FILE_PATH** environment variable.

## 1.14.1
* Fixed an issue where **update-release-notes** command failed when running on a pack that contains deprecated integrations without the `commands` section.
* Added toVersion and fromVersion to XSIAM content items schema.
* Fixed an issue where **validate** failed when attempting to map null values in a classifier and layout.
* Added search marketplace functionality to XSIAM client.
* Fixed an issue in **pre-commit** command where `MYPYPATH` was not set properly.
* Updated the integration category list in the **init** command.
* Fixed an issue where in some environments docker errors were not caught.
* Added a validation that the **validate** command will fail on README files if an image does not exist in the specified path.

## 1.14.0
* Added the `DEMISTO_SDK_GRAPH_FORCE_CREATE` environment variable. Use it to force the SDK to recreate the graph, rather than update it.
* Added support for code importing multi-level ApiModules to **lint**.
* Added a validation that the **modeling-rules test** command will fail if no test data file exist.
* Added support for the `<~XPANSE>` marketplace tag in release notes.
* Added support for marketplace tags in the **doc-review** command.
* Added **generate-unit-tests** documentation to the repo README.
* Added the `hiddenpassword` field to the integration schema, allowing **validate** to run on integrations with username-only inputs.
* Improved logs and error handling in the **modeling-rules test** command.
* Improved the warning message displayed for Contribution PRs editing outdated code.
* Improved the clarity of error messages for cases where yml files cannot be parsed as a dictionary.
* Updated the `XSIAMReport` schema.
* Standardized repo-wide logging. All logs are now created in one logger instance.
* **lint** now prevents unit-tests from accessing online resources in runtime.
* Updated the logs shown during lint when running in docker.
* Fixed an issue where **validate** showed errors twice.
* Fixed an issue where **validate** did not fail when xif files had wrong naming.
* Fixed an issue where **doc-review** required dot suffixes in release notes describing new content.
* Fixed an issue where **download** command failed when running on a beta integration.
* Fixed an issue where **update-release-notes** generated release notes for packs in their initial version (1.0.0).
* Fixed an issue with **update-content-graph** where `--use-git` parameter was ignored when using `--imported-path` parameter.
* Fixed an issue where **validate** failed on playbooks with valid inputs, since it did not collect the playbook inputs occurrences properly.

## 1.13.0
* Added the pack version to the code files when calling **unify**. The same value is removed when calling **split**.
* Added a message showing the output path when **prepare-content** is called.
* Contribution PRs that update outdated packs now display a warning message.
* Fixed an issue when kebab-case has a misspelling in one of the sub words, the suggestion might be confusing.
* Improved caching and stability for **lint**.
* Added support for *.xif* files in the **secrets** command.
* Fixed an issue where **validate** would fail when playbook inputs contain Transform Language (DT).
* Added a new **validate** check, making sure a first level header exist in release notes (RN116)
* Fixed an issue where **lint** would not properly handle multiple ApiModules imports.

## 1.12.0
* Added the **pre-commit** command, to improve code quality of XSOAR content.
* Added the **run-unit-tests** command, to run unit tests of given content items inside their respective docker images.
* Added support for filepath arguments in the **validate** and **format** commands.
* Added pre-commit hooks for `validate`, `format`, `run-unit-tests` and `update-docker-image` commands.
* Fixed an issue in the **download** command where layouts were overriden even without the `-f` option.
* Fixed an issue where Demisto-SDK did not detect layout ID when using the **download** command.
* Fixed an issue where the **lint** command ran on `native:dev` supported content when passing the `--docker-image all` flag, instead it will run on `native:candidate`.
* Added support for `native:candidate` as a docker image flag for **lint** command.
* Added a modification for layouts in **prepare-content**, replacing `Related Incidents`, `Linked Incidents` and `Child Incidents` with the suitable `... Alerts` name when uploading to XSIAM.
* Fixed an issue where logs and messages would not show when using the **download** command.
* Fixed an issue where the `server_min_version` field in metadata was an empty value when parsing packs without content items.
* Fixed an issue where running **openapi-codegen** resulted in false-positive error messages.
* Fixed an issue where **generate-python-to-yml** generated input arguments as required even though required=False was specified.
* Fixed an issue where **generate-python-to-yml** generated input arguments a default arguments when default=some_value was provided.
* Fixed a bug where **validate** returned error on playbook inputs with special characters.
* Fixed an issue where **validate** did not properly check `conf.json` when the latter is modified.
* Fixed an issue in the **upload** command, where a prompt was not showing on the console.
* Fixed an issue where running **lint** failed installing dependencies in containers.

## 1.11.0
* **Note: Demisto-SDK will soon stop supporting Python 3.8**
* Fixed an issue where using **download** on non-unicode content, merging them into existing files caused an error.
* Changed an internal setting to allow writing non-ascii content (unicode) using `YAMLHandler` and `JSONHandler`.
* Fixed an issue where an error message in **unify** was unclear for invalid input.
* Fixed an issue where running **validate** failed with **is_valid_integration_file_path_in_folder** on integrations that use API modules.
* Fixed an issue where **validate** failed with **is_valid_integration_file_path_in_folder** on integrations that use the `MSAPIModule`.
* Added **validate** check for the `modules` field in `pack_metadata.json` files.
* Changed **lint** to skip deprecated content, unless when using the `-i` flag.
* Fixed an issue where **update-release-notes** failed when a new *Parsing Rule* was added to a pack.
* Refactored the logging framework. Demisto-SDK logs will now be written to `.demist_sdk_debug.log` under the content path (when detected) or the current directory.
* Added `GR105` validation to **validate** command to check that no duplicate IDs are used.
* Added support for API Modules imported in API modules in the **unify** command.
* Added **validate** check, to make sure every Python file has a corresponding unit test file.

## 1.10.6
* Fixed an issue where running **validate** with the `-g` flag would skip some validations for old-formatted (unified) integration/script files.
* Deprecated integrations and scripts will not run anymore when providing the **--all-packs** to the **lint** command.
* Fixed an issue where a pack `serverMinVersion` would be calculated by the minimal fromVersion of its content items.
* Added the `--docker-image-target` flag to **lint** for testing native supported content with new images.

## 1.10.5
* Fixed an issue where running **run-test-playbook** would not use the `verify` parameter correctly. @ajoga
* Added a newline at the end of README files generated in **generate-docs**.
* Added the value `3` (out of bounds) to the `onChangeRepAlg` and `reputationCalc` fields under the `IncidentType` and `GenericType` schemas. **validate** will allow using it now.
* Fixed an issue where **doc-review** required dot suffixes in release notes describing new content.
* Fixed an issue where **validate** failed on Feed Integrations after adding the new *Collect/Connect* section field.
* Fixed an issue where using **postman-codegen** failed converting strings containing digits to kebab-case.
* Fixed an issue where the ***error-code*** command could not parse List[str] parameter.
* Updated validation *LO107* to support more section types in XSIAM layouts.

## 1.10.4
* Added support for running **lint** in multiple native-docker images.

## 1.10.3
* Fixed an issue where running **format** would fail after running npm install.
* Improved the graph validations in the **validate** command:
  - GR100 will now run on all content items of changed packs.
  - GR101 and GR102 will now catch invalid fromversion/toversion of files **using** the changed items.
  - GR103 errors will raise a warning when using the *-a* flag, but an error if using the *-i* or *g* flags.
* Fixed an issue where test-playbooks timed out.
* Fixed an issue where making a change in a module using an ApiModule would cause lint to run on the ApiModule unnecessarily.
* Fixed an issue where the `marketplace` field was not used when dumping pack zips.
* Fixed a typo in the README content generated with **update-release-notes** for updating integrations.
* Fixed an issue in **validate**, where using the `-gr` and `-i` flags did not run properly.
* Added the `sectionorder` field to integration scheme.
* Fixed an issue where in some occasions running of test-playbooks could receive session timeouts.
* Fixed an issue where **validate** command failed on core pack dependencies validation because of test dependencies.

## 1.10.2
* Added markdown lint formatting for README files in the **format** command.
* Fixed an issue where **lint** failed when using the `-cdam` flag with changed dependant api modules.
* Fixed an issue in the **upload** command, where `json`-based content items were not unified correctly when using the `--zip` argument.
* Added XPANSE core packs validations.

## 1.10.1
* Fixed an issue where **update-content-graph** failed to execute.

## 1.10.0
* **Breaking change**: Removed usage of `pipenv`, `isort` and `autopep8` in the **split** and **download** commands. Removed the `--no-pipenv` and `--no-code-formatting` flags. Please see https://xsoar.pan.dev/docs/tutorials/tut-setup-dev-remote for the recommended environment setup.
* Fixed an issue in **prepare-content** command where large code lines were broken.
* Fixed an issue where git-*renamed_files* were not retrieved properly.
* Fixed an issue where test dependencies were calculated in all level dependencies calculation.
* Added formatting and validation to XSIAM content types.
* Fixed an issue where several XSIAM content types were not validated when passing the `-a` flag.
* Added a UUID to name mapper for **download** it replaces UUIDs with names on all downloaded files.
* Updated the demisto-py to v3.2.6 which now supports basic proxy authentication.
* Improved the message shown when using **upload** and overwriting packs.
* Added support for the **Layout Rule** content type in the id-set and the content graph.
* Updated the default general `fromVersion` value on **format** to `6.8.0`
* Fixed an issue where **lint** sometimes failed when using the `-cdam` flag due to wrong file duplications filtering.
* Added the content graph to **validate**, use with the `--graph` flag.

## 1.9.0
* Fixed an issue where the Slack notifier was using a deprecated argument.
* Added the `--docker-image` argument to the **lint** command, which allows determining the docker image to run lint on. Possible options are: `'native:ga'`, `'native:maintenance'`, `'native:dev'`, `'all'`, a specific docker image (from Docker Hub) or, the default `'from-yml'`.
* Fixed an issue in **prepare-content** command where large code lines were broken.
* Added a logger warning to **get_demisto_version**, the task will now fail with a more informative message.
* Fixed an issue where the **upload** and **prepare-content** commands didn't add `fromServerVersion` and `toServerVersion` to layouts.
* Updated **lint** to use graph instead of id_set when running with `--check-dependent-api-module` flag.
* Added the marketplaces field to all schemas.
* Added the flag `--xsoar-only` to the **doc-review** command which enables reviewing documents that belong to XSOAR-supported Packs.
* Fixed an issue in **update-release-notes** command where an error occurred when executing the same command a second time.
* Fixed an issue where **validate** would not always ignore errors listed under `.pack-ignore`.
* Fixed an issue where running **validate** on a specific pack didn't test all the relevant entities.
* Fixed an issue where fields ending with `_x2` where not replaced in the appropriate Marketplace.

## 1.8.3
* Changed **validate** to allow hiding parameters of type 0, 4, 12 and 14 when replacing with type 9 (credentials) with the same name.
* Fixed an issue where **update-release-notes** fails to update *MicrosoftApiModule* dependent integrations.
* Fixed an issue where the **upload** command failed because `docker_native_image_config.json` file could not be found.
* Added a metadata file to the content graph zip, to be used in the **update-content-graph** command.
* Updated the **validate** and **update-release-notes** commands to unskip the *Triggers Recommendations* content type.


## 1.8.2
* Fixed an issue where demisto-py failed to upload content to XSIAM when `DEMISTO_USERNAME` environment variable is set.
* Fixed an issue where the **prepare-content** command output invalid automation name when used with the --*custom* argument.
* Fixed an issue where modeling rules with arbitrary whitespace characters were not parsed correctly.
* Added support for the **nativeImage** key for an integration/script in the **prepare-content** command.
* Added **validate** checks for integrations declared deprecated (display name, description) but missing the `deprecated` flag.
* Changed the **validate** command to fail on the IN145 error code only when the parameter with type 4 is not hidden.
* Fixed an issue where downloading content layouts with `detailsV2=None` resulted in an error.
* Fixed an issue where **xdrctemplate** was missing 'external' prefix.
* Fixed an issue in **prepare-content** command providing output path.
* Updated the **validate** and **update-release-notes** commands to skip the *Triggers Recommendations* content type.
* Added a new validation to the **validate** command to verify that the release notes headers are in the correct format.
* Changed the **validate** command to fail on the IN140 error code only when the skipped integration has no unit tests.
* Changed **validate** to allow hiding parameters of type 4 (secret) when replacing with type 9 (credentials) with the same name.
* Fixed an issue where the **update-release-notes** command didn't add release-notes properly to some *new* content items.
* Added validation that checks that the `nativeimage` key is not defined in script/integration yml.
* Added to the **format** command the ability to remove `nativeimage` key in case defined in script/integration yml.
* Enhanced the **update-content-graph** command to support `--use-git`, `--imported_path` and `--output-path` arguments.
* Fixed an issue where **doc-review** failed when reviewing command name in some cases.
* Fixed an issue where **download** didn't identify playbooks properly, and downloaded files with UUIDs instead of file/script names.

## 1.8.1
* Fixed an issue where **format** created duplicate configuration parameters.
* Added hidden properties to integration command argument and script argument.
* Added `--override-existing` to **upload** that skips the confirmation prompt for overriding existing content packs. @mattbibbydw
* Fixed an issue where **validate** failed in private repos when attempting to read from a nonexisting `approved_categories.json`.
* Fixed an issue where **validate** used absolute paths when getting remote `pack_metadata.json` files in private repos.
* Fixed an issue in **download**, where names of custom scripts were replaced with UUIDs in IncidentFields and Layouts.

## 1.8.0
* Updated the supported python versions, as `>=3.8,<3.11`, as some of the dependencies are not supported on `3.11` yet.
* Added a **validate** step for **Modeling Rules** testdata files.
* Added the **update-content-graph** command.
* Added the ability to limit the number of CPU cores with `DEMISTO_SDK_MAX_CPU_CORES` envirment variable.
* Added the **prepare-content** command.
* Added support for fromversion/toversion in XSIAM content items (correlation rules, XSIAM dashboards, XSIAM reports and triggers).
* Added a **validate** step checking types of attributes in the schema file of modeling rule.
* Added a **validate** step checking that the dataset name of a modeling rule shows in the xif and schema files.
* Added a **validate** step checking that a correlation rule file does not start with a hyphen.
* Added a **validate** step checking that xsiam content items follow naming conventions.
* Fixed an issue where SDK commands failed on the deprecated `packaging.version.LegacyVersion`, by locking the `packaging` version to `<22`.
* Fixed an issue where **update-release-notes** failed when changing only xif file in **Modeling Rules**.
* Fixed an issue where *is_valid_category* and *is_categories_field_match_standard* failed when running in a private repo.
* Fixed an issue where **validate** didn't fail on the MR103 validation error.
* Fixed the *--release-notes* option, to support the new CHANGELOG format.
* Fixed an issue where **validate** failed when only changing a modeling rules's xif file.
* Fixed an issue where **format** failed on indicator files with a `None` value under the `tabs` key.
* Fixed an issue where **validate** only printed errors for one change of context path, rather than print all.
* Fixed an issue where **download** did not suggest using a username/password when authenticating with XSOAR and using invalid arguments.
* Fixed an issue where **download** failed when listing or downloading content items that are not unicode-encoded.
* Added support for fromversion/toversion in XSIAM content items (correlation rules, XSIAM dashboards, XSIAM reports and triggers).
* Updated the supported python versions, as `>=3.8,<3.11`, as some of the dependencies are not supported on `3.11` yet.
* Added **prepare-content** command which will prepare the pack or content item for the platform.
* Patched an issue where deprecated `packaging.version.LegacyVersion`, locking packaging version to `<22`.

## 1.7.9
* Fixed an issue where an error message in **validate** would not include the suggested fix.
* Added a validation that enforces predefined categories on MP Packs & integration yml files, the validation also ensures that each pack has only one category.
* Fixed an issue where **update-release-notes** did not generate release notes for **XDRC Templates**.
* Fixed an issue where **upload** failed without explaining the reason.
* Improved implementation of the docker_helper module.
* Fixed an issue where **validate** did not check changed pack_metadata.json files when running using git.
* Added support for **xdrctemplate** to content graph.
* Fixed an issue where local copies of the newly-introduced `DemistoClassApiModule.py` were validated.
* Added new release notes templates for the addition and modification of playbooks, layouts and types in the **doc-review** command.
* Fixed an issue where the **doc-review** command failed on descriptions of new content items.
* Added the `Command XXX is deprecated. Use XXX instead.` release notes templates to **doc-review** command.
* Fixed an issue where the **update-release-notes** command didn't add the modeling-rules description for new modeling-rules files.

## 1.7.8
* Added the capability to run the MDX server in a docker container for environments without node.
* Fixed an issue where **generate-docs** with `-c` argument updated sections of the incorrect commands.
* Added IF113 error code to **ALLOWED_IGNORE_ERRORS**.
* Fixed an issue where **validate** failed on playbooks with non-string input values.
* Added the `DEMISTO_SDK_IGNORE_CONTENT_WARNING` environment variable, to allow suppressing warnings when commands are not run under a content repo folder.
* Fixed an issue where **validate** failed to recognize integration tests that were missing from config.json
* Added support for **xpanse** marketplace in **create-id-set** and **create-content-artifacts** commands.
* Fixed an issue where **split** failed on yml files.
* Added support for marketplace-specific tags.
* Fixed an issue where **download** would not run `isort`. @maxgubler
* Fixed an issue where XSIAM Dashboards and Reports images failed the build.
* Added support for **xpanse** marketplace to content graph.

## 1.7.7
* Fixed an issue where paybooks **generate-docs** didn't parse complex input values when no accessor field is given correctly.
* Fixed an issue in the **download** command, where an exception would be raised when downloading system playbooks.
* Fixed an issue where the **upload** failed on playbooks containing a value that starts with `=`.
* Fixed an issue where the **generate-unit-tests** failed to generate assertions, and generate unit tests when command names does not match method name.
* Fixed an issue where the **download** command did not honor the `--no-code-formatting` flag properly. @maxgubler
* Added a new check to **validate**, making sure playbook task values are passed as references.
* Fixed an issue where the **update-release-notes** deleted existing release notes, now appending to it instead.
* Fixed an issue where **validate** printed blank space in case of validation failed and ignored.
* Renamed 'Agent Config' to 'XDRC Templates'.
* Fixed an issue where the **zip-packs** command did not work with the CommonServerUserPython and CommonServerUserPowerShell package.

## 1.7.6

* Fixed parsing of initialization arguments of client classes in the **generate-unit-tests** command.
* Added support for AgentConfig content item in the **upload**, **create-id-set**, **find-dependecies**, **unify** and **create-content-artifacts** commands.
* Added support for XSIAM Report preview image.

## 1.7.5

* Fixed an issue where the **upload** command did not work with the CommonServerUserPython package.
* Fixed an issue in the **download** command, where some playbooks were downloaded as test playbooks.
* Added playbook modification capabilities in **TestSuite**.
* Added a new command **create-content-graph**.
* Fixed an issue in the **upload** command, where the temporary zip would not clean up properly.
* Improved content items parsing in the **create-content-graph** command.
* Added an error when the docker daemon is unavailable when running **lint**.
* Removed the validation of a subtype change for scripts in the **validate** command.
* Fixed an issue where names of XSIAM content items were not normalized properly.
* Fixed an issue where the **download** command was downloading playbooks with **script** (id) and not **scriptName**.
* Fixed an issue where script yml files were not properly identified by `find_type`.
* Removed nightly integrations filtering when deciding if a test should run.
* Added support for XSIAM Dashboard preview image.
* Added the `--no-code-formatting` flag to the **download** command, allowing to skip autopep8 and isort.
* Fixed an issue in the **update-release-notes** command, where generating release notes for modeling rules schema file caused exception.

## 1.7.4

* Fixed an issue where the **doc-review** command showed irrelevant messages.
* Fixed an issue in **validate**, where backward-compatibility failures prevented other validations from running.
* Fixed an issue in **validate**, where content-like files under infrastructure paths were not ignored.
* Fixed an issue in the AMI mapping, where server versions were missing.
* Change the way the normalize name is set for external files.
* Added dump function to XSIAM pack objects to dulicate the files.
* Fixed an issue where the `contribution_converter` did not support changes made to ApiModules.
* Added name normalization according to new convention to XSIAM content items
* Added playbook modification capabilities in **TestSuite**.
* Fixed an issue in create-content-artifacts where it will not get a normalize name for the item and it will try to duplicate the same file.

## 1.7.3

* Fixed an issue in the **format** command where fail when executed from environment without mdx server available.
* Added `Added a`, `Added an` to the list of allowed changelog prefixes.
* Added support for Indicator Types/Reputations in the **upload** command.
* Fixed an issue when running from a subdirectory of a content repo failed.
* Changing the way we are using XSIAM servers api-keys in **test-content** .
* Added a success message to **postman-codegen**.

## 1.7.2

* Fixed an issue in the **validate** command where incident fields were not found in mappers even when they exist
* Added an ability to provide list of marketplace names as a param attribute to **validate** and **upload**
* Added the file type to the error message when it is not supported.
* Fixed an issue where `contribution_converter` incorrectly mapped _Indicator Field_ objects to the _incidentfield_ directory in contribution zip files.
* Fixed a bug where **validate** returned error on empty inputs not used in playbooks.
* Added the `DEMISTO_SDK_CONTENT_PATH` environment variable, implicitly used in various commands.
* Added link to documentation for error messages regarding use cases and tags.

## 1.7.1

* Fixed an issue where *indicatorTypes* and *betaIntegrations* were not found in the id_set.
* Updated the default general `fromVersion` value on **format** to `6.5.0`
* Fixed an issue where the **validate** command did not fail when the integration yml file name was not the same as the folder containing it.
* Added an option to have **generate-docs** take a Playbooks folder path as input, and generate docs for all playbooks in it.
* Fixed an issue where the suggestion in case of `IF113` included uppercase letters for the `cliName` parameter.
* Added new validation to the **validate** command to fail and list all the file paths of files that are using a deprecated integration command / script / playbook.
* **validate** will no longer fail on playbooks calling subplaybooks that have a higher `fromVersion` value, if  calling the subplaybook has `skipifunavailable=True`.
* Fixed an issue where relative paths were not accessed correctly.
* Running any `demisto-sdk` command in a folder with a `.env` file will load it, temporarily overriding existing environment variables.
* Fixed an issue where **validate** did not properly detect deleted files.
* Added new validations to the **validate** command to verify that the schema file exists for a modeling rule and that the schema and rules keys are empty in the yml file.
* Fixed an issue where *find_type* didn't recognize exported incident types.
* Added a new validation to **validate**, making sure all inputs of a playbook are used.
* Added a new validation to **validate**, making sure all inputs used in a playbook declared in the input section.
* The **format** command will now replace the *fromServerVersion* field with *fromVersion*.

## 1.7.0

* Allowed JSON Handlers to accept kwargs, for custoimzing behavior.
* Fixed an issue where an incorrect error was shown when the `id` of a content item differed from its `name` attribute.
* Fixed an issue where the `preserve_quotes` in ruamel_handler received an incorrect value @icholy
* Fixed an issue where ignoring RM110 error code wasn't working and added a validation to **ALLOWED_IGNORE_ERRORS** to validate that all error codes are inserted in the right format.
* Fixed an issue where the contribution credit text was not added correctly to the pack README.
* Changed the contribution file implementation from markdown to a list of contributor names. The **create-content-artifact** will use this list to prepare the needed credit message.
* Added a new validation to the `XSOAR-linter` in the **lint** command for verifying that demisto.log is not used in the code.
* The **generate-docs** command will now auto-generate the Incident Mirroring section when implemented in an integration.
* Added support to automatically generate release notes for deprecated items in the **update-release-notes** command.
* Fixed an issue causing any command to crash when unable to detect local repository properties.
* Fixed an issue where running in a private gitlab repo caused a warning message to be shown multiple times.
* Added a new validation to the **validate** command to verify that markdown and python files do not contain words related to copyright section.
* Fixed an issue where **lint** crashed when provided an input file path (expecting a directory).

## 1.6.9

* Added a new validation that checks whether a pack should be deprecated.
* Added a new ability to the **format** command to deprecate a pack.
* Fixed an issue where the **validate** command sometimes returned a false negative in cases where there are several sub-playbooks with the same ID.
* Added a new validation to the **validate** command to verify that the docker in use is not deprecated.
* Added support for multiple ApiModules in the **unify** command
* Added a check to **validate** command, preventing use of relative urls in README files.
* Added environment variable **DEMISTO_SDK_MARKETPLACE** expected to affect *MarketplaceTagParser* *marketplace* value. The value will be automatically set when passing *marketplace* arg to the commands **unify**, **zip-packs**, **create-content-artifacts** and **upload**.
* Added slack notifier for build failures on the master branch.
* Added support for modeling and parsing rules in the **split** command.
* Added support for README files in **format** command.
* Added a **validate** check, making sure classifier id and name values match. Updated the classifier **format** to update the id accordingly.
* The **generate-docs** command will now auto-generate the playbook image link by default.
* Added the `--custom-image-link` argument to override.
* Added a new flag to **generate-docs** command, allowing to add a custom image link to a playbook README.
* Added a new validation to the **validate** command to verify that the package directory name is the same as the files contained in the that package.
* Added support in the **unify** command to unify a schema into its Modeling Rule.

## 1.6.8

* Fixed an issue where **validate** did not fail on invalid playbook entities' versions (i.e. subplaybooks or scripts with higher fromversion than their parent playbook).
* Added support for running lint via a remote docker ssh connection. Use `DOCKER_HOST` env variable to specify a remote docker connection, such as: `DOCKER_HOST=ssh://myuser@myhost.com`.
* Fixed an issue where the pack cache in *get_marketplaces* caused the function to return invalid values.
* Fixed an issue where running format on a pack with XSIAM entities would fail.
* Added the new `display_name` field to relevant entities in the **create-id-set** command.
* Added a new validation to the **validate** command to verify the existence of "Reliability" parameter if the integration have reputation command.
* Fixed a bug where terminating the **lint** command failed (`ctrl + c`).
* Removed the validation of a subtype change in integrations and scripts from **validate**.
* Fixed an issue where **download** did not behave as expected when prompting for a version update. Reported by @K-Yo
* Added support for adoption release notes.
* Fixed an issue where **merge-id-sets** failed when a key was missing in one id-set.json.
* Fixed a bug where some mypy messages were not parsed properly in **lint**.
* Added a validation to the **validate** command, failing when '`fromversion`' or '`toversion`' in a content entity are incorrect format.
* Added a validation to the **validate** command, checking if `fromversion` <= `toversion`.
* Fixed an issue where coverage reports used the wrong logging level, marking debug logs as errors.
* Added a new validation to the **validate** command, to check when the discouraged `http` prefixes are used when setting defaultvalue, rather than `https`.
* Added a check to the **lint** command for finding hard-coded usage of the http protocol.
* Locked the dependency on Docker.
* Removed a traceback line from the **init** command templates: BaseIntegration, BaseScript.
* Updated the token in **_add_pr_comment** method from the content-bot token to the xsoar-bot token.

## 1.6.7

* Added the `types-markdown` dependency, adding markdown capabilities to existing linters using the [Markdown](https://pypi.org/project/Markdown/) package.
* Added support in the **format** command to remove nonexistent incident/indicator fields from *layouts/mappers*
* Added the `Note: XXX` and `XXX now generally available.` release notes templates to **doc-review** command.
* Updated the logs shown during the docker build step.
* Removed a false warning about configuring the `GITLAB_TOKEN` environment variable when it's not needed.
* Removed duplicate identifiers for XSIAM integrations.
* Updated the *tags* and *use cases* in pack metadata validation to use the local files only.
* Fixed the error message in checkbox validation where the defaultvalue is wrong and added the name of the variable that should be fixed.
* Added types to `find_type_by_path` under tools.py.
* Fixed an issue where YAML files contained incorrect value type for `tests` key when running `format --deprecate`.
* Added a deprecation message to the `tests:` section of yaml files when running `format --deprecate`.
* Added use case for **validate** on *wizard* objects - set_playbook is mapped to all integrations.
* Added the 'integration-get-indicators' commands to be ignored by the **verify_yml_commands_match_readme** validation, the validation will no longer fail if these commands are not in the readme file.
* Added a new validation to the **validate** command to verify that if the phrase "breaking changes" is present in a pack release notes, a JSON file with the same name exists and contains the relevant breaking changes information.
* Improved logs when running test playbooks (in a build).
* Fixed an issue in **upload** did not include list-type content items. @nicolas-rdgs
* Reverted release notes to old format.

## 1.6.6

* Added debug print when excluding item from ID set due to missing dependency.
* Added a validation to the **validate** command, failing when non-ignorable errors are present in .pack-ignore.
* Fixed an issue where `mdx server` did not close when stopped in mid run.
* Fixed an issue where `-vvv` flag did not print logs on debug level.
* enhanced ***validate*** command to list all command names affected by a backward compatibility break, instead of only one.
* Added support for Wizard content item in the **format**, **validate**, **upload**, **create-id-set**, **find-dependecies** and **create-content-artifacts** commands.
* Added a new flag to the **validate** command, allowing to run specific validations.
* Added support in **unify** and **create-content-artifacts** for displaying different documentations (detailed description + readme) for content items, depending on the marketplace version.
* Fixed an issue in **upload** where list items were not uploaded.
* Added a new validation to **validate** command to verify that *cliName* and *id* keys of the incident field or the indicator field are matches.
* Added the flag '-x', '--xsiam' to **upload** command to upload XSIAM entities to XSIAM server.
* Fixed the integration field *isFetchEvents* to be in lowercase.
* Fixed an issue where **validate -i** run after **format -i** on an existing file in the repo instead of **validate -g**.
* Added the following commands: 'update-remote-data', 'get-modified-remote-data', 'update-remote-system' to be ignored by the **verify_yml_commands_match_readme** validation, the validation will no longer fail if these commands are not in the readme file.
* Updated the release note template to include a uniform format for all items.
* Added HelloWorldSlim template option for *--template* flag in **demisto-sdk init** command.
* Fixed an issue where the HelloWorldSlim template in **demisto-sdk init** command had an integration id that was conflicting with HelloWorld integration id.
* Updated the SDK to use demisto-py 3.1.6, allowing use of a proxy with an environment variable.
* Set the default logger level to `warning`, to avoid unwanted debug logs.
* The **format** command now validates that default value of checkbox parameters is a string 'true' or 'false'.
* Fixed an issue where `FileType.PLAYBOOK` would show instead of `Playbook` in readme error messages.
* Added a new validation to **validate** proper defaultvalue for checkbox fields.

## 1.6.5

* Fixed an issue in the **format** command where the `id` field was overwritten for existing JSON files.
* Fixed an issue where the **doc-review** command was successful even when the release-note is malformed.
* Added timestamps to the `demisto-sdk` logger.
* Added time measurements to **lint**.
* Added the flag '-d', '--dependency' to **find-dependencies** command to get the content items that cause the dependencies between two packs.
* Fixed an issue where **update-release-notes** used the *trigger_id* field instead of the *trigger_name* field.
* Fixed an issue where **doc-review** failed to recognize script names, in scripts using the old file structure.
* Fixed an issue where concurrent processes created by **lint** caused deadlocks when opening files.
* Fixed an issue in the **format** command where `_dev` or `_copy` suffixes weren't removed from the subscript names in playbooks and layouts.
* Fixed an issue where **validate** failed on nonexistent `README.md` files.
* Added support of XSIAM content items to the **validate** command.
* Report **lint** summary results and failed packages after reporting time measurements.

## 1.6.4

* Added the new **generate-yml-from-python** command.
* Added a code *type* indication for integration and script objects in the *ID Set*.
* Added the [Vulture](https://github.com/jendrikseipp/vulture) linter to the pre-commit hook.
* The `demisto-sdk` pack will now be distributed via PyPi with a **wheel** file.
* Fixed a bug where any edited json file that contained a forward slash (`/`) escaped.
* Added a new validation to **validate** command to verify that the metadata *currentVersion* is
the same as the last release note version.
* The **validate** command now checks if there're none-deprecated integration commands that are missing from the readme file.
* Fixed an issue where *dockerimage* changes in Scripts weren't recognized by the **update-release-notes** command.
* Fixed an issue where **update-xsoar-config-file** did not properly insert the marketplace packs list to the file.
* Added the pack name to the known words by default when running the **doc-review** command.
* Added support for new XSIAM entities in **create-id-set** command.
* Added support for new XSIAM entities in **create-content-artifacts** command.
* Added support for Parsing/Modeling Rule content item in the **unify** command.
* Added the integration name, the commands name and the script name to the known words by default when running the **doc-review** command.
* Added an argument '-c' '--custom' to the **unify** command, if True will append to the unified yml name/display/id the custom label provided
* Added support for sub words suggestion in kebab-case sentences when running the **doc-review** command.
* Added support for new XSIAM entities in **update-release-notes** command.
* Enhanced the message of alternative suggestion words shown when running **doc-review** command.
* Fixed an incorrect error message, in case `node` is not installed on the machine.
* Fixed an issue in the **lint** command where the *check-dependent-api-modules* argument was set to true by default.
* Added a new command **generate-unit-tests**.
* Added a new validation to **validate** all SIEM integration have the same suffix.
* Fixed the destination path of the unified parsing/modeling rules in **create-content-artifacts** command.
* Fixed an issue in the **validate** command, where we validated wrongfully the existence of readme file for the *ApiModules* pack.
* Fixed an issue in the **validate** command, where an error message that was displayed for scripts validation was incorrect.
* Fixed an issue in the **validate** and **format** commands where *None* arguments in integration commands caused the commands to fail unexpectedly.
* Added support for running tests on XSIAM machines in the **test-content** command.
* Fixed an issue where the **validate** command did not work properly when deleting non-content items.
* Added the flag '-d', '--dependency' to **find-dependencies** command to get the content items that cause the dependencies between two packs.

## 1.6.3

* **Breaking change**: Fixed a typo in the **validate** `--quiet-bc-validation` flag (was `--quite-bc-validation`). @upstart-swiss
* Dropped support for python 3.7: Demisto-SDK is now supported on Python 3.8 or newer.
* Added an argument to YAMLHandler, allowing to set a maximal width for YAML files. This fixes an issue where a wrong default was used.
* Added the detach mechanism to the **upload** command, If you set the --input-config-file flag, any files in the repo's SystemPacks folder will be detached.
* Added the reattach mechanism to the **upload** command, If you set the --input-config-file flag, any detached item in your XSOAR instance that isn't currently in the repo's SystemPacks folder will be re-attached.
* Fixed an issue in the **validate** command that did not work properly when using the *-g* flag.
* Enhanced the dependency message shown when running **lint**.
* Fixed an issue where **update-release-notes** didn't update the currentVersion in pack_metadata.
* Improved the logging in **test-content** for helping catch typos in external playbook configuration.

## 1.6.2

* Added dependency validation support for core marketplacev2 packs.
* Fixed an issue in **update-release-notes** where suggestion fix failed in validation.
* Fixed a bug where `.env` files didn't load. @nicolas-rdgs
* Fixed a bug where **validate** command failed when the *categories* field in the pack metadata was empty for non-integration packs.
* Added *system* and *item-type* arguments to the **download** command, used when downloading system items.
* Added a validation to **validate**, checking that each script, integration and playbook have a README file. This validation only runs when the command is called with either the `-i` or the `-g` flag.
* Fixed a regression issue with **doc-review**, where the `-g` flag did not work.
* Improved the detection of errors in **doc-review** command.
* The **validate** command now checks if a readme file is empty, only for packs that contain playbooks or were written by a partner.
* The **validate** command now makes sure common contextPath values (e.g. `DBotScore.Score`) have a non-empty description, and **format** populates them automatically.
* Fixed an issue where the **generate-outputs** command did not work properly when examples were provided.
* Fixed an issue in the **generate-outputs** command, where the outputs were not written to the specified output path.
* The **generate-outputs** command can now generate outputs from multiple calls to the same command (useful when different args provide different outputs).
* The **generate-outputs** command can now update a yaml file with new outputs, without deleting or overwriting existing ones.
* Fixed a bug where **doc-review** command failed on existing templates.
* Fixed a bug where **validate** command failed when the word demisto is in the repo README file.
* Added support for adding test-playbooks to the zip file result in *create-content-artifacts* command for marketplacev2.
* Fixed an issue in **find-dependencies** where using the argument *-o* without the argument *--all-packs-dependencies* did not print a proper warning.
* Added a **validate** check to prevent deletion of files whose deletion is not supported by the XSOAR marketplace.
* Removed the support in the *maintenance* option of the *-u* flag in the **update-release-notes** command.
* Added validation for forbidden words and phrases in the **doc-review** command.
* Added a retries mechanism to the **test-content** command to stabilize the build process.
* Added support for all `git` platforms to get remote files.
* Refactored the **format** command's effect on the *fromversion* field:
  * Fixed a bug where the *fromversion* field was removed when modifying a content item.
  * Updated the general default *fromversion* and the default *fromversion* of newly-introduced content items (e.g. `Lists`, `Jobs`).
  * Added an interactive mode functionality for all content types, to ask the user whether to set a default *fromversion*, if could not automatically determine its value. Use `-y` to assume 'yes' as an answer to all prompts and run non-interactively.

## 1.6.1

* Added the '--use-packs-known-words' argument to the **doc-review** command
* Added YAML_Loader to handle yaml files in a standard way across modules, replacing PYYAML.
* Fixed an issue when filtering items using the ID set in the **create-content-artifacts** command.
* Fixed an issue in the **generate-docs** command where tables were generated with an empty description column.
* Fixed an issue in the **split** command where splitting failed when using relative input/output paths.
* Added warning when inferred files are missing.
* Added to **validate** a validation for integration image dimensions, which should be 120x50px.
* Improved an error in the **validate** command to better differentiate between the case where a required fetch parameter is malformed or missing.

## 1.6.0

* Fixed an issue in the **create-id-set** command where similar items from different marketplaces were reported as duplicated.
* Fixed typo in demisto-sdk init
* Fixed an issue where the **lint** command did not handle all container exit codes.
* Add to **validate** a validation for pack name to make sure it is unchanged.
* Added a validation to the **validate** command that verifies that the version in the pack_metdata file is written in the correct format.
* Fixed an issue in the **format** command where missing *fromVersion* field in indicator fields caused an error.

## 1.5.9

* Added option to specify `External Playbook Configuration` to change inputs of Playbooks triggered as part of **test-content**
* Improved performance of the **lint** command.
* Improved performance of the **validate** command when checking README images.
* ***create-id-set*** command - the default value of the **marketplace** argument was changed from ‘xsoar’ to all packs existing in the content repository. When using the command, make sure to pass the relevant marketplace to use.

## 1.5.8

* Fixed an issue where the command **doc-review** along with the argument `--release-notes` failed on yml/json files with invalid schema.
* Fixed an issue where the **lint** command failed on packs using python 3.10

## 1.5.7

* Fixed an issue where reading remote yaml files failed.
* Fixed an issue in **validate** failed with no error message for lists (when no fromVersion field was found).
* Fixed an issue when running **validate** or **format** in a gitlab repository, and failing to determine its project id.
* Added an enhancement to **split**, handling an empty output argument.
* Added the ability to add classifiers and mappers to conf.json.
* Added the Alias field to the incident field schema.

## 1.5.6

* Added 'deprecated' release notes template.
* Fixed an issue where **run-test-playbook** command failed to get the task entries when the test playbook finished with errors.
* Fixed an issue in **validate** command when running with `no-conf-json` argument to ignore the `conf.json` file.
* Added error type text (`ERROR` or `WARNING`) to **validate** error prints.
* Fixed an issue where the **format** command on test playbook did not format the ID to be equal to the name of the test playbook.
* Enhanced the **update-release-notes** command to automatically commit release notes config file upon creation.
* The **validate** command will validate that an indicator field of type html has fromVersion of 6.1.0 and above.
* The **format** command will now add fromVersion 6.1.0 to indicator field of type html.
* Added support for beta integrations in the **format** command.
* Fixed an issue where the **postman-codegen** command failed when called with the `--config-out` flag.
* Removed the integration documentation from the detailed description while performing **split** command to the unified yml file.
* Removed the line which indicates the version of the product from the README.md file for new contributions.

## 1.5.5

* Fixed an issue in the **update-release-notes** command, which did not work when changes were made in multiple packs.
* Changed the **validate** command to fail on missing test-playbooks only if no unittests are found.
* Fixed `to_kebab_case`, it will now deal with strings that have hyphens, commas or periods in them, changing them to be hyphens in the new string.
* Fixed an issue in the **create-id-set** command, where the `source` value included the git token if it was specified in the remote url.
* Fixed an issue in the **merge-id-set** command, where merging fails because of duplicates but the packs are in the XSOAR repo but in different version control.
* Fixed missing `Lists` Content Item as valid `IDSetType`
* Added enhancement for **generate-docs**. It is possible to provide both file or a comma seperated list as `examples`. Also, it's possible to provide more than one example for a script or a command.
* Added feature in **format** to sync YML and JSON files to the `master` file structure.
* Added option to specify `Incident Type`, `Incoming Mapper` and `Classifier` when configuring instance in **test-content**
* added a new command **run-test-playbook** to run a test playbook in a given XSOAR instance.
* Fixed an issue in **format** when running on a modified YML, that the `id` value is not changed to its old `id` value.
* Enhancement for **split** command, replace `ApiModule` code block to `import` when splitting a YML.
* Fixed an issue where indicator types were missing from the pack's content, when uploading using **zip-packs**.
* The request data body format generated in the **postman-codegen** will use the python argument's name and not the raw data argument's name.
* Added the flag '--filter-by-id-set' to **create-content-artifacts** to create artifacts only for items in the given id_set.json.

## 1.5.4

* Fixed an issue with the **format** command when contributing via the UI
* The **format** command will now not remove the `defaultRows` key from incident, indicator and generic fields with `type: grid`.
* Fixed an issue with the **validate** command when a layoutscontainer did not have the `fromversion` field set.
* added a new command **update-xsoar-config-file** to handle your XSOAR Configuration File.
* Added `skipVerify` argument in **upload** command to skip pack signature verification.
* Fixed an issue when the **run** command  failed running when there’s more than one playground, by explicitly using the current user’s playground.
* Added support for Job content item in the **format**, **validate**, **upload**, **create-id-set**, **find-dependecies** and **create-content-artifacts** commands.
* Added a **source** field to the **id_set** entitles.
* Two entitles will not consider as duplicates if they share the same pack and the same source.
* Fixed a bug when duplicates were found in **find_dependencies**.
* Added function **get_current_repo** to `tools`.
* The **postman-codegen** will not have duplicates argument name. It will rename them to the minimum distinguished shared path for each of them.

## 1.5.3

* The **format** command will now set `unsearchable: True` for incident, indicator and generic fields.
* Fixed an issue where the **update-release-notes** command crashes with `--help` flag.
* Added validation to the **validate** command that verifies the `unsearchable` key in incident, indicator and generic fields is set to true.
* Removed a validation that DBotRole should be set for automation that requires elevated permissions to the `XSOAR-linter` in the **lint** command.
* Fixed an issue in **Validate** command where playbooks conditional tasks were mishandeled.
* Added a validation to prevent contributors from using the `fromlicense` key as a configuration parameter in an integration's YML
* Added a validation to ensure that the type for **API token** (and similar) parameters are configured correctly as a `credential` type in the integration configuration YML.
* Added an assertion that checks for duplicated requests' names when generating an integration from a postman collection.
* Added support for [.env files](https://pypi.org/project/python-dotenv/). You can now add a `.env` file to your repository with the logging information instead of setting a global environment variables.
* When running **lint** command with --keep-container flag, the docker images are committed.
* The **validate** command will not return missing test playbook error when given a script with dynamic-section tag.

## 1.5.2

* Added a validation to **update-release-notes** command to ensure that the `--version` flag argument is in the right format.
* added a new command **coverage-analyze** to generate and print coverage reports.
* Fixed an issue in **validate** in repositories which are not in GitHub or GitLab
* Added a validation that verifies that readme image absolute links do not contain the working branch name.
* Added support for List content item in the **format**, **validate**, **download**, **upload**, **create-id-set**, **find-dependecies** and **create-content-artifacts** commands.
* Added a validation to ensure reputation command's default argument is set as an array input.
* Added the `--fail-duplicates` flag for the **merge-id-set** command which will fail the command if duplicates are found.
* Added the `--fail-duplicates` flag for the **create-id-set** command which will fail the command if duplicates are found.

## 1.5.1

* Fixed an issue where **validate** command failed to recognized test playbooks for beta integrations as valid tests.
* Fixed an issue were the **validate** command was falsely recognizing image paths in readme files.
* Fixed an issue where the **upload** command error message upon upload failure pointed to wrong file rather than to the pack metadata.
* Added a validation that verifies that each script which appears in incident fields, layouts or layout containers exists in the id_set.json.
* Fixed an issue where the **postman code-gen** command generated double dots for context outputs when it was not needed.
* Fixed an issue where there **validate** command on release notes file crashed when author image was added or modified.
* Added input handling when running **find-dependencies**, replacing string manipulations.
* Fixed an issue where the **validate** command did not handle multiple playbooks with the same name in the id_set.
* Added support for GitLab repositories in **validate**

## 1.5.0

* Fixed an issue where **upload** command failed to upload packs not under content structure.
* Added support for **init** command to run from non-content repo.
* The **split-yml** has been renamed to **split** and now supports splitting Dashboards from unified Generic Modules.
* Fixed an issue where the skipped tests validation ran on the `ApiModules` pack in the **validate** command.
* The **init** command will now create the `Generic Object` entities directories.
* Fixed an issue where the **format** command failed to recognize changed files from git.
* Fixed an issue where the **json-to-outputs** command failed checking whether `0001-01-01T00:00:00` is of type `Date`
* Added to the **generate context** command to generate context paths for integrations from an example file.
* Fixed an issue where **validate** failed on release notes configuration files.
* Fixed an issue where the **validate** command failed on pack input if git detected changed files outside of `Packs` directory.
* Fixed an issue where **validate** command failed to recognize files inside validated pack when validation release notes, resulting in a false error message for missing entity in release note.
* Fixed an issue where the **download** command failed when downloading an invalid YML, instead of skipping it.

## 1.4.9

* Added validation that the support URL in partner contribution pack metadata does not lead to a GitHub repo.
* Enhanced ***generate-docs*** with default `additionalinformation` (description) for common parameters.
* Added to **validate** command a validation that a content item's id and name will not end with spaces.
* The **format** command will now remove trailing whitespaces from content items' id and name fields.
* Fixed an issue where **update-release-notes** could fail on files outside the user given pack.
* Fixed an issue where the **generate-test-playbook** command would not place the playbook in the proper folder.
* Added to **validate** command a validation that packs with `Iron Bank` uses the latest docker from Iron Bank.
* Added to **update-release-notes** command support for `Generic Object` entities.
* Fixed an issue where playbook `fromversion` mismatch validation failed even if `skipunavailable` was set to true.
* Added to the **create artifacts** command support for release notes configuration file.
* Added validation to **validate** for release notes config file.
* Added **isoversize** and **isautoswitchedtoquietmode** fields to the playbook schema.
* Added to the **update-release-notes** command `-bc` flag to generate template for breaking changes version.
* Fixed an issue where **validate** did not search description files correctly, leading to a wrong warning message.

## 1.4.8

* Fixed an issue where yml files with `!reference` failed to load properly.
* Fixed an issue when `View Integration Documentation` button was added twice during the download and re-upload.
* Fixed an issue when `(Partner Contribution)` was added twice to the display name during the download and re-upload.
* Added the following enhancements in the **generate-test-playbook** command:
  * Added the *--commands* argument to generate tasks for specific commands.
  * Added the *--examples* argument to get the command examples file path and generate tasks from the commands and arguments specified there.
  * Added the *--upload* flag to specify whether to upload the test playbook after the generation.
  * Fixed the output condition generation for outputs of type `Boolean`.

## 1.4.7

* Fixed an issue where an empty list for a command context didn't produce an indication other than an empty table.
* Fixed an issue where the **format** command has incorrectly recognized on which files to run when running using git.
* Fixed an issue where author image validations were not checked properly.
* Fixed an issue where new old-formatted scripts and integrations were not validated.
* Fixed an issue where the wording in the from version validation error for subplaybooks was incorrect.
* Fixed an issue where the **update-release-notes** command used the old docker image version instead of the new when detecting a docker change.
* Fixed an issue where the **generate-test-playbook** command used an incorrect argument name as default
* Fixed an issue where the **json-to-outputs** command used an incorrect argument name as default when using `-d`.
* Fixed an issue where validations failed while trying to validate non content files.
* Fixed an issue where README validations did not work post VS Code formatting.
* Fixed an issue where the description validations were inconsistent when running through an integration file or a description file.

## 1.4.6

* Fixed an issue where **validate** suggests, with no reason, running **format** on missing mandatory keys in yml file.
* Skipped existence of TestPlaybook check on community and contribution integrations.
* Fixed an issue where pre-commit didn't run on the demisto_sdk/commands folder.
* The **init** command will now change the script template name in the code to the given script name.
* Expanded the validations performed on beta integrations.
* Added support for PreProcessRules in the **format**, **validate**, **download**, and **create-content-artifacts** commands.
* Improved the error messages in **generate-docs**, if an example was not provided.
* Added to **validate** command a validation that a content entity or a pack name does not contain the words "partner" and "community".
* Fixed an issue where **update-release-notes** ignores *--text* flag while using *-f*
* Fixed the outputs validations in **validate** so enrichment commands will not be checked to have DBotScore outputs.
* Added a new validation to require the dockerimage key to exist in an integration and script yml files.
* Enhanced the **generate-test-playbook** command to use only integration tested on commands, rather than (possibly) other integrations implementing them.
* Expanded unify command to support GenericModules - Unifies a GenericModule object with its Dashboards.
* Added validators for generic objects:
  * Generic Field validator - verify that the 'fromVersion' field is above 6.5.0, 'group' field equals 4 and 'id' field starts with the prefix 'generic_'.
  * Generic Type validator - verify that the 'fromVersion' field is above 6.5.0
  * Generic Module validator - verify that the 'fromVersion' field is above 6.5.0
  * Generic Definition validator - verify that the 'fromVersion' field is above 6.5.0
* Expanded Format command to support Generic Objects - Fixes generic objects according to their validations.
* Fixed an issue where the **update-release-notes** command did not handle ApiModules properly.
* Added option to enter a dictionary or json of format `[{field_name:description}]` in the **json-to-outputs** command,
  with the `-d` flag.
* Improved the outputs for the **format** command.
* Fixed an issue where the validations performed after the **format** command were inconsistent with **validate**.
* Added to the **validate** command a validation for the author image.
* Updated the **create-content-artifacts** command to support generic modules, definitions, fields and types.
* Added an option to ignore errors for file paths and not only file name in .pack-ignore file.

## 1.4.5

* Enhanced the **postman-codegen** command to name all generated arguments with lower case.
* Fixed an issue where the **find-dependencies** command miscalculated the dependencies for playbooks that use generic commands.
* Fixed an issue where the **validate** command failed in external repositories in case the DEMISTO_SDK_GITHUB_TOKEN was not set.
* Fixed an issue where **openapi-codegen** corrupted the swagger file by overwriting configuration to swagger file.
* Updated the **upload** command to support uploading zipped packs to the marketplace.
* Added to the **postman-codegen** command support of path variables.
* Fixed an issue where **openapi-codegen** entered into an infinite loop on circular references in the swagger file.
* The **format** command will now set `fromVersion: 6.2.0` for widgets with 'metrics' data type.
* Updated the **find-dependencies** command to support generic modules, definitions, fields and types.
* Fixed an issue where **openapi-codegen** tried to extract reference example outputs, leading to an exception.
* Added an option to ignore secrets automatically when using the **init** command to create a pack.
* Added a tool that gives the ability to temporarily suppress console output.

## 1.4.4

* When formatting incident types with Auto-Extract rules and without mode field, the **format** command will now add the user selected mode.
* Added new validation that DBotRole is set for scripts that requires elevated permissions to the `XSOAR-linter` in the **lint** command.
* Added url escaping to markdown human readable section in generate docs to avoid autolinking.
* Added a validation that mapper's id and name are matching. Updated the format of mapper to include update_id too.
* Added a validation to ensure that image paths in the README files are valid.
* Fixed **find_type** function to correctly find test files, such as, test script and test playbook.
* Added scheme validations for the new Generic Object Types, Fields, and Modules.
* Renamed the flag *--input-old-version* to *--old-version* in the **generate-docs** command.
* Refactored the **update-release-notes** command:
  * Replaced the *--all* flag with *--use-git* or *-g*.
  * Added the *--force* flag to update the pack release notes without changes in the pack.
  * The **update-release-notes** command will now update all dependent integrations on ApiModule change, even if not specified.
  * If more than one pack has changed, the full list of updated packs will be printed at the end of **update-release-notes** command execution.
  * Fixed an issue where the **update-release-notes** command did not add docker image release notes entry for release notes file if a script was changed.
  * Fixed an issue where the **update-release-notes** command did not detect changed files that had the same name.
  * Fixed an issue in the **update-release-notes** command where the version support of JSON files was mishandled.
* Fixed an issue where **format** did not skip files in test and documentation directories.
* Updated the **create-id-set** command to support generic modules, definitions, fields and types.
* Changed the **convert** command to generate old layout fromversion to 5.0.0 instead of 4.1.0
* Enhanced the command **postman-codegen** with type hints for templates.

## 1.4.3

* Fixed an issue where **json-to-outputs** command returned an incorrect output when json is a list.
* Fixed an issue where if a pack README.md did not exist it could cause an error in the validation process.
* Fixed an issue where the *--name* was incorrectly required in the **init** command.
* Adding the option to run **validate** on a specific path while using git (*-i* & *-g*).
* The **format** command will now change UUIDs in .yml and .json files to their respective content entity name.
* Added a playbook validation to check if a task sub playbook exists in the id set in the **validate** command.
* Added the option to add new tags/usecases to the approved list and to the pack metadata on the same pull request.
* Fixed an issue in **test_content** where when different servers ran tests for the same integration, the server URL parameters were not set correctly.
* Added a validation in the **validate** command to ensure that the ***endpoint*** command is configured correctly in yml file.
* Added a warning when pack_metadata's description field is longer than 130 characters.
* Fixed an issue where a redundant print occurred on release notes validation.
* Added new validation in the **validate** command to ensure that the minimal fromVersion in a widget of type metrics will be 6.2.0.
* Added the *--release-notes* flag to demisto-sdk to get the current version release notes entries.

## 1.4.2

* Added to `pylint` summary an indication if a test was skipped.
* Added to the **init** command the option to specify fromversion.
* Fixed an issue where running **init** command without filling the metadata file.
* Added the *--docker-timeout* flag in the **lint** command to control the request timeout for the Docker client.
* Fixed an issue where **update-release-notes** command added only one docker image release notes entry for release notes file, and not for every entity whom docker image was updated.
* Added a validation to ensure that incident/indicator fields names starts with their pack name in the **validate** command. (Checked only for new files and only when using git *-g*)
* Updated the **find-dependencies** command to return the 'dependencies' according the layout type ('incident', 'indicator').
* Enhanced the "vX" display name validation for scripts and integrations in the **validate** command to check for every versioned script or integration, and not only v2.
* Added the *--fail-duplicates* flag for the **create-id-set** command which will fail the command if duplicates are found.
* Added to the **generate-docs** command automatic addition to git when a new readme file is created.

## 1.4.1

* When in private repo without `DEMSITO_SDK_GITHUB_TOKEN` configured, get_remote_file will take files from the local origin/master.
* Enhanced the **unify** command when giving input of a file and not a directory return a clear error message.
* Added a validation to ensure integrations are not skipped and at least one test playbook is not skipped for each integration or script.
* Added to the Content Tests support for `context_print_dt`, which queries the incident context and prints the result as a json.
* Added new validation for the `xsoar_config.json` file in the **validate** command.
* Added a version differences section to readme in **generate-docs** command.
* Added the *--docs-format* flag in the **integration-diff** command to get the output in README format.
* Added the *--input-old-version* and *--skip-breaking-changes* flags in the **generate-docs** command to get the details for the breaking section and to skip the breaking changes section.

## 1.4.0

* Enable passing a comma-separated list of paths for the `--input` option of the **lint** command.
* Added new validation of unimplemented test-module command in the code to the `XSOAR-linter` in the **lint** command.
* Fixed the **generate-docs** to handle integration authentication parameter.
* Added a validation to ensure that description and README do not contain the word 'Demisto'.
* Improved the deprecated message validation required from playbooks and scripts.
* Added the `--quite-bc-validation` flag for the **validate** command to run the backwards compatibility validation in quite mode (errors is treated like warnings).
* Fixed the **update release notes** command to display a name for old layouts.
* Added the ability to append to the pack README credit to contributors.
* Added identification for parameter differences in **integration-diff** command.
* Fixed **format** to use git as a default value.
* Updated the **upload** command to support reports.
* Fixed an issue where **generate-docs** command was displaying 'None' when credentials parameter display field configured was not configured.
* Fixed an issue where **download** did not return exit code 1 on failure.
* Updated the validation that incident fields' names do not contain the word incident will aplly to core packs only.
* Added a playbook validation to verify all conditional tasks have an 'else' path in **validate** command.
* Renamed the GitHub authentication token environment variable `GITHUB_TOKEN` to `DEMITO_SDK_GITHUB_TOKEN`.
* Added to the **update-release-notes** command automatic addition to git when new release notes file is created.
* Added validation to ensure that integrations, scripts, and playbooks do not contain the entity type in their names.
* Added the **convert** command to convert entities between XSOAR versions.
* Added the *--deprecate* flag in **format** command to deprecate integrations, scripts, and playbooks.
* Fixed an issue where ignoring errors did not work when running the **validate** command on specific files (-i).

## 1.3.9

* Added a validation verifying that the pack's README.md file is not equal to pack description.
* Fixed an issue where the **Assume yes** flag did not work properly for some entities in the **format** command.
* Improved the error messages for separators in folder and file names in the **validate** command.
* Removed the **DISABLE_SDK_VERSION_CHECK** environment variable. To disable new version checks, use the **DEMISTO_SDK_SKIP_VERSION_CHECK** envirnoment variable.
* Fixed an issue where the demisto-sdk version check failed due to a rate limit.
* Fixed an issue with playbooks scheme validation.

## 1.3.8

* Updated the **secrets** command to work on forked branches.

## 1.3.7

* Added a validation to ensure correct image and description file names.
* Fixed an issue where the **validate** command failed when 'display' field in credentials param in yml is empty but 'displaypassword' was provided.
* Added the **integration-diff** command to check differences between two versions of an integration and to return a report of missing and changed elements in the new version.
* Added a validation verifying that the pack's README.md file is not missing or empty for partner packs or packs contains use cases.
* Added a validation to ensure that the integration and script folder and file names will not contain separators (`_`, `-`, ``).
* When formatting new pack, the **format** command will set the *fromversion* key to 5.5.0 in the new files without fromversion.

## 1.3.6

* Added a validation that core packs are not dependent on non-core packs.
* Added a validation that a pack name follows XSOAR standards.
* Fixed an issue where in some cases the `get_remote_file` function failed due to an invalid path.
* Fixed an issue where running **update-release-notes** with updated integration logo, did not detect any file changes.
* Fixed an issue where the **create-id-set** command did not identify unified integrations correctly.
* Fixed an issue where the `CommonTypes` pack was not identified as a dependency for all feed integrations.
* Added support for running SDK commands in private repositories.
* Fixed an issue where running the **init** command did not set the correct category field in an integration .yml file for a newly created pack.
* When formatting new contributed pack, the **format** command will set the *fromversion* key to 6.0.0 in the relevant files.
* If the environment variable "DISABLE_SDK_VERSION_CHECK" is define, the demisto-sdk will no longer check for newer version when running a command.
* Added the `--use-pack-metadata` flag for the **find-dependencies** command to update the calculated dependencies using the the packs metadata files.
* Fixed an issue where **validate** failed on scripts in case the `outputs` field was set to `None`.
* Fixed an issue where **validate** was failing on editing existing release notes.
* Added a validation for README files verifying that the file doesn't contain template text copied from HelloWorld or HelloWorldPremium README.

## 1.3.5

* Added a validation that layoutscontainer's id and name are matching. Updated the format of layoutcontainer to include update_id too.
* Added a validation that commands' names and arguments in core packs, or scripts' arguments do not contain the word incident.
* Fixed issue where running the **generate-docs** command with -c flag ran all the commands and not just the commands specified by the flag.
* Fixed the error message of the **validate** command to not always suggest adding the *description* field.
* Fixed an issue where running **format** on feed integration generated invalid parameter structure.
* Fixed an issue where the **generate-docs** command did not add all the used scripts in a playbook to the README file.
* Fixed an issue where contrib/partner details might be added twice to the same file, when using unify and create-content-artifacts commands
* Fixed issue where running **validate** command on image-related integration did not return the correct outputs to json file.
* When formatting playbooks, the **format** command will now remove empty fields from SetIncident, SetIndicator, CreateNewIncident, CreateNewIndicator script arguments.
* Added an option to fill in the developer email when running the **init** command.

## 1.3.4

* Updated the **validate** command to check that the 'additionalinfo' field only contains the expected value for feed required parameters and not equal to it.
* Added a validation that community/partner details are not in the detailed description file.
* Added a validation that the Use Case tag in pack_metadata file is only used when the pack contains at least one PB, Incident Type or Layout.
* Added a validation that makes sure outputs in integrations are matching the README file when only README has changed.
* Added the *hidden* field to the integration schema.
* Fixed an issue where running **format** on a playbook whose `name` does not equal its `id` would cause other playbooks who use that playbook as a sub-playbook to fail.
* Added support for local custom command configuration file `.demisto-sdk-conf`.
* Updated the **format** command to include an update to the description file of an integration, to remove community/partner details.

## 1.3.3

* Fixed an issue where **lint** failed where *.Dockerfile* exists prior running the lint command.
* Added FeedHelloWorld template option for *--template* flag in **demisto-sdk init** command.
* Fixed issue where **update-release-notes** deleted release note file if command was called more than once.
* Fixed issue where **update-release-notes** added docker image release notes every time the command was called.
* Fixed an issue where running **update-release-notes** on a pack with newly created integration, had also added a docker image entry in the release notes.
* Fixed an issue where `XSOAR-linter` did not find *NotImplementedError* in main.
* Added validation for README files verifying their length (over 30 chars).
* When using *-g* flag in the **validate** command it will now ignore untracked files by default.
* Added the *--include-untracked* flag to the **validate** command to include files which are untracked by git in the validation process.
* Improved the `pykwalify` error outputs in the **validate** command.
* Added the *--print-pykwalify* flag to the **validate** command to print the unchanged output from `pykwalify`.

## 1.3.2

* Updated the format of the outputs when using the *--json-file* flag to create a JSON file output for the **validate** and **lint** commands.
* Added the **doc-review** command to check spelling in .md and .yml files as well as a basic release notes review.
* Added a validation that a pack's display name does not already exist in content repository.
* Fixed an issue where the **validate** command failed to detect duplicate params in an integration.
* Fixed an issue where the **validate** command failed to detect duplicate arguments in a command in an integration.

## 1.3.1

* Fixed an issue where the **validate** command failed to validate the release notes of beta integrations.
* Updated the **upload** command to support indicator fields.
* The **validate** and **update-release-notes** commands will now check changed files against `demisto/master` if it is configured locally.
* Fixed an issue where **validate** would incorrectly identify files as renamed.
* Added a validation that integration properties (such as feed, mappers, mirroring, etc) are not removed.
* Fixed an issue where **validate** failed when comparing branch against commit hash.
* Added the *--no-pipenv* flag to the **split-yml** command.
* Added a validation that incident fields and incident types are not removed from mappers.
* Fixed an issue where the *c
reate-id-set* flag in the *validate* command did not work while not using git.
* Added the *hiddenusername* field to the integration schema.
* Added a validation that images that are not integration images, do not ask for a new version or RN

## 1.3.0

* Do not collect optional dependencies on indicator types reputation commands.
* Fixed an issue where downloading indicator layoutscontainer objects failed.
* Added a validation that makes sure outputs in integrations are matching the README file.
* Fixed an issue where the *create-id-set* flag in the **validate** command did not work.
* Added a warning in case no id_set file is found when running the **validate** command.
* Fixed an issue where changed files were not recognised correctly on forked branches in the **validate** and the **update-release-notes** commands.
* Fixed an issue when files were classified incorrectly when running *update-release-notes*.
* Added a validation that integration and script file paths are compatible with our convention.
* Fixed an issue where id_set.json file was re created whenever running the generate-docs command.
* added the *--json-file* flag to create a JSON file output for the **validate** and **lint** commands.

## 1.2.19

* Fixed an issue where merge id_set was not updated to work with the new entity of Packs.
* Added a validation that the playbook's version matches the version of its sub-playbooks, scripts, and integrations.

## 1.2.18

* Changed the *skip-id-set-creation* flag to *create-id-set* in the **validate** command. Its default value will be False.
* Added support for the 'cve' reputation command in default arg validation.
* Filter out generic and reputation command from scripts and playbooks dependencies calculation.
* Added support for the incident fields in outgoing mappers in the ID set.
* Added a validation that the taskid field and the id field under the task field are both from uuid format and contain the same value.
* Updated the **format** command to generate uuid value for the taskid field and for the id under the task field in case they hold an invalid values.
* Exclude changes from doc_files directory on validation.
* Added a validation that an integration command has at most one default argument.
* Fixing an issue where pack metadata version bump was not enforced when modifying an old format (unified) file.
* Added validation that integration parameter's display names are capitalized and spaced using whitespaces and not underscores.
* Fixed an issue where beta integrations where not running deprecation validations.
* Allowed adding additional information to the deprecated description.
* Fixing an issue when escaping less and greater signs in integration params did not work as expected.

## 1.2.17

* Added a validation that the classifier of an integration exists.
* Added a validation that the mapper of an integration exists.
* Added a validation that the incident types of a classifier exist.
* Added a validation that the incident types of a mapper exist.
* Added support for *text* argument when running **demisto-sdk update-release-notes** on the ApiModules pack.
* Added a validation for the minimal version of an indicator field of type grid.
* Added new validation for incident and indicator fields in classifiers mappers and layouts exist in the content.
* Added cache for get_remote_file to reducing failures from accessing the remote repo.
* Fixed an issue in the **format** command where `_dev` or `_copy` suffixes weren't removed from the `id` of the given playbooks.
* Playbook dependencies from incident and indicator fields are now marked as optional.
* Mappers dependencies from incident types and incident fields are now marked as optional.
* Classifier dependencies from incident types are now marked as optional.
* Updated **demisto-sdk init** command to no longer create `created` field in pack_metadata file
* Updated **generate-docs** command to take the parameters names in setup section from display field and to use additionalinfo field when exist.
* Using the *verbose* argument in the **find-dependencies** command will now log to the console.
* Improved the deprecated message validation required from integrations.
* Fixed an issue in the **generate-docs** command where **Context Example** section was created when it was empty.

## 1.2.16

* Added allowed ignore errors to the *IDSetValidator*.
* Fixed an issue where an irrelevant id_set validation ran in the **validate** command when using the *--id-set* flag.
* Fixed an issue were **generate-docs** command has failed if a command did not exist in commands permissions file.
* Improved a **validate** command message for missing release notes of api module dependencies.

## 1.2.15

* Added the *ID101* to the allowed ignored errors.

## 1.2.14

* SDK repository is now mypy check_untyped_defs complaint.
* The lint command will now ignore the unsubscriptable-object (E1136) pylint error in dockers based on python 3.9 - this will be removed once a new pylint version is released.
* Added an option for **format** to run on a whole pack.
* Added new validation of unimplemented commands from yml in the code to `XSOAR-linter`.
* Fixed an issue where Auto-Extract fields were only checked for newly added incident types in the **validate** command.
* Added a new warning validation of direct access to args/params dicts to `XSOAR-linter`.

## 1.2.13

* Added new validation of indicators usage in CommandResults to `XSOAR-linter`.
* Running **demisto-sdk lint** will automatically run on changed files (same behavior as the -g flag).
* Removed supported version message from the documentation when running **generate_docs**.
* Added a print to indicate backwards compatibility is being checked in **validate** command.
* Added a percent print when running the **validate** command with the *-a* flag.
* Fixed a regression in the **upload** command where it was ignoring `DEMISTO_VERIFY_SSL` env var.
* Fixed an issue where the **upload** command would fail to upload beta integrations.
* Fixed an issue where the **validate** command did not create the *id_set.json* file when running with *-a* flag.
* Added price change validation in the **validate** command.
* Added validations that checks in read-me for empty sections or leftovers from the auto generated read-me that should be changed.
* Added new code validation for *NotImplementedError* to raise a warning in `XSOAR-linter`.
* Added validation for support types in the pack metadata file.
* Added support for *--template* flag in **demisto-sdk init** command.
* Fixed an issue with running **validate** on master branch where the changed files weren't compared to previous commit when using the *-g* flag.
* Fixed an issue where the `XSOAR-linter` ran *NotImplementedError* validation on scripts.
* Added support for Auto-Extract feature validation in incident types in the **validate** command.
* Fixed an issue in the **lint** command where the *-i* flag was ignored.
* Improved **merge-id-sets** command to support merge between two ID sets that contain the same pack.
* Fixed an issue in the **lint** command where flake8 ran twice.

## 1.2.12

* Bandit now reports also on medium severity issues.
* Fixed an issue with support for Docker Desktop on Mac version 2.5.0+.
* Added support for vulture and mypy linting when running without docker.
* Added support for *prev-ver* flag in **update-release-notes** command.
* Improved retry support when building docker images for linting.
* Added the option to create an ID set on a specific pack in **create-id-set** command.
* Added the *--skip-id-set-creation* flag to **validate** command in order to add the capability to run validate command without creating id_set validation.
* Fixed an issue where **validate** command checked docker image tag on ApiModules pack.
* Fixed an issue where **find-dependencies** did not calculate dashboards and reports dependencies.
* Added supported version message to the documentation and release notes files when running **generate_docs** and **update-release-notes** commands respectively.
* Added new code validations for *NotImplementedError* exception raise to `XSOAR-linter`.
* Command create-content-artifacts additional support for **Author_image.png** object.
* Fixed an issue where schemas were not enforced for incident fields, indicator fields and old layouts in the validate command.
* Added support for **update-release-notes** command to update release notes according to master branch.

## 1.2.11

* Fixed an issue where the ***generate-docs*** command reset the enumeration of line numbering after an MD table.
* Updated the **upload** command to support mappers.
* Fixed an issue where exceptions were no printed in the **format** while the *--verbose* flag is set.
* Fixed an issue where *--assume-yes* flag did not work in the **format** command when running on a playbook without a `fromversion` field.
* Fixed an issue where the **format** command would fail in case `conf.json` file was not found instead of skipping the update.
* Fixed an issue where integration with v2 were recognised by the `name` field instead of the `display` field in the **validate** command.
* Added a playbook validation to check if a task script exists in the id set in the **validate** command.
* Added new integration category `File Integrity Management` in the **validate** command.

## 1.2.10

* Added validation for approved content pack use-cases and tags.
* Added new code validations for *CommonServerPython* import to `XSOAR-linter`.
* Added *default value* and *predefined values* to argument description in **generate-docs** command.
* Added a new validation that checks if *get-mapping-fields* command exists if the integration schema has *{ismappable: true}* in **validate** command.
* Fixed an issue where the *--staged* flag recognised added files as modified in the **validate** command.
* Fixed an issue where a backwards compatibility warning was raised for all added files in the **validate** command.
* Fixed an issue where **validate** command failed when no tests were given for a partner supported pack.
* Updated the **download** command to support mappers.
* Fixed an issue where the ***format*** command added a duplicate parameter.
* For partner supported content packs, added support for a list of emails.
* Removed validation of README files from the ***validate*** command.
* Fixed an issue where the ***validate*** command required release notes for ApiModules pack.

## 1.2.9

* Fixed an issue in the **openapi_codegen** command where it created duplicate functions name from the swagger file.
* Fixed an issue in the **update-release-notes** command where the *update type* argument was not verified.
* Fixed an issue in the **validate** command where no error was raised in case a non-existing docker image was presented.
* Fixed an issue in the **format** command where format failed when trying to update invalid Docker image.
* The **format** command will now preserve the **isArray** argument in integration's reputation commands and will show a warning if it set to **false**.
* Fixed an issue in the **lint** command where *finally* clause was not supported in main function.
* Fixed an issue in the **validate** command where changing any entity ID was not validated.
* Fixed an issue in the **validate** command where *--staged* flag did not bring only changed files.
* Fixed the **update-release-notes** command to ignore changes in the metadata file.
* Fixed the **validate** command to ignore metadata changes when checking if a version bump is needed.

## 1.2.8

* Added a new validation that checks in playbooks for the usage of `DeleteContext` in **validate** command.
* Fixed an issue in the **upload** command where it would try to upload content entities with unsupported versions.
* Added a new validation that checks in playbooks for the usage of specific instance in **validate** command.
* Added the **--staged** flag to **validate** command to run on staged files only.

## 1.2.7

* Changed input parameters in **find-dependencies** command.
  * Use ***-i, --input*** instead of ***-p, --path***.
  * Use ***-idp, --id-set-path*** instead of ***-i, --id-set-path***.
* Fixed an issue in the **unify** command where it crashed on an integration without an image file.
* Fixed an issue in the **format** command where unnecessary files were not skipped.
* Fixed an issue in the **update-release-notes** command where the *text* argument was not respected in all cases.
* Fixed an issue in the **validate** command where a warning about detailed description was given for unified or deprecated integrations.
* Improved the error returned by the **validate** command when running on files using the old format.

## 1.2.6

* No longer require setting `DEMISTO_README_VALIDATION` env var to enable README mdx validation. Validation will now run automatically if all necessary node modules are available.
* Fixed an issue in the **validate** command where the `--skip-pack-dependencies` would not skip id-set creation.
* Fixed an issue in the **validate** command where validation would fail if supplied an integration with an empty `commands` key.
* Fixed an issue in the **validate** command where validation would fail due to a required version bump for packs which are not versioned.
* Will use env var `DEMISTO_VERIFY_SSL` to determine if to use a secure connection for commands interacting with the Server when `--insecure` is not passed. If working with a local Server without a trusted certificate, you can set env var `DEMISTO_VERIFY_SSL=no` to avoid using `--insecure` on each command.
* Unifier now adds a link to the integration documentation to the integration detailed description.
* Fixed an issue in the **secrets** command where ignored secrets were not skipped.

## 1.2.5

* Added support for special fields: *defaultclassifier*, *defaultmapperin*, *defaultmapperout* in **download** command.
* Added -y option **format** command to assume "yes" as answer to all prompts and run non-interactively
* Speed up improvements for `validate` of README files.
* Updated the **format** command to adhere to the defined content schema and sub-schemas, aligning its behavior with the **validate** command.
* Added support for canvasContextConnections files in **format** command.

## 1.2.4

* Updated detailed description for community integrations.

## 1.2.3

* Fixed an issue where running **validate** failed on playbook with task that adds tags to the evidence data.
* Added the *displaypassword* field to the integration schema.
* Added new code validations to `XSOAR-linter`.
  * As warnings messages:
    * `demisto.params()` should be used only inside main function.
    * `demisto.args()` should be used only inside main function.
    * Functions args should have type annotations.
* Added `fromversion` field validation to test playbooks and scripts in **validate** command.

## 1.2.2

* Add support for warning msgs in the report and summary to **lint** command.
* Fixed an issue where **json-to-outputs** determined bool values as int.
* Fixed an issue where **update-release-notes** was crushing on `--all` flag.
* Fixed an issue where running **validate**, **update-release-notes** outside of content repo crushed without a meaningful error message.
* Added support for layoutscontainer in **init** contribution flow.
* Added a validation for tlp_color param in feeds in **validate** command.
* Added a validation for removal of integration parameters in **validate** command.
* Fixed an issue where **update-release-notes** was failing with a wrong error message when no pack or input was given.
* Improved formatting output of the **generate-docs** command.
* Add support for env variable *DEMISTO_SDK_ID_SET_REFRESH_INTERVAL*. Set this env variable to the refresh interval in minutes. The id set will be regenerated only if the refresh interval has passed since the last generation. Useful when generating Script documentation, to avoid re-generating the id_set every run.
* Added new code validations to `XSOAR-linter`.
  * As error messages:
    * Longer than 10 seconds sleep statements for non long running integrations.
    * exit() usage.
    * quit() usage.
  * As warnings messages:
    * `demisto.log` should not be used.
    * main function existence.
    * `demito.results` should not be used.
    * `return_output` should not be used.
    * try-except statement in main function.
    * `return_error` usage in main function.
    * only once `return_error` usage.
* Fixed an issue where **lint** command printed logs twice.
* Fixed an issue where *suffix* did not work as expected in the **create-content-artifacts** command.
* Added support for *prev-ver* flag in **lint** and **secrets** commands.
* Added support for *text* flag to **update-release-notes** command to add the same text to all release notes.
* Fixed an issue where **validate** did not recognize added files if they were modified locally.
* Added a validation that checks the `fromversion` field exists and is set to 5.0.0 or above when working or comparing to a non-feature branch in **validate** command.
* Added a validation that checks the certification field in the pack_metadata file is valid in **validate** command.
* The **update-release-notes** command will now automatically add docker image update to the release notes.

## 1.2.1

* Added an additional linter `XSOAR-linter` to the **lint** command which custom validates py files. currently checks for:
  * `Sys.exit` usages with non zero value.
  * Any `Print` usages.
* Fixed an issue where renamed files were failing on *validate*.
* Fixed an issue where single changed files did not required release notes update.
* Fixed an issue where doc_images required release-notes and validations.
* Added handling of dependent packs when running **update-release-notes** on changed *APIModules*.
  * Added new argument *--id-set-path* for id_set.json path.
  * When changes to *APIModule* is detected and an id_set.json is available - the command will update the dependent pack as well.
* Added handling of dependent packs when running **validate** on changed *APIModules*.
  * Added new argument *--id-set-path* for id_set.json path.
  * When changes to *APIModule* is detected and an id_set.json is available - the command will validate that the dependent pack has release notes as well.
* Fixed an issue where the find_type function didn't recognize file types correctly.
* Fixed an issue where **update-release-notes** command did not work properly on Windows.
* Added support for indicator fields in **update-release-notes** command.
* Fixed an issue where files in test dirs where being validated.

## 1.2.0

* Fixed an issue where **format** did not update the test playbook from its pack.
* Fixed an issue where **validate** validated non integration images.
* Fixed an issue where **update-release-notes** did not identified old yml integrations and scripts.
* Added revision templates to the **update-release-notes** command.
* Fixed an issue where **update-release-notes** crashed when a file was renamed.
* Fixed an issue where **validate** failed on deleted files.
* Fixed an issue where **validate** validated all images instead of packs only.
* Fixed an issue where a warning was not printed in the **format** in case a non-supported file type is inputted.
* Fixed an issue where **validate** did not fail if no release notes were added when adding files to existing packs.
* Added handling of incorrect layout paths via the **format** command.
* Refactor **create-content-artifacts** command - Efficient artifacts creation and better logging.
* Fixed an issue where image and description files were not handled correctly by **validate** and **update-release-notes** commands.
* Fixed an issue where the **format** command didn't remove all extra fields in a file.
* Added an error in case an invalid id_set.json file is found while running the **validate** command.
* Added fetch params checks to the **validate** command.

## 1.1.11

* Added line number to secrets' path in **secrets** command report.
* Fixed an issue where **init** a community pack did not present the valid support URL.
* Fixed an issue where **init** offered a non relevant pack support type.
* Fixed an issue where **lint** did not pull docker images for powershell.
* Fixed an issue where **find-dependencies** did not find all the script dependencies.
* Fixed an issue where **find-dependencies** did not collect indicator fields as dependencies for playbooks.
* Updated the **validate** and the **secrets** commands to be less dependent on regex.
* Fixed an issue where **lint** did not run on circle when docker did not return ping.
* Updated the missing release notes error message (RN106) in the **Validate** command.
* Fixed an issue where **Validate** would return missing release notes when two packs with the same substring existed in the modified files.
* Fixed an issue where **update-release-notes** would add duplicate release notes when two packs with the same substring existed in the modified files.
* Fixed an issue where **update-release-notes** would fail to bump new versions if the feature branch was out of sync with the master branch.
* Fixed an issue where a non-descriptive error would be returned when giving the **update-release-notes** command a pack which can not be found.
* Added dependencies check for *widgets* in **find-dependencies** command.
* Added a `update-docker` flag to **format** command.
* Added a `json-to-outputs` flag to the **run** command.
* Added a verbose (`-v`) flag to **format** command.
* Fixed an issue where **download** added the prefix "playbook-" to the name of playbooks.

## 1.1.10

* Updated the **init** command. Relevant only when passing the *--contribution* argument.
  * Added the *--author* option.
  * The *support* field of the pack's metadata is set to *community*.
* Added a proper error message in the **Validate** command upon a missing description in the root of the yml.
* **Format** now works with a relative path.
* **Validate** now fails when all release notes have been excluded.
* Fixed issue where correct error message would not propagate for invalid images.
* Added the *--skip-pack-dependencies* flag to **validate** command to skip pack dependencies validation. Relevant when using the *-g* flag.
* Fixed an issue where **Validate** and **Format** commands failed integrations with `defaultvalue` field in fetch incidents related parameters.
* Fixed an issue in the **Validate** command in which unified YAML files were not ignored.
* Fixed an issue in **generate-docs** where scripts and playbooks inputs and outputs were not parsed correctly.
* Fixed an issue in the **openapi-codegen** command where missing reference fields in the swagger JSON caused errors.
* Fixed an issue in the **openapi-codegen** command where empty objects in the swagger JSON paths caused errors.
* **update-release-notes** command now accept path of the pack instead of pack name.
* Fixed an issue where **generate-docs** was inserting unnecessary escape characters.
* Fixed an issue in the **update-release-notes** command where changes to the pack_metadata were not detected.
* Fixed an issue where **validate** did not check for missing release notes in old format files.

## 1.1.9

* Fixed an issue where **update-release-notes** command failed on invalid file types.

## 1.1.8

* Fixed a regression where **upload** command failed on test playbooks.
* Added new *githubUser* field in pack metadata init command.
* Support beta integration in the commands **split-yml, extract-code, generate-test-playbook and generate-docs.**
* Fixed an issue where **find-dependencies** ignored *toversion* field in content items.
* Added support for *layoutscontainer*, *classifier_5_9_9*, *mapper*, *report*, and *widget* in the **Format** command.
* Fixed an issue where **Format** will set the `ID` field to be equal to the `name` field in modified playbooks.
* Fixed an issue where **Format** did not work for test playbooks.
* Improved **update-release-notes** command:
  * Write content description to release notes for new items.
  * Update format for file types without description: Connections, Incident Types, Indicator Types, Layouts, Incident Fields.
* Added a validation for feedTags param in feeds in **validate** command.
* Fixed readme validation issue in community support packs.
* Added the **openapi-codegen** command to generate integrations from OpenAPI specification files.
* Fixed an issue were release notes validations returned wrong results for *CommonScripts* pack.
* Added validation for image links in README files in **validate** command.
* Added a validation for default value of fetch param in feeds in **validate** command.
* Fixed an issue where the **Init** command failed on scripts.

## 1.1.7

* Fixed an issue where running the **format** command on feed integrations removed the `defaultvalue` fields.
* Playbook branch marked with *skipunavailable* is now set as an optional dependency in the **find-dependencies** command.
* The **feedReputation** parameter can now be hidden in a feed integration.
* Fixed an issue where running the **unify** command on JS package failed.
* Added the *--no-update* flag to the **find-dependencies** command.
* Added the following validations in **validate** command:
  * Validating that a pack does not depend on NonSupported / Deprecated packs.

## 1.1.6

* Added the *--description* option to the **init** command.
* Added the *--contribution* option to the **init** command which converts a contribution zip to proper pack format.
* Improved **validate** command performance time and outputs.
* Added the flag *--no-docker-checks* to **validate** command to skip docker checks.
* Added the flag *--print-ignored-files* to **validate** command to print ignored files report when the command is done.
* Added the following validations in **validate** command:
  * Validating that existing release notes are not modified.
  * Validating release notes are not added to new packs.
  * Validating that the "currentVersion" field was raised in the pack_metadata for modified packs.
  * Validating that the timestamp in the "created" field in the pack_metadata is in ISO format.
* Running `demisto-sdk validate` will run the **validate** command using git and only on committed files (same as using *-g --post-commit*).
* Fixed an issue where release notes were not checked correctly in **validate** command.
* Fixed an issue in the **create-id-set** command where optional playbook tasks were not taken into consideration.
* Added a prompt to the `demisto-sdk update-release-notes` command to prompt users to commit changes before running the release notes command.
* Added support to `layoutscontainer` in **validate** command.

## 1.1.5

* Fixed an issue in **find-dependencies** command.
* **lint** command now verifies flake8 on CommonServerPython script.

## 1.1.4

* Fixed an issue with the default output file name of the **unify** command when using "." as an output path.
* **Unify** command now adds contributor details to the display name and description.
* **Format** command now adds *isFetch* and *incidenttype* fields to integration yml.
* Removed the *feedIncremental* field from the integration schema.
* **Format** command now adds *feedBypassExclusionList*, *Fetch indicators*, *feedReputation*, *feedReliability*,
     *feedExpirationPolicy*, *feedExpirationInterval* and *feedFetchInterval* fields to integration yml.
* Fixed an issue in the playbooks schema.
* Fixed an issue where generated release notes were out of order.
* Improved pack dependencies detection.
* Fixed an issue where test playbooks were mishandled in **validate** command.

## 1.1.3

* Added a validation for invalid id fields in indicators types files in **validate** command.
* Added default behavior for **update-release-notes** command.
* Fixed an error where README files were failing release notes validation.
* Updated format of generated release notes to be more user friendly.
* Improved error messages for the **update-release-notes** command.
* Added support for `Connections`, `Dashboards`, `Widgets`, and `Indicator Types` to **update-release-notes** command.
* **Validate** now supports scripts under the *TestPlaybooks* directory.
* Fixed an issue where **validate** did not support powershell files.

## 1.1.2

* Added a validation for invalid playbookID fields in incidents types files in **validate** command.
* Added a code formatter for python files.
* Fixed an issue where new and old classifiers where mixed on validate command.
* Added *feedIncremental* field to the integration schema.
* Fixed error in the **upload** command where unified YMLs were not uploaded as expected if the given input was a pack.
* Fixed an issue where the **secrets** command failed due to a space character in the file name.
* Ignored RN validation for *NonSupported* pack.
* You can now ignore IF107, SC100, RP102 error codes in the **validate** command.
* Fixed an issue where the **download** command was crashing when received as input a JS integration or script.
* Fixed an issue where **validate** command checked docker image for JS integrations and scripts.
* **validate** command now checks scheme for reports and connections.
* Fixed an issue where **validate** command checked docker when running on all files.
* Fixed an issue where **validate** command did not fail when docker image was not on the latest numeric tag.
* Fixed an issue where beta integrations were not validated correctly in **validate** command.

## 1.1.1

* fixed and issue where file types were not recognized correctly in **validate** command.
* Added better outputs for validate command.

## 1.1.0

* Fixed an issue where changes to only non-validated files would fail validation.
* Fixed an issue in **validate** command where moved files were failing validation for new packs.
* Fixed an issue in **validate** command where added files were failing validation due to wrong file type detection.
* Added support for new classifiers and mappers in **validate** command.
* Removed support of old RN format validation.
* Updated **secrets** command output format.
* Added support for error ignore on deprecated files in **validate** command.
* Improved errors outputs in **validate** command.
* Added support for linting an entire pack.

## 1.0.9

* Fixed a bug where misleading error was presented when pack name was not found.
* **Update-release-notes** now detects added files for packs with versions.
* Readme files are now ignored by **update-release-notes** and validation of release notes.
* Empty release notes no longer cause an uncaught error during validation.

## 1.0.8

* Changed the output format of demisto-sdk secrets.
* Added a validation that checkbox items are not required in integrations.
* Added pack release notes generation and validation.
* Improved pack metadata validation.
* Fixed an issue in **validate** where renamed files caused an error

## 1.0.4

* Fix the **format** command to update the `id` field to be equal to `details` field in indicator-type files, and to `name` field in incident-type & dashboard files.
* Fixed a bug in the **validate** command for layout files that had `sortValues` fields.
* Fixed a bug in the **format** command where `playbookName` field was not always present in the file.
* Fixed a bug in the **format** command where indicatorField wasn't part of the SDK schemas.
* Fixed a bug in **upload** command where created unified docker45 yml files were not deleted.
* Added support for IndicatorTypes directory in packs (for `reputation` files, instead of Misc).
* Fixed parsing playbook condition names as string instead of boolean in **validate** command
* Improved image validation in YAML files.
* Removed validation for else path in playbook condition tasks.

## 1.0.3

* Fixed a bug in the **format** command where comments were being removed from YAML files.
* Added output fields: *file_path* and *kind* for layouts in the id-set.json created by **create-id-set** command.
* Fixed a bug in the **create-id-set** command Who returns Duplicate for Layouts with a different kind.
* Added formatting to **generate-docs** command results replacing all `<br>` tags with `<br/>`.
* Fixed a bug in the **download** command when custom content contained not supported content entity.
* Fixed a bug in **format** command in which boolean strings  (e.g. 'yes' or 'no') were converted to boolean values (e.g. 'True' or 'False').
* **format** command now removes *sourceplaybookid* field from playbook files.
* Fixed a bug in **generate-docs** command in which integration dependencies were not detected when generating documentation for a playbook.

## 1.0.1

* Fixed a bug in the **unify** command when output path was provided empty.
* Improved error message for integration with no tests configured.
* Improved the error message returned from the **validate** command when an integration is missing or contains malformed fetch incidents related parameters.
* Fixed a bug in the **create** command where a unified YML with a docker image for 4.5 was copied incorrectly.
* Missing release notes message are now showing the release notes file path to update.
* Fixed an issue in the **validate** command in which unified YAML files were not ignored.
* File format suggestions are now shown in the relevant file format (JSON or YAML).
* Changed Docker image validation to fail only on non-valid ones.
* Removed backward compatibility validation when Docker image is updated.

## 1.0.0

* Improved the *upload* command to support the upload of all the content entities within a pack.
* The *upload* command now supports the improved pack file structure.
* Added an interactive option to format integrations, scripts and playbooks with No TestPlaybooks configured.
* Added an interactive option to configure *conf.json* file with missing test playbooks for integrations, scripts and playbooks
* Added *download* command to download custom content from Demisto instance to the local content repository.
* Improved validation failure messages to include a command suggestion, wherever relevant, to fix the raised issue.
* Improved 'validate' help and documentation description
* validate - checks that scripts, playbooks, and integrations have the *tests* key.
* validate - checks that test playbooks are configured in `conf.json`.
* demisto-sdk lint - Copy dir better handling.
* demisto-sdk lint - Add error when package missing in docker image.
* Added *-a , --validate-all* option in *validate* to run all validation on all files.
* Added *-i , --input* option in *validate* to run validation on a specified pack/file.
* added *-i, --input* option in *secrets* to run on a specific file.
* Added an allowed hidden parameter: *longRunning* to the hidden integration parameters validation.
* Fixed an issue with **format** command when executing with an output path of a folder and not a file path.
* Bug fixes in generate-docs command given playbook as input.
* Fixed an issue with lint command in which flake8 was not running on unit test files.

## 0.5.2

* Added *-c, --command* option in *generate-docs* to generate a specific command from an integration.
* Fixed an issue when getting README/CHANGELOG files from git and loading them.
* Removed release notes validation for new content.
* Fixed secrets validations for files with the same name in a different directory.
* demisto-sdk lint - parallelization working with specifying the number of workers.
* demisto-sdk lint - logging levels output, 3 levels.
* demisto-sdk lint - JSON report, structured error reports in JSON format.
* demisto-sdk lint - XML JUnit report for unit-tests.
* demisto-sdk lint - new packages used to accelerate execution time.
* demisto-sdk secrets - command now respects the generic whitelist, and not only the pack secrets.

## 0.5.0

[PyPI History][1]

[1]: https://pypi.org/project/demisto-sdk/#history

## 0.4.9

* Fixed an issue in *generate-docs* where Playbooks and Scripts documentation failed.
* Added a graceful error message when executing the *run" command with a misspelled command.
* Added more informative errors upon failures of the *upload* command.
* format command:
  * Added format for json files: IncidentField, IncidentType, IndicatorField, IndicatorType, Layout, Dashboard.
  * Added the *-fv --from-version*, *-nv --no-validation* arguments.
  * Removed the *-t yml_type* argument, the file type will be inferred.
  * Removed the *-g use_git* argument, running format without arguments will run automatically on git diff.
* Fixed an issue in loading playbooks with '=' character.
* Fixed an issue in *validate* failed on deleted README files.

## 0.4.8

* Added the *max* field to the Playbook schema, allowing to define it in tasks loop.
* Fixed an issue in *validate* where Condition branches checks were case sensitive.

## 0.4.7

* Added the *slareminder* field to the Playbook schema.
* Added the *common_server*, *demisto_mock* arguments to the *init* command.
* Fixed an issue in *generate-docs* where the general section was not being generated correctly.
* Fixed an issue in *validate* where Incident type validation failed.

## 0.4.6

* Fixed an issue where the *validate* command did not identify CHANGELOG in packs.
* Added a new command, *id-set* to create the id set - the content dependency tree by file IDs.

## 0.4.5

* generate-docs command:
  * Added the *use_cases*, *permissions*, *command_permissions* and *limitations*.
  * Added the *--insecure* argument to support running the script and integration command in Demisto.
  * Removed the *-t yml_type* argument, the file type will be inferred.
  * The *-o --output* argument is no longer mandatory, default value will be the input file directory.
* Added support for env var: *DEMISTO_SDK_SKIP_VERSION_CHECK*. When set version checks are skipped.
* Fixed an issue in which the CHANGELOG files did not match our scheme.
* Added a validator to verify that there are no hidden integration parameters.
* Fixed an issue where the *validate* command ran on test files.
* Removed the *env-dir* argument from the demisto-sdk.
* README files which are html files will now be skipped in the *validate* command.
* Added support for env var: *DEMISTO_README_VALIDATOR*. When not set the readme validation will not run.

## 0.4.4

* Added a validator for IncidentTypes (incidenttype-*.json).
* Fixed an issue where the -p flag in the *validate* command was not working.
* Added a validator for README.md files.
* Release notes validator will now run on: incident fields, indicator fields, incident types, dashboard and reputations.
* Fixed an issue where the validator of reputation(Indicator Type) did not check on the details field.
* Fixed an issue where the validator attempted validating non-existing files after deletions or name refactoring.
* Removed the *yml_type* argument in the *split-yml*, *extract-code* commands.
* Removed the *file_type* argument in the *generate-test-playbook* command.
* Fixed the *insecure* argument in *upload*.
* Added the *insecure* argument in *run-playbook*.
* Standardise the *-i --input*, *-o --output* to demisto-sdk commands.

## 0.4.3

* Fixed an issue where the incident and indicator field BC check failed.
* Support for linting and unit testing PowerShell integrations.

## 0.4.2

* Fixed an issue where validate failed on Windows.
* Added a validator to verify all branches are handled in conditional task in a playbook.
* Added a warning message when not running the latest sdk version.
* Added a validator to check that the root is connected to all tasks in the playbook.
* Added a validator for Dashboards (dashboard-*.json).
* Added a validator for Indicator Types (reputation-*.json).
* Added a BC validation for changing incident field type.
* Fixed an issue where init command would generate an invalid yml for scripts.
* Fixed an issue in misleading error message in v2 validation hook.
* Fixed an issue in v2 hook which now is set only on newly added scripts.
* Added more indicative message for errors in yaml files.
* Disabled pykwalify info log prints.

## 0.3.10

* Added a BC check for incident fields - changing from version is not allowed.
* Fixed an issue in create-content-artifacts where scripts in Packs in TestPlaybooks dir were copied with a wrong prefix.

## 0.3.9

* Added a validation that incident field can not be required.
* Added validation for fetch incident parameters.
* Added validation for feed integration parameters.
* Added to the *format* command the deletion of the *sourceplaybookid* field.
* Fixed an issue where *fieldMapping* in playbook did not pass the scheme validation.
* Fixed an issue where *create-content-artifacts* did not copy TestPlaybooks in Packs without prefix of *playbook-*.
* Added a validation the a playbook can not have a rolename set.
* Added to the image validator the new DBot default image.
* Added the fields: elasticcommonfields, quiet, quietmode to the Playbook schema.
* Fixed an issue where *validate* failed on integration commands without outputs.
* Added a new hook for naming of v2 integrations and scripts.

## 0.3.8

* Fixed an issue where *create-content-artifact* was not loading the data in the yml correctly.
* Fixed an issue where *unify* broke long lines in script section causing syntax errors

## 0.3.7

* Added *generate-docs* command to generate documentation file for integration, playbook or script.
* Fixed an issue where *unify* created a malformed integration yml.
* Fixed an issue where demisto-sdk **init** creates unit-test file with invalid import.

## 0.3.6

* Fixed an issue where demisto-sdk **validate** failed on modified scripts without error message.

## 0.3.5

* Fixed an issue with docker tag validation for integrations.
* Restructured repo source code.

## 0.3.4

* Saved failing unit tests as a file.
* Fixed an issue where "_test" file for scripts/integrations created using **init** would import the "HelloWorld" templates.
* Fixed an issue in demisto-sdk **validate** - was failing on backward compatiblity check
* Fixed an issue in demisto-sdk **secrets** - empty line in .secrets-ignore always made the secrets check to pass
* Added validation for docker image inside integrations and scripts.
* Added --use-git flag to **format** command to format all changed files.
* Fixed an issue where **validate** did not fail on dockerimage changes with bc check.
* Added new flag **--ignore-entropy** to demisto-sdk **secrets**, this will allow skip entropy secrets check.
* Added --outfile to **lint** to allow saving failed packages to a file.

## 0.3.3

* Added backwards compatibility break error message.
* Added schema for incident types.
* Added **additionalinfo** field to as an available field for integration configuration.
* Added pack parameter for **init**.
* Fixed an issue where error would appear if name parameter is not set in **init**.

## 0.3.2

* Fixed the handling of classifier files in **validate**.

## 0.3.1

* Fixed the handling of newly created reputation files in **validate**.
* Added an option to perform **validate** on a specific file.

## 0.3.0

* Added support for multi-package **lint** both with parallel and without.
* Added all parameter in **lint** to run on all packages and packs in content repository.
* Added **format** for:
  * Scripts
  * Playbooks
  * Integrations
* Improved user outputs for **secrets** command.
* Fixed an issue where **lint** would run pytest and pylint only on a single docker per integration.
* Added auto-complete functionality to demisto-sdk.
* Added git parameter in **lint** to run only on changed packages.
* Added the **run-playbook** command
* Added **run** command which runs a command in the Demisto playground.
* Added **upload** command which uploads an integration or a script to a Demisto instance.
* Fixed and issue where **validate** checked if release notes exist for new integrations and scripts.
* Added **generate-test-playbook** command which generates a basic test playbook for an integration or a script.
* **validate** now supports indicator fields.
* Fixed an issue with layouts scheme validation.
* Adding **init** command.
* Added **json-to-outputs** command which generates the yaml section for outputs from an API raw response.

## 0.2.6

* Fixed an issue with locating release notes for beta integrations in **validate**.

## 0.2.5

* Fixed an issue with locating release notes for beta integrations in **validate**.

## 0.2.4

* Adding image validation to Beta_Integration and Packs in **validate**.

## 0.2.3

* Adding Beta_Integration to the structure validation process.
* Fixing bug where **validate** did checks on TestPlaybooks.
* Added requirements parameter to **lint**.

## 0.2.2

* Fixing bug where **lint** did not return exit code 1 on failure.
* Fixing bug where **validate** did not print error message in case no release notes were give.

## 0.2.1

* **Validate** now checks that the id and name fields are identical in yml files.
* Fixed a bug where sdk did not return any exit code.

## 0.2.0

* Added Release Notes Validator.
* Fixed the Unifier selection of your python file to use as the code.
* **Validate** now supports Indicator fields.
* Fixed a bug where **validate** and **secrets** did not return exit code 1 on failure.
* **Validate** now runs on newly added scripts.

## 0.1.8

* Added support for `--version`.
* Fixed an issue in file_validator when calling `checked_type` method with script regex.

## 0.1.2

* Restructuring validation to support content packs.
* Added secrets validation.
* Added content bundle creation.
* Added lint and unit test run.

## 0.1.1

* Added new logic to the unifier.
* Added detailed README.
* Some small adjustments and fixes.

## 0.1.0

Capabilities:

* **Extract** components(code, image, description etc.) from a Demisto YAML file into a directory.
* **Unify** components(code, image, description etc.) to a single Demisto YAML file.
* **Validate** Demisto content files.<|MERGE_RESOLUTION|>--- conflicted
+++ resolved
@@ -6,11 +6,8 @@
 * Fixed an issue where an extra levelname was added to a logging message.
 * Added support to run **validate** with `--git` flag on detached HEAD.
 * Added a validation that the **validate** command will fail if the pack name is not prefixed on XSIAM dashboard images.
-<<<<<<< HEAD
+* Fixed an issue where **validate** command did not fail on non-existent dependency ids of non-mandatory dependant content.
 * Fixed an issue where **lint** falsely warned of using `demisto.results`.
-=======
-* Fixed an issue where **validate** command did not fail on non-existent dependency ids of non-mandatory dependant content.
->>>>>>> 97d567d0
 
 ## 1.15.5
 * **Breaking Change**: The default of the **upload** command `--zip` argument is `true`. To upload packs as custom content items use the `--no-zip` argument.
