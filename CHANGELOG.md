--- conflicted
+++ resolved
@@ -5,14 +5,11 @@
 * Added the pack version to the code files when calling **unify**. The same value is removed when calling **split**.
 * Added a message showing the output path when **prepare-content** is called.
 * Contribution PRs that update outdated packs now display a warning message.
-<<<<<<< HEAD
+* Fixed an issue where **validate** would fail when playbook inputs contain Transform Language (DT).
 * Added functionality to the logging framework:
   * Added the ability to disable colors on console logs with the **DEMISTO_SDK_LOG_NO_COLORS** env variable.
   * Printing the log file location.
   * Writing runtime information to the log file: Python version, Working dir, Platform.
-=======
-* Fixed an issue where **validate** would fail when playbook inputs contain Transform Language (DT).
->>>>>>> b6eb4c50
 
 ## 1.12.0
 * Added the **pre-commit** command, to improve code quality of XSOAR content.
