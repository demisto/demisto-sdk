# Changelog
## Unreleased
* Fixed an issue where **format** created duplicate configuration parameters.
* Added hidden properties to integration command argument and script argument.
<<<<<<< HEAD
* Fixed an issue where custom scripts names were replaced with uuid in IncidentFields and Layouts.
=======
* Added `--override-existing` to **upload** that skips the confirmation prompt for overriding existing content packs. @mattbibbydw
* Fixed an issue where **validate** failed in private repo due to attempts to read from nonexisting file.
>>>>>>> da65e64a

## 1.8.0
* Updated the supported python versions, as `>=3.8,<3.11`, as some of the dependencies are not supported on `3.11` yet.
* Added a **validate** step for **Modeling Rules** testdata files.
* Added the **update-content-graph** command.
* Added the ability to limit the number of CPU cores with `DEMISTO_SDK_MAX_CPU_CORES` envirment variable.
* Added the **prepare-content** command.
* Added support for fromversion/toversion in XSIAM content items (correlation rules, XSIAM dashboards, XSIAM reports and triggers).
* Added a **validate** step checking types of attributes in the schema file of modeling rule.
* Added a **validate** step checking that the dataset name of a modeling rule shows in the xif and schema files.
* Added a **validate** step checking that a correlation rule file does not start with a hyphen.
* Added a **validate** step checking that xsiam content items follow naming conventions.
* Fixed an issue where SDK commands failed on the deprecated `packaging.version.LegacyVersion`, by locking the `packaging` version to `<22`.
* Fixed an issue where **update-release-notes** failed when changing only xif file in **Modeling Rules**.
* Fixed an issue where *is_valid_category* and *is_categories_field_match_standard* failed when running in a private repo.
* Fixed an issue where **validate** didn't fail on the MR103 validation error.
* Fixed the *--release-notes* option, to support the new CHANGELOG format.
* Fixed an issue where **validate** failed when only changing a modeling rules's xif file.
* Fixed an issue where **format** failed on indicator files with a `None` value under the `tabs` key.
* Fixed an issue where **validate** only printed errors for one change of context path, rather than print all.
* Fixed an issue where **download** did not suggest using a username/password when authenticating with XSOAR and using invalid arguments.
* Fixed an issue where **download** failed when listing or downloading content items that are not unicode-encoded.
* Added support for fromversion/toversion in XSIAM content items (correlation rules, XSIAM dashboards, XSIAM reports and triggers).
* Updated the supported python versions, as `>=3.8,<3.11`, as some of the dependencies are not supported on `3.11` yet.
* Added **prepare-content** command which will prepare the pack or content item for the platform.
* Patched an issue where deprecated `packaging.version.LegacyVersion`, locking packaging version to `<22`.

## 1.7.9
* Fixed an issue where an error message in **validate** would not include the suggested fix.
* Added a validation that enforces predefined categories on MP Packs & integration yml files, the validation also ensures that each pack has only one category.
* Fixed an issue where **update-release-notes** did not generate release notes for **XDRC Templates**.
* Fixed an issue where **upload** failed without explaining the reason.
* Improved implementation of the docker_helper module.
* Fixed an issue where **validate** did not check changed pack_metadata.json files when running using git.
* Added support for **xdrctemplate** to content graph.
* Fixed an issue where local copies of the newly-introduced `DemistoClassApiModule.py` were validated.
* Added new release notes templates for the addition and modification of playbooks, layouts and types in the **doc-review** command.
* Fixed an issue where the **doc-review** command failed on descriptions of new content items.
* Added the `Command XXX is deprecated. Use XXX instead.` release notes templates to **doc-review** command.
* Fixed an issue where the **update-release-notes** command didn't add the modeling-rules description for new modeling-rules files.

## 1.7.8
* Added the capability to run the MDX server in a docker container for environments without node.
* Fixed an issue where **generate-docs** with `-c` argument updated sections of the incorrect commands.
* Added IF113 error code to **ALLOWED_IGNORE_ERRORS**.
* Fixed an issue where **validate** failed on playbooks with non-string input values.
* Added the `DEMISTO_SDK_IGNORE_CONTENT_WARNING` environment variable, to allow suppressing warnings when commands are not run under a content repo folder.
* Fixed an issue where **validate** failed to recognize integration tests that were missing from config.json
* Added support for **xpanse** marketplace in **create-id-set** and **create-content-artifacts** commands.
* Fixed an issue where **split** failed on yml files.
* Added support for marketplace-specific tags.
* Fixed an issue where **download** would not run `isort`. @maxgubler
* Fixed an issue where XSIAM Dashboards and Reports images failed the build.
* Added support for **xpanse** marketplace to content graph.

## 1.7.7
* Fixed an issue where paybooks **generate-docs** didn't parse complex input values when no accessor field is given correctly.
* Fixed an issue in the **download** command, where an exception would be raised when downloading system playbooks.
* Fixed an issue where the **upload** failed on playbooks containing a value that starts with `=`.
* Fixed an issue where the **generate-unit-tests** failed to generate assertions, and generate unit tests when command names does not match method name.
* Fixed an issue where the **download** command did not honor the `--no-code-formatting` flag properly. @maxgubler
* Added a new check to **validate**, making sure playbook task values are passed as references.
* Fixed an issue where the **update-release-notes** deleted existing release notes, now appending to it instead.
* Fixed an issue where **validate** printed blank space in case of validation failed and ignored.
* Renamed 'Agent Config' to 'XDRC Templates'.
* Fixed an issue where the **zip-packs** command did not work with the CommonServerUserPython and CommonServerUserPowerShell package.

## 1.7.6

* Fixed parsing of initialization arguments of client classes in the **generate-unit-tests** command.
* Added support for AgentConfig content item in the **upload**, **create-id-set**, **find-dependecies**, **unify** and **create-content-artifacts** commands.
* Added support for XSIAM Report preview image.

## 1.7.5

* Fixed an issue where the **upload** command did not work with the CommonServerUserPython package.
* Fixed an issue in the **download** command, where some playbooks were downloaded as test playbooks.
* Added playbook modification capabilities in **TestSuite**.
* Added a new command **create-content-graph**.
* Fixed an issue in the **upload** command, where the temporary zip would not clean up properly.
* Improved content items parsing in the **create-content-graph** command.
* Added an error when the docker daemon is unavailable when running **lint**.
* Removed the validation of a subtype change for scripts in the **validate** command.
* Fixed an issue where names of XSIAM content items were not normalized properly.
* Fixed an issue where the **download** command was downloading playbooks with **script** (id) and not **scriptName**.
* Fixed an issue where script yml files were not properly identified by `find_type`.
* Removed nightly integrations filtering when deciding if a test should run.
* Added support for XSIAM Dashboard preview image.
* Added the `--no-code-formatting` flag to the **download** command, allowing to skip autopep8 and isort.
* Fixed an issue in the **update-release-notes** command, where generating release notes for modeling rules schema file caused exception.

## 1.7.4

* Fixed an issue where the **doc-review** command showed irrelevant messages.
* Fixed an issue in **validate**, where backward-compatibility failures prevented other validations from running.
* Fixed an issue in **validate**, where content-like files under infrastructure paths were not ignored.
* Fixed an issue in the AMI mapping, where server versions were missing.
* Change the way the normalize name is set for external files.
* Added dump function to XSIAM pack objects to dulicate the files.
* Fixed an issue where the `contribution_converter` did not support changes made to ApiModules.
* Added name normalization according to new convention to XSIAM content items
* Added playbook modification capabilities in **TestSuite**.
* Fixed an issue in create-content-artifacts where it will not get a normalize name for the item and it will try to duplicate the same file.

## 1.7.3

* Fixed an issue in the **format** command where fail when executed from environment without mdx server available.
* Added `Added a`, `Added an` to the list of allowed changelog prefixes.
* Added support for Indicator Types/Reputations in the **upload** command.
* Fixed an issue when running from a subdirectory of a content repo failed.
* Changing the way we are using XSIAM servers api-keys in **test-content** .
* Added a success message to **postman-codegen**.

## 1.7.2

* Fixed an issue in the **validate** command where incident fields were not found in mappers even when they exist
* Added an ability to provide list of marketplace names as a param attribute to **validate** and **upload**
* Added the file type to the error message when it is not supported.
* Fixed an issue where `contribution_converter` incorrectly mapped _Indicator Field_ objects to the _incidentfield_ directory in contribution zip files.
* Fixed a bug where **validate** returned error on empty inputs not used in playbooks.
* Added the `DEMISTO_SDK_CONTENT_PATH` environment variable, implicitly used in various commands.
* Added link to documentation for error messages regarding use cases and tags.

## 1.7.1

* Fixed an issue where *indicatorTypes* and *betaIntegrations* were not found in the id_set.
* Updated the default general `fromVersion` value on **format** to `6.5.0`
* Fixed an issue where the **validate** command did not fail when the integration yml file name was not the same as the folder containing it.
* Added an option to have **generate-docs** take a Playbooks folder path as input, and generate docs for all playbooks in it.
* Fixed an issue where the suggestion in case of `IF113` included uppercase letters for the `cliName` parameter.
* Added new validation to the **validate** command to fail and list all the file paths of files that are using a deprecated integration command / script / playbook.
* **validate** will no longer fail on playbooks calling subplaybooks that have a higher `fromVersion` value, if  calling the subplaybook has `skipifunavailable=True`.
* Fixed an issue where relative paths were not accessed correctly.
* Running any `demisto-sdk` command in a folder with a `.env` file will load it, temporarily overriding existing environment variables.
* Fixed an issue where **validate** did not properly detect deleted files.
* Added new validations to the **validate** command to verify that the schema file exists for a modeling rule and that the schema and rules keys are empty in the yml file.
* Fixed an issue where *find_type* didn't recognize exported incident types.
* Added a new validation to **validate**, making sure all inputs of a playbook are used.
* Added a new validation to **validate**, making sure all inputs used in a playbook declared in the input section.
* The **format** command will now replace the *fromServerVersion* field with *fromVersion*.

## 1.7.0

* Allowed JSON Handlers to accept kwargs, for custoimzing behavior.
* Fixed an issue where an incorrect error was shown when the `id` of a content item differed from its `name` attribute.
* Fixed an issue where the `preserve_quotes` in ruamel_handler received an incorrect value @icholy
* Fixed an issue where ignoring RM110 error code wasn't working and added a validation to **ALLOWED_IGNORE_ERRORS** to validate that all error codes are inserted in the right format.
* Fixed an issue where the contribution credit text was not added correctly to the pack README.
* Changed the contribution file implementation from markdown to a list of contributor names. The **create-content-artifact** will use this list to prepare the needed credit message.
* Added a new validation to the `XSOAR-linter` in the **lint** command for verifying that demisto.log is not used in the code.
* The **generate-docs** command will now auto-generate the Incident Mirroring section when implemented in an integration.
* Added support to automatically generate release notes for deprecated items in the **update-release-notes** command.
* Fixed an issue causing any command to crash when unable to detect local repository properties.
* Fixed an issue where running in a private gitlab repo caused a warning message to be shown multiple times.
* Added a new validation to the **validate** command to verify that markdown and python files do not contain words related to copyright section.
* Fixed an issue where **lint** crashed when provided an input file path (expecting a directory).

## 1.6.9

* Added a new validation that checks whether a pack should be deprecated.
* Added a new ability to the **format** command to deprecate a pack.
* Fixed an issue where the **validate** command sometimes returned a false negative in cases where there are several sub-playbooks with the same ID.
* Added a new validation to the **validate** command to verify that the docker in use is not deprecated.
* Added support for multiple ApiModules in the **unify** command
* Added a check to **validate** command, preventing use of relative urls in README files.
* Added environment variable **DEMISTO_SDK_MARKETPLACE** expected to affect *MarketplaceTagParser* *marketplace* value. The value will be automatically set when passing *marketplace* arg to the commands **unify**, **zip-packs**, **create-content-artifacts** and **upload**.
* Added slack notifier for build failures on the master branch.
* Added support for modeling and parsing rules in the **split** command.
* Added support for README files in **format** command.
* Added a **validate** check, making sure classifier id and name values match. Updated the classifier **format** to update the id accordingly.
* The **generate-docs** command will now auto-generate the playbook image link by default.
* Added the `--custom-image-link` argument to override.
* Added a new flag to **generate-docs** command, allowing to add a custom image link to a playbook README.
* Added a new validation to the **validate** command to verify that the package directory name is the same as the files contained in the that package.
* Added support in the **unify** command to unify a schema into its Modeling Rule.

## 1.6.8

* Fixed an issue where **validate** did not fail on invalid playbook entities' versions (i.e. subplaybooks or scripts with higher fromversion than their parent playbook).
* Added support for running lint via a remote docker ssh connection. Use `DOCKER_HOST` env variable to specify a remote docker connection, such as: `DOCKER_HOST=ssh://myuser@myhost.com`.
* Fixed an issue where the pack cache in *get_marketplaces* caused the function to return invalid values.
* Fixed an issue where running format on a pack with XSIAM entities would fail.
* Added the new `display_name` field to relevant entities in the **create-id-set** command.
* Added a new validation to the **validate** command to verify the existence of "Reliability" parameter if the integration have reputation command.
* Fixed a bug where terminating the **lint** command failed (`ctrl + c`).
* Removed the validation of a subtype change in integrations and scripts from **validate**.
* Fixed an issue where **download** did not behave as expected when prompting for a version update. Reported by @K-Yo
* Added support for adoption release notes.
* Fixed an issue where **merge-id-sets** failed when a key was missing in one id-set.json.
* Fixed a bug where some mypy messages were not parsed properly in **lint**.
* Added a validation to the **validate** command, failing when '`fromversion`' or '`toversion`' in a content entity are incorrect format.
* Added a validation to the **validate** command, checking if `fromversion` <= `toversion`.
* Fixed an issue where coverage reports used the wrong logging level, marking debug logs as errors.
* Added a new validation to the **validate** command, to check when the discouraged `http` prefixes are used when setting defaultvalue, rather than `https`.
* Added a check to the **lint** command for finding hard-coded usage of the http protocol.
* Locked the dependency on Docker.
* Removed a traceback line from the **init** command templates: BaseIntegration, BaseScript.
* Updated the token in **_add_pr_comment** method from the content-bot token to the xsoar-bot token.

## 1.6.7

* Added the `types-markdown` dependency, adding markdown capabilities to existing linters using the [Markdown](https://pypi.org/project/Markdown/) package.
* Added support in the **format** command to remove nonexistent incident/indicator fields from *layouts/mappers*
* Added the `Note: XXX` and `XXX now generally available.` release notes templates to **doc-review** command.
* Updated the logs shown during the docker build step.
* Removed a false warning about configuring the `GITLAB_TOKEN` environment variable when it's not needed.
* Removed duplicate identifiers for XSIAM integrations.
* Updated the *tags* and *use cases* in pack metadata validation to use the local files only.
* Fixed the error message in checkbox validation where the defaultvalue is wrong and added the name of the variable that should be fixed.
* Added types to `find_type_by_path` under tools.py.
* Fixed an issue where YAML files contained incorrect value type for `tests` key when running `format --deprecate`.
* Added a deprecation message to the `tests:` section of yaml files when running `format --deprecate`.
* Added use case for **validate** on *wizard* objects - set_playbook is mapped to all integrations.
* Added the 'integration-get-indicators' commands to be ignored by the **verify_yml_commands_match_readme** validation, the validation will no longer fail if these commands are not in the readme file.
* Added a new validation to the **validate** command to verify that if the phrase "breaking changes" is present in a pack release notes, a JSON file with the same name exists and contains the relevant breaking changes information.
* Improved logs when running test playbooks (in a build).
* Fixed an issue in **upload** did not include list-type content items. @nicolas-rdgs
* Reverted release notes to old format.

## 1.6.6

* Added debug print when excluding item from ID set due to missing dependency.
* Added a validation to the **validate** command, failing when non-ignorable errors are present in .pack-ignore.
* Fixed an issue where `mdx server` did not close when stopped in mid run.
* Fixed an issue where `-vvv` flag did not print logs on debug level.
* enhanced ***validate*** command to list all command names affected by a backward compatibility break, instead of only one.
* Added support for Wizard content item in the **format**, **validate**, **upload**, **create-id-set**, **find-dependecies** and **create-content-artifacts** commands.
* Added a new flag to the **validate** command, allowing to run specific validations.
* Added support in **unify** and **create-content-artifacts** for displaying different documentations (detailed description + readme) for content items, depending on the marketplace version.
* Fixed an issue in **upload** where list items were not uploaded.
* Added a new validation to **validate** command to verify that *cliName* and *id* keys of the incident field or the indicator field are matches.
* Added the flag '-x', '--xsiam' to **upload** command to upload XSIAM entities to XSIAM server.
* Fixed the integration field *isFetchEvents* to be in lowercase.
* Fixed an issue where **validate -i** run after **format -i** on an existing file in the repo instead of **validate -g**.
* Added the following commands: 'update-remote-data', 'get-modified-remote-data', 'update-remote-system' to be ignored by the **verify_yml_commands_match_readme** validation, the validation will no longer fail if these commands are not in the readme file.
* Updated the release note template to include a uniform format for all items.
* Added HelloWorldSlim template option for *--template* flag in **demisto-sdk init** command.
* Fixed an issue where the HelloWorldSlim template in **demisto-sdk init** command had an integration id that was conflicting with HelloWorld integration id.
* Updated the SDK to use demisto-py 3.1.6, allowing use of a proxy with an environment variable.
* Set the default logger level to `warning`, to avoid unwanted debug logs.
* The **format** command now validates that default value of checkbox parameters is a string 'true' or 'false'.
* Fixed an issue where `FileType.PLAYBOOK` would show instead of `Playbook` in readme error messages.
* Added a new validation to **validate** proper defaultvalue for checkbox fields.

## 1.6.5

* Fixed an issue in the **format** command where the `id` field was overwritten for existing JSON files.
* Fixed an issue where the **doc-review** command was successful even when the release-note is malformed.
* Added timestamps to the `demisto-sdk` logger.
* Added time measurements to **lint**.
* Added the flag '-d', '--dependency' to **find-dependencies** command to get the content items that cause the dependencies between two packs.
* Fixed an issue where **update-release-notes** used the *trigger_id* field instead of the *trigger_name* field.
* Fixed an issue where **doc-review** failed to recognize script names, in scripts using the old file structure.
* Fixed an issue where concurrent processes created by **lint** caused deadlocks when opening files.
* Fixed an issue in the **format** command where `_dev` or `_copy` suffixes weren't removed from the subscript names in playbooks and layouts.
* Fixed an issue where **validate** failed on nonexistent `README.md` files.
* Added support of XSIAM content items to the **validate** command.
* Report **lint** summary results and failed packages after reporting time measurements.

## 1.6.4

* Added the new **generate-yml-from-python** command.
* Added a code *type* indication for integration and script objects in the *ID Set*.
* Added the [Vulture](https://github.com/jendrikseipp/vulture) linter to the pre-commit hook.
* The `demisto-sdk` pack will now be distributed via PyPi with a **wheel** file.
* Fixed a bug where any edited json file that contained a forward slash (`/`) escaped.
* Added a new validation to **validate** command to verify that the metadata *currentVersion* is
the same as the last release note version.
* The **validate** command now checks if there're none-deprecated integration commands that are missing from the readme file.
* Fixed an issue where *dockerimage* changes in Scripts weren't recognized by the **update-release-notes** command.
* Fixed an issue where **update-xsoar-config-file** did not properly insert the marketplace packs list to the file.
* Added the pack name to the known words by default when running the **doc-review** command.
* Added support for new XSIAM entities in **create-id-set** command.
* Added support for new XSIAM entities in **create-content-artifacts** command.
* Added support for Parsing/Modeling Rule content item in the **unify** command.
* Added the integration name, the commands name and the script name to the known words by default when running the **doc-review** command.
* Added an argument '-c' '--custom' to the **unify** command, if True will append to the unified yml name/display/id the custom label provided
* Added support for sub words suggestion in kebab-case sentences when running the **doc-review** command.
* Added support for new XSIAM entities in **update-release-notes** command.
* Enhanced the message of alternative suggestion words shown when running **doc-review** command.
* Fixed an incorrect error message, in case `node` is not installed on the machine.
* Fixed an issue in the **lint** command where the *check-dependent-api-modules* argument was set to true by default.
* Added a new command **generate-unit-tests**.
* Added a new validation to **validate** all SIEM integration have the same suffix.
* Fixed the destination path of the unified parsing/modeling rules in **create-content-artifacts** command.
* Fixed an issue in the **validate** command, where we validated wrongfully the existence of readme file for the *ApiModules* pack.
* Fixed an issue in the **validate** command, where an error message that was displayed for scripts validation was incorrect.
* Fixed an issue in the **validate** and **format** commands where *None* arguments in integration commands caused the commands to fail unexpectedly.
* Added support for running tests on XSIAM machines in the **test-content** command.
* Fixed an issue where the **validate** command did not work properly when deleting non-content items.
* Added the flag '-d', '--dependency' to **find-dependencies** command to get the content items that cause the dependencies between two packs.

## 1.6.3

* **Breaking change**: Fixed a typo in the **validate** `--quiet-bc-validation` flag (was `--quite-bc-validation`). @upstart-swiss
* Dropped support for python 3.7: Demisto-SDK is now supported on Python 3.8 or newer.
* Added an argument to YAMLHandler, allowing to set a maximal width for YAML files. This fixes an issue where a wrong default was used.
* Added the detach mechanism to the **upload** command, If you set the --input-config-file flag, any files in the repo's SystemPacks folder will be detached.
* Added the reattach mechanism to the **upload** command, If you set the --input-config-file flag, any detached item in your XSOAR instance that isn't currently in the repo's SystemPacks folder will be re-attached.
* Fixed an issue in the **validate** command that did not work properly when using the *-g* flag.
* Enhanced the dependency message shown when running **lint**.
* Fixed an issue where **update-release-notes** didn't update the currentVersion in pack_metadata.
* Improved the logging in **test-content** for helping catch typos in external playbook configuration.

## 1.6.2

* Added dependency validation support for core marketplacev2 packs.
* Fixed an issue in **update-release-notes** where suggestion fix failed in validation.
* Fixed a bug where `.env` files didn't load. @nicolas-rdgs
* Fixed a bug where **validate** command failed when the *categories* field in the pack metadata was empty for non-integration packs.
* Added *system* and *item-type* arguments to the **download** command, used when downloading system items.
* Added a validation to **validate**, checking that each script, integration and playbook have a README file. This validation only runs when the command is called with either the `-i` or the `-g` flag.
* Fixed a regression issue with **doc-review**, where the `-g` flag did not work.
* Improved the detection of errors in **doc-review** command.
* The **validate** command now checks if a readme file is empty, only for packs that contain playbooks or were written by a partner.
* The **validate** command now makes sure common contextPath values (e.g. `DBotScore.Score`) have a non-empty description, and **format** populates them automatically.
* Fixed an issue where the **generate-outputs** command did not work properly when examples were provided.
* Fixed an issue in the **generate-outputs** command, where the outputs were not written to the specified output path.
* The **generate-outputs** command can now generate outputs from multiple calls to the same command (useful when different args provide different outputs).
* The **generate-outputs** command can now update a yaml file with new outputs, without deleting or overwriting existing ones.
* Fixed a bug where **doc-review** command failed on existing templates.
* Fixed a bug where **validate** command failed when the word demisto is in the repo README file.
* Added support for adding test-playbooks to the zip file result in *create-content-artifacts* command for marketplacev2.
* Fixed an issue in **find-dependencies** where using the argument *-o* without the argument *--all-packs-dependencies* did not print a proper warning.
* Added a **validate** check to prevent deletion of files whose deletion is not supported by the XSOAR marketplace.
* Removed the support in the *maintenance* option of the *-u* flag in the **update-release-notes** command.
* Added validation for forbidden words and phrases in the **doc-review** command.
* Added a retries mechanism to the **test-content** command to stabilize the build process.
* Added support for all `git` platforms to get remote files.
* Refactored the **format** command's effect on the *fromversion* field:
  * Fixed a bug where the *fromversion* field was removed when modifying a content item.
  * Updated the general default *fromversion* and the default *fromversion* of newly-introduced content items (e.g. `Lists`, `Jobs`).
  * Added an interactive mode functionality for all content types, to ask the user whether to set a default *fromversion*, if could not automatically determine its value. Use `-y` to assume 'yes' as an answer to all prompts and run non-interactively.

## 1.6.1

* Added the '--use-packs-known-words' argument to the **doc-review** command
* Added YAML_Loader to handle yaml files in a standard way across modules, replacing PYYAML.
* Fixed an issue when filtering items using the ID set in the **create-content-artifacts** command.
* Fixed an issue in the **generate-docs** command where tables were generated with an empty description column.
* Fixed an issue in the **split** command where splitting failed when using relative input/output paths.
* Added warning when inferred files are missing.
* Added to **validate** a validation for integration image dimensions, which should be 120x50px.
* Improved an error in the **validate** command to better differentiate between the case where a required fetch parameter is malformed or missing.

## 1.6.0

* Fixed an issue in the **create-id-set** command where similar items from different marketplaces were reported as duplicated.
* Fixed typo in demisto-sdk init
* Fixed an issue where the **lint** command did not handle all container exit codes.
* Add to **validate** a validation for pack name to make sure it is unchanged.
* Added a validation to the **validate** command that verifies that the version in the pack_metdata file is written in the correct format.
* Fixed an issue in the **format** command where missing *fromVersion* field in indicator fields caused an error.

## 1.5.9

* Added option to specify `External Playbook Configuration` to change inputs of Playbooks triggered as part of **test-content**
* Improved performance of the **lint** command.
* Improved performance of the **validate** command when checking README images.
* ***create-id-set*** command - the default value of the **marketplace** argument was changed from ‘xsoar’ to all packs existing in the content repository. When using the command, make sure to pass the relevant marketplace to use.

## 1.5.8

* Fixed an issue where the command **doc-review** along with the argument `--release-notes` failed on yml/json files with invalid schema.
* Fixed an issue where the **lint** command failed on packs using python 3.10

## 1.5.7

* Fixed an issue where reading remote yaml files failed.
* Fixed an issue in **validate** failed with no error message for lists (when no fromVersion field was found).
* Fixed an issue when running **validate** or **format** in a gitlab repository, and failing to determine its project id.
* Added an enhancement to **split**, handling an empty output argument.
* Added the ability to add classifiers and mappers to conf.json.
* Added the Alias field to the incident field schema.

## 1.5.6

* Added 'deprecated' release notes template.
* Fixed an issue where **run-test-playbook** command failed to get the task entries when the test playbook finished with errors.
* Fixed an issue in **validate** command when running with `no-conf-json` argument to ignore the `conf.json` file.
* Added error type text (`ERROR` or `WARNING`) to **validate** error prints.
* Fixed an issue where the **format** command on test playbook did not format the ID to be equal to the name of the test playbook.
* Enhanced the **update-release-notes** command to automatically commit release notes config file upon creation.
* The **validate** command will validate that an indicator field of type html has fromVersion of 6.1.0 and above.
* The **format** command will now add fromVersion 6.1.0 to indicator field of type html.
* Added support for beta integrations in the **format** command.
* Fixed an issue where the **postman-codegen** command failed when called with the `--config-out` flag.
* Removed the integration documentation from the detailed description while performing **split** command to the unified yml file.
* Removed the line which indicates the version of the product from the README.md file for new contributions.

## 1.5.5

* Fixed an issue in the **update-release-notes** command, which did not work when changes were made in multiple packs.
* Changed the **validate** command to fail on missing test-playbooks only if no unittests are found.
* Fixed `to_kebab_case`, it will now deal with strings that have hyphens, commas or periods in them, changing them to be hyphens in the new string.
* Fixed an issue in the **create-id-set** command, where the `source` value included the git token if it was specified in the remote url.
* Fixed an issue in the **merge-id-set** command, where merging fails because of duplicates but the packs are in the XSOAR repo but in different version control.
* Fixed missing `Lists` Content Item as valid `IDSetType`
* Added enhancement for **generate-docs**. It is possible to provide both file or a comma seperated list as `examples`. Also, it's possible to provide more than one example for a script or a command.
* Added feature in **format** to sync YML and JSON files to the `master` file structure.
* Added option to specify `Incident Type`, `Incoming Mapper` and `Classifier` when configuring instance in **test-content**
* added a new command **run-test-playbook** to run a test playbook in a given XSOAR instance.
* Fixed an issue in **format** when running on a modified YML, that the `id` value is not changed to its old `id` value.
* Enhancement for **split** command, replace `ApiModule` code block to `import` when splitting a YML.
* Fixed an issue where indicator types were missing from the pack's content, when uploading using **zip-packs**.
* The request data body format generated in the **postman-codegen** will use the python argument's name and not the raw data argument's name.
* Added the flag '--filter-by-id-set' to **create-content-artifacts** to create artifacts only for items in the given id_set.json.

## 1.5.4

* Fixed an issue with the **format** command when contributing via the UI
* The **format** command will now not remove the `defaultRows` key from incident, indicator and generic fields with `type: grid`.
* Fixed an issue with the **validate** command when a layoutscontainer did not have the `fromversion` field set.
* added a new command **update-xsoar-config-file** to handle your XSOAR Configuration File.
* Added `skipVerify` argument in **upload** command to skip pack signature verification.
* Fixed an issue when the **run** command  failed running when there’s more than one playground, by explicitly using the current user’s playground.
* Added support for Job content item in the **format**, **validate**, **upload**, **create-id-set**, **find-dependecies** and **create-content-artifacts** commands.
* Added a **source** field to the **id_set** entitles.
* Two entitles will not consider as duplicates if they share the same pack and the same source.
* Fixed a bug when duplicates were found in **find_dependencies**.
* Added function **get_current_repo** to `tools`.
* The **postman-codegen** will not have duplicates argument name. It will rename them to the minimum distinguished shared path for each of them.

## 1.5.3

* The **format** command will now set `unsearchable: True` for incident, indicator and generic fields.
* Fixed an issue where the **update-release-notes** command crashes with `--help` flag.
* Added validation to the **validate** command that verifies the `unsearchable` key in incident, indicator and generic fields is set to true.
* Removed a validation that DBotRole should be set for automation that requires elevated permissions to the `XSOAR-linter` in the **lint** command.
* Fixed an issue in **Validate** command where playbooks conditional tasks were mishandeled.
* Added a validation to prevent contributors from using the `fromlicense` key as a configuration parameter in an integration's YML
* Added a validation to ensure that the type for **API token** (and similar) parameters are configured correctly as a `credential` type in the integration configuration YML.
* Added an assertion that checks for duplicated requests' names when generating an integration from a postman collection.
* Added support for [.env files](https://pypi.org/project/python-dotenv/). You can now add a `.env` file to your repository with the logging information instead of setting a global environment variables.
* When running **lint** command with --keep-container flag, the docker images are committed.
* The **validate** command will not return missing test playbook error when given a script with dynamic-section tag.

## 1.5.2

* Added a validation to **update-release-notes** command to ensure that the `--version` flag argument is in the right format.
* added a new command **coverage-analyze** to generate and print coverage reports.
* Fixed an issue in **validate** in repositories which are not in GitHub or GitLab
* Added a validation that verifies that readme image absolute links do not contain the working branch name.
* Added support for List content item in the **format**, **validate**, **download**, **upload**, **create-id-set**, **find-dependecies** and **create-content-artifacts** commands.
* Added a validation to ensure reputation command's default argument is set as an array input.
* Added the `--fail-duplicates` flag for the **merge-id-set** command which will fail the command if duplicates are found.
* Added the `--fail-duplicates` flag for the **create-id-set** command which will fail the command if duplicates are found.

## 1.5.1

* Fixed an issue where **validate** command failed to recognized test playbooks for beta integrations as valid tests.
* Fixed an issue were the **validate** command was falsely recognizing image paths in readme files.
* Fixed an issue where the **upload** command error message upon upload failure pointed to wrong file rather than to the pack metadata.
* Added a validation that verifies that each script which appears in incident fields, layouts or layout containers exists in the id_set.json.
* Fixed an issue where the **postman code-gen** command generated double dots for context outputs when it was not needed.
* Fixed an issue where there **validate** command on release notes file crashed when author image was added or modified.
* Added input handling when running **find-dependencies**, replacing string manipulations.
* Fixed an issue where the **validate** command did not handle multiple playbooks with the same name in the id_set.
* Added support for GitLab repositories in **validate**

## 1.5.0

* Fixed an issue where **upload** command failed to upload packs not under content structure.
* Added support for **init** command to run from non-content repo.
* The **split-yml** has been renamed to **split** and now supports splitting Dashboards from unified Generic Modules.
* Fixed an issue where the skipped tests validation ran on the `ApiModules` pack in the **validate** command.
* The **init** command will now create the `Generic Object` entities directories.
* Fixed an issue where the **format** command failed to recognize changed files from git.
* Fixed an issue where the **json-to-outputs** command failed checking whether `0001-01-01T00:00:00` is of type `Date`
* Added to the **generate context** command to generate context paths for integrations from an example file.
* Fixed an issue where **validate** failed on release notes configuration files.
* Fixed an issue where the **validate** command failed on pack input if git detected changed files outside of `Packs` directory.
* Fixed an issue where **validate** command failed to recognize files inside validated pack when validation release notes, resulting in a false error message for missing entity in release note.
* Fixed an issue where the **download** command failed when downloading an invalid YML, instead of skipping it.

## 1.4.9

* Added validation that the support URL in partner contribution pack metadata does not lead to a GitHub repo.
* Enhanced ***generate-docs*** with default `additionalinformation` (description) for common parameters.
* Added to **validate** command a validation that a content item's id and name will not end with spaces.
* The **format** command will now remove trailing whitespaces from content items' id and name fields.
* Fixed an issue where **update-release-notes** could fail on files outside the user given pack.
* Fixed an issue where the **generate-test-playbook** command would not place the playbook in the proper folder.
* Added to **validate** command a validation that packs with `Iron Bank` uses the latest docker from Iron Bank.
* Added to **update-release-notes** command support for `Generic Object` entities.
* Fixed an issue where playbook `fromversion` mismatch validation failed even if `skipunavailable` was set to true.
* Added to the **create artifacts** command support for release notes configuration file.
* Added validation to **validate** for release notes config file.
* Added **isoversize** and **isautoswitchedtoquietmode** fields to the playbook schema.
* Added to the **update-release-notes** command `-bc` flag to generate template for breaking changes version.
* Fixed an issue where **validate** did not search description files correctly, leading to a wrong warning message.

## 1.4.8

* Fixed an issue where yml files with `!reference` failed to load properly.
* Fixed an issue when `View Integration Documentation` button was added twice during the download and re-upload.
* Fixed an issue when `(Partner Contribution)` was added twice to the display name during the download and re-upload.
* Added the following enhancements in the **generate-test-playbook** command:
  * Added the *--commands* argument to generate tasks for specific commands.
  * Added the *--examples* argument to get the command examples file path and generate tasks from the commands and arguments specified there.
  * Added the *--upload* flag to specify whether to upload the test playbook after the generation.
  * Fixed the output condition generation for outputs of type `Boolean`.

## 1.4.7

* Fixed an issue where an empty list for a command context didn't produce an indication other than an empty table.
* Fixed an issue where the **format** command has incorrectly recognized on which files to run when running using git.
* Fixed an issue where author image validations were not checked properly.
* Fixed an issue where new old-formatted scripts and integrations were not validated.
* Fixed an issue where the wording in the from version validation error for subplaybooks was incorrect.
* Fixed an issue where the **update-release-notes** command used the old docker image version instead of the new when detecting a docker change.
* Fixed an issue where the **generate-test-playbook** command used an incorrect argument name as default
* Fixed an issue where the **json-to-outputs** command used an incorrect argument name as default when using `-d`.
* Fixed an issue where validations failed while trying to validate non content files.
* Fixed an issue where README validations did not work post VS Code formatting.
* Fixed an issue where the description validations were inconsistent when running through an integration file or a description file.

## 1.4.6

* Fixed an issue where **validate** suggests, with no reason, running **format** on missing mandatory keys in yml file.
* Skipped existence of TestPlaybook check on community and contribution integrations.
* Fixed an issue where pre-commit didn't run on the demisto_sdk/commands folder.
* The **init** command will now change the script template name in the code to the given script name.
* Expanded the validations performed on beta integrations.
* Added support for PreProcessRules in the **format**, **validate**, **download**, and **create-content-artifacts** commands.
* Improved the error messages in **generate-docs**, if an example was not provided.
* Added to **validate** command a validation that a content entity or a pack name does not contain the words "partner" and "community".
* Fixed an issue where **update-release-notes** ignores *--text* flag while using *-f*
* Fixed the outputs validations in **validate** so enrichment commands will not be checked to have DBotScore outputs.
* Added a new validation to require the dockerimage key to exist in an integration and script yml files.
* Enhanced the **generate-test-playbook** command to use only integration tested on commands, rather than (possibly) other integrations implementing them.
* Expanded unify command to support GenericModules - Unifies a GenericModule object with its Dashboards.
* Added validators for generic objects:
  * Generic Field validator - verify that the 'fromVersion' field is above 6.5.0, 'group' field equals 4 and 'id' field starts with the prefix 'generic_'.
  * Generic Type validator - verify that the 'fromVersion' field is above 6.5.0
  * Generic Module validator - verify that the 'fromVersion' field is above 6.5.0
  * Generic Definition validator - verify that the 'fromVersion' field is above 6.5.0
* Expanded Format command to support Generic Objects - Fixes generic objects according to their validations.
* Fixed an issue where the **update-release-notes** command did not handle ApiModules properly.
* Added option to enter a dictionary or json of format `[{field_name:description}]` in the **json-to-outputs** command,
  with the `-d` flag.
* Improved the outputs for the **format** command.
* Fixed an issue where the validations performed after the **format** command were inconsistent with **validate**.
* Added to the **validate** command a validation for the author image.
* Updated the **create-content-artifacts** command to support generic modules, definitions, fields and types.
* Added an option to ignore errors for file paths and not only file name in .pack-ignore file.

## 1.4.5

* Enhanced the **postman-codegen** command to name all generated arguments with lower case.
* Fixed an issue where the **find-dependencies** command miscalculated the dependencies for playbooks that use generic commands.
* Fixed an issue where the **validate** command failed in external repositories in case the DEMISTO_SDK_GITHUB_TOKEN was not set.
* Fixed an issue where **openapi-codegen** corrupted the swagger file by overwriting configuration to swagger file.
* Updated the **upload** command to support uploading zipped packs to the marketplace.
* Added to the **postman-codegen** command support of path variables.
* Fixed an issue where **openapi-codegen** entered into an infinite loop on circular references in the swagger file.
* The **format** command will now set `fromVersion: 6.2.0` for widgets with 'metrics' data type.
* Updated the **find-dependencies** command to support generic modules, definitions, fields and types.
* Fixed an issue where **openapi-codegen** tried to extract reference example outputs, leading to an exception.
* Added an option to ignore secrets automatically when using the **init** command to create a pack.
* Added a tool that gives the ability to temporarily suppress console output.

## 1.4.4

* When formatting incident types with Auto-Extract rules and without mode field, the **format** command will now add the user selected mode.
* Added new validation that DBotRole is set for scripts that requires elevated permissions to the `XSOAR-linter` in the **lint** command.
* Added url escaping to markdown human readable section in generate docs to avoid autolinking.
* Added a validation that mapper's id and name are matching. Updated the format of mapper to include update_id too.
* Added a validation to ensure that image paths in the README files are valid.
* Fixed **find_type** function to correctly find test files, such as, test script and test playbook.
* Added scheme validations for the new Generic Object Types, Fields, and Modules.
* Renamed the flag *--input-old-version* to *--old-version* in the **generate-docs** command.
* Refactored the **update-release-notes** command:
  * Replaced the *--all* flag with *--use-git* or *-g*.
  * Added the *--force* flag to update the pack release notes without changes in the pack.
  * The **update-release-notes** command will now update all dependent integrations on ApiModule change, even if not specified.
  * If more than one pack has changed, the full list of updated packs will be printed at the end of **update-release-notes** command execution.
  * Fixed an issue where the **update-release-notes** command did not add docker image release notes entry for release notes file if a script was changed.
  * Fixed an issue where the **update-release-notes** command did not detect changed files that had the same name.
  * Fixed an issue in the **update-release-notes** command where the version support of JSON files was mishandled.
* Fixed an issue where **format** did not skip files in test and documentation directories.
* Updated the **create-id-set** command to support generic modules, definitions, fields and types.
* Changed the **convert** command to generate old layout fromversion to 5.0.0 instead of 4.1.0
* Enhanced the command **postman-codegen** with type hints for templates.

## 1.4.3

* Fixed an issue where **json-to-outputs** command returned an incorrect output when json is a list.
* Fixed an issue where if a pack README.md did not exist it could cause an error in the validation process.
* Fixed an issue where the *--name* was incorrectly required in the **init** command.
* Adding the option to run **validate** on a specific path while using git (*-i* & *-g*).
* The **format** command will now change UUIDs in .yml and .json files to their respective content entity name.
* Added a playbook validation to check if a task sub playbook exists in the id set in the **validate** command.
* Added the option to add new tags/usecases to the approved list and to the pack metadata on the same pull request.
* Fixed an issue in **test_content** where when different servers ran tests for the same integration, the server URL parameters were not set correctly.
* Added a validation in the **validate** command to ensure that the ***endpoint*** command is configured correctly in yml file.
* Added a warning when pack_metadata's description field is longer than 130 characters.
* Fixed an issue where a redundant print occurred on release notes validation.
* Added new validation in the **validate** command to ensure that the minimal fromVersion in a widget of type metrics will be 6.2.0.
* Added the *--release-notes* flag to demisto-sdk to get the current version release notes entries.

## 1.4.2

* Added to `pylint` summary an indication if a test was skipped.
* Added to the **init** command the option to specify fromversion.
* Fixed an issue where running **init** command without filling the metadata file.
* Added the *--docker-timeout* flag in the **lint** command to control the request timeout for the Docker client.
* Fixed an issue where **update-release-notes** command added only one docker image release notes entry for release notes file, and not for every entity whom docker image was updated.
* Added a validation to ensure that incident/indicator fields names starts with their pack name in the **validate** command. (Checked only for new files and only when using git *-g*)
* Updated the **find-dependencies** command to return the 'dependencies' according the layout type ('incident', 'indicator').
* Enhanced the "vX" display name validation for scripts and integrations in the **validate** command to check for every versioned script or integration, and not only v2.
* Added the *--fail-duplicates* flag for the **create-id-set** command which will fail the command if duplicates are found.
* Added to the **generate-docs** command automatic addition to git when a new readme file is created.

## 1.4.1

* When in private repo without `DEMSITO_SDK_GITHUB_TOKEN` configured, get_remote_file will take files from the local origin/master.
* Enhanced the **unify** command when giving input of a file and not a directory return a clear error message.
* Added a validation to ensure integrations are not skipped and at least one test playbook is not skipped for each integration or script.
* Added to the Content Tests support for `context_print_dt`, which queries the incident context and prints the result as a json.
* Added new validation for the `xsoar_config.json` file in the **validate** command.
* Added a version differences section to readme in **generate-docs** command.
* Added the *--docs-format* flag in the **integration-diff** command to get the output in README format.
* Added the *--input-old-version* and *--skip-breaking-changes* flags in the **generate-docs** command to get the details for the breaking section and to skip the breaking changes section.

## 1.4.0

* Enable passing a comma-separated list of paths for the `--input` option of the **lint** command.
* Added new validation of unimplemented test-module command in the code to the `XSOAR-linter` in the **lint** command.
* Fixed the **generate-docs** to handle integration authentication parameter.
* Added a validation to ensure that description and README do not contain the word 'Demisto'.
* Improved the deprecated message validation required from playbooks and scripts.
* Added the `--quite-bc-validation` flag for the **validate** command to run the backwards compatibility validation in quite mode (errors is treated like warnings).
* Fixed the **update release notes** command to display a name for old layouts.
* Added the ability to append to the pack README credit to contributors.
* Added identification for parameter differences in **integration-diff** command.
* Fixed **format** to use git as a default value.
* Updated the **upload** command to support reports.
* Fixed an issue where **generate-docs** command was displaying 'None' when credentials parameter display field configured was not configured.
* Fixed an issue where **download** did not return exit code 1 on failure.
* Updated the validation that incident fields' names do not contain the word incident will aplly to core packs only.
* Added a playbook validation to verify all conditional tasks have an 'else' path in **validate** command.
* Renamed the GitHub authentication token environment variable `GITHUB_TOKEN` to `DEMITO_SDK_GITHUB_TOKEN`.
* Added to the **update-release-notes** command automatic addition to git when new release notes file is created.
* Added validation to ensure that integrations, scripts, and playbooks do not contain the entity type in their names.
* Added the **convert** command to convert entities between XSOAR versions.
* Added the *--deprecate* flag in **format** command to deprecate integrations, scripts, and playbooks.
* Fixed an issue where ignoring errors did not work when running the **validate** command on specific files (-i).

## 1.3.9

* Added a validation verifying that the pack's README.md file is not equal to pack description.
* Fixed an issue where the **Assume yes** flag did not work properly for some entities in the **format** command.
* Improved the error messages for separators in folder and file names in the **validate** command.
* Removed the **DISABLE_SDK_VERSION_CHECK** environment variable. To disable new version checks, use the **DEMISTO_SDK_SKIP_VERSION_CHECK** envirnoment variable.
* Fixed an issue where the demisto-sdk version check failed due to a rate limit.
* Fixed an issue with playbooks scheme validation.

## 1.3.8

* Updated the **secrets** command to work on forked branches.

## 1.3.7

* Added a validation to ensure correct image and description file names.
* Fixed an issue where the **validate** command failed when 'display' field in credentials param in yml is empty but 'displaypassword' was provided.
* Added the **integration-diff** command to check differences between two versions of an integration and to return a report of missing and changed elements in the new version.
* Added a validation verifying that the pack's README.md file is not missing or empty for partner packs or packs contains use cases.
* Added a validation to ensure that the integration and script folder and file names will not contain separators (`_`, `-`, ``).
* When formatting new pack, the **format** command will set the *fromversion* key to 5.5.0 in the new files without fromversion.

## 1.3.6

* Added a validation that core packs are not dependent on non-core packs.
* Added a validation that a pack name follows XSOAR standards.
* Fixed an issue where in some cases the `get_remote_file` function failed due to an invalid path.
* Fixed an issue where running **update-release-notes** with updated integration logo, did not detect any file changes.
* Fixed an issue where the **create-id-set** command did not identify unified integrations correctly.
* Fixed an issue where the `CommonTypes` pack was not identified as a dependency for all feed integrations.
* Added support for running SDK commands in private repositories.
* Fixed an issue where running the **init** command did not set the correct category field in an integration .yml file for a newly created pack.
* When formatting new contributed pack, the **format** command will set the *fromversion* key to 6.0.0 in the relevant files.
* If the environment variable "DISABLE_SDK_VERSION_CHECK" is define, the demisto-sdk will no longer check for newer version when running a command.
* Added the `--use-pack-metadata` flag for the **find-dependencies** command to update the calculated dependencies using the the packs metadata files.
* Fixed an issue where **validate** failed on scripts in case the `outputs` field was set to `None`.
* Fixed an issue where **validate** was failing on editing existing release notes.
* Added a validation for README files verifying that the file doesn't contain template text copied from HelloWorld or HelloWorldPremium README.

## 1.3.5

* Added a validation that layoutscontainer's id and name are matching. Updated the format of layoutcontainer to include update_id too.
* Added a validation that commands' names and arguments in core packs, or scripts' arguments do not contain the word incident.
* Fixed issue where running the **generate-docs** command with -c flag ran all the commands and not just the commands specified by the flag.
* Fixed the error message of the **validate** command to not always suggest adding the *description* field.
* Fixed an issue where running **format** on feed integration generated invalid parameter structure.
* Fixed an issue where the **generate-docs** command did not add all the used scripts in a playbook to the README file.
* Fixed an issue where contrib/partner details might be added twice to the same file, when using unify and create-content-artifacts commands
* Fixed issue where running **validate** command on image-related integration did not return the correct outputs to json file.
* When formatting playbooks, the **format** command will now remove empty fields from SetIncident, SetIndicator, CreateNewIncident, CreateNewIndicator script arguments.
* Added an option to fill in the developer email when running the **init** command.

## 1.3.4

* Updated the **validate** command to check that the 'additionalinfo' field only contains the expected value for feed required parameters and not equal to it.
* Added a validation that community/partner details are not in the detailed description file.
* Added a validation that the Use Case tag in pack_metadata file is only used when the pack contains at least one PB, Incident Type or Layout.
* Added a validation that makes sure outputs in integrations are matching the README file when only README has changed.
* Added the *hidden* field to the integration schema.
* Fixed an issue where running **format** on a playbook whose `name` does not equal its `id` would cause other playbooks who use that playbook as a sub-playbook to fail.
* Added support for local custom command configuration file `.demisto-sdk-conf`.
* Updated the **format** command to include an update to the description file of an integration, to remove community/partner details.

## 1.3.3

* Fixed an issue where **lint** failed where *.Dockerfile* exists prior running the lint command.
* Added FeedHelloWorld template option for *--template* flag in **demisto-sdk init** command.
* Fixed issue where **update-release-notes** deleted release note file if command was called more than once.
* Fixed issue where **update-release-notes** added docker image release notes every time the command was called.
* Fixed an issue where running **update-release-notes** on a pack with newly created integration, had also added a docker image entry in the release notes.
* Fixed an issue where `XSOAR-linter` did not find *NotImplementedError* in main.
* Added validation for README files verifying their length (over 30 chars).
* When using *-g* flag in the **validate** command it will now ignore untracked files by default.
* Added the *--include-untracked* flag to the **validate** command to include files which are untracked by git in the validation process.
* Improved the `pykwalify` error outputs in the **validate** command.
* Added the *--print-pykwalify* flag to the **validate** command to print the unchanged output from `pykwalify`.

## 1.3.2

* Updated the format of the outputs when using the *--json-file* flag to create a JSON file output for the **validate** and **lint** commands.
* Added the **doc-review** command to check spelling in .md and .yml files as well as a basic release notes review.
* Added a validation that a pack's display name does not already exist in content repository.
* Fixed an issue where the **validate** command failed to detect duplicate params in an integration.
* Fixed an issue where the **validate** command failed to detect duplicate arguments in a command in an integration.

## 1.3.1

* Fixed an issue where the **validate** command failed to validate the release notes of beta integrations.
* Updated the **upload** command to support indicator fields.
* The **validate** and **update-release-notes** commands will now check changed files against `demisto/master` if it is configured locally.
* Fixed an issue where **validate** would incorrectly identify files as renamed.
* Added a validation that integration properties (such as feed, mappers, mirroring, etc) are not removed.
* Fixed an issue where **validate** failed when comparing branch against commit hash.
* Added the *--no-pipenv* flag to the **split-yml** command.
* Added a validation that incident fields and incident types are not removed from mappers.
* Fixed an issue where the *c
reate-id-set* flag in the *validate* command did not work while not using git.
* Added the *hiddenusername* field to the integration schema.
* Added a validation that images that are not integration images, do not ask for a new version or RN

## 1.3.0

* Do not collect optional dependencies on indicator types reputation commands.
* Fixed an issue where downloading indicator layoutscontainer objects failed.
* Added a validation that makes sure outputs in integrations are matching the README file.
* Fixed an issue where the *create-id-set* flag in the **validate** command did not work.
* Added a warning in case no id_set file is found when running the **validate** command.
* Fixed an issue where changed files were not recognised correctly on forked branches in the **validate** and the **update-release-notes** commands.
* Fixed an issue when files were classified incorrectly when running *update-release-notes*.
* Added a validation that integration and script file paths are compatible with our convention.
* Fixed an issue where id_set.json file was re created whenever running the generate-docs command.
* added the *--json-file* flag to create a JSON file output for the **validate** and **lint** commands.

## 1.2.19

* Fixed an issue where merge id_set was not updated to work with the new entity of Packs.
* Added a validation that the playbook's version matches the version of its sub-playbooks, scripts, and integrations.

## 1.2.18

* Changed the *skip-id-set-creation* flag to *create-id-set* in the **validate** command. Its default value will be False.
* Added support for the 'cve' reputation command in default arg validation.
* Filter out generic and reputation command from scripts and playbooks dependencies calculation.
* Added support for the incident fields in outgoing mappers in the ID set.
* Added a validation that the taskid field and the id field under the task field are both from uuid format and contain the same value.
* Updated the **format** command to generate uuid value for the taskid field and for the id under the task field in case they hold an invalid values.
* Exclude changes from doc_files directory on validation.
* Added a validation that an integration command has at most one default argument.
* Fixing an issue where pack metadata version bump was not enforced when modifying an old format (unified) file.
* Added validation that integration parameter's display names are capitalized and spaced using whitespaces and not underscores.
* Fixed an issue where beta integrations where not running deprecation validations.
* Allowed adding additional information to the deprecated description.
* Fixing an issue when escaping less and greater signs in integration params did not work as expected.

## 1.2.17

* Added a validation that the classifier of an integration exists.
* Added a validation that the mapper of an integration exists.
* Added a validation that the incident types of a classifier exist.
* Added a validation that the incident types of a mapper exist.
* Added support for *text* argument when running **demisto-sdk update-release-notes** on the ApiModules pack.
* Added a validation for the minimal version of an indicator field of type grid.
* Added new validation for incident and indicator fields in classifiers mappers and layouts exist in the content.
* Added cache for get_remote_file to reducing failures from accessing the remote repo.
* Fixed an issue in the **format** command where `_dev` or `_copy` suffixes weren't removed from the `id` of the given playbooks.
* Playbook dependencies from incident and indicator fields are now marked as optional.
* Mappers dependencies from incident types and incident fields are now marked as optional.
* Classifier dependencies from incident types are now marked as optional.
* Updated **demisto-sdk init** command to no longer create `created` field in pack_metadata file
* Updated **generate-docs** command to take the parameters names in setup section from display field and to use additionalinfo field when exist.
* Using the *verbose* argument in the **find-dependencies** command will now log to the console.
* Improved the deprecated message validation required from integrations.
* Fixed an issue in the **generate-docs** command where **Context Example** section was created when it was empty.

## 1.2.16

* Added allowed ignore errors to the *IDSetValidator*.
* Fixed an issue where an irrelevant id_set validation ran in the **validate** command when using the *--id-set* flag.
* Fixed an issue were **generate-docs** command has failed if a command did not exist in commands permissions file.
* Improved a **validate** command message for missing release notes of api module dependencies.

## 1.2.15

* Added the *ID101* to the allowed ignored errors.

## 1.2.14

* SDK repository is now mypy check_untyped_defs complaint.
* The lint command will now ignore the unsubscriptable-object (E1136) pylint error in dockers based on python 3.9 - this will be removed once a new pylint version is released.
* Added an option for **format** to run on a whole pack.
* Added new validation of unimplemented commands from yml in the code to `XSOAR-linter`.
* Fixed an issue where Auto-Extract fields were only checked for newly added incident types in the **validate** command.
* Added a new warning validation of direct access to args/params dicts to `XSOAR-linter`.

## 1.2.13

* Added new validation of indicators usage in CommandResults to `XSOAR-linter`.
* Running **demisto-sdk lint** will automatically run on changed files (same behavior as the -g flag).
* Removed supported version message from the documentation when running **generate_docs**.
* Added a print to indicate backwards compatibility is being checked in **validate** command.
* Added a percent print when running the **validate** command with the *-a* flag.
* Fixed a regression in the **upload** command where it was ignoring `DEMISTO_VERIFY_SSL` env var.
* Fixed an issue where the **upload** command would fail to upload beta integrations.
* Fixed an issue where the **validate** command did not create the *id_set.json* file when running with *-a* flag.
* Added price change validation in the **validate** command.
* Added validations that checks in read-me for empty sections or leftovers from the auto generated read-me that should be changed.
* Added new code validation for *NotImplementedError* to raise a warning in `XSOAR-linter`.
* Added validation for support types in the pack metadata file.
* Added support for *--template* flag in **demisto-sdk init** command.
* Fixed an issue with running **validate** on master branch where the changed files weren't compared to previous commit when using the *-g* flag.
* Fixed an issue where the `XSOAR-linter` ran *NotImplementedError* validation on scripts.
* Added support for Auto-Extract feature validation in incident types in the **validate** command.
* Fixed an issue in the **lint** command where the *-i* flag was ignored.
* Improved **merge-id-sets** command to support merge between two ID sets that contain the same pack.
* Fixed an issue in the **lint** command where flake8 ran twice.

## 1.2.12

* Bandit now reports also on medium severity issues.
* Fixed an issue with support for Docker Desktop on Mac version 2.5.0+.
* Added support for vulture and mypy linting when running without docker.
* Added support for *prev-ver* flag in **update-release-notes** command.
* Improved retry support when building docker images for linting.
* Added the option to create an ID set on a specific pack in **create-id-set** command.
* Added the *--skip-id-set-creation* flag to **validate** command in order to add the capability to run validate command without creating id_set validation.
* Fixed an issue where **validate** command checked docker image tag on ApiModules pack.
* Fixed an issue where **find-dependencies** did not calculate dashboards and reports dependencies.
* Added supported version message to the documentation and release notes files when running **generate_docs** and **update-release-notes** commands respectively.
* Added new code validations for *NotImplementedError* exception raise to `XSOAR-linter`.
* Command create-content-artifacts additional support for **Author_image.png** object.
* Fixed an issue where schemas were not enforced for incident fields, indicator fields and old layouts in the validate command.
* Added support for **update-release-notes** command to update release notes according to master branch.

## 1.2.11

* Fixed an issue where the ***generate-docs*** command reset the enumeration of line numbering after an MD table.
* Updated the **upload** command to support mappers.
* Fixed an issue where exceptions were no printed in the **format** while the *--verbose* flag is set.
* Fixed an issue where *--assume-yes* flag did not work in the **format** command when running on a playbook without a `fromversion` field.
* Fixed an issue where the **format** command would fail in case `conf.json` file was not found instead of skipping the update.
* Fixed an issue where integration with v2 were recognised by the `name` field instead of the `display` field in the **validate** command.
* Added a playbook validation to check if a task script exists in the id set in the **validate** command.
* Added new integration category `File Integrity Management` in the **validate** command.

## 1.2.10

* Added validation for approved content pack use-cases and tags.
* Added new code validations for *CommonServerPython* import to `XSOAR-linter`.
* Added *default value* and *predefined values* to argument description in **generate-docs** command.
* Added a new validation that checks if *get-mapping-fields* command exists if the integration schema has *{ismappable: true}* in **validate** command.
* Fixed an issue where the *--staged* flag recognised added files as modified in the **validate** command.
* Fixed an issue where a backwards compatibility warning was raised for all added files in the **validate** command.
* Fixed an issue where **validate** command failed when no tests were given for a partner supported pack.
* Updated the **download** command to support mappers.
* Fixed an issue where the ***format*** command added a duplicate parameter.
* For partner supported content packs, added support for a list of emails.
* Removed validation of README files from the ***validate*** command.
* Fixed an issue where the ***validate*** command required release notes for ApiModules pack.

## 1.2.9

* Fixed an issue in the **openapi_codegen** command where it created duplicate functions name from the swagger file.
* Fixed an issue in the **update-release-notes** command where the *update type* argument was not verified.
* Fixed an issue in the **validate** command where no error was raised in case a non-existing docker image was presented.
* Fixed an issue in the **format** command where format failed when trying to update invalid Docker image.
* The **format** command will now preserve the **isArray** argument in integration's reputation commands and will show a warning if it set to **false**.
* Fixed an issue in the **lint** command where *finally* clause was not supported in main function.
* Fixed an issue in the **validate** command where changing any entity ID was not validated.
* Fixed an issue in the **validate** command where *--staged* flag did not bring only changed files.
* Fixed the **update-release-notes** command to ignore changes in the metadata file.
* Fixed the **validate** command to ignore metadata changes when checking if a version bump is needed.

## 1.2.8

* Added a new validation that checks in playbooks for the usage of `DeleteContext` in **validate** command.
* Fixed an issue in the **upload** command where it would try to upload content entities with unsupported versions.
* Added a new validation that checks in playbooks for the usage of specific instance in **validate** command.
* Added the **--staged** flag to **validate** command to run on staged files only.

## 1.2.7

* Changed input parameters in **find-dependencies** command.
  * Use ***-i, --input*** instead of ***-p, --path***.
  * Use ***-idp, --id-set-path*** instead of ***-i, --id-set-path***.
* Fixed an issue in the **unify** command where it crashed on an integration without an image file.
* Fixed an issue in the **format** command where unnecessary files were not skipped.
* Fixed an issue in the **update-release-notes** command where the *text* argument was not respected in all cases.
* Fixed an issue in the **validate** command where a warning about detailed description was given for unified or deprecated integrations.
* Improved the error returned by the **validate** command when running on files using the old format.

## 1.2.6

* No longer require setting `DEMISTO_README_VALIDATION` env var to enable README mdx validation. Validation will now run automatically if all necessary node modules are available.
* Fixed an issue in the **validate** command where the `--skip-pack-dependencies` would not skip id-set creation.
* Fixed an issue in the **validate** command where validation would fail if supplied an integration with an empty `commands` key.
* Fixed an issue in the **validate** command where validation would fail due to a required version bump for packs which are not versioned.
* Will use env var `DEMISTO_VERIFY_SSL` to determine if to use a secure connection for commands interacting with the Server when `--insecure` is not passed. If working with a local Server without a trusted certificate, you can set env var `DEMISTO_VERIFY_SSL=no` to avoid using `--insecure` on each command.
* Unifier now adds a link to the integration documentation to the integration detailed description.
* Fixed an issue in the **secrets** command where ignored secrets were not skipped.

## 1.2.5

* Added support for special fields: *defaultclassifier*, *defaultmapperin*, *defaultmapperout* in **download** command.
* Added -y option **format** command to assume "yes" as answer to all prompts and run non-interactively
* Speed up improvements for `validate` of README files.
* Updated the **format** command to adhere to the defined content schema and sub-schemas, aligning its behavior with the **validate** command.
* Added support for canvasContextConnections files in **format** command.

## 1.2.4

* Updated detailed description for community integrations.

## 1.2.3

* Fixed an issue where running **validate** failed on playbook with task that adds tags to the evidence data.
* Added the *displaypassword* field to the integration schema.
* Added new code validations to `XSOAR-linter`.
  * As warnings messages:
    * `demisto.params()` should be used only inside main function.
    * `demisto.args()` should be used only inside main function.
    * Functions args should have type annotations.
* Added `fromversion` field validation to test playbooks and scripts in **validate** command.

## 1.2.2

* Add support for warning msgs in the report and summary to **lint** command.
* Fixed an issue where **json-to-outputs** determined bool values as int.
* Fixed an issue where **update-release-notes** was crushing on `--all` flag.
* Fixed an issue where running **validate**, **update-release-notes** outside of content repo crushed without a meaningful error message.
* Added support for layoutscontainer in **init** contribution flow.
* Added a validation for tlp_color param in feeds in **validate** command.
* Added a validation for removal of integration parameters in **validate** command.
* Fixed an issue where **update-release-notes** was failing with a wrong error message when no pack or input was given.
* Improved formatting output of the **generate-docs** command.
* Add support for env variable *DEMISTO_SDK_ID_SET_REFRESH_INTERVAL*. Set this env variable to the refresh interval in minutes. The id set will be regenerated only if the refresh interval has passed since the last generation. Useful when generating Script documentation, to avoid re-generating the id_set every run.
* Added new code validations to `XSOAR-linter`.
  * As error messages:
    * Longer than 10 seconds sleep statements for non long running integrations.
    * exit() usage.
    * quit() usage.
  * As warnings messages:
    * `demisto.log` should not be used.
    * main function existence.
    * `demito.results` should not be used.
    * `return_output` should not be used.
    * try-except statement in main function.
    * `return_error` usage in main function.
    * only once `return_error` usage.
* Fixed an issue where **lint** command printed logs twice.
* Fixed an issue where *suffix* did not work as expected in the **create-content-artifacts** command.
* Added support for *prev-ver* flag in **lint** and **secrets** commands.
* Added support for *text* flag to **update-release-notes** command to add the same text to all release notes.
* Fixed an issue where **validate** did not recognize added files if they were modified locally.
* Added a validation that checks the `fromversion` field exists and is set to 5.0.0 or above when working or comparing to a non-feature branch in **validate** command.
* Added a validation that checks the certification field in the pack_metadata file is valid in **validate** command.
* The **update-release-notes** command will now automatically add docker image update to the release notes.

## 1.2.1

* Added an additional linter `XSOAR-linter` to the **lint** command which custom validates py files. currently checks for:
  * `Sys.exit` usages with non zero value.
  * Any `Print` usages.
* Fixed an issue where renamed files were failing on *validate*.
* Fixed an issue where single changed files did not required release notes update.
* Fixed an issue where doc_images required release-notes and validations.
* Added handling of dependent packs when running **update-release-notes** on changed *APIModules*.
  * Added new argument *--id-set-path* for id_set.json path.
  * When changes to *APIModule* is detected and an id_set.json is available - the command will update the dependent pack as well.
* Added handling of dependent packs when running **validate** on changed *APIModules*.
  * Added new argument *--id-set-path* for id_set.json path.
  * When changes to *APIModule* is detected and an id_set.json is available - the command will validate that the dependent pack has release notes as well.
* Fixed an issue where the find_type function didn't recognize file types correctly.
* Fixed an issue where **update-release-notes** command did not work properly on Windows.
* Added support for indicator fields in **update-release-notes** command.
* Fixed an issue where files in test dirs where being validated.

## 1.2.0

* Fixed an issue where **format** did not update the test playbook from its pack.
* Fixed an issue where **validate** validated non integration images.
* Fixed an issue where **update-release-notes** did not identified old yml integrations and scripts.
* Added revision templates to the **update-release-notes** command.
* Fixed an issue where **update-release-notes** crashed when a file was renamed.
* Fixed an issue where **validate** failed on deleted files.
* Fixed an issue where **validate** validated all images instead of packs only.
* Fixed an issue where a warning was not printed in the **format** in case a non-supported file type is inputted.
* Fixed an issue where **validate** did not fail if no release notes were added when adding files to existing packs.
* Added handling of incorrect layout paths via the **format** command.
* Refactor **create-content-artifacts** command - Efficient artifacts creation and better logging.
* Fixed an issue where image and description files were not handled correctly by **validate** and **update-release-notes** commands.
* Fixed an issue where the **format** command didn't remove all extra fields in a file.
* Added an error in case an invalid id_set.json file is found while running the **validate** command.
* Added fetch params checks to the **validate** command.

## 1.1.11

* Added line number to secrets' path in **secrets** command report.
* Fixed an issue where **init** a community pack did not present the valid support URL.
* Fixed an issue where **init** offered a non relevant pack support type.
* Fixed an issue where **lint** did not pull docker images for powershell.
* Fixed an issue where **find-dependencies** did not find all the script dependencies.
* Fixed an issue where **find-dependencies** did not collect indicator fields as dependencies for playbooks.
* Updated the **validate** and the **secrets** commands to be less dependent on regex.
* Fixed an issue where **lint** did not run on circle when docker did not return ping.
* Updated the missing release notes error message (RN106) in the **Validate** command.
* Fixed an issue where **Validate** would return missing release notes when two packs with the same substring existed in the modified files.
* Fixed an issue where **update-release-notes** would add duplicate release notes when two packs with the same substring existed in the modified files.
* Fixed an issue where **update-release-notes** would fail to bump new versions if the feature branch was out of sync with the master branch.
* Fixed an issue where a non-descriptive error would be returned when giving the **update-release-notes** command a pack which can not be found.
* Added dependencies check for *widgets* in **find-dependencies** command.
* Added a `update-docker` flag to **format** command.
* Added a `json-to-outputs` flag to the **run** command.
* Added a verbose (`-v`) flag to **format** command.
* Fixed an issue where **download** added the prefix "playbook-" to the name of playbooks.

## 1.1.10

* Updated the **init** command. Relevant only when passing the *--contribution* argument.
  * Added the *--author* option.
  * The *support* field of the pack's metadata is set to *community*.
* Added a proper error message in the **Validate** command upon a missing description in the root of the yml.
* **Format** now works with a relative path.
* **Validate** now fails when all release notes have been excluded.
* Fixed issue where correct error message would not propagate for invalid images.
* Added the *--skip-pack-dependencies* flag to **validate** command to skip pack dependencies validation. Relevant when using the *-g* flag.
* Fixed an issue where **Validate** and **Format** commands failed integrations with `defaultvalue` field in fetch incidents related parameters.
* Fixed an issue in the **Validate** command in which unified YAML files were not ignored.
* Fixed an issue in **generate-docs** where scripts and playbooks inputs and outputs were not parsed correctly.
* Fixed an issue in the **openapi-codegen** command where missing reference fields in the swagger JSON caused errors.
* Fixed an issue in the **openapi-codegen** command where empty objects in the swagger JSON paths caused errors.
* **update-release-notes** command now accept path of the pack instead of pack name.
* Fixed an issue where **generate-docs** was inserting unnecessary escape characters.
* Fixed an issue in the **update-release-notes** command where changes to the pack_metadata were not detected.
* Fixed an issue where **validate** did not check for missing release notes in old format files.

## 1.1.9

* Fixed an issue where **update-release-notes** command failed on invalid file types.

## 1.1.8

* Fixed a regression where **upload** command failed on test playbooks.
* Added new *githubUser* field in pack metadata init command.
* Support beta integration in the commands **split-yml, extract-code, generate-test-playbook and generate-docs.**
* Fixed an issue where **find-dependencies** ignored *toversion* field in content items.
* Added support for *layoutscontainer*, *classifier_5_9_9*, *mapper*, *report*, and *widget* in the **Format** command.
* Fixed an issue where **Format** will set the `ID` field to be equal to the `name` field in modified playbooks.
* Fixed an issue where **Format** did not work for test playbooks.
* Improved **update-release-notes** command:
  * Write content description to release notes for new items.
  * Update format for file types without description: Connections, Incident Types, Indicator Types, Layouts, Incident Fields.
* Added a validation for feedTags param in feeds in **validate** command.
* Fixed readme validation issue in community support packs.
* Added the **openapi-codegen** command to generate integrations from OpenAPI specification files.
* Fixed an issue were release notes validations returned wrong results for *CommonScripts* pack.
* Added validation for image links in README files in **validate** command.
* Added a validation for default value of fetch param in feeds in **validate** command.
* Fixed an issue where the **Init** command failed on scripts.

## 1.1.7

* Fixed an issue where running the **format** command on feed integrations removed the `defaultvalue` fields.
* Playbook branch marked with *skipunavailable* is now set as an optional dependency in the **find-dependencies** command.
* The **feedReputation** parameter can now be hidden in a feed integration.
* Fixed an issue where running the **unify** command on JS package failed.
* Added the *--no-update* flag to the **find-dependencies** command.
* Added the following validations in **validate** command:
  * Validating that a pack does not depend on NonSupported / Deprecated packs.

## 1.1.6

* Added the *--description* option to the **init** command.
* Added the *--contribution* option to the **init** command which converts a contribution zip to proper pack format.
* Improved **validate** command performance time and outputs.
* Added the flag *--no-docker-checks* to **validate** command to skip docker checks.
* Added the flag *--print-ignored-files* to **validate** command to print ignored files report when the command is done.
* Added the following validations in **validate** command:
  * Validating that existing release notes are not modified.
  * Validating release notes are not added to new packs.
  * Validating that the "currentVersion" field was raised in the pack_metadata for modified packs.
  * Validating that the timestamp in the "created" field in the pack_metadata is in ISO format.
* Running `demisto-sdk validate` will run the **validate** command using git and only on committed files (same as using *-g --post-commit*).
* Fixed an issue where release notes were not checked correctly in **validate** command.
* Fixed an issue in the **create-id-set** command where optional playbook tasks were not taken into consideration.
* Added a prompt to the `demisto-sdk update-release-notes` command to prompt users to commit changes before running the release notes command.
* Added support to `layoutscontainer` in **validate** command.

## 1.1.5

* Fixed an issue in **find-dependencies** command.
* **lint** command now verifies flake8 on CommonServerPython script.

## 1.1.4

* Fixed an issue with the default output file name of the **unify** command when using "." as an output path.
* **Unify** command now adds contributor details to the display name and description.
* **Format** command now adds *isFetch* and *incidenttype* fields to integration yml.
* Removed the *feedIncremental* field from the integration schema.
* **Format** command now adds *feedBypassExclusionList*, *Fetch indicators*, *feedReputation*, *feedReliability*,
     *feedExpirationPolicy*, *feedExpirationInterval* and *feedFetchInterval* fields to integration yml.
* Fixed an issue in the playbooks schema.
* Fixed an issue where generated release notes were out of order.
* Improved pack dependencies detection.
* Fixed an issue where test playbooks were mishandled in **validate** command.

## 1.1.3

* Added a validation for invalid id fields in indicators types files in **validate** command.
* Added default behavior for **update-release-notes** command.
* Fixed an error where README files were failing release notes validation.
* Updated format of generated release notes to be more user friendly.
* Improved error messages for the **update-release-notes** command.
* Added support for `Connections`, `Dashboards`, `Widgets`, and `Indicator Types` to **update-release-notes** command.
* **Validate** now supports scripts under the *TestPlaybooks* directory.
* Fixed an issue where **validate** did not support powershell files.

## 1.1.2

* Added a validation for invalid playbookID fields in incidents types files in **validate** command.
* Added a code formatter for python files.
* Fixed an issue where new and old classifiers where mixed on validate command.
* Added *feedIncremental* field to the integration schema.
* Fixed error in the **upload** command where unified YMLs were not uploaded as expected if the given input was a pack.
* Fixed an issue where the **secrets** command failed due to a space character in the file name.
* Ignored RN validation for *NonSupported* pack.
* You can now ignore IF107, SC100, RP102 error codes in the **validate** command.
* Fixed an issue where the **download** command was crashing when received as input a JS integration or script.
* Fixed an issue where **validate** command checked docker image for JS integrations and scripts.
* **validate** command now checks scheme for reports and connections.
* Fixed an issue where **validate** command checked docker when running on all files.
* Fixed an issue where **validate** command did not fail when docker image was not on the latest numeric tag.
* Fixed an issue where beta integrations were not validated correctly in **validate** command.

## 1.1.1

* fixed and issue where file types were not recognized correctly in **validate** command.
* Added better outputs for validate command.

## 1.1.0

* Fixed an issue where changes to only non-validated files would fail validation.
* Fixed an issue in **validate** command where moved files were failing validation for new packs.
* Fixed an issue in **validate** command where added files were failing validation due to wrong file type detection.
* Added support for new classifiers and mappers in **validate** command.
* Removed support of old RN format validation.
* Updated **secrets** command output format.
* Added support for error ignore on deprecated files in **validate** command.
* Improved errors outputs in **validate** command.
* Added support for linting an entire pack.

## 1.0.9

* Fixed a bug where misleading error was presented when pack name was not found.
* **Update-release-notes** now detects added files for packs with versions.
* Readme files are now ignored by **update-release-notes** and validation of release notes.
* Empty release notes no longer cause an uncaught error during validation.

## 1.0.8

* Changed the output format of demisto-sdk secrets.
* Added a validation that checkbox items are not required in integrations.
* Added pack release notes generation and validation.
* Improved pack metadata validation.
* Fixed an issue in **validate** where renamed files caused an error

## 1.0.4

* Fix the **format** command to update the `id` field to be equal to `details` field in indicator-type files, and to `name` field in incident-type & dashboard files.
* Fixed a bug in the **validate** command for layout files that had `sortValues` fields.
* Fixed a bug in the **format** command where `playbookName` field was not always present in the file.
* Fixed a bug in the **format** command where indicatorField wasn't part of the SDK schemas.
* Fixed a bug in **upload** command where created unified docker45 yml files were not deleted.
* Added support for IndicatorTypes directory in packs (for `reputation` files, instead of Misc).
* Fixed parsing playbook condition names as string instead of boolean in **validate** command
* Improved image validation in YAML files.
* Removed validation for else path in playbook condition tasks.

## 1.0.3

* Fixed a bug in the **format** command where comments were being removed from YAML files.
* Added output fields: *file_path* and *kind* for layouts in the id-set.json created by **create-id-set** command.
* Fixed a bug in the **create-id-set** command Who returns Duplicate for Layouts with a different kind.
* Added formatting to **generate-docs** command results replacing all `<br>` tags with `<br/>`.
* Fixed a bug in the **download** command when custom content contained not supported content entity.
* Fixed a bug in **format** command in which boolean strings  (e.g. 'yes' or 'no') were converted to boolean values (e.g. 'True' or 'False').
* **format** command now removes *sourceplaybookid* field from playbook files.
* Fixed a bug in **generate-docs** command in which integration dependencies were not detected when generating documentation for a playbook.

## 1.0.1

* Fixed a bug in the **unify** command when output path was provided empty.
* Improved error message for integration with no tests configured.
* Improved the error message returned from the **validate** command when an integration is missing or contains malformed fetch incidents related parameters.
* Fixed a bug in the **create** command where a unified YML with a docker image for 4.5 was copied incorrectly.
* Missing release notes message are now showing the release notes file path to update.
* Fixed an issue in the **validate** command in which unified YAML files were not ignored.
* File format suggestions are now shown in the relevant file format (JSON or YAML).
* Changed Docker image validation to fail only on non-valid ones.
* Removed backward compatibility validation when Docker image is updated.

## 1.0.0

* Improved the *upload* command to support the upload of all the content entities within a pack.
* The *upload* command now supports the improved pack file structure.
* Added an interactive option to format integrations, scripts and playbooks with No TestPlaybooks configured.
* Added an interactive option to configure *conf.json* file with missing test playbooks for integrations, scripts and playbooks
* Added *download* command to download custom content from Demisto instance to the local content repository.
* Improved validation failure messages to include a command suggestion, wherever relevant, to fix the raised issue.
* Improved 'validate' help and documentation description
* validate - checks that scripts, playbooks, and integrations have the *tests* key.
* validate - checks that test playbooks are configured in `conf.json`.
* demisto-sdk lint - Copy dir better handling.
* demisto-sdk lint - Add error when package missing in docker image.
* Added *-a , --validate-all* option in *validate* to run all validation on all files.
* Added *-i , --input* option in *validate* to run validation on a specified pack/file.
* added *-i, --input* option in *secrets* to run on a specific file.
* Added an allowed hidden parameter: *longRunning* to the hidden integration parameters validation.
* Fixed an issue with **format** command when executing with an output path of a folder and not a file path.
* Bug fixes in generate-docs command given playbook as input.
* Fixed an issue with lint command in which flake8 was not running on unit test files.

## 0.5.2

* Added *-c, --command* option in *generate-docs* to generate a specific command from an integration.
* Fixed an issue when getting README/CHANGELOG files from git and loading them.
* Removed release notes validation for new content.
* Fixed secrets validations for files with the same name in a different directory.
* demisto-sdk lint - parallelization working with specifying the number of workers.
* demisto-sdk lint - logging levels output, 3 levels.
* demisto-sdk lint - JSON report, structured error reports in JSON format.
* demisto-sdk lint - XML JUnit report for unit-tests.
* demisto-sdk lint - new packages used to accelerate execution time.
* demisto-sdk secrets - command now respects the generic whitelist, and not only the pack secrets.

## 0.5.0

[PyPI History][1]

[1]: https://pypi.org/project/demisto-sdk/#history

## 0.4.9

* Fixed an issue in *generate-docs* where Playbooks and Scripts documentation failed.
* Added a graceful error message when executing the *run" command with a misspelled command.
* Added more informative errors upon failures of the *upload* command.
* format command:
  * Added format for json files: IncidentField, IncidentType, IndicatorField, IndicatorType, Layout, Dashboard.
  * Added the *-fv --from-version*, *-nv --no-validation* arguments.
  * Removed the *-t yml_type* argument, the file type will be inferred.
  * Removed the *-g use_git* argument, running format without arguments will run automatically on git diff.
* Fixed an issue in loading playbooks with '=' character.
* Fixed an issue in *validate* failed on deleted README files.

## 0.4.8

* Added the *max* field to the Playbook schema, allowing to define it in tasks loop.
* Fixed an issue in *validate* where Condition branches checks were case sensitive.

## 0.4.7

* Added the *slareminder* field to the Playbook schema.
* Added the *common_server*, *demisto_mock* arguments to the *init* command.
* Fixed an issue in *generate-docs* where the general section was not being generated correctly.
* Fixed an issue in *validate* where Incident type validation failed.

## 0.4.6

* Fixed an issue where the *validate* command did not identify CHANGELOG in packs.
* Added a new command, *id-set* to create the id set - the content dependency tree by file IDs.

## 0.4.5

* generate-docs command:
  * Added the *use_cases*, *permissions*, *command_permissions* and *limitations*.
  * Added the *--insecure* argument to support running the script and integration command in Demisto.
  * Removed the *-t yml_type* argument, the file type will be inferred.
  * The *-o --output* argument is no longer mandatory, default value will be the input file directory.
* Added support for env var: *DEMISTO_SDK_SKIP_VERSION_CHECK*. When set version checks are skipped.
* Fixed an issue in which the CHANGELOG files did not match our scheme.
* Added a validator to verify that there are no hidden integration parameters.
* Fixed an issue where the *validate* command ran on test files.
* Removed the *env-dir* argument from the demisto-sdk.
* README files which are html files will now be skipped in the *validate* command.
* Added support for env var: *DEMISTO_README_VALIDATOR*. When not set the readme validation will not run.

## 0.4.4

* Added a validator for IncidentTypes (incidenttype-*.json).
* Fixed an issue where the -p flag in the *validate* command was not working.
* Added a validator for README.md files.
* Release notes validator will now run on: incident fields, indicator fields, incident types, dashboard and reputations.
* Fixed an issue where the validator of reputation(Indicator Type) did not check on the details field.
* Fixed an issue where the validator attempted validating non-existing files after deletions or name refactoring.
* Removed the *yml_type* argument in the *split-yml*, *extract-code* commands.
* Removed the *file_type* argument in the *generate-test-playbook* command.
* Fixed the *insecure* argument in *upload*.
* Added the *insecure* argument in *run-playbook*.
* Standardise the *-i --input*, *-o --output* to demisto-sdk commands.

## 0.4.3

* Fixed an issue where the incident and indicator field BC check failed.
* Support for linting and unit testing PowerShell integrations.

## 0.4.2

* Fixed an issue where validate failed on Windows.
* Added a validator to verify all branches are handled in conditional task in a playbook.
* Added a warning message when not running the latest sdk version.
* Added a validator to check that the root is connected to all tasks in the playbook.
* Added a validator for Dashboards (dashboard-*.json).
* Added a validator for Indicator Types (reputation-*.json).
* Added a BC validation for changing incident field type.
* Fixed an issue where init command would generate an invalid yml for scripts.
* Fixed an issue in misleading error message in v2 validation hook.
* Fixed an issue in v2 hook which now is set only on newly added scripts.
* Added more indicative message for errors in yaml files.
* Disabled pykwalify info log prints.

## 0.3.10

* Added a BC check for incident fields - changing from version is not allowed.
* Fixed an issue in create-content-artifacts where scripts in Packs in TestPlaybooks dir were copied with a wrong prefix.

## 0.3.9

* Added a validation that incident field can not be required.
* Added validation for fetch incident parameters.
* Added validation for feed integration parameters.
* Added to the *format* command the deletion of the *sourceplaybookid* field.
* Fixed an issue where *fieldMapping* in playbook did not pass the scheme validation.
* Fixed an issue where *create-content-artifacts* did not copy TestPlaybooks in Packs without prefix of *playbook-*.
* Added a validation the a playbook can not have a rolename set.
* Added to the image validator the new DBot default image.
* Added the fields: elasticcommonfields, quiet, quietmode to the Playbook schema.
* Fixed an issue where *validate* failed on integration commands without outputs.
* Added a new hook for naming of v2 integrations and scripts.

## 0.3.8

* Fixed an issue where *create-content-artifact* was not loading the data in the yml correctly.
* Fixed an issue where *unify* broke long lines in script section causing syntax errors

## 0.3.7

* Added *generate-docs* command to generate documentation file for integration, playbook or script.
* Fixed an issue where *unify* created a malformed integration yml.
* Fixed an issue where demisto-sdk **init** creates unit-test file with invalid import.

## 0.3.6

* Fixed an issue where demisto-sdk **validate** failed on modified scripts without error message.

## 0.3.5

* Fixed an issue with docker tag validation for integrations.
* Restructured repo source code.

## 0.3.4

* Saved failing unit tests as a file.
* Fixed an issue where "_test" file for scripts/integrations created using **init** would import the "HelloWorld" templates.
* Fixed an issue in demisto-sdk **validate** - was failing on backward compatiblity check
* Fixed an issue in demisto-sdk **secrets** - empty line in .secrets-ignore always made the secrets check to pass
* Added validation for docker image inside integrations and scripts.
* Added --use-git flag to **format** command to format all changed files.
* Fixed an issue where **validate** did not fail on dockerimage changes with bc check.
* Added new flag **--ignore-entropy** to demisto-sdk **secrets**, this will allow skip entropy secrets check.
* Added --outfile to **lint** to allow saving failed packages to a file.

## 0.3.3

* Added backwards compatibility break error message.
* Added schema for incident types.
* Added **additionalinfo** field to as an available field for integration configuration.
* Added pack parameter for **init**.
* Fixed an issue where error would appear if name parameter is not set in **init**.

## 0.3.2

* Fixed the handling of classifier files in **validate**.

## 0.3.1

* Fixed the handling of newly created reputation files in **validate**.
* Added an option to perform **validate** on a specific file.

## 0.3.0

* Added support for multi-package **lint** both with parallel and without.
* Added all parameter in **lint** to run on all packages and packs in content repository.
* Added **format** for:
  * Scripts
  * Playbooks
  * Integrations
* Improved user outputs for **secrets** command.
* Fixed an issue where **lint** would run pytest and pylint only on a single docker per integration.
* Added auto-complete functionality to demisto-sdk.
* Added git parameter in **lint** to run only on changed packages.
* Added the **run-playbook** command
* Added **run** command which runs a command in the Demisto playground.
* Added **upload** command which uploads an integration or a script to a Demisto instance.
* Fixed and issue where **validate** checked if release notes exist for new integrations and scripts.
* Added **generate-test-playbook** command which generates a basic test playbook for an integration or a script.
* **validate** now supports indicator fields.
* Fixed an issue with layouts scheme validation.
* Adding **init** command.
* Added **json-to-outputs** command which generates the yaml section for outputs from an API raw response.

## 0.2.6

* Fixed an issue with locating release notes for beta integrations in **validate**.

## 0.2.5

* Fixed an issue with locating release notes for beta integrations in **validate**.

## 0.2.4

* Adding image validation to Beta_Integration and Packs in **validate**.

## 0.2.3

* Adding Beta_Integration to the structure validation process.
* Fixing bug where **validate** did checks on TestPlaybooks.
* Added requirements parameter to **lint**.

## 0.2.2

* Fixing bug where **lint** did not return exit code 1 on failure.
* Fixing bug where **validate** did not print error message in case no release notes were give.

## 0.2.1

* **Validate** now checks that the id and name fields are identical in yml files.
* Fixed a bug where sdk did not return any exit code.

## 0.2.0

* Added Release Notes Validator.
* Fixed the Unifier selection of your python file to use as the code.
* **Validate** now supports Indicator fields.
* Fixed a bug where **validate** and **secrets** did not return exit code 1 on failure.
* **Validate** now runs on newly added scripts.

## 0.1.8

* Added support for `--version`.
* Fixed an issue in file_validator when calling `checked_type` method with script regex.

## 0.1.2

* Restructuring validation to support content packs.
* Added secrets validation.
* Added content bundle creation.
* Added lint and unit test run.

## 0.1.1

* Added new logic to the unifier.
* Added detailed README.
* Some small adjustments and fixes.

## 0.1.0

Capabilities:

* **Extract** components(code, image, description etc.) from a Demisto YAML file into a directory.
* **Unify** components(code, image, description etc.) to a single Demisto YAML file.
* **Validate** Demisto content files.<|MERGE_RESOLUTION|>--- conflicted
+++ resolved
@@ -2,12 +2,9 @@
 ## Unreleased
 * Fixed an issue where **format** created duplicate configuration parameters.
 * Added hidden properties to integration command argument and script argument.
-<<<<<<< HEAD
-* Fixed an issue where custom scripts names were replaced with uuid in IncidentFields and Layouts.
-=======
 * Added `--override-existing` to **upload** that skips the confirmation prompt for overriding existing content packs. @mattbibbydw
 * Fixed an issue where **validate** failed in private repo due to attempts to read from nonexisting file.
->>>>>>> da65e64a
+* Fixed an issue where custom scripts names were replaced with uuid in IncidentFields and Layouts.
 
 ## 1.8.0
 * Updated the supported python versions, as `>=3.8,<3.11`, as some of the dependencies are not supported on `3.11` yet.
