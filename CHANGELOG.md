# Changelog
* Fixed an issue where kebab-case arguments were not parsed correctly.

## Unreleased
<<<<<<< HEAD
* Added the *--mode* flag to the **pre-commit** command, to run pre-commit with special mode.
* Modified the `validate` and `format` pre-commit hooks to run with the `--all` flag only when the `--mode nightly` and `--all` flags were given.
* Modified the `ruff` pre-commit hook to run with `--config=nightly_ruff.toml` flag when running **pre-commit** command wite the `--mode nightly` flag.
=======
* Fixed an issue where deprecating parsing rules or modeling rules using **format** failed due to schema discrepancies.
>>>>>>> f273bbef

## 1.20.5
* Fixed an issue where **validate** falsely failed with error `DS108` on descriptions ending with brackets that contains a dot at the end of them.
* Fixed an issue where **modeling-rule test** command failed to properly render the comparison table when boolean value were printed.
* Fixed an issue were format added a dot at end of the description that already ends with question mark and exclamation mark.
* Fixed an issue where **upload** failed when trying to upload an indicator field.
* Updated the **update-content-graph** command to work with external repositories.
* Updated the **validate** command to work with external repositories when using the *--graph* flag.
* added support for `isfetchassets` flag in content graph

## 1.20.4
* Fixed an issue where using **prepare-content**, **upload**, **zip-packs** and **download** on machines with default encoding other than unicode caused errors.
* The **modeling-rules-test** will now ignore test data files containing the `test_data_config_ignore` key.
* Fixed an issue where **modeling-rules init-test-data** command failed on modeling rules that contain the text `call` even not as a separate word.
* Unlocked the dependency on `packaging`.

## 1.20.3
* Added the `FileType.VULTURE_WHITELIST` to the `FileType` enum for `.vulture_whitelist.py` files.
* Improved performance when reading `yml` files.
* Fixed an issue where **format** would add unnecessary period at the end of descriptions ending with brackets.
* Fixed an issue where **format** would not add a period at the end of descriptions, when running on in script files.
* Fixed an issue where running **validate -g** failed reading a `.pack-ignore` file that contained only newlines and spaces.
* Fixed an issue where **upload** failed when trying to upload a list content item.
* Fixed an issue where **download** would skip downloading list content items assigned to specific user roles with no roles.
* Demisto-SDK will now exit gracefully with an appropriate error message when *git* is not installed.
* Updated validation *RN116* to support the structure of **--force** flag in *update-release-notes* command.
* Fixed an issue where the release notes file was not added automatically to git when using the *update-release-notes* command.
* Fixed the structure in *update-release-notes* command when used with the **--force** flag. Now the header will display the pack display name.
* Fixed the support in **validate** for `svg` images to have their theme suffix.
* Modified **validate** to support only .svg files ending with *_dark* or *_light* suffixes.
* Fixed an issue where **modeling-rule test** command failed to properly compare types of fields.
* Fixed an issue where **validate** falsely failed with error `DS108` on descriptions ending with question mark and exclamation mark.
* Updated the **engineinfo** type in the script schema.
* Updated the **modeling-rules init & test** commands to support RULE section fields.
* Stability improvements for **graph create** and **graph update** commands.
* Fixed the *metadata* type in the XSIAM dashboard schema to *map*, with possible values: **lazy_load** and **cache_ttl**

## 1.20.2
* Updated the **pre-commit** command to run on all python versions in one run.
* Added the *--dry-run* flag to the **pre-commit** command, to create the config file without running the command.
* Fixed an issue where the **coverage-analyze** command was not parsing the logs correctly.
* Fixed an issue where **validate** falsly failed with error `DS108` on descriptions ending with a newline.
* Added formatting for script yml files when period is missing in the end of comment field, in the **format** command.
* Fixed an issue where **format** add a newline with a period when the description field missing a period.
* The content graph will now include the **python_version** field that each script/integration uses.
* Updated the **update-release-notes** command message structure when is run with **--force** flag.
* Added the **engineinfo** in to the script schema. This field specifies on which engine the script will run.
* Fixed an issue where **validate** falsely failed with error `DS108` on empty descriptions.
* Added support for lazy loading the of widgets in XSIAM dashboards.
* Added a **validate** check for correlation rules, making sure that `search_window` cannot be empty when `execution_mode` is set to `SCHEDULED`.
* Added the *metadata* key to the XSIAM dashboard schema. This field adds support for dynamic parameters in the dashboards.

## 1.20.1
* Added formatting for yml files when period is missing in the end of description field, in the **format** command.
* Fixed an issue where logging arguments were not in the standard kebab-case. The new arguments are: **console-log-threshold**, **file-log-threshold**, **log-file-path**.
* Added a new validation (`DS108`) to ensure that each description in the yml of script/integration ends with a dot.
* Fixed an issue where the **validate -g** failed reading a `.pack-ignore` file that was previously empty.
* Fixed an issue where the **update-release-notes** failed when changing the `.pack-ignore` file.
* Fixed an issue where the **GR103** validation output was malformed.
* Fixed an issue where the **upload** command failed for private repositories while trying to find the landing_page.json file.
* Added a log when a content item is missing from the repo, in **graph create** and **graph update**.
* Replaced logs with a progress bar in **graph create** and **graph update**.


## 1.20.0
* Fixed an issue where **update-release-notes** generated "available from Cortex XSOAR" instead of "from XSIAM" when run on XSIAM event collectors.
* Added support for controlling the sleep interval and retry count for **modeling-rules test** command.
* Added support for a new marketplace tag `xsoar_saas`.
* Fixed an issue where the **validate -g** failed on `BA102` in external repos even when ignored.
* Fixed an issue where the **validate -g** failed getting the content of `.pack-ignore` files when the external repository is not hosted in Github.
* Fixed an issue where the **validate -g** failed when updating an empty `.pack-ignore` file.
* Added support for yml hidden parameters for `xsoar_saas` marketplace, as part of the **prepare_content** command.
* Added support for custom documentation that will appear only in `xsoar_saas` marketplace, as part of the **prepare_content** command.
* Fixed an issue where the (`GR108`) validation did not fail in the validate command with the `-a` flag.
* Modified **prepare_content** command to be platform specific. For xsoar-saas and XSIAM regarding pack readme and integration description images in markdown files.
* Fixed an issue where the **lint** command was parsing % that may exist in the log data.

## 1.19.2
* Added a period at the end of lines produced by the **generate-docs** command that state the tested version of the product.
* Added the '--junit-path' flag to the **modeling-rules test** command, to allow saving the test results in a JUnit XML file.
* Update `RN112` validation's docs reference link.
* Added support to control the maximum file size and log rotation files count in the sdk logger.
* Fixed an issue with where passing the deprecated logging arguments to any command presented an incorrect recommendation for argument substitution.
* Fixed an issue where the documentation of logging arguments was incorrect.
* Fixed an issue in calculating content graph hash when creating or updating it.
* Fixed an issue where the coloring of the logging messages was not working properly when mixing both Console log and Parallel log handlers.
* Calling **graph create** or **graph update** now run the commands with default arguments, instead of showing the command help.
* Removed the use of chunks when calculating content relationships.
* Added the new environment variables **DEMISTO_DEFAULT_REMOTE** and **DEMISTO_DEFAULT_BRANCH**.
* Fixed an issue where the url regex in the **validate** command was wrong.
* Fixed an issue where **pre-commit** command failed when using global environment.
* Fixed an issue where **validate** would fail in external repos when trying to ignore `BA102`.
* Fixed an issue where **error-code** failed on some error codes.
* Fixes an issue in **format** command where the `-i` option included files in `.venv` directories.
* Updated the comment added to contribution PRs to old packs so it contains a link to the documentation of the **GitHub Codespaces** in xsoar.pan.dev.
* Updated GitPython version to 3.1.32.

## 1.19.1
* Fixed an issue where **unify** failed on integrations using an API a module, when not called from the content root.
* Improved **update-release-notes** logs when changes in dependent API modules are detected.
* Reverted changes released in version 1.19.0 in lint, lint will not fail on `demisto.results`, `return_outputs` and `LOG`.
* Updated the **generate-docs** command to use the content graph instead of the id_set file.
* **Validate** will now validate items which were edited in .pack-ignore.
* Added the '--all' input option for the **prepare-content** command, to support running on all content packs.
* Updated the '-i' input option of the **prepare-content** command to support multiple inputs as a comma-separated list.
* Enhanced the pack metadata properties when dumping pack zips in **prepare-content** command.

## 1.19.0
* Added the **graph** command group. The **create-content-graph** and **update-content-graph** commands were migrated to this command group, and named **graph create** and **graph update** respectively.
* Added the **graph get-relationships** command.
* The **graph create** command will now use a list of known content items from content-private, to avoid false-positives in validation `GR103`. Additionally, `GR103` was added to the **ALLOWED_IGNORE_ERRORS** list.
* The **modeling-rules test** command will now validate that the modeling rules schema mappings are aligned with the test-data mappings.
* Added the *--xsiam* flag to the **init** command in order to create XSIAM content.
* Fixed an issue where the `update-additional-dependencies` **pre-commit** step failed when not running in a content-like repo.
* Removed the format execution step from the `contribution_converter` since it can be executed separately during the contribution process.
* Added a new validation (`GR108`) to **validate**, that assures hidden packs do not have mandatory dependant packs.
* Added a new validation (`PA137`) to **validate**, ensuring the absence of non-ignorable errors in `.pack-ignore`.
* Running **validate** in a GitHub Action will now show errors as annotations, visible in the `Files Changed` tab of the pull request.
* **lint** will now fail on `demisto.results` and `return_outputs` usage, when a pack is `xsoar` or `partner` supported.
* **lint** will now fail on `LOG` usage in python files.
* Updated the **format** command to use the content graph instead of the id_set file.
* Updated **format** command not to fail on unexpected values that returns from the graph, and just add it to the log.
* Removed a redundant debug log on the `tools.get_file` function.

## 1.18.1
* Fixed an issue where the coloring directives where showing in log messages.
* Fixed an issue where **create-content-graph** was not executed upon changes in the parser infra files.
* Added support for `svg` integration images in content repo in **validate** command.
* Added a parameter `skip-packs-known-words` to the **doc-review** command, making sure that pack known words will not be added.

## 1.18.0
* Added the ability to ignore any validation in the **validate** command when running in an external (non-demisto/content) repo, by placing a `.private-repo-settings` file at its root.
* Calling **format** with the `-d` flag now removes test playbooks testing the deprecated content from conf.json.
* Improved the content graph performance when calculating content relationships.
* Improved determinism of SDK unit tests.
* **validate** will now run on all the pack content items when the pack supported marketplaces are modified.
* **pre-commit** no longer runs when there are no modified files (unless provided with input files).
* Added new validation that XSIAM integrations must have `marketplacev2` as the value of the marketplaces field.
* Added an ability to provide list of marketplace names as a credentials-type (type 9) param attribute.
* **doc-review** will run with the `--use-packs-known-words` true by default.
* Added the *deprecated* field to the pack object for the content-graph metadata.
* Calling **modeling-rules init-test-data** will now return the XDM fields output in alphabetical order.
* Added a new validation (`BA125`) to **validate**, assuring internal function names aren't used in customer-facing docs.
* Removed the Pipfile and Pipfile.lock from the templates in the **init** command.
* Disabled the option to create an integration with `Pipfile` and `Pipfile.lock` files, as they are deprecated.
* Added the Sourcery hook to **pre-commit**.
* Added a working directory to the `contribution_converter` in order to support working on a temporary directory.
* Added a waiting period when checking whether the dataset exists in the **modeling-rule test** command.
* Fixed an issue where the *DEMISTO_SDK_SKIP_VERSION_CHECK* was ignored when running on non CI environments.
* Fixed an issue where **validate** falsely detected backwards-compatibility issues, and prevented adding the `marketplaces` key to content items.
* Fixed an issue where the SDK would fail pulling docker images.
* Fixed an issue where **prepare-content** command would add the string `candidate` to scripts and integrations for the *nativeimage* key.
* Fixed an issue where in some cases the **split** command did not remove pack version note from the script.
* Fixed an issue where **validate** would not properly detect dependencies of core packs.
* Fixed an issue where **validate** failed on single-select types incident and indicator fields when given empty value as a select value option.
* Fixed an issue where errors in **validate** were logged as `info`.
* Fixed an issue where **validate** error messages were not logged when an integration param, or the default argument in reputation commands is not valid.
* Fixed an issue where the **format** command would change the value of the `unsearchable` key in fields.
* Fixed an issue where **lint** command failed to pull docker image in Gitlab environment.
* Fixed an issue in **doc-review** command where escape characters within Markdown files were detected as invalid words.
* Fixed an issue where **validate** failed on infrastructure test files.
* Fixed an issue in **update-content-graph** where the neo4j service was unaccessible for non-root users.

## 1.17.2
* Fixed an issue where **lint** and **validate** commands failed on integrations and scripts that use docker images that are not available in the Docker Hub but exist locally.
* Added documentation for the flag **override-existing** used in upload.
* Fixed an issue where **validate** failed on Incident Field items with a `template` value.
* Improved memory efficiency in **update-content-graph** and **create-content-graph** commands.
* Removed support for the `cve_id` name for the default-argument for **cve** reputation commands in **validate**. Now, only `cve` may be used for such commands.
* Fixed an issue where **zip_packs** failed uploading content.
* Added `tenant_timezone` handling to the **modeling-rules init** command, allowing usage with tenants in various timezones.
* Shortened the timeout when checking whether the dataset exists in **test-modeling-rule**.
* Cleaned up project dependencies.
* Added support for the **List** content item in **Xpanse** marketplace.
* Fixed an issue in **run-unit-tests** command when running Powershell tests.
* Fixed an issue where **lint** failed running when a docker container would not init properly.
* Fixed an issue where the *upload* command would upload a pack metadata with wrong display names.
* Performance enhancements when reading yaml files.
* Removed redundant errors and fields from `errors.py`.
* Updated **update-release-notes** to use graph instead of id_set.

## 1.17.1
* Added the `aliasTo` key to the Incident Field schema.
* Modified **validate** to not require fields whose value is always `False`.
* Modified **validate** to use the graph instead of id_set on changed *APIModules*.
* Fixed an issue where `register_module_line()` was not removed from python scripts when the script had no trailing newline.
* Fixed an issue where an integration containing a command without a description would fail to upload while using the **upload** command.
* Fixed an issue where attempting to individually upload `Preprocess Rule` files raised an unclear error message. Note: preprocess rules can not be individually uploaded, but only as part of a pack.
* Fixed an issue where the **upload** command would fail on Indicator Types.
* Fixed an issue where the **upload** command would return the wrong error message when connection credentials are invalid.
* Fixed an issue where the **upload** command would fail parsing input paths.
* added support for the `isfetcheventsandassets` flag in content graph.
* Fixed an issue where the **modeling-rules test** command failed to get the existence of result from dataset in cases where the results take time to load.
* Added an aliasTo key to the incident field schema.

## 1.17.0
* **validate** will only fail on docker related errors if the pack is supported by xsoar.
* Added a validation that assures filename, id, and name have a correct suffix for modeling/parsing rules files.
* Added new **validate** checks, preventing unwanted changes of the marketplaces (BC108,BC109), toversion (BC107)  and fromversion (BC106) fields.
* Removed the `timezone_offset` argument in the *modeling-rules test* command.
* Fixed an issue where **lint** failed when importing functions from CommonServerUserPython.
* The **format** command now will sync hidden parameters with master branch.
* Fixed an issue where lock integration failed on FileNotFound.(PANW-internal only).
* Fixed an issue where **lint** falsely warned of using `demisto.results`.
* Fixed an issue where **validate** always returned *XSIAM Dashboards* and *Correlation Rules* files as valid.
* Added `GR107` validation to **validate** using the graph validations to check that no deprecated items are used by non-deprecated content.
* Fixed an issue where the **modeling-rules test** command failed to get the existence of dataset in cases where the dataset takes more than 1 minute to get indexed.
* Fixed an issue in **lint** where the container used for linting had dependency conflicts with the image used by content, and caused inconsistent results.
* Fixed an issue where the **download** command failed when the playbook has different `name` and `id`.
* Moved the **pre-commmit** command template to the `demisto/content` repository, where it's easier to maintain.
* Fixed an issue where an internal method caused warning messages when reading md files.
* Added support for Pre Process Rules in the **upload** command.
* Fixed an issue where **upload** would not upload items whose `maketplaces` value was an empty list.
* Added a prettyName key to the incident field schema.
* Fixed an issue where **upload** command could not parse content items that are not unicode-encoded.

## 1.16.0
* Added a check to **is_docker_image_latest_tag** to only fail the validation on non-latest image tag when the current tag is older than 3 days.
* Fixed an issue where **upload** would not properly show the installed version in the UI.
* Fixed an issue where the `contribution_converter` failed replacing generated release notes with the contribution form release notes.
* Fixed an issue where an extra levelname was added to a logging message.
* Modified the `mypy` pre-commit hook to run in a virtual environment, rather than the local mypy version.
* Added support to run **validate** with `--git` flag on detached HEAD.
* Added a validation that the **validate** command will fail if the pack name is not prefixed on XSIAM dashboard images.
* Fixed the **generate-test-playbook** which failed on an unexpected keyword argument - 'console_log_threshold'.
* Fixed an issue where **prepare-content** would not properly parse the `fromVersion` and `toVersion` attributes of XSIAM-Dashbaord and XSIAM-Report content items.
* Fixed an issue where **validate** command did not fail on non-existent dependency ids of non-mandatory dependant content.
* Fixed pytest async io deprecation warning.
* Added the `--incident-id` argument (optional) to the **run** command.
* Fixed an issue in **run-unit-tests** and **update-content-graph** where running commands in a docker container was done with insufficient permissions.
* Added the `_time` field to the output compare table of the **modeling-rules test** command.
* Changed the endpoint **download** uses to get system content items.
* Fixed an issue where graph-related tasks failed when files were deleted from the repo.
* Added a **validate** check, and a **format** auto fix for the `fromversion` field in Correlation Rules and XSIAM Dashboards.
* Update the format used for dev-dependencies in pyproject.toml to match modern versions of Poetry.
* Added timestamps to logging messages when running in a CI build.

## 1.15.5
* **Breaking Change**: The default of the **upload** command `--zip` argument is `true`. To upload packs as custom content items use the `--no-zip` argument.
* Removed the `no-implicit-optional` hook from **pre-commit**.
* Removed the `markdownlint` hook from **pre-commit**.
* Fixed an issue in **run-unit-tests** to pass with warnings when no tests are collected.
* Fixed an issue in **run-unit-tests** with the coverage calculation.
* Fixed a notification about log file location appeared more than once.
* Updated the error message when code coverage is below the threshold in **coverage-analyze** to be printed in a more noticeable red color.
* Fixed an issue in **upload** that failed when a comma-separated list of paths is passed to the `--input` argument.
* Running **validate** with the `--graph` flag will now run the graph validations after all other validations.
* improved the generated release note for newly added XSIAM entities when running *update-release-notes* command.
* Fixed an issue where in some cases validation failed when mapping null values.
* Fixed an issue in **upload** command where the `--keep-zip` argument did not clean the working directory.
* Fixed an issue where an extra levelname was added to a logging message.
* Fixed an issue in **upload** where uploading packs to XSIAM failed due to version mismatch.

## 1.15.4
* Fixed an issue where *update-release-notes* and *doc-review* did not handle new content notes as expected.
* Fixed an issue in PEP484 (no-implicit-optional) hook to **pre-commit**.
* Fixed an issue in **upload** with `--input-config-file` where the content items weren't uploaded in the correct pack.
* Added support to disable the default logging colors with the **DEMISTO_SDK_LOG_NO_COLORS** environment variable.

## 1.15.3
* Added the `--init` flag to **download**.
* Added the `--keep-empty-folders` flag to **download**.
* Added `markdown-lint` to **pre-commit**
* Added the PEP484 (no-implicit-optional) hook to **pre-commit**.
* Fixed an issue where the content-graph parsing failed on mappers with undefined mapping.
* Fixed an issue in **validate** where `pack_metadata.json` files were not collected proplely in `--graph` option.
* Fixed an issue where *validate* reputation commands outputs were not checked for new content.
* Added *IN107* and *DB100* error codes to *ALLOWED_IGNORE_ERRORS* list.
* Added a validation that assures feed integrations implement the `integration_reliability` configuration parameter.
* Fixed an issue where the format command did not work as expected on pre-process rules files.
* Fixed an issue where **upload** command failed to upload when the XSOAR version is beta.
* Fixed an issue where **upload** command summary was inaccurate when uploading a `Pack` without the `-z` flag.
* Added pack name and pack version to **upload** command summary.
* Added support for modeling rules with multi datasets in ****modeling-rules test**** command.
* Fixed an issue where **validate** didn't recognize layouts with incident fields missing from `id_set.json` even when `--post-commit` was indicated.

## 1.15.2
* Fixed an issue where **format** added default arguments to reputation commands which already have one.
* Fixed an issue where **validate** fails when adding the *advance* field to the integration required fields.
* Updated the integration Traffic Light Protocol (TLP) color list schema in the **validate** command.
* Fixed an issue where **upload** would not read a repo configuration file properly.
* Fixed an issue where **upload** would not handle the `-x`/`--xsiam` flag properly.
* Fixed an issue where **format** failed to use input from the user, when asking about a `from_version`.
* Added the `-n`/`--assume_no` flag to **format**.

## 1.15.1
* Fixed an issue where **generate-docs** generated fields with double html escaping.
* Fixed an issue where **upload** failed when using the `-z` flag.

## 1.15.0
* **Breaking Change**: the **upload** command now only supports **XSOAR 6.5** or newer (and all XSIAM versions).
* **upload** now uses content models, and calls the `prepare` method of each model before uploading (unless uploading a zipped pack).
* Added a *playbook* modification to **prepare-content**, replacing `getIncident` calls with `getAlerts`, when uploading to XSIAM.
* Added a *playbook* modification to **prepare-content**, replacing `${incident.fieldname}` context accessors with `${alert.fieldname}` when uploading to XSIAM.
* Added a *playbook* modification to **prepare-content**, replacing `incident` to `alert` in task display names, when uploading to XSIAM.
* Added a *layout* modification to **prepare-content**, replacing `Related/Child/Linked Incidents` to `... Alerts` when uploading to XSIAM.
* Added a *script* modification to **prepare-content**, automatically replacing the word `incident` with `alert` when uploading to XSIAM.
* Added a validation that the **validate** command will fail if the `dockerimage` field in scripts/integrations uses any py3-native docker image.
* Updated the `ruff` version used in **pre-commit** to `0.0.269`.
* Fixed an issue in **create-content-graph** which caused missing detection of duplicated content items.
* Fixed an issue where **run-unit-tests** failed on python2 content items.
* Fixed an issue in **validate** where core packs validations were checked against the core packs defined on master branch, rather than on the current branch.
* Fixed an issue in **pre-commit** where `--input` flag was not filtered by the git files.
* Skip reset containers for XSOAR NG and XSIAM(PANW-internal only).
* Fixed an issue where **lint** failed fetching docker image details from a PANW GitLab CI environment. (PANW-internal only).

## 1.14.5
* Added logging in case the container fails to run in **run-unit-tests**.
* Disabled **pre-commit** multiprocessing for `validate` and `format`, as they use a service.
* **pre-commit** now calls `format` with `--assume-yes` and `--no-validate`.
* Fixed an issue where **pre-commit** ran multiple times when checking out build related files.

## 1.14.4
* Added integration configuration for *Cortex REST API* integration.
* Removed `Flake8` from **pre-commit**, as `ruff` covers its basic rules.
* Improved log readability by silencing non-critical `neo4j` (content graph infrastructure) logs.
* Fixed an issue where **run-unit-tests** failed on python2 content items.
* Fixed an issue where **modeling-rules test** did not properly handle query fields that pointed to a string.
* Fixed an issue when trying to fetch remote files when not under the content repo.
* Fixed a validation that the **modeling-rules test** command will fail if no test data file exist.
* Fixed an issue where **format** command failed while updating the `fromversion` entry.
* Added support for mapping uuid to names for Layout files in the **download** command.

## 1.14.3
* Fixed an issue where **run-unit-tests** failed running on items with `test_data`.
* Updated the demisto-py to v3.2.10 which now supports url decoding for the proxy authentication password.
* Fixed an issue where **generate-outputs** did not generate context paths for empty lists or dictionaries in the response.

## 1.14.2
* Added the `--staged-only` flag to **pre-commit**.
* Fixed an issue where **run-unit-tests** failed running on items with `test_data`.
* Fixed an issue where **pre-commit** ran on unchanged files.
* Add the ability to run **secrets** in **pre-commit** by passing a `--secrets` flag.
* Added support to override the log file with the **DEMISTO_SDK_LOG_FILE_PATH** environment variable.

## 1.14.1
* Fixed an issue where **update-release-notes** command failed when running on a pack that contains deprecated integrations without the `commands` section.
* Added toVersion and fromVersion to XSIAM content items schema.
* Fixed an issue where **validate** failed when attempting to map null values in a classifier and layout.
* Added search marketplace functionality to XSIAM client.
* Fixed an issue in **pre-commit** command where `MYPYPATH` was not set properly.
* Updated the integration category list in the **init** command.
* Fixed an issue where in some environments docker errors were not caught.
* Added a validation that the **validate** command will fail on README files if an image does not exist in the specified path.

## 1.14.0
* Added the `DEMISTO_SDK_GRAPH_FORCE_CREATE` environment variable. Use it to force the SDK to recreate the graph, rather than update it.
* Added support for code importing multi-level ApiModules to **lint**.
* Added a validation that the **modeling-rules test** command will fail if no test data file exist.
* Added support for the `<~XPANSE>` marketplace tag in release notes.
* Added support for marketplace tags in the **doc-review** command.
* Added **generate-unit-tests** documentation to the repo README.
* Added the `hiddenpassword` field to the integration schema, allowing **validate** to run on integrations with username-only inputs.
* Improved logs and error handling in the **modeling-rules test** command.
* Improved the warning message displayed for Contribution PRs editing outdated code.
* Improved the clarity of error messages for cases where yml files cannot be parsed as a dictionary.
* Updated the `XSIAMReport` schema.
* Standardized repo-wide logging. All logs are now created in one logger instance.
* **lint** now prevents unit-tests from accessing online resources in runtime.
* Updated the logs shown during lint when running in docker.
* Fixed an issue where **validate** showed errors twice.
* Fixed an issue where **validate** did not fail when xif files had wrong naming.
* Fixed an issue where **doc-review** required dot suffixes in release notes describing new content.
* Fixed an issue where **download** command failed when running on a beta integration.
* Fixed an issue where **update-release-notes** generated release notes for packs in their initial version (1.0.0).
* Fixed an issue with **update-content-graph** where `--use-git` parameter was ignored when using `--imported-path` parameter.
* Fixed an issue where **validate** failed on playbooks with valid inputs, since it did not collect the playbook inputs occurrences properly.

## 1.13.0
* Added the pack version to the code files when calling **unify**. The same value is removed when calling **split**.
* Added a message showing the output path when **prepare-content** is called.
* Contribution PRs that update outdated packs now display a warning message.
* Fixed an issue when kebab-case has a misspelling in one of the sub words, the suggestion might be confusing.
* Improved caching and stability for **lint**.
* Added support for *.xif* files in the **secrets** command.
* Fixed an issue where **validate** would fail when playbook inputs contain Transform Language (DT).
* Added a new **validate** check, making sure a first level header exist in release notes (RN116)
* Fixed an issue where **lint** would not properly handle multiple ApiModules imports.

## 1.12.0
* Added the **pre-commit** command, to improve code quality of XSOAR content.
* Added the **run-unit-tests** command, to run unit tests of given content items inside their respective docker images.
* Added support for filepath arguments in the **validate** and **format** commands.
* Added pre-commit hooks for `validate`, `format`, `run-unit-tests` and `update-docker-image` commands.
* Fixed an issue in the **download** command where layouts were overriden even without the `-f` option.
* Fixed an issue where Demisto-SDK did not detect layout ID when using the **download** command.
* Fixed an issue where the **lint** command ran on `native:dev` supported content when passing the `--docker-image all` flag, instead it will run on `native:candidate`.
* Added support for `native:candidate` as a docker image flag for **lint** command.
* Added a modification for layouts in **prepare-content**, replacing `Related Incidents`, `Linked Incidents` and `Child Incidents` with the suitable `... Alerts` name when uploading to XSIAM.
* Fixed an issue where logs and messages would not show when using the **download** command.
* Fixed an issue where the `server_min_version` field in metadata was an empty value when parsing packs without content items.
* Fixed an issue where running **openapi-codegen** resulted in false-positive error messages.
* Fixed an issue where **generate-python-to-yml** generated input arguments as required even though required=False was specified.
* Fixed an issue where **generate-python-to-yml** generated input arguments a default arguments when default=some_value was provided.
* Fixed a bug where **validate** returned error on playbook inputs with special characters.
* Fixed an issue where **validate** did not properly check `conf.json` when the latter is modified.
* Fixed an issue in the **upload** command, where a prompt was not showing on the console.
* Fixed an issue where running **lint** failed installing dependencies in containers.

## 1.11.0
* **Note: Demisto-SDK will soon stop supporting Python 3.8**
* Fixed an issue where using **download** on non-unicode content, merging them into existing files caused an error.
* Changed an internal setting to allow writing non-ascii content (unicode) using `YAMLHandler` and `JSONHandler`.
* Fixed an issue where an error message in **unify** was unclear for invalid input.
* Fixed an issue where running **validate** failed with **is_valid_integration_file_path_in_folder** on integrations that use API modules.
* Fixed an issue where **validate** failed with **is_valid_integration_file_path_in_folder** on integrations that use the `MSAPIModule`.
* Added **validate** check for the `modules` field in `pack_metadata.json` files.
* Changed **lint** to skip deprecated content, unless when using the `-i` flag.
* Fixed an issue where **update-release-notes** failed when a new *Parsing Rule* was added to a pack.
* Refactored the logging framework. Demisto-SDK logs will now be written to `.demist_sdk_debug.log` under the content path (when detected) or the current directory.
* Added `GR105` validation to **validate** command to check that no duplicate IDs are used.
* Added support for API Modules imported in API modules in the **unify** command.
* Added **validate** check, to make sure every Python file has a corresponding unit test file.

## 1.10.6
* Fixed an issue where running **validate** with the `-g` flag would skip some validations for old-formatted (unified) integration/script files.
* Deprecated integrations and scripts will not run anymore when providing the **--all-packs** to the **lint** command.
* Fixed an issue where a pack `serverMinVersion` would be calculated by the minimal fromVersion of its content items.
* Added the `--docker-image-target` flag to **lint** for testing native supported content with new images.

## 1.10.5
* Fixed an issue where running **run-test-playbook** would not use the `verify` parameter correctly. @ajoga
* Added a newline at the end of README files generated in **generate-docs**.
* Added the value `3` (out of bounds) to the `onChangeRepAlg` and `reputationCalc` fields under the `IncidentType` and `GenericType` schemas. **validate** will allow using it now.
* Fixed an issue where **doc-review** required dot suffixes in release notes describing new content.
* Fixed an issue where **validate** failed on Feed Integrations after adding the new *Collect/Connect* section field.
* Fixed an issue where using **postman-codegen** failed converting strings containing digits to kebab-case.
* Fixed an issue where the ***error-code*** command could not parse List[str] parameter.
* Updated validation *LO107* to support more section types in XSIAM layouts.

## 1.10.4
* Added support for running **lint** in multiple native-docker images.

## 1.10.3
* Fixed an issue where running **format** would fail after running npm install.
* Improved the graph validations in the **validate** command:
  - GR100 will now run on all content items of changed packs.
  - GR101 and GR102 will now catch invalid fromversion/toversion of files **using** the changed items.
  - GR103 errors will raise a warning when using the *-a* flag, but an error if using the *-i* or *g* flags.
* Fixed an issue where test-playbooks timed out.
* Fixed an issue where making a change in a module using an ApiModule would cause lint to run on the ApiModule unnecessarily.
* Fixed an issue where the `marketplace` field was not used when dumping pack zips.
* Fixed a typo in the README content generated with **update-release-notes** for updating integrations.
* Fixed an issue in **validate**, where using the `-gr` and `-i` flags did not run properly.
* Added the `sectionorder` field to integration scheme.
* Fixed an issue where in some occasions running of test-playbooks could receive session timeouts.
* Fixed an issue where **validate** command failed on core pack dependencies validation because of test dependencies.

## 1.10.2
* Added markdown lint formatting for README files in the **format** command.
* Fixed an issue where **lint** failed when using the `-cdam` flag with changed dependant api modules.
* Fixed an issue in the **upload** command, where `json`-based content items were not unified correctly when using the `--zip` argument.
* Added XPANSE core packs validations.

## 1.10.1
* Fixed an issue where **update-content-graph** failed to execute.

## 1.10.0
* **Breaking change**: Removed usage of `pipenv`, `isort` and `autopep8` in the **split** and **download** commands. Removed the `--no-pipenv` and `--no-code-formatting` flags. Please see https://xsoar.pan.dev/docs/tutorials/tut-setup-dev-remote for the recommended environment setup.
* Fixed an issue in **prepare-content** command where large code lines were broken.
* Fixed an issue where git-*renamed_files* were not retrieved properly.
* Fixed an issue where test dependencies were calculated in all level dependencies calculation.
* Added formatting and validation to XSIAM content types.
* Fixed an issue where several XSIAM content types were not validated when passing the `-a` flag.
* Added a UUID to name mapper for **download** it replaces UUIDs with names on all downloaded files.
* Updated the demisto-py to v3.2.6 which now supports basic proxy authentication.
* Improved the message shown when using **upload** and overwriting packs.
* Added support for the **Layout Rule** content type in the id-set and the content graph.
* Updated the default general `fromVersion` value on **format** to `6.8.0`
* Fixed an issue where **lint** sometimes failed when using the `-cdam` flag due to wrong file duplications filtering.
* Added the content graph to **validate**, use with the `--graph` flag.

## 1.9.0
* Fixed an issue where the Slack notifier was using a deprecated argument.
* Added the `--docker-image` argument to the **lint** command, which allows determining the docker image to run lint on. Possible options are: `'native:ga'`, `'native:maintenance'`, `'native:dev'`, `'all'`, a specific docker image (from Docker Hub) or, the default `'from-yml'`.
* Fixed an issue in **prepare-content** command where large code lines were broken.
* Added a logger warning to **get_demisto_version**, the task will now fail with a more informative message.
* Fixed an issue where the **upload** and **prepare-content** commands didn't add `fromServerVersion` and `toServerVersion` to layouts.
* Updated **lint** to use graph instead of id_set when running with `--check-dependent-api-module` flag.
* Added the marketplaces field to all schemas.
* Added the flag `--xsoar-only` to the **doc-review** command which enables reviewing documents that belong to XSOAR-supported Packs.
* Fixed an issue in **update-release-notes** command where an error occurred when executing the same command a second time.
* Fixed an issue where **validate** would not always ignore errors listed under `.pack-ignore`.
* Fixed an issue where running **validate** on a specific pack didn't test all the relevant entities.
* Fixed an issue where fields ending with `_x2` where not replaced in the appropriate Marketplace.

## 1.8.3
* Changed **validate** to allow hiding parameters of type 0, 4, 12 and 14 when replacing with type 9 (credentials) with the same name.
* Fixed an issue where **update-release-notes** fails to update *MicrosoftApiModule* dependent integrations.
* Fixed an issue where the **upload** command failed because `docker_native_image_config.json` file could not be found.
* Added a metadata file to the content graph zip, to be used in the **update-content-graph** command.
* Updated the **validate** and **update-release-notes** commands to unskip the *Triggers Recommendations* content type.


## 1.8.2
* Fixed an issue where demisto-py failed to upload content to XSIAM when `DEMISTO_USERNAME` environment variable is set.
* Fixed an issue where the **prepare-content** command output invalid automation name when used with the --*custom* argument.
* Fixed an issue where modeling rules with arbitrary whitespace characters were not parsed correctly.
* Added support for the **nativeImage** key for an integration/script in the **prepare-content** command.
* Added **validate** checks for integrations declared deprecated (display name, description) but missing the `deprecated` flag.
* Changed the **validate** command to fail on the IN145 error code only when the parameter with type 4 is not hidden.
* Fixed an issue where downloading content layouts with `detailsV2=None` resulted in an error.
* Fixed an issue where **xdrctemplate** was missing 'external' prefix.
* Fixed an issue in **prepare-content** command providing output path.
* Updated the **validate** and **update-release-notes** commands to skip the *Triggers Recommendations* content type.
* Added a new validation to the **validate** command to verify that the release notes headers are in the correct format.
* Changed the **validate** command to fail on the IN140 error code only when the skipped integration has no unit tests.
* Changed **validate** to allow hiding parameters of type 4 (secret) when replacing with type 9 (credentials) with the same name.
* Fixed an issue where the **update-release-notes** command didn't add release-notes properly to some *new* content items.
* Added validation that checks that the `nativeimage` key is not defined in script/integration yml.
* Added to the **format** command the ability to remove `nativeimage` key in case defined in script/integration yml.
* Enhanced the **update-content-graph** command to support `--use-git`, `--imported_path` and `--output-path` arguments.
* Fixed an issue where **doc-review** failed when reviewing command name in some cases.
* Fixed an issue where **download** didn't identify playbooks properly, and downloaded files with UUIDs instead of file/script names.

## 1.8.1
* Fixed an issue where **format** created duplicate configuration parameters.
* Added hidden properties to integration command argument and script argument.
* Added `--override-existing` to **upload** that skips the confirmation prompt for overriding existing content packs. @mattbibbydw
* Fixed an issue where **validate** failed in private repos when attempting to read from a nonexisting `approved_categories.json`.
* Fixed an issue where **validate** used absolute paths when getting remote `pack_metadata.json` files in private repos.
* Fixed an issue in **download**, where names of custom scripts were replaced with UUIDs in IncidentFields and Layouts.

## 1.8.0
* Updated the supported python versions, as `>=3.8,<3.11`, as some of the dependencies are not supported on `3.11` yet.
* Added a **validate** step for **Modeling Rules** testdata files.
* Added the **update-content-graph** command.
* Added the ability to limit the number of CPU cores with `DEMISTO_SDK_MAX_CPU_CORES` envirment variable.
* Added the **prepare-content** command.
* Added support for fromversion/toversion in XSIAM content items (correlation rules, XSIAM dashboards, XSIAM reports and triggers).
* Added a **validate** step checking types of attributes in the schema file of modeling rule.
* Added a **validate** step checking that the dataset name of a modeling rule shows in the xif and schema files.
* Added a **validate** step checking that a correlation rule file does not start with a hyphen.
* Added a **validate** step checking that xsiam content items follow naming conventions.
* Fixed an issue where SDK commands failed on the deprecated `packaging.version.LegacyVersion`, by locking the `packaging` version to `<22`.
* Fixed an issue where **update-release-notes** failed when changing only xif file in **Modeling Rules**.
* Fixed an issue where *is_valid_category* and *is_categories_field_match_standard* failed when running in a private repo.
* Fixed an issue where **validate** didn't fail on the MR103 validation error.
* Fixed the *--release-notes* option, to support the new CHANGELOG format.
* Fixed an issue where **validate** failed when only changing a modeling rules's xif file.
* Fixed an issue where **format** failed on indicator files with a `None` value under the `tabs` key.
* Fixed an issue where **validate** only printed errors for one change of context path, rather than print all.
* Fixed an issue where **download** did not suggest using a username/password when authenticating with XSOAR and using invalid arguments.
* Fixed an issue where **download** failed when listing or downloading content items that are not unicode-encoded.
* Added support for fromversion/toversion in XSIAM content items (correlation rules, XSIAM dashboards, XSIAM reports and triggers).
* Updated the supported python versions, as `>=3.8,<3.11`, as some of the dependencies are not supported on `3.11` yet.
* Added **prepare-content** command which will prepare the pack or content item for the platform.
* Patched an issue where deprecated `packaging.version.LegacyVersion`, locking packaging version to `<22`.

## 1.7.9
* Fixed an issue where an error message in **validate** would not include the suggested fix.
* Added a validation that enforces predefined categories on MP Packs & integration yml files, the validation also ensures that each pack has only one category.
* Fixed an issue where **update-release-notes** did not generate release notes for **XDRC Templates**.
* Fixed an issue where **upload** failed without explaining the reason.
* Improved implementation of the docker_helper module.
* Fixed an issue where **validate** did not check changed pack_metadata.json files when running using git.
* Added support for **xdrctemplate** to content graph.
* Fixed an issue where local copies of the newly-introduced `DemistoClassApiModule.py` were validated.
* Added new release notes templates for the addition and modification of playbooks, layouts and types in the **doc-review** command.
* Fixed an issue where the **doc-review** command failed on descriptions of new content items.
* Added the `Command XXX is deprecated. Use XXX instead.` release notes templates to **doc-review** command.
* Fixed an issue where the **update-release-notes** command didn't add the modeling-rules description for new modeling-rules files.

## 1.7.8
* Added the capability to run the MDX server in a docker container for environments without node.
* Fixed an issue where **generate-docs** with `-c` argument updated sections of the incorrect commands.
* Added IF113 error code to **ALLOWED_IGNORE_ERRORS**.
* Fixed an issue where **validate** failed on playbooks with non-string input values.
* Added the `DEMISTO_SDK_IGNORE_CONTENT_WARNING` environment variable, to allow suppressing warnings when commands are not run under a content repo folder.
* Fixed an issue where **validate** failed to recognize integration tests that were missing from config.json
* Added support for **xpanse** marketplace in **create-id-set** and **create-content-artifacts** commands.
* Fixed an issue where **split** failed on yml files.
* Added support for marketplace-specific tags.
* Fixed an issue where **download** would not run `isort`. @maxgubler
* Fixed an issue where XSIAM Dashboards and Reports images failed the build.
* Added support for **xpanse** marketplace to content graph.

## 1.7.7
* Fixed an issue where paybooks **generate-docs** didn't parse complex input values when no accessor field is given correctly.
* Fixed an issue in the **download** command, where an exception would be raised when downloading system playbooks.
* Fixed an issue where the **upload** failed on playbooks containing a value that starts with `=`.
* Fixed an issue where the **generate-unit-tests** failed to generate assertions, and generate unit tests when command names does not match method name.
* Fixed an issue where the **download** command did not honor the `--no-code-formatting` flag properly. @maxgubler
* Added a new check to **validate**, making sure playbook task values are passed as references.
* Fixed an issue where the **update-release-notes** deleted existing release notes, now appending to it instead.
* Fixed an issue where **validate** printed blank space in case of validation failed and ignored.
* Renamed 'Agent Config' to 'XDRC Templates'.
* Fixed an issue where the **zip-packs** command did not work with the CommonServerUserPython and CommonServerUserPowerShell package.

## 1.7.6

* Fixed parsing of initialization arguments of client classes in the **generate-unit-tests** command.
* Added support for AgentConfig content item in the **upload**, **create-id-set**, **find-dependecies**, **unify** and **create-content-artifacts** commands.
* Added support for XSIAM Report preview image.

## 1.7.5

* Fixed an issue where the **upload** command did not work with the CommonServerUserPython package.
* Fixed an issue in the **download** command, where some playbooks were downloaded as test playbooks.
* Added playbook modification capabilities in **TestSuite**.
* Added a new command **create-content-graph**.
* Fixed an issue in the **upload** command, where the temporary zip would not clean up properly.
* Improved content items parsing in the **create-content-graph** command.
* Added an error when the docker daemon is unavailable when running **lint**.
* Removed the validation of a subtype change for scripts in the **validate** command.
* Fixed an issue where names of XSIAM content items were not normalized properly.
* Fixed an issue where the **download** command was downloading playbooks with **script** (id) and not **scriptName**.
* Fixed an issue where script yml files were not properly identified by `find_type`.
* Removed nightly integrations filtering when deciding if a test should run.
* Added support for XSIAM Dashboard preview image.
* Added the `--no-code-formatting` flag to the **download** command, allowing to skip autopep8 and isort.
* Fixed an issue in the **update-release-notes** command, where generating release notes for modeling rules schema file caused exception.

## 1.7.4

* Fixed an issue where the **doc-review** command showed irrelevant messages.
* Fixed an issue in **validate**, where backward-compatibility failures prevented other validations from running.
* Fixed an issue in **validate**, where content-like files under infrastructure paths were not ignored.
* Fixed an issue in the AMI mapping, where server versions were missing.
* Change the way the normalize name is set for external files.
* Added dump function to XSIAM pack objects to dulicate the files.
* Fixed an issue where the `contribution_converter` did not support changes made to ApiModules.
* Added name normalization according to new convention to XSIAM content items
* Added playbook modification capabilities in **TestSuite**.
* Fixed an issue in create-content-artifacts where it will not get a normalize name for the item and it will try to duplicate the same file.

## 1.7.3

* Fixed an issue in the **format** command where fail when executed from environment without mdx server available.
* Added `Added a`, `Added an` to the list of allowed changelog prefixes.
* Added support for Indicator Types/Reputations in the **upload** command.
* Fixed an issue when running from a subdirectory of a content repo failed.
* Changing the way we are using XSIAM servers api-keys in **test-content** .
* Added a success message to **postman-codegen**.

## 1.7.2

* Fixed an issue in the **validate** command where incident fields were not found in mappers even when they exist
* Added an ability to provide list of marketplace names as a param attribute to **validate** and **upload**
* Added the file type to the error message when it is not supported.
* Fixed an issue where `contribution_converter` incorrectly mapped _Indicator Field_ objects to the _incidentfield_ directory in contribution zip files.
* Fixed a bug where **validate** returned error on empty inputs not used in playbooks.
* Added the `DEMISTO_SDK_CONTENT_PATH` environment variable, implicitly used in various commands.
* Added link to documentation for error messages regarding use cases and tags.

## 1.7.1

* Fixed an issue where *indicatorTypes* and *betaIntegrations* were not found in the id_set.
* Updated the default general `fromVersion` value on **format** to `6.5.0`
* Fixed an issue where the **validate** command did not fail when the integration yml file name was not the same as the folder containing it.
* Added an option to have **generate-docs** take a Playbooks folder path as input, and generate docs for all playbooks in it.
* Fixed an issue where the suggestion in case of `IF113` included uppercase letters for the `cliName` parameter.
* Added new validation to the **validate** command to fail and list all the file paths of files that are using a deprecated integration command / script / playbook.
* **validate** will no longer fail on playbooks calling subplaybooks that have a higher `fromVersion` value, if  calling the subplaybook has `skipifunavailable=True`.
* Fixed an issue where relative paths were not accessed correctly.
* Running any `demisto-sdk` command in a folder with a `.env` file will load it, temporarily overriding existing environment variables.
* Fixed an issue where **validate** did not properly detect deleted files.
* Added new validations to the **validate** command to verify that the schema file exists for a modeling rule and that the schema and rules keys are empty in the yml file.
* Fixed an issue where *find_type* didn't recognize exported incident types.
* Added a new validation to **validate**, making sure all inputs of a playbook are used.
* Added a new validation to **validate**, making sure all inputs used in a playbook declared in the input section.
* The **format** command will now replace the *fromServerVersion* field with *fromVersion*.

## 1.7.0

* Allowed JSON Handlers to accept kwargs, for custoimzing behavior.
* Fixed an issue where an incorrect error was shown when the `id` of a content item differed from its `name` attribute.
* Fixed an issue where the `preserve_quotes` in ruamel_handler received an incorrect value @icholy
* Fixed an issue where ignoring RM110 error code wasn't working and added a validation to **ALLOWED_IGNORE_ERRORS** to validate that all error codes are inserted in the right format.
* Fixed an issue where the contribution credit text was not added correctly to the pack README.
* Changed the contribution file implementation from markdown to a list of contributor names. The **create-content-artifact** will use this list to prepare the needed credit message.
* Added a new validation to the `XSOAR-linter` in the **lint** command for verifying that demisto.log is not used in the code.
* The **generate-docs** command will now auto-generate the Incident Mirroring section when implemented in an integration.
* Added support to automatically generate release notes for deprecated items in the **update-release-notes** command.
* Fixed an issue causing any command to crash when unable to detect local repository properties.
* Fixed an issue where running in a private gitlab repo caused a warning message to be shown multiple times.
* Added a new validation to the **validate** command to verify that markdown and python files do not contain words related to copyright section.
* Fixed an issue where **lint** crashed when provided an input file path (expecting a directory).

## 1.6.9

* Added a new validation that checks whether a pack should be deprecated.
* Added a new ability to the **format** command to deprecate a pack.
* Fixed an issue where the **validate** command sometimes returned a false negative in cases where there are several sub-playbooks with the same ID.
* Added a new validation to the **validate** command to verify that the docker in use is not deprecated.
* Added support for multiple ApiModules in the **unify** command
* Added a check to **validate** command, preventing use of relative urls in README files.
* Added environment variable **DEMISTO_SDK_MARKETPLACE** expected to affect *MarketplaceTagParser* *marketplace* value. The value will be automatically set when passing *marketplace* arg to the commands **unify**, **zip-packs**, **create-content-artifacts** and **upload**.
* Added slack notifier for build failures on the master branch.
* Added support for modeling and parsing rules in the **split** command.
* Added support for README files in **format** command.
* Added a **validate** check, making sure classifier id and name values match. Updated the classifier **format** to update the id accordingly.
* The **generate-docs** command will now auto-generate the playbook image link by default.
* Added the `--custom-image-link` argument to override.
* Added a new flag to **generate-docs** command, allowing to add a custom image link to a playbook README.
* Added a new validation to the **validate** command to verify that the package directory name is the same as the files contained in the that package.
* Added support in the **unify** command to unify a schema into its Modeling Rule.

## 1.6.8

* Fixed an issue where **validate** did not fail on invalid playbook entities' versions (i.e. subplaybooks or scripts with higher fromversion than their parent playbook).
* Added support for running lint via a remote docker ssh connection. Use `DOCKER_HOST` env variable to specify a remote docker connection, such as: `DOCKER_HOST=ssh://myuser@myhost.com`.
* Fixed an issue where the pack cache in *get_marketplaces* caused the function to return invalid values.
* Fixed an issue where running format on a pack with XSIAM entities would fail.
* Added the new `display_name` field to relevant entities in the **create-id-set** command.
* Added a new validation to the **validate** command to verify the existence of "Reliability" parameter if the integration have reputation command.
* Fixed a bug where terminating the **lint** command failed (`ctrl + c`).
* Removed the validation of a subtype change in integrations and scripts from **validate**.
* Fixed an issue where **download** did not behave as expected when prompting for a version update. Reported by @K-Yo
* Added support for adoption release notes.
* Fixed an issue where **merge-id-sets** failed when a key was missing in one id-set.json.
* Fixed a bug where some mypy messages were not parsed properly in **lint**.
* Added a validation to the **validate** command, failing when '`fromversion`' or '`toversion`' in a content entity are incorrect format.
* Added a validation to the **validate** command, checking if `fromversion` <= `toversion`.
* Fixed an issue where coverage reports used the wrong logging level, marking debug logs as errors.
* Added a new validation to the **validate** command, to check when the discouraged `http` prefixes are used when setting defaultvalue, rather than `https`.
* Added a check to the **lint** command for finding hard-coded usage of the http protocol.
* Locked the dependency on Docker.
* Removed a traceback line from the **init** command templates: BaseIntegration, BaseScript.
* Updated the token in **_add_pr_comment** method from the content-bot token to the xsoar-bot token.

## 1.6.7

* Added the `types-markdown` dependency, adding markdown capabilities to existing linters using the [Markdown](https://pypi.org/project/Markdown/) package.
* Added support in the **format** command to remove nonexistent incident/indicator fields from *layouts/mappers*
* Added the `Note: XXX` and `XXX now generally available.` release notes templates to **doc-review** command.
* Updated the logs shown during the docker build step.
* Removed a false warning about configuring the `GITLAB_TOKEN` environment variable when it's not needed.
* Removed duplicate identifiers for XSIAM integrations.
* Updated the *tags* and *use cases* in pack metadata validation to use the local files only.
* Fixed the error message in checkbox validation where the defaultvalue is wrong and added the name of the variable that should be fixed.
* Added types to `find_type_by_path` under tools.py.
* Fixed an issue where YAML files contained incorrect value type for `tests` key when running `format --deprecate`.
* Added a deprecation message to the `tests:` section of yaml files when running `format --deprecate`.
* Added use case for **validate** on *wizard* objects - set_playbook is mapped to all integrations.
* Added the 'integration-get-indicators' commands to be ignored by the **verify_yml_commands_match_readme** validation, the validation will no longer fail if these commands are not in the readme file.
* Added a new validation to the **validate** command to verify that if the phrase "breaking changes" is present in a pack release notes, a JSON file with the same name exists and contains the relevant breaking changes information.
* Improved logs when running test playbooks (in a build).
* Fixed an issue in **upload** did not include list-type content items. @nicolas-rdgs
* Reverted release notes to old format.

## 1.6.6

* Added debug print when excluding item from ID set due to missing dependency.
* Added a validation to the **validate** command, failing when non-ignorable errors are present in .pack-ignore.
* Fixed an issue where `mdx server` did not close when stopped in mid run.
* Fixed an issue where `-vvv` flag did not print logs on debug level.
* enhanced ***validate*** command to list all command names affected by a backward compatibility break, instead of only one.
* Added support for Wizard content item in the **format**, **validate**, **upload**, **create-id-set**, **find-dependecies** and **create-content-artifacts** commands.
* Added a new flag to the **validate** command, allowing to run specific validations.
* Added support in **unify** and **create-content-artifacts** for displaying different documentations (detailed description + readme) for content items, depending on the marketplace version.
* Fixed an issue in **upload** where list items were not uploaded.
* Added a new validation to **validate** command to verify that *cliName* and *id* keys of the incident field or the indicator field are matches.
* Added the flag '-x', '--xsiam' to **upload** command to upload XSIAM entities to XSIAM server.
* Fixed the integration field *isFetchEvents* to be in lowercase.
* Fixed an issue where **validate -i** run after **format -i** on an existing file in the repo instead of **validate -g**.
* Added the following commands: 'update-remote-data', 'get-modified-remote-data', 'update-remote-system' to be ignored by the **verify_yml_commands_match_readme** validation, the validation will no longer fail if these commands are not in the readme file.
* Updated the release note template to include a uniform format for all items.
* Added HelloWorldSlim template option for *--template* flag in **demisto-sdk init** command.
* Fixed an issue where the HelloWorldSlim template in **demisto-sdk init** command had an integration id that was conflicting with HelloWorld integration id.
* Updated the SDK to use demisto-py 3.1.6, allowing use of a proxy with an environment variable.
* Set the default logger level to `warning`, to avoid unwanted debug logs.
* The **format** command now validates that default value of checkbox parameters is a string 'true' or 'false'.
* Fixed an issue where `FileType.PLAYBOOK` would show instead of `Playbook` in readme error messages.
* Added a new validation to **validate** proper defaultvalue for checkbox fields.

## 1.6.5

* Fixed an issue in the **format** command where the `id` field was overwritten for existing JSON files.
* Fixed an issue where the **doc-review** command was successful even when the release-note is malformed.
* Added timestamps to the `demisto-sdk` logger.
* Added time measurements to **lint**.
* Added the flag '-d', '--dependency' to **find-dependencies** command to get the content items that cause the dependencies between two packs.
* Fixed an issue where **update-release-notes** used the *trigger_id* field instead of the *trigger_name* field.
* Fixed an issue where **doc-review** failed to recognize script names, in scripts using the old file structure.
* Fixed an issue where concurrent processes created by **lint** caused deadlocks when opening files.
* Fixed an issue in the **format** command where `_dev` or `_copy` suffixes weren't removed from the subscript names in playbooks and layouts.
* Fixed an issue where **validate** failed on nonexistent `README.md` files.
* Added support of XSIAM content items to the **validate** command.
* Report **lint** summary results and failed packages after reporting time measurements.

## 1.6.4

* Added the new **generate-yml-from-python** command.
* Added a code *type* indication for integration and script objects in the *ID Set*.
* Added the [Vulture](https://github.com/jendrikseipp/vulture) linter to the pre-commit hook.
* The `demisto-sdk` pack will now be distributed via PyPi with a **wheel** file.
* Fixed a bug where any edited json file that contained a forward slash (`/`) escaped.
* Added a new validation to **validate** command to verify that the metadata *currentVersion* is
the same as the last release note version.
* The **validate** command now checks if there're none-deprecated integration commands that are missing from the readme file.
* Fixed an issue where *dockerimage* changes in Scripts weren't recognized by the **update-release-notes** command.
* Fixed an issue where **update-xsoar-config-file** did not properly insert the marketplace packs list to the file.
* Added the pack name to the known words by default when running the **doc-review** command.
* Added support for new XSIAM entities in **create-id-set** command.
* Added support for new XSIAM entities in **create-content-artifacts** command.
* Added support for Parsing/Modeling Rule content item in the **unify** command.
* Added the integration name, the commands name and the script name to the known words by default when running the **doc-review** command.
* Added an argument '-c' '--custom' to the **unify** command, if True will append to the unified yml name/display/id the custom label provided
* Added support for sub words suggestion in kebab-case sentences when running the **doc-review** command.
* Added support for new XSIAM entities in **update-release-notes** command.
* Enhanced the message of alternative suggestion words shown when running **doc-review** command.
* Fixed an incorrect error message, in case `node` is not installed on the machine.
* Fixed an issue in the **lint** command where the *check-dependent-api-modules* argument was set to true by default.
* Added a new command **generate-unit-tests**.
* Added a new validation to **validate** all SIEM integration have the same suffix.
* Fixed the destination path of the unified parsing/modeling rules in **create-content-artifacts** command.
* Fixed an issue in the **validate** command, where we validated wrongfully the existence of readme file for the *ApiModules* pack.
* Fixed an issue in the **validate** command, where an error message that was displayed for scripts validation was incorrect.
* Fixed an issue in the **validate** and **format** commands where *None* arguments in integration commands caused the commands to fail unexpectedly.
* Added support for running tests on XSIAM machines in the **test-content** command.
* Fixed an issue where the **validate** command did not work properly when deleting non-content items.
* Added the flag '-d', '--dependency' to **find-dependencies** command to get the content items that cause the dependencies between two packs.

## 1.6.3

* **Breaking change**: Fixed a typo in the **validate** `--quiet-bc-validation` flag (was `--quite-bc-validation`). @upstart-swiss
* Dropped support for python 3.7: Demisto-SDK is now supported on Python 3.8 or newer.
* Added an argument to YAMLHandler, allowing to set a maximal width for YAML files. This fixes an issue where a wrong default was used.
* Added the detach mechanism to the **upload** command, If you set the --input-config-file flag, any files in the repo's SystemPacks folder will be detached.
* Added the reattach mechanism to the **upload** command, If you set the --input-config-file flag, any detached item in your XSOAR instance that isn't currently in the repo's SystemPacks folder will be re-attached.
* Fixed an issue in the **validate** command that did not work properly when using the *-g* flag.
* Enhanced the dependency message shown when running **lint**.
* Fixed an issue where **update-release-notes** didn't update the currentVersion in pack_metadata.
* Improved the logging in **test-content** for helping catch typos in external playbook configuration.

## 1.6.2

* Added dependency validation support for core marketplacev2 packs.
* Fixed an issue in **update-release-notes** where suggestion fix failed in validation.
* Fixed a bug where `.env` files didn't load. @nicolas-rdgs
* Fixed a bug where **validate** command failed when the *categories* field in the pack metadata was empty for non-integration packs.
* Added *system* and *item-type* arguments to the **download** command, used when downloading system items.
* Added a validation to **validate**, checking that each script, integration and playbook have a README file. This validation only runs when the command is called with either the `-i` or the `-g` flag.
* Fixed a regression issue with **doc-review**, where the `-g` flag did not work.
* Improved the detection of errors in **doc-review** command.
* The **validate** command now checks if a readme file is empty, only for packs that contain playbooks or were written by a partner.
* The **validate** command now makes sure common contextPath values (e.g. `DBotScore.Score`) have a non-empty description, and **format** populates them automatically.
* Fixed an issue where the **generate-outputs** command did not work properly when examples were provided.
* Fixed an issue in the **generate-outputs** command, where the outputs were not written to the specified output path.
* The **generate-outputs** command can now generate outputs from multiple calls to the same command (useful when different args provide different outputs).
* The **generate-outputs** command can now update a yaml file with new outputs, without deleting or overwriting existing ones.
* Fixed a bug where **doc-review** command failed on existing templates.
* Fixed a bug where **validate** command failed when the word demisto is in the repo README file.
* Added support for adding test-playbooks to the zip file result in *create-content-artifacts* command for marketplacev2.
* Fixed an issue in **find-dependencies** where using the argument *-o* without the argument *--all-packs-dependencies* did not print a proper warning.
* Added a **validate** check to prevent deletion of files whose deletion is not supported by the XSOAR marketplace.
* Removed the support in the *maintenance* option of the *-u* flag in the **update-release-notes** command.
* Added validation for forbidden words and phrases in the **doc-review** command.
* Added a retries mechanism to the **test-content** command to stabilize the build process.
* Added support for all `git` platforms to get remote files.
* Refactored the **format** command's effect on the *fromversion* field:
  * Fixed a bug where the *fromversion* field was removed when modifying a content item.
  * Updated the general default *fromversion* and the default *fromversion* of newly-introduced content items (e.g. `Lists`, `Jobs`).
  * Added an interactive mode functionality for all content types, to ask the user whether to set a default *fromversion*, if could not automatically determine its value. Use `-y` to assume 'yes' as an answer to all prompts and run non-interactively.

## 1.6.1

* Added the '--use-packs-known-words' argument to the **doc-review** command
* Added YAML_Loader to handle yaml files in a standard way across modules, replacing PYYAML.
* Fixed an issue when filtering items using the ID set in the **create-content-artifacts** command.
* Fixed an issue in the **generate-docs** command where tables were generated with an empty description column.
* Fixed an issue in the **split** command where splitting failed when using relative input/output paths.
* Added warning when inferred files are missing.
* Added to **validate** a validation for integration image dimensions, which should be 120x50px.
* Improved an error in the **validate** command to better differentiate between the case where a required fetch parameter is malformed or missing.

## 1.6.0

* Fixed an issue in the **create-id-set** command where similar items from different marketplaces were reported as duplicated.
* Fixed typo in demisto-sdk init
* Fixed an issue where the **lint** command did not handle all container exit codes.
* Add to **validate** a validation for pack name to make sure it is unchanged.
* Added a validation to the **validate** command that verifies that the version in the pack_metdata file is written in the correct format.
* Fixed an issue in the **format** command where missing *fromVersion* field in indicator fields caused an error.

## 1.5.9

* Added option to specify `External Playbook Configuration` to change inputs of Playbooks triggered as part of **test-content**
* Improved performance of the **lint** command.
* Improved performance of the **validate** command when checking README images.
* ***create-id-set*** command - the default value of the **marketplace** argument was changed from ‘xsoar’ to all packs existing in the content repository. When using the command, make sure to pass the relevant marketplace to use.

## 1.5.8

* Fixed an issue where the command **doc-review** along with the argument `--release-notes` failed on yml/json files with invalid schema.
* Fixed an issue where the **lint** command failed on packs using python 3.10

## 1.5.7

* Fixed an issue where reading remote yaml files failed.
* Fixed an issue in **validate** failed with no error message for lists (when no fromVersion field was found).
* Fixed an issue when running **validate** or **format** in a gitlab repository, and failing to determine its project id.
* Added an enhancement to **split**, handling an empty output argument.
* Added the ability to add classifiers and mappers to conf.json.
* Added the Alias field to the incident field schema.

## 1.5.6

* Added 'deprecated' release notes template.
* Fixed an issue where **run-test-playbook** command failed to get the task entries when the test playbook finished with errors.
* Fixed an issue in **validate** command when running with `no-conf-json` argument to ignore the `conf.json` file.
* Added error type text (`ERROR` or `WARNING`) to **validate** error prints.
* Fixed an issue where the **format** command on test playbook did not format the ID to be equal to the name of the test playbook.
* Enhanced the **update-release-notes** command to automatically commit release notes config file upon creation.
* The **validate** command will validate that an indicator field of type html has fromVersion of 6.1.0 and above.
* The **format** command will now add fromVersion 6.1.0 to indicator field of type html.
* Added support for beta integrations in the **format** command.
* Fixed an issue where the **postman-codegen** command failed when called with the `--config-out` flag.
* Removed the integration documentation from the detailed description while performing **split** command to the unified yml file.
* Removed the line which indicates the version of the product from the README.md file for new contributions.

## 1.5.5

* Fixed an issue in the **update-release-notes** command, which did not work when changes were made in multiple packs.
* Changed the **validate** command to fail on missing test-playbooks only if no unittests are found.
* Fixed `to_kebab_case`, it will now deal with strings that have hyphens, commas or periods in them, changing them to be hyphens in the new string.
* Fixed an issue in the **create-id-set** command, where the `source` value included the git token if it was specified in the remote url.
* Fixed an issue in the **merge-id-set** command, where merging fails because of duplicates but the packs are in the XSOAR repo but in different version control.
* Fixed missing `Lists` Content Item as valid `IDSetType`
* Added enhancement for **generate-docs**. It is possible to provide both file or a comma seperated list as `examples`. Also, it's possible to provide more than one example for a script or a command.
* Added feature in **format** to sync YML and JSON files to the `master` file structure.
* Added option to specify `Incident Type`, `Incoming Mapper` and `Classifier` when configuring instance in **test-content**
* added a new command **run-test-playbook** to run a test playbook in a given XSOAR instance.
* Fixed an issue in **format** when running on a modified YML, that the `id` value is not changed to its old `id` value.
* Enhancement for **split** command, replace `ApiModule` code block to `import` when splitting a YML.
* Fixed an issue where indicator types were missing from the pack's content, when uploading using **zip-packs**.
* The request data body format generated in the **postman-codegen** will use the python argument's name and not the raw data argument's name.
* Added the flag '--filter-by-id-set' to **create-content-artifacts** to create artifacts only for items in the given id_set.json.

## 1.5.4

* Fixed an issue with the **format** command when contributing via the UI
* The **format** command will now not remove the `defaultRows` key from incident, indicator and generic fields with `type: grid`.
* Fixed an issue with the **validate** command when a layoutscontainer did not have the `fromversion` field set.
* added a new command **update-xsoar-config-file** to handle your XSOAR Configuration File.
* Added `skipVerify` argument in **upload** command to skip pack signature verification.
* Fixed an issue when the **run** command  failed running when there’s more than one playground, by explicitly using the current user’s playground.
* Added support for Job content item in the **format**, **validate**, **upload**, **create-id-set**, **find-dependecies** and **create-content-artifacts** commands.
* Added a **source** field to the **id_set** entitles.
* Two entitles will not consider as duplicates if they share the same pack and the same source.
* Fixed a bug when duplicates were found in **find_dependencies**.
* Added function **get_current_repo** to `tools`.
* The **postman-codegen** will not have duplicates argument name. It will rename them to the minimum distinguished shared path for each of them.

## 1.5.3

* The **format** command will now set `unsearchable: True` for incident, indicator and generic fields.
* Fixed an issue where the **update-release-notes** command crashes with `--help` flag.
* Added validation to the **validate** command that verifies the `unsearchable` key in incident, indicator and generic fields is set to true.
* Removed a validation that DBotRole should be set for automation that requires elevated permissions to the `XSOAR-linter` in the **lint** command.
* Fixed an issue in **Validate** command where playbooks conditional tasks were mishandeled.
* Added a validation to prevent contributors from using the `fromlicense` key as a configuration parameter in an integration's YML
* Added a validation to ensure that the type for **API token** (and similar) parameters are configured correctly as a `credential` type in the integration configuration YML.
* Added an assertion that checks for duplicated requests' names when generating an integration from a postman collection.
* Added support for [.env files](https://pypi.org/project/python-dotenv/). You can now add a `.env` file to your repository with the logging information instead of setting a global environment variables.
* When running **lint** command with --keep-container flag, the docker images are committed.
* The **validate** command will not return missing test playbook error when given a script with dynamic-section tag.

## 1.5.2

* Added a validation to **update-release-notes** command to ensure that the `--version` flag argument is in the right format.
* added a new command **coverage-analyze** to generate and print coverage reports.
* Fixed an issue in **validate** in repositories which are not in GitHub or GitLab
* Added a validation that verifies that readme image absolute links do not contain the working branch name.
* Added support for List content item in the **format**, **validate**, **download**, **upload**, **create-id-set**, **find-dependecies** and **create-content-artifacts** commands.
* Added a validation to ensure reputation command's default argument is set as an array input.
* Added the `--fail-duplicates` flag for the **merge-id-set** command which will fail the command if duplicates are found.
* Added the `--fail-duplicates` flag for the **create-id-set** command which will fail the command if duplicates are found.

## 1.5.1

* Fixed an issue where **validate** command failed to recognized test playbooks for beta integrations as valid tests.
* Fixed an issue were the **validate** command was falsely recognizing image paths in readme files.
* Fixed an issue where the **upload** command error message upon upload failure pointed to wrong file rather than to the pack metadata.
* Added a validation that verifies that each script which appears in incident fields, layouts or layout containers exists in the id_set.json.
* Fixed an issue where the **postman code-gen** command generated double dots for context outputs when it was not needed.
* Fixed an issue where there **validate** command on release notes file crashed when author image was added or modified.
* Added input handling when running **find-dependencies**, replacing string manipulations.
* Fixed an issue where the **validate** command did not handle multiple playbooks with the same name in the id_set.
* Added support for GitLab repositories in **validate**

## 1.5.0

* Fixed an issue where **upload** command failed to upload packs not under content structure.
* Added support for **init** command to run from non-content repo.
* The **split-yml** has been renamed to **split** and now supports splitting Dashboards from unified Generic Modules.
* Fixed an issue where the skipped tests validation ran on the `ApiModules` pack in the **validate** command.
* The **init** command will now create the `Generic Object` entities directories.
* Fixed an issue where the **format** command failed to recognize changed files from git.
* Fixed an issue where the **json-to-outputs** command failed checking whether `0001-01-01T00:00:00` is of type `Date`
* Added to the **generate context** command to generate context paths for integrations from an example file.
* Fixed an issue where **validate** failed on release notes configuration files.
* Fixed an issue where the **validate** command failed on pack input if git detected changed files outside of `Packs` directory.
* Fixed an issue where **validate** command failed to recognize files inside validated pack when validation release notes, resulting in a false error message for missing entity in release note.
* Fixed an issue where the **download** command failed when downloading an invalid YML, instead of skipping it.

## 1.4.9

* Added validation that the support URL in partner contribution pack metadata does not lead to a GitHub repo.
* Enhanced ***generate-docs*** with default `additionalinformation` (description) for common parameters.
* Added to **validate** command a validation that a content item's id and name will not end with spaces.
* The **format** command will now remove trailing whitespaces from content items' id and name fields.
* Fixed an issue where **update-release-notes** could fail on files outside the user given pack.
* Fixed an issue where the **generate-test-playbook** command would not place the playbook in the proper folder.
* Added to **validate** command a validation that packs with `Iron Bank` uses the latest docker from Iron Bank.
* Added to **update-release-notes** command support for `Generic Object` entities.
* Fixed an issue where playbook `fromversion` mismatch validation failed even if `skipunavailable` was set to true.
* Added to the **create artifacts** command support for release notes configuration file.
* Added validation to **validate** for release notes config file.
* Added **isoversize** and **isautoswitchedtoquietmode** fields to the playbook schema.
* Added to the **update-release-notes** command `-bc` flag to generate template for breaking changes version.
* Fixed an issue where **validate** did not search description files correctly, leading to a wrong warning message.

## 1.4.8

* Fixed an issue where yml files with `!reference` failed to load properly.
* Fixed an issue when `View Integration Documentation` button was added twice during the download and re-upload.
* Fixed an issue when `(Partner Contribution)` was added twice to the display name during the download and re-upload.
* Added the following enhancements in the **generate-test-playbook** command:
  * Added the *--commands* argument to generate tasks for specific commands.
  * Added the *--examples* argument to get the command examples file path and generate tasks from the commands and arguments specified there.
  * Added the *--upload* flag to specify whether to upload the test playbook after the generation.
  * Fixed the output condition generation for outputs of type `Boolean`.

## 1.4.7

* Fixed an issue where an empty list for a command context didn't produce an indication other than an empty table.
* Fixed an issue where the **format** command has incorrectly recognized on which files to run when running using git.
* Fixed an issue where author image validations were not checked properly.
* Fixed an issue where new old-formatted scripts and integrations were not validated.
* Fixed an issue where the wording in the from version validation error for subplaybooks was incorrect.
* Fixed an issue where the **update-release-notes** command used the old docker image version instead of the new when detecting a docker change.
* Fixed an issue where the **generate-test-playbook** command used an incorrect argument name as default
* Fixed an issue where the **json-to-outputs** command used an incorrect argument name as default when using `-d`.
* Fixed an issue where validations failed while trying to validate non content files.
* Fixed an issue where README validations did not work post VS Code formatting.
* Fixed an issue where the description validations were inconsistent when running through an integration file or a description file.

## 1.4.6

* Fixed an issue where **validate** suggests, with no reason, running **format** on missing mandatory keys in yml file.
* Skipped existence of TestPlaybook check on community and contribution integrations.
* Fixed an issue where pre-commit didn't run on the demisto_sdk/commands folder.
* The **init** command will now change the script template name in the code to the given script name.
* Expanded the validations performed on beta integrations.
* Added support for PreProcessRules in the **format**, **validate**, **download**, and **create-content-artifacts** commands.
* Improved the error messages in **generate-docs**, if an example was not provided.
* Added to **validate** command a validation that a content entity or a pack name does not contain the words "partner" and "community".
* Fixed an issue where **update-release-notes** ignores *--text* flag while using *-f*
* Fixed the outputs validations in **validate** so enrichment commands will not be checked to have DBotScore outputs.
* Added a new validation to require the dockerimage key to exist in an integration and script yml files.
* Enhanced the **generate-test-playbook** command to use only integration tested on commands, rather than (possibly) other integrations implementing them.
* Expanded unify command to support GenericModules - Unifies a GenericModule object with its Dashboards.
* Added validators for generic objects:
  * Generic Field validator - verify that the 'fromVersion' field is above 6.5.0, 'group' field equals 4 and 'id' field starts with the prefix 'generic_'.
  * Generic Type validator - verify that the 'fromVersion' field is above 6.5.0
  * Generic Module validator - verify that the 'fromVersion' field is above 6.5.0
  * Generic Definition validator - verify that the 'fromVersion' field is above 6.5.0
* Expanded Format command to support Generic Objects - Fixes generic objects according to their validations.
* Fixed an issue where the **update-release-notes** command did not handle ApiModules properly.
* Added option to enter a dictionary or json of format `[{field_name:description}]` in the **json-to-outputs** command,
  with the `-d` flag.
* Improved the outputs for the **format** command.
* Fixed an issue where the validations performed after the **format** command were inconsistent with **validate**.
* Added to the **validate** command a validation for the author image.
* Updated the **create-content-artifacts** command to support generic modules, definitions, fields and types.
* Added an option to ignore errors for file paths and not only file name in .pack-ignore file.

## 1.4.5

* Enhanced the **postman-codegen** command to name all generated arguments with lower case.
* Fixed an issue where the **find-dependencies** command miscalculated the dependencies for playbooks that use generic commands.
* Fixed an issue where the **validate** command failed in external repositories in case the DEMISTO_SDK_GITHUB_TOKEN was not set.
* Fixed an issue where **openapi-codegen** corrupted the swagger file by overwriting configuration to swagger file.
* Updated the **upload** command to support uploading zipped packs to the marketplace.
* Added to the **postman-codegen** command support of path variables.
* Fixed an issue where **openapi-codegen** entered into an infinite loop on circular references in the swagger file.
* The **format** command will now set `fromVersion: 6.2.0` for widgets with 'metrics' data type.
* Updated the **find-dependencies** command to support generic modules, definitions, fields and types.
* Fixed an issue where **openapi-codegen** tried to extract reference example outputs, leading to an exception.
* Added an option to ignore secrets automatically when using the **init** command to create a pack.
* Added a tool that gives the ability to temporarily suppress console output.

## 1.4.4

* When formatting incident types with Auto-Extract rules and without mode field, the **format** command will now add the user selected mode.
* Added new validation that DBotRole is set for scripts that requires elevated permissions to the `XSOAR-linter` in the **lint** command.
* Added url escaping to markdown human readable section in generate docs to avoid autolinking.
* Added a validation that mapper's id and name are matching. Updated the format of mapper to include update_id too.
* Added a validation to ensure that image paths in the README files are valid.
* Fixed **find_type** function to correctly find test files, such as, test script and test playbook.
* Added scheme validations for the new Generic Object Types, Fields, and Modules.
* Renamed the flag *--input-old-version* to *--old-version* in the **generate-docs** command.
* Refactored the **update-release-notes** command:
  * Replaced the *--all* flag with *--use-git* or *-g*.
  * Added the *--force* flag to update the pack release notes without changes in the pack.
  * The **update-release-notes** command will now update all dependent integrations on ApiModule change, even if not specified.
  * If more than one pack has changed, the full list of updated packs will be printed at the end of **update-release-notes** command execution.
  * Fixed an issue where the **update-release-notes** command did not add docker image release notes entry for release notes file if a script was changed.
  * Fixed an issue where the **update-release-notes** command did not detect changed files that had the same name.
  * Fixed an issue in the **update-release-notes** command where the version support of JSON files was mishandled.
* Fixed an issue where **format** did not skip files in test and documentation directories.
* Updated the **create-id-set** command to support generic modules, definitions, fields and types.
* Changed the **convert** command to generate old layout fromversion to 5.0.0 instead of 4.1.0
* Enhanced the command **postman-codegen** with type hints for templates.

## 1.4.3

* Fixed an issue where **json-to-outputs** command returned an incorrect output when json is a list.
* Fixed an issue where if a pack README.md did not exist it could cause an error in the validation process.
* Fixed an issue where the *--name* was incorrectly required in the **init** command.
* Adding the option to run **validate** on a specific path while using git (*-i* & *-g*).
* The **format** command will now change UUIDs in .yml and .json files to their respective content entity name.
* Added a playbook validation to check if a task sub playbook exists in the id set in the **validate** command.
* Added the option to add new tags/usecases to the approved list and to the pack metadata on the same pull request.
* Fixed an issue in **test_content** where when different servers ran tests for the same integration, the server URL parameters were not set correctly.
* Added a validation in the **validate** command to ensure that the ***endpoint*** command is configured correctly in yml file.
* Added a warning when pack_metadata's description field is longer than 130 characters.
* Fixed an issue where a redundant print occurred on release notes validation.
* Added new validation in the **validate** command to ensure that the minimal fromVersion in a widget of type metrics will be 6.2.0.
* Added the *--release-notes* flag to demisto-sdk to get the current version release notes entries.

## 1.4.2

* Added to `pylint` summary an indication if a test was skipped.
* Added to the **init** command the option to specify fromversion.
* Fixed an issue where running **init** command without filling the metadata file.
* Added the *--docker-timeout* flag in the **lint** command to control the request timeout for the Docker client.
* Fixed an issue where **update-release-notes** command added only one docker image release notes entry for release notes file, and not for every entity whom docker image was updated.
* Added a validation to ensure that incident/indicator fields names starts with their pack name in the **validate** command. (Checked only for new files and only when using git *-g*)
* Updated the **find-dependencies** command to return the 'dependencies' according the layout type ('incident', 'indicator').
* Enhanced the "vX" display name validation for scripts and integrations in the **validate** command to check for every versioned script or integration, and not only v2.
* Added the *--fail-duplicates* flag for the **create-id-set** command which will fail the command if duplicates are found.
* Added to the **generate-docs** command automatic addition to git when a new readme file is created.

## 1.4.1

* When in private repo without `DEMSITO_SDK_GITHUB_TOKEN` configured, get_remote_file will take files from the local origin/master.
* Enhanced the **unify** command when giving input of a file and not a directory return a clear error message.
* Added a validation to ensure integrations are not skipped and at least one test playbook is not skipped for each integration or script.
* Added to the Content Tests support for `context_print_dt`, which queries the incident context and prints the result as a json.
* Added new validation for the `xsoar_config.json` file in the **validate** command.
* Added a version differences section to readme in **generate-docs** command.
* Added the *--docs-format* flag in the **integration-diff** command to get the output in README format.
* Added the *--input-old-version* and *--skip-breaking-changes* flags in the **generate-docs** command to get the details for the breaking section and to skip the breaking changes section.

## 1.4.0

* Enable passing a comma-separated list of paths for the `--input` option of the **lint** command.
* Added new validation of unimplemented test-module command in the code to the `XSOAR-linter` in the **lint** command.
* Fixed the **generate-docs** to handle integration authentication parameter.
* Added a validation to ensure that description and README do not contain the word 'Demisto'.
* Improved the deprecated message validation required from playbooks and scripts.
* Added the `--quite-bc-validation` flag for the **validate** command to run the backwards compatibility validation in quite mode (errors is treated like warnings).
* Fixed the **update release notes** command to display a name for old layouts.
* Added the ability to append to the pack README credit to contributors.
* Added identification for parameter differences in **integration-diff** command.
* Fixed **format** to use git as a default value.
* Updated the **upload** command to support reports.
* Fixed an issue where **generate-docs** command was displaying 'None' when credentials parameter display field configured was not configured.
* Fixed an issue where **download** did not return exit code 1 on failure.
* Updated the validation that incident fields' names do not contain the word incident will aplly to core packs only.
* Added a playbook validation to verify all conditional tasks have an 'else' path in **validate** command.
* Renamed the GitHub authentication token environment variable `GITHUB_TOKEN` to `DEMITO_SDK_GITHUB_TOKEN`.
* Added to the **update-release-notes** command automatic addition to git when new release notes file is created.
* Added validation to ensure that integrations, scripts, and playbooks do not contain the entity type in their names.
* Added the **convert** command to convert entities between XSOAR versions.
* Added the *--deprecate* flag in **format** command to deprecate integrations, scripts, and playbooks.
* Fixed an issue where ignoring errors did not work when running the **validate** command on specific files (-i).

## 1.3.9

* Added a validation verifying that the pack's README.md file is not equal to pack description.
* Fixed an issue where the **Assume yes** flag did not work properly for some entities in the **format** command.
* Improved the error messages for separators in folder and file names in the **validate** command.
* Removed the **DISABLE_SDK_VERSION_CHECK** environment variable. To disable new version checks, use the **DEMISTO_SDK_SKIP_VERSION_CHECK** envirnoment variable.
* Fixed an issue where the demisto-sdk version check failed due to a rate limit.
* Fixed an issue with playbooks scheme validation.

## 1.3.8

* Updated the **secrets** command to work on forked branches.

## 1.3.7

* Added a validation to ensure correct image and description file names.
* Fixed an issue where the **validate** command failed when 'display' field in credentials param in yml is empty but 'displaypassword' was provided.
* Added the **integration-diff** command to check differences between two versions of an integration and to return a report of missing and changed elements in the new version.
* Added a validation verifying that the pack's README.md file is not missing or empty for partner packs or packs contains use cases.
* Added a validation to ensure that the integration and script folder and file names will not contain separators (`_`, `-`, ``).
* When formatting new pack, the **format** command will set the *fromversion* key to 5.5.0 in the new files without fromversion.

## 1.3.6

* Added a validation that core packs are not dependent on non-core packs.
* Added a validation that a pack name follows XSOAR standards.
* Fixed an issue where in some cases the `get_remote_file` function failed due to an invalid path.
* Fixed an issue where running **update-release-notes** with updated integration logo, did not detect any file changes.
* Fixed an issue where the **create-id-set** command did not identify unified integrations correctly.
* Fixed an issue where the `CommonTypes` pack was not identified as a dependency for all feed integrations.
* Added support for running SDK commands in private repositories.
* Fixed an issue where running the **init** command did not set the correct category field in an integration .yml file for a newly created pack.
* When formatting new contributed pack, the **format** command will set the *fromversion* key to 6.0.0 in the relevant files.
* If the environment variable "DISABLE_SDK_VERSION_CHECK" is define, the demisto-sdk will no longer check for newer version when running a command.
* Added the `--use-pack-metadata` flag for the **find-dependencies** command to update the calculated dependencies using the the packs metadata files.
* Fixed an issue where **validate** failed on scripts in case the `outputs` field was set to `None`.
* Fixed an issue where **validate** was failing on editing existing release notes.
* Added a validation for README files verifying that the file doesn't contain template text copied from HelloWorld or HelloWorldPremium README.

## 1.3.5

* Added a validation that layoutscontainer's id and name are matching. Updated the format of layoutcontainer to include update_id too.
* Added a validation that commands' names and arguments in core packs, or scripts' arguments do not contain the word incident.
* Fixed issue where running the **generate-docs** command with -c flag ran all the commands and not just the commands specified by the flag.
* Fixed the error message of the **validate** command to not always suggest adding the *description* field.
* Fixed an issue where running **format** on feed integration generated invalid parameter structure.
* Fixed an issue where the **generate-docs** command did not add all the used scripts in a playbook to the README file.
* Fixed an issue where contrib/partner details might be added twice to the same file, when using unify and create-content-artifacts commands
* Fixed issue where running **validate** command on image-related integration did not return the correct outputs to json file.
* When formatting playbooks, the **format** command will now remove empty fields from SetIncident, SetIndicator, CreateNewIncident, CreateNewIndicator script arguments.
* Added an option to fill in the developer email when running the **init** command.

## 1.3.4

* Updated the **validate** command to check that the 'additionalinfo' field only contains the expected value for feed required parameters and not equal to it.
* Added a validation that community/partner details are not in the detailed description file.
* Added a validation that the Use Case tag in pack_metadata file is only used when the pack contains at least one PB, Incident Type or Layout.
* Added a validation that makes sure outputs in integrations are matching the README file when only README has changed.
* Added the *hidden* field to the integration schema.
* Fixed an issue where running **format** on a playbook whose `name` does not equal its `id` would cause other playbooks who use that playbook as a sub-playbook to fail.
* Added support for local custom command configuration file `.demisto-sdk-conf`.
* Updated the **format** command to include an update to the description file of an integration, to remove community/partner details.

## 1.3.3

* Fixed an issue where **lint** failed where *.Dockerfile* exists prior running the lint command.
* Added FeedHelloWorld template option for *--template* flag in **demisto-sdk init** command.
* Fixed issue where **update-release-notes** deleted release note file if command was called more than once.
* Fixed issue where **update-release-notes** added docker image release notes every time the command was called.
* Fixed an issue where running **update-release-notes** on a pack with newly created integration, had also added a docker image entry in the release notes.
* Fixed an issue where `XSOAR-linter` did not find *NotImplementedError* in main.
* Added validation for README files verifying their length (over 30 chars).
* When using *-g* flag in the **validate** command it will now ignore untracked files by default.
* Added the *--include-untracked* flag to the **validate** command to include files which are untracked by git in the validation process.
* Improved the `pykwalify` error outputs in the **validate** command.
* Added the *--print-pykwalify* flag to the **validate** command to print the unchanged output from `pykwalify`.

## 1.3.2

* Updated the format of the outputs when using the *--json-file* flag to create a JSON file output for the **validate** and **lint** commands.
* Added the **doc-review** command to check spelling in .md and .yml files as well as a basic release notes review.
* Added a validation that a pack's display name does not already exist in content repository.
* Fixed an issue where the **validate** command failed to detect duplicate params in an integration.
* Fixed an issue where the **validate** command failed to detect duplicate arguments in a command in an integration.

## 1.3.1

* Fixed an issue where the **validate** command failed to validate the release notes of beta integrations.
* Updated the **upload** command to support indicator fields.
* The **validate** and **update-release-notes** commands will now check changed files against `demisto/master` if it is configured locally.
* Fixed an issue where **validate** would incorrectly identify files as renamed.
* Added a validation that integration properties (such as feed, mappers, mirroring, etc) are not removed.
* Fixed an issue where **validate** failed when comparing branch against commit hash.
* Added the *--no-pipenv* flag to the **split-yml** command.
* Added a validation that incident fields and incident types are not removed from mappers.
* Fixed an issue where the *c
reate-id-set* flag in the *validate* command did not work while not using git.
* Added the *hiddenusername* field to the integration schema.
* Added a validation that images that are not integration images, do not ask for a new version or RN

## 1.3.0

* Do not collect optional dependencies on indicator types reputation commands.
* Fixed an issue where downloading indicator layoutscontainer objects failed.
* Added a validation that makes sure outputs in integrations are matching the README file.
* Fixed an issue where the *create-id-set* flag in the **validate** command did not work.
* Added a warning in case no id_set file is found when running the **validate** command.
* Fixed an issue where changed files were not recognised correctly on forked branches in the **validate** and the **update-release-notes** commands.
* Fixed an issue when files were classified incorrectly when running *update-release-notes*.
* Added a validation that integration and script file paths are compatible with our convention.
* Fixed an issue where id_set.json file was re created whenever running the generate-docs command.
* added the *--json-file* flag to create a JSON file output for the **validate** and **lint** commands.

## 1.2.19

* Fixed an issue where merge id_set was not updated to work with the new entity of Packs.
* Added a validation that the playbook's version matches the version of its sub-playbooks, scripts, and integrations.

## 1.2.18

* Changed the *skip-id-set-creation* flag to *create-id-set* in the **validate** command. Its default value will be False.
* Added support for the 'cve' reputation command in default arg validation.
* Filter out generic and reputation command from scripts and playbooks dependencies calculation.
* Added support for the incident fields in outgoing mappers in the ID set.
* Added a validation that the taskid field and the id field under the task field are both from uuid format and contain the same value.
* Updated the **format** command to generate uuid value for the taskid field and for the id under the task field in case they hold an invalid values.
* Exclude changes from doc_files directory on validation.
* Added a validation that an integration command has at most one default argument.
* Fixing an issue where pack metadata version bump was not enforced when modifying an old format (unified) file.
* Added validation that integration parameter's display names are capitalized and spaced using whitespaces and not underscores.
* Fixed an issue where beta integrations where not running deprecation validations.
* Allowed adding additional information to the deprecated description.
* Fixing an issue when escaping less and greater signs in integration params did not work as expected.

## 1.2.17

* Added a validation that the classifier of an integration exists.
* Added a validation that the mapper of an integration exists.
* Added a validation that the incident types of a classifier exist.
* Added a validation that the incident types of a mapper exist.
* Added support for *text* argument when running **demisto-sdk update-release-notes** on the ApiModules pack.
* Added a validation for the minimal version of an indicator field of type grid.
* Added new validation for incident and indicator fields in classifiers mappers and layouts exist in the content.
* Added cache for get_remote_file to reducing failures from accessing the remote repo.
* Fixed an issue in the **format** command where `_dev` or `_copy` suffixes weren't removed from the `id` of the given playbooks.
* Playbook dependencies from incident and indicator fields are now marked as optional.
* Mappers dependencies from incident types and incident fields are now marked as optional.
* Classifier dependencies from incident types are now marked as optional.
* Updated **demisto-sdk init** command to no longer create `created` field in pack_metadata file
* Updated **generate-docs** command to take the parameters names in setup section from display field and to use additionalinfo field when exist.
* Using the *verbose* argument in the **find-dependencies** command will now log to the console.
* Improved the deprecated message validation required from integrations.
* Fixed an issue in the **generate-docs** command where **Context Example** section was created when it was empty.

## 1.2.16

* Added allowed ignore errors to the *IDSetValidator*.
* Fixed an issue where an irrelevant id_set validation ran in the **validate** command when using the *--id-set* flag.
* Fixed an issue were **generate-docs** command has failed if a command did not exist in commands permissions file.
* Improved a **validate** command message for missing release notes of api module dependencies.

## 1.2.15

* Added the *ID101* to the allowed ignored errors.

## 1.2.14

* SDK repository is now mypy check_untyped_defs complaint.
* The lint command will now ignore the unsubscriptable-object (E1136) pylint error in dockers based on python 3.9 - this will be removed once a new pylint version is released.
* Added an option for **format** to run on a whole pack.
* Added new validation of unimplemented commands from yml in the code to `XSOAR-linter`.
* Fixed an issue where Auto-Extract fields were only checked for newly added incident types in the **validate** command.
* Added a new warning validation of direct access to args/params dicts to `XSOAR-linter`.

## 1.2.13

* Added new validation of indicators usage in CommandResults to `XSOAR-linter`.
* Running **demisto-sdk lint** will automatically run on changed files (same behavior as the -g flag).
* Removed supported version message from the documentation when running **generate_docs**.
* Added a print to indicate backwards compatibility is being checked in **validate** command.
* Added a percent print when running the **validate** command with the *-a* flag.
* Fixed a regression in the **upload** command where it was ignoring `DEMISTO_VERIFY_SSL` env var.
* Fixed an issue where the **upload** command would fail to upload beta integrations.
* Fixed an issue where the **validate** command did not create the *id_set.json* file when running with *-a* flag.
* Added price change validation in the **validate** command.
* Added validations that checks in read-me for empty sections or leftovers from the auto generated read-me that should be changed.
* Added new code validation for *NotImplementedError* to raise a warning in `XSOAR-linter`.
* Added validation for support types in the pack metadata file.
* Added support for *--template* flag in **demisto-sdk init** command.
* Fixed an issue with running **validate** on master branch where the changed files weren't compared to previous commit when using the *-g* flag.
* Fixed an issue where the `XSOAR-linter` ran *NotImplementedError* validation on scripts.
* Added support for Auto-Extract feature validation in incident types in the **validate** command.
* Fixed an issue in the **lint** command where the *-i* flag was ignored.
* Improved **merge-id-sets** command to support merge between two ID sets that contain the same pack.
* Fixed an issue in the **lint** command where flake8 ran twice.

## 1.2.12

* Bandit now reports also on medium severity issues.
* Fixed an issue with support for Docker Desktop on Mac version 2.5.0+.
* Added support for vulture and mypy linting when running without docker.
* Added support for *prev-ver* flag in **update-release-notes** command.
* Improved retry support when building docker images for linting.
* Added the option to create an ID set on a specific pack in **create-id-set** command.
* Added the *--skip-id-set-creation* flag to **validate** command in order to add the capability to run validate command without creating id_set validation.
* Fixed an issue where **validate** command checked docker image tag on ApiModules pack.
* Fixed an issue where **find-dependencies** did not calculate dashboards and reports dependencies.
* Added supported version message to the documentation and release notes files when running **generate_docs** and **update-release-notes** commands respectively.
* Added new code validations for *NotImplementedError* exception raise to `XSOAR-linter`.
* Command create-content-artifacts additional support for **Author_image.png** object.
* Fixed an issue where schemas were not enforced for incident fields, indicator fields and old layouts in the validate command.
* Added support for **update-release-notes** command to update release notes according to master branch.

## 1.2.11

* Fixed an issue where the ***generate-docs*** command reset the enumeration of line numbering after an MD table.
* Updated the **upload** command to support mappers.
* Fixed an issue where exceptions were no printed in the **format** while the *--verbose* flag is set.
* Fixed an issue where *--assume-yes* flag did not work in the **format** command when running on a playbook without a `fromversion` field.
* Fixed an issue where the **format** command would fail in case `conf.json` file was not found instead of skipping the update.
* Fixed an issue where integration with v2 were recognised by the `name` field instead of the `display` field in the **validate** command.
* Added a playbook validation to check if a task script exists in the id set in the **validate** command.
* Added new integration category `File Integrity Management` in the **validate** command.

## 1.2.10

* Added validation for approved content pack use-cases and tags.
* Added new code validations for *CommonServerPython* import to `XSOAR-linter`.
* Added *default value* and *predefined values* to argument description in **generate-docs** command.
* Added a new validation that checks if *get-mapping-fields* command exists if the integration schema has *{ismappable: true}* in **validate** command.
* Fixed an issue where the *--staged* flag recognised added files as modified in the **validate** command.
* Fixed an issue where a backwards compatibility warning was raised for all added files in the **validate** command.
* Fixed an issue where **validate** command failed when no tests were given for a partner supported pack.
* Updated the **download** command to support mappers.
* Fixed an issue where the ***format*** command added a duplicate parameter.
* For partner supported content packs, added support for a list of emails.
* Removed validation of README files from the ***validate*** command.
* Fixed an issue where the ***validate*** command required release notes for ApiModules pack.

## 1.2.9

* Fixed an issue in the **openapi_codegen** command where it created duplicate functions name from the swagger file.
* Fixed an issue in the **update-release-notes** command where the *update type* argument was not verified.
* Fixed an issue in the **validate** command where no error was raised in case a non-existing docker image was presented.
* Fixed an issue in the **format** command where format failed when trying to update invalid Docker image.
* The **format** command will now preserve the **isArray** argument in integration's reputation commands and will show a warning if it set to **false**.
* Fixed an issue in the **lint** command where *finally* clause was not supported in main function.
* Fixed an issue in the **validate** command where changing any entity ID was not validated.
* Fixed an issue in the **validate** command where *--staged* flag did not bring only changed files.
* Fixed the **update-release-notes** command to ignore changes in the metadata file.
* Fixed the **validate** command to ignore metadata changes when checking if a version bump is needed.

## 1.2.8

* Added a new validation that checks in playbooks for the usage of `DeleteContext` in **validate** command.
* Fixed an issue in the **upload** command where it would try to upload content entities with unsupported versions.
* Added a new validation that checks in playbooks for the usage of specific instance in **validate** command.
* Added the **--staged** flag to **validate** command to run on staged files only.

## 1.2.7

* Changed input parameters in **find-dependencies** command.
  * Use ***-i, --input*** instead of ***-p, --path***.
  * Use ***-idp, --id-set-path*** instead of ***-i, --id-set-path***.
* Fixed an issue in the **unify** command where it crashed on an integration without an image file.
* Fixed an issue in the **format** command where unnecessary files were not skipped.
* Fixed an issue in the **update-release-notes** command where the *text* argument was not respected in all cases.
* Fixed an issue in the **validate** command where a warning about detailed description was given for unified or deprecated integrations.
* Improved the error returned by the **validate** command when running on files using the old format.

## 1.2.6

* No longer require setting `DEMISTO_README_VALIDATION` env var to enable README mdx validation. Validation will now run automatically if all necessary node modules are available.
* Fixed an issue in the **validate** command where the `--skip-pack-dependencies` would not skip id-set creation.
* Fixed an issue in the **validate** command where validation would fail if supplied an integration with an empty `commands` key.
* Fixed an issue in the **validate** command where validation would fail due to a required version bump for packs which are not versioned.
* Will use env var `DEMISTO_VERIFY_SSL` to determine if to use a secure connection for commands interacting with the Server when `--insecure` is not passed. If working with a local Server without a trusted certificate, you can set env var `DEMISTO_VERIFY_SSL=no` to avoid using `--insecure` on each command.
* Unifier now adds a link to the integration documentation to the integration detailed description.
* Fixed an issue in the **secrets** command where ignored secrets were not skipped.

## 1.2.5

* Added support for special fields: *defaultclassifier*, *defaultmapperin*, *defaultmapperout* in **download** command.
* Added -y option **format** command to assume "yes" as answer to all prompts and run non-interactively
* Speed up improvements for `validate` of README files.
* Updated the **format** command to adhere to the defined content schema and sub-schemas, aligning its behavior with the **validate** command.
* Added support for canvasContextConnections files in **format** command.

## 1.2.4

* Updated detailed description for community integrations.

## 1.2.3

* Fixed an issue where running **validate** failed on playbook with task that adds tags to the evidence data.
* Added the *displaypassword* field to the integration schema.
* Added new code validations to `XSOAR-linter`.
  * As warnings messages:
    * `demisto.params()` should be used only inside main function.
    * `demisto.args()` should be used only inside main function.
    * Functions args should have type annotations.
* Added `fromversion` field validation to test playbooks and scripts in **validate** command.

## 1.2.2

* Add support for warning msgs in the report and summary to **lint** command.
* Fixed an issue where **json-to-outputs** determined bool values as int.
* Fixed an issue where **update-release-notes** was crushing on `--all` flag.
* Fixed an issue where running **validate**, **update-release-notes** outside of content repo crushed without a meaningful error message.
* Added support for layoutscontainer in **init** contribution flow.
* Added a validation for tlp_color param in feeds in **validate** command.
* Added a validation for removal of integration parameters in **validate** command.
* Fixed an issue where **update-release-notes** was failing with a wrong error message when no pack or input was given.
* Improved formatting output of the **generate-docs** command.
* Add support for env variable *DEMISTO_SDK_ID_SET_REFRESH_INTERVAL*. Set this env variable to the refresh interval in minutes. The id set will be regenerated only if the refresh interval has passed since the last generation. Useful when generating Script documentation, to avoid re-generating the id_set every run.
* Added new code validations to `XSOAR-linter`.
  * As error messages:
    * Longer than 10 seconds sleep statements for non long running integrations.
    * exit() usage.
    * quit() usage.
  * As warnings messages:
    * `demisto.log` should not be used.
    * main function existence.
    * `demito.results` should not be used.
    * `return_output` should not be used.
    * try-except statement in main function.
    * `return_error` usage in main function.
    * only once `return_error` usage.
* Fixed an issue where **lint** command printed logs twice.
* Fixed an issue where *suffix* did not work as expected in the **create-content-artifacts** command.
* Added support for *prev-ver* flag in **lint** and **secrets** commands.
* Added support for *text* flag to **update-release-notes** command to add the same text to all release notes.
* Fixed an issue where **validate** did not recognize added files if they were modified locally.
* Added a validation that checks the `fromversion` field exists and is set to 5.0.0 or above when working or comparing to a non-feature branch in **validate** command.
* Added a validation that checks the certification field in the pack_metadata file is valid in **validate** command.
* The **update-release-notes** command will now automatically add docker image update to the release notes.

## 1.2.1

* Added an additional linter `XSOAR-linter` to the **lint** command which custom validates py files. currently checks for:
  * `Sys.exit` usages with non zero value.
  * Any `Print` usages.
* Fixed an issue where renamed files were failing on *validate*.
* Fixed an issue where single changed files did not required release notes update.
* Fixed an issue where doc_images required release-notes and validations.
* Added handling of dependent packs when running **update-release-notes** on changed *APIModules*.
  * Added new argument *--id-set-path* for id_set.json path.
  * When changes to *APIModule* is detected and an id_set.json is available - the command will update the dependent pack as well.
* Added handling of dependent packs when running **validate** on changed *APIModules*.
  * Added new argument *--id-set-path* for id_set.json path.
  * When changes to *APIModule* is detected and an id_set.json is available - the command will validate that the dependent pack has release notes as well.
* Fixed an issue where the find_type function didn't recognize file types correctly.
* Fixed an issue where **update-release-notes** command did not work properly on Windows.
* Added support for indicator fields in **update-release-notes** command.
* Fixed an issue where files in test dirs where being validated.

## 1.2.0

* Fixed an issue where **format** did not update the test playbook from its pack.
* Fixed an issue where **validate** validated non integration images.
* Fixed an issue where **update-release-notes** did not identified old yml integrations and scripts.
* Added revision templates to the **update-release-notes** command.
* Fixed an issue where **update-release-notes** crashed when a file was renamed.
* Fixed an issue where **validate** failed on deleted files.
* Fixed an issue where **validate** validated all images instead of packs only.
* Fixed an issue where a warning was not printed in the **format** in case a non-supported file type is inputted.
* Fixed an issue where **validate** did not fail if no release notes were added when adding files to existing packs.
* Added handling of incorrect layout paths via the **format** command.
* Refactor **create-content-artifacts** command - Efficient artifacts creation and better logging.
* Fixed an issue where image and description files were not handled correctly by **validate** and **update-release-notes** commands.
* Fixed an issue where the **format** command didn't remove all extra fields in a file.
* Added an error in case an invalid id_set.json file is found while running the **validate** command.
* Added fetch params checks to the **validate** command.

## 1.1.11

* Added line number to secrets' path in **secrets** command report.
* Fixed an issue where **init** a community pack did not present the valid support URL.
* Fixed an issue where **init** offered a non relevant pack support type.
* Fixed an issue where **lint** did not pull docker images for powershell.
* Fixed an issue where **find-dependencies** did not find all the script dependencies.
* Fixed an issue where **find-dependencies** did not collect indicator fields as dependencies for playbooks.
* Updated the **validate** and the **secrets** commands to be less dependent on regex.
* Fixed an issue where **lint** did not run on circle when docker did not return ping.
* Updated the missing release notes error message (RN106) in the **Validate** command.
* Fixed an issue where **Validate** would return missing release notes when two packs with the same substring existed in the modified files.
* Fixed an issue where **update-release-notes** would add duplicate release notes when two packs with the same substring existed in the modified files.
* Fixed an issue where **update-release-notes** would fail to bump new versions if the feature branch was out of sync with the master branch.
* Fixed an issue where a non-descriptive error would be returned when giving the **update-release-notes** command a pack which can not be found.
* Added dependencies check for *widgets* in **find-dependencies** command.
* Added a `update-docker` flag to **format** command.
* Added a `json-to-outputs` flag to the **run** command.
* Added a verbose (`-v`) flag to **format** command.
* Fixed an issue where **download** added the prefix "playbook-" to the name of playbooks.

## 1.1.10

* Updated the **init** command. Relevant only when passing the *--contribution* argument.
  * Added the *--author* option.
  * The *support* field of the pack's metadata is set to *community*.
* Added a proper error message in the **Validate** command upon a missing description in the root of the yml.
* **Format** now works with a relative path.
* **Validate** now fails when all release notes have been excluded.
* Fixed issue where correct error message would not propagate for invalid images.
* Added the *--skip-pack-dependencies* flag to **validate** command to skip pack dependencies validation. Relevant when using the *-g* flag.
* Fixed an issue where **Validate** and **Format** commands failed integrations with `defaultvalue` field in fetch incidents related parameters.
* Fixed an issue in the **Validate** command in which unified YAML files were not ignored.
* Fixed an issue in **generate-docs** where scripts and playbooks inputs and outputs were not parsed correctly.
* Fixed an issue in the **openapi-codegen** command where missing reference fields in the swagger JSON caused errors.
* Fixed an issue in the **openapi-codegen** command where empty objects in the swagger JSON paths caused errors.
* **update-release-notes** command now accept path of the pack instead of pack name.
* Fixed an issue where **generate-docs** was inserting unnecessary escape characters.
* Fixed an issue in the **update-release-notes** command where changes to the pack_metadata were not detected.
* Fixed an issue where **validate** did not check for missing release notes in old format files.

## 1.1.9

* Fixed an issue where **update-release-notes** command failed on invalid file types.

## 1.1.8

* Fixed a regression where **upload** command failed on test playbooks.
* Added new *githubUser* field in pack metadata init command.
* Support beta integration in the commands **split-yml, extract-code, generate-test-playbook and generate-docs.**
* Fixed an issue where **find-dependencies** ignored *toversion* field in content items.
* Added support for *layoutscontainer*, *classifier_5_9_9*, *mapper*, *report*, and *widget* in the **Format** command.
* Fixed an issue where **Format** will set the `ID` field to be equal to the `name` field in modified playbooks.
* Fixed an issue where **Format** did not work for test playbooks.
* Improved **update-release-notes** command:
  * Write content description to release notes for new items.
  * Update format for file types without description: Connections, Incident Types, Indicator Types, Layouts, Incident Fields.
* Added a validation for feedTags param in feeds in **validate** command.
* Fixed readme validation issue in community support packs.
* Added the **openapi-codegen** command to generate integrations from OpenAPI specification files.
* Fixed an issue were release notes validations returned wrong results for *CommonScripts* pack.
* Added validation for image links in README files in **validate** command.
* Added a validation for default value of fetch param in feeds in **validate** command.
* Fixed an issue where the **Init** command failed on scripts.

## 1.1.7

* Fixed an issue where running the **format** command on feed integrations removed the `defaultvalue` fields.
* Playbook branch marked with *skipunavailable* is now set as an optional dependency in the **find-dependencies** command.
* The **feedReputation** parameter can now be hidden in a feed integration.
* Fixed an issue where running the **unify** command on JS package failed.
* Added the *--no-update* flag to the **find-dependencies** command.
* Added the following validations in **validate** command:
  * Validating that a pack does not depend on NonSupported / Deprecated packs.

## 1.1.6

* Added the *--description* option to the **init** command.
* Added the *--contribution* option to the **init** command which converts a contribution zip to proper pack format.
* Improved **validate** command performance time and outputs.
* Added the flag *--no-docker-checks* to **validate** command to skip docker checks.
* Added the flag *--print-ignored-files* to **validate** command to print ignored files report when the command is done.
* Added the following validations in **validate** command:
  * Validating that existing release notes are not modified.
  * Validating release notes are not added to new packs.
  * Validating that the "currentVersion" field was raised in the pack_metadata for modified packs.
  * Validating that the timestamp in the "created" field in the pack_metadata is in ISO format.
* Running `demisto-sdk validate` will run the **validate** command using git and only on committed files (same as using *-g --post-commit*).
* Fixed an issue where release notes were not checked correctly in **validate** command.
* Fixed an issue in the **create-id-set** command where optional playbook tasks were not taken into consideration.
* Added a prompt to the `demisto-sdk update-release-notes` command to prompt users to commit changes before running the release notes command.
* Added support to `layoutscontainer` in **validate** command.

## 1.1.5

* Fixed an issue in **find-dependencies** command.
* **lint** command now verifies flake8 on CommonServerPython script.

## 1.1.4

* Fixed an issue with the default output file name of the **unify** command when using "." as an output path.
* **Unify** command now adds contributor details to the display name and description.
* **Format** command now adds *isFetch* and *incidenttype* fields to integration yml.
* Removed the *feedIncremental* field from the integration schema.
* **Format** command now adds *feedBypassExclusionList*, *Fetch indicators*, *feedReputation*, *feedReliability*,
     *feedExpirationPolicy*, *feedExpirationInterval* and *feedFetchInterval* fields to integration yml.
* Fixed an issue in the playbooks schema.
* Fixed an issue where generated release notes were out of order.
* Improved pack dependencies detection.
* Fixed an issue where test playbooks were mishandled in **validate** command.

## 1.1.3

* Added a validation for invalid id fields in indicators types files in **validate** command.
* Added default behavior for **update-release-notes** command.
* Fixed an error where README files were failing release notes validation.
* Updated format of generated release notes to be more user friendly.
* Improved error messages for the **update-release-notes** command.
* Added support for `Connections`, `Dashboards`, `Widgets`, and `Indicator Types` to **update-release-notes** command.
* **Validate** now supports scripts under the *TestPlaybooks* directory.
* Fixed an issue where **validate** did not support powershell files.

## 1.1.2

* Added a validation for invalid playbookID fields in incidents types files in **validate** command.
* Added a code formatter for python files.
* Fixed an issue where new and old classifiers where mixed on validate command.
* Added *feedIncremental* field to the integration schema.
* Fixed error in the **upload** command where unified YMLs were not uploaded as expected if the given input was a pack.
* Fixed an issue where the **secrets** command failed due to a space character in the file name.
* Ignored RN validation for *NonSupported* pack.
* You can now ignore IF107, SC100, RP102 error codes in the **validate** command.
* Fixed an issue where the **download** command was crashing when received as input a JS integration or script.
* Fixed an issue where **validate** command checked docker image for JS integrations and scripts.
* **validate** command now checks scheme for reports and connections.
* Fixed an issue where **validate** command checked docker when running on all files.
* Fixed an issue where **validate** command did not fail when docker image was not on the latest numeric tag.
* Fixed an issue where beta integrations were not validated correctly in **validate** command.

## 1.1.1

* fixed and issue where file types were not recognized correctly in **validate** command.
* Added better outputs for validate command.

## 1.1.0

* Fixed an issue where changes to only non-validated files would fail validation.
* Fixed an issue in **validate** command where moved files were failing validation for new packs.
* Fixed an issue in **validate** command where added files were failing validation due to wrong file type detection.
* Added support for new classifiers and mappers in **validate** command.
* Removed support of old RN format validation.
* Updated **secrets** command output format.
* Added support for error ignore on deprecated files in **validate** command.
* Improved errors outputs in **validate** command.
* Added support for linting an entire pack.

## 1.0.9

* Fixed a bug where misleading error was presented when pack name was not found.
* **Update-release-notes** now detects added files for packs with versions.
* Readme files are now ignored by **update-release-notes** and validation of release notes.
* Empty release notes no longer cause an uncaught error during validation.

## 1.0.8

* Changed the output format of demisto-sdk secrets.
* Added a validation that checkbox items are not required in integrations.
* Added pack release notes generation and validation.
* Improved pack metadata validation.
* Fixed an issue in **validate** where renamed files caused an error

## 1.0.4

* Fix the **format** command to update the `id` field to be equal to `details` field in indicator-type files, and to `name` field in incident-type & dashboard files.
* Fixed a bug in the **validate** command for layout files that had `sortValues` fields.
* Fixed a bug in the **format** command where `playbookName` field was not always present in the file.
* Fixed a bug in the **format** command where indicatorField wasn't part of the SDK schemas.
* Fixed a bug in **upload** command where created unified docker45 yml files were not deleted.
* Added support for IndicatorTypes directory in packs (for `reputation` files, instead of Misc).
* Fixed parsing playbook condition names as string instead of boolean in **validate** command
* Improved image validation in YAML files.
* Removed validation for else path in playbook condition tasks.

## 1.0.3

* Fixed a bug in the **format** command where comments were being removed from YAML files.
* Added output fields: *file_path* and *kind* for layouts in the id-set.json created by **create-id-set** command.
* Fixed a bug in the **create-id-set** command Who returns Duplicate for Layouts with a different kind.
* Added formatting to **generate-docs** command results replacing all `<br>` tags with `<br/>`.
* Fixed a bug in the **download** command when custom content contained not supported content entity.
* Fixed a bug in **format** command in which boolean strings  (e.g. 'yes' or 'no') were converted to boolean values (e.g. 'True' or 'False').
* **format** command now removes *sourceplaybookid* field from playbook files.
* Fixed a bug in **generate-docs** command in which integration dependencies were not detected when generating documentation for a playbook.

## 1.0.1

* Fixed a bug in the **unify** command when output path was provided empty.
* Improved error message for integration with no tests configured.
* Improved the error message returned from the **validate** command when an integration is missing or contains malformed fetch incidents related parameters.
* Fixed a bug in the **create** command where a unified YML with a docker image for 4.5 was copied incorrectly.
* Missing release notes message are now showing the release notes file path to update.
* Fixed an issue in the **validate** command in which unified YAML files were not ignored.
* File format suggestions are now shown in the relevant file format (JSON or YAML).
* Changed Docker image validation to fail only on non-valid ones.
* Removed backward compatibility validation when Docker image is updated.

## 1.0.0

* Improved the *upload* command to support the upload of all the content entities within a pack.
* The *upload* command now supports the improved pack file structure.
* Added an interactive option to format integrations, scripts and playbooks with No TestPlaybooks configured.
* Added an interactive option to configure *conf.json* file with missing test playbooks for integrations, scripts and playbooks
* Added *download* command to download custom content from Demisto instance to the local content repository.
* Improved validation failure messages to include a command suggestion, wherever relevant, to fix the raised issue.
* Improved 'validate' help and documentation description
* validate - checks that scripts, playbooks, and integrations have the *tests* key.
* validate - checks that test playbooks are configured in `conf.json`.
* demisto-sdk lint - Copy dir better handling.
* demisto-sdk lint - Add error when package missing in docker image.
* Added *-a , --validate-all* option in *validate* to run all validation on all files.
* Added *-i , --input* option in *validate* to run validation on a specified pack/file.
* added *-i, --input* option in *secrets* to run on a specific file.
* Added an allowed hidden parameter: *longRunning* to the hidden integration parameters validation.
* Fixed an issue with **format** command when executing with an output path of a folder and not a file path.
* Bug fixes in generate-docs command given playbook as input.
* Fixed an issue with lint command in which flake8 was not running on unit test files.

## 0.5.2

* Added *-c, --command* option in *generate-docs* to generate a specific command from an integration.
* Fixed an issue when getting README/CHANGELOG files from git and loading them.
* Removed release notes validation for new content.
* Fixed secrets validations for files with the same name in a different directory.
* demisto-sdk lint - parallelization working with specifying the number of workers.
* demisto-sdk lint - logging levels output, 3 levels.
* demisto-sdk lint - JSON report, structured error reports in JSON format.
* demisto-sdk lint - XML JUnit report for unit-tests.
* demisto-sdk lint - new packages used to accelerate execution time.
* demisto-sdk secrets - command now respects the generic whitelist, and not only the pack secrets.

## 0.5.0

[PyPI History][1]

[1]: https://pypi.org/project/demisto-sdk/#history

## 0.4.9

* Fixed an issue in *generate-docs* where Playbooks and Scripts documentation failed.
* Added a graceful error message when executing the *run" command with a misspelled command.
* Added more informative errors upon failures of the *upload* command.
* format command:
  * Added format for json files: IncidentField, IncidentType, IndicatorField, IndicatorType, Layout, Dashboard.
  * Added the *-fv --from-version*, *-nv --no-validation* arguments.
  * Removed the *-t yml_type* argument, the file type will be inferred.
  * Removed the *-g use_git* argument, running format without arguments will run automatically on git diff.
* Fixed an issue in loading playbooks with '=' character.
* Fixed an issue in *validate* failed on deleted README files.

## 0.4.8

* Added the *max* field to the Playbook schema, allowing to define it in tasks loop.
* Fixed an issue in *validate* where Condition branches checks were case sensitive.

## 0.4.7

* Added the *slareminder* field to the Playbook schema.
* Added the *common_server*, *demisto_mock* arguments to the *init* command.
* Fixed an issue in *generate-docs* where the general section was not being generated correctly.
* Fixed an issue in *validate* where Incident type validation failed.

## 0.4.6

* Fixed an issue where the *validate* command did not identify CHANGELOG in packs.
* Added a new command, *id-set* to create the id set - the content dependency tree by file IDs.

## 0.4.5

* generate-docs command:
  * Added the *use_cases*, *permissions*, *command_permissions* and *limitations*.
  * Added the *--insecure* argument to support running the script and integration command in Demisto.
  * Removed the *-t yml_type* argument, the file type will be inferred.
  * The *-o --output* argument is no longer mandatory, default value will be the input file directory.
* Added support for env var: *DEMISTO_SDK_SKIP_VERSION_CHECK*. When set version checks are skipped.
* Fixed an issue in which the CHANGELOG files did not match our scheme.
* Added a validator to verify that there are no hidden integration parameters.
* Fixed an issue where the *validate* command ran on test files.
* Removed the *env-dir* argument from the demisto-sdk.
* README files which are html files will now be skipped in the *validate* command.
* Added support for env var: *DEMISTO_README_VALIDATOR*. When not set the readme validation will not run.

## 0.4.4

* Added a validator for IncidentTypes (incidenttype-*.json).
* Fixed an issue where the -p flag in the *validate* command was not working.
* Added a validator for README.md files.
* Release notes validator will now run on: incident fields, indicator fields, incident types, dashboard and reputations.
* Fixed an issue where the validator of reputation(Indicator Type) did not check on the details field.
* Fixed an issue where the validator attempted validating non-existing files after deletions or name refactoring.
* Removed the *yml_type* argument in the *split-yml*, *extract-code* commands.
* Removed the *file_type* argument in the *generate-test-playbook* command.
* Fixed the *insecure* argument in *upload*.
* Added the *insecure* argument in *run-playbook*.
* Standardise the *-i --input*, *-o --output* to demisto-sdk commands.

## 0.4.3

* Fixed an issue where the incident and indicator field BC check failed.
* Support for linting and unit testing PowerShell integrations.

## 0.4.2

* Fixed an issue where validate failed on Windows.
* Added a validator to verify all branches are handled in conditional task in a playbook.
* Added a warning message when not running the latest sdk version.
* Added a validator to check that the root is connected to all tasks in the playbook.
* Added a validator for Dashboards (dashboard-*.json).
* Added a validator for Indicator Types (reputation-*.json).
* Added a BC validation for changing incident field type.
* Fixed an issue where init command would generate an invalid yml for scripts.
* Fixed an issue in misleading error message in v2 validation hook.
* Fixed an issue in v2 hook which now is set only on newly added scripts.
* Added more indicative message for errors in yaml files.
* Disabled pykwalify info log prints.

## 0.3.10

* Added a BC check for incident fields - changing from version is not allowed.
* Fixed an issue in create-content-artifacts where scripts in Packs in TestPlaybooks dir were copied with a wrong prefix.

## 0.3.9

* Added a validation that incident field can not be required.
* Added validation for fetch incident parameters.
* Added validation for feed integration parameters.
* Added to the *format* command the deletion of the *sourceplaybookid* field.
* Fixed an issue where *fieldMapping* in playbook did not pass the scheme validation.
* Fixed an issue where *create-content-artifacts* did not copy TestPlaybooks in Packs without prefix of *playbook-*.
* Added a validation the a playbook can not have a rolename set.
* Added to the image validator the new DBot default image.
* Added the fields: elasticcommonfields, quiet, quietmode to the Playbook schema.
* Fixed an issue where *validate* failed on integration commands without outputs.
* Added a new hook for naming of v2 integrations and scripts.

## 0.3.8

* Fixed an issue where *create-content-artifact* was not loading the data in the yml correctly.
* Fixed an issue where *unify* broke long lines in script section causing syntax errors

## 0.3.7

* Added *generate-docs* command to generate documentation file for integration, playbook or script.
* Fixed an issue where *unify* created a malformed integration yml.
* Fixed an issue where demisto-sdk **init** creates unit-test file with invalid import.

## 0.3.6

* Fixed an issue where demisto-sdk **validate** failed on modified scripts without error message.

## 0.3.5

* Fixed an issue with docker tag validation for integrations.
* Restructured repo source code.

## 0.3.4

* Saved failing unit tests as a file.
* Fixed an issue where "_test" file for scripts/integrations created using **init** would import the "HelloWorld" templates.
* Fixed an issue in demisto-sdk **validate** - was failing on backward compatiblity check
* Fixed an issue in demisto-sdk **secrets** - empty line in .secrets-ignore always made the secrets check to pass
* Added validation for docker image inside integrations and scripts.
* Added --use-git flag to **format** command to format all changed files.
* Fixed an issue where **validate** did not fail on dockerimage changes with bc check.
* Added new flag **--ignore-entropy** to demisto-sdk **secrets**, this will allow skip entropy secrets check.
* Added --outfile to **lint** to allow saving failed packages to a file.

## 0.3.3

* Added backwards compatibility break error message.
* Added schema for incident types.
* Added **additionalinfo** field to as an available field for integration configuration.
* Added pack parameter for **init**.
* Fixed an issue where error would appear if name parameter is not set in **init**.

## 0.3.2

* Fixed the handling of classifier files in **validate**.

## 0.3.1

* Fixed the handling of newly created reputation files in **validate**.
* Added an option to perform **validate** on a specific file.

## 0.3.0

* Added support for multi-package **lint** both with parallel and without.
* Added all parameter in **lint** to run on all packages and packs in content repository.
* Added **format** for:
  * Scripts
  * Playbooks
  * Integrations
* Improved user outputs for **secrets** command.
* Fixed an issue where **lint** would run pytest and pylint only on a single docker per integration.
* Added auto-complete functionality to demisto-sdk.
* Added git parameter in **lint** to run only on changed packages.
* Added the **run-playbook** command
* Added **run** command which runs a command in the Demisto playground.
* Added **upload** command which uploads an integration or a script to a Demisto instance.
* Fixed and issue where **validate** checked if release notes exist for new integrations and scripts.
* Added **generate-test-playbook** command which generates a basic test playbook for an integration or a script.
* **validate** now supports indicator fields.
* Fixed an issue with layouts scheme validation.
* Adding **init** command.
* Added **json-to-outputs** command which generates the yaml section for outputs from an API raw response.

## 0.2.6

* Fixed an issue with locating release notes for beta integrations in **validate**.

## 0.2.5

* Fixed an issue with locating release notes for beta integrations in **validate**.

## 0.2.4

* Adding image validation to Beta_Integration and Packs in **validate**.

## 0.2.3

* Adding Beta_Integration to the structure validation process.
* Fixing bug where **validate** did checks on TestPlaybooks.
* Added requirements parameter to **lint**.

## 0.2.2

* Fixing bug where **lint** did not return exit code 1 on failure.
* Fixing bug where **validate** did not print error message in case no release notes were give.

## 0.2.1

* **Validate** now checks that the id and name fields are identical in yml files.
* Fixed a bug where sdk did not return any exit code.

## 0.2.0

* Added Release Notes Validator.
* Fixed the Unifier selection of your python file to use as the code.
* **Validate** now supports Indicator fields.
* Fixed a bug where **validate** and **secrets** did not return exit code 1 on failure.
* **Validate** now runs on newly added scripts.

## 0.1.8

* Added support for `--version`.
* Fixed an issue in file_validator when calling `checked_type` method with script regex.

## 0.1.2

* Restructuring validation to support content packs.
* Added secrets validation.
* Added content bundle creation.
* Added lint and unit test run.

## 0.1.1

* Added new logic to the unifier.
* Added detailed README.
* Some small adjustments and fixes.

## 0.1.0

Capabilities:

* **Extract** components(code, image, description etc.) from a Demisto YAML file into a directory.
* **Unify** components(code, image, description etc.) to a single Demisto YAML file.
* **Validate** Demisto content files.<|MERGE_RESOLUTION|>--- conflicted
+++ resolved
@@ -2,13 +2,10 @@
 * Fixed an issue where kebab-case arguments were not parsed correctly.
 
 ## Unreleased
-<<<<<<< HEAD
 * Added the *--mode* flag to the **pre-commit** command, to run pre-commit with special mode.
 * Modified the `validate` and `format` pre-commit hooks to run with the `--all` flag only when the `--mode nightly` and `--all` flags were given.
 * Modified the `ruff` pre-commit hook to run with `--config=nightly_ruff.toml` flag when running **pre-commit** command wite the `--mode nightly` flag.
-=======
 * Fixed an issue where deprecating parsing rules or modeling rules using **format** failed due to schema discrepancies.
->>>>>>> f273bbef
 
 ## 1.20.5
 * Fixed an issue where **validate** falsely failed with error `DS108` on descriptions ending with brackets that contains a dot at the end of them.
