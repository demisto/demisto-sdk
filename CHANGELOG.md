--- conflicted
+++ resolved
@@ -8,11 +8,8 @@
 * Fixed an issue where **run-playbook** command did not work.
 * Fixed an issue in **setup-env** command where the virtual environment failed to set up.
 * Fixed an issue in **pre-commit** command where `False` properties were deleted.
-<<<<<<< HEAD
+* Fixed an issue in **coverage-analyze** command where the `report_dir` does not exist.
 * Fixed an issue in **upload** command where the `marketplace` field was not taken into consideration when uploading single content-items.
-=======
-* Fixed an issue in **coverage-analyze** command where the `report_dir` does not exist.
->>>>>>> 61c32f92
 
 ## 1.23.0
 * Added support for inputs sections and outputs sections in a playbook.
