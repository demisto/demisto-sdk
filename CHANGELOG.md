--- conflicted
+++ resolved
@@ -5,7 +5,8 @@
 * Added a validation that mapper's id and name are matching. Updated the format of mapper to include update_id too.
 * Added a validation to ensure that image paths in the README files are valid.
 * Fixed **find_type** function to correctly find test files, such as, test script and test playbook.
-<<<<<<< HEAD
+* Added scheme validations for the new Generic Object Types, Fields, and Modules.
+* Renamed the flag *--input-old-version* to *--old-version* in the **generate-docs** command.
 * Refactored the **update-release-notes** command:
   - Replaced the *--all* flag with *--use-git* or *-g*.
   - Added the *--force* flag to update the pack release notes without changes in the pack.
@@ -14,10 +15,6 @@
   - Fixed an issue where the **update-release-notes** command did not add docker image release notes entry for release notes file if a script was changed.
   - Fixed an issue where the **update-release-notes** command did not detect changed files that had the same name.
   - Fixed an issue in the **update-release-notes** command where the version support of JSON files was mishandled.
-=======
-* Added scheme validations for the new Generic Object Types, Fields, and Modules.
-* Renamed the flag *--input-old-version* to *--old-version* in the **generate-docs** command.
->>>>>>> cc21491f
 
 # 1.4.3
 * Fixed an issue where **json-to-outputs** command returned an incorrect output when json is a list.
