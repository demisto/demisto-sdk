--- conflicted
+++ resolved
@@ -1,8 +1,9 @@
 # Changelog
-* Fixed an issue where the **coverage-analyze** command was not parsing the logs correctly.
 
 ## Unreleased
+* The content graph will now include the **python_version** field that each script/integration uses.
 * Updated the **update-release-notes** command message structure when is run with **--force** flag.
+
 
 ## 1.20.1
 * Added formatting for yml files when period is missing in the end of description field, in the **format** command.
@@ -14,11 +15,6 @@
 * Fixed an issue where the **upload** command failed for private repositories while trying to find the landing_page.json file.
 * Added a log when a content item is missing from the repo, in **graph create** and **graph update**.
 * Replaced logs with a progress bar in **graph create** and **graph update**.
-<<<<<<< HEAD
-* Updated the **update-release-notes** command message structure when is run with **--force** flag.
-* The content graph will now include the **python_version** field that each script/integration uses.
-=======
->>>>>>> 2a38819a
 
 
 ## 1.20.0
