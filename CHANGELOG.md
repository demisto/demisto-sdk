--- conflicted
+++ resolved
@@ -1,11 +1,8 @@
 # Changelog
 ## Unreleased
 * Fixed an issue where modeling rules with arbitrary whitespace characters were not parsed correctly.
-<<<<<<< HEAD
-* Fixed an issue where doc-review failed when reviewing command name in some cases.
-=======
 * Added support for the **nativeimage** key for an integration/script in the **prepare-content** command.
->>>>>>> a6f90a4e
+* Fixed an issue where **doc-review** failed when reviewing command name in some cases.
 
 ## 1.8.1
 * Fixed an issue where **format** created duplicate configuration parameters.
