--- conflicted
+++ resolved
@@ -9,12 +9,8 @@
 * Fixed an issue where **validate** command checked docker image tag on ApiModules pack.
 * Fixed an issue where **find-dependencies** did not calculate dashboards and reports dependencies.
 * Added supported version message to the documentation and release notes files when running **generate_docs** and **update-release-notes** commands respectively.
-<<<<<<< HEAD
+* Added new code validations for *NotImplementedError* exception raise to `XSOAR-linter`.
 * Command create-content-artifacts additional support for **Author_image.png** object.
-=======
-* Added new code validations for *NotImplementedError* exception raise to `XSOAR-linter`.
-
->>>>>>> e72b4735
 
 # 1.2.11
 * Fixed an issue where the ***generate-docs*** command reset the enumeration of line numbering after an MD table.
