--- conflicted
+++ resolved
@@ -10,13 +10,10 @@
 * Fixed an issue where **validate** command checked docker image tag on ApiModules pack.
 * Fixed an issue where **find-dependencies** did not calculate dashboards and reports dependencies.
 * Added supported version message to the documentation and release notes files when running **generate_docs** and **update-release-notes** commands respectively.
-<<<<<<< HEAD
-* Added new code validation for *NotImplementedError* to raise a warning in `XSOAR-linter`.
-=======
 * Added new code validations for *NotImplementedError* exception raise to `XSOAR-linter`.
 * Command create-content-artifacts additional support for **Author_image.png** object.
 * Fixed an issue where schemas were not enforced for incident fields, indicator fields and old layouts in the validate command.
->>>>>>> 6658205f
+* Added new code validation for *NotImplementedError* to raise a warning in `XSOAR-linter`.
 
 # 1.2.11
 * Fixed an issue where the ***generate-docs*** command reset the enumeration of line numbering after an MD table.
