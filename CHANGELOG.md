--- conflicted
+++ resolved
@@ -1,12 +1,7 @@
 # Changelog
-<<<<<<< HEAD
-* Fixed an issue where a non relevant id_set validation run.
-* Fixed an issue were **generate-docs** command has failed if a command did not exist in commands permissions file.
 * Added a validation that the classifier of an integration exists.
 * Added a validation that the mapper of an integration exists.
 * Added a validation that the incident types of a classifier exist.
-=======
->>>>>>> 114e53e2
 
 # 1.2.16
 * Added allowed ignore errors to the *IDSetValidator*.
