--- conflicted
+++ resolved
@@ -6,14 +6,11 @@
 * Added timestamps to the `demisto-sdk` logger.
 * Added time measurements to **lint**.
 * Added the flag '-d', '--dependency' to **find-dependencies** command to get the content items that cause the dependencies between two packs.
-<<<<<<< HEAD
-* Added a new flag to the **validate** command, allowing to run specific validations.
-=======
 * Fixed an issue where **doc-review** failed to recognize script names, in scripts using the old file structure.
 * Fixed an issue where concurrent processes created by **lint** caused deadlocks when opening files.
 * Fixed an issue in the **format** command where `_dev` or `_copy` suffixes weren't removed from the subscript names in playbooks and layouts.
 * Fixed an issue where **validate** failed on nonexistent `README.md` files.
->>>>>>> 3d2a9243
+* Added a new flag to the **validate** command, allowing to run specific validations.
 
 ## 1.6.4
 
