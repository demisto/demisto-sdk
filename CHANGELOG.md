--- conflicted
+++ resolved
@@ -1,10 +1,6 @@
 # Changelog
-<<<<<<< HEAD
 * Added to `pylint` summary an indication if a test was skipped.
-* When in private repo without `DEMITO_SDK_GITHUB_TOKEN` configured, get_remote_file will take files from the local origin/master.
-=======
 * When in private repo without `DEMSITO_SDK_GITHUB_TOKEN` configured, get_remote_file will take files from the local origin/master.
->>>>>>> a2d20cc5
 * Enhanced the **unify** command when giving input of a file and not a directory return a clear error message.
 * Added a validation to ensure integrations are not skipped and at least one test playbook is not skipped for each integration or script.
 * Added to the Content Tests support for `context_print_dt`, which queries the incident context and prints the result as a json.
