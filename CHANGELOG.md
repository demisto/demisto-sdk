# Changelog
* SDK repository is now mypy check_untyped_defs complaint.
* The lint command will now ignore the unsubscriptable-object (E1136) pylint error in dockers based on python 3.9 - this will be removed once a new pylint version is released.
* Added an option for **format** to run on a whole pack.
<<<<<<< HEAD
* Added new validation of direct access to args/params dicts to `XSOAR-linter`.
=======
* Added new validation of unimplemented commands from yml in the code to `XSOAR-linter`.
>>>>>>> 9773e9da

# 1.2.13
* Added new validation of indicators usage in CommandResults to `XSOAR-linter`.
* Running **demisto-sdk lint** will automatically run on changed files (same behavior as the -g flag).
* Removed supported version message from the documentation when running **generate_docs**.
* Added a print to indicate backwards compatibility is being checked in **validate** command.
* Added a percent print when running the **validate** command with the *-a* flag.
* Fixed a regression in the **upload** command where it was ignoring `DEMISTO_VERIFY_SSL` env var.
* Fixed an issue where the **upload** command would fail to upload beta integrations.
* Fixed an issue where the **validate** command did not create the *id_set.json* file when running with *-a* flag.
* Added price change validation in the **validate** command.
* Added validations that checks in read-me for empty sections or leftovers from the auto generated read-me that should be changed.
* Added new code validation for *NotImplementedError* to raise a warning in `XSOAR-linter`.
* Added validation for support types in the pack metadata file.
* Added support for *--template* flag in **demisto-sdk init** command.
* Fixed an issue with running **validate** on master branch where the changed files weren't compared to previous commit when using the *-g* flag.
* Fixed an issue where the `XSOAR-linter` ran *NotImplementedError* validation on scripts.
* Added support for Auto-Extract feature validation in incident types in the **validate** command.
* Fixed an issue in the **lint** command where the *-i* flag was ignored.
* Improved **merge-id-sets** command to support merge between two ID sets that contain the same pack.
* Fixed an issue in the **lint** command where flake8 ran twice.

# 1.2.12
* Bandit now reports also on medium severity issues.
* Fixed an issue with support for Docker Desktop on Mac version 2.5.0+.
* Added support for vulture and mypy linting when running without docker.
* Added support for *prev-ver* flag in **update-release-notes** command.
* Improved retry support when building docker images for linting.
* Added the option to create an ID set on a specific pack in **create-id-set** command.
* Added the *--skip-id-set-creation* flag to **validate** command in order to add the capability to run validate command without creating id_set validation.
* Fixed an issue where **validate** command checked docker image tag on ApiModules pack.
* Fixed an issue where **find-dependencies** did not calculate dashboards and reports dependencies.
* Added supported version message to the documentation and release notes files when running **generate_docs** and **update-release-notes** commands respectively.
* Added new code validations for *NotImplementedError* exception raise to `XSOAR-linter`.
* Command create-content-artifacts additional support for **Author_image.png** object.
* Fixed an issue where schemas were not enforced for incident fields, indicator fields and old layouts in the validate command.
* Added support for **update-release-notes** command to update release notes according to master branch.

# 1.2.11
* Fixed an issue where the ***generate-docs*** command reset the enumeration of line numbering after an MD table.
* Updated the **upload** command to support mappers.
* Fixed an issue where exceptions were no printed in the **format** while the *--verbose* flag is set.
* Fixed an issue where *--assume-yes* flag did not work in the **format** command when running on a playbook without a `fromversion` field.
* Fixed an issue where the **format** command would fail in case `conf.json` file was not found instead of skipping the update.
* Fixed an issue where integration with v2 were recognised by the `name` field instead of the `display` field in the **validate** command.
* Added a playbook validation to check if a task script exists in the id set in the **validate** command.
* Added new integration category `File Integrity Management` in the **validate** command.

# 1.2.10
* Added validation for approved content pack use-cases and tags.
* Added new code validations for *CommonServerPython* import to `XSOAR-linter`.
* Added *default value* and *predefined values* to argument description in **generate-docs** command.
* Added a new validation that checks if *get-mapping-fields* command exists if the integration schema has *{ismappable: true}* in **validate** command.
* Fixed an issue where the *--staged* flag recognised added files as modified in the **validate** command.
* Fixed an issue where a backwards compatibility warning was raised for all added files in the **validate** command.
* Fixed an issue where **validate** command failed when no tests were given for a partner supported pack.
* Updated the **download** command to support mappers.
* Fixed an issue where the ***format*** command added a duplicate parameter.
* For partner supported content packs, added support for a list of emails.
* Removed validation of README files from the ***validate*** command.
* Fixed an issue where the ***validate*** command required release notes for ApiModules pack.

# 1.2.9
* Fixed an issue in the **openapi_codegen** command where it created duplicate functions name from the swagger file.
* Fixed an issue in the **update-release-notes** command where the *update type* argument was not verified.
* Fixed an issue in the **validate** command where no error was raised in case a non-existing docker image was presented.
* Fixed an issue in the **format** command where format failed when trying to update invalid Docker image.
* The **format** command will now preserve the **isArray** argument in integration's reputation commands and will show a warning if it set to **false**.
* Fixed an issue in the **lint** command where *finally* clause was not supported in main function.
* Fixed an issue in the **validate** command where changing any entity ID was not validated.
* Fixed an issue in the **validate** command where *--staged* flag did not bring only changed files.
* Fixed the **update-release-notes** command to ignore changes in the metadata file.
* Fixed the **validate** command to ignore metadata changes when checking if a version bump is needed.


# 1.2.8
* Added a new validation that checks in playbooks for the usage of `DeleteContext` in **validate** command.
* Fixed an issue in the **upload** command where it would try to upload content entities with unsupported versions.
* Added a new validation that checks in playbooks for the usage of specific instance in **validate** command.
* Added the **--staged** flag to **validate** command to run on staged files only.


# 1.2.7
* Changed input parameters in **find-dependencies** command.
   - Use ***-i, --input*** instead of ***-p, --path***.
   - Use ***-idp, --id-set-path*** instead of ***-i, --id-set-path***.
* Fixed an issue in the **unify** command where it crashed on an integration without an image file.
* Fixed an issue in the **format** command where unnecessary files were not skipped.
* Fixed an issue in the **update-release-notes** command where the *text* argument was not respected in all cases.
* Fixed an issue in the **validate** command where a warning about detailed description was given for unified or deprecated integrations.
* Improved the error returned by the **validate** command when running on files using the old format.

# 1.2.6
* No longer require setting `DEMISTO_README_VALIDATION` env var to enable README mdx validation. Validation will now run automatically if all necessary node modules are available.
* Fixed an issue in the **validate** command where the `--skip-pack-dependencies` would not skip id-set creation.
* Fixed an issue in the **validate** command where validation would fail if supplied an integration with an empty `commands` key.
* Fixed an issue in the **validate** command where validation would fail due to a required version bump for packs which are not versioned.
* Will use env var `DEMISTO_VERIFY_SSL` to determine if to use a secure connection for commands interacting with the Server when `--insecure` is not passed. If working with a local Server without a trusted certificate, you can set env var `DEMISTO_VERIFY_SSL=no` to avoid using `--insecure` on each command.
* Unifier now adds a link to the integration documentation to the integration detailed description.
* Fixed an issue in the **secrets** command where ignored secrets were not skipped.

# 1.2.5
* Added support for special fields: *defaultclassifier*, *defaultmapperin*, *defaultmapperout* in **download** command.
* Added -y option **format** command to assume "yes" as answer to all prompts and run non-interactively
* Speed up improvements for `validate` of README files.
* Updated the **format** command to adhere to the defined content schema and sub-schemas, aligning its behavior with the **validate** command.
* Added support for canvasContextConnections files in **format** command.

# 1.2.4
* Updated detailed description for community integrations.

# 1.2.3
* Fixed an issue where running **validate** failed on playbook with task that adds tags to the evidence data.
* Added the *displaypassword* field to the integration schema.
* Added new code validations to `XSOAR-linter`.
    * As warnings messages:
        * `demisto.params()` should be used only inside main function.
        * `demisto.args()` should be used only inside main function.
        * Functions args should have type annotations.
* Added `fromversion` field validation to test playbooks and scripts in **validate** command.

# 1.2.2
* Add support for warning msgs in the report and summary to **lint** command.
* Fixed an issue where **json-to-outputs** determined bool values as int.
* Fixed an issue where **update-release-notes** was crushing on `--all` flag.
* Fixed an issue where running **validate**, **update-release-notes** outside of content repo crushed without a meaningful error message.
* Added support for layoutscontainer in **init** contribution flow.
* Added a validation for tlp_color param in feeds in **validate** command.
* Added a validation for removal of integration parameters in **validate** command.
* Fixed an issue where **update-release-notes** was failing with a wrong error message when no pack or input was given.
* Improved formatting output of the **generate-docs** command.
* Add support for env variable *DEMISTO_SDK_ID_SET_REFRESH_INTERVAL*. Set this env variable to the refresh interval in minutes. The id set will be regenerated only if the refresh interval has passed since the last generation. Useful when generating Script documentation, to avoid re-generating the id_set every run.
* Added new code validations to `XSOAR-linter`.
    * As error messages:
        * Longer than 10 seconds sleep statements for non long running integrations.
        * exit() usage.
        * quit() usage.
    * As warnings messages:
        * `demisto.log` should not be used.
        * main function existence.
        * `demito.results` should not be used.
        * `return_output` should not be used.
        * try-except statement in main function.
        * `return_error` usage in main function.
        * only once `return_error` usage.
* Fixed an issue where **lint** command printed logs twice.
* Fixed an issue where *suffix* did not work as expected in the **create-content-artifacts** command.
* Added support for *prev-ver* flag in **lint** and **secrets** commands.
* Added support for *text* flag to **update-release-notes** command to add the same text to all release notes.
* Fixed an issue where **validate** did not recognize added files if they were modified locally.
* Added a validation that checks the `fromversion` field exists and is set to 5.0.0 or above when working or comparing to a non-feature branch in **validate** command.
* Added a validation that checks the certification field in the pack_metadata file is valid in **validate** command.
* The **update-release-notes** command will now automatically add docker image update to the release notes.

# 1.2.1
* Added an additional linter `XSOAR-linter` to the **lint** command which custom validates py files. currently checks for:
    * `Sys.exit` usages with non zero value.
    * Any `Print` usages.
* Fixed an issue where renamed files were failing on *validate*.
* Fixed an issue where single changed files did not required release notes update.
* Fixed an issue where doc_images required release-notes and validations.
* Added handling of dependent packs when running **update-release-notes** on changed *APIModules*.
    * Added new argument *--id-set-path* for id_set.json path.
    * When changes to *APIModule* is detected and an id_set.json is available - the command will update the dependent pack as well.
* Added handling of dependent packs when running **validate** on changed *APIModules*.
    * Added new argument *--id-set-path* for id_set.json path.
    * When changes to *APIModule* is detected and an id_set.json is available - the command will validate that the dependent pack has release notes as well.
* Fixed an issue where the find_type function didn't recognize file types correctly.
* Fixed an issue where **update-release-notes** command did not work properly on Windows.
* Added support for indicator fields in **update-release-notes** command.
* Fixed an issue where files in test dirs where being validated.


# 1.2.0
* Fixed an issue where **format** did not update the test playbook from its pack.
* Fixed an issue where **validate** validated non integration images.
* Fixed an issue where **update-release-notes** did not identified old yml integrations and scripts.
* Added revision templates to the **update-release-notes** command.
* Fixed an issue where **update-release-notes** crashed when a file was renamed.
* Fixed an issue where **validate** failed on deleted files.
* Fixed an issue where **validate** validated all images instead of packs only.
* Fixed an issue where a warning was not printed in the **format** in case a non-supported file type is inputted.
* Fixed an issue where **validate** did not fail if no release notes were added when adding files to existing packs.
* Added handling of incorrect layout paths via the **format** command.
* Refactor **create-content-artifacts** command - Efficient artifacts creation and better logging.
* Fixed an issue where image and description files were not handled correctly by **validate** and **update-release-notes** commands.
* Fixed an issue where the **format** command didn't remove all extra fields in a file.
* Added an error in case an invalid id_set.json file is found while running the **validate** command.
* Added fetch params checks to the **validate** command.

# 1.1.11
* Added line number to secrets' path in **secrets** command report.
* Fixed an issue where **init** a community pack did not present the valid support URL.
* Fixed an issue where **init** offered a non relevant pack support type.
* Fixed an issue where **lint** did not pull docker images for powershell.
* Fixed an issue where **find-dependencies** did not find all the script dependencies.
* Fixed an issue where **find-dependencies** did not collect indicator fields as dependencies for playbooks.
* Updated the **validate** and the **secrets** commands to be less dependent on regex.
* Fixed an issue where **lint** did not run on circle when docker did not return ping.
* Updated the missing release notes error message (RN106) in the **Validate** command.
* Fixed an issue where **Validate** would return missing release notes when two packs with the same substring existed in the modified files.
* Fixed an issue where **update-release-notes** would add duplicate release notes when two packs with the same substring existed in the modified files.
* Fixed an issue where **update-release-notes** would fail to bump new versions if the feature branch was out of sync with the master branch.
* Fixed an issue where a non-descriptive error would be returned when giving the **update-release-notes** command a pack which can not be found.
* Added dependencies check for *widgets* in **find-dependencies** command.
* Added a `update-docker` flag to **format** command.
* Added a `json-to-outputs` flag to the **run** command.
* Added a verbose (`-v`) flag to **format** command.
* Fixed an issue where **download** added the prefix "playbook-" to the name of playbooks.

# 1.1.10
* Updated the **init** command. Relevant only when passing the *--contribution* argument.
   * Added the *--author* option.
   * The *support* field of the pack's metadata is set to *community*.
* Added a proper error message in the **Validate** command upon a missing description in the root of the yml.
* **Format** now works with a relative path.
* **Validate** now fails when all release notes have been excluded.
* Fixed issue where correct error message would not propagate for invalid images.
* Added the *--skip-pack-dependencies* flag to **validate** command to skip pack dependencies validation. Relevant when using the *-g* flag.
* Fixed an issue where **Validate** and **Format** commands failed integrations with `defaultvalue` field in fetch incidents related parameters.
* Fixed an issue in the **Validate** command in which unified YAML files were not ignored.
* Fixed an issue in **generate-docs** where scripts and playbooks inputs and outputs were not parsed correctly.
* Fixed an issue in the **openapi-codegen** command where missing reference fields in the swagger JSON caused errors.
* Fixed an issue in the **openapi-codegen** command where empty objects in the swagger JSON paths caused errors.
* **update-release-notes** command now accept path of the pack instead of pack name.
* Fixed an issue where **generate-docs** was inserting unnecessary escape characters.
* Fixed an issue in the **update-release-notes** command where changes to the pack_metadata were not detected.
* Fixed an issue where **validate** did not check for missing release notes in old format files.

# 1.1.9
* Fixed an issue where **update-release-notes** command failed on invalid file types.

# 1.1.8
* Fixed a regression where **upload** command failed on test playbooks.
* Added new *githubUser* field in pack metadata init command.
* Support beta integration in the commands **split-yml, extract-code, generate-test-playbook and generate-docs.**
* Fixed an issue where **find-dependencies** ignored *toversion* field in content items.
* Added support for *layoutscontainer*, *classifier_5_9_9*, *mapper*, *report*, and *widget* in the **Format** command.
* Fixed an issue where **Format** will set the `ID` field to be equal to the `name` field in modified playbooks.
* Fixed an issue where **Format** did not work for test playbooks.
* Improved **update-release-notes** command:
    * Write content description to release notes for new items.
    * Update format for file types without description: Connections, Incident Types, Indicator Types, Layouts, Incident Fields.
* Added a validation for feedTags param in feeds in **validate** command.
* Fixed readme validation issue in community support packs.
* Added the **openapi-codegen** command to generate integrations from OpenAPI specification files.
* Fixed an issue were release notes validations returned wrong results for *CommonScripts* pack.
* Added validation for image links in README files in **validate** command.
* Added a validation for default value of fetch param in feeds in **validate** command.
* Fixed an issue where the **Init** command failed on scripts.

# 1.1.7
* Fixed an issue where running the **format** command on feed integrations removed the `defaultvalue` fields.
* Playbook branch marked with *skipunavailable* is now set as an optional dependency in the **find-dependencies** command.
* The **feedReputation** parameter can now be hidden in a feed integration.
* Fixed an issue where running the **unify** command on JS package failed.
* Added the *--no-update* flag to the **find-dependencies** command.
* Added the following validations in **validate** command:
   * Validating that a pack does not depend on NonSupported / Deprecated packs.

# 1.1.6
* Added the *--description* option to the **init** command.
* Added the *--contribution* option to the **init** command which converts a contribution zip to proper pack format.
* Improved **validate** command performance time and outputs.
* Added the flag *--no-docker-checks* to **validate** command to skip docker checks.
* Added the flag *--print-ignored-files* to **validate** command to print ignored files report when the command is done.
* Added the following validations in **validate** command:
   * Validating that existing release notes are not modified.
   * Validating release notes are not added to new packs.
   * Validating that the "currentVersion" field was raised in the pack_metadata for modified packs.
   * Validating that the timestamp in the "created" field in the pack_metadata is in ISO format.
* Running `demisto-sdk validate` will run the **validate** command using git and only on committed files (same as using *-g --post-commit*).
* Fixed an issue where release notes were not checked correctly in **validate** command.
* Fixed an issue in the **create-id-set** command where optional playbook tasks were not taken into consideration.
* Added a prompt to the `demisto-sdk update-release-notes` command to prompt users to commit changes before running the release notes command.
* Added support to `layoutscontainer` in **validate** command.

# 1.1.5
* Fixed an issue in **find-dependencies** command.
* **lint** command now verifies flake8 on CommonServerPython script.

# 1.1.4
* Fixed an issue with the default output file name of the **unify** command when using "." as an output path.
* **Unify** command now adds contributor details to the display name and description.
* **Format** command now adds *isFetch* and *incidenttype* fields to integration yml.
* Removed the *feedIncremental* field from the integration schema.
* **Format** command now adds *feedBypassExclusionList*, *Fetch indicators*, *feedReputation*, *feedReliability*,
     *feedExpirationPolicy*, *feedExpirationInterval* and *feedFetchInterval* fields to integration yml.
* Fixed an issue in the playbooks schema.
* Fixed an issue where generated release notes were out of order.
* Improved pack dependencies detection.
* Fixed an issue where test playbooks were mishandled in **validate** command.

# 1.1.3
* Added a validation for invalid id fields in indicators types files in **validate** command.
* Added default behavior for **update-release-notes** command.
* Fixed an error where README files were failing release notes validation.
* Updated format of generated release notes to be more user friendly.
* Improved error messages for the **update-release-notes** command.
* Added support for `Connections`, `Dashboards`, `Widgets`, and `Indicator Types` to **update-release-notes** command.
* **Validate** now supports scripts under the *TestPlaybooks* directory.
* Fixed an issue where **validate** did not support powershell files.

# 1.1.2
* Added a validation for invalid playbookID fields in incidents types files in **validate** command.
* Added a code formatter for python files.
* Fixed an issue where new and old classifiers where mixed on validate command.
* Added *feedIncremental* field to the integration schema.
* Fixed error in the **upload** command where unified YMLs were not uploaded as expected if the given input was a pack.
* Fixed an issue where the **secrets** command failed due to a space character in the file name.
* Ignored RN validation for *NonSupported* pack.
* You can now ignore IF107, SC100, RP102 error codes in the **validate** command.
* Fixed an issue where the **download** command was crashing when received as input a JS integration or script.
* Fixed an issue where **validate** command checked docker image for JS integrations and scripts.
* **validate** command now checks scheme for reports and connections.
* Fixed an issue where **validate** command checked docker when running on all files.
* Fixed an issue where **validate** command did not fail when docker image was not on the latest numeric tag.
* Fixed an issue where beta integrations were not validated correctly in **validate** command.

# 1.1.1
* fixed and issue where file types were not recognized correctly in **validate** command.
* Added better outputs for validate command.

# 1.1.0
* Fixed an issue where changes to only non-validated files would fail validation.
* Fixed an issue in **validate** command where moved files were failing validation for new packs.
* Fixed an issue in **validate** command where added files were failing validation due to wrong file type detection.
* Added support for new classifiers and mappers in **validate** command.
* Removed support of old RN format validation.
* Updated **secrets** command output format.
* Added support for error ignore on deprecated files in **validate** command.
* Improved errors outputs in **validate** command.
* Added support for linting an entire pack.

# 1.0.9
* Fixed a bug where misleading error was presented when pack name was not found.
* **Update-release-notes** now detects added files for packs with versions.
* Readme files are now ignored by **update-release-notes** and validation of release notes.
* Empty release notes no longer cause an uncaught error during validation.

# 1.0.8
* Changed the output format of demisto-sdk secrets.
* Added a validation that checkbox items are not required in integrations.
* Added pack release notes generation and validation.
* Improved pack metadata validation.
* Fixed an issue in **validate** where renamed files caused an error

# 1.0.4
* Fix the **format** command to update the `id` field to be equal to `details` field in indicator-type files, and to `name` field in incident-type & dashboard files.
* Fixed a bug in the **validate** command for layout files that had `sortValues` fields.
* Fixed a bug in the **format** command where `playbookName` field was not always present in the file.
* Fixed a bug in the **format** command where indicatorField wasn't part of the SDK schemas.
* Fixed a bug in **upload** command where created unified docker45 yml files were not deleted.
* Added support for IndicatorTypes directory in packs (for `reputation` files, instead of Misc).
* Fixed parsing playbook condition names as string instead of boolean in **validate** command
* Improved image validation in YAML files.
* Removed validation for else path in playbook condition tasks.

# 1.0.3
* Fixed a bug in the **format** command where comments were being removed from YAML files.
* Added output fields: _file_path_ and _kind_ for layouts in the id-set.json created by **create-id-set** command.
* Fixed a bug in the **create-id-set** command Who returns Duplicate for Layouts with a different kind.
* Added formatting to **generate-docs** command results replacing all `<br>` tags with `<br/>`.
* Fixed a bug in the **download** command when custom content contained not supported content entity.
* Fixed a bug in **format** command in which boolean strings  (e.g. 'yes' or 'no') were converted to boolean values (e.g. 'True' or 'False').
* **format** command now removes *sourceplaybookid* field from playbook files.
* Fixed a bug in **generate-docs** command in which integration dependencies were not detected when generating documentation for a playbook.


# 1.0.1
* Fixed a bug in the **unify** command when output path was provided empty.
* Improved error message for integration with no tests configured.
* Improved the error message returned from the **validate** command when an integration is missing or contains malformed fetch incidents related parameters.
* Fixed a bug in the **create** command where a unified YML with a docker image for 4.5 was copied incorrectly.
* Missing release notes message are now showing the release notes file path to update.
* Fixed an issue in the **validate** command in which unified YAML files were not ignored.
* File format suggestions are now shown in the relevant file format (JSON or YAML).
* Changed Docker image validation to fail only on non-valid ones.
* Removed backward compatibility validation when Docker image is updated.

# 1.0.0
* Improved the *upload* command to support the upload of all the content entities within a pack.
* The *upload* command now supports the improved pack file structure.
* Added an interactive option to format integrations, scripts and playbooks with No TestPlaybooks configured.
* Added an interactive option to configure *conf.json* file with missing test playbooks for integrations, scripts and playbooks
* Added *download* command to download custom content from Demisto instance to the local content repository.
* Improved validation failure messages to include a command suggestion, wherever relevant, to fix the raised issue.
* Improved 'validate' help and documentation description
* validate - checks that scripts, playbooks, and integrations have the *tests* key.
* validate - checks that test playbooks are configured in `conf.json`.
* demisto-sdk lint - Copy dir better handling.
* demisto-sdk lint - Add error when package missing in docker image.
* Added *-a , --validate-all* option in *validate* to run all validation on all files.
* Added *-i , --input* option in *validate* to run validation on a specified pack/file.
* added *-i, --input* option in *secrets* to run on a specific file.
* Added an allowed hidden parameter: *longRunning* to the hidden integration parameters validation.
* Fixed an issue with **format** command when executing with an output path of a folder and not a file path.
* Bug fixes in generate-docs command given playbook as input.
* Fixed an issue with lint command in which flake8 was not running on unit test files.

# 0.5.2
* Added *-c, --command* option in *generate-docs* to generate a specific command from an integration.
* Fixed an issue when getting README/CHANGELOG files from git and loading them.
* Removed release notes validation for new content.
* Fixed secrets validations for files with the same name in a different directory.
* demisto-sdk lint - parallelization working with specifying the number of workers.
* demisto-sdk lint - logging levels output, 3 levels.
* demisto-sdk lint - JSON report, structured error reports in JSON format.
* demisto-sdk lint - XML JUnit report for unit-tests.
* demisto-sdk lint - new packages used to accelerate execution time.
* demisto-sdk secrets - command now respects the generic whitelist, and not only the pack secrets.

# 0.5.0
[PyPI History][1]

[1]: https://pypi.org/project/demisto-sdk/#history
# 0.4.9
* Fixed an issue in *generate-docs* where Playbooks and Scripts documentation failed.
* Added a graceful error message when executing the *run" command with a misspelled command.
* Added more informative errors upon failures of the *upload* command.
* format command:
    * Added format for json files: IncidentField, IncidentType, IndicatorField, IndicatorType, Layout, Dashboard.
    * Added the *-fv --from-version*, *-nv --no-validation* arguments.
    * Removed the *-t yml_type* argument, the file type will be inferred.
    * Removed the *-g use_git* argument, running format without arguments will run automatically on git diff.
* Fixed an issue in loading playbooks with '=' character.
* Fixed an issue in *validate* failed on deleted README files.

# 0.4.8
* Added the *max* field to the Playbook schema, allowing to define it in tasks loop.
* Fixed an issue in *validate* where Condition branches checks were case sensitive.

# 0.4.7
* Added the *slareminder* field to the Playbook schema.
* Added the *common_server*, *demisto_mock* arguments to the *init* command.
* Fixed an issue in *generate-docs* where the general section was not being generated correctly.
* Fixed an issue in *validate* where Incident type validation failed.

# 0.4.6
* Fixed an issue where the *validate* command did not identify CHANGELOG in packs.
* Added a new command, *id-set* to create the id set - the content dependency tree by file IDs.

# 0.4.5
* generate-docs command:
    * Added the *use_cases*, *permissions*, *command_permissions* and *limitations*.
    * Added the *--insecure* argument to support running the script and integration command in Demisto.
    * Removed the *-t yml_type* argument, the file type will be inferred.
    * The *-o --output* argument is no longer mandatory, default value will be the input file directory.
* Added support for env var: *DEMISTO_SDK_SKIP_VERSION_CHECK*. When set version checks are skipped.
* Fixed an issue in which the CHANGELOG files did not match our scheme.
* Added a validator to verify that there are no hidden integration parameters.
* Fixed an issue where the *validate* command ran on test files.
* Removed the *env-dir* argument from the demisto-sdk.
* README files which are html files will now be skipped in the *validate* command.
* Added support for env var: *DEMISTO_README_VALIDATOR*. When not set the readme validation will not run.

# 0.4.4
* Added a validator for IncidentTypes (incidenttype-*.json).
* Fixed an issue where the -p flag in the *validate* command was not working.
* Added a validator for README.md files.
* Release notes validator will now run on: incident fields, indicator fields, incident types, dashboard and reputations.
* Fixed an issue where the validator of reputation(Indicator Type) did not check on the details field.
* Fixed an issue where the validator attempted validating non-existing files after deletions or name refactoring.
* Removed the *yml_type* argument in the *split-yml*, *extract-code* commands.
* Removed the *file_type* argument in the *generate-test-playbook* command.
* Fixed the *insecure* argument in *upload*.
* Added the *insecure* argument in *run-playbook*.
* Standardise the *-i --input*, *-o --output* to demisto-sdk commands.

# 0.4.3
* Fixed an issue where the incident and indicator field BC check failed.
* Support for linting and unit testing PowerShell integrations.

# 0.4.2
* Fixed an issue where validate failed on Windows.
* Added a validator to verify all branches are handled in conditional task in a playbook.
* Added a warning message when not running the latest sdk version.
* Added a validator to check that the root is connected to all tasks in the playbook.
* Added a validator for Dashboards (dashboard-*.json).
* Added a validator for Indicator Types (reputation-*.json).
* Added a BC validation for changing incident field type.
* Fixed an issue where init command would generate an invalid yml for scripts.
* Fixed an issue in misleading error message in v2 validation hook.
* Fixed an issue in v2 hook which now is set only on newly added scripts.
* Added more indicative message for errors in yaml files.
* Disabled pykwalify info log prints.

# 0.3.10
* Added a BC check for incident fields - changing from version is not allowed.
* Fixed an issue in create-content-artifacts where scripts in Packs in TestPlaybooks dir were copied with a wrong prefix.


# 0.3.9
* Added a validation that incident field can not be required.
* Added validation for fetch incident parameters.
* Added validation for feed integration parameters.
* Added to the *format* command the deletion of the *sourceplaybookid* field.
* Fixed an issue where *fieldMapping* in playbook did not pass the scheme validation.
* Fixed an issue where *create-content-artifacts* did not copy TestPlaybooks in Packs without prefix of *playbook-*.
* Added a validation the a playbook can not have a rolename set.
* Added to the image validator the new DBot default image.
* Added the fields: elasticcommonfields, quiet, quietmode to the Playbook schema.
* Fixed an issue where *validate* failed on integration commands without outputs.
* Added a new hook for naming of v2 integrations and scripts.


# 0.3.8
* Fixed an issue where *create-content-artifact* was not loading the data in the yml correctly.
* Fixed an issue where *unify* broke long lines in script section causing syntax errors


# 0.3.7
* Added *generate-docs* command to generate documentation file for integration, playbook or script.
* Fixed an issue where *unify* created a malformed integration yml.
* Fixed an issue where demisto-sdk **init** creates unit-test file with invalid import.


# 0.3.6
* Fixed an issue where demisto-sdk **validate** failed on modified scripts without error message.


# 0.3.5
* Fixed an issue with docker tag validation for integrations.
* Restructured repo source code.


# 0.3.4
* Saved failing unit tests as a file.
* Fixed an issue where "_test" file for scripts/integrations created using **init** would import the "HelloWorld" templates.
* Fixed an issue in demisto-sdk **validate** - was failing on backward compatiblity check
* Fixed an issue in demisto-sdk **secrets** - empty line in .secrets-ignore always made the secrets check to pass
* Added validation for docker image inside integrations and scripts.
* Added --use-git flag to **format** command to format all changed files.
* Fixed an issue where **validate** did not fail on dockerimage changes with bc check.
* Added new flag **--ignore-entropy** to demisto-sdk **secrets**, this will allow skip entropy secrets check.
* Added --outfile to **lint** to allow saving failed packages to a file.


# 0.3.3
* Added backwards compatibility break error message.
* Added schema for incident types.
* Added **additionalinfo** field to as an available field for integration configuration.
* Added pack parameter for **init**.
* Fixed an issue where error would appear if name parameter is not set in **init**.


# 0.3.2
* Fixed the handling of classifier files in **validate**.


# 0.3.1
* Fixed the handling of newly created reputation files in **validate**.
* Added an option to perform **validate** on a specific file.


# 0.3.0
* Added support for multi-package **lint** both with parallel and without.
* Added all parameter in **lint** to run on all packages and packs in content repository.
* Added **format** for:
    * Scripts
    * Playbooks
    * Integrations
* Improved user outputs for **secrets** command.
* Fixed an issue where **lint** would run pytest and pylint only on a single docker per integration.
* Added auto-complete functionality to demisto-sdk.
* Added git parameter in **lint** to run only on changed packages.
* Added the **run-playbook** command
* Added **run** command which runs a command in the Demisto playground.
* Added **upload** command which uploads an integration or a script to a Demisto instance.
* Fixed and issue where **validate** checked if release notes exist for new integrations and scripts.
* Added **generate-test-playbook** command which generates a basic test playbook for an integration or a script.
* **validate** now supports indicator fields.
* Fixed an issue with layouts scheme validation.
* Adding **init** command.
* Added **json-to-outputs** command which generates the yaml section for outputs from an API raw response.

# 0.2.6

* Fixed an issue with locating release notes for beta integrations in **validate**.

# 0.2.5

* Fixed an issue with locating release notes for beta integrations in **validate**.

# 0.2.4

* Adding image validation to Beta_Integration and Packs in **validate**.

# 0.2.3

* Adding Beta_Integration to the structure validation process.
* Fixing bug where **validate** did checks on TestPlaybooks.
* Added requirements parameter to **lint**.

# 0.2.2

* Fixing bug where **lint** did not return exit code 1 on failure.
* Fixing bug where **validate** did not print error message in case no release notes were give.

# 0.2.1

* **Validate** now checks that the id and name fields are identical in yml files.
* Fixed a bug where sdk did not return any exit code.

# 0.2.0

* Added Release Notes Validator.
* Fixed the Unifier selection of your python file to use as the code.
* **Validate** now supports Indicator fields.
* Fixed a bug where **validate** and **secrets** did not return exit code 1 on failure.
* **Validate** now runs on newly added scripts.

# 0.1.8

* Added support for `--version`.
* Fixed an issue in file_validator when calling `checked_type` method with script regex.

# 0.1.2
* Restructuring validation to support content packs.
* Added secrets validation.
* Added content bundle creation.
* Added lint and unit test run.

# 0.1.1

* Added new logic to the unifier.
* Added detailed README.
* Some small adjustments and fixes.

# 0.1.0

Capabilities:
* **Extract** components(code, image, description etc.) from a Demisto YAML file into a directory.
* **Unify** components(code, image, description etc.) to a single Demisto YAML file.
* **Validate** Demisto content files.<|MERGE_RESOLUTION|>--- conflicted
+++ resolved
@@ -2,11 +2,8 @@
 * SDK repository is now mypy check_untyped_defs complaint.
 * The lint command will now ignore the unsubscriptable-object (E1136) pylint error in dockers based on python 3.9 - this will be removed once a new pylint version is released.
 * Added an option for **format** to run on a whole pack.
-<<<<<<< HEAD
+* Added new validation of unimplemented commands from yml in the code to `XSOAR-linter`.
 * Added new validation of direct access to args/params dicts to `XSOAR-linter`.
-=======
-* Added new validation of unimplemented commands from yml in the code to `XSOAR-linter`.
->>>>>>> 9773e9da
 
 # 1.2.13
 * Added new validation of indicators usage in CommandResults to `XSOAR-linter`.
