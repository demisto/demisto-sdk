# Changelog
## Unreleased
<<<<<<< HEAD

## 1.19.1
=======
* Fixed an issue where **unify** failed on integrations using an API a module, when not called from the content root.
>>>>>>> 528c9e09
* Improved **update-release-notes** logs when changes in dependent API modules are detected.
* Reverted changes released in version 1.19.0 in lint, lint will not fail on `demisto.results`, `return_outputs` and `LOG`.
* Updated the **generate-docs** command to use the content graph instead of the id_set file.
* Added the '--all' input option for the **prepare-content** command, to support running on all content packs.
* Updated the '-i' input option of the **prepare-content** command to support multiple inputs as a comma-separated list.

## 1.19.0
* Added the **graph** command group. The **create-content-graph** and **update-content-graph** commands were migrated to this command group, and named **graph create** and **graph update** respectively.
* Added the **graph get-relationships** command.
* The **graph create** command will now use a list of known content items from content-private, to avoid false-positives in validation `GR103`. Additionally, `GR103` was added to the **ALLOWED_IGNORE_ERRORS** list.
* The **modeling-rules test** command will now validate that the modeling rules schema mappings are aligned with the test-data mappings.
* Added the *--xsiam* flag to the **init** command in order to create XSIAM content.
* Fixed an issue where the `update-additional-dependencies` **pre-commit** step failed when not running in a content-like repo.
* Removed the format execution step from the `contribution_converter` since it can be executed separately during the contribution process.
* Added a new validation (`GR108`) to **validate**, that assures hidden packs do not have mandatory dependant packs.
* Added a new validation (`PA137`) to **validate**, ensuring the absence of non-ignorable errors in `.pack-ignore`.
* Running **validate** in a GitHub Action will now show errors as annotations, visible in the `Files Changed` tab of the pull request.
* **lint** will now fail on `demisto.results` and `return_outputs` usage, when a pack is `xsoar` or `partner` supported.
* **lint** will now fail on `LOG` usage in python files.
* Updated the **format** command to use the content graph instead of the id_set file.
* Updated **format** command not to fail on unexpected values that returns from the graph, and just add it to the log.
* Removed a redundant debug log on the `tools.get_file` function.

## 1.18.1
* Fixed an issue where the coloring directives where showing in log messages.
* Fixed an issue where **create-content-graph** was not executed upon changes in the parser infra files.
* Added support for `svg` integration images in content repo in **validate** command.
* Added a parameter `skip-packs-known-words` to the **doc-review** command, making sure that pack known words will not be added.

## 1.18.0
* Added the ability to ignore any validation in the **validate** command when running in an external (non-demisto/content) repo, by placing a `.private-repo-settings` file at its root.
* Calling **format** with the `-d` flag now removes test playbooks testing the deprecated content from conf.json.
* Improved the content graph performance when calculating content relationships.
* Improved determinism of SDK unit tests.
* **validate** will now run on all the pack content items when the pack supported marketplaces are modified.
* **pre-commit** no longer runs when there are no modified files (unless provided with input files).
* Added new validation that XSIAM integrations must have `marketplacev2` as the value of the marketplaces field.
* Added an ability to provide list of marketplace names as a credentials-type (type 9) param attribute.
* **doc-review** will run with the `--use-packs-known-words` true by default.
* Added the *deprecated* field to the pack object for the content-graph metadata.
* Calling **modeling-rules init-test-data** will now return the XDM fields output in alphabetical order.
* Added a new validation (`BA125`) to **validate**, assuring internal function names aren't used in customer-facing docs.
* Removed the Pipfile and Pipfile.lock from the templates in the **init** command.
* Disabled the option to create an integration with `Pipfile` and `Pipfile.lock` files, as they are deprecated.
* Added the Sourcery hook to **pre-commit**.
* Added a working directory to the `contribution_converter` in order to support working on a temporary directory.
* Added a waiting period when checking whether the dataset exists in the **modeling-rule test** command.
* Fixed an issue where the *DEMISTO_SDK_SKIP_VERSION_CHECK* was ignored when running on non CI environments.
* Fixed an issue where **validate** falsely detected backwards-compatibility issues, and prevented adding the `marketplaces` key to content items.
* Fixed an issue where the SDK would fail pulling docker images.
* Fixed an issue where **prepare-content** command would add the string `candidate` to scripts and integrations for the *nativeimage* key.
* Fixed an issue where in some cases the **split** command did not remove pack version note from the script.
* Fixed an issue where **validate** would not properly detect dependencies of core packs.
* Fixed an issue where **validate** failed on single-select types incident and indicator fields when given empty value as a select value option.
* Fixed an issue where errors in **validate** were logged as `info`.
* Fixed an issue where **validate** error messages were not logged when an integration param, or the default argument in reputation commands is not valid.
* Fixed an issue where the **format** command would change the value of the `unsearchable` key in fields.
* Fixed an issue where **lint** command failed to pull docker image in Gitlab environment.
* Fixed an issue in **doc-review** command where escape characters within Markdown files were detected as invalid words.
* Fixed an issue where **validate** failed on infrastructure test files.
* Fixed an issue in **update-content-graph** where the neo4j service was unaccessible for non-root users.

## 1.17.2
* Fixed an issue where **lint** and **validate** commands failed on integrations and scripts that use docker images that are not available in the Docker Hub but exist locally.
* Added documentation for the flag **override-existing** used in upload.
* Fixed an issue where **validate** failed on Incident Field items with a `template` value.
* Improved memory efficiency in **update-content-graph** and **create-content-graph** commands.
* Removed support for the `cve_id` name for the default-argument for **cve** reputation commands in **validate**. Now, only `cve` may be used for such commands.
* Fixed an issue where **zip_packs** failed uploading content.
* Added `tenant_timezone` handling to the **modeling-rules init** command, allowing usage with tenants in various timezones.
* Shortened the timeout when checking whether the dataset exists in **test-modeling-rule**.
* Cleaned up project dependencies.
* Added support for the **List** content item in **Xpanse** marketplace.
* Fixed an issue in **run-unit-tests** command when running Powershell tests.
* Fixed an issue where **lint** failed running when a docker container would not init properly.
* Fixed an issue where the *upload* command would upload a pack metadata with wrong display names.
* Performance enhancements when reading yaml files.
* Removed redundant errors and fields from `errors.py`.
* Updated **update-release-notes** to use graph instead of id_set.

## 1.17.1
* Added the `aliasTo` key to the Incident Field schema.
* Modified **validate** to not require fields whose value is always `False`.
* Modified **validate** to use the graph instead of id_set on changed *APIModules*.
* Fixed an issue where `register_module_line()` was not removed from python scripts when the script had no trailing newline.
* Fixed an issue where an integration containing a command without a description would fail to upload while using the **upload** command.
* Fixed an issue where attempting to individually upload `Preprocess Rule` files raised an unclear error message. Note: preprocess rules can not be individually uploaded, but only as part of a pack.
* Fixed an issue where the **upload** command would fail on Indicator Types.
* Fixed an issue where the **upload** command would return the wrong error message when connection credentials are invalid.
* Fixed an issue where the **upload** command would fail parsing input paths.
* added support for the `isfetcheventsandassets` flag in content graph.
* Fixed an issue where the **modeling-rules test** command failed to get the existence of result from dataset in cases where the results take time to load.
* Added an aliasTo key to the incident field schema.

## 1.17.0
* **validate** will only fail on docker related errors if the pack is supported by xsoar.
* Added a validation that assures filename, id, and name have a correct suffix for modeling/parsing rules files.
* Added new **validate** checks, preventing unwanted changes of the marketplaces (BC108,BC109), toversion (BC107)  and fromversion (BC106) fields.
* Removed the `timezone_offset` argument in the *modeling-rules test* command.
* Fixed an issue where **lint** failed when importing functions from CommonServerUserPython.
* The **format** command now will sync hidden parameters with master branch.
* Fixed an issue where lock integration failed on FileNotFound.(PANW-internal only).
* Fixed an issue where **lint** falsely warned of using `demisto.results`.
* Fixed an issue where **validate** always returned *XSIAM Dashboards* and *Correlation Rules* files as valid.
* Added `GR107` validation to **validate** using the graph validations to check that no deprecated items are used by non-deprecated content.
* Fixed an issue where the **modeling-rules test** command failed to get the existence of dataset in cases where the dataset takes more than 1 minute to get indexed.
* Fixed an issue in **lint** where the container used for linting had dependency conflicts with the image used by content, and caused inconsistent results.
* Fixed an issue where the **download** command failed when the playbook has different `name` and `id`.
* Moved the **pre-commmit** command template to the `demisto/content` repository, where it's easier to maintain.
* Fixed an issue where an internal method caused warning messages when reading md files.
* Added support for Pre Process Rules in the **upload** command.
* Fixed an issue where **upload** would not upload items whose `maketplaces` value was an empty list.
* Added a prettyName key to the incident field schema.
* Fixed an issue where **upload** command could not parse content items that are not unicode-encoded.

## 1.16.0
* Added a check to **is_docker_image_latest_tag** to only fail the validation on non-latest image tag when the current tag is older than 3 days.
* Fixed an issue where **upload** would not properly show the installed version in the UI.
* Fixed an issue where the `contribution_converter` failed replacing generated release notes with the contribution form release notes.
* Fixed an issue where an extra levelname was added to a logging message.
* Modified the `mypy` pre-commit hook to run in a virtual environment, rather than the local mypy version.
* Added support to run **validate** with `--git` flag on detached HEAD.
* Added a validation that the **validate** command will fail if the pack name is not prefixed on XSIAM dashboard images.
* Fixed the **generate-test-playbook** which failed on an unexpected keyword argument - 'console_log_threshold'.
* Fixed an issue where **prepare-content** would not properly parse the `fromVersion` and `toVersion` attributes of XSIAM-Dashbaord and XSIAM-Report content items.
* Fixed an issue where **validate** command did not fail on non-existent dependency ids of non-mandatory dependant content.
* Fixed pytest async io deprecation warning.
* Added the `--incident-id` argument (optional) to the **run** command.
* Fixed an issue in **run-unit-tests** and **update-content-graph** where running commands in a docker container was done with insufficient permissions.
* Added the `_time` field to the output compare table of the **modeling-rules test** command.
* Changed the endpoint **download** uses to get system content items.
* Fixed an issue where graph-related tasks failed when files were deleted from the repo.
* Added a **validate** check, and a **format** auto fix for the `fromversion` field in Correlation Rules and XSIAM Dashboards.
* Update the format used for dev-dependencies in pyproject.toml to match modern versions of Poetry.
* Added timestamps to logging messages when running in a CI build.

## 1.15.5
* **Breaking Change**: The default of the **upload** command `--zip` argument is `true`. To upload packs as custom content items use the `--no-zip` argument.
* Removed the `no-implicit-optional` hook from **pre-commit**.
* Removed the `markdownlint` hook from **pre-commit**.
* Fixed an issue in **run-unit-tests** to pass with warnings when no tests are collected.
* Fixed an issue in **run-unit-tests** with the coverage calculation.
* Fixed a notification about log file location appeared more than once.
* Updated the error message when code coverage is below the threshold in **coverage-analyze** to be printed in a more noticeable red color.
* Fixed an issue in **upload** that failed when a comma-separated list of paths is passed to the `--input` argument.
* Running **validate** with the `--graph` flag will now run the graph validations after all other validations.
* improved the generated release note for newly added XSIAM entities when running *update-release-notes* command.
* Fixed an issue where in some cases validation failed when mapping null values.
* Fixed an issue in **upload** command where the `--keep-zip` argument did not clean the working directory.
* Fixed an issue where an extra levelname was added to a logging message.
* Fixed an issue in **upload** where uploading packs to XSIAM failed due to version mismatch.

## 1.15.4
* Fixed an issue where *update-release-notes* and *doc-review* did not handle new content notes as expected.
* Fixed an issue in PEP484 (no-implicit-optional) hook to **pre-commit**.
* Fixed an issue in **upload** with `--input-config-file` where the content items weren't uploaded in the correct pack.
* Added support to disable the default logging colors with the **DEMISTO_SDK_LOG_NO_COLORS** environment variable.

## 1.15.3
* Added the `--init` flag to **download**.
* Added the `--keep-empty-folders` flag to **download**.
* Added `markdown-lint` to **pre-commit**
* Added the PEP484 (no-implicit-optional) hook to **pre-commit**.
* Fixed an issue where the content-graph parsing failed on mappers with undefined mapping.
* Fixed an issue in **validate** where `pack_metadata.json` files were not collected proplely in `--graph` option.
* Fixed an issue where *validate* reputation commands outputs were not checked for new content.
* Added *IN107* and *DB100* error codes to *ALLOWED_IGNORE_ERRORS* list.
* Added a validation that assures feed integrations implement the `integration_reliability` configuration parameter.
* Fixed an issue where the format command did not work as expected on pre-process rules files.
* Fixed an issue where **upload** command failed to upload when the XSOAR version is beta.
* Fixed an issue where **upload** command summary was inaccurate when uploading a `Pack` without the `-z` flag.
* Added pack name and pack version to **upload** command summary.
* Added support for modeling rules with multi datasets in ****modeling-rules test**** command.
* Fixed an issue where **validate** didn't recognize layouts with incident fields missing from `id_set.json` even when `--post-commit` was indicated.

## 1.15.2
* Fixed an issue where **format** added default arguments to reputation commands which already have one.
* Fixed an issue where **validate** fails when adding the *advance* field to the integration required fields.
* Updated the integration Traffic Light Protocol (TLP) color list schema in the **validate** command.
* Fixed an issue where **upload** would not read a repo configuration file properly.
* Fixed an issue where **upload** would not handle the `-x`/`--xsiam` flag properly.
* Fixed an issue where **format** failed to use input from the user, when asking about a `from_version`.
* Added the `-n`/`--assume_no` flag to **format**.

## 1.15.1
* Fixed an issue where **generate-docs** generated fields with double html escaping.
* Fixed an issue where **upload** failed when using the `-z` flag.

## 1.15.0
* **Breaking Change**: the **upload** command now only supports **XSOAR 6.5** or newer (and all XSIAM versions).
* **upload** now uses content models, and calls the `prepare` method of each model before uploading (unless uploading a zipped pack).
* Added a *playbook* modification to **prepare-content**, replacing `getIncident` calls with `getAlerts`, when uploading to XSIAM.
* Added a *playbook* modification to **prepare-content**, replacing `${incident.fieldname}` context accessors with `${alert.fieldname}` when uploading to XSIAM.
* Added a *playbook* modification to **prepare-content**, replacing `incident` to `alert` in task display names, when uploading to XSIAM.
* Added a *layout* modification to **prepare-content**, replacing `Related/Child/Linked Incidents` to `... Alerts` when uploading to XSIAM.
* Added a *script* modification to **prepare-content**, automatically replacing the word `incident` with `alert` when uploading to XSIAM.
* Added a validation that the **validate** command will fail if the `dockerimage` field in scripts/integrations uses any py3-native docker image.
* Updated the `ruff` version used in **pre-commit** to `0.0.269`.
* Fixed an issue in **create-content-graph** which caused missing detection of duplicated content items.
* Fixed an issue where **run-unit-tests** failed on python2 content items.
* Fixed an issue in **validate** where core packs validations were checked against the core packs defined on master branch, rather than on the current branch.
* Fixed an issue in **pre-commit** where `--input` flag was not filtered by the git files.
* Skip reset containers for XSOAR NG and XSIAM(PANW-internal only).
* Fixed an issue where **lint** failed fetching docker image details from a PANW GitLab CI environment. (PANW-internal only).

## 1.14.5
* Added logging in case the container fails to run in **run-unit-tests**.
* Disabled **pre-commit** multiprocessing for `validate` and `format`, as they use a service.
* **pre-commit** now calls `format` with `--assume-yes` and `--no-validate`.
* Fixed an issue where **pre-commit** ran multiple times when checking out build related files.

## 1.14.4
* Added integration configuration for *Cortex REST API* integration.
* Removed `Flake8` from **pre-commit**, as `ruff` covers its basic rules.
* Improved log readability by silencing non-critical `neo4j` (content graph infrastructure) logs.
* Fixed an issue where **run-unit-tests** failed on python2 content items.
* Fixed an issue where **modeling-rules test** did not properly handle query fields that pointed to a string.
* Fixed an issue when trying to fetch remote files when not under the content repo.
* Fixed a validation that the **modeling-rules test** command will fail if no test data file exist.
* Fixed an issue where **format** command failed while updating the `fromversion` entry.
* Added support for mapping uuid to names for Layout files in the **download** command.

## 1.14.3
* Fixed an issue where **run-unit-tests** failed running on items with `test_data`.
* Updated the demisto-py to v3.2.10 which now supports url decoding for the proxy authentication password.
* Fixed an issue where **generate-outputs** did not generate context paths for empty lists or dictionaries in the response.

## 1.14.2
* Added the `--staged-only` flag to **pre-commit**.
* Fixed an issue where **run-unit-tests** failed running on items with `test_data`.
* Fixed an issue where **pre-commit** ran on unchanged files.
* Add the ability to run **secrets** in **pre-commit** by passing a `--secrets` flag.
* Added support to override the log file with the **DEMISTO_SDK_LOG_FILE_PATH** environment variable.

## 1.14.1
* Fixed an issue where **update-release-notes** command failed when running on a pack that contains deprecated integrations without the `commands` section.
* Added toVersion and fromVersion to XSIAM content items schema.
* Fixed an issue where **validate** failed when attempting to map null values in a classifier and layout.
* Added search marketplace functionality to XSIAM client.
* Fixed an issue in **pre-commit** command where `MYPYPATH` was not set properly.
* Updated the integration category list in the **init** command.
* Fixed an issue where in some environments docker errors were not caught.
* Added a validation that the **validate** command will fail on README files if an image does not exist in the specified path.

## 1.14.0
* Added the `DEMISTO_SDK_GRAPH_FORCE_CREATE` environment variable. Use it to force the SDK to recreate the graph, rather than update it.
* Added support for code importing multi-level ApiModules to **lint**.
* Added a validation that the **modeling-rules test** command will fail if no test data file exist.
* Added support for the `<~XPANSE>` marketplace tag in release notes.
* Added support for marketplace tags in the **doc-review** command.
* Added **generate-unit-tests** documentation to the repo README.
* Added the `hiddenpassword` field to the integration schema, allowing **validate** to run on integrations with username-only inputs.
* Improved logs and error handling in the **modeling-rules test** command.
* Improved the warning message displayed for Contribution PRs editing outdated code.
* Improved the clarity of error messages for cases where yml files cannot be parsed as a dictionary.
* Updated the `XSIAMReport` schema.
* Standardized repo-wide logging. All logs are now created in one logger instance.
* **lint** now prevents unit-tests from accessing online resources in runtime.
* Updated the logs shown during lint when running in docker.
* Fixed an issue where **validate** showed errors twice.
* Fixed an issue where **validate** did not fail when xif files had wrong naming.
* Fixed an issue where **doc-review** required dot suffixes in release notes describing new content.
* Fixed an issue where **download** command failed when running on a beta integration.
* Fixed an issue where **update-release-notes** generated release notes for packs in their initial version (1.0.0).
* Fixed an issue with **update-content-graph** where `--use-git` parameter was ignored when using `--imported-path` parameter.
* Fixed an issue where **validate** failed on playbooks with valid inputs, since it did not collect the playbook inputs occurrences properly.

## 1.13.0
* Added the pack version to the code files when calling **unify**. The same value is removed when calling **split**.
* Added a message showing the output path when **prepare-content** is called.
* Contribution PRs that update outdated packs now display a warning message.
* Fixed an issue when kebab-case has a misspelling in one of the sub words, the suggestion might be confusing.
* Improved caching and stability for **lint**.
* Added support for *.xif* files in the **secrets** command.
* Fixed an issue where **validate** would fail when playbook inputs contain Transform Language (DT).
* Added a new **validate** check, making sure a first level header exist in release notes (RN116)
* Fixed an issue where **lint** would not properly handle multiple ApiModules imports.

## 1.12.0
* Added the **pre-commit** command, to improve code quality of XSOAR content.
* Added the **run-unit-tests** command, to run unit tests of given content items inside their respective docker images.
* Added support for filepath arguments in the **validate** and **format** commands.
* Added pre-commit hooks for `validate`, `format`, `run-unit-tests` and `update-docker-image` commands.
* Fixed an issue in the **download** command where layouts were overriden even without the `-f` option.
* Fixed an issue where Demisto-SDK did not detect layout ID when using the **download** command.
* Fixed an issue where the **lint** command ran on `native:dev` supported content when passing the `--docker-image all` flag, instead it will run on `native:candidate`.
* Added support for `native:candidate` as a docker image flag for **lint** command.
* Added a modification for layouts in **prepare-content**, replacing `Related Incidents`, `Linked Incidents` and `Child Incidents` with the suitable `... Alerts` name when uploading to XSIAM.
* Fixed an issue where logs and messages would not show when using the **download** command.
* Fixed an issue where the `server_min_version` field in metadata was an empty value when parsing packs without content items.
* Fixed an issue where running **openapi-codegen** resulted in false-positive error messages.
* Fixed an issue where **generate-python-to-yml** generated input arguments as required even though required=False was specified.
* Fixed an issue where **generate-python-to-yml** generated input arguments a default arguments when default=some_value was provided.
* Fixed a bug where **validate** returned error on playbook inputs with special characters.
* Fixed an issue where **validate** did not properly check `conf.json` when the latter is modified.
* Fixed an issue in the **upload** command, where a prompt was not showing on the console.
* Fixed an issue where running **lint** failed installing dependencies in containers.

## 1.11.0
* **Note: Demisto-SDK will soon stop supporting Python 3.8**
* Fixed an issue where using **download** on non-unicode content, merging them into existing files caused an error.
* Changed an internal setting to allow writing non-ascii content (unicode) using `YAMLHandler` and `JSONHandler`.
* Fixed an issue where an error message in **unify** was unclear for invalid input.
* Fixed an issue where running **validate** failed with **is_valid_integration_file_path_in_folder** on integrations that use API modules.
* Fixed an issue where **validate** failed with **is_valid_integration_file_path_in_folder** on integrations that use the `MSAPIModule`.
* Added **validate** check for the `modules` field in `pack_metadata.json` files.
* Changed **lint** to skip deprecated content, unless when using the `-i` flag.
* Fixed an issue where **update-release-notes** failed when a new *Parsing Rule* was added to a pack.
* Refactored the logging framework. Demisto-SDK logs will now be written to `.demist_sdk_debug.log` under the content path (when detected) or the current directory.
* Added `GR105` validation to **validate** command to check that no duplicate IDs are used.
* Added support for API Modules imported in API modules in the **unify** command.
* Added **validate** check, to make sure every Python file has a corresponding unit test file.

## 1.10.6
* Fixed an issue where running **validate** with the `-g` flag would skip some validations for old-formatted (unified) integration/script files.
* Deprecated integrations and scripts will not run anymore when providing the **--all-packs** to the **lint** command.
* Fixed an issue where a pack `serverMinVersion` would be calculated by the minimal fromVersion of its content items.
* Added the `--docker-image-target` flag to **lint** for testing native supported content with new images.

## 1.10.5
* Fixed an issue where running **run-test-playbook** would not use the `verify` parameter correctly. @ajoga
* Added a newline at the end of README files generated in **generate-docs**.
* Added the value `3` (out of bounds) to the `onChangeRepAlg` and `reputationCalc` fields under the `IncidentType` and `GenericType` schemas. **validate** will allow using it now.
* Fixed an issue where **doc-review** required dot suffixes in release notes describing new content.
* Fixed an issue where **validate** failed on Feed Integrations after adding the new *Collect/Connect* section field.
* Fixed an issue where using **postman-codegen** failed converting strings containing digits to kebab-case.
* Fixed an issue where the ***error-code*** command could not parse List[str] parameter.
* Updated validation *LO107* to support more section types in XSIAM layouts.

## 1.10.4
* Added support for running **lint** in multiple native-docker images.

## 1.10.3
* Fixed an issue where running **format** would fail after running npm install.
* Improved the graph validations in the **validate** command:
  - GR100 will now run on all content items of changed packs.
  - GR101 and GR102 will now catch invalid fromversion/toversion of files **using** the changed items.
  - GR103 errors will raise a warning when using the *-a* flag, but an error if using the *-i* or *g* flags.
* Fixed an issue where test-playbooks timed out.
* Fixed an issue where making a change in a module using an ApiModule would cause lint to run on the ApiModule unnecessarily.
* Fixed an issue where the `marketplace` field was not used when dumping pack zips.
* Fixed a typo in the README content generated with **update-release-notes** for updating integrations.
* Fixed an issue in **validate**, where using the `-gr` and `-i` flags did not run properly.
* Added the `sectionorder` field to integration scheme.
* Fixed an issue where in some occasions running of test-playbooks could receive session timeouts.
* Fixed an issue where **validate** command failed on core pack dependencies validation because of test dependencies.

## 1.10.2
* Added markdown lint formatting for README files in the **format** command.
* Fixed an issue where **lint** failed when using the `-cdam` flag with changed dependant api modules.
* Fixed an issue in the **upload** command, where `json`-based content items were not unified correctly when using the `--zip` argument.
* Added XPANSE core packs validations.

## 1.10.1
* Fixed an issue where **update-content-graph** failed to execute.

## 1.10.0
* **Breaking change**: Removed usage of `pipenv`, `isort` and `autopep8` in the **split** and **download** commands. Removed the `--no-pipenv` and `--no-code-formatting` flags. Please see https://xsoar.pan.dev/docs/tutorials/tut-setup-dev-remote for the recommended environment setup.
* Fixed an issue in **prepare-content** command where large code lines were broken.
* Fixed an issue where git-*renamed_files* were not retrieved properly.
* Fixed an issue where test dependencies were calculated in all level dependencies calculation.
* Added formatting and validation to XSIAM content types.
* Fixed an issue where several XSIAM content types were not validated when passing the `-a` flag.
* Added a UUID to name mapper for **download** it replaces UUIDs with names on all downloaded files.
* Updated the demisto-py to v3.2.6 which now supports basic proxy authentication.
* Improved the message shown when using **upload** and overwriting packs.
* Added support for the **Layout Rule** content type in the id-set and the content graph.
* Updated the default general `fromVersion` value on **format** to `6.8.0`
* Fixed an issue where **lint** sometimes failed when using the `-cdam` flag due to wrong file duplications filtering.
* Added the content graph to **validate**, use with the `--graph` flag.

## 1.9.0
* Fixed an issue where the Slack notifier was using a deprecated argument.
* Added the `--docker-image` argument to the **lint** command, which allows determining the docker image to run lint on. Possible options are: `'native:ga'`, `'native:maintenance'`, `'native:dev'`, `'all'`, a specific docker image (from Docker Hub) or, the default `'from-yml'`.
* Fixed an issue in **prepare-content** command where large code lines were broken.
* Added a logger warning to **get_demisto_version**, the task will now fail with a more informative message.
* Fixed an issue where the **upload** and **prepare-content** commands didn't add `fromServerVersion` and `toServerVersion` to layouts.
* Updated **lint** to use graph instead of id_set when running with `--check-dependent-api-module` flag.
* Added the marketplaces field to all schemas.
* Added the flag `--xsoar-only` to the **doc-review** command which enables reviewing documents that belong to XSOAR-supported Packs.
* Fixed an issue in **update-release-notes** command where an error occurred when executing the same command a second time.
* Fixed an issue where **validate** would not always ignore errors listed under `.pack-ignore`.
* Fixed an issue where running **validate** on a specific pack didn't test all the relevant entities.
* Fixed an issue where fields ending with `_x2` where not replaced in the appropriate Marketplace.

## 1.8.3
* Changed **validate** to allow hiding parameters of type 0, 4, 12 and 14 when replacing with type 9 (credentials) with the same name.
* Fixed an issue where **update-release-notes** fails to update *MicrosoftApiModule* dependent integrations.
* Fixed an issue where the **upload** command failed because `docker_native_image_config.json` file could not be found.
* Added a metadata file to the content graph zip, to be used in the **update-content-graph** command.
* Updated the **validate** and **update-release-notes** commands to unskip the *Triggers Recommendations* content type.


## 1.8.2
* Fixed an issue where demisto-py failed to upload content to XSIAM when `DEMISTO_USERNAME` environment variable is set.
* Fixed an issue where the **prepare-content** command output invalid automation name when used with the --*custom* argument.
* Fixed an issue where modeling rules with arbitrary whitespace characters were not parsed correctly.
* Added support for the **nativeImage** key for an integration/script in the **prepare-content** command.
* Added **validate** checks for integrations declared deprecated (display name, description) but missing the `deprecated` flag.
* Changed the **validate** command to fail on the IN145 error code only when the parameter with type 4 is not hidden.
* Fixed an issue where downloading content layouts with `detailsV2=None` resulted in an error.
* Fixed an issue where **xdrctemplate** was missing 'external' prefix.
* Fixed an issue in **prepare-content** command providing output path.
* Updated the **validate** and **update-release-notes** commands to skip the *Triggers Recommendations* content type.
* Added a new validation to the **validate** command to verify that the release notes headers are in the correct format.
* Changed the **validate** command to fail on the IN140 error code only when the skipped integration has no unit tests.
* Changed **validate** to allow hiding parameters of type 4 (secret) when replacing with type 9 (credentials) with the same name.
* Fixed an issue where the **update-release-notes** command didn't add release-notes properly to some *new* content items.
* Added validation that checks that the `nativeimage` key is not defined in script/integration yml.
* Added to the **format** command the ability to remove `nativeimage` key in case defined in script/integration yml.
* Enhanced the **update-content-graph** command to support `--use-git`, `--imported_path` and `--output-path` arguments.
* Fixed an issue where **doc-review** failed when reviewing command name in some cases.
* Fixed an issue where **download** didn't identify playbooks properly, and downloaded files with UUIDs instead of file/script names.

## 1.8.1
* Fixed an issue where **format** created duplicate configuration parameters.
* Added hidden properties to integration command argument and script argument.
* Added `--override-existing` to **upload** that skips the confirmation prompt for overriding existing content packs. @mattbibbydw
* Fixed an issue where **validate** failed in private repos when attempting to read from a nonexisting `approved_categories.json`.
* Fixed an issue where **validate** used absolute paths when getting remote `pack_metadata.json` files in private repos.
* Fixed an issue in **download**, where names of custom scripts were replaced with UUIDs in IncidentFields and Layouts.

## 1.8.0
* Updated the supported python versions, as `>=3.8,<3.11`, as some of the dependencies are not supported on `3.11` yet.
* Added a **validate** step for **Modeling Rules** testdata files.
* Added the **update-content-graph** command.
* Added the ability to limit the number of CPU cores with `DEMISTO_SDK_MAX_CPU_CORES` envirment variable.
* Added the **prepare-content** command.
* Added support for fromversion/toversion in XSIAM content items (correlation rules, XSIAM dashboards, XSIAM reports and triggers).
* Added a **validate** step checking types of attributes in the schema file of modeling rule.
* Added a **validate** step checking that the dataset name of a modeling rule shows in the xif and schema files.
* Added a **validate** step checking that a correlation rule file does not start with a hyphen.
* Added a **validate** step checking that xsiam content items follow naming conventions.
* Fixed an issue where SDK commands failed on the deprecated `packaging.version.LegacyVersion`, by locking the `packaging` version to `<22`.
* Fixed an issue where **update-release-notes** failed when changing only xif file in **Modeling Rules**.
* Fixed an issue where *is_valid_category* and *is_categories_field_match_standard* failed when running in a private repo.
* Fixed an issue where **validate** didn't fail on the MR103 validation error.
* Fixed the *--release-notes* option, to support the new CHANGELOG format.
* Fixed an issue where **validate** failed when only changing a modeling rules's xif file.
* Fixed an issue where **format** failed on indicator files with a `None` value under the `tabs` key.
* Fixed an issue where **validate** only printed errors for one change of context path, rather than print all.
* Fixed an issue where **download** did not suggest using a username/password when authenticating with XSOAR and using invalid arguments.
* Fixed an issue where **download** failed when listing or downloading content items that are not unicode-encoded.
* Added support for fromversion/toversion in XSIAM content items (correlation rules, XSIAM dashboards, XSIAM reports and triggers).
* Updated the supported python versions, as `>=3.8,<3.11`, as some of the dependencies are not supported on `3.11` yet.
* Added **prepare-content** command which will prepare the pack or content item for the platform.
* Patched an issue where deprecated `packaging.version.LegacyVersion`, locking packaging version to `<22`.

## 1.7.9
* Fixed an issue where an error message in **validate** would not include the suggested fix.
* Added a validation that enforces predefined categories on MP Packs & integration yml files, the validation also ensures that each pack has only one category.
* Fixed an issue where **update-release-notes** did not generate release notes for **XDRC Templates**.
* Fixed an issue where **upload** failed without explaining the reason.
* Improved implementation of the docker_helper module.
* Fixed an issue where **validate** did not check changed pack_metadata.json files when running using git.
* Added support for **xdrctemplate** to content graph.
* Fixed an issue where local copies of the newly-introduced `DemistoClassApiModule.py` were validated.
* Added new release notes templates for the addition and modification of playbooks, layouts and types in the **doc-review** command.
* Fixed an issue where the **doc-review** command failed on descriptions of new content items.
* Added the `Command XXX is deprecated. Use XXX instead.` release notes templates to **doc-review** command.
* Fixed an issue where the **update-release-notes** command didn't add the modeling-rules description for new modeling-rules files.

## 1.7.8
* Added the capability to run the MDX server in a docker container for environments without node.
* Fixed an issue where **generate-docs** with `-c` argument updated sections of the incorrect commands.
* Added IF113 error code to **ALLOWED_IGNORE_ERRORS**.
* Fixed an issue where **validate** failed on playbooks with non-string input values.
* Added the `DEMISTO_SDK_IGNORE_CONTENT_WARNING` environment variable, to allow suppressing warnings when commands are not run under a content repo folder.
* Fixed an issue where **validate** failed to recognize integration tests that were missing from config.json
* Added support for **xpanse** marketplace in **create-id-set** and **create-content-artifacts** commands.
* Fixed an issue where **split** failed on yml files.
* Added support for marketplace-specific tags.
* Fixed an issue where **download** would not run `isort`. @maxgubler
* Fixed an issue where XSIAM Dashboards and Reports images failed the build.
* Added support for **xpanse** marketplace to content graph.

## 1.7.7
* Fixed an issue where paybooks **generate-docs** didn't parse complex input values when no accessor field is given correctly.
* Fixed an issue in the **download** command, where an exception would be raised when downloading system playbooks.
* Fixed an issue where the **upload** failed on playbooks containing a value that starts with `=`.
* Fixed an issue where the **generate-unit-tests** failed to generate assertions, and generate unit tests when command names does not match method name.
* Fixed an issue where the **download** command did not honor the `--no-code-formatting` flag properly. @maxgubler
* Added a new check to **validate**, making sure playbook task values are passed as references.
* Fixed an issue where the **update-release-notes** deleted existing release notes, now appending to it instead.
* Fixed an issue where **validate** printed blank space in case of validation failed and ignored.
* Renamed 'Agent Config' to 'XDRC Templates'.
* Fixed an issue where the **zip-packs** command did not work with the CommonServerUserPython and CommonServerUserPowerShell package.

## 1.7.6

* Fixed parsing of initialization arguments of client classes in the **generate-unit-tests** command.
* Added support for AgentConfig content item in the **upload**, **create-id-set**, **find-dependecies**, **unify** and **create-content-artifacts** commands.
* Added support for XSIAM Report preview image.

## 1.7.5

* Fixed an issue where the **upload** command did not work with the CommonServerUserPython package.
* Fixed an issue in the **download** command, where some playbooks were downloaded as test playbooks.
* Added playbook modification capabilities in **TestSuite**.
* Added a new command **create-content-graph**.
* Fixed an issue in the **upload** command, where the temporary zip would not clean up properly.
* Improved content items parsing in the **create-content-graph** command.
* Added an error when the docker daemon is unavailable when running **lint**.
* Removed the validation of a subtype change for scripts in the **validate** command.
* Fixed an issue where names of XSIAM content items were not normalized properly.
* Fixed an issue where the **download** command was downloading playbooks with **script** (id) and not **scriptName**.
* Fixed an issue where script yml files were not properly identified by `find_type`.
* Removed nightly integrations filtering when deciding if a test should run.
* Added support for XSIAM Dashboard preview image.
* Added the `--no-code-formatting` flag to the **download** command, allowing to skip autopep8 and isort.
* Fixed an issue in the **update-release-notes** command, where generating release notes for modeling rules schema file caused exception.

## 1.7.4

* Fixed an issue where the **doc-review** command showed irrelevant messages.
* Fixed an issue in **validate**, where backward-compatibility failures prevented other validations from running.
* Fixed an issue in **validate**, where content-like files under infrastructure paths were not ignored.
* Fixed an issue in the AMI mapping, where server versions were missing.
* Change the way the normalize name is set for external files.
* Added dump function to XSIAM pack objects to dulicate the files.
* Fixed an issue where the `contribution_converter` did not support changes made to ApiModules.
* Added name normalization according to new convention to XSIAM content items
* Added playbook modification capabilities in **TestSuite**.
* Fixed an issue in create-content-artifacts where it will not get a normalize name for the item and it will try to duplicate the same file.

## 1.7.3

* Fixed an issue in the **format** command where fail when executed from environment without mdx server available.
* Added `Added a`, `Added an` to the list of allowed changelog prefixes.
* Added support for Indicator Types/Reputations in the **upload** command.
* Fixed an issue when running from a subdirectory of a content repo failed.
* Changing the way we are using XSIAM servers api-keys in **test-content** .
* Added a success message to **postman-codegen**.

## 1.7.2

* Fixed an issue in the **validate** command where incident fields were not found in mappers even when they exist
* Added an ability to provide list of marketplace names as a param attribute to **validate** and **upload**
* Added the file type to the error message when it is not supported.
* Fixed an issue where `contribution_converter` incorrectly mapped _Indicator Field_ objects to the _incidentfield_ directory in contribution zip files.
* Fixed a bug where **validate** returned error on empty inputs not used in playbooks.
* Added the `DEMISTO_SDK_CONTENT_PATH` environment variable, implicitly used in various commands.
* Added link to documentation for error messages regarding use cases and tags.

## 1.7.1

* Fixed an issue where *indicatorTypes* and *betaIntegrations* were not found in the id_set.
* Updated the default general `fromVersion` value on **format** to `6.5.0`
* Fixed an issue where the **validate** command did not fail when the integration yml file name was not the same as the folder containing it.
* Added an option to have **generate-docs** take a Playbooks folder path as input, and generate docs for all playbooks in it.
* Fixed an issue where the suggestion in case of `IF113` included uppercase letters for the `cliName` parameter.
* Added new validation to the **validate** command to fail and list all the file paths of files that are using a deprecated integration command / script / playbook.
* **validate** will no longer fail on playbooks calling subplaybooks that have a higher `fromVersion` value, if  calling the subplaybook has `skipifunavailable=True`.
* Fixed an issue where relative paths were not accessed correctly.
* Running any `demisto-sdk` command in a folder with a `.env` file will load it, temporarily overriding existing environment variables.
* Fixed an issue where **validate** did not properly detect deleted files.
* Added new validations to the **validate** command to verify that the schema file exists for a modeling rule and that the schema and rules keys are empty in the yml file.
* Fixed an issue where *find_type* didn't recognize exported incident types.
* Added a new validation to **validate**, making sure all inputs of a playbook are used.
* Added a new validation to **validate**, making sure all inputs used in a playbook declared in the input section.
* The **format** command will now replace the *fromServerVersion* field with *fromVersion*.

## 1.7.0

* Allowed JSON Handlers to accept kwargs, for custoimzing behavior.
* Fixed an issue where an incorrect error was shown when the `id` of a content item differed from its `name` attribute.
* Fixed an issue where the `preserve_quotes` in ruamel_handler received an incorrect value @icholy
* Fixed an issue where ignoring RM110 error code wasn't working and added a validation to **ALLOWED_IGNORE_ERRORS** to validate that all error codes are inserted in the right format.
* Fixed an issue where the contribution credit text was not added correctly to the pack README.
* Changed the contribution file implementation from markdown to a list of contributor names. The **create-content-artifact** will use this list to prepare the needed credit message.
* Added a new validation to the `XSOAR-linter` in the **lint** command for verifying that demisto.log is not used in the code.
* The **generate-docs** command will now auto-generate the Incident Mirroring section when implemented in an integration.
* Added support to automatically generate release notes for deprecated items in the **update-release-notes** command.
* Fixed an issue causing any command to crash when unable to detect local repository properties.
* Fixed an issue where running in a private gitlab repo caused a warning message to be shown multiple times.
* Added a new validation to the **validate** command to verify that markdown and python files do not contain words related to copyright section.
* Fixed an issue where **lint** crashed when provided an input file path (expecting a directory).

## 1.6.9

* Added a new validation that checks whether a pack should be deprecated.
* Added a new ability to the **format** command to deprecate a pack.
* Fixed an issue where the **validate** command sometimes returned a false negative in cases where there are several sub-playbooks with the same ID.
* Added a new validation to the **validate** command to verify that the docker in use is not deprecated.
* Added support for multiple ApiModules in the **unify** command
* Added a check to **validate** command, preventing use of relative urls in README files.
* Added environment variable **DEMISTO_SDK_MARKETPLACE** expected to affect *MarketplaceTagParser* *marketplace* value. The value will be automatically set when passing *marketplace* arg to the commands **unify**, **zip-packs**, **create-content-artifacts** and **upload**.
* Added slack notifier for build failures on the master branch.
* Added support for modeling and parsing rules in the **split** command.
* Added support for README files in **format** command.
* Added a **validate** check, making sure classifier id and name values match. Updated the classifier **format** to update the id accordingly.
* The **generate-docs** command will now auto-generate the playbook image link by default.
* Added the `--custom-image-link` argument to override.
* Added a new flag to **generate-docs** command, allowing to add a custom image link to a playbook README.
* Added a new validation to the **validate** command to verify that the package directory name is the same as the files contained in the that package.
* Added support in the **unify** command to unify a schema into its Modeling Rule.

## 1.6.8

* Fixed an issue where **validate** did not fail on invalid playbook entities' versions (i.e. subplaybooks or scripts with higher fromversion than their parent playbook).
* Added support for running lint via a remote docker ssh connection. Use `DOCKER_HOST` env variable to specify a remote docker connection, such as: `DOCKER_HOST=ssh://myuser@myhost.com`.
* Fixed an issue where the pack cache in *get_marketplaces* caused the function to return invalid values.
* Fixed an issue where running format on a pack with XSIAM entities would fail.
* Added the new `display_name` field to relevant entities in the **create-id-set** command.
* Added a new validation to the **validate** command to verify the existence of "Reliability" parameter if the integration have reputation command.
* Fixed a bug where terminating the **lint** command failed (`ctrl + c`).
* Removed the validation of a subtype change in integrations and scripts from **validate**.
* Fixed an issue where **download** did not behave as expected when prompting for a version update. Reported by @K-Yo
* Added support for adoption release notes.
* Fixed an issue where **merge-id-sets** failed when a key was missing in one id-set.json.
* Fixed a bug where some mypy messages were not parsed properly in **lint**.
* Added a validation to the **validate** command, failing when '`fromversion`' or '`toversion`' in a content entity are incorrect format.
* Added a validation to the **validate** command, checking if `fromversion` <= `toversion`.
* Fixed an issue where coverage reports used the wrong logging level, marking debug logs as errors.
* Added a new validation to the **validate** command, to check when the discouraged `http` prefixes are used when setting defaultvalue, rather than `https`.
* Added a check to the **lint** command for finding hard-coded usage of the http protocol.
* Locked the dependency on Docker.
* Removed a traceback line from the **init** command templates: BaseIntegration, BaseScript.
* Updated the token in **_add_pr_comment** method from the content-bot token to the xsoar-bot token.

## 1.6.7

* Added the `types-markdown` dependency, adding markdown capabilities to existing linters using the [Markdown](https://pypi.org/project/Markdown/) package.
* Added support in the **format** command to remove nonexistent incident/indicator fields from *layouts/mappers*
* Added the `Note: XXX` and `XXX now generally available.` release notes templates to **doc-review** command.
* Updated the logs shown during the docker build step.
* Removed a false warning about configuring the `GITLAB_TOKEN` environment variable when it's not needed.
* Removed duplicate identifiers for XSIAM integrations.
* Updated the *tags* and *use cases* in pack metadata validation to use the local files only.
* Fixed the error message in checkbox validation where the defaultvalue is wrong and added the name of the variable that should be fixed.
* Added types to `find_type_by_path` under tools.py.
* Fixed an issue where YAML files contained incorrect value type for `tests` key when running `format --deprecate`.
* Added a deprecation message to the `tests:` section of yaml files when running `format --deprecate`.
* Added use case for **validate** on *wizard* objects - set_playbook is mapped to all integrations.
* Added the 'integration-get-indicators' commands to be ignored by the **verify_yml_commands_match_readme** validation, the validation will no longer fail if these commands are not in the readme file.
* Added a new validation to the **validate** command to verify that if the phrase "breaking changes" is present in a pack release notes, a JSON file with the same name exists and contains the relevant breaking changes information.
* Improved logs when running test playbooks (in a build).
* Fixed an issue in **upload** did not include list-type content items. @nicolas-rdgs
* Reverted release notes to old format.

## 1.6.6

* Added debug print when excluding item from ID set due to missing dependency.
* Added a validation to the **validate** command, failing when non-ignorable errors are present in .pack-ignore.
* Fixed an issue where `mdx server` did not close when stopped in mid run.
* Fixed an issue where `-vvv` flag did not print logs on debug level.
* enhanced ***validate*** command to list all command names affected by a backward compatibility break, instead of only one.
* Added support for Wizard content item in the **format**, **validate**, **upload**, **create-id-set**, **find-dependecies** and **create-content-artifacts** commands.
* Added a new flag to the **validate** command, allowing to run specific validations.
* Added support in **unify** and **create-content-artifacts** for displaying different documentations (detailed description + readme) for content items, depending on the marketplace version.
* Fixed an issue in **upload** where list items were not uploaded.
* Added a new validation to **validate** command to verify that *cliName* and *id* keys of the incident field or the indicator field are matches.
* Added the flag '-x', '--xsiam' to **upload** command to upload XSIAM entities to XSIAM server.
* Fixed the integration field *isFetchEvents* to be in lowercase.
* Fixed an issue where **validate -i** run after **format -i** on an existing file in the repo instead of **validate -g**.
* Added the following commands: 'update-remote-data', 'get-modified-remote-data', 'update-remote-system' to be ignored by the **verify_yml_commands_match_readme** validation, the validation will no longer fail if these commands are not in the readme file.
* Updated the release note template to include a uniform format for all items.
* Added HelloWorldSlim template option for *--template* flag in **demisto-sdk init** command.
* Fixed an issue where the HelloWorldSlim template in **demisto-sdk init** command had an integration id that was conflicting with HelloWorld integration id.
* Updated the SDK to use demisto-py 3.1.6, allowing use of a proxy with an environment variable.
* Set the default logger level to `warning`, to avoid unwanted debug logs.
* The **format** command now validates that default value of checkbox parameters is a string 'true' or 'false'.
* Fixed an issue where `FileType.PLAYBOOK` would show instead of `Playbook` in readme error messages.
* Added a new validation to **validate** proper defaultvalue for checkbox fields.

## 1.6.5

* Fixed an issue in the **format** command where the `id` field was overwritten for existing JSON files.
* Fixed an issue where the **doc-review** command was successful even when the release-note is malformed.
* Added timestamps to the `demisto-sdk` logger.
* Added time measurements to **lint**.
* Added the flag '-d', '--dependency' to **find-dependencies** command to get the content items that cause the dependencies between two packs.
* Fixed an issue where **update-release-notes** used the *trigger_id* field instead of the *trigger_name* field.
* Fixed an issue where **doc-review** failed to recognize script names, in scripts using the old file structure.
* Fixed an issue where concurrent processes created by **lint** caused deadlocks when opening files.
* Fixed an issue in the **format** command where `_dev` or `_copy` suffixes weren't removed from the subscript names in playbooks and layouts.
* Fixed an issue where **validate** failed on nonexistent `README.md` files.
* Added support of XSIAM content items to the **validate** command.
* Report **lint** summary results and failed packages after reporting time measurements.

## 1.6.4

* Added the new **generate-yml-from-python** command.
* Added a code *type* indication for integration and script objects in the *ID Set*.
* Added the [Vulture](https://github.com/jendrikseipp/vulture) linter to the pre-commit hook.
* The `demisto-sdk` pack will now be distributed via PyPi with a **wheel** file.
* Fixed a bug where any edited json file that contained a forward slash (`/`) escaped.
* Added a new validation to **validate** command to verify that the metadata *currentVersion* is
the same as the last release note version.
* The **validate** command now checks if there're none-deprecated integration commands that are missing from the readme file.
* Fixed an issue where *dockerimage* changes in Scripts weren't recognized by the **update-release-notes** command.
* Fixed an issue where **update-xsoar-config-file** did not properly insert the marketplace packs list to the file.
* Added the pack name to the known words by default when running the **doc-review** command.
* Added support for new XSIAM entities in **create-id-set** command.
* Added support for new XSIAM entities in **create-content-artifacts** command.
* Added support for Parsing/Modeling Rule content item in the **unify** command.
* Added the integration name, the commands name and the script name to the known words by default when running the **doc-review** command.
* Added an argument '-c' '--custom' to the **unify** command, if True will append to the unified yml name/display/id the custom label provided
* Added support for sub words suggestion in kebab-case sentences when running the **doc-review** command.
* Added support for new XSIAM entities in **update-release-notes** command.
* Enhanced the message of alternative suggestion words shown when running **doc-review** command.
* Fixed an incorrect error message, in case `node` is not installed on the machine.
* Fixed an issue in the **lint** command where the *check-dependent-api-modules* argument was set to true by default.
* Added a new command **generate-unit-tests**.
* Added a new validation to **validate** all SIEM integration have the same suffix.
* Fixed the destination path of the unified parsing/modeling rules in **create-content-artifacts** command.
* Fixed an issue in the **validate** command, where we validated wrongfully the existence of readme file for the *ApiModules* pack.
* Fixed an issue in the **validate** command, where an error message that was displayed for scripts validation was incorrect.
* Fixed an issue in the **validate** and **format** commands where *None* arguments in integration commands caused the commands to fail unexpectedly.
* Added support for running tests on XSIAM machines in the **test-content** command.
* Fixed an issue where the **validate** command did not work properly when deleting non-content items.
* Added the flag '-d', '--dependency' to **find-dependencies** command to get the content items that cause the dependencies between two packs.

## 1.6.3

* **Breaking change**: Fixed a typo in the **validate** `--quiet-bc-validation` flag (was `--quite-bc-validation`). @upstart-swiss
* Dropped support for python 3.7: Demisto-SDK is now supported on Python 3.8 or newer.
* Added an argument to YAMLHandler, allowing to set a maximal width for YAML files. This fixes an issue where a wrong default was used.
* Added the detach mechanism to the **upload** command, If you set the --input-config-file flag, any files in the repo's SystemPacks folder will be detached.
* Added the reattach mechanism to the **upload** command, If you set the --input-config-file flag, any detached item in your XSOAR instance that isn't currently in the repo's SystemPacks folder will be re-attached.
* Fixed an issue in the **validate** command that did not work properly when using the *-g* flag.
* Enhanced the dependency message shown when running **lint**.
* Fixed an issue where **update-release-notes** didn't update the currentVersion in pack_metadata.
* Improved the logging in **test-content** for helping catch typos in external playbook configuration.

## 1.6.2

* Added dependency validation support for core marketplacev2 packs.
* Fixed an issue in **update-release-notes** where suggestion fix failed in validation.
* Fixed a bug where `.env` files didn't load. @nicolas-rdgs
* Fixed a bug where **validate** command failed when the *categories* field in the pack metadata was empty for non-integration packs.
* Added *system* and *item-type* arguments to the **download** command, used when downloading system items.
* Added a validation to **validate**, checking that each script, integration and playbook have a README file. This validation only runs when the command is called with either the `-i` or the `-g` flag.
* Fixed a regression issue with **doc-review**, where the `-g` flag did not work.
* Improved the detection of errors in **doc-review** command.
* The **validate** command now checks if a readme file is empty, only for packs that contain playbooks or were written by a partner.
* The **validate** command now makes sure common contextPath values (e.g. `DBotScore.Score`) have a non-empty description, and **format** populates them automatically.
* Fixed an issue where the **generate-outputs** command did not work properly when examples were provided.
* Fixed an issue in the **generate-outputs** command, where the outputs were not written to the specified output path.
* The **generate-outputs** command can now generate outputs from multiple calls to the same command (useful when different args provide different outputs).
* The **generate-outputs** command can now update a yaml file with new outputs, without deleting or overwriting existing ones.
* Fixed a bug where **doc-review** command failed on existing templates.
* Fixed a bug where **validate** command failed when the word demisto is in the repo README file.
* Added support for adding test-playbooks to the zip file result in *create-content-artifacts* command for marketplacev2.
* Fixed an issue in **find-dependencies** where using the argument *-o* without the argument *--all-packs-dependencies* did not print a proper warning.
* Added a **validate** check to prevent deletion of files whose deletion is not supported by the XSOAR marketplace.
* Removed the support in the *maintenance* option of the *-u* flag in the **update-release-notes** command.
* Added validation for forbidden words and phrases in the **doc-review** command.
* Added a retries mechanism to the **test-content** command to stabilize the build process.
* Added support for all `git` platforms to get remote files.
* Refactored the **format** command's effect on the *fromversion* field:
  * Fixed a bug where the *fromversion* field was removed when modifying a content item.
  * Updated the general default *fromversion* and the default *fromversion* of newly-introduced content items (e.g. `Lists`, `Jobs`).
  * Added an interactive mode functionality for all content types, to ask the user whether to set a default *fromversion*, if could not automatically determine its value. Use `-y` to assume 'yes' as an answer to all prompts and run non-interactively.

## 1.6.1

* Added the '--use-packs-known-words' argument to the **doc-review** command
* Added YAML_Loader to handle yaml files in a standard way across modules, replacing PYYAML.
* Fixed an issue when filtering items using the ID set in the **create-content-artifacts** command.
* Fixed an issue in the **generate-docs** command where tables were generated with an empty description column.
* Fixed an issue in the **split** command where splitting failed when using relative input/output paths.
* Added warning when inferred files are missing.
* Added to **validate** a validation for integration image dimensions, which should be 120x50px.
* Improved an error in the **validate** command to better differentiate between the case where a required fetch parameter is malformed or missing.

## 1.6.0

* Fixed an issue in the **create-id-set** command where similar items from different marketplaces were reported as duplicated.
* Fixed typo in demisto-sdk init
* Fixed an issue where the **lint** command did not handle all container exit codes.
* Add to **validate** a validation for pack name to make sure it is unchanged.
* Added a validation to the **validate** command that verifies that the version in the pack_metdata file is written in the correct format.
* Fixed an issue in the **format** command where missing *fromVersion* field in indicator fields caused an error.

## 1.5.9

* Added option to specify `External Playbook Configuration` to change inputs of Playbooks triggered as part of **test-content**
* Improved performance of the **lint** command.
* Improved performance of the **validate** command when checking README images.
* ***create-id-set*** command - the default value of the **marketplace** argument was changed from ‘xsoar’ to all packs existing in the content repository. When using the command, make sure to pass the relevant marketplace to use.

## 1.5.8

* Fixed an issue where the command **doc-review** along with the argument `--release-notes` failed on yml/json files with invalid schema.
* Fixed an issue where the **lint** command failed on packs using python 3.10

## 1.5.7

* Fixed an issue where reading remote yaml files failed.
* Fixed an issue in **validate** failed with no error message for lists (when no fromVersion field was found).
* Fixed an issue when running **validate** or **format** in a gitlab repository, and failing to determine its project id.
* Added an enhancement to **split**, handling an empty output argument.
* Added the ability to add classifiers and mappers to conf.json.
* Added the Alias field to the incident field schema.

## 1.5.6

* Added 'deprecated' release notes template.
* Fixed an issue where **run-test-playbook** command failed to get the task entries when the test playbook finished with errors.
* Fixed an issue in **validate** command when running with `no-conf-json` argument to ignore the `conf.json` file.
* Added error type text (`ERROR` or `WARNING`) to **validate** error prints.
* Fixed an issue where the **format** command on test playbook did not format the ID to be equal to the name of the test playbook.
* Enhanced the **update-release-notes** command to automatically commit release notes config file upon creation.
* The **validate** command will validate that an indicator field of type html has fromVersion of 6.1.0 and above.
* The **format** command will now add fromVersion 6.1.0 to indicator field of type html.
* Added support for beta integrations in the **format** command.
* Fixed an issue where the **postman-codegen** command failed when called with the `--config-out` flag.
* Removed the integration documentation from the detailed description while performing **split** command to the unified yml file.
* Removed the line which indicates the version of the product from the README.md file for new contributions.

## 1.5.5

* Fixed an issue in the **update-release-notes** command, which did not work when changes were made in multiple packs.
* Changed the **validate** command to fail on missing test-playbooks only if no unittests are found.
* Fixed `to_kebab_case`, it will now deal with strings that have hyphens, commas or periods in them, changing them to be hyphens in the new string.
* Fixed an issue in the **create-id-set** command, where the `source` value included the git token if it was specified in the remote url.
* Fixed an issue in the **merge-id-set** command, where merging fails because of duplicates but the packs are in the XSOAR repo but in different version control.
* Fixed missing `Lists` Content Item as valid `IDSetType`
* Added enhancement for **generate-docs**. It is possible to provide both file or a comma seperated list as `examples`. Also, it's possible to provide more than one example for a script or a command.
* Added feature in **format** to sync YML and JSON files to the `master` file structure.
* Added option to specify `Incident Type`, `Incoming Mapper` and `Classifier` when configuring instance in **test-content**
* added a new command **run-test-playbook** to run a test playbook in a given XSOAR instance.
* Fixed an issue in **format** when running on a modified YML, that the `id` value is not changed to its old `id` value.
* Enhancement for **split** command, replace `ApiModule` code block to `import` when splitting a YML.
* Fixed an issue where indicator types were missing from the pack's content, when uploading using **zip-packs**.
* The request data body format generated in the **postman-codegen** will use the python argument's name and not the raw data argument's name.
* Added the flag '--filter-by-id-set' to **create-content-artifacts** to create artifacts only for items in the given id_set.json.

## 1.5.4

* Fixed an issue with the **format** command when contributing via the UI
* The **format** command will now not remove the `defaultRows` key from incident, indicator and generic fields with `type: grid`.
* Fixed an issue with the **validate** command when a layoutscontainer did not have the `fromversion` field set.
* added a new command **update-xsoar-config-file** to handle your XSOAR Configuration File.
* Added `skipVerify` argument in **upload** command to skip pack signature verification.
* Fixed an issue when the **run** command  failed running when there’s more than one playground, by explicitly using the current user’s playground.
* Added support for Job content item in the **format**, **validate**, **upload**, **create-id-set**, **find-dependecies** and **create-content-artifacts** commands.
* Added a **source** field to the **id_set** entitles.
* Two entitles will not consider as duplicates if they share the same pack and the same source.
* Fixed a bug when duplicates were found in **find_dependencies**.
* Added function **get_current_repo** to `tools`.
* The **postman-codegen** will not have duplicates argument name. It will rename them to the minimum distinguished shared path for each of them.

## 1.5.3

* The **format** command will now set `unsearchable: True` for incident, indicator and generic fields.
* Fixed an issue where the **update-release-notes** command crashes with `--help` flag.
* Added validation to the **validate** command that verifies the `unsearchable` key in incident, indicator and generic fields is set to true.
* Removed a validation that DBotRole should be set for automation that requires elevated permissions to the `XSOAR-linter` in the **lint** command.
* Fixed an issue in **Validate** command where playbooks conditional tasks were mishandeled.
* Added a validation to prevent contributors from using the `fromlicense` key as a configuration parameter in an integration's YML
* Added a validation to ensure that the type for **API token** (and similar) parameters are configured correctly as a `credential` type in the integration configuration YML.
* Added an assertion that checks for duplicated requests' names when generating an integration from a postman collection.
* Added support for [.env files](https://pypi.org/project/python-dotenv/). You can now add a `.env` file to your repository with the logging information instead of setting a global environment variables.
* When running **lint** command with --keep-container flag, the docker images are committed.
* The **validate** command will not return missing test playbook error when given a script with dynamic-section tag.

## 1.5.2

* Added a validation to **update-release-notes** command to ensure that the `--version` flag argument is in the right format.
* added a new command **coverage-analyze** to generate and print coverage reports.
* Fixed an issue in **validate** in repositories which are not in GitHub or GitLab
* Added a validation that verifies that readme image absolute links do not contain the working branch name.
* Added support for List content item in the **format**, **validate**, **download**, **upload**, **create-id-set**, **find-dependecies** and **create-content-artifacts** commands.
* Added a validation to ensure reputation command's default argument is set as an array input.
* Added the `--fail-duplicates` flag for the **merge-id-set** command which will fail the command if duplicates are found.
* Added the `--fail-duplicates` flag for the **create-id-set** command which will fail the command if duplicates are found.

## 1.5.1

* Fixed an issue where **validate** command failed to recognized test playbooks for beta integrations as valid tests.
* Fixed an issue were the **validate** command was falsely recognizing image paths in readme files.
* Fixed an issue where the **upload** command error message upon upload failure pointed to wrong file rather than to the pack metadata.
* Added a validation that verifies that each script which appears in incident fields, layouts or layout containers exists in the id_set.json.
* Fixed an issue where the **postman code-gen** command generated double dots for context outputs when it was not needed.
* Fixed an issue where there **validate** command on release notes file crashed when author image was added or modified.
* Added input handling when running **find-dependencies**, replacing string manipulations.
* Fixed an issue where the **validate** command did not handle multiple playbooks with the same name in the id_set.
* Added support for GitLab repositories in **validate**

## 1.5.0

* Fixed an issue where **upload** command failed to upload packs not under content structure.
* Added support for **init** command to run from non-content repo.
* The **split-yml** has been renamed to **split** and now supports splitting Dashboards from unified Generic Modules.
* Fixed an issue where the skipped tests validation ran on the `ApiModules` pack in the **validate** command.
* The **init** command will now create the `Generic Object` entities directories.
* Fixed an issue where the **format** command failed to recognize changed files from git.
* Fixed an issue where the **json-to-outputs** command failed checking whether `0001-01-01T00:00:00` is of type `Date`
* Added to the **generate context** command to generate context paths for integrations from an example file.
* Fixed an issue where **validate** failed on release notes configuration files.
* Fixed an issue where the **validate** command failed on pack input if git detected changed files outside of `Packs` directory.
* Fixed an issue where **validate** command failed to recognize files inside validated pack when validation release notes, resulting in a false error message for missing entity in release note.
* Fixed an issue where the **download** command failed when downloading an invalid YML, instead of skipping it.

## 1.4.9

* Added validation that the support URL in partner contribution pack metadata does not lead to a GitHub repo.
* Enhanced ***generate-docs*** with default `additionalinformation` (description) for common parameters.
* Added to **validate** command a validation that a content item's id and name will not end with spaces.
* The **format** command will now remove trailing whitespaces from content items' id and name fields.
* Fixed an issue where **update-release-notes** could fail on files outside the user given pack.
* Fixed an issue where the **generate-test-playbook** command would not place the playbook in the proper folder.
* Added to **validate** command a validation that packs with `Iron Bank` uses the latest docker from Iron Bank.
* Added to **update-release-notes** command support for `Generic Object` entities.
* Fixed an issue where playbook `fromversion` mismatch validation failed even if `skipunavailable` was set to true.
* Added to the **create artifacts** command support for release notes configuration file.
* Added validation to **validate** for release notes config file.
* Added **isoversize** and **isautoswitchedtoquietmode** fields to the playbook schema.
* Added to the **update-release-notes** command `-bc` flag to generate template for breaking changes version.
* Fixed an issue where **validate** did not search description files correctly, leading to a wrong warning message.

## 1.4.8

* Fixed an issue where yml files with `!reference` failed to load properly.
* Fixed an issue when `View Integration Documentation` button was added twice during the download and re-upload.
* Fixed an issue when `(Partner Contribution)` was added twice to the display name during the download and re-upload.
* Added the following enhancements in the **generate-test-playbook** command:
  * Added the *--commands* argument to generate tasks for specific commands.
  * Added the *--examples* argument to get the command examples file path and generate tasks from the commands and arguments specified there.
  * Added the *--upload* flag to specify whether to upload the test playbook after the generation.
  * Fixed the output condition generation for outputs of type `Boolean`.

## 1.4.7

* Fixed an issue where an empty list for a command context didn't produce an indication other than an empty table.
* Fixed an issue where the **format** command has incorrectly recognized on which files to run when running using git.
* Fixed an issue where author image validations were not checked properly.
* Fixed an issue where new old-formatted scripts and integrations were not validated.
* Fixed an issue where the wording in the from version validation error for subplaybooks was incorrect.
* Fixed an issue where the **update-release-notes** command used the old docker image version instead of the new when detecting a docker change.
* Fixed an issue where the **generate-test-playbook** command used an incorrect argument name as default
* Fixed an issue where the **json-to-outputs** command used an incorrect argument name as default when using `-d`.
* Fixed an issue where validations failed while trying to validate non content files.
* Fixed an issue where README validations did not work post VS Code formatting.
* Fixed an issue where the description validations were inconsistent when running through an integration file or a description file.

## 1.4.6

* Fixed an issue where **validate** suggests, with no reason, running **format** on missing mandatory keys in yml file.
* Skipped existence of TestPlaybook check on community and contribution integrations.
* Fixed an issue where pre-commit didn't run on the demisto_sdk/commands folder.
* The **init** command will now change the script template name in the code to the given script name.
* Expanded the validations performed on beta integrations.
* Added support for PreProcessRules in the **format**, **validate**, **download**, and **create-content-artifacts** commands.
* Improved the error messages in **generate-docs**, if an example was not provided.
* Added to **validate** command a validation that a content entity or a pack name does not contain the words "partner" and "community".
* Fixed an issue where **update-release-notes** ignores *--text* flag while using *-f*
* Fixed the outputs validations in **validate** so enrichment commands will not be checked to have DBotScore outputs.
* Added a new validation to require the dockerimage key to exist in an integration and script yml files.
* Enhanced the **generate-test-playbook** command to use only integration tested on commands, rather than (possibly) other integrations implementing them.
* Expanded unify command to support GenericModules - Unifies a GenericModule object with its Dashboards.
* Added validators for generic objects:
  * Generic Field validator - verify that the 'fromVersion' field is above 6.5.0, 'group' field equals 4 and 'id' field starts with the prefix 'generic_'.
  * Generic Type validator - verify that the 'fromVersion' field is above 6.5.0
  * Generic Module validator - verify that the 'fromVersion' field is above 6.5.0
  * Generic Definition validator - verify that the 'fromVersion' field is above 6.5.0
* Expanded Format command to support Generic Objects - Fixes generic objects according to their validations.
* Fixed an issue where the **update-release-notes** command did not handle ApiModules properly.
* Added option to enter a dictionary or json of format `[{field_name:description}]` in the **json-to-outputs** command,
  with the `-d` flag.
* Improved the outputs for the **format** command.
* Fixed an issue where the validations performed after the **format** command were inconsistent with **validate**.
* Added to the **validate** command a validation for the author image.
* Updated the **create-content-artifacts** command to support generic modules, definitions, fields and types.
* Added an option to ignore errors for file paths and not only file name in .pack-ignore file.

## 1.4.5

* Enhanced the **postman-codegen** command to name all generated arguments with lower case.
* Fixed an issue where the **find-dependencies** command miscalculated the dependencies for playbooks that use generic commands.
* Fixed an issue where the **validate** command failed in external repositories in case the DEMISTO_SDK_GITHUB_TOKEN was not set.
* Fixed an issue where **openapi-codegen** corrupted the swagger file by overwriting configuration to swagger file.
* Updated the **upload** command to support uploading zipped packs to the marketplace.
* Added to the **postman-codegen** command support of path variables.
* Fixed an issue where **openapi-codegen** entered into an infinite loop on circular references in the swagger file.
* The **format** command will now set `fromVersion: 6.2.0` for widgets with 'metrics' data type.
* Updated the **find-dependencies** command to support generic modules, definitions, fields and types.
* Fixed an issue where **openapi-codegen** tried to extract reference example outputs, leading to an exception.
* Added an option to ignore secrets automatically when using the **init** command to create a pack.
* Added a tool that gives the ability to temporarily suppress console output.

## 1.4.4

* When formatting incident types with Auto-Extract rules and without mode field, the **format** command will now add the user selected mode.
* Added new validation that DBotRole is set for scripts that requires elevated permissions to the `XSOAR-linter` in the **lint** command.
* Added url escaping to markdown human readable section in generate docs to avoid autolinking.
* Added a validation that mapper's id and name are matching. Updated the format of mapper to include update_id too.
* Added a validation to ensure that image paths in the README files are valid.
* Fixed **find_type** function to correctly find test files, such as, test script and test playbook.
* Added scheme validations for the new Generic Object Types, Fields, and Modules.
* Renamed the flag *--input-old-version* to *--old-version* in the **generate-docs** command.
* Refactored the **update-release-notes** command:
  * Replaced the *--all* flag with *--use-git* or *-g*.
  * Added the *--force* flag to update the pack release notes without changes in the pack.
  * The **update-release-notes** command will now update all dependent integrations on ApiModule change, even if not specified.
  * If more than one pack has changed, the full list of updated packs will be printed at the end of **update-release-notes** command execution.
  * Fixed an issue where the **update-release-notes** command did not add docker image release notes entry for release notes file if a script was changed.
  * Fixed an issue where the **update-release-notes** command did not detect changed files that had the same name.
  * Fixed an issue in the **update-release-notes** command where the version support of JSON files was mishandled.
* Fixed an issue where **format** did not skip files in test and documentation directories.
* Updated the **create-id-set** command to support generic modules, definitions, fields and types.
* Changed the **convert** command to generate old layout fromversion to 5.0.0 instead of 4.1.0
* Enhanced the command **postman-codegen** with type hints for templates.

## 1.4.3

* Fixed an issue where **json-to-outputs** command returned an incorrect output when json is a list.
* Fixed an issue where if a pack README.md did not exist it could cause an error in the validation process.
* Fixed an issue where the *--name* was incorrectly required in the **init** command.
* Adding the option to run **validate** on a specific path while using git (*-i* & *-g*).
* The **format** command will now change UUIDs in .yml and .json files to their respective content entity name.
* Added a playbook validation to check if a task sub playbook exists in the id set in the **validate** command.
* Added the option to add new tags/usecases to the approved list and to the pack metadata on the same pull request.
* Fixed an issue in **test_content** where when different servers ran tests for the same integration, the server URL parameters were not set correctly.
* Added a validation in the **validate** command to ensure that the ***endpoint*** command is configured correctly in yml file.
* Added a warning when pack_metadata's description field is longer than 130 characters.
* Fixed an issue where a redundant print occurred on release notes validation.
* Added new validation in the **validate** command to ensure that the minimal fromVersion in a widget of type metrics will be 6.2.0.
* Added the *--release-notes* flag to demisto-sdk to get the current version release notes entries.

## 1.4.2

* Added to `pylint` summary an indication if a test was skipped.
* Added to the **init** command the option to specify fromversion.
* Fixed an issue where running **init** command without filling the metadata file.
* Added the *--docker-timeout* flag in the **lint** command to control the request timeout for the Docker client.
* Fixed an issue where **update-release-notes** command added only one docker image release notes entry for release notes file, and not for every entity whom docker image was updated.
* Added a validation to ensure that incident/indicator fields names starts with their pack name in the **validate** command. (Checked only for new files and only when using git *-g*)
* Updated the **find-dependencies** command to return the 'dependencies' according the layout type ('incident', 'indicator').
* Enhanced the "vX" display name validation for scripts and integrations in the **validate** command to check for every versioned script or integration, and not only v2.
* Added the *--fail-duplicates* flag for the **create-id-set** command which will fail the command if duplicates are found.
* Added to the **generate-docs** command automatic addition to git when a new readme file is created.

## 1.4.1

* When in private repo without `DEMSITO_SDK_GITHUB_TOKEN` configured, get_remote_file will take files from the local origin/master.
* Enhanced the **unify** command when giving input of a file and not a directory return a clear error message.
* Added a validation to ensure integrations are not skipped and at least one test playbook is not skipped for each integration or script.
* Added to the Content Tests support for `context_print_dt`, which queries the incident context and prints the result as a json.
* Added new validation for the `xsoar_config.json` file in the **validate** command.
* Added a version differences section to readme in **generate-docs** command.
* Added the *--docs-format* flag in the **integration-diff** command to get the output in README format.
* Added the *--input-old-version* and *--skip-breaking-changes* flags in the **generate-docs** command to get the details for the breaking section and to skip the breaking changes section.

## 1.4.0

* Enable passing a comma-separated list of paths for the `--input` option of the **lint** command.
* Added new validation of unimplemented test-module command in the code to the `XSOAR-linter` in the **lint** command.
* Fixed the **generate-docs** to handle integration authentication parameter.
* Added a validation to ensure that description and README do not contain the word 'Demisto'.
* Improved the deprecated message validation required from playbooks and scripts.
* Added the `--quite-bc-validation` flag for the **validate** command to run the backwards compatibility validation in quite mode (errors is treated like warnings).
* Fixed the **update release notes** command to display a name for old layouts.
* Added the ability to append to the pack README credit to contributors.
* Added identification for parameter differences in **integration-diff** command.
* Fixed **format** to use git as a default value.
* Updated the **upload** command to support reports.
* Fixed an issue where **generate-docs** command was displaying 'None' when credentials parameter display field configured was not configured.
* Fixed an issue where **download** did not return exit code 1 on failure.
* Updated the validation that incident fields' names do not contain the word incident will aplly to core packs only.
* Added a playbook validation to verify all conditional tasks have an 'else' path in **validate** command.
* Renamed the GitHub authentication token environment variable `GITHUB_TOKEN` to `DEMITO_SDK_GITHUB_TOKEN`.
* Added to the **update-release-notes** command automatic addition to git when new release notes file is created.
* Added validation to ensure that integrations, scripts, and playbooks do not contain the entity type in their names.
* Added the **convert** command to convert entities between XSOAR versions.
* Added the *--deprecate* flag in **format** command to deprecate integrations, scripts, and playbooks.
* Fixed an issue where ignoring errors did not work when running the **validate** command on specific files (-i).

## 1.3.9

* Added a validation verifying that the pack's README.md file is not equal to pack description.
* Fixed an issue where the **Assume yes** flag did not work properly for some entities in the **format** command.
* Improved the error messages for separators in folder and file names in the **validate** command.
* Removed the **DISABLE_SDK_VERSION_CHECK** environment variable. To disable new version checks, use the **DEMISTO_SDK_SKIP_VERSION_CHECK** envirnoment variable.
* Fixed an issue where the demisto-sdk version check failed due to a rate limit.
* Fixed an issue with playbooks scheme validation.

## 1.3.8

* Updated the **secrets** command to work on forked branches.

## 1.3.7

* Added a validation to ensure correct image and description file names.
* Fixed an issue where the **validate** command failed when 'display' field in credentials param in yml is empty but 'displaypassword' was provided.
* Added the **integration-diff** command to check differences between two versions of an integration and to return a report of missing and changed elements in the new version.
* Added a validation verifying that the pack's README.md file is not missing or empty for partner packs or packs contains use cases.
* Added a validation to ensure that the integration and script folder and file names will not contain separators (`_`, `-`, ``).
* When formatting new pack, the **format** command will set the *fromversion* key to 5.5.0 in the new files without fromversion.

## 1.3.6

* Added a validation that core packs are not dependent on non-core packs.
* Added a validation that a pack name follows XSOAR standards.
* Fixed an issue where in some cases the `get_remote_file` function failed due to an invalid path.
* Fixed an issue where running **update-release-notes** with updated integration logo, did not detect any file changes.
* Fixed an issue where the **create-id-set** command did not identify unified integrations correctly.
* Fixed an issue where the `CommonTypes` pack was not identified as a dependency for all feed integrations.
* Added support for running SDK commands in private repositories.
* Fixed an issue where running the **init** command did not set the correct category field in an integration .yml file for a newly created pack.
* When formatting new contributed pack, the **format** command will set the *fromversion* key to 6.0.0 in the relevant files.
* If the environment variable "DISABLE_SDK_VERSION_CHECK" is define, the demisto-sdk will no longer check for newer version when running a command.
* Added the `--use-pack-metadata` flag for the **find-dependencies** command to update the calculated dependencies using the the packs metadata files.
* Fixed an issue where **validate** failed on scripts in case the `outputs` field was set to `None`.
* Fixed an issue where **validate** was failing on editing existing release notes.
* Added a validation for README files verifying that the file doesn't contain template text copied from HelloWorld or HelloWorldPremium README.

## 1.3.5

* Added a validation that layoutscontainer's id and name are matching. Updated the format of layoutcontainer to include update_id too.
* Added a validation that commands' names and arguments in core packs, or scripts' arguments do not contain the word incident.
* Fixed issue where running the **generate-docs** command with -c flag ran all the commands and not just the commands specified by the flag.
* Fixed the error message of the **validate** command to not always suggest adding the *description* field.
* Fixed an issue where running **format** on feed integration generated invalid parameter structure.
* Fixed an issue where the **generate-docs** command did not add all the used scripts in a playbook to the README file.
* Fixed an issue where contrib/partner details might be added twice to the same file, when using unify and create-content-artifacts commands
* Fixed issue where running **validate** command on image-related integration did not return the correct outputs to json file.
* When formatting playbooks, the **format** command will now remove empty fields from SetIncident, SetIndicator, CreateNewIncident, CreateNewIndicator script arguments.
* Added an option to fill in the developer email when running the **init** command.

## 1.3.4

* Updated the **validate** command to check that the 'additionalinfo' field only contains the expected value for feed required parameters and not equal to it.
* Added a validation that community/partner details are not in the detailed description file.
* Added a validation that the Use Case tag in pack_metadata file is only used when the pack contains at least one PB, Incident Type or Layout.
* Added a validation that makes sure outputs in integrations are matching the README file when only README has changed.
* Added the *hidden* field to the integration schema.
* Fixed an issue where running **format** on a playbook whose `name` does not equal its `id` would cause other playbooks who use that playbook as a sub-playbook to fail.
* Added support for local custom command configuration file `.demisto-sdk-conf`.
* Updated the **format** command to include an update to the description file of an integration, to remove community/partner details.

## 1.3.3

* Fixed an issue where **lint** failed where *.Dockerfile* exists prior running the lint command.
* Added FeedHelloWorld template option for *--template* flag in **demisto-sdk init** command.
* Fixed issue where **update-release-notes** deleted release note file if command was called more than once.
* Fixed issue where **update-release-notes** added docker image release notes every time the command was called.
* Fixed an issue where running **update-release-notes** on a pack with newly created integration, had also added a docker image entry in the release notes.
* Fixed an issue where `XSOAR-linter` did not find *NotImplementedError* in main.
* Added validation for README files verifying their length (over 30 chars).
* When using *-g* flag in the **validate** command it will now ignore untracked files by default.
* Added the *--include-untracked* flag to the **validate** command to include files which are untracked by git in the validation process.
* Improved the `pykwalify` error outputs in the **validate** command.
* Added the *--print-pykwalify* flag to the **validate** command to print the unchanged output from `pykwalify`.

## 1.3.2

* Updated the format of the outputs when using the *--json-file* flag to create a JSON file output for the **validate** and **lint** commands.
* Added the **doc-review** command to check spelling in .md and .yml files as well as a basic release notes review.
* Added a validation that a pack's display name does not already exist in content repository.
* Fixed an issue where the **validate** command failed to detect duplicate params in an integration.
* Fixed an issue where the **validate** command failed to detect duplicate arguments in a command in an integration.

## 1.3.1

* Fixed an issue where the **validate** command failed to validate the release notes of beta integrations.
* Updated the **upload** command to support indicator fields.
* The **validate** and **update-release-notes** commands will now check changed files against `demisto/master` if it is configured locally.
* Fixed an issue where **validate** would incorrectly identify files as renamed.
* Added a validation that integration properties (such as feed, mappers, mirroring, etc) are not removed.
* Fixed an issue where **validate** failed when comparing branch against commit hash.
* Added the *--no-pipenv* flag to the **split-yml** command.
* Added a validation that incident fields and incident types are not removed from mappers.
* Fixed an issue where the *c
reate-id-set* flag in the *validate* command did not work while not using git.
* Added the *hiddenusername* field to the integration schema.
* Added a validation that images that are not integration images, do not ask for a new version or RN

## 1.3.0

* Do not collect optional dependencies on indicator types reputation commands.
* Fixed an issue where downloading indicator layoutscontainer objects failed.
* Added a validation that makes sure outputs in integrations are matching the README file.
* Fixed an issue where the *create-id-set* flag in the **validate** command did not work.
* Added a warning in case no id_set file is found when running the **validate** command.
* Fixed an issue where changed files were not recognised correctly on forked branches in the **validate** and the **update-release-notes** commands.
* Fixed an issue when files were classified incorrectly when running *update-release-notes*.
* Added a validation that integration and script file paths are compatible with our convention.
* Fixed an issue where id_set.json file was re created whenever running the generate-docs command.
* added the *--json-file* flag to create a JSON file output for the **validate** and **lint** commands.

## 1.2.19

* Fixed an issue where merge id_set was not updated to work with the new entity of Packs.
* Added a validation that the playbook's version matches the version of its sub-playbooks, scripts, and integrations.

## 1.2.18

* Changed the *skip-id-set-creation* flag to *create-id-set* in the **validate** command. Its default value will be False.
* Added support for the 'cve' reputation command in default arg validation.
* Filter out generic and reputation command from scripts and playbooks dependencies calculation.
* Added support for the incident fields in outgoing mappers in the ID set.
* Added a validation that the taskid field and the id field under the task field are both from uuid format and contain the same value.
* Updated the **format** command to generate uuid value for the taskid field and for the id under the task field in case they hold an invalid values.
* Exclude changes from doc_files directory on validation.
* Added a validation that an integration command has at most one default argument.
* Fixing an issue where pack metadata version bump was not enforced when modifying an old format (unified) file.
* Added validation that integration parameter's display names are capitalized and spaced using whitespaces and not underscores.
* Fixed an issue where beta integrations where not running deprecation validations.
* Allowed adding additional information to the deprecated description.
* Fixing an issue when escaping less and greater signs in integration params did not work as expected.

## 1.2.17

* Added a validation that the classifier of an integration exists.
* Added a validation that the mapper of an integration exists.
* Added a validation that the incident types of a classifier exist.
* Added a validation that the incident types of a mapper exist.
* Added support for *text* argument when running **demisto-sdk update-release-notes** on the ApiModules pack.
* Added a validation for the minimal version of an indicator field of type grid.
* Added new validation for incident and indicator fields in classifiers mappers and layouts exist in the content.
* Added cache for get_remote_file to reducing failures from accessing the remote repo.
* Fixed an issue in the **format** command where `_dev` or `_copy` suffixes weren't removed from the `id` of the given playbooks.
* Playbook dependencies from incident and indicator fields are now marked as optional.
* Mappers dependencies from incident types and incident fields are now marked as optional.
* Classifier dependencies from incident types are now marked as optional.
* Updated **demisto-sdk init** command to no longer create `created` field in pack_metadata file
* Updated **generate-docs** command to take the parameters names in setup section from display field and to use additionalinfo field when exist.
* Using the *verbose* argument in the **find-dependencies** command will now log to the console.
* Improved the deprecated message validation required from integrations.
* Fixed an issue in the **generate-docs** command where **Context Example** section was created when it was empty.

## 1.2.16

* Added allowed ignore errors to the *IDSetValidator*.
* Fixed an issue where an irrelevant id_set validation ran in the **validate** command when using the *--id-set* flag.
* Fixed an issue were **generate-docs** command has failed if a command did not exist in commands permissions file.
* Improved a **validate** command message for missing release notes of api module dependencies.

## 1.2.15

* Added the *ID101* to the allowed ignored errors.

## 1.2.14

* SDK repository is now mypy check_untyped_defs complaint.
* The lint command will now ignore the unsubscriptable-object (E1136) pylint error in dockers based on python 3.9 - this will be removed once a new pylint version is released.
* Added an option for **format** to run on a whole pack.
* Added new validation of unimplemented commands from yml in the code to `XSOAR-linter`.
* Fixed an issue where Auto-Extract fields were only checked for newly added incident types in the **validate** command.
* Added a new warning validation of direct access to args/params dicts to `XSOAR-linter`.

## 1.2.13

* Added new validation of indicators usage in CommandResults to `XSOAR-linter`.
* Running **demisto-sdk lint** will automatically run on changed files (same behavior as the -g flag).
* Removed supported version message from the documentation when running **generate_docs**.
* Added a print to indicate backwards compatibility is being checked in **validate** command.
* Added a percent print when running the **validate** command with the *-a* flag.
* Fixed a regression in the **upload** command where it was ignoring `DEMISTO_VERIFY_SSL` env var.
* Fixed an issue where the **upload** command would fail to upload beta integrations.
* Fixed an issue where the **validate** command did not create the *id_set.json* file when running with *-a* flag.
* Added price change validation in the **validate** command.
* Added validations that checks in read-me for empty sections or leftovers from the auto generated read-me that should be changed.
* Added new code validation for *NotImplementedError* to raise a warning in `XSOAR-linter`.
* Added validation for support types in the pack metadata file.
* Added support for *--template* flag in **demisto-sdk init** command.
* Fixed an issue with running **validate** on master branch where the changed files weren't compared to previous commit when using the *-g* flag.
* Fixed an issue where the `XSOAR-linter` ran *NotImplementedError* validation on scripts.
* Added support for Auto-Extract feature validation in incident types in the **validate** command.
* Fixed an issue in the **lint** command where the *-i* flag was ignored.
* Improved **merge-id-sets** command to support merge between two ID sets that contain the same pack.
* Fixed an issue in the **lint** command where flake8 ran twice.

## 1.2.12

* Bandit now reports also on medium severity issues.
* Fixed an issue with support for Docker Desktop on Mac version 2.5.0+.
* Added support for vulture and mypy linting when running without docker.
* Added support for *prev-ver* flag in **update-release-notes** command.
* Improved retry support when building docker images for linting.
* Added the option to create an ID set on a specific pack in **create-id-set** command.
* Added the *--skip-id-set-creation* flag to **validate** command in order to add the capability to run validate command without creating id_set validation.
* Fixed an issue where **validate** command checked docker image tag on ApiModules pack.
* Fixed an issue where **find-dependencies** did not calculate dashboards and reports dependencies.
* Added supported version message to the documentation and release notes files when running **generate_docs** and **update-release-notes** commands respectively.
* Added new code validations for *NotImplementedError* exception raise to `XSOAR-linter`.
* Command create-content-artifacts additional support for **Author_image.png** object.
* Fixed an issue where schemas were not enforced for incident fields, indicator fields and old layouts in the validate command.
* Added support for **update-release-notes** command to update release notes according to master branch.

## 1.2.11

* Fixed an issue where the ***generate-docs*** command reset the enumeration of line numbering after an MD table.
* Updated the **upload** command to support mappers.
* Fixed an issue where exceptions were no printed in the **format** while the *--verbose* flag is set.
* Fixed an issue where *--assume-yes* flag did not work in the **format** command when running on a playbook without a `fromversion` field.
* Fixed an issue where the **format** command would fail in case `conf.json` file was not found instead of skipping the update.
* Fixed an issue where integration with v2 were recognised by the `name` field instead of the `display` field in the **validate** command.
* Added a playbook validation to check if a task script exists in the id set in the **validate** command.
* Added new integration category `File Integrity Management` in the **validate** command.

## 1.2.10

* Added validation for approved content pack use-cases and tags.
* Added new code validations for *CommonServerPython* import to `XSOAR-linter`.
* Added *default value* and *predefined values* to argument description in **generate-docs** command.
* Added a new validation that checks if *get-mapping-fields* command exists if the integration schema has *{ismappable: true}* in **validate** command.
* Fixed an issue where the *--staged* flag recognised added files as modified in the **validate** command.
* Fixed an issue where a backwards compatibility warning was raised for all added files in the **validate** command.
* Fixed an issue where **validate** command failed when no tests were given for a partner supported pack.
* Updated the **download** command to support mappers.
* Fixed an issue where the ***format*** command added a duplicate parameter.
* For partner supported content packs, added support for a list of emails.
* Removed validation of README files from the ***validate*** command.
* Fixed an issue where the ***validate*** command required release notes for ApiModules pack.

## 1.2.9

* Fixed an issue in the **openapi_codegen** command where it created duplicate functions name from the swagger file.
* Fixed an issue in the **update-release-notes** command where the *update type* argument was not verified.
* Fixed an issue in the **validate** command where no error was raised in case a non-existing docker image was presented.
* Fixed an issue in the **format** command where format failed when trying to update invalid Docker image.
* The **format** command will now preserve the **isArray** argument in integration's reputation commands and will show a warning if it set to **false**.
* Fixed an issue in the **lint** command where *finally* clause was not supported in main function.
* Fixed an issue in the **validate** command where changing any entity ID was not validated.
* Fixed an issue in the **validate** command where *--staged* flag did not bring only changed files.
* Fixed the **update-release-notes** command to ignore changes in the metadata file.
* Fixed the **validate** command to ignore metadata changes when checking if a version bump is needed.

## 1.2.8

* Added a new validation that checks in playbooks for the usage of `DeleteContext` in **validate** command.
* Fixed an issue in the **upload** command where it would try to upload content entities with unsupported versions.
* Added a new validation that checks in playbooks for the usage of specific instance in **validate** command.
* Added the **--staged** flag to **validate** command to run on staged files only.

## 1.2.7

* Changed input parameters in **find-dependencies** command.
  * Use ***-i, --input*** instead of ***-p, --path***.
  * Use ***-idp, --id-set-path*** instead of ***-i, --id-set-path***.
* Fixed an issue in the **unify** command where it crashed on an integration without an image file.
* Fixed an issue in the **format** command where unnecessary files were not skipped.
* Fixed an issue in the **update-release-notes** command where the *text* argument was not respected in all cases.
* Fixed an issue in the **validate** command where a warning about detailed description was given for unified or deprecated integrations.
* Improved the error returned by the **validate** command when running on files using the old format.

## 1.2.6

* No longer require setting `DEMISTO_README_VALIDATION` env var to enable README mdx validation. Validation will now run automatically if all necessary node modules are available.
* Fixed an issue in the **validate** command where the `--skip-pack-dependencies` would not skip id-set creation.
* Fixed an issue in the **validate** command where validation would fail if supplied an integration with an empty `commands` key.
* Fixed an issue in the **validate** command where validation would fail due to a required version bump for packs which are not versioned.
* Will use env var `DEMISTO_VERIFY_SSL` to determine if to use a secure connection for commands interacting with the Server when `--insecure` is not passed. If working with a local Server without a trusted certificate, you can set env var `DEMISTO_VERIFY_SSL=no` to avoid using `--insecure` on each command.
* Unifier now adds a link to the integration documentation to the integration detailed description.
* Fixed an issue in the **secrets** command where ignored secrets were not skipped.

## 1.2.5

* Added support for special fields: *defaultclassifier*, *defaultmapperin*, *defaultmapperout* in **download** command.
* Added -y option **format** command to assume "yes" as answer to all prompts and run non-interactively
* Speed up improvements for `validate` of README files.
* Updated the **format** command to adhere to the defined content schema and sub-schemas, aligning its behavior with the **validate** command.
* Added support for canvasContextConnections files in **format** command.

## 1.2.4

* Updated detailed description for community integrations.

## 1.2.3

* Fixed an issue where running **validate** failed on playbook with task that adds tags to the evidence data.
* Added the *displaypassword* field to the integration schema.
* Added new code validations to `XSOAR-linter`.
  * As warnings messages:
    * `demisto.params()` should be used only inside main function.
    * `demisto.args()` should be used only inside main function.
    * Functions args should have type annotations.
* Added `fromversion` field validation to test playbooks and scripts in **validate** command.

## 1.2.2

* Add support for warning msgs in the report and summary to **lint** command.
* Fixed an issue where **json-to-outputs** determined bool values as int.
* Fixed an issue where **update-release-notes** was crushing on `--all` flag.
* Fixed an issue where running **validate**, **update-release-notes** outside of content repo crushed without a meaningful error message.
* Added support for layoutscontainer in **init** contribution flow.
* Added a validation for tlp_color param in feeds in **validate** command.
* Added a validation for removal of integration parameters in **validate** command.
* Fixed an issue where **update-release-notes** was failing with a wrong error message when no pack or input was given.
* Improved formatting output of the **generate-docs** command.
* Add support for env variable *DEMISTO_SDK_ID_SET_REFRESH_INTERVAL*. Set this env variable to the refresh interval in minutes. The id set will be regenerated only if the refresh interval has passed since the last generation. Useful when generating Script documentation, to avoid re-generating the id_set every run.
* Added new code validations to `XSOAR-linter`.
  * As error messages:
    * Longer than 10 seconds sleep statements for non long running integrations.
    * exit() usage.
    * quit() usage.
  * As warnings messages:
    * `demisto.log` should not be used.
    * main function existence.
    * `demito.results` should not be used.
    * `return_output` should not be used.
    * try-except statement in main function.
    * `return_error` usage in main function.
    * only once `return_error` usage.
* Fixed an issue where **lint** command printed logs twice.
* Fixed an issue where *suffix* did not work as expected in the **create-content-artifacts** command.
* Added support for *prev-ver* flag in **lint** and **secrets** commands.
* Added support for *text* flag to **update-release-notes** command to add the same text to all release notes.
* Fixed an issue where **validate** did not recognize added files if they were modified locally.
* Added a validation that checks the `fromversion` field exists and is set to 5.0.0 or above when working or comparing to a non-feature branch in **validate** command.
* Added a validation that checks the certification field in the pack_metadata file is valid in **validate** command.
* The **update-release-notes** command will now automatically add docker image update to the release notes.

## 1.2.1

* Added an additional linter `XSOAR-linter` to the **lint** command which custom validates py files. currently checks for:
  * `Sys.exit` usages with non zero value.
  * Any `Print` usages.
* Fixed an issue where renamed files were failing on *validate*.
* Fixed an issue where single changed files did not required release notes update.
* Fixed an issue where doc_images required release-notes and validations.
* Added handling of dependent packs when running **update-release-notes** on changed *APIModules*.
  * Added new argument *--id-set-path* for id_set.json path.
  * When changes to *APIModule* is detected and an id_set.json is available - the command will update the dependent pack as well.
* Added handling of dependent packs when running **validate** on changed *APIModules*.
  * Added new argument *--id-set-path* for id_set.json path.
  * When changes to *APIModule* is detected and an id_set.json is available - the command will validate that the dependent pack has release notes as well.
* Fixed an issue where the find_type function didn't recognize file types correctly.
* Fixed an issue where **update-release-notes** command did not work properly on Windows.
* Added support for indicator fields in **update-release-notes** command.
* Fixed an issue where files in test dirs where being validated.

## 1.2.0

* Fixed an issue where **format** did not update the test playbook from its pack.
* Fixed an issue where **validate** validated non integration images.
* Fixed an issue where **update-release-notes** did not identified old yml integrations and scripts.
* Added revision templates to the **update-release-notes** command.
* Fixed an issue where **update-release-notes** crashed when a file was renamed.
* Fixed an issue where **validate** failed on deleted files.
* Fixed an issue where **validate** validated all images instead of packs only.
* Fixed an issue where a warning was not printed in the **format** in case a non-supported file type is inputted.
* Fixed an issue where **validate** did not fail if no release notes were added when adding files to existing packs.
* Added handling of incorrect layout paths via the **format** command.
* Refactor **create-content-artifacts** command - Efficient artifacts creation and better logging.
* Fixed an issue where image and description files were not handled correctly by **validate** and **update-release-notes** commands.
* Fixed an issue where the **format** command didn't remove all extra fields in a file.
* Added an error in case an invalid id_set.json file is found while running the **validate** command.
* Added fetch params checks to the **validate** command.

## 1.1.11

* Added line number to secrets' path in **secrets** command report.
* Fixed an issue where **init** a community pack did not present the valid support URL.
* Fixed an issue where **init** offered a non relevant pack support type.
* Fixed an issue where **lint** did not pull docker images for powershell.
* Fixed an issue where **find-dependencies** did not find all the script dependencies.
* Fixed an issue where **find-dependencies** did not collect indicator fields as dependencies for playbooks.
* Updated the **validate** and the **secrets** commands to be less dependent on regex.
* Fixed an issue where **lint** did not run on circle when docker did not return ping.
* Updated the missing release notes error message (RN106) in the **Validate** command.
* Fixed an issue where **Validate** would return missing release notes when two packs with the same substring existed in the modified files.
* Fixed an issue where **update-release-notes** would add duplicate release notes when two packs with the same substring existed in the modified files.
* Fixed an issue where **update-release-notes** would fail to bump new versions if the feature branch was out of sync with the master branch.
* Fixed an issue where a non-descriptive error would be returned when giving the **update-release-notes** command a pack which can not be found.
* Added dependencies check for *widgets* in **find-dependencies** command.
* Added a `update-docker` flag to **format** command.
* Added a `json-to-outputs` flag to the **run** command.
* Added a verbose (`-v`) flag to **format** command.
* Fixed an issue where **download** added the prefix "playbook-" to the name of playbooks.

## 1.1.10

* Updated the **init** command. Relevant only when passing the *--contribution* argument.
  * Added the *--author* option.
  * The *support* field of the pack's metadata is set to *community*.
* Added a proper error message in the **Validate** command upon a missing description in the root of the yml.
* **Format** now works with a relative path.
* **Validate** now fails when all release notes have been excluded.
* Fixed issue where correct error message would not propagate for invalid images.
* Added the *--skip-pack-dependencies* flag to **validate** command to skip pack dependencies validation. Relevant when using the *-g* flag.
* Fixed an issue where **Validate** and **Format** commands failed integrations with `defaultvalue` field in fetch incidents related parameters.
* Fixed an issue in the **Validate** command in which unified YAML files were not ignored.
* Fixed an issue in **generate-docs** where scripts and playbooks inputs and outputs were not parsed correctly.
* Fixed an issue in the **openapi-codegen** command where missing reference fields in the swagger JSON caused errors.
* Fixed an issue in the **openapi-codegen** command where empty objects in the swagger JSON paths caused errors.
* **update-release-notes** command now accept path of the pack instead of pack name.
* Fixed an issue where **generate-docs** was inserting unnecessary escape characters.
* Fixed an issue in the **update-release-notes** command where changes to the pack_metadata were not detected.
* Fixed an issue where **validate** did not check for missing release notes in old format files.

## 1.1.9

* Fixed an issue where **update-release-notes** command failed on invalid file types.

## 1.1.8

* Fixed a regression where **upload** command failed on test playbooks.
* Added new *githubUser* field in pack metadata init command.
* Support beta integration in the commands **split-yml, extract-code, generate-test-playbook and generate-docs.**
* Fixed an issue where **find-dependencies** ignored *toversion* field in content items.
* Added support for *layoutscontainer*, *classifier_5_9_9*, *mapper*, *report*, and *widget* in the **Format** command.
* Fixed an issue where **Format** will set the `ID` field to be equal to the `name` field in modified playbooks.
* Fixed an issue where **Format** did not work for test playbooks.
* Improved **update-release-notes** command:
  * Write content description to release notes for new items.
  * Update format for file types without description: Connections, Incident Types, Indicator Types, Layouts, Incident Fields.
* Added a validation for feedTags param in feeds in **validate** command.
* Fixed readme validation issue in community support packs.
* Added the **openapi-codegen** command to generate integrations from OpenAPI specification files.
* Fixed an issue were release notes validations returned wrong results for *CommonScripts* pack.
* Added validation for image links in README files in **validate** command.
* Added a validation for default value of fetch param in feeds in **validate** command.
* Fixed an issue where the **Init** command failed on scripts.

## 1.1.7

* Fixed an issue where running the **format** command on feed integrations removed the `defaultvalue` fields.
* Playbook branch marked with *skipunavailable* is now set as an optional dependency in the **find-dependencies** command.
* The **feedReputation** parameter can now be hidden in a feed integration.
* Fixed an issue where running the **unify** command on JS package failed.
* Added the *--no-update* flag to the **find-dependencies** command.
* Added the following validations in **validate** command:
  * Validating that a pack does not depend on NonSupported / Deprecated packs.

## 1.1.6

* Added the *--description* option to the **init** command.
* Added the *--contribution* option to the **init** command which converts a contribution zip to proper pack format.
* Improved **validate** command performance time and outputs.
* Added the flag *--no-docker-checks* to **validate** command to skip docker checks.
* Added the flag *--print-ignored-files* to **validate** command to print ignored files report when the command is done.
* Added the following validations in **validate** command:
  * Validating that existing release notes are not modified.
  * Validating release notes are not added to new packs.
  * Validating that the "currentVersion" field was raised in the pack_metadata for modified packs.
  * Validating that the timestamp in the "created" field in the pack_metadata is in ISO format.
* Running `demisto-sdk validate` will run the **validate** command using git and only on committed files (same as using *-g --post-commit*).
* Fixed an issue where release notes were not checked correctly in **validate** command.
* Fixed an issue in the **create-id-set** command where optional playbook tasks were not taken into consideration.
* Added a prompt to the `demisto-sdk update-release-notes` command to prompt users to commit changes before running the release notes command.
* Added support to `layoutscontainer` in **validate** command.

## 1.1.5

* Fixed an issue in **find-dependencies** command.
* **lint** command now verifies flake8 on CommonServerPython script.

## 1.1.4

* Fixed an issue with the default output file name of the **unify** command when using "." as an output path.
* **Unify** command now adds contributor details to the display name and description.
* **Format** command now adds *isFetch* and *incidenttype* fields to integration yml.
* Removed the *feedIncremental* field from the integration schema.
* **Format** command now adds *feedBypassExclusionList*, *Fetch indicators*, *feedReputation*, *feedReliability*,
     *feedExpirationPolicy*, *feedExpirationInterval* and *feedFetchInterval* fields to integration yml.
* Fixed an issue in the playbooks schema.
* Fixed an issue where generated release notes were out of order.
* Improved pack dependencies detection.
* Fixed an issue where test playbooks were mishandled in **validate** command.

## 1.1.3

* Added a validation for invalid id fields in indicators types files in **validate** command.
* Added default behavior for **update-release-notes** command.
* Fixed an error where README files were failing release notes validation.
* Updated format of generated release notes to be more user friendly.
* Improved error messages for the **update-release-notes** command.
* Added support for `Connections`, `Dashboards`, `Widgets`, and `Indicator Types` to **update-release-notes** command.
* **Validate** now supports scripts under the *TestPlaybooks* directory.
* Fixed an issue where **validate** did not support powershell files.

## 1.1.2

* Added a validation for invalid playbookID fields in incidents types files in **validate** command.
* Added a code formatter for python files.
* Fixed an issue where new and old classifiers where mixed on validate command.
* Added *feedIncremental* field to the integration schema.
* Fixed error in the **upload** command where unified YMLs were not uploaded as expected if the given input was a pack.
* Fixed an issue where the **secrets** command failed due to a space character in the file name.
* Ignored RN validation for *NonSupported* pack.
* You can now ignore IF107, SC100, RP102 error codes in the **validate** command.
* Fixed an issue where the **download** command was crashing when received as input a JS integration or script.
* Fixed an issue where **validate** command checked docker image for JS integrations and scripts.
* **validate** command now checks scheme for reports and connections.
* Fixed an issue where **validate** command checked docker when running on all files.
* Fixed an issue where **validate** command did not fail when docker image was not on the latest numeric tag.
* Fixed an issue where beta integrations were not validated correctly in **validate** command.

## 1.1.1

* fixed and issue where file types were not recognized correctly in **validate** command.
* Added better outputs for validate command.

## 1.1.0

* Fixed an issue where changes to only non-validated files would fail validation.
* Fixed an issue in **validate** command where moved files were failing validation for new packs.
* Fixed an issue in **validate** command where added files were failing validation due to wrong file type detection.
* Added support for new classifiers and mappers in **validate** command.
* Removed support of old RN format validation.
* Updated **secrets** command output format.
* Added support for error ignore on deprecated files in **validate** command.
* Improved errors outputs in **validate** command.
* Added support for linting an entire pack.

## 1.0.9

* Fixed a bug where misleading error was presented when pack name was not found.
* **Update-release-notes** now detects added files for packs with versions.
* Readme files are now ignored by **update-release-notes** and validation of release notes.
* Empty release notes no longer cause an uncaught error during validation.

## 1.0.8

* Changed the output format of demisto-sdk secrets.
* Added a validation that checkbox items are not required in integrations.
* Added pack release notes generation and validation.
* Improved pack metadata validation.
* Fixed an issue in **validate** where renamed files caused an error

## 1.0.4

* Fix the **format** command to update the `id` field to be equal to `details` field in indicator-type files, and to `name` field in incident-type & dashboard files.
* Fixed a bug in the **validate** command for layout files that had `sortValues` fields.
* Fixed a bug in the **format** command where `playbookName` field was not always present in the file.
* Fixed a bug in the **format** command where indicatorField wasn't part of the SDK schemas.
* Fixed a bug in **upload** command where created unified docker45 yml files were not deleted.
* Added support for IndicatorTypes directory in packs (for `reputation` files, instead of Misc).
* Fixed parsing playbook condition names as string instead of boolean in **validate** command
* Improved image validation in YAML files.
* Removed validation for else path in playbook condition tasks.

## 1.0.3

* Fixed a bug in the **format** command where comments were being removed from YAML files.
* Added output fields: *file_path* and *kind* for layouts in the id-set.json created by **create-id-set** command.
* Fixed a bug in the **create-id-set** command Who returns Duplicate for Layouts with a different kind.
* Added formatting to **generate-docs** command results replacing all `<br>` tags with `<br/>`.
* Fixed a bug in the **download** command when custom content contained not supported content entity.
* Fixed a bug in **format** command in which boolean strings  (e.g. 'yes' or 'no') were converted to boolean values (e.g. 'True' or 'False').
* **format** command now removes *sourceplaybookid* field from playbook files.
* Fixed a bug in **generate-docs** command in which integration dependencies were not detected when generating documentation for a playbook.

## 1.0.1

* Fixed a bug in the **unify** command when output path was provided empty.
* Improved error message for integration with no tests configured.
* Improved the error message returned from the **validate** command when an integration is missing or contains malformed fetch incidents related parameters.
* Fixed a bug in the **create** command where a unified YML with a docker image for 4.5 was copied incorrectly.
* Missing release notes message are now showing the release notes file path to update.
* Fixed an issue in the **validate** command in which unified YAML files were not ignored.
* File format suggestions are now shown in the relevant file format (JSON or YAML).
* Changed Docker image validation to fail only on non-valid ones.
* Removed backward compatibility validation when Docker image is updated.

## 1.0.0

* Improved the *upload* command to support the upload of all the content entities within a pack.
* The *upload* command now supports the improved pack file structure.
* Added an interactive option to format integrations, scripts and playbooks with No TestPlaybooks configured.
* Added an interactive option to configure *conf.json* file with missing test playbooks for integrations, scripts and playbooks
* Added *download* command to download custom content from Demisto instance to the local content repository.
* Improved validation failure messages to include a command suggestion, wherever relevant, to fix the raised issue.
* Improved 'validate' help and documentation description
* validate - checks that scripts, playbooks, and integrations have the *tests* key.
* validate - checks that test playbooks are configured in `conf.json`.
* demisto-sdk lint - Copy dir better handling.
* demisto-sdk lint - Add error when package missing in docker image.
* Added *-a , --validate-all* option in *validate* to run all validation on all files.
* Added *-i , --input* option in *validate* to run validation on a specified pack/file.
* added *-i, --input* option in *secrets* to run on a specific file.
* Added an allowed hidden parameter: *longRunning* to the hidden integration parameters validation.
* Fixed an issue with **format** command when executing with an output path of a folder and not a file path.
* Bug fixes in generate-docs command given playbook as input.
* Fixed an issue with lint command in which flake8 was not running on unit test files.

## 0.5.2

* Added *-c, --command* option in *generate-docs* to generate a specific command from an integration.
* Fixed an issue when getting README/CHANGELOG files from git and loading them.
* Removed release notes validation for new content.
* Fixed secrets validations for files with the same name in a different directory.
* demisto-sdk lint - parallelization working with specifying the number of workers.
* demisto-sdk lint - logging levels output, 3 levels.
* demisto-sdk lint - JSON report, structured error reports in JSON format.
* demisto-sdk lint - XML JUnit report for unit-tests.
* demisto-sdk lint - new packages used to accelerate execution time.
* demisto-sdk secrets - command now respects the generic whitelist, and not only the pack secrets.

## 0.5.0

[PyPI History][1]

[1]: https://pypi.org/project/demisto-sdk/#history

## 0.4.9

* Fixed an issue in *generate-docs* where Playbooks and Scripts documentation failed.
* Added a graceful error message when executing the *run" command with a misspelled command.
* Added more informative errors upon failures of the *upload* command.
* format command:
  * Added format for json files: IncidentField, IncidentType, IndicatorField, IndicatorType, Layout, Dashboard.
  * Added the *-fv --from-version*, *-nv --no-validation* arguments.
  * Removed the *-t yml_type* argument, the file type will be inferred.
  * Removed the *-g use_git* argument, running format without arguments will run automatically on git diff.
* Fixed an issue in loading playbooks with '=' character.
* Fixed an issue in *validate* failed on deleted README files.

## 0.4.8

* Added the *max* field to the Playbook schema, allowing to define it in tasks loop.
* Fixed an issue in *validate* where Condition branches checks were case sensitive.

## 0.4.7

* Added the *slareminder* field to the Playbook schema.
* Added the *common_server*, *demisto_mock* arguments to the *init* command.
* Fixed an issue in *generate-docs* where the general section was not being generated correctly.
* Fixed an issue in *validate* where Incident type validation failed.

## 0.4.6

* Fixed an issue where the *validate* command did not identify CHANGELOG in packs.
* Added a new command, *id-set* to create the id set - the content dependency tree by file IDs.

## 0.4.5

* generate-docs command:
  * Added the *use_cases*, *permissions*, *command_permissions* and *limitations*.
  * Added the *--insecure* argument to support running the script and integration command in Demisto.
  * Removed the *-t yml_type* argument, the file type will be inferred.
  * The *-o --output* argument is no longer mandatory, default value will be the input file directory.
* Added support for env var: *DEMISTO_SDK_SKIP_VERSION_CHECK*. When set version checks are skipped.
* Fixed an issue in which the CHANGELOG files did not match our scheme.
* Added a validator to verify that there are no hidden integration parameters.
* Fixed an issue where the *validate* command ran on test files.
* Removed the *env-dir* argument from the demisto-sdk.
* README files which are html files will now be skipped in the *validate* command.
* Added support for env var: *DEMISTO_README_VALIDATOR*. When not set the readme validation will not run.

## 0.4.4

* Added a validator for IncidentTypes (incidenttype-*.json).
* Fixed an issue where the -p flag in the *validate* command was not working.
* Added a validator for README.md files.
* Release notes validator will now run on: incident fields, indicator fields, incident types, dashboard and reputations.
* Fixed an issue where the validator of reputation(Indicator Type) did not check on the details field.
* Fixed an issue where the validator attempted validating non-existing files after deletions or name refactoring.
* Removed the *yml_type* argument in the *split-yml*, *extract-code* commands.
* Removed the *file_type* argument in the *generate-test-playbook* command.
* Fixed the *insecure* argument in *upload*.
* Added the *insecure* argument in *run-playbook*.
* Standardise the *-i --input*, *-o --output* to demisto-sdk commands.

## 0.4.3

* Fixed an issue where the incident and indicator field BC check failed.
* Support for linting and unit testing PowerShell integrations.

## 0.4.2

* Fixed an issue where validate failed on Windows.
* Added a validator to verify all branches are handled in conditional task in a playbook.
* Added a warning message when not running the latest sdk version.
* Added a validator to check that the root is connected to all tasks in the playbook.
* Added a validator for Dashboards (dashboard-*.json).
* Added a validator for Indicator Types (reputation-*.json).
* Added a BC validation for changing incident field type.
* Fixed an issue where init command would generate an invalid yml for scripts.
* Fixed an issue in misleading error message in v2 validation hook.
* Fixed an issue in v2 hook which now is set only on newly added scripts.
* Added more indicative message for errors in yaml files.
* Disabled pykwalify info log prints.

## 0.3.10

* Added a BC check for incident fields - changing from version is not allowed.
* Fixed an issue in create-content-artifacts where scripts in Packs in TestPlaybooks dir were copied with a wrong prefix.

## 0.3.9

* Added a validation that incident field can not be required.
* Added validation for fetch incident parameters.
* Added validation for feed integration parameters.
* Added to the *format* command the deletion of the *sourceplaybookid* field.
* Fixed an issue where *fieldMapping* in playbook did not pass the scheme validation.
* Fixed an issue where *create-content-artifacts* did not copy TestPlaybooks in Packs without prefix of *playbook-*.
* Added a validation the a playbook can not have a rolename set.
* Added to the image validator the new DBot default image.
* Added the fields: elasticcommonfields, quiet, quietmode to the Playbook schema.
* Fixed an issue where *validate* failed on integration commands without outputs.
* Added a new hook for naming of v2 integrations and scripts.

## 0.3.8

* Fixed an issue where *create-content-artifact* was not loading the data in the yml correctly.
* Fixed an issue where *unify* broke long lines in script section causing syntax errors

## 0.3.7

* Added *generate-docs* command to generate documentation file for integration, playbook or script.
* Fixed an issue where *unify* created a malformed integration yml.
* Fixed an issue where demisto-sdk **init** creates unit-test file with invalid import.

## 0.3.6

* Fixed an issue where demisto-sdk **validate** failed on modified scripts without error message.

## 0.3.5

* Fixed an issue with docker tag validation for integrations.
* Restructured repo source code.

## 0.3.4

* Saved failing unit tests as a file.
* Fixed an issue where "_test" file for scripts/integrations created using **init** would import the "HelloWorld" templates.
* Fixed an issue in demisto-sdk **validate** - was failing on backward compatiblity check
* Fixed an issue in demisto-sdk **secrets** - empty line in .secrets-ignore always made the secrets check to pass
* Added validation for docker image inside integrations and scripts.
* Added --use-git flag to **format** command to format all changed files.
* Fixed an issue where **validate** did not fail on dockerimage changes with bc check.
* Added new flag **--ignore-entropy** to demisto-sdk **secrets**, this will allow skip entropy secrets check.
* Added --outfile to **lint** to allow saving failed packages to a file.

## 0.3.3

* Added backwards compatibility break error message.
* Added schema for incident types.
* Added **additionalinfo** field to as an available field for integration configuration.
* Added pack parameter for **init**.
* Fixed an issue where error would appear if name parameter is not set in **init**.

## 0.3.2

* Fixed the handling of classifier files in **validate**.

## 0.3.1

* Fixed the handling of newly created reputation files in **validate**.
* Added an option to perform **validate** on a specific file.

## 0.3.0

* Added support for multi-package **lint** both with parallel and without.
* Added all parameter in **lint** to run on all packages and packs in content repository.
* Added **format** for:
  * Scripts
  * Playbooks
  * Integrations
* Improved user outputs for **secrets** command.
* Fixed an issue where **lint** would run pytest and pylint only on a single docker per integration.
* Added auto-complete functionality to demisto-sdk.
* Added git parameter in **lint** to run only on changed packages.
* Added the **run-playbook** command
* Added **run** command which runs a command in the Demisto playground.
* Added **upload** command which uploads an integration or a script to a Demisto instance.
* Fixed and issue where **validate** checked if release notes exist for new integrations and scripts.
* Added **generate-test-playbook** command which generates a basic test playbook for an integration or a script.
* **validate** now supports indicator fields.
* Fixed an issue with layouts scheme validation.
* Adding **init** command.
* Added **json-to-outputs** command which generates the yaml section for outputs from an API raw response.

## 0.2.6

* Fixed an issue with locating release notes for beta integrations in **validate**.

## 0.2.5

* Fixed an issue with locating release notes for beta integrations in **validate**.

## 0.2.4

* Adding image validation to Beta_Integration and Packs in **validate**.

## 0.2.3

* Adding Beta_Integration to the structure validation process.
* Fixing bug where **validate** did checks on TestPlaybooks.
* Added requirements parameter to **lint**.

## 0.2.2

* Fixing bug where **lint** did not return exit code 1 on failure.
* Fixing bug where **validate** did not print error message in case no release notes were give.

## 0.2.1

* **Validate** now checks that the id and name fields are identical in yml files.
* Fixed a bug where sdk did not return any exit code.

## 0.2.0

* Added Release Notes Validator.
* Fixed the Unifier selection of your python file to use as the code.
* **Validate** now supports Indicator fields.
* Fixed a bug where **validate** and **secrets** did not return exit code 1 on failure.
* **Validate** now runs on newly added scripts.

## 0.1.8

* Added support for `--version`.
* Fixed an issue in file_validator when calling `checked_type` method with script regex.

## 0.1.2

* Restructuring validation to support content packs.
* Added secrets validation.
* Added content bundle creation.
* Added lint and unit test run.

## 0.1.1

* Added new logic to the unifier.
* Added detailed README.
* Some small adjustments and fixes.

## 0.1.0

Capabilities:

* **Extract** components(code, image, description etc.) from a Demisto YAML file into a directory.
* **Unify** components(code, image, description etc.) to a single Demisto YAML file.
* **Validate** Demisto content files.<|MERGE_RESOLUTION|>--- conflicted
+++ resolved
@@ -1,11 +1,8 @@
 # Changelog
 ## Unreleased
-<<<<<<< HEAD
+* Fixed an issue where **unify** failed on integrations using an API a module, when not called from the content root.
 
 ## 1.19.1
-=======
-* Fixed an issue where **unify** failed on integrations using an API a module, when not called from the content root.
->>>>>>> 528c9e09
 * Improved **update-release-notes** logs when changes in dependent API modules are detected.
 * Reverted changes released in version 1.19.0 in lint, lint will not fail on `demisto.results`, `return_outputs` and `LOG`.
 * Updated the **generate-docs** command to use the content graph instead of the id_set file.
