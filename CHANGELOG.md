# Changelog

## Unreleased
* Fixed an issue where the **validate** command sometimes returned a false negative in cases where there are several sub-playbooks with the same ID.
* Added a new validation to the **validate** command to verify that the docker in use is not deprecated.
* Added support for multiple ApiModules in the **unify** command
* Added environment variable **DEMISTO_SDK_MARKETPLACE** expected to affect *MarketplaceTagParser* *marketplace* value. The value will be automatically set when passing *marketplace* arg to the commands **unify**, **zip-packs**, **create-content-artifacts** and **upload**.
* Added slack notifier for build failures on the master branch.
<<<<<<< HEAD
* Added support in the **unify** command to unify a schema into its Modeling Rule.
=======
* Added support for modeling and parsing rules in the **split** command.
* Added a **validate** check, making sure classifier id and name values match. Updated the classifier **format** to update the id accordingly.
* The **generate-docs** command will now auto-generate the playbook image link as default. Added the `--custom-image-link' argument to override.
* Added a new flag to **generate-docs** command, allowing to add a custom image link to a playbook README.
>>>>>>> f05ffd4c

## 1.6.8

* Fixed an issue where **validate** did not fail on invalid playbook entities' versions (i.e. subplaybooks or scripts with higher fromversion than their parent playbook).
* Added support for running lint via a remote docker ssh connection. Use `DOCKER_HOST` env variable to specify a remote docker connection, such as: `DOCKER_HOST=ssh://myuser@myhost.com`.
* Fixed an issue where the pack cache in *get_marketplaces* caused the function to return invalid values.
* Fixed an issue where running format on a pack with XSIAM entities would fail.
* Added the new `display_name` field to relevant entities in the **create-id-set** command.
* Added a new validation to the **validate** command to verify the existence of "Reliability" parameter if the integration have reputation command.
* Fixed a bug where terminating the **lint** command failed (`ctrl + c`).
* Removed the validation of a subtype change in integrations and scripts from **validate**.
* Fixed an issue where **download** did not behave as expected when prompting for a version update. Reported by @K-Yo
* Added support for adoption release notes.
* Fixed an issue where **merge-id-sets** failed when a key was missing in one id-set.json.
* Fixed a bug where some mypy messages were not parsed properly in **lint**.
* Added a validation to the **validate** command, failing when '`fromversion`' or '`toversion`' in a content entity are incorrect format.
* Added a validation to the **validate** command, checking if `fromversion` <= `toversion`.
* Fixed an issue where coverage reports used the wrong logging level, marking debug logs as errors.
* Added a new validation to the **validate** command, to check when the discouraged `http` prefixes are used when setting defaultvalue, rather than `https`.
* Added a check to the **lint** command for finding hard-coded usage of the http protocol.
* Locked the dependency on Docker.
* Removed a traceback line from the **init** command templates: BaseIntegration, BaseScript.
* Updated the token in **_add_pr_comment** method from the content-bot token to the xsoar-bot token.
* Added a new validation to the **validate** command to verify that the docker in use is not deprecated.

## 1.6.7

* Added the `types-markdown` dependency, adding markdown capabilities to existing linters using the [Markdown](https://pypi.org/project/Markdown/) package.
* Added support in the **format** command to remove nonexistent incident/indicator fields from *layouts/mappers*
* Added the `Note: XXX` and `XXX now generally available.` release notes templates to **doc-review** command.
* Updated the logs shown during the docker build step.
* Removed a false warning about configuring the `GITLAB_TOKEN` environment variable when it's not needed.
* Removed duplicate identifiers for XSIAM integrations.
* Updated the *tags* and *use cases* in pack metadata validation to use the local files only.
* Fixed the error message in checkbox validation where the defaultvalue is wrong and added the name of the variable that should be fixed.
* Added types to `find_type_by_path` under tools.py.
* Fixed an issue where YAML files contained incorrect value type for `tests` key when running `format --deprecate`.
* Added a deprecation message to the `tests:` section of yaml files when running `format --deprecate`.
* Added use case for **validate** on *wizard* objects - set_playbook is mapped to all integrations.
* Added the 'integration-get-indicators' commands to be ignored by the **verify_yml_commands_match_readme** validation, the validation will no longer fail if these commands are not in the readme file.
* Added a new validation to the **validate** command to verify that if the phrase "breaking changes" is present in a pack release notes, a JSON file with the same name exists and contains the relevant breaking changes information.
* Improved logs when running test playbooks (in a build).
* Fixed an issue in **upload** did not include list-type content items. @nicolas-rdgs
* Reverted release notes to old format.

## 1.6.6

* Added debug print when excluding item from ID set due to missing dependency.
* Added a validation to the **validate** command, failing when non-ignorable errors are present in .pack-ignore.
* Fixed an issue where `mdx server` did not close when stopped in mid run.
* Fixed an issue where `-vvv` flag did not print logs on debug level.
* enhanced ***validate*** command to list all command names affected by a backward compatibility break, instead of only one.
* Added support for Wizard content item in the **format**, **validate**, **upload**, **create-id-set**, **find-dependecies** and **create-content-artifacts** commands.
* Added a new flag to the **validate** command, allowing to run specific validations.
* Added support in **unify** and **create-content-artifacts** for displaying different documentations (detailed description + readme) for content items, depending on the marketplace version.
* Fixed an issue in **upload** where list items were not uploaded.
* Added a new validation to **validate** command to verify that *cliName* and *id* keys of the incident field or the indicator field are matches.
* Added the flag '-x', '--xsiam' to **upload** command to upload XSIAM entities to XSIAM server.
* Fixed the integration field *isFetchEvents* to be in lowercase.
* Fixed an issue where **validate -i** run after **format -i** on an existing file in the repo instead of **validate -g**.
* Added the following commands: 'update-remote-data', 'get-modified-remote-data', 'update-remote-system' to be ignored by the **verify_yml_commands_match_readme** validation, the validation will no longer fail if these commands are not in the readme file.
* Updated the release note template to include a uniform format for all items.
* Added HelloWorldSlim template option for *--template* flag in **demisto-sdk init** command.
* Fixed an issue where the HelloWorldSlim template in **demisto-sdk init** command had an integration id that was conflicting with HelloWorld integration id.
* Updated the SDK to use demisto-py 3.1.6, allowing use of a proxy with an environment variable.
* Set the default logger level to `warning`, to avoid unwanted debug logs.
* The **format** command now validates that default value of checkbox parameters is a string 'true' or 'false'.
* Fixed an issue where `FileType.PLAYBOOK` would show instead of `Playbook` in readme error messages.
* Added a new validation to **validate** proper defaultvalue for checkbox fields.

## 1.6.5

* Fixed an issue in the **format** command where the `id` field was overwritten for existing JSON files.
* Fixed an issue where the **doc-review** command was successful even when the release-note is malformed.
* Added timestamps to the `demisto-sdk` logger.
* Added time measurements to **lint**.
* Added the flag '-d', '--dependency' to **find-dependencies** command to get the content items that cause the dependencies between two packs.
* Fixed an issue where **update-release-notes** used the *trigger_id* field instead of the *trigger_name* field.
* Fixed an issue where **doc-review** failed to recognize script names, in scripts using the old file structure.
* Fixed an issue where concurrent processes created by **lint** caused deadlocks when opening files.
* Fixed an issue in the **format** command where `_dev` or `_copy` suffixes weren't removed from the subscript names in playbooks and layouts.
* Fixed an issue where **validate** failed on nonexistent `README.md` files.
* Added support of XSIAM content items to the **validate** command.
* Report **lint** summary results and failed packages after reporting time measurements.

## 1.6.4

* Added the new **generate-yml-from-python** command.
* Added a code *type* indication for integration and script objects in the *ID Set*.
* Added the [Vulture](https://github.com/jendrikseipp/vulture) linter to the pre-commit hook.
* The `demisto-sdk` pack will now be distributed via PyPi with a **wheel** file.
* Fixed a bug where any edited json file that contained a forward slash (`/`) escaped.
* Added a new validation to **validate** command to verify that the metadata *currentVersion* is
the same as the last release note version.
* The **validate** command now checks if there're none-deprecated integration commands that are missing from the readme file.
* Fixed an issue where *dockerimage* changes in Scripts weren't recognized by the **update-release-notes** command.
* Fixed an issue where **update-xsoar-config-file** did not properly insert the marketplace packs list to the file.
* Added the pack name to the known words by default when running the **doc-review** command.
* Added support for new XSIAM entities in **create-id-set** command.
* Added support for new XSIAM entities in **create-content-artifacts** command.
* Added support for Parsing/Modeling Rule content item in the **unify** command.
* Added the integration name, the commands name and the script name to the known words by default when running the **doc-review** command.
* Added an argument '-c' '--custom' to the **unify** command, if True will append to the unified yml name/display/id the custom label provided
* Added support for sub words suggestion in kebab-case sentences when running the **doc-review** command.
* Added support for new XSIAM entities in **update-release-notes** command.
* Enhanced the message of alternative suggestion words shown when running **doc-review** command.
* Fixed an incorrect error message, in case `node` is not installed on the machine.
* Fixed an issue in the **lint** command where the *check-dependent-api-modules* argument was set to true by default.
* Added a new command **generate-unit-tests**.
* Added a new validation to **validate** all SIEM integration have the same suffix.
* Fixed the destination path of the unified parsing/modeling rules in **create-content-artifacts** command.
* Fixed an issue in the **validate** command, where we validated wrongfully the existence of readme file for the *ApiModules* pack.
* Fixed an issue in the **validate** command, where an error message that was displayed for scripts validation was incorrect.
* Fixed an issue in the **validate** and **format** commands where *None* arguments in integration commands caused the commands to fail unexpectedly.
* Added support for running tests on XSIAM machines in the **test-content** command.
* Fixed an issue where the **validate** command did not work properly when deleting non-content items.
* Added the flag '-d', '--dependency' to **find-dependencies** command to get the content items that cause the dependencies between two packs.

## 1.6.3

* **Breaking change**: Fixed a typo in the **validate** `--quiet-bc-validation` flag (was `--quite-bc-validation`). @upstart-swiss
* Dropped support for python 3.7: Demisto-SDK is now supported on Python 3.8 or newer.
* Added an argument to YAMLHandler, allowing to set a maximal width for YAML files. This fixes an issue where a wrong default was used.
* Added the detach mechanism to the **upload** command, If you set the --input-config-file flag, any files in the repo's SystemPacks folder will be detached.
* Added the reattach mechanism to the **upload** command, If you set the --input-config-file flag, any detached item in your XSOAR instance that isn't currently in the repo's SystemPacks folder will be re-attached.
* Fixed an issue in the **validate** command that did not work properly when using the *-g* flag.
* Enhanced the dependency message shown when running **lint**.
* Fixed an issue where **update-release-notes** didn't update the currentVersion in pack_metadata.
* Improved the logging in **test-content** for helping catch typos in external playbook configuration.

## 1.6.2

* Added dependency validation support for core marketplacev2 packs.
* Fixed an issue in **update-release-notes** where suggestion fix failed in validation.
* Fixed a bug where `.env` files didn't load. @nicolas-rdgs
* Fixed a bug where **validate** command failed when the *categories* field in the pack metadata was empty for non-integration packs.
* Added *system* and *item-type* arguments to the **download** command, used when downloading system items.
* Added a validation to **validate**, checking that each script, integration and playbook have a README file. This validation only runs when the command is called with either the `-i` or the `-g` flag.
* Fixed a regression issue with **doc-review**, where the `-g` flag did not work.
* Improved the detection of errors in **doc-review** command.
* The **validate** command now checks if a readme file is empty, only for packs that contain playbooks or were written by a partner.
* The **validate** command now makes sure common contextPath values (e.g. `DBotScore.Score`) have a non-empty description, and **format** populates them automatically.
* Fixed an issue where the **generate-outputs** command did not work properly when examples were provided.
* Fixed an issue in the **generate-outputs** command, where the outputs were not written to the specified output path.
* The **generate-outputs** command can now generate outputs from multiple calls to the same command (useful when different args provide different outputs).
* The **generate-outputs** command can now update a yaml file with new outputs, without deleting or overwriting existing ones.
* Fixed a bug where **doc-review** command failed on existing templates.
* Fixed a bug where **validate** command failed when the word demisto is in the repo README file.
* Added support for adding test-playbooks to the zip file result in *create-content-artifacts* command for marketplacev2.
* Fixed an issue in **find-dependencies** where using the argument *-o* without the argument *--all-packs-dependencies* did not print a proper warning.
* Added a **validate** check to prevent deletion of files whose deletion is not supported by the XSOAR marketplace.
* Removed the support in the *maintenance* option of the *-u* flag in the **update-release-notes** command.
* Added validation for forbidden words and phrases in the **doc-review** command.
* Added a retries mechanism to the **test-content** command to stabilize the build process.
* Added support for all `git` platforms to get remote files.
* Refactored the **format** command's effect on the *fromversion* field:
  * Fixed a bug where the *fromversion* field was removed when modifying a content item.
  * Updated the general default *fromversion* and the default *fromversion* of newly-introduced content items (e.g. `Lists`, `Jobs`).
  * Added an interactive mode functionality for all content types, to ask the user whether to set a default *fromversion*, if could not automatically determine its value. Use `-y` to assume 'yes' as an answer to all prompts and run non-interactively.

## 1.6.1

* Added the '--use-packs-known-words' argument to the **doc-review** command
* Added YAML_Loader to handle yaml files in a standard way across modules, replacing PYYAML.
* Fixed an issue when filtering items using the ID set in the **create-content-artifacts** command.
* Fixed an issue in the **generate-docs** command where tables were generated with an empty description column.
* Fixed an issue in the **split** command where splitting failed when using relative input/output paths.
* Added warning when inferred files are missing.
* Added to **validate** a validation for integration image dimensions, which should be 120x50px.
* Improved an error in the **validate** command to better differentiate between the case where a required fetch parameter is malformed or missing.

## 1.6.0

* Fixed an issue in the **create-id-set** command where similar items from different marketplaces were reported as duplicated.
* Fixed typo in demisto-sdk init
* Fixed an issue where the **lint** command did not handle all container exit codes.
* Add to **validate** a validation for pack name to make sure it is unchanged.
* Added a validation to the **validate** command that verifies that the version in the pack_metdata file is written in the correct format.
* Fixed an issue in the **format** command where missing *fromVersion* field in indicator fields caused an error.

## 1.5.9

* Added option to specify `External Playbook Configuration` to change inputs of Playbooks triggered as part of **test-content**
* Improved performance of the **lint** command.
* Improved performance of the **validate** command when checking README images.
* ***create-id-set*** command - the default value of the **marketplace** argument was changed from ‘xsoar’ to all packs existing in the content repository. When using the command, make sure to pass the relevant marketplace to use.

## 1.5.8

* Fixed an issue where the command **doc-review** along with the argument `--release-notes` failed on yml/json files with invalid schema.
* Fixed an issue where the **lint** command failed on packs using python 3.10

## 1.5.7

* Fixed an issue where reading remote yaml files failed.
* Fixed an issue in **validate** failed with no error message for lists (when no fromVersion field was found).
* Fixed an issue when running **validate** or **format** in a gitlab repository, and failing to determine its project id.
* Added an enhancement to **split**, handling an empty output argument.
* Added the ability to add classifiers and mappers to conf.json.
* Added the Alias field to the incident field schema.

## 1.5.6

* Added 'deprecated' release notes template.
* Fixed an issue where **run-test-playbook** command failed to get the task entries when the test playbook finished with errors.
* Fixed an issue in **validate** command when running with `no-conf-json` argument to ignore the `conf.json` file.
* Added error type text (`ERROR` or `WARNING`) to **validate** error prints.
* Fixed an issue where the **format** command on test playbook did not format the ID to be equal to the name of the test playbook.
* Enhanced the **update-release-notes** command to automatically commit release notes config file upon creation.
* The **validate** command will validate that an indicator field of type html has fromVersion of 6.1.0 and above.
* The **format** command will now add fromVersion 6.1.0 to indicator field of type html.
* Added support for beta integrations in the **format** command.
* Fixed an issue where the **postman-codegen** command failed when called with the `--config-out` flag.
* Removed the integration documentation from the detailed description while performing **split** command to the unified yml file.
* Removed the line which indicates the version of the product from the README.md file for new contributions.

## 1.5.5

* Fixed an issue in the **update-release-notes** command, which did not work when changes were made in multiple packs.
* Changed the **validate** command to fail on missing test-playbooks only if no unittests are found.
* Fixed `to_kebab_case`, it will now deal with strings that have hyphens, commas or periods in them, changing them to be hyphens in the new string.
* Fixed an issue in the **create-id-set** command, where the `source` value included the git token if it was specified in the remote url.
* Fixed an issue in the **merge-id-set** command, where merging fails because of duplicates but the packs are in the XSOAR repo but in different version control.
* Fixed missing `Lists` Content Item as valid `IDSetType`
* Added enhancement for **generate-docs**. It is possible to provide both file or a comma seperated list as `examples`. Also, it's possible to provide more than one example for a script or a command.
* Added feature in **format** to sync YML and JSON files to the `master` file structure.
* Added option to specify `Incident Type`, `Incoming Mapper` and `Classifier` when configuring instance in **test-content**
* added a new command **run-test-playbook** to run a test playbook in a given XSOAR instance.
* Fixed an issue in **format** when running on a modified YML, that the `id` value is not changed to its old `id` value.
* Enhancement for **split** command, replace `ApiModule` code block to `import` when splitting a YML.
* Fixed an issue where indicator types were missing from the pack's content, when uploading using **zip-packs**.
* The request data body format generated in the **postman-codegen** will use the python argument's name and not the raw data argument's name.
* Added the flag '--filter-by-id-set' to **create-content-artifacts** to create artifacts only for items in the given id_set.json.

## 1.5.4

* Fixed an issue with the **format** command when contributing via the UI
* The **format** command will now not remove the `defaultRows` key from incident, indicator and generic fields with `type: grid`.
* Fixed an issue with the **validate** command when a layoutscontainer did not have the `fromversion` field set.
* added a new command **update-xsoar-config-file** to handle your XSOAR Configuration File.
* Added `skipVerify` argument in **upload** command to skip pack signature verification.
* Fixed an issue when the **run** command  failed running when there’s more than one playground, by explicitly using the current user’s playground.
* Added support for Job content item in the **format**, **validate**, **upload**, **create-id-set**, **find-dependecies** and **create-content-artifacts** commands.
* Added a **source** field to the **id_set** entitles.
* Two entitles will not consider as duplicates if they share the same pack and the same source.
* Fixed a bug when duplicates were found in **find_dependencies**.
* Added function **get_current_repo** to `tools`.
* The **postman-codegen** will not have duplicates argument name. It will rename them to the minimum distinguished shared path for each of them.

## 1.5.3

* The **format** command will now set `unsearchable: True` for incident, indicator and generic fields.
* Fixed an issue where the **update-release-notes** command crashes with `--help` flag.
* Added validation to the **validate** command that verifies the `unsearchable` key in incident, indicator and generic fields is set to true.
* Removed a validation that DBotRole should be set for automation that requires elevated permissions to the `XSOAR-linter` in the **lint** command.
* Fixed an issue in **Validate** command where playbooks conditional tasks were mishandeled.
* Added a validation to prevent contributors from using the `fromlicense` key as a configuration parameter in an integration's YML
* Added a validation to ensure that the type for **API token** (and similar) parameters are configured correctly as a `credential` type in the integration configuration YML.
* Added an assertion that checks for duplicated requests' names when generating an integration from a postman collection.
* Added support for [.env files](https://pypi.org/project/python-dotenv/). You can now add a `.env` file to your repository with the logging information instead of setting a global environment variables.
* When running **lint** command with --keep-container flag, the docker images are committed.
* The **validate** command will not return missing test playbook error when given a script with dynamic-section tag.

## 1.5.2

* Added a validation to **update-release-notes** command to ensure that the `--version` flag argument is in the right format.
* added a new command **coverage-analyze** to generate and print coverage reports.
* Fixed an issue in **validate** in repositories which are not in GitHub or GitLab
* Added a validation that verifies that readme image absolute links do not contain the working branch name.
* Added support for List content item in the **format**, **validate**, **download**, **upload**, **create-id-set**, **find-dependecies** and **create-content-artifacts** commands.
* Added a validation to ensure reputation command's default argument is set as an array input.
* Added the `--fail-duplicates` flag for the **merge-id-set** command which will fail the command if duplicates are found.
* Added the `--fail-duplicates` flag for the **create-id-set** command which will fail the command if duplicates are found.

## 1.5.1

* Fixed an issue where **validate** command failed to recognized test playbooks for beta integrations as valid tests.
* Fixed an issue were the **validate** command was falsely recognizing image paths in readme files.
* Fixed an issue where the **upload** command error message upon upload failure pointed to wrong file rather than to the pack metadata.
* Added a validation that verifies that each script which appears in incident fields, layouts or layout containers exists in the id_set.json.
* Fixed an issue where the **postman code-gen** command generated double dots for context outputs when it was not needed.
* Fixed an issue where there **validate** command on release notes file crashed when author image was added or modified.
* Added input handling when running **find-dependencies**, replacing string manipulations.
* Fixed an issue where the **validate** command did not handle multiple playbooks with the same name in the id_set.
* Added support for GitLab repositories in **validate**

## 1.5.0

* Fixed an issue where **upload** command failed to upload packs not under content structure.
* Added support for **init** command to run from non-content repo.
* The **split-yml** has been renamed to **split** and now supports splitting Dashboards from unified Generic Modules.
* Fixed an issue where the skipped tests validation ran on the `ApiModules` pack in the **validate** command.
* The **init** command will now create the `Generic Object` entities directories.
* Fixed an issue where the **format** command failed to recognize changed files from git.
* Fixed an issue where the **json-to-outputs** command failed checking whether `0001-01-01T00:00:00` is of type `Date`
* Added to the **generate context** command to generate context paths for integrations from an example file.
* Fixed an issue where **validate** failed on release notes configuration files.
* Fixed an issue where the **validate** command failed on pack input if git detected changed files outside of `Packs` directory.
* Fixed an issue where **validate** command failed to recognize files inside validated pack when validation release notes, resulting in a false error message for missing entity in release note.
* Fixed an issue where the **download** command failed when downloading an invalid YML, instead of skipping it.

## 1.4.9

* Added validation that the support URL in partner contribution pack metadata does not lead to a GitHub repo.
* Enhanced ***generate-docs*** with default `additionalinformation` (description) for common parameters.
* Added to **validate** command a validation that a content item's id and name will not end with spaces.
* The **format** command will now remove trailing whitespaces from content items' id and name fields.
* Fixed an issue where **update-release-notes** could fail on files outside the user given pack.
* Fixed an issue where the **generate-test-playbook** command would not place the playbook in the proper folder.
* Added to **validate** command a validation that packs with `Iron Bank` uses the latest docker from Iron Bank.
* Added to **update-release-notes** command support for `Generic Object` entities.
* Fixed an issue where playbook `fromversion` mismatch validation failed even if `skipunavailable` was set to true.
* Added to the **create artifacts** command support for release notes configuration file.
* Added validation to **validate** for release notes config file.
* Added **isoversize** and **isautoswitchedtoquietmode** fields to the playbook schema.
* Added to the **update-release-notes** command `-bc` flag to generate template for breaking changes version.
* Fixed an issue where **validate** did not search description files correctly, leading to a wrong warning message.

## 1.4.8

* Fixed an issue where yml files with `!reference` failed to load properly.
* Fixed an issue when `View Integration Documentation` button was added twice during the download and re-upload.
* Fixed an issue when `(Partner Contribution)` was added twice to the display name during the download and re-upload.
* Added the following enhancements in the **generate-test-playbook** command:
  * Added the *--commands* argument to generate tasks for specific commands.
  * Added the *--examples* argument to get the command examples file path and generate tasks from the commands and arguments specified there.
  * Added the *--upload* flag to specify whether to upload the test playbook after the generation.
  * Fixed the output condition generation for outputs of type `Boolean`.

## 1.4.7

* Fixed an issue where an empty list for a command context didn't produce an indication other than an empty table.
* Fixed an issue where the **format** command has incorrectly recognized on which files to run when running using git.
* Fixed an issue where author image validations were not checked properly.
* Fixed an issue where new old-formatted scripts and integrations were not validated.
* Fixed an issue where the wording in the from version validation error for subplaybooks was incorrect.
* Fixed an issue where the **update-release-notes** command used the old docker image version instead of the new when detecting a docker change.
* Fixed an issue where the **generate-test-playbook** command used an incorrect argument name as default
* Fixed an issue where the **json-to-outputs** command used an incorrect argument name as default when using `-d`.
* Fixed an issue where validations failed while trying to validate non content files.
* Fixed an issue where README validations did not work post VS Code formatting.
* Fixed an issue where the description validations were inconsistent when running through an integration file or a description file.

## 1.4.6

* Fixed an issue where **validate** suggests, with no reason, running **format** on missing mandatory keys in yml file.
* Skipped existence of TestPlaybook check on community and contribution integrations.
* Fixed an issue where pre-commit didn't run on the demisto_sdk/commands folder.
* The **init** command will now change the script template name in the code to the given script name.
* Expanded the validations performed on beta integrations.
* Added support for PreProcessRules in the **format**, **validate**, **download**, and **create-content-artifacts** commands.
* Improved the error messages in **generate-docs**, if an example was not provided.
* Added to **validate** command a validation that a content entity or a pack name does not contain the words "partner" and "community".
* Fixed an issue where **update-release-notes** ignores *--text* flag while using *-f*
* Fixed the outputs validations in **validate** so enrichment commands will not be checked to have DBotScore outputs.
* Added a new validation to require the dockerimage key to exist in an integration and script yml files.
* Enhanced the **generate-test-playbook** command to use only integration tested on commands, rather than (possibly) other integrations implementing them.
* Expanded unify command to support GenericModules - Unifies a GenericModule object with its Dashboards.
* Added validators for generic objects:
  * Generic Field validator - verify that the 'fromVersion' field is above 6.5.0, 'group' field equals 4 and 'id' field starts with the prefix 'generic_'.
  * Generic Type validator - verify that the 'fromVersion' field is above 6.5.0
  * Generic Module validator - verify that the 'fromVersion' field is above 6.5.0
  * Generic Definition validator - verify that the 'fromVersion' field is above 6.5.0
* Expanded Format command to support Generic Objects - Fixes generic objects according to their validations.
* Fixed an issue where the **update-release-notes** command did not handle ApiModules properly.
* Added option to enter a dictionary or json of format `[{field_name:description}]` in the **json-to-outputs** command,
  with the `-d` flag.
* Improved the outputs for the **format** command.
* Fixed an issue where the validations performed after the **format** command were inconsistent with **validate**.
* Added to the **validate** command a validation for the author image.
* Updated the **create-content-artifacts** command to support generic modules, definitions, fields and types.
* Added an option to ignore errors for file paths and not only file name in .pack-ignore file.

## 1.4.5

* Enhanced the **postman-codegen** command to name all generated arguments with lower case.
* Fixed an issue where the **find-dependencies** command miscalculated the dependencies for playbooks that use generic commands.
* Fixed an issue where the **validate** command failed in external repositories in case the DEMISTO_SDK_GITHUB_TOKEN was not set.
* Fixed an issue where **openapi-codegen** corrupted the swagger file by overwriting configuration to swagger file.
* Updated the **upload** command to support uploading zipped packs to the marketplace.
* Added to the **postman-codegen** command support of path variables.
* Fixed an issue where **openapi-codegen** entered into an infinite loop on circular references in the swagger file.
* The **format** command will now set `fromVersion: 6.2.0` for widgets with 'metrics' data type.
* Updated the **find-dependencies** command to support generic modules, definitions, fields and types.
* Fixed an issue where **openapi-codegen** tried to extract reference example outputs, leading to an exception.
* Added an option to ignore secrets automatically when using the **init** command to create a pack.
* Added a tool that gives the ability to temporarily suppress console output.

## 1.4.4

* When formatting incident types with Auto-Extract rules and without mode field, the **format** command will now add the user selected mode.
* Added new validation that DBotRole is set for scripts that requires elevated permissions to the `XSOAR-linter` in the **lint** command.
* Added url escaping to markdown human readable section in generate docs to avoid autolinking.
* Added a validation that mapper's id and name are matching. Updated the format of mapper to include update_id too.
* Added a validation to ensure that image paths in the README files are valid.
* Fixed **find_type** function to correctly find test files, such as, test script and test playbook.
* Added scheme validations for the new Generic Object Types, Fields, and Modules.
* Renamed the flag *--input-old-version* to *--old-version* in the **generate-docs** command.
* Refactored the **update-release-notes** command:
  * Replaced the *--all* flag with *--use-git* or *-g*.
  * Added the *--force* flag to update the pack release notes without changes in the pack.
  * The **update-release-notes** command will now update all dependent integrations on ApiModule change, even if not specified.
  * If more than one pack has changed, the full list of updated packs will be printed at the end of **update-release-notes** command execution.
  * Fixed an issue where the **update-release-notes** command did not add docker image release notes entry for release notes file if a script was changed.
  * Fixed an issue where the **update-release-notes** command did not detect changed files that had the same name.
  * Fixed an issue in the **update-release-notes** command where the version support of JSON files was mishandled.
* Fixed an issue where **format** did not skip files in test and documentation directories.
* Updated the **create-id-set** command to support generic modules, definitions, fields and types.
* Changed the **convert** command to generate old layout fromversion to 5.0.0 instead of 4.1.0
* Enhanced the command **postman-codegen** with type hints for templates.

## 1.4.3

* Fixed an issue where **json-to-outputs** command returned an incorrect output when json is a list.
* Fixed an issue where if a pack README.md did not exist it could cause an error in the validation process.
* Fixed an issue where the *--name* was incorrectly required in the **init** command.
* Adding the option to run **validate** on a specific path while using git (*-i* & *-g*).
* The **format** command will now change UUIDs in .yml and .json files to their respective content entity name.
* Added a playbook validation to check if a task sub playbook exists in the id set in the **validate** command.
* Added the option to add new tags/usecases to the approved list and to the pack metadata on the same pull request.
* Fixed an issue in **test_content** where when different servers ran tests for the same integration, the server URL parameters were not set correctly.
* Added a validation in the **validate** command to ensure that the ***endpoint*** command is configured correctly in yml file.
* Added a warning when pack_metadata's description field is longer than 130 characters.
* Fixed an issue where a redundant print occurred on release notes validation.
* Added new validation in the **validate** command to ensure that the minimal fromVersion in a widget of type metrics will be 6.2.0.
* Added the *--release-notes* flag to demisto-sdk to get the current version release notes entries.

## 1.4.2

* Added to `pylint` summary an indication if a test was skipped.
* Added to the **init** command the option to specify fromversion.
* Fixed an issue where running **init** command without filling the metadata file.
* Added the *--docker-timeout* flag in the **lint** command to control the request timeout for the Docker client.
* Fixed an issue where **update-release-notes** command added only one docker image release notes entry for release notes file, and not for every entity whom docker image was updated.
* Added a validation to ensure that incident/indicator fields names starts with their pack name in the **validate** command. (Checked only for new files and only when using git *-g*)
* Updated the **find-dependencies** command to return the 'dependencies' according the layout type ('incident', 'indicator').
* Enhanced the "vX" display name validation for scripts and integrations in the **validate** command to check for every versioned script or integration, and not only v2.
* Added the *--fail-duplicates* flag for the **create-id-set** command which will fail the command if duplicates are found.
* Added to the **generate-docs** command automatic addition to git when a new readme file is created.

## 1.4.1

* When in private repo without `DEMSITO_SDK_GITHUB_TOKEN` configured, get_remote_file will take files from the local origin/master.
* Enhanced the **unify** command when giving input of a file and not a directory return a clear error message.
* Added a validation to ensure integrations are not skipped and at least one test playbook is not skipped for each integration or script.
* Added to the Content Tests support for `context_print_dt`, which queries the incident context and prints the result as a json.
* Added new validation for the `xsoar_config.json` file in the **validate** command.
* Added a version differences section to readme in **generate-docs** command.
* Added the *--docs-format* flag in the **integration-diff** command to get the output in README format.
* Added the *--input-old-version* and *--skip-breaking-changes* flags in the **generate-docs** command to get the details for the breaking section and to skip the breaking changes section.

## 1.4.0

* Enable passing a comma-separated list of paths for the `--input` option of the **lint** command.
* Added new validation of unimplemented test-module command in the code to the `XSOAR-linter` in the **lint** command.
* Fixed the **generate-docs** to handle integration authentication parameter.
* Added a validation to ensure that description and README do not contain the word 'Demisto'.
* Improved the deprecated message validation required from playbooks and scripts.
* Added the `--quite-bc-validation` flag for the **validate** command to run the backwards compatibility validation in quite mode (errors is treated like warnings).
* Fixed the **update release notes** command to display a name for old layouts.
* Added the ability to append to the pack README credit to contributors.
* Added identification for parameter differences in **integration-diff** command.
* Fixed **format** to use git as a default value.
* Updated the **upload** command to support reports.
* Fixed an issue where **generate-docs** command was displaying 'None' when credentials parameter display field configured was not configured.
* Fixed an issue where **download** did not return exit code 1 on failure.
* Updated the validation that incident fields' names do not contain the word incident will aplly to core packs only.
* Added a playbook validation to verify all conditional tasks have an 'else' path in **validate** command.
* Renamed the GitHub authentication token environment variable `GITHUB_TOKEN` to `DEMITO_SDK_GITHUB_TOKEN`.
* Added to the **update-release-notes** command automatic addition to git when new release notes file is created.
* Added validation to ensure that integrations, scripts, and playbooks do not contain the entity type in their names.
* Added the **convert** command to convert entities between XSOAR versions.
* Added the *--deprecate* flag in **format** command to deprecate integrations, scripts, and playbooks.
* Fixed an issue where ignoring errors did not work when running the **validate** command on specific files (-i).

## 1.3.9

* Added a validation verifying that the pack's README.md file is not equal to pack description.
* Fixed an issue where the **Assume yes** flag did not work properly for some entities in the **format** command.
* Improved the error messages for separators in folder and file names in the **validate** command.
* Removed the **DISABLE_SDK_VERSION_CHECK** environment variable. To disable new version checks, use the **DEMISTO_SDK_SKIP_VERSION_CHECK** envirnoment variable.
* Fixed an issue where the demisto-sdk version check failed due to a rate limit.
* Fixed an issue with playbooks scheme validation.

## 1.3.8

* Updated the **secrets** command to work on forked branches.

## 1.3.7

* Added a validation to ensure correct image and description file names.
* Fixed an issue where the **validate** command failed when 'display' field in credentials param in yml is empty but 'displaypassword' was provided.
* Added the **integration-diff** command to check differences between two versions of an integration and to return a report of missing and changed elements in the new version.
* Added a validation verifying that the pack's README.md file is not missing or empty for partner packs or packs contains use cases.
* Added a validation to ensure that the integration and script folder and file names will not contain separators (`_`, `-`, ``).
* When formatting new pack, the **format** command will set the *fromversion* key to 5.5.0 in the new files without fromversion.

## 1.3.6

* Added a validation that core packs are not dependent on non-core packs.
* Added a validation that a pack name follows XSOAR standards.
* Fixed an issue where in some cases the `get_remote_file` function failed due to an invalid path.
* Fixed an issue where running **update-release-notes** with updated integration logo, did not detect any file changes.
* Fixed an issue where the **create-id-set** command did not identify unified integrations correctly.
* Fixed an issue where the `CommonTypes` pack was not identified as a dependency for all feed integrations.
* Added support for running SDK commands in private repositories.
* Fixed an issue where running the **init** command did not set the correct category field in an integration .yml file for a newly created pack.
* When formatting new contributed pack, the **format** command will set the *fromversion* key to 6.0.0 in the relevant files.
* If the environment variable "DISABLE_SDK_VERSION_CHECK" is define, the demisto-sdk will no longer check for newer version when running a command.
* Added the `--use-pack-metadata` flag for the **find-dependencies** command to update the calculated dependencies using the the packs metadata files.
* Fixed an issue where **validate** failed on scripts in case the `outputs` field was set to `None`.
* Fixed an issue where **validate** was failing on editing existing release notes.
* Added a validation for README files verifying that the file doesn't contain template text copied from HelloWorld or HelloWorldPremium README.

## 1.3.5

* Added a validation that layoutscontainer's id and name are matching. Updated the format of layoutcontainer to include update_id too.
* Added a validation that commands' names and arguments in core packs, or scripts' arguments do not contain the word incident.
* Fixed issue where running the **generate-docs** command with -c flag ran all the commands and not just the commands specified by the flag.
* Fixed the error message of the **validate** command to not always suggest adding the *description* field.
* Fixed an issue where running **format** on feed integration generated invalid parameter structure.
* Fixed an issue where the **generate-docs** command did not add all the used scripts in a playbook to the README file.
* Fixed an issue where contrib/partner details might be added twice to the same file, when using unify and create-content-artifacts commands
* Fixed issue where running **validate** command on image-related integration did not return the correct outputs to json file.
* When formatting playbooks, the **format** command will now remove empty fields from SetIncident, SetIndicator, CreateNewIncident, CreateNewIndicator script arguments.
* Added an option to fill in the developer email when running the **init** command.

## 1.3.4

* Updated the **validate** command to check that the 'additionalinfo' field only contains the expected value for feed required parameters and not equal to it.
* Added a validation that community/partner details are not in the detailed description file.
* Added a validation that the Use Case tag in pack_metadata file is only used when the pack contains at least one PB, Incident Type or Layout.
* Added a validation that makes sure outputs in integrations are matching the README file when only README has changed.
* Added the *hidden* field to the integration schema.
* Fixed an issue where running **format** on a playbook whose `name` does not equal its `id` would cause other playbooks who use that playbook as a sub-playbook to fail.
* Added support for local custom command configuration file `.demisto-sdk-conf`.
* Updated the **format** command to include an update to the description file of an integration, to remove community/partner details.

## 1.3.3

* Fixed an issue where **lint** failed where *.Dockerfile* exists prior running the lint command.
* Added FeedHelloWorld template option for *--template* flag in **demisto-sdk init** command.
* Fixed issue where **update-release-notes** deleted release note file if command was called more than once.
* Fixed issue where **update-release-notes** added docker image release notes every time the command was called.
* Fixed an issue where running **update-release-notes** on a pack with newly created integration, had also added a docker image entry in the release notes.
* Fixed an issue where `XSOAR-linter` did not find *NotImplementedError* in main.
* Added validation for README files verifying their length (over 30 chars).
* When using *-g* flag in the **validate** command it will now ignore untracked files by default.
* Added the *--include-untracked* flag to the **validate** command to include files which are untracked by git in the validation process.
* Improved the `pykwalify` error outputs in the **validate** command.
* Added the *--print-pykwalify* flag to the **validate** command to print the unchanged output from `pykwalify`.

## 1.3.2

* Updated the format of the outputs when using the *--json-file* flag to create a JSON file output for the **validate** and **lint** commands.
* Added the **doc-review** command to check spelling in .md and .yml files as well as a basic release notes review.
* Added a validation that a pack's display name does not already exist in content repository.
* Fixed an issue where the **validate** command failed to detect duplicate params in an integration.
* Fixed an issue where the **validate** command failed to detect duplicate arguments in a command in an integration.

## 1.3.1

* Fixed an issue where the **validate** command failed to validate the release notes of beta integrations.
* Updated the **upload** command to support indicator fields.
* The **validate** and **update-release-notes** commands will now check changed files against `demisto/master` if it is configured locally.
* Fixed an issue where **validate** would incorrectly identify files as renamed.
* Added a validation that integration properties (such as feed, mappers, mirroring, etc) are not removed.
* Fixed an issue where **validate** failed when comparing branch against commit hash.
* Added the *--no-pipenv* flag to the **split-yml** command.
* Added a validation that incident fields and incident types are not removed from mappers.
* Fixed an issue where the *c
reate-id-set* flag in the *validate* command did not work while not using git.
* Added the *hiddenusername* field to the integration schema.
* Added a validation that images that are not integration images, do not ask for a new version or RN

## 1.3.0

* Do not collect optional dependencies on indicator types reputation commands.
* Fixed an issue where downloading indicator layoutscontainer objects failed.
* Added a validation that makes sure outputs in integrations are matching the README file.
* Fixed an issue where the *create-id-set* flag in the **validate** command did not work.
* Added a warning in case no id_set file is found when running the **validate** command.
* Fixed an issue where changed files were not recognised correctly on forked branches in the **validate** and the **update-release-notes** commands.
* Fixed an issue when files were classified incorrectly when running *update-release-notes*.
* Added a validation that integration and script file paths are compatible with our convention.
* Fixed an issue where id_set.json file was re created whenever running the generate-docs command.
* added the *--json-file* flag to create a JSON file output for the **validate** and **lint** commands.

## 1.2.19

* Fixed an issue where merge id_set was not updated to work with the new entity of Packs.
* Added a validation that the playbook's version matches the version of its sub-playbooks, scripts, and integrations.

## 1.2.18

* Changed the *skip-id-set-creation* flag to *create-id-set* in the **validate** command. Its default value will be False.
* Added support for the 'cve' reputation command in default arg validation.
* Filter out generic and reputation command from scripts and playbooks dependencies calculation.
* Added support for the incident fields in outgoing mappers in the ID set.
* Added a validation that the taskid field and the id field under the task field are both from uuid format and contain the same value.
* Updated the **format** command to generate uuid value for the taskid field and for the id under the task field in case they hold an invalid values.
* Exclude changes from doc_files directory on validation.
* Added a validation that an integration command has at most one default argument.
* Fixing an issue where pack metadata version bump was not enforced when modifying an old format (unified) file.
* Added validation that integration parameter's display names are capitalized and spaced using whitespaces and not underscores.
* Fixed an issue where beta integrations where not running deprecation validations.
* Allowed adding additional information to the deprecated description.
* Fixing an issue when escaping less and greater signs in integration params did not work as expected.

## 1.2.17

* Added a validation that the classifier of an integration exists.
* Added a validation that the mapper of an integration exists.
* Added a validation that the incident types of a classifier exist.
* Added a validation that the incident types of a mapper exist.
* Added support for *text* argument when running **demisto-sdk update-release-notes** on the ApiModules pack.
* Added a validation for the minimal version of an indicator field of type grid.
* Added new validation for incident and indicator fields in classifiers mappers and layouts exist in the content.
* Added cache for get_remote_file to reducing failures from accessing the remote repo.
* Fixed an issue in the **format** command where `_dev` or `_copy` suffixes weren't removed from the `id` of the given playbooks.
* Playbook dependencies from incident and indicator fields are now marked as optional.
* Mappers dependencies from incident types and incident fields are now marked as optional.
* Classifier dependencies from incident types are now marked as optional.
* Updated **demisto-sdk init** command to no longer create `created` field in pack_metadata file
* Updated **generate-docs** command to take the parameters names in setup section from display field and to use additionalinfo field when exist.
* Using the *verbose* argument in the **find-dependencies** command will now log to the console.
* Improved the deprecated message validation required from integrations.
* Fixed an issue in the **generate-docs** command where **Context Example** section was created when it was empty.

## 1.2.16

* Added allowed ignore errors to the *IDSetValidator*.
* Fixed an issue where an irrelevant id_set validation ran in the **validate** command when using the *--id-set* flag.
* Fixed an issue were **generate-docs** command has failed if a command did not exist in commands permissions file.
* Improved a **validate** command message for missing release notes of api module dependencies.

## 1.2.15

* Added the *ID101* to the allowed ignored errors.

## 1.2.14

* SDK repository is now mypy check_untyped_defs complaint.
* The lint command will now ignore the unsubscriptable-object (E1136) pylint error in dockers based on python 3.9 - this will be removed once a new pylint version is released.
* Added an option for **format** to run on a whole pack.
* Added new validation of unimplemented commands from yml in the code to `XSOAR-linter`.
* Fixed an issue where Auto-Extract fields were only checked for newly added incident types in the **validate** command.
* Added a new warning validation of direct access to args/params dicts to `XSOAR-linter`.

## 1.2.13

* Added new validation of indicators usage in CommandResults to `XSOAR-linter`.
* Running **demisto-sdk lint** will automatically run on changed files (same behavior as the -g flag).
* Removed supported version message from the documentation when running **generate_docs**.
* Added a print to indicate backwards compatibility is being checked in **validate** command.
* Added a percent print when running the **validate** command with the *-a* flag.
* Fixed a regression in the **upload** command where it was ignoring `DEMISTO_VERIFY_SSL` env var.
* Fixed an issue where the **upload** command would fail to upload beta integrations.
* Fixed an issue where the **validate** command did not create the *id_set.json* file when running with *-a* flag.
* Added price change validation in the **validate** command.
* Added validations that checks in read-me for empty sections or leftovers from the auto generated read-me that should be changed.
* Added new code validation for *NotImplementedError* to raise a warning in `XSOAR-linter`.
* Added validation for support types in the pack metadata file.
* Added support for *--template* flag in **demisto-sdk init** command.
* Fixed an issue with running **validate** on master branch where the changed files weren't compared to previous commit when using the *-g* flag.
* Fixed an issue where the `XSOAR-linter` ran *NotImplementedError* validation on scripts.
* Added support for Auto-Extract feature validation in incident types in the **validate** command.
* Fixed an issue in the **lint** command where the *-i* flag was ignored.
* Improved **merge-id-sets** command to support merge between two ID sets that contain the same pack.
* Fixed an issue in the **lint** command where flake8 ran twice.

## 1.2.12

* Bandit now reports also on medium severity issues.
* Fixed an issue with support for Docker Desktop on Mac version 2.5.0+.
* Added support for vulture and mypy linting when running without docker.
* Added support for *prev-ver* flag in **update-release-notes** command.
* Improved retry support when building docker images for linting.
* Added the option to create an ID set on a specific pack in **create-id-set** command.
* Added the *--skip-id-set-creation* flag to **validate** command in order to add the capability to run validate command without creating id_set validation.
* Fixed an issue where **validate** command checked docker image tag on ApiModules pack.
* Fixed an issue where **find-dependencies** did not calculate dashboards and reports dependencies.
* Added supported version message to the documentation and release notes files when running **generate_docs** and **update-release-notes** commands respectively.
* Added new code validations for *NotImplementedError* exception raise to `XSOAR-linter`.
* Command create-content-artifacts additional support for **Author_image.png** object.
* Fixed an issue where schemas were not enforced for incident fields, indicator fields and old layouts in the validate command.
* Added support for **update-release-notes** command to update release notes according to master branch.

## 1.2.11

* Fixed an issue where the ***generate-docs*** command reset the enumeration of line numbering after an MD table.
* Updated the **upload** command to support mappers.
* Fixed an issue where exceptions were no printed in the **format** while the *--verbose* flag is set.
* Fixed an issue where *--assume-yes* flag did not work in the **format** command when running on a playbook without a `fromversion` field.
* Fixed an issue where the **format** command would fail in case `conf.json` file was not found instead of skipping the update.
* Fixed an issue where integration with v2 were recognised by the `name` field instead of the `display` field in the **validate** command.
* Added a playbook validation to check if a task script exists in the id set in the **validate** command.
* Added new integration category `File Integrity Management` in the **validate** command.

## 1.2.10

* Added validation for approved content pack use-cases and tags.
* Added new code validations for *CommonServerPython* import to `XSOAR-linter`.
* Added *default value* and *predefined values* to argument description in **generate-docs** command.
* Added a new validation that checks if *get-mapping-fields* command exists if the integration schema has *{ismappable: true}* in **validate** command.
* Fixed an issue where the *--staged* flag recognised added files as modified in the **validate** command.
* Fixed an issue where a backwards compatibility warning was raised for all added files in the **validate** command.
* Fixed an issue where **validate** command failed when no tests were given for a partner supported pack.
* Updated the **download** command to support mappers.
* Fixed an issue where the ***format*** command added a duplicate parameter.
* For partner supported content packs, added support for a list of emails.
* Removed validation of README files from the ***validate*** command.
* Fixed an issue where the ***validate*** command required release notes for ApiModules pack.

## 1.2.9

* Fixed an issue in the **openapi_codegen** command where it created duplicate functions name from the swagger file.
* Fixed an issue in the **update-release-notes** command where the *update type* argument was not verified.
* Fixed an issue in the **validate** command where no error was raised in case a non-existing docker image was presented.
* Fixed an issue in the **format** command where format failed when trying to update invalid Docker image.
* The **format** command will now preserve the **isArray** argument in integration's reputation commands and will show a warning if it set to **false**.
* Fixed an issue in the **lint** command where *finally* clause was not supported in main function.
* Fixed an issue in the **validate** command where changing any entity ID was not validated.
* Fixed an issue in the **validate** command where *--staged* flag did not bring only changed files.
* Fixed the **update-release-notes** command to ignore changes in the metadata file.
* Fixed the **validate** command to ignore metadata changes when checking if a version bump is needed.

## 1.2.8

* Added a new validation that checks in playbooks for the usage of `DeleteContext` in **validate** command.
* Fixed an issue in the **upload** command where it would try to upload content entities with unsupported versions.
* Added a new validation that checks in playbooks for the usage of specific instance in **validate** command.
* Added the **--staged** flag to **validate** command to run on staged files only.

## 1.2.7

* Changed input parameters in **find-dependencies** command.
  * Use ***-i, --input*** instead of ***-p, --path***.
  * Use ***-idp, --id-set-path*** instead of ***-i, --id-set-path***.
* Fixed an issue in the **unify** command where it crashed on an integration without an image file.
* Fixed an issue in the **format** command where unnecessary files were not skipped.
* Fixed an issue in the **update-release-notes** command where the *text* argument was not respected in all cases.
* Fixed an issue in the **validate** command where a warning about detailed description was given for unified or deprecated integrations.
* Improved the error returned by the **validate** command when running on files using the old format.

## 1.2.6

* No longer require setting `DEMISTO_README_VALIDATION` env var to enable README mdx validation. Validation will now run automatically if all necessary node modules are available.
* Fixed an issue in the **validate** command where the `--skip-pack-dependencies` would not skip id-set creation.
* Fixed an issue in the **validate** command where validation would fail if supplied an integration with an empty `commands` key.
* Fixed an issue in the **validate** command where validation would fail due to a required version bump for packs which are not versioned.
* Will use env var `DEMISTO_VERIFY_SSL` to determine if to use a secure connection for commands interacting with the Server when `--insecure` is not passed. If working with a local Server without a trusted certificate, you can set env var `DEMISTO_VERIFY_SSL=no` to avoid using `--insecure` on each command.
* Unifier now adds a link to the integration documentation to the integration detailed description.
* Fixed an issue in the **secrets** command where ignored secrets were not skipped.

## 1.2.5

* Added support for special fields: *defaultclassifier*, *defaultmapperin*, *defaultmapperout* in **download** command.
* Added -y option **format** command to assume "yes" as answer to all prompts and run non-interactively
* Speed up improvements for `validate` of README files.
* Updated the **format** command to adhere to the defined content schema and sub-schemas, aligning its behavior with the **validate** command.
* Added support for canvasContextConnections files in **format** command.

## 1.2.4

* Updated detailed description for community integrations.

## 1.2.3

* Fixed an issue where running **validate** failed on playbook with task that adds tags to the evidence data.
* Added the *displaypassword* field to the integration schema.
* Added new code validations to `XSOAR-linter`.
  * As warnings messages:
    * `demisto.params()` should be used only inside main function.
    * `demisto.args()` should be used only inside main function.
    * Functions args should have type annotations.
* Added `fromversion` field validation to test playbooks and scripts in **validate** command.

## 1.2.2

* Add support for warning msgs in the report and summary to **lint** command.
* Fixed an issue where **json-to-outputs** determined bool values as int.
* Fixed an issue where **update-release-notes** was crushing on `--all` flag.
* Fixed an issue where running **validate**, **update-release-notes** outside of content repo crushed without a meaningful error message.
* Added support for layoutscontainer in **init** contribution flow.
* Added a validation for tlp_color param in feeds in **validate** command.
* Added a validation for removal of integration parameters in **validate** command.
* Fixed an issue where **update-release-notes** was failing with a wrong error message when no pack or input was given.
* Improved formatting output of the **generate-docs** command.
* Add support for env variable *DEMISTO_SDK_ID_SET_REFRESH_INTERVAL*. Set this env variable to the refresh interval in minutes. The id set will be regenerated only if the refresh interval has passed since the last generation. Useful when generating Script documentation, to avoid re-generating the id_set every run.
* Added new code validations to `XSOAR-linter`.
  * As error messages:
    * Longer than 10 seconds sleep statements for non long running integrations.
    * exit() usage.
    * quit() usage.
  * As warnings messages:
    * `demisto.log` should not be used.
    * main function existence.
    * `demito.results` should not be used.
    * `return_output` should not be used.
    * try-except statement in main function.
    * `return_error` usage in main function.
    * only once `return_error` usage.
* Fixed an issue where **lint** command printed logs twice.
* Fixed an issue where *suffix* did not work as expected in the **create-content-artifacts** command.
* Added support for *prev-ver* flag in **lint** and **secrets** commands.
* Added support for *text* flag to **update-release-notes** command to add the same text to all release notes.
* Fixed an issue where **validate** did not recognize added files if they were modified locally.
* Added a validation that checks the `fromversion` field exists and is set to 5.0.0 or above when working or comparing to a non-feature branch in **validate** command.
* Added a validation that checks the certification field in the pack_metadata file is valid in **validate** command.
* The **update-release-notes** command will now automatically add docker image update to the release notes.

## 1.2.1

* Added an additional linter `XSOAR-linter` to the **lint** command which custom validates py files. currently checks for:
  * `Sys.exit` usages with non zero value.
  * Any `Print` usages.
* Fixed an issue where renamed files were failing on *validate*.
* Fixed an issue where single changed files did not required release notes update.
* Fixed an issue where doc_images required release-notes and validations.
* Added handling of dependent packs when running **update-release-notes** on changed *APIModules*.
  * Added new argument *--id-set-path* for id_set.json path.
  * When changes to *APIModule* is detected and an id_set.json is available - the command will update the dependent pack as well.
* Added handling of dependent packs when running **validate** on changed *APIModules*.
  * Added new argument *--id-set-path* for id_set.json path.
  * When changes to *APIModule* is detected and an id_set.json is available - the command will validate that the dependent pack has release notes as well.
* Fixed an issue where the find_type function didn't recognize file types correctly.
* Fixed an issue where **update-release-notes** command did not work properly on Windows.
* Added support for indicator fields in **update-release-notes** command.
* Fixed an issue where files in test dirs where being validated.

## 1.2.0

* Fixed an issue where **format** did not update the test playbook from its pack.
* Fixed an issue where **validate** validated non integration images.
* Fixed an issue where **update-release-notes** did not identified old yml integrations and scripts.
* Added revision templates to the **update-release-notes** command.
* Fixed an issue where **update-release-notes** crashed when a file was renamed.
* Fixed an issue where **validate** failed on deleted files.
* Fixed an issue where **validate** validated all images instead of packs only.
* Fixed an issue where a warning was not printed in the **format** in case a non-supported file type is inputted.
* Fixed an issue where **validate** did not fail if no release notes were added when adding files to existing packs.
* Added handling of incorrect layout paths via the **format** command.
* Refactor **create-content-artifacts** command - Efficient artifacts creation and better logging.
* Fixed an issue where image and description files were not handled correctly by **validate** and **update-release-notes** commands.
* Fixed an issue where the **format** command didn't remove all extra fields in a file.
* Added an error in case an invalid id_set.json file is found while running the **validate** command.
* Added fetch params checks to the **validate** command.

## 1.1.11

* Added line number to secrets' path in **secrets** command report.
* Fixed an issue where **init** a community pack did not present the valid support URL.
* Fixed an issue where **init** offered a non relevant pack support type.
* Fixed an issue where **lint** did not pull docker images for powershell.
* Fixed an issue where **find-dependencies** did not find all the script dependencies.
* Fixed an issue where **find-dependencies** did not collect indicator fields as dependencies for playbooks.
* Updated the **validate** and the **secrets** commands to be less dependent on regex.
* Fixed an issue where **lint** did not run on circle when docker did not return ping.
* Updated the missing release notes error message (RN106) in the **Validate** command.
* Fixed an issue where **Validate** would return missing release notes when two packs with the same substring existed in the modified files.
* Fixed an issue where **update-release-notes** would add duplicate release notes when two packs with the same substring existed in the modified files.
* Fixed an issue where **update-release-notes** would fail to bump new versions if the feature branch was out of sync with the master branch.
* Fixed an issue where a non-descriptive error would be returned when giving the **update-release-notes** command a pack which can not be found.
* Added dependencies check for *widgets* in **find-dependencies** command.
* Added a `update-docker` flag to **format** command.
* Added a `json-to-outputs` flag to the **run** command.
* Added a verbose (`-v`) flag to **format** command.
* Fixed an issue where **download** added the prefix "playbook-" to the name of playbooks.

## 1.1.10

* Updated the **init** command. Relevant only when passing the *--contribution* argument.
  * Added the *--author* option.
  * The *support* field of the pack's metadata is set to *community*.
* Added a proper error message in the **Validate** command upon a missing description in the root of the yml.
* **Format** now works with a relative path.
* **Validate** now fails when all release notes have been excluded.
* Fixed issue where correct error message would not propagate for invalid images.
* Added the *--skip-pack-dependencies* flag to **validate** command to skip pack dependencies validation. Relevant when using the *-g* flag.
* Fixed an issue where **Validate** and **Format** commands failed integrations with `defaultvalue` field in fetch incidents related parameters.
* Fixed an issue in the **Validate** command in which unified YAML files were not ignored.
* Fixed an issue in **generate-docs** where scripts and playbooks inputs and outputs were not parsed correctly.
* Fixed an issue in the **openapi-codegen** command where missing reference fields in the swagger JSON caused errors.
* Fixed an issue in the **openapi-codegen** command where empty objects in the swagger JSON paths caused errors.
* **update-release-notes** command now accept path of the pack instead of pack name.
* Fixed an issue where **generate-docs** was inserting unnecessary escape characters.
* Fixed an issue in the **update-release-notes** command where changes to the pack_metadata were not detected.
* Fixed an issue where **validate** did not check for missing release notes in old format files.

## 1.1.9

* Fixed an issue where **update-release-notes** command failed on invalid file types.

## 1.1.8

* Fixed a regression where **upload** command failed on test playbooks.
* Added new *githubUser* field in pack metadata init command.
* Support beta integration in the commands **split-yml, extract-code, generate-test-playbook and generate-docs.**
* Fixed an issue where **find-dependencies** ignored *toversion* field in content items.
* Added support for *layoutscontainer*, *classifier_5_9_9*, *mapper*, *report*, and *widget* in the **Format** command.
* Fixed an issue where **Format** will set the `ID` field to be equal to the `name` field in modified playbooks.
* Fixed an issue where **Format** did not work for test playbooks.
* Improved **update-release-notes** command:
  * Write content description to release notes for new items.
  * Update format for file types without description: Connections, Incident Types, Indicator Types, Layouts, Incident Fields.
* Added a validation for feedTags param in feeds in **validate** command.
* Fixed readme validation issue in community support packs.
* Added the **openapi-codegen** command to generate integrations from OpenAPI specification files.
* Fixed an issue were release notes validations returned wrong results for *CommonScripts* pack.
* Added validation for image links in README files in **validate** command.
* Added a validation for default value of fetch param in feeds in **validate** command.
* Fixed an issue where the **Init** command failed on scripts.

## 1.1.7

* Fixed an issue where running the **format** command on feed integrations removed the `defaultvalue` fields.
* Playbook branch marked with *skipunavailable* is now set as an optional dependency in the **find-dependencies** command.
* The **feedReputation** parameter can now be hidden in a feed integration.
* Fixed an issue where running the **unify** command on JS package failed.
* Added the *--no-update* flag to the **find-dependencies** command.
* Added the following validations in **validate** command:
  * Validating that a pack does not depend on NonSupported / Deprecated packs.

## 1.1.6

* Added the *--description* option to the **init** command.
* Added the *--contribution* option to the **init** command which converts a contribution zip to proper pack format.
* Improved **validate** command performance time and outputs.
* Added the flag *--no-docker-checks* to **validate** command to skip docker checks.
* Added the flag *--print-ignored-files* to **validate** command to print ignored files report when the command is done.
* Added the following validations in **validate** command:
  * Validating that existing release notes are not modified.
  * Validating release notes are not added to new packs.
  * Validating that the "currentVersion" field was raised in the pack_metadata for modified packs.
  * Validating that the timestamp in the "created" field in the pack_metadata is in ISO format.
* Running `demisto-sdk validate` will run the **validate** command using git and only on committed files (same as using *-g --post-commit*).
* Fixed an issue where release notes were not checked correctly in **validate** command.
* Fixed an issue in the **create-id-set** command where optional playbook tasks were not taken into consideration.
* Added a prompt to the `demisto-sdk update-release-notes` command to prompt users to commit changes before running the release notes command.
* Added support to `layoutscontainer` in **validate** command.

## 1.1.5

* Fixed an issue in **find-dependencies** command.
* **lint** command now verifies flake8 on CommonServerPython script.

## 1.1.4

* Fixed an issue with the default output file name of the **unify** command when using "." as an output path.
* **Unify** command now adds contributor details to the display name and description.
* **Format** command now adds *isFetch* and *incidenttype* fields to integration yml.
* Removed the *feedIncremental* field from the integration schema.
* **Format** command now adds *feedBypassExclusionList*, *Fetch indicators*, *feedReputation*, *feedReliability*,
     *feedExpirationPolicy*, *feedExpirationInterval* and *feedFetchInterval* fields to integration yml.
* Fixed an issue in the playbooks schema.
* Fixed an issue where generated release notes were out of order.
* Improved pack dependencies detection.
* Fixed an issue where test playbooks were mishandled in **validate** command.

## 1.1.3

* Added a validation for invalid id fields in indicators types files in **validate** command.
* Added default behavior for **update-release-notes** command.
* Fixed an error where README files were failing release notes validation.
* Updated format of generated release notes to be more user friendly.
* Improved error messages for the **update-release-notes** command.
* Added support for `Connections`, `Dashboards`, `Widgets`, and `Indicator Types` to **update-release-notes** command.
* **Validate** now supports scripts under the *TestPlaybooks* directory.
* Fixed an issue where **validate** did not support powershell files.

## 1.1.2

* Added a validation for invalid playbookID fields in incidents types files in **validate** command.
* Added a code formatter for python files.
* Fixed an issue where new and old classifiers where mixed on validate command.
* Added *feedIncremental* field to the integration schema.
* Fixed error in the **upload** command where unified YMLs were not uploaded as expected if the given input was a pack.
* Fixed an issue where the **secrets** command failed due to a space character in the file name.
* Ignored RN validation for *NonSupported* pack.
* You can now ignore IF107, SC100, RP102 error codes in the **validate** command.
* Fixed an issue where the **download** command was crashing when received as input a JS integration or script.
* Fixed an issue where **validate** command checked docker image for JS integrations and scripts.
* **validate** command now checks scheme for reports and connections.
* Fixed an issue where **validate** command checked docker when running on all files.
* Fixed an issue where **validate** command did not fail when docker image was not on the latest numeric tag.
* Fixed an issue where beta integrations were not validated correctly in **validate** command.

## 1.1.1

* fixed and issue where file types were not recognized correctly in **validate** command.
* Added better outputs for validate command.

## 1.1.0

* Fixed an issue where changes to only non-validated files would fail validation.
* Fixed an issue in **validate** command where moved files were failing validation for new packs.
* Fixed an issue in **validate** command where added files were failing validation due to wrong file type detection.
* Added support for new classifiers and mappers in **validate** command.
* Removed support of old RN format validation.
* Updated **secrets** command output format.
* Added support for error ignore on deprecated files in **validate** command.
* Improved errors outputs in **validate** command.
* Added support for linting an entire pack.

## 1.0.9

* Fixed a bug where misleading error was presented when pack name was not found.
* **Update-release-notes** now detects added files for packs with versions.
* Readme files are now ignored by **update-release-notes** and validation of release notes.
* Empty release notes no longer cause an uncaught error during validation.

## 1.0.8

* Changed the output format of demisto-sdk secrets.
* Added a validation that checkbox items are not required in integrations.
* Added pack release notes generation and validation.
* Improved pack metadata validation.
* Fixed an issue in **validate** where renamed files caused an error

## 1.0.4

* Fix the **format** command to update the `id` field to be equal to `details` field in indicator-type files, and to `name` field in incident-type & dashboard files.
* Fixed a bug in the **validate** command for layout files that had `sortValues` fields.
* Fixed a bug in the **format** command where `playbookName` field was not always present in the file.
* Fixed a bug in the **format** command where indicatorField wasn't part of the SDK schemas.
* Fixed a bug in **upload** command where created unified docker45 yml files were not deleted.
* Added support for IndicatorTypes directory in packs (for `reputation` files, instead of Misc).
* Fixed parsing playbook condition names as string instead of boolean in **validate** command
* Improved image validation in YAML files.
* Removed validation for else path in playbook condition tasks.

## 1.0.3

* Fixed a bug in the **format** command where comments were being removed from YAML files.
* Added output fields: *file_path* and *kind* for layouts in the id-set.json created by **create-id-set** command.
* Fixed a bug in the **create-id-set** command Who returns Duplicate for Layouts with a different kind.
* Added formatting to **generate-docs** command results replacing all `<br>` tags with `<br/>`.
* Fixed a bug in the **download** command when custom content contained not supported content entity.
* Fixed a bug in **format** command in which boolean strings  (e.g. 'yes' or 'no') were converted to boolean values (e.g. 'True' or 'False').
* **format** command now removes *sourceplaybookid* field from playbook files.
* Fixed a bug in **generate-docs** command in which integration dependencies were not detected when generating documentation for a playbook.

## 1.0.1

* Fixed a bug in the **unify** command when output path was provided empty.
* Improved error message for integration with no tests configured.
* Improved the error message returned from the **validate** command when an integration is missing or contains malformed fetch incidents related parameters.
* Fixed a bug in the **create** command where a unified YML with a docker image for 4.5 was copied incorrectly.
* Missing release notes message are now showing the release notes file path to update.
* Fixed an issue in the **validate** command in which unified YAML files were not ignored.
* File format suggestions are now shown in the relevant file format (JSON or YAML).
* Changed Docker image validation to fail only on non-valid ones.
* Removed backward compatibility validation when Docker image is updated.

## 1.0.0

* Improved the *upload* command to support the upload of all the content entities within a pack.
* The *upload* command now supports the improved pack file structure.
* Added an interactive option to format integrations, scripts and playbooks with No TestPlaybooks configured.
* Added an interactive option to configure *conf.json* file with missing test playbooks for integrations, scripts and playbooks
* Added *download* command to download custom content from Demisto instance to the local content repository.
* Improved validation failure messages to include a command suggestion, wherever relevant, to fix the raised issue.
* Improved 'validate' help and documentation description
* validate - checks that scripts, playbooks, and integrations have the *tests* key.
* validate - checks that test playbooks are configured in `conf.json`.
* demisto-sdk lint - Copy dir better handling.
* demisto-sdk lint - Add error when package missing in docker image.
* Added *-a , --validate-all* option in *validate* to run all validation on all files.
* Added *-i , --input* option in *validate* to run validation on a specified pack/file.
* added *-i, --input* option in *secrets* to run on a specific file.
* Added an allowed hidden parameter: *longRunning* to the hidden integration parameters validation.
* Fixed an issue with **format** command when executing with an output path of a folder and not a file path.
* Bug fixes in generate-docs command given playbook as input.
* Fixed an issue with lint command in which flake8 was not running on unit test files.

## 0.5.2

* Added *-c, --command* option in *generate-docs* to generate a specific command from an integration.
* Fixed an issue when getting README/CHANGELOG files from git and loading them.
* Removed release notes validation for new content.
* Fixed secrets validations for files with the same name in a different directory.
* demisto-sdk lint - parallelization working with specifying the number of workers.
* demisto-sdk lint - logging levels output, 3 levels.
* demisto-sdk lint - JSON report, structured error reports in JSON format.
* demisto-sdk lint - XML JUnit report for unit-tests.
* demisto-sdk lint - new packages used to accelerate execution time.
* demisto-sdk secrets - command now respects the generic whitelist, and not only the pack secrets.

## 0.5.0

[PyPI History][1]

[1]: https://pypi.org/project/demisto-sdk/#history

## 0.4.9

* Fixed an issue in *generate-docs* where Playbooks and Scripts documentation failed.
* Added a graceful error message when executing the *run" command with a misspelled command.
* Added more informative errors upon failures of the *upload* command.
* format command:
  * Added format for json files: IncidentField, IncidentType, IndicatorField, IndicatorType, Layout, Dashboard.
  * Added the *-fv --from-version*, *-nv --no-validation* arguments.
  * Removed the *-t yml_type* argument, the file type will be inferred.
  * Removed the *-g use_git* argument, running format without arguments will run automatically on git diff.
* Fixed an issue in loading playbooks with '=' character.
* Fixed an issue in *validate* failed on deleted README files.

## 0.4.8

* Added the *max* field to the Playbook schema, allowing to define it in tasks loop.
* Fixed an issue in *validate* where Condition branches checks were case sensitive.

## 0.4.7

* Added the *slareminder* field to the Playbook schema.
* Added the *common_server*, *demisto_mock* arguments to the *init* command.
* Fixed an issue in *generate-docs* where the general section was not being generated correctly.
* Fixed an issue in *validate* where Incident type validation failed.

## 0.4.6

* Fixed an issue where the *validate* command did not identify CHANGELOG in packs.
* Added a new command, *id-set* to create the id set - the content dependency tree by file IDs.

## 0.4.5

* generate-docs command:
  * Added the *use_cases*, *permissions*, *command_permissions* and *limitations*.
  * Added the *--insecure* argument to support running the script and integration command in Demisto.
  * Removed the *-t yml_type* argument, the file type will be inferred.
  * The *-o --output* argument is no longer mandatory, default value will be the input file directory.
* Added support for env var: *DEMISTO_SDK_SKIP_VERSION_CHECK*. When set version checks are skipped.
* Fixed an issue in which the CHANGELOG files did not match our scheme.
* Added a validator to verify that there are no hidden integration parameters.
* Fixed an issue where the *validate* command ran on test files.
* Removed the *env-dir* argument from the demisto-sdk.
* README files which are html files will now be skipped in the *validate* command.
* Added support for env var: *DEMISTO_README_VALIDATOR*. When not set the readme validation will not run.

## 0.4.4

* Added a validator for IncidentTypes (incidenttype-*.json).
* Fixed an issue where the -p flag in the *validate* command was not working.
* Added a validator for README.md files.
* Release notes validator will now run on: incident fields, indicator fields, incident types, dashboard and reputations.
* Fixed an issue where the validator of reputation(Indicator Type) did not check on the details field.
* Fixed an issue where the validator attempted validating non-existing files after deletions or name refactoring.
* Removed the *yml_type* argument in the *split-yml*, *extract-code* commands.
* Removed the *file_type* argument in the *generate-test-playbook* command.
* Fixed the *insecure* argument in *upload*.
* Added the *insecure* argument in *run-playbook*.
* Standardise the *-i --input*, *-o --output* to demisto-sdk commands.

## 0.4.3

* Fixed an issue where the incident and indicator field BC check failed.
* Support for linting and unit testing PowerShell integrations.

## 0.4.2

* Fixed an issue where validate failed on Windows.
* Added a validator to verify all branches are handled in conditional task in a playbook.
* Added a warning message when not running the latest sdk version.
* Added a validator to check that the root is connected to all tasks in the playbook.
* Added a validator for Dashboards (dashboard-*.json).
* Added a validator for Indicator Types (reputation-*.json).
* Added a BC validation for changing incident field type.
* Fixed an issue where init command would generate an invalid yml for scripts.
* Fixed an issue in misleading error message in v2 validation hook.
* Fixed an issue in v2 hook which now is set only on newly added scripts.
* Added more indicative message for errors in yaml files.
* Disabled pykwalify info log prints.

## 0.3.10

* Added a BC check for incident fields - changing from version is not allowed.
* Fixed an issue in create-content-artifacts where scripts in Packs in TestPlaybooks dir were copied with a wrong prefix.

## 0.3.9

* Added a validation that incident field can not be required.
* Added validation for fetch incident parameters.
* Added validation for feed integration parameters.
* Added to the *format* command the deletion of the *sourceplaybookid* field.
* Fixed an issue where *fieldMapping* in playbook did not pass the scheme validation.
* Fixed an issue where *create-content-artifacts* did not copy TestPlaybooks in Packs without prefix of *playbook-*.
* Added a validation the a playbook can not have a rolename set.
* Added to the image validator the new DBot default image.
* Added the fields: elasticcommonfields, quiet, quietmode to the Playbook schema.
* Fixed an issue where *validate* failed on integration commands without outputs.
* Added a new hook for naming of v2 integrations and scripts.

## 0.3.8

* Fixed an issue where *create-content-artifact* was not loading the data in the yml correctly.
* Fixed an issue where *unify* broke long lines in script section causing syntax errors

## 0.3.7

* Added *generate-docs* command to generate documentation file for integration, playbook or script.
* Fixed an issue where *unify* created a malformed integration yml.
* Fixed an issue where demisto-sdk **init** creates unit-test file with invalid import.

## 0.3.6

* Fixed an issue where demisto-sdk **validate** failed on modified scripts without error message.

## 0.3.5

* Fixed an issue with docker tag validation for integrations.
* Restructured repo source code.

## 0.3.4

* Saved failing unit tests as a file.
* Fixed an issue where "_test" file for scripts/integrations created using **init** would import the "HelloWorld" templates.
* Fixed an issue in demisto-sdk **validate** - was failing on backward compatiblity check
* Fixed an issue in demisto-sdk **secrets** - empty line in .secrets-ignore always made the secrets check to pass
* Added validation for docker image inside integrations and scripts.
* Added --use-git flag to **format** command to format all changed files.
* Fixed an issue where **validate** did not fail on dockerimage changes with bc check.
* Added new flag **--ignore-entropy** to demisto-sdk **secrets**, this will allow skip entropy secrets check.
* Added --outfile to **lint** to allow saving failed packages to a file.

## 0.3.3

* Added backwards compatibility break error message.
* Added schema for incident types.
* Added **additionalinfo** field to as an available field for integration configuration.
* Added pack parameter for **init**.
* Fixed an issue where error would appear if name parameter is not set in **init**.

## 0.3.2

* Fixed the handling of classifier files in **validate**.

## 0.3.1

* Fixed the handling of newly created reputation files in **validate**.
* Added an option to perform **validate** on a specific file.

## 0.3.0

* Added support for multi-package **lint** both with parallel and without.
* Added all parameter in **lint** to run on all packages and packs in content repository.
* Added **format** for:
  * Scripts
  * Playbooks
  * Integrations
* Improved user outputs for **secrets** command.
* Fixed an issue where **lint** would run pytest and pylint only on a single docker per integration.
* Added auto-complete functionality to demisto-sdk.
* Added git parameter in **lint** to run only on changed packages.
* Added the **run-playbook** command
* Added **run** command which runs a command in the Demisto playground.
* Added **upload** command which uploads an integration or a script to a Demisto instance.
* Fixed and issue where **validate** checked if release notes exist for new integrations and scripts.
* Added **generate-test-playbook** command which generates a basic test playbook for an integration or a script.
* **validate** now supports indicator fields.
* Fixed an issue with layouts scheme validation.
* Adding **init** command.
* Added **json-to-outputs** command which generates the yaml section for outputs from an API raw response.

## 0.2.6

* Fixed an issue with locating release notes for beta integrations in **validate**.

## 0.2.5

* Fixed an issue with locating release notes for beta integrations in **validate**.

## 0.2.4

* Adding image validation to Beta_Integration and Packs in **validate**.

## 0.2.3

* Adding Beta_Integration to the structure validation process.
* Fixing bug where **validate** did checks on TestPlaybooks.
* Added requirements parameter to **lint**.

## 0.2.2

* Fixing bug where **lint** did not return exit code 1 on failure.
* Fixing bug where **validate** did not print error message in case no release notes were give.

## 0.2.1

* **Validate** now checks that the id and name fields are identical in yml files.
* Fixed a bug where sdk did not return any exit code.

## 0.2.0

* Added Release Notes Validator.
* Fixed the Unifier selection of your python file to use as the code.
* **Validate** now supports Indicator fields.
* Fixed a bug where **validate** and **secrets** did not return exit code 1 on failure.
* **Validate** now runs on newly added scripts.

## 0.1.8

* Added support for `--version`.
* Fixed an issue in file_validator when calling `checked_type` method with script regex.

## 0.1.2

* Restructuring validation to support content packs.
* Added secrets validation.
* Added content bundle creation.
* Added lint and unit test run.

## 0.1.1

* Added new logic to the unifier.
* Added detailed README.
* Some small adjustments and fixes.

## 0.1.0

Capabilities:

* **Extract** components(code, image, description etc.) from a Demisto YAML file into a directory.
* **Unify** components(code, image, description etc.) to a single Demisto YAML file.
* **Validate** Demisto content files.<|MERGE_RESOLUTION|>--- conflicted
+++ resolved
@@ -6,14 +6,11 @@
 * Added support for multiple ApiModules in the **unify** command
 * Added environment variable **DEMISTO_SDK_MARKETPLACE** expected to affect *MarketplaceTagParser* *marketplace* value. The value will be automatically set when passing *marketplace* arg to the commands **unify**, **zip-packs**, **create-content-artifacts** and **upload**.
 * Added slack notifier for build failures on the master branch.
-<<<<<<< HEAD
-* Added support in the **unify** command to unify a schema into its Modeling Rule.
-=======
 * Added support for modeling and parsing rules in the **split** command.
 * Added a **validate** check, making sure classifier id and name values match. Updated the classifier **format** to update the id accordingly.
 * The **generate-docs** command will now auto-generate the playbook image link as default. Added the `--custom-image-link' argument to override.
 * Added a new flag to **generate-docs** command, allowing to add a custom image link to a playbook README.
->>>>>>> f05ffd4c
+* Added support in the **unify** command to unify a schema into its Modeling Rule.
 
 ## 1.6.8
 
@@ -37,7 +34,6 @@
 * Locked the dependency on Docker.
 * Removed a traceback line from the **init** command templates: BaseIntegration, BaseScript.
 * Updated the token in **_add_pr_comment** method from the content-bot token to the xsoar-bot token.
-* Added a new validation to the **validate** command to verify that the docker in use is not deprecated.
 
 ## 1.6.7
 
