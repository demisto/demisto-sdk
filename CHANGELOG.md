--- conflicted
+++ resolved
@@ -1,10 +1,7 @@
 # Changelog
 ## Unreleased
-<<<<<<< HEAD
+* Fixed an issue where **validate** falsely detected backwards-compatibility issues, and prevented adding the `marketplaces` key to content items.
 * Added the ability to ignore any validation in the **validate** command when running in an external (non-demisto/content) repo, using the <FILE_NAME> file.
-=======
-* Fixed an issue where **validate** falsely detected backwards-compatibility issues, and prevented adding the `marketplaces` key to content items.
->>>>>>> 2eda3930
 * Calling **format** with the `-d` flag now removes test playbooks testing the deprecated content from conf.json.
 * Fixed an issue where in some cases the **split** command did not remove pack version note from the script.
 * Fixed an issue where **validate** would not properly detect dependencies of core packs.
