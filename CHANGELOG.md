# Changelog
<<<<<<< HEAD
* Do not collect optional dependencies on indicator types reputation commands.
=======
* Fixed an issue where downloading indicator layoutsconatiner objects failed.
>>>>>>> 28b03220
* Added a validation that makes sure outputs in integrations are matching the README file.
* Fixed an issue when files were classified incorrectly when running *update-release-notes*.
* Fixed an issue where the *create-id-set* flag in the **validate** command did not work.

# 1.2.19
* Fixed an issue where merge id_set was not updated to work with the new entity of Packs.
* Added a validation that the playbook's version matches the version of its sub-playbooks, scripts, and integrations.

# 1.2.18
* Changed the *skip-id-set-creation* flag to *create-id-set* in the **validate** command. Its default value will be False.
* Added support for the 'cve' reputation command in default arg validation.
* Filter out generic and reputation command from scripts and playbooks dependencies calculation.
* Added support for the incident fields in outgoing mappers in the ID set.
* Added a validation that the taskid field and the id field under the task field are both from uuid format and contain the same value.
* Updated the **format** command to generate uuid value for the taskid field and for the id under the task field in case they hold an invalid values.
* Exclude changes from doc_files directory on validation.
* Added a validation that an integration command has at most one default argument.
* Fixing an issue where pack metadata version bump was not enforced when modifying an old format (unified) file.
* Added validation that integration parameter's display names are capitalized and spaced using whitespaces and not underscores.
* Fixed an issue where beta integrations where not running deprecation validations.
* Allowed adding additional information to the deprecated description.
* Fixing an issue when escaping less and greater signs in integration params did not work as expected.

# 1.2.17
* Added a validation that the classifier of an integration exists.
* Added a validation that the mapper of an integration exists.
* Added a validation that the incident types of a classifier exist.
* Added a validation that the incident types of a mapper exist.
* Added support for *text* argument when running **demisto-sdk update-release-notes** on the ApiModules pack.
* Added a validation for the minimal version of an indicator field of type grid.
* Added new validation for incident and indicator fields in classifiers mappers and layouts exist in the content.
* Added cache for get_remote_file to reducing failures from accessing the remote repo.
* Fixed an issue in the **format** command where `_dev` or `_copy` suffixes weren't removed from the `id` of the given playbooks.
* Playbook dependencies from incident and indicator fields are now marked as optional.
* Mappers dependencies from incident types and incident fields are now marked as optional.
* Classifier dependencies from incident types are now marked as optional.
* Updated **demisto-sdk init** command to no longer create `created` field in pack_metadata file
* Updated **generate-docs** command to take the parameters names in setup section from display field and to use additionalinfo field when exist.
* Using the *verbose* argument in the **find-dependencies** command will now log to the console.
* Improved the deprecated message validation required from integrations.
* Fixed an issue in the **generate-docs** command where **Context Example** section was created when it was empty.

# 1.2.16
* Added allowed ignore errors to the *IDSetValidator*.
* Fixed an issue where an irrelevant id_set validation ran in the **validate** command when using the *--id-set* flag.
* Fixed an issue were **generate-docs** command has failed if a command did not exist in commands permissions file.
* Improved a **validate** command message for missing release notes of api module dependencies.

# 1.2.15
* Added the *ID101* to the allowed ignored errors.

# 1.2.14
* SDK repository is now mypy check_untyped_defs complaint.
* The lint command will now ignore the unsubscriptable-object (E1136) pylint error in dockers based on python 3.9 - this will be removed once a new pylint version is released.
* Added an option for **format** to run on a whole pack.
* Added new validation of unimplemented commands from yml in the code to `XSOAR-linter`.
* Fixed an issue where Auto-Extract fields were only checked for newly added incident types in the **validate** command.
* Added a new warning validation of direct access to args/params dicts to `XSOAR-linter`.

# 1.2.13
* Added new validation of indicators usage in CommandResults to `XSOAR-linter`.
* Running **demisto-sdk lint** will automatically run on changed files (same behavior as the -g flag).
* Removed supported version message from the documentation when running **generate_docs**.
* Added a print to indicate backwards compatibility is being checked in **validate** command.
* Added a percent print when running the **validate** command with the *-a* flag.
* Fixed a regression in the **upload** command where it was ignoring `DEMISTO_VERIFY_SSL` env var.
* Fixed an issue where the **upload** command would fail to upload beta integrations.
* Fixed an issue where the **validate** command did not create the *id_set.json* file when running with *-a* flag.
* Added price change validation in the **validate** command.
* Added validations that checks in read-me for empty sections or leftovers from the auto generated read-me that should be changed.
* Added new code validation for *NotImplementedError* to raise a warning in `XSOAR-linter`.
* Added validation for support types in the pack metadata file.
* Added support for *--template* flag in **demisto-sdk init** command.
* Fixed an issue with running **validate** on master branch where the changed files weren't compared to previous commit when using the *-g* flag.
* Fixed an issue where the `XSOAR-linter` ran *NotImplementedError* validation on scripts.
* Added support for Auto-Extract feature validation in incident types in the **validate** command.
* Fixed an issue in the **lint** command where the *-i* flag was ignored.
* Improved **merge-id-sets** command to support merge between two ID sets that contain the same pack.
* Fixed an issue in the **lint** command where flake8 ran twice.

# 1.2.12
* Bandit now reports also on medium severity issues.
* Fixed an issue with support for Docker Desktop on Mac version 2.5.0+.
* Added support for vulture and mypy linting when running without docker.
* Added support for *prev-ver* flag in **update-release-notes** command.
* Improved retry support when building docker images for linting.
* Added the option to create an ID set on a specific pack in **create-id-set** command.
* Added the *--skip-id-set-creation* flag to **validate** command in order to add the capability to run validate command without creating id_set validation.
* Fixed an issue where **validate** command checked docker image tag on ApiModules pack.
* Fixed an issue where **find-dependencies** did not calculate dashboards and reports dependencies.
* Added supported version message to the documentation and release notes files when running **generate_docs** and **update-release-notes** commands respectively.
* Added new code validations for *NotImplementedError* exception raise to `XSOAR-linter`.
* Command create-content-artifacts additional support for **Author_image.png** object.
* Fixed an issue where schemas were not enforced for incident fields, indicator fields and old layouts in the validate command.
* Added support for **update-release-notes** command to update release notes according to master branch.

# 1.2.11
* Fixed an issue where the ***generate-docs*** command reset the enumeration of line numbering after an MD table.
* Updated the **upload** command to support mappers.
* Fixed an issue where exceptions were no printed in the **format** while the *--verbose* flag is set.
* Fixed an issue where *--assume-yes* flag did not work in the **format** command when running on a playbook without a `fromversion` field.
* Fixed an issue where the **format** command would fail in case `conf.json` file was not found instead of skipping the update.
* Fixed an issue where integration with v2 were recognised by the `name` field instead of the `display` field in the **validate** command.
* Added a playbook validation to check if a task script exists in the id set in the **validate** command.
* Added new integration category `File Integrity Management` in the **validate** command.

# 1.2.10
* Added validation for approved content pack use-cases and tags.
* Added new code validations for *CommonServerPython* import to `XSOAR-linter`.
* Added *default value* and *predefined values* to argument description in **generate-docs** command.
* Added a new validation that checks if *get-mapping-fields* command exists if the integration schema has *{ismappable: true}* in **validate** command.
* Fixed an issue where the *--staged* flag recognised added files as modified in the **validate** command.
* Fixed an issue where a backwards compatibility warning was raised for all added files in the **validate** command.
* Fixed an issue where **validate** command failed when no tests were given for a partner supported pack.
* Updated the **download** command to support mappers.
* Fixed an issue where the ***format*** command added a duplicate parameter.
* For partner supported content packs, added support for a list of emails.
* Removed validation of README files from the ***validate*** command.
* Fixed an issue where the ***validate*** command required release notes for ApiModules pack.

# 1.2.9
* Fixed an issue in the **openapi_codegen** command where it created duplicate functions name from the swagger file.
* Fixed an issue in the **update-release-notes** command where the *update type* argument was not verified.
* Fixed an issue in the **validate** command where no error was raised in case a non-existing docker image was presented.
* Fixed an issue in the **format** command where format failed when trying to update invalid Docker image.
* The **format** command will now preserve the **isArray** argument in integration's reputation commands and will show a warning if it set to **false**.
* Fixed an issue in the **lint** command where *finally* clause was not supported in main function.
* Fixed an issue in the **validate** command where changing any entity ID was not validated.
* Fixed an issue in the **validate** command where *--staged* flag did not bring only changed files.
* Fixed the **update-release-notes** command to ignore changes in the metadata file.
* Fixed the **validate** command to ignore metadata changes when checking if a version bump is needed.


# 1.2.8
* Added a new validation that checks in playbooks for the usage of `DeleteContext` in **validate** command.
* Fixed an issue in the **upload** command where it would try to upload content entities with unsupported versions.
* Added a new validation that checks in playbooks for the usage of specific instance in **validate** command.
* Added the **--staged** flag to **validate** command to run on staged files only.


# 1.2.7
* Changed input parameters in **find-dependencies** command.
   - Use ***-i, --input*** instead of ***-p, --path***.
   - Use ***-idp, --id-set-path*** instead of ***-i, --id-set-path***.
* Fixed an issue in the **unify** command where it crashed on an integration without an image file.
* Fixed an issue in the **format** command where unnecessary files were not skipped.
* Fixed an issue in the **update-release-notes** command where the *text* argument was not respected in all cases.
* Fixed an issue in the **validate** command where a warning about detailed description was given for unified or deprecated integrations.
* Improved the error returned by the **validate** command when running on files using the old format.

# 1.2.6
* No longer require setting `DEMISTO_README_VALIDATION` env var to enable README mdx validation. Validation will now run automatically if all necessary node modules are available.
* Fixed an issue in the **validate** command where the `--skip-pack-dependencies` would not skip id-set creation.
* Fixed an issue in the **validate** command where validation would fail if supplied an integration with an empty `commands` key.
* Fixed an issue in the **validate** command where validation would fail due to a required version bump for packs which are not versioned.
* Will use env var `DEMISTO_VERIFY_SSL` to determine if to use a secure connection for commands interacting with the Server when `--insecure` is not passed. If working with a local Server without a trusted certificate, you can set env var `DEMISTO_VERIFY_SSL=no` to avoid using `--insecure` on each command.
* Unifier now adds a link to the integration documentation to the integration detailed description.
* Fixed an issue in the **secrets** command where ignored secrets were not skipped.

# 1.2.5
* Added support for special fields: *defaultclassifier*, *defaultmapperin*, *defaultmapperout* in **download** command.
* Added -y option **format** command to assume "yes" as answer to all prompts and run non-interactively
* Speed up improvements for `validate` of README files.
* Updated the **format** command to adhere to the defined content schema and sub-schemas, aligning its behavior with the **validate** command.
* Added support for canvasContextConnections files in **format** command.

# 1.2.4
* Updated detailed description for community integrations.

# 1.2.3
* Fixed an issue where running **validate** failed on playbook with task that adds tags to the evidence data.
* Added the *displaypassword* field to the integration schema.
* Added new code validations to `XSOAR-linter`.
    * As warnings messages:
        * `demisto.params()` should be used only inside main function.
        * `demisto.args()` should be used only inside main function.
        * Functions args should have type annotations.
* Added `fromversion` field validation to test playbooks and scripts in **validate** command.

# 1.2.2
* Add support for warning msgs in the report and summary to **lint** command.
* Fixed an issue where **json-to-outputs** determined bool values as int.
* Fixed an issue where **update-release-notes** was crushing on `--all` flag.
* Fixed an issue where running **validate**, **update-release-notes** outside of content repo crushed without a meaningful error message.
* Added support for layoutscontainer in **init** contribution flow.
* Added a validation for tlp_color param in feeds in **validate** command.
* Added a validation for removal of integration parameters in **validate** command.
* Fixed an issue where **update-release-notes** was failing with a wrong error message when no pack or input was given.
* Improved formatting output of the **generate-docs** command.
* Add support for env variable *DEMISTO_SDK_ID_SET_REFRESH_INTERVAL*. Set this env variable to the refresh interval in minutes. The id set will be regenerated only if the refresh interval has passed since the last generation. Useful when generating Script documentation, to avoid re-generating the id_set every run.
* Added new code validations to `XSOAR-linter`.
    * As error messages:
        * Longer than 10 seconds sleep statements for non long running integrations.
        * exit() usage.
        * quit() usage.
    * As warnings messages:
        * `demisto.log` should not be used.
        * main function existence.
        * `demito.results` should not be used.
        * `return_output` should not be used.
        * try-except statement in main function.
        * `return_error` usage in main function.
        * only once `return_error` usage.
* Fixed an issue where **lint** command printed logs twice.
* Fixed an issue where *suffix* did not work as expected in the **create-content-artifacts** command.
* Added support for *prev-ver* flag in **lint** and **secrets** commands.
* Added support for *text* flag to **update-release-notes** command to add the same text to all release notes.
* Fixed an issue where **validate** did not recognize added files if they were modified locally.
* Added a validation that checks the `fromversion` field exists and is set to 5.0.0 or above when working or comparing to a non-feature branch in **validate** command.
* Added a validation that checks the certification field in the pack_metadata file is valid in **validate** command.
* The **update-release-notes** command will now automatically add docker image update to the release notes.

# 1.2.1
* Added an additional linter `XSOAR-linter` to the **lint** command which custom validates py files. currently checks for:
    * `Sys.exit` usages with non zero value.
    * Any `Print` usages.
* Fixed an issue where renamed files were failing on *validate*.
* Fixed an issue where single changed files did not required release notes update.
* Fixed an issue where doc_images required release-notes and validations.
* Added handling of dependent packs when running **update-release-notes** on changed *APIModules*.
    * Added new argument *--id-set-path* for id_set.json path.
    * When changes to *APIModule* is detected and an id_set.json is available - the command will update the dependent pack as well.
* Added handling of dependent packs when running **validate** on changed *APIModules*.
    * Added new argument *--id-set-path* for id_set.json path.
    * When changes to *APIModule* is detected and an id_set.json is available - the command will validate that the dependent pack has release notes as well.
* Fixed an issue where the find_type function didn't recognize file types correctly.
* Fixed an issue where **update-release-notes** command did not work properly on Windows.
* Added support for indicator fields in **update-release-notes** command.
* Fixed an issue where files in test dirs where being validated.


# 1.2.0
* Fixed an issue where **format** did not update the test playbook from its pack.
* Fixed an issue where **validate** validated non integration images.
* Fixed an issue where **update-release-notes** did not identified old yml integrations and scripts.
* Added revision templates to the **update-release-notes** command.
* Fixed an issue where **update-release-notes** crashed when a file was renamed.
* Fixed an issue where **validate** failed on deleted files.
* Fixed an issue where **validate** validated all images instead of packs only.
* Fixed an issue where a warning was not printed in the **format** in case a non-supported file type is inputted.
* Fixed an issue where **validate** did not fail if no release notes were added when adding files to existing packs.
* Added handling of incorrect layout paths via the **format** command.
* Refactor **create-content-artifacts** command - Efficient artifacts creation and better logging.
* Fixed an issue where image and description files were not handled correctly by **validate** and **update-release-notes** commands.
* Fixed an issue where the **format** command didn't remove all extra fields in a file.
* Added an error in case an invalid id_set.json file is found while running the **validate** command.
* Added fetch params checks to the **validate** command.

# 1.1.11
* Added line number to secrets' path in **secrets** command report.
* Fixed an issue where **init** a community pack did not present the valid support URL.
* Fixed an issue where **init** offered a non relevant pack support type.
* Fixed an issue where **lint** did not pull docker images for powershell.
* Fixed an issue where **find-dependencies** did not find all the script dependencies.
* Fixed an issue where **find-dependencies** did not collect indicator fields as dependencies for playbooks.
* Updated the **validate** and the **secrets** commands to be less dependent on regex.
* Fixed an issue where **lint** did not run on circle when docker did not return ping.
* Updated the missing release notes error message (RN106) in the **Validate** command.
* Fixed an issue where **Validate** would return missing release notes when two packs with the same substring existed in the modified files.
* Fixed an issue where **update-release-notes** would add duplicate release notes when two packs with the same substring existed in the modified files.
* Fixed an issue where **update-release-notes** would fail to bump new versions if the feature branch was out of sync with the master branch.
* Fixed an issue where a non-descriptive error would be returned when giving the **update-release-notes** command a pack which can not be found.
* Added dependencies check for *widgets* in **find-dependencies** command.
* Added a `update-docker` flag to **format** command.
* Added a `json-to-outputs` flag to the **run** command.
* Added a verbose (`-v`) flag to **format** command.
* Fixed an issue where **download** added the prefix "playbook-" to the name of playbooks.

# 1.1.10
* Updated the **init** command. Relevant only when passing the *--contribution* argument.
   * Added the *--author* option.
   * The *support* field of the pack's metadata is set to *community*.
* Added a proper error message in the **Validate** command upon a missing description in the root of the yml.
* **Format** now works with a relative path.
* **Validate** now fails when all release notes have been excluded.
* Fixed issue where correct error message would not propagate for invalid images.
* Added the *--skip-pack-dependencies* flag to **validate** command to skip pack dependencies validation. Relevant when using the *-g* flag.
* Fixed an issue where **Validate** and **Format** commands failed integrations with `defaultvalue` field in fetch incidents related parameters.
* Fixed an issue in the **Validate** command in which unified YAML files were not ignored.
* Fixed an issue in **generate-docs** where scripts and playbooks inputs and outputs were not parsed correctly.
* Fixed an issue in the **openapi-codegen** command where missing reference fields in the swagger JSON caused errors.
* Fixed an issue in the **openapi-codegen** command where empty objects in the swagger JSON paths caused errors.
* **update-release-notes** command now accept path of the pack instead of pack name.
* Fixed an issue where **generate-docs** was inserting unnecessary escape characters.
* Fixed an issue in the **update-release-notes** command where changes to the pack_metadata were not detected.
* Fixed an issue where **validate** did not check for missing release notes in old format files.

# 1.1.9
* Fixed an issue where **update-release-notes** command failed on invalid file types.

# 1.1.8
* Fixed a regression where **upload** command failed on test playbooks.
* Added new *githubUser* field in pack metadata init command.
* Support beta integration in the commands **split-yml, extract-code, generate-test-playbook and generate-docs.**
* Fixed an issue where **find-dependencies** ignored *toversion* field in content items.
* Added support for *layoutscontainer*, *classifier_5_9_9*, *mapper*, *report*, and *widget* in the **Format** command.
* Fixed an issue where **Format** will set the `ID` field to be equal to the `name` field in modified playbooks.
* Fixed an issue where **Format** did not work for test playbooks.
* Improved **update-release-notes** command:
    * Write content description to release notes for new items.
    * Update format for file types without description: Connections, Incident Types, Indicator Types, Layouts, Incident Fields.
* Added a validation for feedTags param in feeds in **validate** command.
* Fixed readme validation issue in community support packs.
* Added the **openapi-codegen** command to generate integrations from OpenAPI specification files.
* Fixed an issue were release notes validations returned wrong results for *CommonScripts* pack.
* Added validation for image links in README files in **validate** command.
* Added a validation for default value of fetch param in feeds in **validate** command.
* Fixed an issue where the **Init** command failed on scripts.

# 1.1.7
* Fixed an issue where running the **format** command on feed integrations removed the `defaultvalue` fields.
* Playbook branch marked with *skipunavailable* is now set as an optional dependency in the **find-dependencies** command.
* The **feedReputation** parameter can now be hidden in a feed integration.
* Fixed an issue where running the **unify** command on JS package failed.
* Added the *--no-update* flag to the **find-dependencies** command.
* Added the following validations in **validate** command:
   * Validating that a pack does not depend on NonSupported / Deprecated packs.

# 1.1.6
* Added the *--description* option to the **init** command.
* Added the *--contribution* option to the **init** command which converts a contribution zip to proper pack format.
* Improved **validate** command performance time and outputs.
* Added the flag *--no-docker-checks* to **validate** command to skip docker checks.
* Added the flag *--print-ignored-files* to **validate** command to print ignored files report when the command is done.
* Added the following validations in **validate** command:
   * Validating that existing release notes are not modified.
   * Validating release notes are not added to new packs.
   * Validating that the "currentVersion" field was raised in the pack_metadata for modified packs.
   * Validating that the timestamp in the "created" field in the pack_metadata is in ISO format.
* Running `demisto-sdk validate` will run the **validate** command using git and only on committed files (same as using *-g --post-commit*).
* Fixed an issue where release notes were not checked correctly in **validate** command.
* Fixed an issue in the **create-id-set** command where optional playbook tasks were not taken into consideration.
* Added a prompt to the `demisto-sdk update-release-notes` command to prompt users to commit changes before running the release notes command.
* Added support to `layoutscontainer` in **validate** command.

# 1.1.5
* Fixed an issue in **find-dependencies** command.
* **lint** command now verifies flake8 on CommonServerPython script.

# 1.1.4
* Fixed an issue with the default output file name of the **unify** command when using "." as an output path.
* **Unify** command now adds contributor details to the display name and description.
* **Format** command now adds *isFetch* and *incidenttype* fields to integration yml.
* Removed the *feedIncremental* field from the integration schema.
* **Format** command now adds *feedBypassExclusionList*, *Fetch indicators*, *feedReputation*, *feedReliability*,
     *feedExpirationPolicy*, *feedExpirationInterval* and *feedFetchInterval* fields to integration yml.
* Fixed an issue in the playbooks schema.
* Fixed an issue where generated release notes were out of order.
* Improved pack dependencies detection.
* Fixed an issue where test playbooks were mishandled in **validate** command.

# 1.1.3
* Added a validation for invalid id fields in indicators types files in **validate** command.
* Added default behavior for **update-release-notes** command.
* Fixed an error where README files were failing release notes validation.
* Updated format of generated release notes to be more user friendly.
* Improved error messages for the **update-release-notes** command.
* Added support for `Connections`, `Dashboards`, `Widgets`, and `Indicator Types` to **update-release-notes** command.
* **Validate** now supports scripts under the *TestPlaybooks* directory.
* Fixed an issue where **validate** did not support powershell files.

# 1.1.2
* Added a validation for invalid playbookID fields in incidents types files in **validate** command.
* Added a code formatter for python files.
* Fixed an issue where new and old classifiers where mixed on validate command.
* Added *feedIncremental* field to the integration schema.
* Fixed error in the **upload** command where unified YMLs were not uploaded as expected if the given input was a pack.
* Fixed an issue where the **secrets** command failed due to a space character in the file name.
* Ignored RN validation for *NonSupported* pack.
* You can now ignore IF107, SC100, RP102 error codes in the **validate** command.
* Fixed an issue where the **download** command was crashing when received as input a JS integration or script.
* Fixed an issue where **validate** command checked docker image for JS integrations and scripts.
* **validate** command now checks scheme for reports and connections.
* Fixed an issue where **validate** command checked docker when running on all files.
* Fixed an issue where **validate** command did not fail when docker image was not on the latest numeric tag.
* Fixed an issue where beta integrations were not validated correctly in **validate** command.

# 1.1.1
* fixed and issue where file types were not recognized correctly in **validate** command.
* Added better outputs for validate command.

# 1.1.0
* Fixed an issue where changes to only non-validated files would fail validation.
* Fixed an issue in **validate** command where moved files were failing validation for new packs.
* Fixed an issue in **validate** command where added files were failing validation due to wrong file type detection.
* Added support for new classifiers and mappers in **validate** command.
* Removed support of old RN format validation.
* Updated **secrets** command output format.
* Added support for error ignore on deprecated files in **validate** command.
* Improved errors outputs in **validate** command.
* Added support for linting an entire pack.

# 1.0.9
* Fixed a bug where misleading error was presented when pack name was not found.
* **Update-release-notes** now detects added files for packs with versions.
* Readme files are now ignored by **update-release-notes** and validation of release notes.
* Empty release notes no longer cause an uncaught error during validation.

# 1.0.8
* Changed the output format of demisto-sdk secrets.
* Added a validation that checkbox items are not required in integrations.
* Added pack release notes generation and validation.
* Improved pack metadata validation.
* Fixed an issue in **validate** where renamed files caused an error

# 1.0.4
* Fix the **format** command to update the `id` field to be equal to `details` field in indicator-type files, and to `name` field in incident-type & dashboard files.
* Fixed a bug in the **validate** command for layout files that had `sortValues` fields.
* Fixed a bug in the **format** command where `playbookName` field was not always present in the file.
* Fixed a bug in the **format** command where indicatorField wasn't part of the SDK schemas.
* Fixed a bug in **upload** command where created unified docker45 yml files were not deleted.
* Added support for IndicatorTypes directory in packs (for `reputation` files, instead of Misc).
* Fixed parsing playbook condition names as string instead of boolean in **validate** command
* Improved image validation in YAML files.
* Removed validation for else path in playbook condition tasks.

# 1.0.3
* Fixed a bug in the **format** command where comments were being removed from YAML files.
* Added output fields: _file_path_ and _kind_ for layouts in the id-set.json created by **create-id-set** command.
* Fixed a bug in the **create-id-set** command Who returns Duplicate for Layouts with a different kind.
* Added formatting to **generate-docs** command results replacing all `<br>` tags with `<br/>`.
* Fixed a bug in the **download** command when custom content contained not supported content entity.
* Fixed a bug in **format** command in which boolean strings  (e.g. 'yes' or 'no') were converted to boolean values (e.g. 'True' or 'False').
* **format** command now removes *sourceplaybookid* field from playbook files.
* Fixed a bug in **generate-docs** command in which integration dependencies were not detected when generating documentation for a playbook.


# 1.0.1
* Fixed a bug in the **unify** command when output path was provided empty.
* Improved error message for integration with no tests configured.
* Improved the error message returned from the **validate** command when an integration is missing or contains malformed fetch incidents related parameters.
* Fixed a bug in the **create** command where a unified YML with a docker image for 4.5 was copied incorrectly.
* Missing release notes message are now showing the release notes file path to update.
* Fixed an issue in the **validate** command in which unified YAML files were not ignored.
* File format suggestions are now shown in the relevant file format (JSON or YAML).
* Changed Docker image validation to fail only on non-valid ones.
* Removed backward compatibility validation when Docker image is updated.

# 1.0.0
* Improved the *upload* command to support the upload of all the content entities within a pack.
* The *upload* command now supports the improved pack file structure.
* Added an interactive option to format integrations, scripts and playbooks with No TestPlaybooks configured.
* Added an interactive option to configure *conf.json* file with missing test playbooks for integrations, scripts and playbooks
* Added *download* command to download custom content from Demisto instance to the local content repository.
* Improved validation failure messages to include a command suggestion, wherever relevant, to fix the raised issue.
* Improved 'validate' help and documentation description
* validate - checks that scripts, playbooks, and integrations have the *tests* key.
* validate - checks that test playbooks are configured in `conf.json`.
* demisto-sdk lint - Copy dir better handling.
* demisto-sdk lint - Add error when package missing in docker image.
* Added *-a , --validate-all* option in *validate* to run all validation on all files.
* Added *-i , --input* option in *validate* to run validation on a specified pack/file.
* added *-i, --input* option in *secrets* to run on a specific file.
* Added an allowed hidden parameter: *longRunning* to the hidden integration parameters validation.
* Fixed an issue with **format** command when executing with an output path of a folder and not a file path.
* Bug fixes in generate-docs command given playbook as input.
* Fixed an issue with lint command in which flake8 was not running on unit test files.

# 0.5.2
* Added *-c, --command* option in *generate-docs* to generate a specific command from an integration.
* Fixed an issue when getting README/CHANGELOG files from git and loading them.
* Removed release notes validation for new content.
* Fixed secrets validations for files with the same name in a different directory.
* demisto-sdk lint - parallelization working with specifying the number of workers.
* demisto-sdk lint - logging levels output, 3 levels.
* demisto-sdk lint - JSON report, structured error reports in JSON format.
* demisto-sdk lint - XML JUnit report for unit-tests.
* demisto-sdk lint - new packages used to accelerate execution time.
* demisto-sdk secrets - command now respects the generic whitelist, and not only the pack secrets.

# 0.5.0
[PyPI History][1]

[1]: https://pypi.org/project/demisto-sdk/#history
# 0.4.9
* Fixed an issue in *generate-docs* where Playbooks and Scripts documentation failed.
* Added a graceful error message when executing the *run" command with a misspelled command.
* Added more informative errors upon failures of the *upload* command.
* format command:
    * Added format for json files: IncidentField, IncidentType, IndicatorField, IndicatorType, Layout, Dashboard.
    * Added the *-fv --from-version*, *-nv --no-validation* arguments.
    * Removed the *-t yml_type* argument, the file type will be inferred.
    * Removed the *-g use_git* argument, running format without arguments will run automatically on git diff.
* Fixed an issue in loading playbooks with '=' character.
* Fixed an issue in *validate* failed on deleted README files.

# 0.4.8
* Added the *max* field to the Playbook schema, allowing to define it in tasks loop.
* Fixed an issue in *validate* where Condition branches checks were case sensitive.

# 0.4.7
* Added the *slareminder* field to the Playbook schema.
* Added the *common_server*, *demisto_mock* arguments to the *init* command.
* Fixed an issue in *generate-docs* where the general section was not being generated correctly.
* Fixed an issue in *validate* where Incident type validation failed.

# 0.4.6
* Fixed an issue where the *validate* command did not identify CHANGELOG in packs.
* Added a new command, *id-set* to create the id set - the content dependency tree by file IDs.

# 0.4.5
* generate-docs command:
    * Added the *use_cases*, *permissions*, *command_permissions* and *limitations*.
    * Added the *--insecure* argument to support running the script and integration command in Demisto.
    * Removed the *-t yml_type* argument, the file type will be inferred.
    * The *-o --output* argument is no longer mandatory, default value will be the input file directory.
* Added support for env var: *DEMISTO_SDK_SKIP_VERSION_CHECK*. When set version checks are skipped.
* Fixed an issue in which the CHANGELOG files did not match our scheme.
* Added a validator to verify that there are no hidden integration parameters.
* Fixed an issue where the *validate* command ran on test files.
* Removed the *env-dir* argument from the demisto-sdk.
* README files which are html files will now be skipped in the *validate* command.
* Added support for env var: *DEMISTO_README_VALIDATOR*. When not set the readme validation will not run.

# 0.4.4
* Added a validator for IncidentTypes (incidenttype-*.json).
* Fixed an issue where the -p flag in the *validate* command was not working.
* Added a validator for README.md files.
* Release notes validator will now run on: incident fields, indicator fields, incident types, dashboard and reputations.
* Fixed an issue where the validator of reputation(Indicator Type) did not check on the details field.
* Fixed an issue where the validator attempted validating non-existing files after deletions or name refactoring.
* Removed the *yml_type* argument in the *split-yml*, *extract-code* commands.
* Removed the *file_type* argument in the *generate-test-playbook* command.
* Fixed the *insecure* argument in *upload*.
* Added the *insecure* argument in *run-playbook*.
* Standardise the *-i --input*, *-o --output* to demisto-sdk commands.

# 0.4.3
* Fixed an issue where the incident and indicator field BC check failed.
* Support for linting and unit testing PowerShell integrations.

# 0.4.2
* Fixed an issue where validate failed on Windows.
* Added a validator to verify all branches are handled in conditional task in a playbook.
* Added a warning message when not running the latest sdk version.
* Added a validator to check that the root is connected to all tasks in the playbook.
* Added a validator for Dashboards (dashboard-*.json).
* Added a validator for Indicator Types (reputation-*.json).
* Added a BC validation for changing incident field type.
* Fixed an issue where init command would generate an invalid yml for scripts.
* Fixed an issue in misleading error message in v2 validation hook.
* Fixed an issue in v2 hook which now is set only on newly added scripts.
* Added more indicative message for errors in yaml files.
* Disabled pykwalify info log prints.

# 0.3.10
* Added a BC check for incident fields - changing from version is not allowed.
* Fixed an issue in create-content-artifacts where scripts in Packs in TestPlaybooks dir were copied with a wrong prefix.


# 0.3.9
* Added a validation that incident field can not be required.
* Added validation for fetch incident parameters.
* Added validation for feed integration parameters.
* Added to the *format* command the deletion of the *sourceplaybookid* field.
* Fixed an issue where *fieldMapping* in playbook did not pass the scheme validation.
* Fixed an issue where *create-content-artifacts* did not copy TestPlaybooks in Packs without prefix of *playbook-*.
* Added a validation the a playbook can not have a rolename set.
* Added to the image validator the new DBot default image.
* Added the fields: elasticcommonfields, quiet, quietmode to the Playbook schema.
* Fixed an issue where *validate* failed on integration commands without outputs.
* Added a new hook for naming of v2 integrations and scripts.


# 0.3.8
* Fixed an issue where *create-content-artifact* was not loading the data in the yml correctly.
* Fixed an issue where *unify* broke long lines in script section causing syntax errors


# 0.3.7
* Added *generate-docs* command to generate documentation file for integration, playbook or script.
* Fixed an issue where *unify* created a malformed integration yml.
* Fixed an issue where demisto-sdk **init** creates unit-test file with invalid import.


# 0.3.6
* Fixed an issue where demisto-sdk **validate** failed on modified scripts without error message.


# 0.3.5
* Fixed an issue with docker tag validation for integrations.
* Restructured repo source code.


# 0.3.4
* Saved failing unit tests as a file.
* Fixed an issue where "_test" file for scripts/integrations created using **init** would import the "HelloWorld" templates.
* Fixed an issue in demisto-sdk **validate** - was failing on backward compatiblity check
* Fixed an issue in demisto-sdk **secrets** - empty line in .secrets-ignore always made the secrets check to pass
* Added validation for docker image inside integrations and scripts.
* Added --use-git flag to **format** command to format all changed files.
* Fixed an issue where **validate** did not fail on dockerimage changes with bc check.
* Added new flag **--ignore-entropy** to demisto-sdk **secrets**, this will allow skip entropy secrets check.
* Added --outfile to **lint** to allow saving failed packages to a file.


# 0.3.3
* Added backwards compatibility break error message.
* Added schema for incident types.
* Added **additionalinfo** field to as an available field for integration configuration.
* Added pack parameter for **init**.
* Fixed an issue where error would appear if name parameter is not set in **init**.


# 0.3.2
* Fixed the handling of classifier files in **validate**.


# 0.3.1
* Fixed the handling of newly created reputation files in **validate**.
* Added an option to perform **validate** on a specific file.


# 0.3.0
* Added support for multi-package **lint** both with parallel and without.
* Added all parameter in **lint** to run on all packages and packs in content repository.
* Added **format** for:
    * Scripts
    * Playbooks
    * Integrations
* Improved user outputs for **secrets** command.
* Fixed an issue where **lint** would run pytest and pylint only on a single docker per integration.
* Added auto-complete functionality to demisto-sdk.
* Added git parameter in **lint** to run only on changed packages.
* Added the **run-playbook** command
* Added **run** command which runs a command in the Demisto playground.
* Added **upload** command which uploads an integration or a script to a Demisto instance.
* Fixed and issue where **validate** checked if release notes exist for new integrations and scripts.
* Added **generate-test-playbook** command which generates a basic test playbook for an integration or a script.
* **validate** now supports indicator fields.
* Fixed an issue with layouts scheme validation.
* Adding **init** command.
* Added **json-to-outputs** command which generates the yaml section for outputs from an API raw response.

# 0.2.6

* Fixed an issue with locating release notes for beta integrations in **validate**.

# 0.2.5

* Fixed an issue with locating release notes for beta integrations in **validate**.

# 0.2.4

* Adding image validation to Beta_Integration and Packs in **validate**.

# 0.2.3

* Adding Beta_Integration to the structure validation process.
* Fixing bug where **validate** did checks on TestPlaybooks.
* Added requirements parameter to **lint**.

# 0.2.2

* Fixing bug where **lint** did not return exit code 1 on failure.
* Fixing bug where **validate** did not print error message in case no release notes were give.

# 0.2.1

* **Validate** now checks that the id and name fields are identical in yml files.
* Fixed a bug where sdk did not return any exit code.

# 0.2.0

* Added Release Notes Validator.
* Fixed the Unifier selection of your python file to use as the code.
* **Validate** now supports Indicator fields.
* Fixed a bug where **validate** and **secrets** did not return exit code 1 on failure.
* **Validate** now runs on newly added scripts.

# 0.1.8

* Added support for `--version`.
* Fixed an issue in file_validator when calling `checked_type` method with script regex.

# 0.1.2
* Restructuring validation to support content packs.
* Added secrets validation.
* Added content bundle creation.
* Added lint and unit test run.

# 0.1.1

* Added new logic to the unifier.
* Added detailed README.
* Some small adjustments and fixes.

# 0.1.0

Capabilities:
* **Extract** components(code, image, description etc.) from a Demisto YAML file into a directory.
* **Unify** components(code, image, description etc.) to a single Demisto YAML file.
* **Validate** Demisto content files.<|MERGE_RESOLUTION|>--- conflicted
+++ resolved
@@ -1,9 +1,6 @@
 # Changelog
-<<<<<<< HEAD
 * Do not collect optional dependencies on indicator types reputation commands.
-=======
 * Fixed an issue where downloading indicator layoutsconatiner objects failed.
->>>>>>> 28b03220
 * Added a validation that makes sure outputs in integrations are matching the README file.
 * Fixed an issue when files were classified incorrectly when running *update-release-notes*.
 * Fixed an issue where the *create-id-set* flag in the **validate** command did not work.
