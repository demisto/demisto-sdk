--- conflicted
+++ resolved
@@ -1,7 +1,4 @@
 # Changelog
-<<<<<<< HEAD
-* Fixed the **find-dependencies** by packs with integrations that implement 'send-notification' command
-=======
 * Fixed an issue where if a pack README.md did not exist it could cause an error in the validation process.
 * Fixed an issue where the *--name* was incorrectly required in the **init** command.
 * Adding the option to run **validate** on a specific path while using git (*-i* & *-g*).
@@ -31,7 +28,7 @@
 * Added a version differences section to readme in **generate-docs** command.
 * Added the *--docs-format* flag in the **integration-diff** command to get the output in README format.
 * Added the *--input-old-version* and *--skip-breaking-changes* flags in the **generate-docs** command to get the details for the breaking section and to skip the breaking changes section.
->>>>>>> 6f2f90f5
+* Fixed the **find-dependencies** by packs with integrations that implement 'send-notification' command
 
 # 1.4.0
 * Enable passing a comma-separated list of paths for the `--input` option of the **lint** command.
