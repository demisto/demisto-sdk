# Changelog
## Unreleased
* Fixed an issue where `register_module_line()` was not removed from python scripts when the script had no trailing newline.
* Fixed an issue where an integration containing a command without a description would fail to upload while using the **upload** command.
* Fixed an issue where attempting to individually upload `Preprocess Rule` files raised an unclear error message. Note: preprocess rules can not be individually uploaded, but only as part of a pack.
* Removed fields with default (false) value that used in the **validate** command.
* Fixed an issue where Indicator Types would fail to upload when using the **upload** command.
* Fixed an issue where the **upload** command return wrong error message when API key is invalid.
* Fixed an issue where the **upload** command failed parsing input paths.
* added support for `isfetcheventsandassets` flag in content graph.
* Updated **validate** on changed *APIModules* to use graph instead of id_set.

## 1.17.0
* **validate** will only fail on docker related errors if the pack is supported by xsoar.
* Added a validation that assures filename, id, and name have a correct suffix for modeling/parsing rules files.
* Added new **validate** checks, preventing unwanted changes of the marketplaces (BC108,BC109), toversion (BC107)  and fromversion (BC106) fields.
* Removed the `timezone_offset` argument in the *modeling-rules test* command.
* Fixed an issue where **lint** failed when importing functions from CommonServerUserPython.
<<<<<<< HEAD
* Updated **update-release-notes** to use graph instead of id_set.
=======
* The **format** command now will sync hidden parameters with master branch.
* Fixed an issue where lock integration failed on FileNotFound.(PANW-internal only).
* Fixed an issue where **lint** falsely warned of using `demisto.results`.
* Fixed an issue where **validate** always returned *XSIAM Dashboards* and *Correlation Rules* files as valid.
* Added `GR107` validation to **validate** using the graph validations to check that no deprecated items are used by non-deprecated content.
* Fixed an issue where the **modeling-rules test** command failed to get the existence of dataset in cases where the dataset takes more than 1 minute to get indexed.
* Fixed an issue in **lint** where the container used for linting had dependency conflicts with the image used by content, and caused inconsistent results.
* Fixed an issue where the **download** command failed when the playbook has different `name` and `id`.
* Moved the **pre-commmit** command template to the `demisto/content` repository, where it's easier to maintain.
* Fixed an issue where an internal method caused warning messages when reading md files.
* Added support for Pre Process Rules in the **upload** command.
* Fixed an issue where **upload** would not upload items whose `maketplaces` value was an empty list.
* Added a prettyName key to the incident field schema.
* Fixed an issue where **upload** command could not parse content items that are not unicode-encoded.
>>>>>>> 29b6c1c3

## 1.16.0
* Added a check to **is_docker_image_latest_tag** to only fail the validation on non-latest image tag when the current tag is older than 3 days.
* Fixed an issue where **upload** would not properly show the installed version in the UI.
* Fixed an issue where the `contribution_converter` failed replacing generated release notes with the contribution form release notes.
* Fixed an issue where an extra levelname was added to a logging message.
* Modified the `mypy` pre-commit hook to run in a virtual environment, rather than the local mypy version.
* Added support to run **validate** with `--git` flag on detached HEAD.
* Added a validation that the **validate** command will fail if the pack name is not prefixed on XSIAM dashboard images.
* Fixed the **generate-test-playbook** which failed on an unexpected keyword argument - 'console_log_threshold'.
* Fixed an issue where **prepare-content** would not properly parse the `fromVersion` and `toVersion` attributes of XSIAM-Dashbaord and XSIAM-Report content items.
* Fixed an issue where **validate** command did not fail on non-existent dependency ids of non-mandatory dependant content.
* Fixed pytest async io deprecation warning.
* Added the `--incident-id` argument (optional) to the **run** command.
* Fixed an issue in **run-unit-tests** and **update-content-graph** where running commands in a docker container was done with insufficient permissions.
* Added the `_time` field to the output compare table of the **modeling-rules test** command.
* Changed the endpoint **download** uses to get system content items.
* Fixed an issue where graph-related tasks failed when files were deleted from the repo.
* Added a **validate** check, and a **format** auto fix for the `fromversion` field in Correlation Rules and XSIAM Dashboards.
* Update the format used for dev-dependencies in pyproject.toml to match modern versions of Poetry.
* Added timestamps to logging messages when running in a CI build.

## 1.15.5
* **Breaking Change**: The default of the **upload** command `--zip` argument is `true`. To upload packs as custom content items use the `--no-zip` argument.
* Removed the `no-implicit-optional` hook from **pre-commit**.
* Removed the `markdownlint` hook from **pre-commit**.
* Fixed an issue in **run-unit-tests** to pass with warnings when no tests are collected.
* Fixed an issue in **run-unit-tests** with the coverage calculation.
* Fixed a notification about log file location appeared more than once.
* Updated the error message when code coverage is below the threshold in **coverage-analyze** to be printed in a more noticeable red color.
* Fixed an issue in **upload** that failed when a comma-separated list of paths is passed to the `--input` argument.
* Running **validate** with the `--graph` flag will now run the graph validations after all other validations.
* improved the generated release note for newly added XSIAM entities when running *update-release-notes* command.
* Fixed an issue where in some cases validation failed when mapping null values.
* Fixed an issue in **upload** command where the `--keep-zip` argument did not clean the working directory.
* Fixed an issue where an extra levelname was added to a logging message.
* Fixed an issue in **upload** where uploading packs to XSIAM failed due to version mismatch.

## 1.15.4
* Fixed an issue where *update-release-notes* and *doc-review* did not handle new content notes as expected.
* Fixed an issue in PEP484 (no-implicit-optional) hook to **pre-commit**.
* Fixed an issue in **upload** with `--input-config-file` where the content items weren't uploaded in the correct pack.
* Added support to disable the default logging colors with the **DEMISTO_SDK_LOG_NO_COLORS** environment variable.

## 1.15.3
* Added the `--init` flag to **download**.
* Added the `--keep-empty-folders` flag to **download**.
* Added `markdown-lint` to **pre-commit**
* Added the PEP484 (no-implicit-optional) hook to **pre-commit**.
* Fixed an issue where the content-graph parsing failed on mappers with undefined mapping.
* Fixed an issue in **validate** where `pack_metadata.json` files were not collected proplely in `--graph` option.
* Fixed an issue where *validate* reputation commands outputs were not checked for new content.
* Added *IN107* and *DB100* error codes to *ALLOWED_IGNORE_ERRORS* list.
* Added a validation that assures feed integrations implement the `integration_reliability` configuration parameter.
* Fixed an issue where the format command did not work as expected on pre-process rules files.
* Fixed an issue where **upload** command failed to upload when the XSOAR version is beta.
* Fixed an issue where **upload** command summary was inaccurate when uploading a `Pack` without the `-z` flag.
* Added pack name and pack version to **upload** command summary.
* Added support for modeling rules with multi datasets in ****modeling-rules test**** command.
* Fixed an issue where **validate** didn't recognize layouts with incident fields missing from `id_set.json` even when `--post-commit` was indicated.

## 1.15.2
* Fixed an issue where **format** added default arguments to reputation commands which already have one.
* Fixed an issue where **validate** fails when adding the *advance* field to the integration required fields.
* Updated the integration Traffic Light Protocol (TLP) color list schema in the **validate** command.
* Fixed an issue where **upload** would not read a repo configuration file properly.
* Fixed an issue where **upload** would not handle the `-x`/`--xsiam` flag properly.
* Fixed an issue where **format** failed to use input from the user, when asking about a `from_version`.
* Added the `-n`/`--assume_no` flag to **format**.

## 1.15.1
* Fixed an issue where **generate-docs** generated fields with double html escaping.
* Fixed an issue where **upload** failed when using the `-z` flag.

## 1.15.0
* **Breaking Change**: the **upload** command now only supports **XSOAR 6.5** or newer (and all XSIAM versions).
* **upload** now uses content models, and calls the `prepare` method of each model before uploading (unless uploading a zipped pack).
* Added a *playbook* modification to **prepare-content**, replacing `getIncident` calls with `getAlerts`, when uploading to XSIAM.
* Added a *playbook* modification to **prepare-content**, replacing `${incident.fieldname}` context accessors with `${alert.fieldname}` when uploading to XSIAM.
* Added a *playbook* modification to **prepare-content**, replacing `incident` to `alert` in task display names, when uploading to XSIAM.
* Added a *layout* modification to **prepare-content**, replacing `Related/Child/Linked Incidents` to `... Alerts` when uploading to XSIAM.
* Added a *script* modification to **prepare-content**, automatically replacing the word `incident` with `alert` when uploading to XSIAM.
* Added a validation that the **validate** command will fail if the `dockerimage` field in scripts/integrations uses any py3-native docker image.
* Updated the `ruff` version used in **pre-commit** to `0.0.269`.
* Fixed an issue in **create-content-graph** which caused missing detection of duplicated content items.
* Fixed an issue where **run-unit-tests** failed on python2 content items.
* Fixed an issue in **validate** where core packs validations were checked against the core packs defined on master branch, rather than on the current branch.
* Fixed an issue in **pre-commit** where `--input` flag was not filtered by the git files.
* Skip reset containers for XSOAR NG and XSIAM(PANW-internal only).
* Fixed an issue where **lint** failed fetching docker image details from a PANW GitLab CI environment. (PANW-internal only).

## 1.14.5
* Added logging in case the container fails to run in **run-unit-tests**.
* Disabled **pre-commit** multiprocessing for `validate` and `format`, as they use a service.
* **pre-commit** now calls `format` with `--assume-yes` and `--no-validate`.
* Fixed an issue where **pre-commit** ran multiple times when checking out build related files.

## 1.14.4
* Added integration configuration for *Cortex REST API* integration.
* Removed `Flake8` from **pre-commit**, as `ruff` covers its basic rules.
* Improved log readability by silencing non-critical `neo4j` (content graph infrastructure) logs.
* Fixed an issue where **run-unit-tests** failed on python2 content items.
* Fixed an issue where **modeling-rules test** did not properly handle query fields that pointed to a string.
* Fixed an issue when trying to fetch remote files when not under the content repo.
* Fixed a validation that the **modeling-rules test** command will fail if no test data file exist.
* Fixed an issue where **format** command failed while updating the `fromversion` entry.
* Added support for mapping uuid to names for Layout files in the **download** command.

## 1.14.3
* Fixed an issue where **run-unit-tests** failed running on items with `test_data`.
* Updated the demisto-py to v3.2.10 which now supports url decoding for the proxy authentication password.
* Fixed an issue where **generate-outputs** did not generate context paths for empty lists or dictionaries in the response.

## 1.14.2
* Added the `--staged-only` flag to **pre-commit**.
* Fixed an issue where **run-unit-tests** failed running on items with `test_data`.
* Fixed an issue where **pre-commit** ran on unchanged files.
* Add the ability to run **secrets** in **pre-commit** by passing a `--secrets` flag.
* Added support to override the log file with the **DEMISTO_SDK_LOG_FILE_PATH** environment variable.

## 1.14.1
* Fixed an issue where **update-release-notes** command failed when running on a pack that contains deprecated integrations without the `commands` section.
* Added toVersion and fromVersion to XSIAM content items schema.
* Fixed an issue where **validate** failed when attempting to map null values in a classifier and layout.
* Added search marketplace functionality to XSIAM client.
* Fixed an issue in **pre-commit** command where `MYPYPATH` was not set properly.
* Updated the integration category list in the **init** command.
* Fixed an issue where in some environments docker errors were not caught.
* Added a validation that the **validate** command will fail on README files if an image does not exist in the specified path.

## 1.14.0
* Added the `DEMISTO_SDK_GRAPH_FORCE_CREATE` environment variable. Use it to force the SDK to recreate the graph, rather than update it.
* Added support for code importing multi-level ApiModules to **lint**.
* Added a validation that the **modeling-rules test** command will fail if no test data file exist.
* Added support for the `<~XPANSE>` marketplace tag in release notes.
* Added support for marketplace tags in the **doc-review** command.
* Added **generate-unit-tests** documentation to the repo README.
* Added the `hiddenpassword` field to the integration schema, allowing **validate** to run on integrations with username-only inputs.
* Improved logs and error handling in the **modeling-rules test** command.
* Improved the warning message displayed for Contribution PRs editing outdated code.
* Improved the clarity of error messages for cases where yml files cannot be parsed as a dictionary.
* Updated the `XSIAMReport` schema.
* Standardized repo-wide logging. All logs are now created in one logger instance.
* **lint** now prevents unit-tests from accessing online resources in runtime.
* Updated the logs shown during lint when running in docker.
* Fixed an issue where **validate** showed errors twice.
* Fixed an issue where **validate** did not fail when xif files had wrong naming.
* Fixed an issue where **doc-review** required dot suffixes in release notes describing new content.
* Fixed an issue where **download** command failed when running on a beta integration.
* Fixed an issue where **update-release-notes** generated release notes for packs in their initial version (1.0.0).
* Fixed an issue with **update-content-graph** where `--use-git` parameter was ignored when using `--imported-path` parameter.
* Fixed an issue where **validate** failed on playbooks with valid inputs, since it did not collect the playbook inputs occurrences properly.

## 1.13.0
* Added the pack version to the code files when calling **unify**. The same value is removed when calling **split**.
* Added a message showing the output path when **prepare-content** is called.
* Contribution PRs that update outdated packs now display a warning message.
* Fixed an issue when kebab-case has a misspelling in one of the sub words, the suggestion might be confusing.
* Improved caching and stability for **lint**.
* Added support for *.xif* files in the **secrets** command.
* Fixed an issue where **validate** would fail when playbook inputs contain Transform Language (DT).
* Added a new **validate** check, making sure a first level header exist in release notes (RN116)
* Fixed an issue where **lint** would not properly handle multiple ApiModules imports.

## 1.12.0
* Added the **pre-commit** command, to improve code quality of XSOAR content.
* Added the **run-unit-tests** command, to run unit tests of given content items inside their respective docker images.
* Added support for filepath arguments in the **validate** and **format** commands.
* Added pre-commit hooks for `validate`, `format`, `run-unit-tests` and `update-docker-image` commands.
* Fixed an issue in the **download** command where layouts were overriden even without the `-f` option.
* Fixed an issue where Demisto-SDK did not detect layout ID when using the **download** command.
* Fixed an issue where the **lint** command ran on `native:dev` supported content when passing the `--docker-image all` flag, instead it will run on `native:candidate`.
* Added support for `native:candidate` as a docker image flag for **lint** command.
* Added a modification for layouts in **prepare-content**, replacing `Related Incidents`, `Linked Incidents` and `Child Incidents` with the suitable `... Alerts` name when uploading to XSIAM.
* Fixed an issue where logs and messages would not show when using the **download** command.
* Fixed an issue where the `server_min_version` field in metadata was an empty value when parsing packs without content items.
* Fixed an issue where running **openapi-codegen** resulted in false-positive error messages.
* Fixed an issue where **generate-python-to-yml** generated input arguments as required even though required=False was specified.
* Fixed an issue where **generate-python-to-yml** generated input arguments a default arguments when default=some_value was provided.
* Fixed a bug where **validate** returned error on playbook inputs with special characters.
* Fixed an issue where **validate** did not properly check `conf.json` when the latter is modified.
* Fixed an issue in the **upload** command, where a prompt was not showing on the console.
* Fixed an issue where running **lint** failed installing dependencies in containers.

## 1.11.0
* **Note: Demisto-SDK will soon stop supporting Python 3.8**
* Fixed an issue where using **download** on non-unicode content, merging them into existing files caused an error.
* Changed an internal setting to allow writing non-ascii content (unicode) using `YAMLHandler` and `JSONHandler`.
* Fixed an issue where an error message in **unify** was unclear for invalid input.
* Fixed an issue where running **validate** failed with **is_valid_integration_file_path_in_folder** on integrations that use API modules.
* Fixed an issue where **validate** failed with **is_valid_integration_file_path_in_folder** on integrations that use the `MSAPIModule`.
* Added **validate** check for the `modules` field in `pack_metadata.json` files.
* Changed **lint** to skip deprecated content, unless when using the `-i` flag.
* Fixed an issue where **update-release-notes** failed when a new *Parsing Rule* was added to a pack.
* Refactored the logging framework. Demisto-SDK logs will now be written to `.demist_sdk_debug.log` under the content path (when detected) or the current directory.
* Added `GR105` validation to **validate** command to check that no duplicate IDs are used.
* Added support for API Modules imported in API modules in the **unify** command.
* Added **validate** check, to make sure every Python file has a corresponding unit test file.

## 1.10.6
* Fixed an issue where running **validate** with the `-g` flag would skip some validations for old-formatted (unified) integration/script files.
* Deprecated integrations and scripts will not run anymore when providing the **--all-packs** to the **lint** command.
* Fixed an issue where a pack `serverMinVersion` would be calculated by the minimal fromVersion of its content items.
* Added the `--docker-image-target` flag to **lint** for testing native supported content with new images.

## 1.10.5
* Fixed an issue where running **run-test-playbook** would not use the `verify` parameter correctly. @ajoga
* Added a newline at the end of README files generated in **generate-docs**.
* Added the value `3` (out of bounds) to the `onChangeRepAlg` and `reputationCalc` fields under the `IncidentType` and `GenericType` schemas. **validate** will allow using it now.
* Fixed an issue where **doc-review** required dot suffixes in release notes describing new content.
* Fixed an issue where **validate** failed on Feed Integrations after adding the new *Collect/Connect* section field.
* Fixed an issue where using **postman-codegen** failed converting strings containing digits to kebab-case.
* Fixed an issue where the ***error-code*** command could not parse List[str] parameter.
* Updated validation *LO107* to support more section types in XSIAM layouts.

## 1.10.4
* Added support for running **lint** in multiple native-docker images.

## 1.10.3
* Fixed an issue where running **format** would fail after running npm install.
* Improved the graph validations in the **validate** command:
  - GR100 will now run on all content items of changed packs.
  - GR101 and GR102 will now catch invalid fromversion/toversion of files **using** the changed items.
  - GR103 errors will raise a warning when using the *-a* flag, but an error if using the *-i* or *g* flags.
* Fixed an issue where test-playbooks timed out.
* Fixed an issue where making a change in a module using an ApiModule would cause lint to run on the ApiModule unnecessarily.
* Fixed an issue where the `marketplace` field was not used when dumping pack zips.
* Fixed a typo in the README content generated with **update-release-notes** for updating integrations.
* Fixed an issue in **validate**, where using the `-gr` and `-i` flags did not run properly.
* Added the `sectionorder` field to integration scheme.
* Fixed an issue where in some occasions running of test-playbooks could receive session timeouts.
* Fixed an issue where **validate** command failed on core pack dependencies validation because of test dependencies.

## 1.10.2
* Added markdown lint formatting for README files in the **format** command.
* Fixed an issue where **lint** failed when using the `-cdam` flag with changed dependant api modules.
* Fixed an issue in the **upload** command, where `json`-based content items were not unified correctly when using the `--zip` argument.
* Added XPANSE core packs validations.

## 1.10.1
* Fixed an issue where **update-content-graph** failed to execute.

## 1.10.0
* **Breaking change**: Removed usage of `pipenv`, `isort` and `autopep8` in the **split** and **download** commands. Removed the `--no-pipenv` and `--no-code-formatting` flags. Please see https://xsoar.pan.dev/docs/tutorials/tut-setup-dev-remote for the recommended environment setup.
* Fixed an issue in **prepare-content** command where large code lines were broken.
* Fixed an issue where git-*renamed_files* were not retrieved properly.
* Fixed an issue where test dependencies were calculated in all level dependencies calculation.
* Added formatting and validation to XSIAM content types.
* Fixed an issue where several XSIAM content types were not validated when passing the `-a` flag.
* Added a UUID to name mapper for **download** it replaces UUIDs with names on all downloaded files.
* Updated the demisto-py to v3.2.6 which now supports basic proxy authentication.
* Improved the message shown when using **upload** and overwriting packs.
* Added support for the **Layout Rule** content type in the id-set and the content graph.
* Updated the default general `fromVersion` value on **format** to `6.8.0`
* Fixed an issue where **lint** sometimes failed when using the `-cdam` flag due to wrong file duplications filtering.
* Added the content graph to **validate**, use with the `--graph` flag.

## 1.9.0
* Fixed an issue where the Slack notifier was using a deprecated argument.
* Added the `--docker-image` argument to the **lint** command, which allows determining the docker image to run lint on. Possible options are: `'native:ga'`, `'native:maintenance'`, `'native:dev'`, `'all'`, a specific docker image (from Docker Hub) or, the default `'from-yml'`.
* Fixed an issue in **prepare-content** command where large code lines were broken.
* Added a logger warning to **get_demisto_version**, the task will now fail with a more informative message.
* Fixed an issue where the **upload** and **prepare-content** commands didn't add `fromServerVersion` and `toServerVersion` to layouts.
* Updated **lint** to use graph instead of id_set when running with `--check-dependent-api-module` flag.
* Added the marketplaces field to all schemas.
* Added the flag `--xsoar-only` to the **doc-review** command which enables reviewing documents that belong to XSOAR-supported Packs.
* Fixed an issue in **update-release-notes** command where an error occurred when executing the same command a second time.
* Fixed an issue where **validate** would not always ignore errors listed under `.pack-ignore`.
* Fixed an issue where running **validate** on a specific pack didn't test all the relevant entities.
* Fixed an issue where fields ending with `_x2` where not replaced in the appropriate Marketplace.

## 1.8.3
* Changed **validate** to allow hiding parameters of type 0, 4, 12 and 14 when replacing with type 9 (credentials) with the same name.
* Fixed an issue where **update-release-notes** fails to update *MicrosoftApiModule* dependent integrations.
* Fixed an issue where the **upload** command failed because `docker_native_image_config.json` file could not be found.
* Added a metadata file to the content graph zip, to be used in the **update-content-graph** command.
* Updated the **validate** and **update-release-notes** commands to unskip the *Triggers Recommendations* content type.


## 1.8.2
* Fixed an issue where demisto-py failed to upload content to XSIAM when `DEMISTO_USERNAME` environment variable is set.
* Fixed an issue where the **prepare-content** command output invalid automation name when used with the --*custom* argument.
* Fixed an issue where modeling rules with arbitrary whitespace characters were not parsed correctly.
* Added support for the **nativeImage** key for an integration/script in the **prepare-content** command.
* Added **validate** checks for integrations declared deprecated (display name, description) but missing the `deprecated` flag.
* Changed the **validate** command to fail on the IN145 error code only when the parameter with type 4 is not hidden.
* Fixed an issue where downloading content layouts with `detailsV2=None` resulted in an error.
* Fixed an issue where **xdrctemplate** was missing 'external' prefix.
* Fixed an issue in **prepare-content** command providing output path.
* Updated the **validate** and **update-release-notes** commands to skip the *Triggers Recommendations* content type.
* Added a new validation to the **validate** command to verify that the release notes headers are in the correct format.
* Changed the **validate** command to fail on the IN140 error code only when the skipped integration has no unit tests.
* Changed **validate** to allow hiding parameters of type 4 (secret) when replacing with type 9 (credentials) with the same name.
* Fixed an issue where the **update-release-notes** command didn't add release-notes properly to some *new* content items.
* Added validation that checks that the `nativeimage` key is not defined in script/integration yml.
* Added to the **format** command the ability to remove `nativeimage` key in case defined in script/integration yml.
* Enhanced the **update-content-graph** command to support `--use-git`, `--imported_path` and `--output-path` arguments.
* Fixed an issue where **doc-review** failed when reviewing command name in some cases.
* Fixed an issue where **download** didn't identify playbooks properly, and downloaded files with UUIDs instead of file/script names.

## 1.8.1
* Fixed an issue where **format** created duplicate configuration parameters.
* Added hidden properties to integration command argument and script argument.
* Added `--override-existing` to **upload** that skips the confirmation prompt for overriding existing content packs. @mattbibbydw
* Fixed an issue where **validate** failed in private repos when attempting to read from a nonexisting `approved_categories.json`.
* Fixed an issue where **validate** used absolute paths when getting remote `pack_metadata.json` files in private repos.
* Fixed an issue in **download**, where names of custom scripts were replaced with UUIDs in IncidentFields and Layouts.

## 1.8.0
* Updated the supported python versions, as `>=3.8,<3.11`, as some of the dependencies are not supported on `3.11` yet.
* Added a **validate** step for **Modeling Rules** testdata files.
* Added the **update-content-graph** command.
* Added the ability to limit the number of CPU cores with `DEMISTO_SDK_MAX_CPU_CORES` envirment variable.
* Added the **prepare-content** command.
* Added support for fromversion/toversion in XSIAM content items (correlation rules, XSIAM dashboards, XSIAM reports and triggers).
* Added a **validate** step checking types of attributes in the schema file of modeling rule.
* Added a **validate** step checking that the dataset name of a modeling rule shows in the xif and schema files.
* Added a **validate** step checking that a correlation rule file does not start with a hyphen.
* Added a **validate** step checking that xsiam content items follow naming conventions.
* Fixed an issue where SDK commands failed on the deprecated `packaging.version.LegacyVersion`, by locking the `packaging` version to `<22`.
* Fixed an issue where **update-release-notes** failed when changing only xif file in **Modeling Rules**.
* Fixed an issue where *is_valid_category* and *is_categories_field_match_standard* failed when running in a private repo.
* Fixed an issue where **validate** didn't fail on the MR103 validation error.
* Fixed the *--release-notes* option, to support the new CHANGELOG format.
* Fixed an issue where **validate** failed when only changing a modeling rules's xif file.
* Fixed an issue where **format** failed on indicator files with a `None` value under the `tabs` key.
* Fixed an issue where **validate** only printed errors for one change of context path, rather than print all.
* Fixed an issue where **download** did not suggest using a username/password when authenticating with XSOAR and using invalid arguments.
* Fixed an issue where **download** failed when listing or downloading content items that are not unicode-encoded.
* Added support for fromversion/toversion in XSIAM content items (correlation rules, XSIAM dashboards, XSIAM reports and triggers).
* Updated the supported python versions, as `>=3.8,<3.11`, as some of the dependencies are not supported on `3.11` yet.
* Added **prepare-content** command which will prepare the pack or content item for the platform.
* Patched an issue where deprecated `packaging.version.LegacyVersion`, locking packaging version to `<22`.

## 1.7.9
* Fixed an issue where an error message in **validate** would not include the suggested fix.
* Added a validation that enforces predefined categories on MP Packs & integration yml files, the validation also ensures that each pack has only one category.
* Fixed an issue where **update-release-notes** did not generate release notes for **XDRC Templates**.
* Fixed an issue where **upload** failed without explaining the reason.
* Improved implementation of the docker_helper module.
* Fixed an issue where **validate** did not check changed pack_metadata.json files when running using git.
* Added support for **xdrctemplate** to content graph.
* Fixed an issue where local copies of the newly-introduced `DemistoClassApiModule.py` were validated.
* Added new release notes templates for the addition and modification of playbooks, layouts and types in the **doc-review** command.
* Fixed an issue where the **doc-review** command failed on descriptions of new content items.
* Added the `Command XXX is deprecated. Use XXX instead.` release notes templates to **doc-review** command.
* Fixed an issue where the **update-release-notes** command didn't add the modeling-rules description for new modeling-rules files.

## 1.7.8
* Added the capability to run the MDX server in a docker container for environments without node.
* Fixed an issue where **generate-docs** with `-c` argument updated sections of the incorrect commands.
* Added IF113 error code to **ALLOWED_IGNORE_ERRORS**.
* Fixed an issue where **validate** failed on playbooks with non-string input values.
* Added the `DEMISTO_SDK_IGNORE_CONTENT_WARNING` environment variable, to allow suppressing warnings when commands are not run under a content repo folder.
* Fixed an issue where **validate** failed to recognize integration tests that were missing from config.json
* Added support for **xpanse** marketplace in **create-id-set** and **create-content-artifacts** commands.
* Fixed an issue where **split** failed on yml files.
* Added support for marketplace-specific tags.
* Fixed an issue where **download** would not run `isort`. @maxgubler
* Fixed an issue where XSIAM Dashboards and Reports images failed the build.
* Added support for **xpanse** marketplace to content graph.

## 1.7.7
* Fixed an issue where paybooks **generate-docs** didn't parse complex input values when no accessor field is given correctly.
* Fixed an issue in the **download** command, where an exception would be raised when downloading system playbooks.
* Fixed an issue where the **upload** failed on playbooks containing a value that starts with `=`.
* Fixed an issue where the **generate-unit-tests** failed to generate assertions, and generate unit tests when command names does not match method name.
* Fixed an issue where the **download** command did not honor the `--no-code-formatting` flag properly. @maxgubler
* Added a new check to **validate**, making sure playbook task values are passed as references.
* Fixed an issue where the **update-release-notes** deleted existing release notes, now appending to it instead.
* Fixed an issue where **validate** printed blank space in case of validation failed and ignored.
* Renamed 'Agent Config' to 'XDRC Templates'.
* Fixed an issue where the **zip-packs** command did not work with the CommonServerUserPython and CommonServerUserPowerShell package.

## 1.7.6

* Fixed parsing of initialization arguments of client classes in the **generate-unit-tests** command.
* Added support for AgentConfig content item in the **upload**, **create-id-set**, **find-dependecies**, **unify** and **create-content-artifacts** commands.
* Added support for XSIAM Report preview image.

## 1.7.5

* Fixed an issue where the **upload** command did not work with the CommonServerUserPython package.
* Fixed an issue in the **download** command, where some playbooks were downloaded as test playbooks.
* Added playbook modification capabilities in **TestSuite**.
* Added a new command **create-content-graph**.
* Fixed an issue in the **upload** command, where the temporary zip would not clean up properly.
* Improved content items parsing in the **create-content-graph** command.
* Added an error when the docker daemon is unavailable when running **lint**.
* Removed the validation of a subtype change for scripts in the **validate** command.
* Fixed an issue where names of XSIAM content items were not normalized properly.
* Fixed an issue where the **download** command was downloading playbooks with **script** (id) and not **scriptName**.
* Fixed an issue where script yml files were not properly identified by `find_type`.
* Removed nightly integrations filtering when deciding if a test should run.
* Added support for XSIAM Dashboard preview image.
* Added the `--no-code-formatting` flag to the **download** command, allowing to skip autopep8 and isort.
* Fixed an issue in the **update-release-notes** command, where generating release notes for modeling rules schema file caused exception.

## 1.7.4

* Fixed an issue where the **doc-review** command showed irrelevant messages.
* Fixed an issue in **validate**, where backward-compatibility failures prevented other validations from running.
* Fixed an issue in **validate**, where content-like files under infrastructure paths were not ignored.
* Fixed an issue in the AMI mapping, where server versions were missing.
* Change the way the normalize name is set for external files.
* Added dump function to XSIAM pack objects to dulicate the files.
* Fixed an issue where the `contribution_converter` did not support changes made to ApiModules.
* Added name normalization according to new convention to XSIAM content items
* Added playbook modification capabilities in **TestSuite**.
* Fixed an issue in create-content-artifacts where it will not get a normalize name for the item and it will try to duplicate the same file.

## 1.7.3

* Fixed an issue in the **format** command where fail when executed from environment without mdx server available.
* Added `Added a`, `Added an` to the list of allowed changelog prefixes.
* Added support for Indicator Types/Reputations in the **upload** command.
* Fixed an issue when running from a subdirectory of a content repo failed.
* Changing the way we are using XSIAM servers api-keys in **test-content** .
* Added a success message to **postman-codegen**.

## 1.7.2

* Fixed an issue in the **validate** command where incident fields were not found in mappers even when they exist
* Added an ability to provide list of marketplace names as a param attribute to **validate** and **upload**
* Added the file type to the error message when it is not supported.
* Fixed an issue where `contribution_converter` incorrectly mapped _Indicator Field_ objects to the _incidentfield_ directory in contribution zip files.
* Fixed a bug where **validate** returned error on empty inputs not used in playbooks.
* Added the `DEMISTO_SDK_CONTENT_PATH` environment variable, implicitly used in various commands.
* Added link to documentation for error messages regarding use cases and tags.

## 1.7.1

* Fixed an issue where *indicatorTypes* and *betaIntegrations* were not found in the id_set.
* Updated the default general `fromVersion` value on **format** to `6.5.0`
* Fixed an issue where the **validate** command did not fail when the integration yml file name was not the same as the folder containing it.
* Added an option to have **generate-docs** take a Playbooks folder path as input, and generate docs for all playbooks in it.
* Fixed an issue where the suggestion in case of `IF113` included uppercase letters for the `cliName` parameter.
* Added new validation to the **validate** command to fail and list all the file paths of files that are using a deprecated integration command / script / playbook.
* **validate** will no longer fail on playbooks calling subplaybooks that have a higher `fromVersion` value, if  calling the subplaybook has `skipifunavailable=True`.
* Fixed an issue where relative paths were not accessed correctly.
* Running any `demisto-sdk` command in a folder with a `.env` file will load it, temporarily overriding existing environment variables.
* Fixed an issue where **validate** did not properly detect deleted files.
* Added new validations to the **validate** command to verify that the schema file exists for a modeling rule and that the schema and rules keys are empty in the yml file.
* Fixed an issue where *find_type* didn't recognize exported incident types.
* Added a new validation to **validate**, making sure all inputs of a playbook are used.
* Added a new validation to **validate**, making sure all inputs used in a playbook declared in the input section.
* The **format** command will now replace the *fromServerVersion* field with *fromVersion*.

## 1.7.0

* Allowed JSON Handlers to accept kwargs, for custoimzing behavior.
* Fixed an issue where an incorrect error was shown when the `id` of a content item differed from its `name` attribute.
* Fixed an issue where the `preserve_quotes` in ruamel_handler received an incorrect value @icholy
* Fixed an issue where ignoring RM110 error code wasn't working and added a validation to **ALLOWED_IGNORE_ERRORS** to validate that all error codes are inserted in the right format.
* Fixed an issue where the contribution credit text was not added correctly to the pack README.
* Changed the contribution file implementation from markdown to a list of contributor names. The **create-content-artifact** will use this list to prepare the needed credit message.
* Added a new validation to the `XSOAR-linter` in the **lint** command for verifying that demisto.log is not used in the code.
* The **generate-docs** command will now auto-generate the Incident Mirroring section when implemented in an integration.
* Added support to automatically generate release notes for deprecated items in the **update-release-notes** command.
* Fixed an issue causing any command to crash when unable to detect local repository properties.
* Fixed an issue where running in a private gitlab repo caused a warning message to be shown multiple times.
* Added a new validation to the **validate** command to verify that markdown and python files do not contain words related to copyright section.
* Fixed an issue where **lint** crashed when provided an input file path (expecting a directory).

## 1.6.9

* Added a new validation that checks whether a pack should be deprecated.
* Added a new ability to the **format** command to deprecate a pack.
* Fixed an issue where the **validate** command sometimes returned a false negative in cases where there are several sub-playbooks with the same ID.
* Added a new validation to the **validate** command to verify that the docker in use is not deprecated.
* Added support for multiple ApiModules in the **unify** command
* Added a check to **validate** command, preventing use of relative urls in README files.
* Added environment variable **DEMISTO_SDK_MARKETPLACE** expected to affect *MarketplaceTagParser* *marketplace* value. The value will be automatically set when passing *marketplace* arg to the commands **unify**, **zip-packs**, **create-content-artifacts** and **upload**.
* Added slack notifier for build failures on the master branch.
* Added support for modeling and parsing rules in the **split** command.
* Added support for README files in **format** command.
* Added a **validate** check, making sure classifier id and name values match. Updated the classifier **format** to update the id accordingly.
* The **generate-docs** command will now auto-generate the playbook image link by default.
* Added the `--custom-image-link` argument to override.
* Added a new flag to **generate-docs** command, allowing to add a custom image link to a playbook README.
* Added a new validation to the **validate** command to verify that the package directory name is the same as the files contained in the that package.
* Added support in the **unify** command to unify a schema into its Modeling Rule.

## 1.6.8

* Fixed an issue where **validate** did not fail on invalid playbook entities' versions (i.e. subplaybooks or scripts with higher fromversion than their parent playbook).
* Added support for running lint via a remote docker ssh connection. Use `DOCKER_HOST` env variable to specify a remote docker connection, such as: `DOCKER_HOST=ssh://myuser@myhost.com`.
* Fixed an issue where the pack cache in *get_marketplaces* caused the function to return invalid values.
* Fixed an issue where running format on a pack with XSIAM entities would fail.
* Added the new `display_name` field to relevant entities in the **create-id-set** command.
* Added a new validation to the **validate** command to verify the existence of "Reliability" parameter if the integration have reputation command.
* Fixed a bug where terminating the **lint** command failed (`ctrl + c`).
* Removed the validation of a subtype change in integrations and scripts from **validate**.
* Fixed an issue where **download** did not behave as expected when prompting for a version update. Reported by @K-Yo
* Added support for adoption release notes.
* Fixed an issue where **merge-id-sets** failed when a key was missing in one id-set.json.
* Fixed a bug where some mypy messages were not parsed properly in **lint**.
* Added a validation to the **validate** command, failing when '`fromversion`' or '`toversion`' in a content entity are incorrect format.
* Added a validation to the **validate** command, checking if `fromversion` <= `toversion`.
* Fixed an issue where coverage reports used the wrong logging level, marking debug logs as errors.
* Added a new validation to the **validate** command, to check when the discouraged `http` prefixes are used when setting defaultvalue, rather than `https`.
* Added a check to the **lint** command for finding hard-coded usage of the http protocol.
* Locked the dependency on Docker.
* Removed a traceback line from the **init** command templates: BaseIntegration, BaseScript.
* Updated the token in **_add_pr_comment** method from the content-bot token to the xsoar-bot token.

## 1.6.7

* Added the `types-markdown` dependency, adding markdown capabilities to existing linters using the [Markdown](https://pypi.org/project/Markdown/) package.
* Added support in the **format** command to remove nonexistent incident/indicator fields from *layouts/mappers*
* Added the `Note: XXX` and `XXX now generally available.` release notes templates to **doc-review** command.
* Updated the logs shown during the docker build step.
* Removed a false warning about configuring the `GITLAB_TOKEN` environment variable when it's not needed.
* Removed duplicate identifiers for XSIAM integrations.
* Updated the *tags* and *use cases* in pack metadata validation to use the local files only.
* Fixed the error message in checkbox validation where the defaultvalue is wrong and added the name of the variable that should be fixed.
* Added types to `find_type_by_path` under tools.py.
* Fixed an issue where YAML files contained incorrect value type for `tests` key when running `format --deprecate`.
* Added a deprecation message to the `tests:` section of yaml files when running `format --deprecate`.
* Added use case for **validate** on *wizard* objects - set_playbook is mapped to all integrations.
* Added the 'integration-get-indicators' commands to be ignored by the **verify_yml_commands_match_readme** validation, the validation will no longer fail if these commands are not in the readme file.
* Added a new validation to the **validate** command to verify that if the phrase "breaking changes" is present in a pack release notes, a JSON file with the same name exists and contains the relevant breaking changes information.
* Improved logs when running test playbooks (in a build).
* Fixed an issue in **upload** did not include list-type content items. @nicolas-rdgs
* Reverted release notes to old format.

## 1.6.6

* Added debug print when excluding item from ID set due to missing dependency.
* Added a validation to the **validate** command, failing when non-ignorable errors are present in .pack-ignore.
* Fixed an issue where `mdx server` did not close when stopped in mid run.
* Fixed an issue where `-vvv` flag did not print logs on debug level.
* enhanced ***validate*** command to list all command names affected by a backward compatibility break, instead of only one.
* Added support for Wizard content item in the **format**, **validate**, **upload**, **create-id-set**, **find-dependecies** and **create-content-artifacts** commands.
* Added a new flag to the **validate** command, allowing to run specific validations.
* Added support in **unify** and **create-content-artifacts** for displaying different documentations (detailed description + readme) for content items, depending on the marketplace version.
* Fixed an issue in **upload** where list items were not uploaded.
* Added a new validation to **validate** command to verify that *cliName* and *id* keys of the incident field or the indicator field are matches.
* Added the flag '-x', '--xsiam' to **upload** command to upload XSIAM entities to XSIAM server.
* Fixed the integration field *isFetchEvents* to be in lowercase.
* Fixed an issue where **validate -i** run after **format -i** on an existing file in the repo instead of **validate -g**.
* Added the following commands: 'update-remote-data', 'get-modified-remote-data', 'update-remote-system' to be ignored by the **verify_yml_commands_match_readme** validation, the validation will no longer fail if these commands are not in the readme file.
* Updated the release note template to include a uniform format for all items.
* Added HelloWorldSlim template option for *--template* flag in **demisto-sdk init** command.
* Fixed an issue where the HelloWorldSlim template in **demisto-sdk init** command had an integration id that was conflicting with HelloWorld integration id.
* Updated the SDK to use demisto-py 3.1.6, allowing use of a proxy with an environment variable.
* Set the default logger level to `warning`, to avoid unwanted debug logs.
* The **format** command now validates that default value of checkbox parameters is a string 'true' or 'false'.
* Fixed an issue where `FileType.PLAYBOOK` would show instead of `Playbook` in readme error messages.
* Added a new validation to **validate** proper defaultvalue for checkbox fields.

## 1.6.5

* Fixed an issue in the **format** command where the `id` field was overwritten for existing JSON files.
* Fixed an issue where the **doc-review** command was successful even when the release-note is malformed.
* Added timestamps to the `demisto-sdk` logger.
* Added time measurements to **lint**.
* Added the flag '-d', '--dependency' to **find-dependencies** command to get the content items that cause the dependencies between two packs.
* Fixed an issue where **update-release-notes** used the *trigger_id* field instead of the *trigger_name* field.
* Fixed an issue where **doc-review** failed to recognize script names, in scripts using the old file structure.
* Fixed an issue where concurrent processes created by **lint** caused deadlocks when opening files.
* Fixed an issue in the **format** command where `_dev` or `_copy` suffixes weren't removed from the subscript names in playbooks and layouts.
* Fixed an issue where **validate** failed on nonexistent `README.md` files.
* Added support of XSIAM content items to the **validate** command.
* Report **lint** summary results and failed packages after reporting time measurements.

## 1.6.4

* Added the new **generate-yml-from-python** command.
* Added a code *type* indication for integration and script objects in the *ID Set*.
* Added the [Vulture](https://github.com/jendrikseipp/vulture) linter to the pre-commit hook.
* The `demisto-sdk` pack will now be distributed via PyPi with a **wheel** file.
* Fixed a bug where any edited json file that contained a forward slash (`/`) escaped.
* Added a new validation to **validate** command to verify that the metadata *currentVersion* is
the same as the last release note version.
* The **validate** command now checks if there're none-deprecated integration commands that are missing from the readme file.
* Fixed an issue where *dockerimage* changes in Scripts weren't recognized by the **update-release-notes** command.
* Fixed an issue where **update-xsoar-config-file** did not properly insert the marketplace packs list to the file.
* Added the pack name to the known words by default when running the **doc-review** command.
* Added support for new XSIAM entities in **create-id-set** command.
* Added support for new XSIAM entities in **create-content-artifacts** command.
* Added support for Parsing/Modeling Rule content item in the **unify** command.
* Added the integration name, the commands name and the script name to the known words by default when running the **doc-review** command.
* Added an argument '-c' '--custom' to the **unify** command, if True will append to the unified yml name/display/id the custom label provided
* Added support for sub words suggestion in kebab-case sentences when running the **doc-review** command.
* Added support for new XSIAM entities in **update-release-notes** command.
* Enhanced the message of alternative suggestion words shown when running **doc-review** command.
* Fixed an incorrect error message, in case `node` is not installed on the machine.
* Fixed an issue in the **lint** command where the *check-dependent-api-modules* argument was set to true by default.
* Added a new command **generate-unit-tests**.
* Added a new validation to **validate** all SIEM integration have the same suffix.
* Fixed the destination path of the unified parsing/modeling rules in **create-content-artifacts** command.
* Fixed an issue in the **validate** command, where we validated wrongfully the existence of readme file for the *ApiModules* pack.
* Fixed an issue in the **validate** command, where an error message that was displayed for scripts validation was incorrect.
* Fixed an issue in the **validate** and **format** commands where *None* arguments in integration commands caused the commands to fail unexpectedly.
* Added support for running tests on XSIAM machines in the **test-content** command.
* Fixed an issue where the **validate** command did not work properly when deleting non-content items.
* Added the flag '-d', '--dependency' to **find-dependencies** command to get the content items that cause the dependencies between two packs.

## 1.6.3

* **Breaking change**: Fixed a typo in the **validate** `--quiet-bc-validation` flag (was `--quite-bc-validation`). @upstart-swiss
* Dropped support for python 3.7: Demisto-SDK is now supported on Python 3.8 or newer.
* Added an argument to YAMLHandler, allowing to set a maximal width for YAML files. This fixes an issue where a wrong default was used.
* Added the detach mechanism to the **upload** command, If you set the --input-config-file flag, any files in the repo's SystemPacks folder will be detached.
* Added the reattach mechanism to the **upload** command, If you set the --input-config-file flag, any detached item in your XSOAR instance that isn't currently in the repo's SystemPacks folder will be re-attached.
* Fixed an issue in the **validate** command that did not work properly when using the *-g* flag.
* Enhanced the dependency message shown when running **lint**.
* Fixed an issue where **update-release-notes** didn't update the currentVersion in pack_metadata.
* Improved the logging in **test-content** for helping catch typos in external playbook configuration.

## 1.6.2

* Added dependency validation support for core marketplacev2 packs.
* Fixed an issue in **update-release-notes** where suggestion fix failed in validation.
* Fixed a bug where `.env` files didn't load. @nicolas-rdgs
* Fixed a bug where **validate** command failed when the *categories* field in the pack metadata was empty for non-integration packs.
* Added *system* and *item-type* arguments to the **download** command, used when downloading system items.
* Added a validation to **validate**, checking that each script, integration and playbook have a README file. This validation only runs when the command is called with either the `-i` or the `-g` flag.
* Fixed a regression issue with **doc-review**, where the `-g` flag did not work.
* Improved the detection of errors in **doc-review** command.
* The **validate** command now checks if a readme file is empty, only for packs that contain playbooks or were written by a partner.
* The **validate** command now makes sure common contextPath values (e.g. `DBotScore.Score`) have a non-empty description, and **format** populates them automatically.
* Fixed an issue where the **generate-outputs** command did not work properly when examples were provided.
* Fixed an issue in the **generate-outputs** command, where the outputs were not written to the specified output path.
* The **generate-outputs** command can now generate outputs from multiple calls to the same command (useful when different args provide different outputs).
* The **generate-outputs** command can now update a yaml file with new outputs, without deleting or overwriting existing ones.
* Fixed a bug where **doc-review** command failed on existing templates.
* Fixed a bug where **validate** command failed when the word demisto is in the repo README file.
* Added support for adding test-playbooks to the zip file result in *create-content-artifacts* command for marketplacev2.
* Fixed an issue in **find-dependencies** where using the argument *-o* without the argument *--all-packs-dependencies* did not print a proper warning.
* Added a **validate** check to prevent deletion of files whose deletion is not supported by the XSOAR marketplace.
* Removed the support in the *maintenance* option of the *-u* flag in the **update-release-notes** command.
* Added validation for forbidden words and phrases in the **doc-review** command.
* Added a retries mechanism to the **test-content** command to stabilize the build process.
* Added support for all `git` platforms to get remote files.
* Refactored the **format** command's effect on the *fromversion* field:
  * Fixed a bug where the *fromversion* field was removed when modifying a content item.
  * Updated the general default *fromversion* and the default *fromversion* of newly-introduced content items (e.g. `Lists`, `Jobs`).
  * Added an interactive mode functionality for all content types, to ask the user whether to set a default *fromversion*, if could not automatically determine its value. Use `-y` to assume 'yes' as an answer to all prompts and run non-interactively.

## 1.6.1

* Added the '--use-packs-known-words' argument to the **doc-review** command
* Added YAML_Loader to handle yaml files in a standard way across modules, replacing PYYAML.
* Fixed an issue when filtering items using the ID set in the **create-content-artifacts** command.
* Fixed an issue in the **generate-docs** command where tables were generated with an empty description column.
* Fixed an issue in the **split** command where splitting failed when using relative input/output paths.
* Added warning when inferred files are missing.
* Added to **validate** a validation for integration image dimensions, which should be 120x50px.
* Improved an error in the **validate** command to better differentiate between the case where a required fetch parameter is malformed or missing.

## 1.6.0

* Fixed an issue in the **create-id-set** command where similar items from different marketplaces were reported as duplicated.
* Fixed typo in demisto-sdk init
* Fixed an issue where the **lint** command did not handle all container exit codes.
* Add to **validate** a validation for pack name to make sure it is unchanged.
* Added a validation to the **validate** command that verifies that the version in the pack_metdata file is written in the correct format.
* Fixed an issue in the **format** command where missing *fromVersion* field in indicator fields caused an error.

## 1.5.9

* Added option to specify `External Playbook Configuration` to change inputs of Playbooks triggered as part of **test-content**
* Improved performance of the **lint** command.
* Improved performance of the **validate** command when checking README images.
* ***create-id-set*** command - the default value of the **marketplace** argument was changed from ‘xsoar’ to all packs existing in the content repository. When using the command, make sure to pass the relevant marketplace to use.

## 1.5.8

* Fixed an issue where the command **doc-review** along with the argument `--release-notes` failed on yml/json files with invalid schema.
* Fixed an issue where the **lint** command failed on packs using python 3.10

## 1.5.7

* Fixed an issue where reading remote yaml files failed.
* Fixed an issue in **validate** failed with no error message for lists (when no fromVersion field was found).
* Fixed an issue when running **validate** or **format** in a gitlab repository, and failing to determine its project id.
* Added an enhancement to **split**, handling an empty output argument.
* Added the ability to add classifiers and mappers to conf.json.
* Added the Alias field to the incident field schema.

## 1.5.6

* Added 'deprecated' release notes template.
* Fixed an issue where **run-test-playbook** command failed to get the task entries when the test playbook finished with errors.
* Fixed an issue in **validate** command when running with `no-conf-json` argument to ignore the `conf.json` file.
* Added error type text (`ERROR` or `WARNING`) to **validate** error prints.
* Fixed an issue where the **format** command on test playbook did not format the ID to be equal to the name of the test playbook.
* Enhanced the **update-release-notes** command to automatically commit release notes config file upon creation.
* The **validate** command will validate that an indicator field of type html has fromVersion of 6.1.0 and above.
* The **format** command will now add fromVersion 6.1.0 to indicator field of type html.
* Added support for beta integrations in the **format** command.
* Fixed an issue where the **postman-codegen** command failed when called with the `--config-out` flag.
* Removed the integration documentation from the detailed description while performing **split** command to the unified yml file.
* Removed the line which indicates the version of the product from the README.md file for new contributions.

## 1.5.5

* Fixed an issue in the **update-release-notes** command, which did not work when changes were made in multiple packs.
* Changed the **validate** command to fail on missing test-playbooks only if no unittests are found.
* Fixed `to_kebab_case`, it will now deal with strings that have hyphens, commas or periods in them, changing them to be hyphens in the new string.
* Fixed an issue in the **create-id-set** command, where the `source` value included the git token if it was specified in the remote url.
* Fixed an issue in the **merge-id-set** command, where merging fails because of duplicates but the packs are in the XSOAR repo but in different version control.
* Fixed missing `Lists` Content Item as valid `IDSetType`
* Added enhancement for **generate-docs**. It is possible to provide both file or a comma seperated list as `examples`. Also, it's possible to provide more than one example for a script or a command.
* Added feature in **format** to sync YML and JSON files to the `master` file structure.
* Added option to specify `Incident Type`, `Incoming Mapper` and `Classifier` when configuring instance in **test-content**
* added a new command **run-test-playbook** to run a test playbook in a given XSOAR instance.
* Fixed an issue in **format** when running on a modified YML, that the `id` value is not changed to its old `id` value.
* Enhancement for **split** command, replace `ApiModule` code block to `import` when splitting a YML.
* Fixed an issue where indicator types were missing from the pack's content, when uploading using **zip-packs**.
* The request data body format generated in the **postman-codegen** will use the python argument's name and not the raw data argument's name.
* Added the flag '--filter-by-id-set' to **create-content-artifacts** to create artifacts only for items in the given id_set.json.

## 1.5.4

* Fixed an issue with the **format** command when contributing via the UI
* The **format** command will now not remove the `defaultRows` key from incident, indicator and generic fields with `type: grid`.
* Fixed an issue with the **validate** command when a layoutscontainer did not have the `fromversion` field set.
* added a new command **update-xsoar-config-file** to handle your XSOAR Configuration File.
* Added `skipVerify` argument in **upload** command to skip pack signature verification.
* Fixed an issue when the **run** command  failed running when there’s more than one playground, by explicitly using the current user’s playground.
* Added support for Job content item in the **format**, **validate**, **upload**, **create-id-set**, **find-dependecies** and **create-content-artifacts** commands.
* Added a **source** field to the **id_set** entitles.
* Two entitles will not consider as duplicates if they share the same pack and the same source.
* Fixed a bug when duplicates were found in **find_dependencies**.
* Added function **get_current_repo** to `tools`.
* The **postman-codegen** will not have duplicates argument name. It will rename them to the minimum distinguished shared path for each of them.

## 1.5.3

* The **format** command will now set `unsearchable: True` for incident, indicator and generic fields.
* Fixed an issue where the **update-release-notes** command crashes with `--help` flag.
* Added validation to the **validate** command that verifies the `unsearchable` key in incident, indicator and generic fields is set to true.
* Removed a validation that DBotRole should be set for automation that requires elevated permissions to the `XSOAR-linter` in the **lint** command.
* Fixed an issue in **Validate** command where playbooks conditional tasks were mishandeled.
* Added a validation to prevent contributors from using the `fromlicense` key as a configuration parameter in an integration's YML
* Added a validation to ensure that the type for **API token** (and similar) parameters are configured correctly as a `credential` type in the integration configuration YML.
* Added an assertion that checks for duplicated requests' names when generating an integration from a postman collection.
* Added support for [.env files](https://pypi.org/project/python-dotenv/). You can now add a `.env` file to your repository with the logging information instead of setting a global environment variables.
* When running **lint** command with --keep-container flag, the docker images are committed.
* The **validate** command will not return missing test playbook error when given a script with dynamic-section tag.

## 1.5.2

* Added a validation to **update-release-notes** command to ensure that the `--version` flag argument is in the right format.
* added a new command **coverage-analyze** to generate and print coverage reports.
* Fixed an issue in **validate** in repositories which are not in GitHub or GitLab
* Added a validation that verifies that readme image absolute links do not contain the working branch name.
* Added support for List content item in the **format**, **validate**, **download**, **upload**, **create-id-set**, **find-dependecies** and **create-content-artifacts** commands.
* Added a validation to ensure reputation command's default argument is set as an array input.
* Added the `--fail-duplicates` flag for the **merge-id-set** command which will fail the command if duplicates are found.
* Added the `--fail-duplicates` flag for the **create-id-set** command which will fail the command if duplicates are found.

## 1.5.1

* Fixed an issue where **validate** command failed to recognized test playbooks for beta integrations as valid tests.
* Fixed an issue were the **validate** command was falsely recognizing image paths in readme files.
* Fixed an issue where the **upload** command error message upon upload failure pointed to wrong file rather than to the pack metadata.
* Added a validation that verifies that each script which appears in incident fields, layouts or layout containers exists in the id_set.json.
* Fixed an issue where the **postman code-gen** command generated double dots for context outputs when it was not needed.
* Fixed an issue where there **validate** command on release notes file crashed when author image was added or modified.
* Added input handling when running **find-dependencies**, replacing string manipulations.
* Fixed an issue where the **validate** command did not handle multiple playbooks with the same name in the id_set.
* Added support for GitLab repositories in **validate**

## 1.5.0

* Fixed an issue where **upload** command failed to upload packs not under content structure.
* Added support for **init** command to run from non-content repo.
* The **split-yml** has been renamed to **split** and now supports splitting Dashboards from unified Generic Modules.
* Fixed an issue where the skipped tests validation ran on the `ApiModules` pack in the **validate** command.
* The **init** command will now create the `Generic Object` entities directories.
* Fixed an issue where the **format** command failed to recognize changed files from git.
* Fixed an issue where the **json-to-outputs** command failed checking whether `0001-01-01T00:00:00` is of type `Date`
* Added to the **generate context** command to generate context paths for integrations from an example file.
* Fixed an issue where **validate** failed on release notes configuration files.
* Fixed an issue where the **validate** command failed on pack input if git detected changed files outside of `Packs` directory.
* Fixed an issue where **validate** command failed to recognize files inside validated pack when validation release notes, resulting in a false error message for missing entity in release note.
* Fixed an issue where the **download** command failed when downloading an invalid YML, instead of skipping it.

## 1.4.9

* Added validation that the support URL in partner contribution pack metadata does not lead to a GitHub repo.
* Enhanced ***generate-docs*** with default `additionalinformation` (description) for common parameters.
* Added to **validate** command a validation that a content item's id and name will not end with spaces.
* The **format** command will now remove trailing whitespaces from content items' id and name fields.
* Fixed an issue where **update-release-notes** could fail on files outside the user given pack.
* Fixed an issue where the **generate-test-playbook** command would not place the playbook in the proper folder.
* Added to **validate** command a validation that packs with `Iron Bank` uses the latest docker from Iron Bank.
* Added to **update-release-notes** command support for `Generic Object` entities.
* Fixed an issue where playbook `fromversion` mismatch validation failed even if `skipunavailable` was set to true.
* Added to the **create artifacts** command support for release notes configuration file.
* Added validation to **validate** for release notes config file.
* Added **isoversize** and **isautoswitchedtoquietmode** fields to the playbook schema.
* Added to the **update-release-notes** command `-bc` flag to generate template for breaking changes version.
* Fixed an issue where **validate** did not search description files correctly, leading to a wrong warning message.

## 1.4.8

* Fixed an issue where yml files with `!reference` failed to load properly.
* Fixed an issue when `View Integration Documentation` button was added twice during the download and re-upload.
* Fixed an issue when `(Partner Contribution)` was added twice to the display name during the download and re-upload.
* Added the following enhancements in the **generate-test-playbook** command:
  * Added the *--commands* argument to generate tasks for specific commands.
  * Added the *--examples* argument to get the command examples file path and generate tasks from the commands and arguments specified there.
  * Added the *--upload* flag to specify whether to upload the test playbook after the generation.
  * Fixed the output condition generation for outputs of type `Boolean`.

## 1.4.7

* Fixed an issue where an empty list for a command context didn't produce an indication other than an empty table.
* Fixed an issue where the **format** command has incorrectly recognized on which files to run when running using git.
* Fixed an issue where author image validations were not checked properly.
* Fixed an issue where new old-formatted scripts and integrations were not validated.
* Fixed an issue where the wording in the from version validation error for subplaybooks was incorrect.
* Fixed an issue where the **update-release-notes** command used the old docker image version instead of the new when detecting a docker change.
* Fixed an issue where the **generate-test-playbook** command used an incorrect argument name as default
* Fixed an issue where the **json-to-outputs** command used an incorrect argument name as default when using `-d`.
* Fixed an issue where validations failed while trying to validate non content files.
* Fixed an issue where README validations did not work post VS Code formatting.
* Fixed an issue where the description validations were inconsistent when running through an integration file or a description file.

## 1.4.6

* Fixed an issue where **validate** suggests, with no reason, running **format** on missing mandatory keys in yml file.
* Skipped existence of TestPlaybook check on community and contribution integrations.
* Fixed an issue where pre-commit didn't run on the demisto_sdk/commands folder.
* The **init** command will now change the script template name in the code to the given script name.
* Expanded the validations performed on beta integrations.
* Added support for PreProcessRules in the **format**, **validate**, **download**, and **create-content-artifacts** commands.
* Improved the error messages in **generate-docs**, if an example was not provided.
* Added to **validate** command a validation that a content entity or a pack name does not contain the words "partner" and "community".
* Fixed an issue where **update-release-notes** ignores *--text* flag while using *-f*
* Fixed the outputs validations in **validate** so enrichment commands will not be checked to have DBotScore outputs.
* Added a new validation to require the dockerimage key to exist in an integration and script yml files.
* Enhanced the **generate-test-playbook** command to use only integration tested on commands, rather than (possibly) other integrations implementing them.
* Expanded unify command to support GenericModules - Unifies a GenericModule object with its Dashboards.
* Added validators for generic objects:
  * Generic Field validator - verify that the 'fromVersion' field is above 6.5.0, 'group' field equals 4 and 'id' field starts with the prefix 'generic_'.
  * Generic Type validator - verify that the 'fromVersion' field is above 6.5.0
  * Generic Module validator - verify that the 'fromVersion' field is above 6.5.0
  * Generic Definition validator - verify that the 'fromVersion' field is above 6.5.0
* Expanded Format command to support Generic Objects - Fixes generic objects according to their validations.
* Fixed an issue where the **update-release-notes** command did not handle ApiModules properly.
* Added option to enter a dictionary or json of format `[{field_name:description}]` in the **json-to-outputs** command,
  with the `-d` flag.
* Improved the outputs for the **format** command.
* Fixed an issue where the validations performed after the **format** command were inconsistent with **validate**.
* Added to the **validate** command a validation for the author image.
* Updated the **create-content-artifacts** command to support generic modules, definitions, fields and types.
* Added an option to ignore errors for file paths and not only file name in .pack-ignore file.

## 1.4.5

* Enhanced the **postman-codegen** command to name all generated arguments with lower case.
* Fixed an issue where the **find-dependencies** command miscalculated the dependencies for playbooks that use generic commands.
* Fixed an issue where the **validate** command failed in external repositories in case the DEMISTO_SDK_GITHUB_TOKEN was not set.
* Fixed an issue where **openapi-codegen** corrupted the swagger file by overwriting configuration to swagger file.
* Updated the **upload** command to support uploading zipped packs to the marketplace.
* Added to the **postman-codegen** command support of path variables.
* Fixed an issue where **openapi-codegen** entered into an infinite loop on circular references in the swagger file.
* The **format** command will now set `fromVersion: 6.2.0` for widgets with 'metrics' data type.
* Updated the **find-dependencies** command to support generic modules, definitions, fields and types.
* Fixed an issue where **openapi-codegen** tried to extract reference example outputs, leading to an exception.
* Added an option to ignore secrets automatically when using the **init** command to create a pack.
* Added a tool that gives the ability to temporarily suppress console output.

## 1.4.4

* When formatting incident types with Auto-Extract rules and without mode field, the **format** command will now add the user selected mode.
* Added new validation that DBotRole is set for scripts that requires elevated permissions to the `XSOAR-linter` in the **lint** command.
* Added url escaping to markdown human readable section in generate docs to avoid autolinking.
* Added a validation that mapper's id and name are matching. Updated the format of mapper to include update_id too.
* Added a validation to ensure that image paths in the README files are valid.
* Fixed **find_type** function to correctly find test files, such as, test script and test playbook.
* Added scheme validations for the new Generic Object Types, Fields, and Modules.
* Renamed the flag *--input-old-version* to *--old-version* in the **generate-docs** command.
* Refactored the **update-release-notes** command:
  * Replaced the *--all* flag with *--use-git* or *-g*.
  * Added the *--force* flag to update the pack release notes without changes in the pack.
  * The **update-release-notes** command will now update all dependent integrations on ApiModule change, even if not specified.
  * If more than one pack has changed, the full list of updated packs will be printed at the end of **update-release-notes** command execution.
  * Fixed an issue where the **update-release-notes** command did not add docker image release notes entry for release notes file if a script was changed.
  * Fixed an issue where the **update-release-notes** command did not detect changed files that had the same name.
  * Fixed an issue in the **update-release-notes** command where the version support of JSON files was mishandled.
* Fixed an issue where **format** did not skip files in test and documentation directories.
* Updated the **create-id-set** command to support generic modules, definitions, fields and types.
* Changed the **convert** command to generate old layout fromversion to 5.0.0 instead of 4.1.0
* Enhanced the command **postman-codegen** with type hints for templates.

## 1.4.3

* Fixed an issue where **json-to-outputs** command returned an incorrect output when json is a list.
* Fixed an issue where if a pack README.md did not exist it could cause an error in the validation process.
* Fixed an issue where the *--name* was incorrectly required in the **init** command.
* Adding the option to run **validate** on a specific path while using git (*-i* & *-g*).
* The **format** command will now change UUIDs in .yml and .json files to their respective content entity name.
* Added a playbook validation to check if a task sub playbook exists in the id set in the **validate** command.
* Added the option to add new tags/usecases to the approved list and to the pack metadata on the same pull request.
* Fixed an issue in **test_content** where when different servers ran tests for the same integration, the server URL parameters were not set correctly.
* Added a validation in the **validate** command to ensure that the ***endpoint*** command is configured correctly in yml file.
* Added a warning when pack_metadata's description field is longer than 130 characters.
* Fixed an issue where a redundant print occurred on release notes validation.
* Added new validation in the **validate** command to ensure that the minimal fromVersion in a widget of type metrics will be 6.2.0.
* Added the *--release-notes* flag to demisto-sdk to get the current version release notes entries.

## 1.4.2

* Added to `pylint` summary an indication if a test was skipped.
* Added to the **init** command the option to specify fromversion.
* Fixed an issue where running **init** command without filling the metadata file.
* Added the *--docker-timeout* flag in the **lint** command to control the request timeout for the Docker client.
* Fixed an issue where **update-release-notes** command added only one docker image release notes entry for release notes file, and not for every entity whom docker image was updated.
* Added a validation to ensure that incident/indicator fields names starts with their pack name in the **validate** command. (Checked only for new files and only when using git *-g*)
* Updated the **find-dependencies** command to return the 'dependencies' according the layout type ('incident', 'indicator').
* Enhanced the "vX" display name validation for scripts and integrations in the **validate** command to check for every versioned script or integration, and not only v2.
* Added the *--fail-duplicates* flag for the **create-id-set** command which will fail the command if duplicates are found.
* Added to the **generate-docs** command automatic addition to git when a new readme file is created.

## 1.4.1

* When in private repo without `DEMSITO_SDK_GITHUB_TOKEN` configured, get_remote_file will take files from the local origin/master.
* Enhanced the **unify** command when giving input of a file and not a directory return a clear error message.
* Added a validation to ensure integrations are not skipped and at least one test playbook is not skipped for each integration or script.
* Added to the Content Tests support for `context_print_dt`, which queries the incident context and prints the result as a json.
* Added new validation for the `xsoar_config.json` file in the **validate** command.
* Added a version differences section to readme in **generate-docs** command.
* Added the *--docs-format* flag in the **integration-diff** command to get the output in README format.
* Added the *--input-old-version* and *--skip-breaking-changes* flags in the **generate-docs** command to get the details for the breaking section and to skip the breaking changes section.

## 1.4.0

* Enable passing a comma-separated list of paths for the `--input` option of the **lint** command.
* Added new validation of unimplemented test-module command in the code to the `XSOAR-linter` in the **lint** command.
* Fixed the **generate-docs** to handle integration authentication parameter.
* Added a validation to ensure that description and README do not contain the word 'Demisto'.
* Improved the deprecated message validation required from playbooks and scripts.
* Added the `--quite-bc-validation` flag for the **validate** command to run the backwards compatibility validation in quite mode (errors is treated like warnings).
* Fixed the **update release notes** command to display a name for old layouts.
* Added the ability to append to the pack README credit to contributors.
* Added identification for parameter differences in **integration-diff** command.
* Fixed **format** to use git as a default value.
* Updated the **upload** command to support reports.
* Fixed an issue where **generate-docs** command was displaying 'None' when credentials parameter display field configured was not configured.
* Fixed an issue where **download** did not return exit code 1 on failure.
* Updated the validation that incident fields' names do not contain the word incident will aplly to core packs only.
* Added a playbook validation to verify all conditional tasks have an 'else' path in **validate** command.
* Renamed the GitHub authentication token environment variable `GITHUB_TOKEN` to `DEMITO_SDK_GITHUB_TOKEN`.
* Added to the **update-release-notes** command automatic addition to git when new release notes file is created.
* Added validation to ensure that integrations, scripts, and playbooks do not contain the entity type in their names.
* Added the **convert** command to convert entities between XSOAR versions.
* Added the *--deprecate* flag in **format** command to deprecate integrations, scripts, and playbooks.
* Fixed an issue where ignoring errors did not work when running the **validate** command on specific files (-i).

## 1.3.9

* Added a validation verifying that the pack's README.md file is not equal to pack description.
* Fixed an issue where the **Assume yes** flag did not work properly for some entities in the **format** command.
* Improved the error messages for separators in folder and file names in the **validate** command.
* Removed the **DISABLE_SDK_VERSION_CHECK** environment variable. To disable new version checks, use the **DEMISTO_SDK_SKIP_VERSION_CHECK** envirnoment variable.
* Fixed an issue where the demisto-sdk version check failed due to a rate limit.
* Fixed an issue with playbooks scheme validation.

## 1.3.8

* Updated the **secrets** command to work on forked branches.

## 1.3.7

* Added a validation to ensure correct image and description file names.
* Fixed an issue where the **validate** command failed when 'display' field in credentials param in yml is empty but 'displaypassword' was provided.
* Added the **integration-diff** command to check differences between two versions of an integration and to return a report of missing and changed elements in the new version.
* Added a validation verifying that the pack's README.md file is not missing or empty for partner packs or packs contains use cases.
* Added a validation to ensure that the integration and script folder and file names will not contain separators (`_`, `-`, ``).
* When formatting new pack, the **format** command will set the *fromversion* key to 5.5.0 in the new files without fromversion.

## 1.3.6

* Added a validation that core packs are not dependent on non-core packs.
* Added a validation that a pack name follows XSOAR standards.
* Fixed an issue where in some cases the `get_remote_file` function failed due to an invalid path.
* Fixed an issue where running **update-release-notes** with updated integration logo, did not detect any file changes.
* Fixed an issue where the **create-id-set** command did not identify unified integrations correctly.
* Fixed an issue where the `CommonTypes` pack was not identified as a dependency for all feed integrations.
* Added support for running SDK commands in private repositories.
* Fixed an issue where running the **init** command did not set the correct category field in an integration .yml file for a newly created pack.
* When formatting new contributed pack, the **format** command will set the *fromversion* key to 6.0.0 in the relevant files.
* If the environment variable "DISABLE_SDK_VERSION_CHECK" is define, the demisto-sdk will no longer check for newer version when running a command.
* Added the `--use-pack-metadata` flag for the **find-dependencies** command to update the calculated dependencies using the the packs metadata files.
* Fixed an issue where **validate** failed on scripts in case the `outputs` field was set to `None`.
* Fixed an issue where **validate** was failing on editing existing release notes.
* Added a validation for README files verifying that the file doesn't contain template text copied from HelloWorld or HelloWorldPremium README.

## 1.3.5

* Added a validation that layoutscontainer's id and name are matching. Updated the format of layoutcontainer to include update_id too.
* Added a validation that commands' names and arguments in core packs, or scripts' arguments do not contain the word incident.
* Fixed issue where running the **generate-docs** command with -c flag ran all the commands and not just the commands specified by the flag.
* Fixed the error message of the **validate** command to not always suggest adding the *description* field.
* Fixed an issue where running **format** on feed integration generated invalid parameter structure.
* Fixed an issue where the **generate-docs** command did not add all the used scripts in a playbook to the README file.
* Fixed an issue where contrib/partner details might be added twice to the same file, when using unify and create-content-artifacts commands
* Fixed issue where running **validate** command on image-related integration did not return the correct outputs to json file.
* When formatting playbooks, the **format** command will now remove empty fields from SetIncident, SetIndicator, CreateNewIncident, CreateNewIndicator script arguments.
* Added an option to fill in the developer email when running the **init** command.

## 1.3.4

* Updated the **validate** command to check that the 'additionalinfo' field only contains the expected value for feed required parameters and not equal to it.
* Added a validation that community/partner details are not in the detailed description file.
* Added a validation that the Use Case tag in pack_metadata file is only used when the pack contains at least one PB, Incident Type or Layout.
* Added a validation that makes sure outputs in integrations are matching the README file when only README has changed.
* Added the *hidden* field to the integration schema.
* Fixed an issue where running **format** on a playbook whose `name` does not equal its `id` would cause other playbooks who use that playbook as a sub-playbook to fail.
* Added support for local custom command configuration file `.demisto-sdk-conf`.
* Updated the **format** command to include an update to the description file of an integration, to remove community/partner details.

## 1.3.3

* Fixed an issue where **lint** failed where *.Dockerfile* exists prior running the lint command.
* Added FeedHelloWorld template option for *--template* flag in **demisto-sdk init** command.
* Fixed issue where **update-release-notes** deleted release note file if command was called more than once.
* Fixed issue where **update-release-notes** added docker image release notes every time the command was called.
* Fixed an issue where running **update-release-notes** on a pack with newly created integration, had also added a docker image entry in the release notes.
* Fixed an issue where `XSOAR-linter` did not find *NotImplementedError* in main.
* Added validation for README files verifying their length (over 30 chars).
* When using *-g* flag in the **validate** command it will now ignore untracked files by default.
* Added the *--include-untracked* flag to the **validate** command to include files which are untracked by git in the validation process.
* Improved the `pykwalify` error outputs in the **validate** command.
* Added the *--print-pykwalify* flag to the **validate** command to print the unchanged output from `pykwalify`.

## 1.3.2

* Updated the format of the outputs when using the *--json-file* flag to create a JSON file output for the **validate** and **lint** commands.
* Added the **doc-review** command to check spelling in .md and .yml files as well as a basic release notes review.
* Added a validation that a pack's display name does not already exist in content repository.
* Fixed an issue where the **validate** command failed to detect duplicate params in an integration.
* Fixed an issue where the **validate** command failed to detect duplicate arguments in a command in an integration.

## 1.3.1

* Fixed an issue where the **validate** command failed to validate the release notes of beta integrations.
* Updated the **upload** command to support indicator fields.
* The **validate** and **update-release-notes** commands will now check changed files against `demisto/master` if it is configured locally.
* Fixed an issue where **validate** would incorrectly identify files as renamed.
* Added a validation that integration properties (such as feed, mappers, mirroring, etc) are not removed.
* Fixed an issue where **validate** failed when comparing branch against commit hash.
* Added the *--no-pipenv* flag to the **split-yml** command.
* Added a validation that incident fields and incident types are not removed from mappers.
* Fixed an issue where the *c
reate-id-set* flag in the *validate* command did not work while not using git.
* Added the *hiddenusername* field to the integration schema.
* Added a validation that images that are not integration images, do not ask for a new version or RN

## 1.3.0

* Do not collect optional dependencies on indicator types reputation commands.
* Fixed an issue where downloading indicator layoutscontainer objects failed.
* Added a validation that makes sure outputs in integrations are matching the README file.
* Fixed an issue where the *create-id-set* flag in the **validate** command did not work.
* Added a warning in case no id_set file is found when running the **validate** command.
* Fixed an issue where changed files were not recognised correctly on forked branches in the **validate** and the **update-release-notes** commands.
* Fixed an issue when files were classified incorrectly when running *update-release-notes*.
* Added a validation that integration and script file paths are compatible with our convention.
* Fixed an issue where id_set.json file was re created whenever running the generate-docs command.
* added the *--json-file* flag to create a JSON file output for the **validate** and **lint** commands.

## 1.2.19

* Fixed an issue where merge id_set was not updated to work with the new entity of Packs.
* Added a validation that the playbook's version matches the version of its sub-playbooks, scripts, and integrations.

## 1.2.18

* Changed the *skip-id-set-creation* flag to *create-id-set* in the **validate** command. Its default value will be False.
* Added support for the 'cve' reputation command in default arg validation.
* Filter out generic and reputation command from scripts and playbooks dependencies calculation.
* Added support for the incident fields in outgoing mappers in the ID set.
* Added a validation that the taskid field and the id field under the task field are both from uuid format and contain the same value.
* Updated the **format** command to generate uuid value for the taskid field and for the id under the task field in case they hold an invalid values.
* Exclude changes from doc_files directory on validation.
* Added a validation that an integration command has at most one default argument.
* Fixing an issue where pack metadata version bump was not enforced when modifying an old format (unified) file.
* Added validation that integration parameter's display names are capitalized and spaced using whitespaces and not underscores.
* Fixed an issue where beta integrations where not running deprecation validations.
* Allowed adding additional information to the deprecated description.
* Fixing an issue when escaping less and greater signs in integration params did not work as expected.

## 1.2.17

* Added a validation that the classifier of an integration exists.
* Added a validation that the mapper of an integration exists.
* Added a validation that the incident types of a classifier exist.
* Added a validation that the incident types of a mapper exist.
* Added support for *text* argument when running **demisto-sdk update-release-notes** on the ApiModules pack.
* Added a validation for the minimal version of an indicator field of type grid.
* Added new validation for incident and indicator fields in classifiers mappers and layouts exist in the content.
* Added cache for get_remote_file to reducing failures from accessing the remote repo.
* Fixed an issue in the **format** command where `_dev` or `_copy` suffixes weren't removed from the `id` of the given playbooks.
* Playbook dependencies from incident and indicator fields are now marked as optional.
* Mappers dependencies from incident types and incident fields are now marked as optional.
* Classifier dependencies from incident types are now marked as optional.
* Updated **demisto-sdk init** command to no longer create `created` field in pack_metadata file
* Updated **generate-docs** command to take the parameters names in setup section from display field and to use additionalinfo field when exist.
* Using the *verbose* argument in the **find-dependencies** command will now log to the console.
* Improved the deprecated message validation required from integrations.
* Fixed an issue in the **generate-docs** command where **Context Example** section was created when it was empty.

## 1.2.16

* Added allowed ignore errors to the *IDSetValidator*.
* Fixed an issue where an irrelevant id_set validation ran in the **validate** command when using the *--id-set* flag.
* Fixed an issue were **generate-docs** command has failed if a command did not exist in commands permissions file.
* Improved a **validate** command message for missing release notes of api module dependencies.

## 1.2.15

* Added the *ID101* to the allowed ignored errors.

## 1.2.14

* SDK repository is now mypy check_untyped_defs complaint.
* The lint command will now ignore the unsubscriptable-object (E1136) pylint error in dockers based on python 3.9 - this will be removed once a new pylint version is released.
* Added an option for **format** to run on a whole pack.
* Added new validation of unimplemented commands from yml in the code to `XSOAR-linter`.
* Fixed an issue where Auto-Extract fields were only checked for newly added incident types in the **validate** command.
* Added a new warning validation of direct access to args/params dicts to `XSOAR-linter`.

## 1.2.13

* Added new validation of indicators usage in CommandResults to `XSOAR-linter`.
* Running **demisto-sdk lint** will automatically run on changed files (same behavior as the -g flag).
* Removed supported version message from the documentation when running **generate_docs**.
* Added a print to indicate backwards compatibility is being checked in **validate** command.
* Added a percent print when running the **validate** command with the *-a* flag.
* Fixed a regression in the **upload** command where it was ignoring `DEMISTO_VERIFY_SSL` env var.
* Fixed an issue where the **upload** command would fail to upload beta integrations.
* Fixed an issue where the **validate** command did not create the *id_set.json* file when running with *-a* flag.
* Added price change validation in the **validate** command.
* Added validations that checks in read-me for empty sections or leftovers from the auto generated read-me that should be changed.
* Added new code validation for *NotImplementedError* to raise a warning in `XSOAR-linter`.
* Added validation for support types in the pack metadata file.
* Added support for *--template* flag in **demisto-sdk init** command.
* Fixed an issue with running **validate** on master branch where the changed files weren't compared to previous commit when using the *-g* flag.
* Fixed an issue where the `XSOAR-linter` ran *NotImplementedError* validation on scripts.
* Added support for Auto-Extract feature validation in incident types in the **validate** command.
* Fixed an issue in the **lint** command where the *-i* flag was ignored.
* Improved **merge-id-sets** command to support merge between two ID sets that contain the same pack.
* Fixed an issue in the **lint** command where flake8 ran twice.

## 1.2.12

* Bandit now reports also on medium severity issues.
* Fixed an issue with support for Docker Desktop on Mac version 2.5.0+.
* Added support for vulture and mypy linting when running without docker.
* Added support for *prev-ver* flag in **update-release-notes** command.
* Improved retry support when building docker images for linting.
* Added the option to create an ID set on a specific pack in **create-id-set** command.
* Added the *--skip-id-set-creation* flag to **validate** command in order to add the capability to run validate command without creating id_set validation.
* Fixed an issue where **validate** command checked docker image tag on ApiModules pack.
* Fixed an issue where **find-dependencies** did not calculate dashboards and reports dependencies.
* Added supported version message to the documentation and release notes files when running **generate_docs** and **update-release-notes** commands respectively.
* Added new code validations for *NotImplementedError* exception raise to `XSOAR-linter`.
* Command create-content-artifacts additional support for **Author_image.png** object.
* Fixed an issue where schemas were not enforced for incident fields, indicator fields and old layouts in the validate command.
* Added support for **update-release-notes** command to update release notes according to master branch.

## 1.2.11

* Fixed an issue where the ***generate-docs*** command reset the enumeration of line numbering after an MD table.
* Updated the **upload** command to support mappers.
* Fixed an issue where exceptions were no printed in the **format** while the *--verbose* flag is set.
* Fixed an issue where *--assume-yes* flag did not work in the **format** command when running on a playbook without a `fromversion` field.
* Fixed an issue where the **format** command would fail in case `conf.json` file was not found instead of skipping the update.
* Fixed an issue where integration with v2 were recognised by the `name` field instead of the `display` field in the **validate** command.
* Added a playbook validation to check if a task script exists in the id set in the **validate** command.
* Added new integration category `File Integrity Management` in the **validate** command.

## 1.2.10

* Added validation for approved content pack use-cases and tags.
* Added new code validations for *CommonServerPython* import to `XSOAR-linter`.
* Added *default value* and *predefined values* to argument description in **generate-docs** command.
* Added a new validation that checks if *get-mapping-fields* command exists if the integration schema has *{ismappable: true}* in **validate** command.
* Fixed an issue where the *--staged* flag recognised added files as modified in the **validate** command.
* Fixed an issue where a backwards compatibility warning was raised for all added files in the **validate** command.
* Fixed an issue where **validate** command failed when no tests were given for a partner supported pack.
* Updated the **download** command to support mappers.
* Fixed an issue where the ***format*** command added a duplicate parameter.
* For partner supported content packs, added support for a list of emails.
* Removed validation of README files from the ***validate*** command.
* Fixed an issue where the ***validate*** command required release notes for ApiModules pack.

## 1.2.9

* Fixed an issue in the **openapi_codegen** command where it created duplicate functions name from the swagger file.
* Fixed an issue in the **update-release-notes** command where the *update type* argument was not verified.
* Fixed an issue in the **validate** command where no error was raised in case a non-existing docker image was presented.
* Fixed an issue in the **format** command where format failed when trying to update invalid Docker image.
* The **format** command will now preserve the **isArray** argument in integration's reputation commands and will show a warning if it set to **false**.
* Fixed an issue in the **lint** command where *finally* clause was not supported in main function.
* Fixed an issue in the **validate** command where changing any entity ID was not validated.
* Fixed an issue in the **validate** command where *--staged* flag did not bring only changed files.
* Fixed the **update-release-notes** command to ignore changes in the metadata file.
* Fixed the **validate** command to ignore metadata changes when checking if a version bump is needed.

## 1.2.8

* Added a new validation that checks in playbooks for the usage of `DeleteContext` in **validate** command.
* Fixed an issue in the **upload** command where it would try to upload content entities with unsupported versions.
* Added a new validation that checks in playbooks for the usage of specific instance in **validate** command.
* Added the **--staged** flag to **validate** command to run on staged files only.

## 1.2.7

* Changed input parameters in **find-dependencies** command.
  * Use ***-i, --input*** instead of ***-p, --path***.
  * Use ***-idp, --id-set-path*** instead of ***-i, --id-set-path***.
* Fixed an issue in the **unify** command where it crashed on an integration without an image file.
* Fixed an issue in the **format** command where unnecessary files were not skipped.
* Fixed an issue in the **update-release-notes** command where the *text* argument was not respected in all cases.
* Fixed an issue in the **validate** command where a warning about detailed description was given for unified or deprecated integrations.
* Improved the error returned by the **validate** command when running on files using the old format.

## 1.2.6

* No longer require setting `DEMISTO_README_VALIDATION` env var to enable README mdx validation. Validation will now run automatically if all necessary node modules are available.
* Fixed an issue in the **validate** command where the `--skip-pack-dependencies` would not skip id-set creation.
* Fixed an issue in the **validate** command where validation would fail if supplied an integration with an empty `commands` key.
* Fixed an issue in the **validate** command where validation would fail due to a required version bump for packs which are not versioned.
* Will use env var `DEMISTO_VERIFY_SSL` to determine if to use a secure connection for commands interacting with the Server when `--insecure` is not passed. If working with a local Server without a trusted certificate, you can set env var `DEMISTO_VERIFY_SSL=no` to avoid using `--insecure` on each command.
* Unifier now adds a link to the integration documentation to the integration detailed description.
* Fixed an issue in the **secrets** command where ignored secrets were not skipped.

## 1.2.5

* Added support for special fields: *defaultclassifier*, *defaultmapperin*, *defaultmapperout* in **download** command.
* Added -y option **format** command to assume "yes" as answer to all prompts and run non-interactively
* Speed up improvements for `validate` of README files.
* Updated the **format** command to adhere to the defined content schema and sub-schemas, aligning its behavior with the **validate** command.
* Added support for canvasContextConnections files in **format** command.

## 1.2.4

* Updated detailed description for community integrations.

## 1.2.3

* Fixed an issue where running **validate** failed on playbook with task that adds tags to the evidence data.
* Added the *displaypassword* field to the integration schema.
* Added new code validations to `XSOAR-linter`.
  * As warnings messages:
    * `demisto.params()` should be used only inside main function.
    * `demisto.args()` should be used only inside main function.
    * Functions args should have type annotations.
* Added `fromversion` field validation to test playbooks and scripts in **validate** command.

## 1.2.2

* Add support for warning msgs in the report and summary to **lint** command.
* Fixed an issue where **json-to-outputs** determined bool values as int.
* Fixed an issue where **update-release-notes** was crushing on `--all` flag.
* Fixed an issue where running **validate**, **update-release-notes** outside of content repo crushed without a meaningful error message.
* Added support for layoutscontainer in **init** contribution flow.
* Added a validation for tlp_color param in feeds in **validate** command.
* Added a validation for removal of integration parameters in **validate** command.
* Fixed an issue where **update-release-notes** was failing with a wrong error message when no pack or input was given.
* Improved formatting output of the **generate-docs** command.
* Add support for env variable *DEMISTO_SDK_ID_SET_REFRESH_INTERVAL*. Set this env variable to the refresh interval in minutes. The id set will be regenerated only if the refresh interval has passed since the last generation. Useful when generating Script documentation, to avoid re-generating the id_set every run.
* Added new code validations to `XSOAR-linter`.
  * As error messages:
    * Longer than 10 seconds sleep statements for non long running integrations.
    * exit() usage.
    * quit() usage.
  * As warnings messages:
    * `demisto.log` should not be used.
    * main function existence.
    * `demito.results` should not be used.
    * `return_output` should not be used.
    * try-except statement in main function.
    * `return_error` usage in main function.
    * only once `return_error` usage.
* Fixed an issue where **lint** command printed logs twice.
* Fixed an issue where *suffix* did not work as expected in the **create-content-artifacts** command.
* Added support for *prev-ver* flag in **lint** and **secrets** commands.
* Added support for *text* flag to **update-release-notes** command to add the same text to all release notes.
* Fixed an issue where **validate** did not recognize added files if they were modified locally.
* Added a validation that checks the `fromversion` field exists and is set to 5.0.0 or above when working or comparing to a non-feature branch in **validate** command.
* Added a validation that checks the certification field in the pack_metadata file is valid in **validate** command.
* The **update-release-notes** command will now automatically add docker image update to the release notes.

## 1.2.1

* Added an additional linter `XSOAR-linter` to the **lint** command which custom validates py files. currently checks for:
  * `Sys.exit` usages with non zero value.
  * Any `Print` usages.
* Fixed an issue where renamed files were failing on *validate*.
* Fixed an issue where single changed files did not required release notes update.
* Fixed an issue where doc_images required release-notes and validations.
* Added handling of dependent packs when running **update-release-notes** on changed *APIModules*.
  * Added new argument *--id-set-path* for id_set.json path.
  * When changes to *APIModule* is detected and an id_set.json is available - the command will update the dependent pack as well.
* Added handling of dependent packs when running **validate** on changed *APIModules*.
  * Added new argument *--id-set-path* for id_set.json path.
  * When changes to *APIModule* is detected and an id_set.json is available - the command will validate that the dependent pack has release notes as well.
* Fixed an issue where the find_type function didn't recognize file types correctly.
* Fixed an issue where **update-release-notes** command did not work properly on Windows.
* Added support for indicator fields in **update-release-notes** command.
* Fixed an issue where files in test dirs where being validated.

## 1.2.0

* Fixed an issue where **format** did not update the test playbook from its pack.
* Fixed an issue where **validate** validated non integration images.
* Fixed an issue where **update-release-notes** did not identified old yml integrations and scripts.
* Added revision templates to the **update-release-notes** command.
* Fixed an issue where **update-release-notes** crashed when a file was renamed.
* Fixed an issue where **validate** failed on deleted files.
* Fixed an issue where **validate** validated all images instead of packs only.
* Fixed an issue where a warning was not printed in the **format** in case a non-supported file type is inputted.
* Fixed an issue where **validate** did not fail if no release notes were added when adding files to existing packs.
* Added handling of incorrect layout paths via the **format** command.
* Refactor **create-content-artifacts** command - Efficient artifacts creation and better logging.
* Fixed an issue where image and description files were not handled correctly by **validate** and **update-release-notes** commands.
* Fixed an issue where the **format** command didn't remove all extra fields in a file.
* Added an error in case an invalid id_set.json file is found while running the **validate** command.
* Added fetch params checks to the **validate** command.

## 1.1.11

* Added line number to secrets' path in **secrets** command report.
* Fixed an issue where **init** a community pack did not present the valid support URL.
* Fixed an issue where **init** offered a non relevant pack support type.
* Fixed an issue where **lint** did not pull docker images for powershell.
* Fixed an issue where **find-dependencies** did not find all the script dependencies.
* Fixed an issue where **find-dependencies** did not collect indicator fields as dependencies for playbooks.
* Updated the **validate** and the **secrets** commands to be less dependent on regex.
* Fixed an issue where **lint** did not run on circle when docker did not return ping.
* Updated the missing release notes error message (RN106) in the **Validate** command.
* Fixed an issue where **Validate** would return missing release notes when two packs with the same substring existed in the modified files.
* Fixed an issue where **update-release-notes** would add duplicate release notes when two packs with the same substring existed in the modified files.
* Fixed an issue where **update-release-notes** would fail to bump new versions if the feature branch was out of sync with the master branch.
* Fixed an issue where a non-descriptive error would be returned when giving the **update-release-notes** command a pack which can not be found.
* Added dependencies check for *widgets* in **find-dependencies** command.
* Added a `update-docker` flag to **format** command.
* Added a `json-to-outputs` flag to the **run** command.
* Added a verbose (`-v`) flag to **format** command.
* Fixed an issue where **download** added the prefix "playbook-" to the name of playbooks.

## 1.1.10

* Updated the **init** command. Relevant only when passing the *--contribution* argument.
  * Added the *--author* option.
  * The *support* field of the pack's metadata is set to *community*.
* Added a proper error message in the **Validate** command upon a missing description in the root of the yml.
* **Format** now works with a relative path.
* **Validate** now fails when all release notes have been excluded.
* Fixed issue where correct error message would not propagate for invalid images.
* Added the *--skip-pack-dependencies* flag to **validate** command to skip pack dependencies validation. Relevant when using the *-g* flag.
* Fixed an issue where **Validate** and **Format** commands failed integrations with `defaultvalue` field in fetch incidents related parameters.
* Fixed an issue in the **Validate** command in which unified YAML files were not ignored.
* Fixed an issue in **generate-docs** where scripts and playbooks inputs and outputs were not parsed correctly.
* Fixed an issue in the **openapi-codegen** command where missing reference fields in the swagger JSON caused errors.
* Fixed an issue in the **openapi-codegen** command where empty objects in the swagger JSON paths caused errors.
* **update-release-notes** command now accept path of the pack instead of pack name.
* Fixed an issue where **generate-docs** was inserting unnecessary escape characters.
* Fixed an issue in the **update-release-notes** command where changes to the pack_metadata were not detected.
* Fixed an issue where **validate** did not check for missing release notes in old format files.

## 1.1.9

* Fixed an issue where **update-release-notes** command failed on invalid file types.

## 1.1.8

* Fixed a regression where **upload** command failed on test playbooks.
* Added new *githubUser* field in pack metadata init command.
* Support beta integration in the commands **split-yml, extract-code, generate-test-playbook and generate-docs.**
* Fixed an issue where **find-dependencies** ignored *toversion* field in content items.
* Added support for *layoutscontainer*, *classifier_5_9_9*, *mapper*, *report*, and *widget* in the **Format** command.
* Fixed an issue where **Format** will set the `ID` field to be equal to the `name` field in modified playbooks.
* Fixed an issue where **Format** did not work for test playbooks.
* Improved **update-release-notes** command:
  * Write content description to release notes for new items.
  * Update format for file types without description: Connections, Incident Types, Indicator Types, Layouts, Incident Fields.
* Added a validation for feedTags param in feeds in **validate** command.
* Fixed readme validation issue in community support packs.
* Added the **openapi-codegen** command to generate integrations from OpenAPI specification files.
* Fixed an issue were release notes validations returned wrong results for *CommonScripts* pack.
* Added validation for image links in README files in **validate** command.
* Added a validation for default value of fetch param in feeds in **validate** command.
* Fixed an issue where the **Init** command failed on scripts.

## 1.1.7

* Fixed an issue where running the **format** command on feed integrations removed the `defaultvalue` fields.
* Playbook branch marked with *skipunavailable* is now set as an optional dependency in the **find-dependencies** command.
* The **feedReputation** parameter can now be hidden in a feed integration.
* Fixed an issue where running the **unify** command on JS package failed.
* Added the *--no-update* flag to the **find-dependencies** command.
* Added the following validations in **validate** command:
  * Validating that a pack does not depend on NonSupported / Deprecated packs.

## 1.1.6

* Added the *--description* option to the **init** command.
* Added the *--contribution* option to the **init** command which converts a contribution zip to proper pack format.
* Improved **validate** command performance time and outputs.
* Added the flag *--no-docker-checks* to **validate** command to skip docker checks.
* Added the flag *--print-ignored-files* to **validate** command to print ignored files report when the command is done.
* Added the following validations in **validate** command:
  * Validating that existing release notes are not modified.
  * Validating release notes are not added to new packs.
  * Validating that the "currentVersion" field was raised in the pack_metadata for modified packs.
  * Validating that the timestamp in the "created" field in the pack_metadata is in ISO format.
* Running `demisto-sdk validate` will run the **validate** command using git and only on committed files (same as using *-g --post-commit*).
* Fixed an issue where release notes were not checked correctly in **validate** command.
* Fixed an issue in the **create-id-set** command where optional playbook tasks were not taken into consideration.
* Added a prompt to the `demisto-sdk update-release-notes` command to prompt users to commit changes before running the release notes command.
* Added support to `layoutscontainer` in **validate** command.

## 1.1.5

* Fixed an issue in **find-dependencies** command.
* **lint** command now verifies flake8 on CommonServerPython script.

## 1.1.4

* Fixed an issue with the default output file name of the **unify** command when using "." as an output path.
* **Unify** command now adds contributor details to the display name and description.
* **Format** command now adds *isFetch* and *incidenttype* fields to integration yml.
* Removed the *feedIncremental* field from the integration schema.
* **Format** command now adds *feedBypassExclusionList*, *Fetch indicators*, *feedReputation*, *feedReliability*,
     *feedExpirationPolicy*, *feedExpirationInterval* and *feedFetchInterval* fields to integration yml.
* Fixed an issue in the playbooks schema.
* Fixed an issue where generated release notes were out of order.
* Improved pack dependencies detection.
* Fixed an issue where test playbooks were mishandled in **validate** command.

## 1.1.3

* Added a validation for invalid id fields in indicators types files in **validate** command.
* Added default behavior for **update-release-notes** command.
* Fixed an error where README files were failing release notes validation.
* Updated format of generated release notes to be more user friendly.
* Improved error messages for the **update-release-notes** command.
* Added support for `Connections`, `Dashboards`, `Widgets`, and `Indicator Types` to **update-release-notes** command.
* **Validate** now supports scripts under the *TestPlaybooks* directory.
* Fixed an issue where **validate** did not support powershell files.

## 1.1.2

* Added a validation for invalid playbookID fields in incidents types files in **validate** command.
* Added a code formatter for python files.
* Fixed an issue where new and old classifiers where mixed on validate command.
* Added *feedIncremental* field to the integration schema.
* Fixed error in the **upload** command where unified YMLs were not uploaded as expected if the given input was a pack.
* Fixed an issue where the **secrets** command failed due to a space character in the file name.
* Ignored RN validation for *NonSupported* pack.
* You can now ignore IF107, SC100, RP102 error codes in the **validate** command.
* Fixed an issue where the **download** command was crashing when received as input a JS integration or script.
* Fixed an issue where **validate** command checked docker image for JS integrations and scripts.
* **validate** command now checks scheme for reports and connections.
* Fixed an issue where **validate** command checked docker when running on all files.
* Fixed an issue where **validate** command did not fail when docker image was not on the latest numeric tag.
* Fixed an issue where beta integrations were not validated correctly in **validate** command.

## 1.1.1

* fixed and issue where file types were not recognized correctly in **validate** command.
* Added better outputs for validate command.

## 1.1.0

* Fixed an issue where changes to only non-validated files would fail validation.
* Fixed an issue in **validate** command where moved files were failing validation for new packs.
* Fixed an issue in **validate** command where added files were failing validation due to wrong file type detection.
* Added support for new classifiers and mappers in **validate** command.
* Removed support of old RN format validation.
* Updated **secrets** command output format.
* Added support for error ignore on deprecated files in **validate** command.
* Improved errors outputs in **validate** command.
* Added support for linting an entire pack.

## 1.0.9

* Fixed a bug where misleading error was presented when pack name was not found.
* **Update-release-notes** now detects added files for packs with versions.
* Readme files are now ignored by **update-release-notes** and validation of release notes.
* Empty release notes no longer cause an uncaught error during validation.

## 1.0.8

* Changed the output format of demisto-sdk secrets.
* Added a validation that checkbox items are not required in integrations.
* Added pack release notes generation and validation.
* Improved pack metadata validation.
* Fixed an issue in **validate** where renamed files caused an error

## 1.0.4

* Fix the **format** command to update the `id` field to be equal to `details` field in indicator-type files, and to `name` field in incident-type & dashboard files.
* Fixed a bug in the **validate** command for layout files that had `sortValues` fields.
* Fixed a bug in the **format** command where `playbookName` field was not always present in the file.
* Fixed a bug in the **format** command where indicatorField wasn't part of the SDK schemas.
* Fixed a bug in **upload** command where created unified docker45 yml files were not deleted.
* Added support for IndicatorTypes directory in packs (for `reputation` files, instead of Misc).
* Fixed parsing playbook condition names as string instead of boolean in **validate** command
* Improved image validation in YAML files.
* Removed validation for else path in playbook condition tasks.

## 1.0.3

* Fixed a bug in the **format** command where comments were being removed from YAML files.
* Added output fields: *file_path* and *kind* for layouts in the id-set.json created by **create-id-set** command.
* Fixed a bug in the **create-id-set** command Who returns Duplicate for Layouts with a different kind.
* Added formatting to **generate-docs** command results replacing all `<br>` tags with `<br/>`.
* Fixed a bug in the **download** command when custom content contained not supported content entity.
* Fixed a bug in **format** command in which boolean strings  (e.g. 'yes' or 'no') were converted to boolean values (e.g. 'True' or 'False').
* **format** command now removes *sourceplaybookid* field from playbook files.
* Fixed a bug in **generate-docs** command in which integration dependencies were not detected when generating documentation for a playbook.

## 1.0.1

* Fixed a bug in the **unify** command when output path was provided empty.
* Improved error message for integration with no tests configured.
* Improved the error message returned from the **validate** command when an integration is missing or contains malformed fetch incidents related parameters.
* Fixed a bug in the **create** command where a unified YML with a docker image for 4.5 was copied incorrectly.
* Missing release notes message are now showing the release notes file path to update.
* Fixed an issue in the **validate** command in which unified YAML files were not ignored.
* File format suggestions are now shown in the relevant file format (JSON or YAML).
* Changed Docker image validation to fail only on non-valid ones.
* Removed backward compatibility validation when Docker image is updated.

## 1.0.0

* Improved the *upload* command to support the upload of all the content entities within a pack.
* The *upload* command now supports the improved pack file structure.
* Added an interactive option to format integrations, scripts and playbooks with No TestPlaybooks configured.
* Added an interactive option to configure *conf.json* file with missing test playbooks for integrations, scripts and playbooks
* Added *download* command to download custom content from Demisto instance to the local content repository.
* Improved validation failure messages to include a command suggestion, wherever relevant, to fix the raised issue.
* Improved 'validate' help and documentation description
* validate - checks that scripts, playbooks, and integrations have the *tests* key.
* validate - checks that test playbooks are configured in `conf.json`.
* demisto-sdk lint - Copy dir better handling.
* demisto-sdk lint - Add error when package missing in docker image.
* Added *-a , --validate-all* option in *validate* to run all validation on all files.
* Added *-i , --input* option in *validate* to run validation on a specified pack/file.
* added *-i, --input* option in *secrets* to run on a specific file.
* Added an allowed hidden parameter: *longRunning* to the hidden integration parameters validation.
* Fixed an issue with **format** command when executing with an output path of a folder and not a file path.
* Bug fixes in generate-docs command given playbook as input.
* Fixed an issue with lint command in which flake8 was not running on unit test files.

## 0.5.2

* Added *-c, --command* option in *generate-docs* to generate a specific command from an integration.
* Fixed an issue when getting README/CHANGELOG files from git and loading them.
* Removed release notes validation for new content.
* Fixed secrets validations for files with the same name in a different directory.
* demisto-sdk lint - parallelization working with specifying the number of workers.
* demisto-sdk lint - logging levels output, 3 levels.
* demisto-sdk lint - JSON report, structured error reports in JSON format.
* demisto-sdk lint - XML JUnit report for unit-tests.
* demisto-sdk lint - new packages used to accelerate execution time.
* demisto-sdk secrets - command now respects the generic whitelist, and not only the pack secrets.

## 0.5.0

[PyPI History][1]

[1]: https://pypi.org/project/demisto-sdk/#history

## 0.4.9

* Fixed an issue in *generate-docs* where Playbooks and Scripts documentation failed.
* Added a graceful error message when executing the *run" command with a misspelled command.
* Added more informative errors upon failures of the *upload* command.
* format command:
  * Added format for json files: IncidentField, IncidentType, IndicatorField, IndicatorType, Layout, Dashboard.
  * Added the *-fv --from-version*, *-nv --no-validation* arguments.
  * Removed the *-t yml_type* argument, the file type will be inferred.
  * Removed the *-g use_git* argument, running format without arguments will run automatically on git diff.
* Fixed an issue in loading playbooks with '=' character.
* Fixed an issue in *validate* failed on deleted README files.

## 0.4.8

* Added the *max* field to the Playbook schema, allowing to define it in tasks loop.
* Fixed an issue in *validate* where Condition branches checks were case sensitive.

## 0.4.7

* Added the *slareminder* field to the Playbook schema.
* Added the *common_server*, *demisto_mock* arguments to the *init* command.
* Fixed an issue in *generate-docs* where the general section was not being generated correctly.
* Fixed an issue in *validate* where Incident type validation failed.

## 0.4.6

* Fixed an issue where the *validate* command did not identify CHANGELOG in packs.
* Added a new command, *id-set* to create the id set - the content dependency tree by file IDs.

## 0.4.5

* generate-docs command:
  * Added the *use_cases*, *permissions*, *command_permissions* and *limitations*.
  * Added the *--insecure* argument to support running the script and integration command in Demisto.
  * Removed the *-t yml_type* argument, the file type will be inferred.
  * The *-o --output* argument is no longer mandatory, default value will be the input file directory.
* Added support for env var: *DEMISTO_SDK_SKIP_VERSION_CHECK*. When set version checks are skipped.
* Fixed an issue in which the CHANGELOG files did not match our scheme.
* Added a validator to verify that there are no hidden integration parameters.
* Fixed an issue where the *validate* command ran on test files.
* Removed the *env-dir* argument from the demisto-sdk.
* README files which are html files will now be skipped in the *validate* command.
* Added support for env var: *DEMISTO_README_VALIDATOR*. When not set the readme validation will not run.

## 0.4.4

* Added a validator for IncidentTypes (incidenttype-*.json).
* Fixed an issue where the -p flag in the *validate* command was not working.
* Added a validator for README.md files.
* Release notes validator will now run on: incident fields, indicator fields, incident types, dashboard and reputations.
* Fixed an issue where the validator of reputation(Indicator Type) did not check on the details field.
* Fixed an issue where the validator attempted validating non-existing files after deletions or name refactoring.
* Removed the *yml_type* argument in the *split-yml*, *extract-code* commands.
* Removed the *file_type* argument in the *generate-test-playbook* command.
* Fixed the *insecure* argument in *upload*.
* Added the *insecure* argument in *run-playbook*.
* Standardise the *-i --input*, *-o --output* to demisto-sdk commands.

## 0.4.3

* Fixed an issue where the incident and indicator field BC check failed.
* Support for linting and unit testing PowerShell integrations.

## 0.4.2

* Fixed an issue where validate failed on Windows.
* Added a validator to verify all branches are handled in conditional task in a playbook.
* Added a warning message when not running the latest sdk version.
* Added a validator to check that the root is connected to all tasks in the playbook.
* Added a validator for Dashboards (dashboard-*.json).
* Added a validator for Indicator Types (reputation-*.json).
* Added a BC validation for changing incident field type.
* Fixed an issue where init command would generate an invalid yml for scripts.
* Fixed an issue in misleading error message in v2 validation hook.
* Fixed an issue in v2 hook which now is set only on newly added scripts.
* Added more indicative message for errors in yaml files.
* Disabled pykwalify info log prints.

## 0.3.10

* Added a BC check for incident fields - changing from version is not allowed.
* Fixed an issue in create-content-artifacts where scripts in Packs in TestPlaybooks dir were copied with a wrong prefix.

## 0.3.9

* Added a validation that incident field can not be required.
* Added validation for fetch incident parameters.
* Added validation for feed integration parameters.
* Added to the *format* command the deletion of the *sourceplaybookid* field.
* Fixed an issue where *fieldMapping* in playbook did not pass the scheme validation.
* Fixed an issue where *create-content-artifacts* did not copy TestPlaybooks in Packs without prefix of *playbook-*.
* Added a validation the a playbook can not have a rolename set.
* Added to the image validator the new DBot default image.
* Added the fields: elasticcommonfields, quiet, quietmode to the Playbook schema.
* Fixed an issue where *validate* failed on integration commands without outputs.
* Added a new hook for naming of v2 integrations and scripts.

## 0.3.8

* Fixed an issue where *create-content-artifact* was not loading the data in the yml correctly.
* Fixed an issue where *unify* broke long lines in script section causing syntax errors

## 0.3.7

* Added *generate-docs* command to generate documentation file for integration, playbook or script.
* Fixed an issue where *unify* created a malformed integration yml.
* Fixed an issue where demisto-sdk **init** creates unit-test file with invalid import.

## 0.3.6

* Fixed an issue where demisto-sdk **validate** failed on modified scripts without error message.

## 0.3.5

* Fixed an issue with docker tag validation for integrations.
* Restructured repo source code.

## 0.3.4

* Saved failing unit tests as a file.
* Fixed an issue where "_test" file for scripts/integrations created using **init** would import the "HelloWorld" templates.
* Fixed an issue in demisto-sdk **validate** - was failing on backward compatiblity check
* Fixed an issue in demisto-sdk **secrets** - empty line in .secrets-ignore always made the secrets check to pass
* Added validation for docker image inside integrations and scripts.
* Added --use-git flag to **format** command to format all changed files.
* Fixed an issue where **validate** did not fail on dockerimage changes with bc check.
* Added new flag **--ignore-entropy** to demisto-sdk **secrets**, this will allow skip entropy secrets check.
* Added --outfile to **lint** to allow saving failed packages to a file.

## 0.3.3

* Added backwards compatibility break error message.
* Added schema for incident types.
* Added **additionalinfo** field to as an available field for integration configuration.
* Added pack parameter for **init**.
* Fixed an issue where error would appear if name parameter is not set in **init**.

## 0.3.2

* Fixed the handling of classifier files in **validate**.

## 0.3.1

* Fixed the handling of newly created reputation files in **validate**.
* Added an option to perform **validate** on a specific file.

## 0.3.0

* Added support for multi-package **lint** both with parallel and without.
* Added all parameter in **lint** to run on all packages and packs in content repository.
* Added **format** for:
  * Scripts
  * Playbooks
  * Integrations
* Improved user outputs for **secrets** command.
* Fixed an issue where **lint** would run pytest and pylint only on a single docker per integration.
* Added auto-complete functionality to demisto-sdk.
* Added git parameter in **lint** to run only on changed packages.
* Added the **run-playbook** command
* Added **run** command which runs a command in the Demisto playground.
* Added **upload** command which uploads an integration or a script to a Demisto instance.
* Fixed and issue where **validate** checked if release notes exist for new integrations and scripts.
* Added **generate-test-playbook** command which generates a basic test playbook for an integration or a script.
* **validate** now supports indicator fields.
* Fixed an issue with layouts scheme validation.
* Adding **init** command.
* Added **json-to-outputs** command which generates the yaml section for outputs from an API raw response.

## 0.2.6

* Fixed an issue with locating release notes for beta integrations in **validate**.

## 0.2.5

* Fixed an issue with locating release notes for beta integrations in **validate**.

## 0.2.4

* Adding image validation to Beta_Integration and Packs in **validate**.

## 0.2.3

* Adding Beta_Integration to the structure validation process.
* Fixing bug where **validate** did checks on TestPlaybooks.
* Added requirements parameter to **lint**.

## 0.2.2

* Fixing bug where **lint** did not return exit code 1 on failure.
* Fixing bug where **validate** did not print error message in case no release notes were give.

## 0.2.1

* **Validate** now checks that the id and name fields are identical in yml files.
* Fixed a bug where sdk did not return any exit code.

## 0.2.0

* Added Release Notes Validator.
* Fixed the Unifier selection of your python file to use as the code.
* **Validate** now supports Indicator fields.
* Fixed a bug where **validate** and **secrets** did not return exit code 1 on failure.
* **Validate** now runs on newly added scripts.

## 0.1.8

* Added support for `--version`.
* Fixed an issue in file_validator when calling `checked_type` method with script regex.

## 0.1.2

* Restructuring validation to support content packs.
* Added secrets validation.
* Added content bundle creation.
* Added lint and unit test run.

## 0.1.1

* Added new logic to the unifier.
* Added detailed README.
* Some small adjustments and fixes.

## 0.1.0

Capabilities:

* **Extract** components(code, image, description etc.) from a Demisto YAML file into a directory.
* **Unify** components(code, image, description etc.) to a single Demisto YAML file.
* **Validate** Demisto content files.<|MERGE_RESOLUTION|>--- conflicted
+++ resolved
@@ -16,9 +16,6 @@
 * Added new **validate** checks, preventing unwanted changes of the marketplaces (BC108,BC109), toversion (BC107)  and fromversion (BC106) fields.
 * Removed the `timezone_offset` argument in the *modeling-rules test* command.
 * Fixed an issue where **lint** failed when importing functions from CommonServerUserPython.
-<<<<<<< HEAD
-* Updated **update-release-notes** to use graph instead of id_set.
-=======
 * The **format** command now will sync hidden parameters with master branch.
 * Fixed an issue where lock integration failed on FileNotFound.(PANW-internal only).
 * Fixed an issue where **lint** falsely warned of using `demisto.results`.
@@ -33,7 +30,6 @@
 * Fixed an issue where **upload** would not upload items whose `maketplaces` value was an empty list.
 * Added a prettyName key to the incident field schema.
 * Fixed an issue where **upload** command could not parse content items that are not unicode-encoded.
->>>>>>> 29b6c1c3
 
 ## 1.16.0
 * Added a check to **is_docker_image_latest_tag** to only fail the validation on non-latest image tag when the current tag is older than 3 days.
