--- conflicted
+++ resolved
@@ -8,12 +8,9 @@
 * Added a UUID to name mapper for **download** it replaces UUIDs with names on all downloaded files.
 * Updated the demisto-py to v3.2.6 which now supports basic proxy authentication.
 * Improved the message shown when using **upload** and overwriting packs.
-<<<<<<< HEAD
-* **Breaking change**: Removed usage of `pipenv`, `isort` and `autopep8` in the **split** and **download** commands. Removed the `--no-pipenv` flag. Please see https://xsoar.pan.dev/docs/tutorials/tut-setup-dev-remote for the recommended environment setup.
-=======
 * Added support for the **Layout Rule** content type in the id-set and the content graph.
 * Updated the default general `fromVersion` value on **format** to `6.8.0`
->>>>>>> e8870964
+* **Breaking change**: Removed usage of `pipenv`, `isort` and `autopep8` in the **split** and **download** commands. Removed the `--no-pipenv` flag. Please see https://xsoar.pan.dev/docs/tutorials/tut-setup-dev-remote for the recommended environment setup.
 
 ## 1.9.0
 * Fixed an issue where the Slack notifier was using a deprecated argument.
@@ -39,7 +36,6 @@
 
 ## 1.8.2
 * Fixed an issue where demisto-py failed to upload content to XSIAM when `DEMISTO_USERNAME` environment variable is set.
->>>>>>> e3c80b6fed8a54f397d91c8dcdb81058a3a9a864
 * Fixed an issue where the **prepare-content** command output invalid automation name when used with the --*custom* argument.
 * Fixed an issue where modeling rules with arbitrary whitespace characters were not parsed correctly.
 * Added support for the **nativeImage** key for an integration/script in the **prepare-content** command.
