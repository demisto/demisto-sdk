--- conflicted
+++ resolved
@@ -1,8 +1,6 @@
 # Changelog
-<<<<<<< HEAD
+
 * Added a code *type* indication for integration and script objects in the *ID Set*.
-=======
->>>>>>> 47468e15
 * Fixed a bug where any edited json file that contained a forward slash (`/`) escaped.
 * Added a new validation to **validate** command to verify that the metadata *currentVersion* is
 the same as the last release note version.
