--- conflicted
+++ resolved
@@ -4,11 +4,8 @@
 * Added a new validation to the **validate** command to verify that the docker in use is not deprecated.
 * Added support for multiple ApiModules in the **unify** command
 * Added slack notifier for build failures on the master branch.
-<<<<<<< HEAD
 * Added support for modeling and parsing rules in the **split** command.
-=======
 * Added a **validate** check, making sure classifier id and name values match. Updated the classifier **format** to update the id accordingly.
->>>>>>> 01ad8843
 
 ## 1.6.8
 
