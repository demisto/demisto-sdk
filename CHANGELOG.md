--- conflicted
+++ resolved
@@ -1,11 +1,7 @@
 # Changelog
 ## Unreleased
-<<<<<<< HEAD
+* Fixed an issue in **prepare-content** command where large code lines were broken.
 * Fixed an issue where running **validate** on a specific pack didn't test all the relevant entities.
-=======
-* Fixed an issue in **prepare-content** command where large code lines were broken.
-
->>>>>>> fbebca74
 
 ## 1.8.3
 * Changed **validate** to allow hiding parameters of type 0, 4, 12 and 14 when replacing with type 9 (credentials) with the same name.
