--- conflicted
+++ resolved
@@ -1,160 +1,158 @@
 # Changelog
-* Fixed an issue where yml files with '!reference' failed to load properly.
-<<<<<<< HEAD
-* Fixed an issue where `View Integration Documentation` button was added twice during the download and re-upload.
-* Fixed an issue where `(Partner Contribution)` was added twice to the display name during the download and re-upload.
+* Added validation that the support URL in partner contribution pack metadata does not lead to a GitHub repo.
 * Enhanced ***generate-docs*** with default `additionalinformation` (description) for common parameters.
-=======
+
+# 1.4.8
+* Fixed an issue where yml files with `!reference` failed to load properly.
 * Fixed an issue when `View Integration Documentation` button was added twice during the download and re-upload.
 * Fixed an issue when `(Partner Contribution)` was added twice to the display name during the download and re-upload.
 * Added the following enhancements in the **generate-test-playbook** command:
     * Added the *--commands* argument to generate tasks for specific commands.
     * Added the *--examples* argument to get the command examples file path and generate tasks from the commands and arguments specified there.
     * Added the *--upload* flag to specify whether to upload the test playbook after the generation.
-    * Fixed the output condition generation for outputs of type 'Boolean'.
->>>>>>> f3e4052b
+    * Fixed the output condition generation for outputs of type `Boolean`.
 
 # 1.4.7
 * Fixed an issue where an empty list for a command context didn't produce an indication other than an empty table.
-* Fixed an issue where the ***format*** command incorrectly recognized on which files to run when running using git.
+* Fixed an issue where the **format** command has incorrectly recognized on which files to run when running using git.
 * Fixed an issue where author image validations were not checked properly.
 * Fixed an issue where new old-formatted scripts and integrations were not validated.
-* Fixed an issue where the wording in the from version validation error for sub-playbooks was incorrect.
-* Fixed an issue where the ***update-release-notes*** command used the old Docker image version instead of the new when detecting a docker change.
-* Fixed an issue where the ***generate-test-playbook*** command used an incorrect argument name as default.
-* Fixed an issue where the ***json-to-outputs*** command used an incorrect argument name as default when using `-d`.
+* Fixed an issue where the wording in the from version validation error for subplaybooks was incorrect.
+* Fixed an issue where the **update-release-notes** command used the old docker image version instead of the new when detecting a docker change.
+* Fixed an issue where the **generate-test-playbook** command used an incorrect argument name as default
+* Fixed an issue where the **json-to-outputs** command used an incorrect argument name as default when using `-d`.
 * Fixed an issue where validations failed while trying to validate non content files.
 * Fixed an issue where README validations did not work post VS Code formatting.
 * Fixed an issue where the description validations were inconsistent when running through an integration file or a description file.
 
 # 1.4.6
-* Fixed an issue where ***validate*** suggests, with no reason, running ***format*** on missing mandatory keys in yml file.
+* Fixed an issue where **validate** suggests, with no reason, running **format** on missing mandatory keys in yml file.
 * Skipped existence of TestPlaybook check on community and contribution integrations.
 * Fixed an issue where pre-commit didn't run on the demisto_sdk/commands folder.
-* The ***init*** command will now change the script template name in the code to the given script name.
+* The **init** command will now change the script template name in the code to the given script name.
 * Expanded the validations performed on beta integrations.
-* Improved the error messages in ***generate-docs***, if an example was not provided.
-* Added to ***validate*** command a validation that a content entity or a pack name does not contain the words "partner" and "community".
-* Fixed an issue where ***update-release-notes*** ignores *--text* flag while using *-f*
-* Fixed the outputs validations in ***validate*** so enrichment commands will not be checked to have DBotScore outputs.
+* Improved the error messages in **generate-docs**, if an example was not provided.
+* Added to **validate** command a validation that a content entity or a pack name does not contain the words "partner" and "community".
+* Fixed an issue where **update-release-notes** ignores *--text* flag while using *-f*
+* Fixed the outputs validations in **validate** so enrichment commands will not be checked to have DBotScore outputs.
 * Added a new validation to require the dockerimage key to exist in an integration and script yml files.
-* Enhanced the ***generate-test-playbook*** command to use only integration tested on commands, rather than (possibly) other integrations implementing them.
-* Expanded ***unify*** command to support GenericModules - Unifies a GenericModule object with its Dashboards.
+* Enhanced the **generate-test-playbook** command to use only integration tested on commands, rather than (possibly) other integrations implementing them.
+* Expanded unify command to support GenericModules - Unifies a GenericModule object with its Dashboards.
 * Added validators for generic objects:
   - Generic Field validator - verify that the 'fromVersion' field is above 6.5.0, 'group' field equals 4 and 'id' field starts with the prefix 'generic_'.
-  - Generic Type validator - verify that the 'fromVersion' field is above 6.5.0.
-  - Generic Module validator - verify that the 'fromVersion' field is above 6.5.0.
-  - Generic Definition validator - verify that the 'fromVersion' field is above 6.5.0.
- * Expanded ***Format*** command to support Generic Objects - Fixes generic objects according to their validations.
-* Fixed an issue where the ***update-release-notes*** command did not handle ApiModules properly.
-* Added option to enter a dictionary or json of format `[{field_name:description}]` in the ***json-to-outputs*** command,
+  - Generic Type validator - verify that the 'fromVersion' field is above 6.5.0
+  - Generic Module validator - verify that the 'fromVersion' field is above 6.5.0
+  - Generic Definition validator - verify that the 'fromVersion' field is above 6.5.0
+ * Expanded Format command to support Generic Objects - Fixes generic objects according to their validations.
+* Fixed an issue where the **update-release-notes** command did not handle ApiModules properly.
+* Added option to enter a dictionary or json of format `[{field_name:description}]` in the **json-to-outputs** command,
   with the `-d` flag.
-* Improved the outputs for the ***format*** command.
-* Fixed an issue where the validations performed after the ***format*** command were inconsistent with ***validate***.
-* Added to the ***validate*** command a validation for the author image.
-* Updated the ***create-content-artifacts*** command to support generic modules, definitions, fields and types.
-* Added an option to ignore errors for file paths and not only file names in .pack-ignore file.
+* Improved the outputs for the **format** command.
+* Fixed an issue where the validations performed after the **format** command were inconsistent with **validate**.
+* Added to the **validate** command a validation for the author image.
+* Updated the **create-content-artifacts** command to support generic modules, definitions, fields and types.
+* Added an option to ignore errors for file paths and not only file name in .pack-ignore file.
 
 # 1.4.5
-* Enhanced the ***postman-codegen*** command to name all generated arguments with lower case.
-* Fixed an issue where the ***find-dependencies*** command miscalculated the dependencies for playbooks that use generic commands.
-* Fixed an issue where the ***validate*** command failed in external repositories in cases where the DEMISTO_SDK_GITHUB_TOKEN was not set.
-* Fixed an issue where ***openapi-codegen*** corrupted the swagger file by overwriting configuration to swagger file.
-* Updated the ***upload*** command to support uploading zipped packs to the marketplace.
-* Added to the ***postman-codegen*** command support of path variables.
-* Fixed an issue where ***openapi-codegen*** entered into an infinite loop on circular references in the swagger file.
-* The ***format*** command will now set `fromVersion: 6.2.0` for widgets with 'metrics' data type.
-* Updated the ***find-dependencies*** command to support generic modules, definitions, fields and types.
-* Fixed an issue where ***openapi-codegen*** tried to extract reference example outputs, leading to an exception.
-* Added an option to ignore secrets automatically when using the ***init*** command to create a pack.
+* Enhanced the **postman-codegen** command to name all generated arguments with lower case.
+* Fixed an issue where the **find-dependencies** command miscalculated the dependencies for playbooks that use generic commands.
+* Fixed an issue where the **validate** command failed in external repositories in case the DEMISTO_SDK_GITHUB_TOKEN was not set.
+* Fixed an issue where **openapi-codegen** corrupted the swagger file by overwriting configuration to swagger file.
+* Updated the **upload** command to support uploading zipped packs to the marketplace.
+* Added to the **postman-codegen** command support of path variables.
+* Fixed an issue where **openapi-codegen** entered into an infinite loop on circular references in the swagger file.
+* The **format** command will now set `fromVersion: 6.2.0` for widgets with 'metrics' data type.
+* Updated the **find-dependencies** command to support generic modules, definitions, fields and types.
+* Fixed an issue where **openapi-codegen** tried to extract reference example outputs, leading to an exception.
+* Added an option to ignore secrets automatically when using the **init** command to create a pack.
 * Added a tool that gives the ability to temporarily suppress console output.
 
 # 1.4.4
-* When formatting incident types with Auto-Extract rules and without mode field, the ***format*** command will now add the user selected mode.
-* Added new validation that DBotRole is set for scripts that requires elevated permissions to the `XSOAR-linter` in the ***lint*** command.
+* When formatting incident types with Auto-Extract rules and without mode field, the **format** command will now add the user selected mode.
+* Added new validation that DBotRole is set for scripts that requires elevated permissions to the `XSOAR-linter` in the **lint** command.
 * Added url escaping to markdown human readable section in generate docs to avoid autolinking.
 * Added a validation that mapper's id and name are matching. Updated the format of mapper to include update_id too.
 * Added a validation to ensure that image paths in the README files are valid.
-* Fixed ***find_type*** function to correctly find test files, such as, test script and test playbook.
+* Fixed **find_type** function to correctly find test files, such as, test script and test playbook.
 * Added scheme validations for the new Generic Object Types, Fields, and Modules.
-* Renamed the flag *--input-old-version* to *--old-version* in the ***generate-docs*** command.
-* Refactored the ***update-release-notes*** command:
+* Renamed the flag *--input-old-version* to *--old-version* in the **generate-docs** command.
+* Refactored the **update-release-notes** command:
   - Replaced the *--all* flag with *--use-git* or *-g*.
   - Added the *--force* flag to update the pack release notes without changes in the pack.
-  - The ***update-release-notes*** command will now update all dependent integrations on ApiModule change, even if not specified.
-  - If more than one pack has changed, the full list of updated packs will be printed at the end of ***update-release-notes*** command execution.
-  - Fixed an issue where the ***update-release-notes*** command did not add Docker image release notes entry for release notes file if a script was changed.
-  - Fixed an issue where the ***update-release-notes*** command did not detect changed files that had the same name.
-  - Fixed an issue in the ***update-release-notes*** command where the version support of JSON files was mishandled.
-* Fixed an issue where ***format*** did not skip files in test and documentation directories.
-* Updated the ***create-id-set*** command to support generic modules, definitions, fields and types.
-* Changed the ***convert*** command to generate old layout from version to 5.0.0 instead of 4.1.0
-* Enhanced the command ***postman-codegen*** with type hints for templates.
+  - The **update-release-notes** command will now update all dependent integrations on ApiModule change, even if not specified.
+  - If more than one pack has changed, the full list of updated packs will be printed at the end of **update-release-notes** command execution.
+  - Fixed an issue where the **update-release-notes** command did not add docker image release notes entry for release notes file if a script was changed.
+  - Fixed an issue where the **update-release-notes** command did not detect changed files that had the same name.
+  - Fixed an issue in the **update-release-notes** command where the version support of JSON files was mishandled.
+* Fixed an issue where **format** did not skip files in test and documentation directories.
+* Updated the **create-id-set** command to support generic modules, definitions, fields and types.
+* Changed the **convert** command to generate old layout fromversion to 5.0.0 instead of 4.1.0
+* Enhanced the command **postman-codegen** with type hints for templates.
 
 # 1.4.3
-* Fixed an issue where ***json-to-outputs*** command returned an incorrect output when json is a list.
+* Fixed an issue where **json-to-outputs** command returned an incorrect output when json is a list.
 * Fixed an issue where if a pack README.md did not exist it could cause an error in the validation process.
-* Fixed an issue where the *--name* was incorrectly required in the ***init*** command.
-* Adding the option to run ***validate*** on a specific path while using git (*-i* & *-g*).
-* The ***format*** command now changes UUIDs in .yml and .json files to their respective content entity name.
-* Added a playbook validation to check if a task sub-playbook exists in the id set in the ***validate*** command.
-* Added the option to add new tags/use cases to the approved list and to the pack metadata on the same pull request.
-* Fixed an issue in ***test_content*** where when different servers ran tests for the same integration, the server URL parameters were not set correctly.
-* Added a validation in the ***validate*** command to ensure that the ***endpoint*** command is configured correctly in the yml file.
+* Fixed an issue where the *--name* was incorrectly required in the **init** command.
+* Adding the option to run **validate** on a specific path while using git (*-i* & *-g*).
+* The **format** command will now change UUIDs in .yml and .json files to their respective content entity name.
+* Added a playbook validation to check if a task sub playbook exists in the id set in the **validate** command.
+* Added the option to add new tags/usecases to the approved list and to the pack metadata on the same pull request.
+* Fixed an issue in **test_content** where when different servers ran tests for the same integration, the server URL parameters were not set correctly.
+* Added a validation in the **validate** command to ensure that the ***endpoint*** command is configured correctly in yml file.
 * Added a warning when pack_metadata's description field is longer than 130 characters.
 * Fixed an issue where a redundant print occurred on release notes validation.
-* Added new validation in the ***validate*** command to ensure that the minimal fromVersion in a widget of type metrics will be 6.2.0.
+* Added new validation in the **validate** command to ensure that the minimal fromVersion in a widget of type metrics will be 6.2.0.
 * Added the *--release-notes* flag to demisto-sdk to get the current version release notes entries.
 
 # 1.4.2
 * Added to `pylint` summary an indication if a test was skipped.
-* Added to the ***init*** command the option to specify fromversion.
-* Fixed an issue where running ***init*** command without filling the metadata file.
-* Added the *--docker-timeout* flag in the ***lint*** command to control the request timeout for the Docker client.
-* Fixed an issue where ***update-release-notes*** command added only one Docker image release notes entry for release notes file, and not for every entity for which Docker image was updated.
-* Added a validation to ensure that incident/indicator fields names starts with their pack name in the ***validate*** command. (Checked only for new files and only when using git *-g*)
-* Updated the ***find-dependencies*** command to return the 'dependencies' according to the layout type ('incident', 'indicator').
-* Enhanced the "vX" display name validation for scripts and integrations in the ***validate*** command to check for every versioned script or integration, and not only v2.
-* Added the *--fail-duplicates* flag for the ***create-id-set*** command which will fail the command if duplicates are found.
-* Added to the ***generate-docs*** command automatic addition to git when a new readme file is created.
+* Added to the **init** command the option to specify fromversion.
+* Fixed an issue where running **init** command without filling the metadata file.
+* Added the *--docker-timeout* flag in the **lint** command to control the request timeout for the Docker client.
+* Fixed an issue where **update-release-notes** command added only one docker image release notes entry for release notes file, and not for every entity whom docker image was updated.
+* Added a validation to ensure that incident/indicator fields names starts with their pack name in the **validate** command. (Checked only for new files and only when using git *-g*)
+* Updated the **find-dependencies** command to return the 'dependencies' according the layout type ('incident', 'indicator').
+* Enhanced the "vX" display name validation for scripts and integrations in the **validate** command to check for every versioned script or integration, and not only v2.
+* Added the *--fail-duplicates* flag for the **create-id-set** command which will fail the command if duplicates are found.
+* Added to the **generate-docs** command automatic addition to git when a new readme file is created.
 
 # 1.4.1
 * When in private repo without `DEMSITO_SDK_GITHUB_TOKEN` configured, get_remote_file will take files from the local origin/master.
-* Enhanced the ***unify*** command when giving input of a file and not a directory return a clear error message.
+* Enhanced the **unify** command when giving input of a file and not a directory return a clear error message.
 * Added a validation to ensure integrations are not skipped and at least one test playbook is not skipped for each integration or script.
 * Added to the Content Tests support for `context_print_dt`, which queries the incident context and prints the result as a json.
-* Added new validation for the `xsoar_config.json` file in the ***validate*** command.
-* Added a version differences section to readme in ***generate-docs*** command.
-* Added the *--docs-format* flag in the ***integration-diff*** command to get the output in README format.
-* Added the *--input-old-version* and *--skip-breaking-changes* flags in the ***generate-docs*** command to get the details for the breaking section and to skip the breaking changes section.
+* Added new validation for the `xsoar_config.json` file in the **validate** command.
+* Added a version differences section to readme in **generate-docs** command.
+* Added the *--docs-format* flag in the **integration-diff** command to get the output in README format.
+* Added the *--input-old-version* and *--skip-breaking-changes* flags in the **generate-docs** command to get the details for the breaking section and to skip the breaking changes section.
 
 # 1.4.0
-* Enable passing a comma-separated list of paths for the `--input` option of the ***lint*** command.
-* Added new validation of unimplemented test-module command in the code to the `XSOAR-linter` in the ***lint*** command.
-* Fixed the ***generate-docs*** to handle integration authentication parameter.
+* Enable passing a comma-separated list of paths for the `--input` option of the **lint** command.
+* Added new validation of unimplemented test-module command in the code to the `XSOAR-linter` in the **lint** command.
+* Fixed the **generate-docs** to handle integration authentication parameter.
 * Added a validation to ensure that description and README do not contain the word 'Demisto'.
 * Improved the deprecated message validation required from playbooks and scripts.
-* Added the `--quite-bc-validation` flag for the ***validate*** command to run the backwards compatibility validation in quite mode (errors is treated like warnings).
-* Fixed the ***update-release-notes*** command to display a name for old layouts.
+* Added the `--quite-bc-validation` flag for the **validate** command to run the backwards compatibility validation in quite mode (errors is treated like warnings).
+* Fixed the **update release notes** command to display a name for old layouts.
 * Added the ability to append to the pack README credit to contributors.
-* Added identification for parameter differences in ***integration-diff*** command.
-* Fixed ***format*** to use git as a default value.
-* Updated the ***upload*** command to support reports.
-* Fixed an issue where ***generate-docs*** command was displaying 'None' when credentials parameter display field configured was not configured.
-* Fixed an issue where ***download*** did not return exit code 1 on failure.
+* Added identification for parameter differences in **integration-diff** command.
+* Fixed **format** to use git as a default value.
+* Updated the **upload** command to support reports.
+* Fixed an issue where **generate-docs** command was displaying 'None' when credentials parameter display field configured was not configured.
+* Fixed an issue where **download** did not return exit code 1 on failure.
 * Updated the validation that incident fields' names do not contain the word incident will aplly to core packs only.
-* Added a playbook validation to verify all conditional tasks have an 'else' path in ***validate*** command.
+* Added a playbook validation to verify all conditional tasks have an 'else' path in **validate** command.
 * Renamed the GitHub authentication token environment variable `GITHUB_TOKEN` to `DEMITO_SDK_GITHUB_TOKEN`.
-* Added to the ***update-release-notes*** command automatic addition to git when new release notes file is created.
+* Added to the **update-release-notes** command automatic addition to git when new release notes file is created.
 * Added validation to ensure that integrations, scripts, and playbooks do not contain the entity type in their names.
 * Added the **convert** command to convert entities between XSOAR versions.
-* Added the *--deprecate* flag in ***format*** command to deprecate integrations, scripts, and playbooks.
-* Fixed an issue where ignoring errors did not work when running the ***validate*** command on specific files (-i).
+* Added the *--deprecate* flag in **format** command to deprecate integrations, scripts, and playbooks.
+* Fixed an issue where ignoring errors did not work when running the **validate** command on specific files (-i).
 
 # 1.3.9
 * Added a validation verifying that the pack's README.md file is not equal to pack description.
-* Fixed an issue where the **Assume yes** flag did not work properly for some entities in the ***format*** command.
-* Improved the error messages for separators in folder and file names in the ***validate*** command.
+* Fixed an issue where the **Assume yes** flag did not work properly for some entities in the **format** command.
+* Improved the error messages for separators in folder and file names in the **validate** command.
 * Removed the **DISABLE_SDK_VERSION_CHECK** environment variable. To disable new version checks, use the **DEMISTO_SDK_SKIP_VERSION_CHECK** envirnoment variable.
 * Fixed an issue where the demisto-sdk version check failed due to a rate limit.
 * Fixed an issue with playbooks scheme validation.
@@ -164,106 +162,107 @@
 
 # 1.3.7
 * Added a validation to ensure correct image and description file names.
-* Fixed an issue where the ***validate*** command failed when 'display' field in credentials param in yml is empty but 'displaypassword' was provided.
-* Added the ***integration-diff*** command to check differences between two versions of an integration and to return a report of missing and changed elements in the new version.
+* Fixed an issue where the **validate** command failed when 'display' field in credentials param in yml is empty but 'displaypassword' was provided.
+* Added the **integration-diff** command to check differences between two versions of an integration and to return a report of missing and changed elements in the new version.
 * Added a validation verifying that the pack's README.md file is not missing or empty for partner packs or packs contains use cases.
 * Added a validation to ensure that the integration and script folder and file names will not contain separators (`_`, `-`, ` `).
-* When formatting new pack, the ***format*** command will set the *fromversion* key to 5.5.0 in the new files without fromversion.
+* When formatting new pack, the **format** command will set the *fromversion* key to 5.5.0 in the new files without fromversion.
 
 # 1.3.6
 * Added a validation that core packs are not dependent on non-core packs.
 * Added a validation that a pack name follows XSOAR standards.
 * Fixed an issue where in some cases the `get_remote_file` function failed due to an invalid path.
-* Fixed an issue where running ***update-release-notes*** with updated integration logo, did not detect any file changes.
-* Fixed an issue where the ***create-id-set*** command did not identify unified integrations correctly.
+* Fixed an issue where running **update-release-notes** with updated integration logo, did not detect any file changes.
+* Fixed an issue where the **create-id-set** command did not identify unified integrations correctly.
 * Fixed an issue where the `CommonTypes` pack was not identified as a dependency for all feed integrations.
 * Added support for running SDK commands in private repositories.
-* Fixed an issue where running the ***init*** command did not set the correct category field in an integration .yml file for a newly created pack.
-* When formatting new contributed pack, the ***format*** command will set the *fromversion* key to 6.0.0 in the relevant files.
+* Fixed an issue where running the **init** command did not set the correct category field in an integration .yml file for a newly created pack.
+* When formatting new contributed pack, the **format** command will set the *fromversion* key to 6.0.0 in the relevant files.
 * If the environment variable "DISABLE_SDK_VERSION_CHECK" is define, the demisto-sdk will no longer check for newer version when running a command.
-* Added the `--use-pack-metadata` flag for the ***find-dependencies*** command to update the calculated dependencies using the the packs metadata files.
-* Fixed an issue where ***validate*** failed on scripts in case the `outputs` field was set to `None`.
-* Fixed an issue where ***validate*** was failing on editing existing release notes.
+* Added the `--use-pack-metadata` flag for the **find-dependencies** command to update the calculated dependencies using the the packs metadata files.
+* Fixed an issue where **validate** failed on scripts in case the `outputs` field was set to `None`.
+* Fixed an issue where **validate** was failing on editing existing release notes.
 * Added a validation for README files verifying that the file doesn't contain template text copied from HelloWorld or HelloWorldPremium README.
 
 # 1.3.5
 * Added a validation that layoutscontainer's id and name are matching. Updated the format of layoutcontainer to include update_id too.
 * Added a validation that commands' names and arguments in core packs, or scripts' arguments do not contain the word incident.
-* Fixed issue where running the ***generate-docs*** command with -c flag ran all the commands and not just the commands specified by the flag.
-* Fixed the error message of the ***validate*** command to not always suggest adding the *description* field.
-* Fixed an issue where running ***format*** on feed integration generated invalid parameter structure.
-* Fixed an issue where the ***generate-docs*** command did not add all the used scripts in a playbook to the README file.
-* Fixed an issue where contrib/partner details might be added twice to the same file, when using unify and ***create-content-artifacts*** commands
-* Fixed issue where running ***validate*** command on image-related integration did not return the correct outputs to json file.
-* When formatting playbooks, the ***format*** command will now remove empty fields from SetIncident, SetIndicator, CreateNewIncident, and CreateNewIndicator script arguments.
-* Added an option to fill in the developer email when running the ***init*** command.
+* Fixed issue where running the **generate-docs** command with -c flag ran all the commands and not just the commands specified by the flag.
+* Fixed the error message of the **validate** command to not always suggest adding the *description* field.
+* Fixed an issue where running **format** on feed integration generated invalid parameter structure.
+* Fixed an issue where the **generate-docs** command did not add all the used scripts in a playbook to the README file.
+* Fixed an issue where contrib/partner details might be added twice to the same file, when using unify and create-content-artifacts commands
+* Fixed issue where running **validate** command on image-related integration did not return the correct outputs to json file.
+* When formatting playbooks, the **format** command will now remove empty fields from SetIncident, SetIndicator, CreateNewIncident, CreateNewIndicator script arguments.
+* Added an option to fill in the developer email when running the **init** command.
 
 # 1.3.4
-* Updated the ***validate*** command to check that the 'additionalinfo' field only contains the expected value for feed required parameters and not equal to it.
+* Updated the **validate** command to check that the 'additionalinfo' field only contains the expected value for feed required parameters and not equal to it.
 * Added a validation that community/partner details are not in the detailed description file.
 * Added a validation that the Use Case tag in pack_metadata file is only used when the pack contains at least one PB, Incident Type or Layout.
 * Added a validation that makes sure outputs in integrations are matching the README file when only README has changed.
 * Added the *hidden* field to the integration schema.
-* Fixed an issue where running ***format*** on a playbook whose `name` does not equal its `id` would cause other playbooks who use that playbook as a sub-playbook to fail.
+* Fixed an issue where running **format** on a playbook whose `name` does not equal its `id` would cause other playbooks who use that playbook as a sub-playbook to fail.
 * Added support for local custom command configuration file `.demisto-sdk-conf`.
-* Updated the ***format*** command to include an update to the description file of an integration, to remove community/partner details.
+* Updated the **format** command to include an update to the description file of an integration, to remove community/partner details.
 
 # 1.3.3
-* Fixed an issue where ***lint*** failed where *.Dockerfile* exists prior to running the ***lint*** command.
-* Added FeedHelloWorld template option for *--template* flag in ***demisto-sdk init*** command.
-* Fixed issue where ***update-release-notes*** deleted release note file if command was called more than once.
-* Fixed issue where ***update-release-notes*** added Docker image release notes every time the command was called.
-* Fixed an issue where running ***update-release-notes*** on a pack with a newly created integration, also added a Docker image entry in the release notes.
+* Fixed an issue where **lint** failed where *.Dockerfile* exists prior running the lint command.
+* Added FeedHelloWorld template option for *--template* flag in **demisto-sdk init** command.
+* Fixed issue where **update-release-notes** deleted release note file if command was called more than once.
+* Fixed issue where **update-release-notes** added docker image release notes every time the command was called.
+* Fixed an issue where running **update-release-notes** on a pack with newly created integration, had also added a docker image entry in the release notes.
 * Fixed an issue where `XSOAR-linter` did not find *NotImplementedError* in main.
 * Added validation for README files verifying their length (over 30 chars).
-* When using *-g* flag in the ***validate*** command it will now ignore untracked files by default.
-* Added the *--include-untracked* flag to the ***validate*** command to include files which are untracked by git in the validation process.
-* Improved the `pykwalify` error outputs in the ***validate*** command.
-* Added the *--print-pykwalify* flag to the ***validate*** command to print the unchanged output from `pykwalify`.
+* When using *-g* flag in the **validate** command it will now ignore untracked files by default.
+* Added the *--include-untracked* flag to the **validate** command to include files which are untracked by git in the validation process.
+* Improved the `pykwalify` error outputs in the **validate** command.
+* Added the *--print-pykwalify* flag to the **validate** command to print the unchanged output from `pykwalify`.
 
 # 1.3.2
-* Updated the format of the outputs when using the *--json-file* flag to create a JSON file output for the ***validate*** and ***lint*** commands.
-* Added the ***doc-review*** command to check spelling in .md and .yml files as well as a basic release notes review.
+* Updated the format of the outputs when using the *--json-file* flag to create a JSON file output for the **validate** and **lint** commands.
+* Added the **doc-review** command to check spelling in .md and .yml files as well as a basic release notes review.
 * Added a validation that a pack's display name does not already exist in content repository.
-* Fixed an issue where the ***validate*** command failed to detect duplicate params in an integration.
-* Fixed an issue where the ***validate*** command failed to detect duplicate arguments in a command in an integration.
+* Fixed an issue where the **validate** command failed to detect duplicate params in an integration.
+* Fixed an issue where the **validate** command failed to detect duplicate arguments in a command in an integration.
 
 # 1.3.1
-* Fixed an issue where the ***validate*** command failed to validate the release notes of beta integrations.
-* Updated the ***upload*** command to support indicator fields.
-* The ***validate*** and ***update-release-notes*** commands will now check changed files against `demisto/master` if it is configured locally.
-* Fixed an issue where ***validate*** would incorrectly identify files as renamed.
+* Fixed an issue where the **validate** command failed to validate the release notes of beta integrations.
+* Updated the **upload** command to support indicator fields.
+* The **validate** and **update-release-notes** commands will now check changed files against `demisto/master` if it is configured locally.
+* Fixed an issue where **validate** would incorrectly identify files as renamed.
 * Added a validation that integration properties (such as feed, mappers, mirroring, etc) are not removed.
-* Fixed an issue where ***validate*** failed when comparing branch against commit hash.
-* Added the *--no-pipenv* flag to the ***split-yml*** command.
+* Fixed an issue where **validate** failed when comparing branch against commit hash.
+* Added the *--no-pipenv* flag to the **split-yml** command.
 * Added a validation that incident fields and incident types are not removed from mappers.
-* Fixed an issue where the ***create-id-set*** flag in the ***validate*** command did not work while not using git.
+* Fixed an issue where the *c
+reate-id-set* flag in the *validate* command did not work while not using git.
 * Added the *hiddenusername* field to the integration schema.
-* Added a validation that images that are not integration images, do not ask for a new version or RN.
+* Added a validation that images that are not integration images, do not ask for a new version or RN
 
 # 1.3.0
 * Do not collect optional dependencies on indicator types reputation commands.
 * Fixed an issue where downloading indicator layoutscontainer objects failed.
 * Added a validation that makes sure outputs in integrations are matching the README file.
-* Fixed an issue where the *create-id-set* flag in the ***validate*** command did not work.
-* Added a warning in case no id_set file is found when running the ***validate*** command.
-* Fixed an issue where changed files were not recognised correctly on forked branches in the ***validate*** and the ***update-release-notes*** commands.
-* Fixed an issue where files were classified incorrectly when running ***update-release-notes***.
+* Fixed an issue where the *create-id-set* flag in the **validate** command did not work.
+* Added a warning in case no id_set file is found when running the **validate** command.
+* Fixed an issue where changed files were not recognised correctly on forked branches in the **validate** and the **update-release-notes** commands.
+* Fixed an issue when files were classified incorrectly when running *update-release-notes*.
 * Added a validation that integration and script file paths are compatible with our convention.
-* Fixed an issue where id_set.json file was re-created whenever running the ***generate-docs*** command.
-* Added the *--json-file* flag to create a JSON file output for the ***validate*** and ***lint*** commands.
+* Fixed an issue where id_set.json file was re created whenever running the generate-docs command.
+* added the *--json-file* flag to create a JSON file output for the **validate** and **lint** commands.
 
 # 1.2.19
 * Fixed an issue where merge id_set was not updated to work with the new entity of Packs.
 * Added a validation that the playbook's version matches the version of its sub-playbooks, scripts, and integrations.
 
 # 1.2.18
-* Changed the *skip-id-set-creation* flag to *create-id-set* in the ***validate*** command. Its default value will be False.
+* Changed the *skip-id-set-creation* flag to *create-id-set* in the **validate** command. Its default value will be False.
 * Added support for the 'cve' reputation command in default arg validation.
 * Filter out generic and reputation command from scripts and playbooks dependencies calculation.
 * Added support for the incident fields in outgoing mappers in the ID set.
 * Added a validation that the taskid field and the id field under the task field are both from uuid format and contain the same value.
-* Updated the ***format*** command to generate uuid value for the taskid field and for the id under the task field in case they hold an invalid values.
+* Updated the **format** command to generate uuid value for the taskid field and for the id under the task field in case they hold an invalid values.
 * Exclude changes from doc_files directory on validation.
 * Added a validation that an integration command has at most one default argument.
 * Fixing an issue where pack metadata version bump was not enforced when modifying an old format (unified) file.
@@ -277,167 +276,167 @@
 * Added a validation that the mapper of an integration exists.
 * Added a validation that the incident types of a classifier exist.
 * Added a validation that the incident types of a mapper exist.
-* Added support for *text* argument when running ***demisto-sdk update-release-notes*** on the ApiModules pack.
+* Added support for *text* argument when running **demisto-sdk update-release-notes** on the ApiModules pack.
 * Added a validation for the minimal version of an indicator field of type grid.
 * Added new validation for incident and indicator fields in classifiers mappers and layouts exist in the content.
-* Added cache for get_remote_file to reduce failures from accessing the remote repo.
-* Fixed an issue in the ***format*** command where `_dev` or `_copy` suffixes weren't removed from the `id` of the given playbooks.
+* Added cache for get_remote_file to reducing failures from accessing the remote repo.
+* Fixed an issue in the **format** command where `_dev` or `_copy` suffixes weren't removed from the `id` of the given playbooks.
 * Playbook dependencies from incident and indicator fields are now marked as optional.
 * Mappers dependencies from incident types and incident fields are now marked as optional.
 * Classifier dependencies from incident types are now marked as optional.
-* Updated ***demisto-sdk init*** command to no longer create `created` field in pack_metadata file
-* Updated ***generate-docs*** command to take the parameters names in setup section from display field and to use additionalinfo field when exist.
-* Using the *verbose* argument in the ***find-dependencies*** command will now log to the console.
+* Updated **demisto-sdk init** command to no longer create `created` field in pack_metadata file
+* Updated **generate-docs** command to take the parameters names in setup section from display field and to use additionalinfo field when exist.
+* Using the *verbose* argument in the **find-dependencies** command will now log to the console.
 * Improved the deprecated message validation required from integrations.
-* Fixed an issue in the ***generate-docs*** command where **Context Example** section was created when it was empty.
+* Fixed an issue in the **generate-docs** command where **Context Example** section was created when it was empty.
 
 # 1.2.16
 * Added allowed ignore errors to the *IDSetValidator*.
-* Fixed an issue where an irrelevant id_set validation ran in the ***validate*** command when using the *--id-set* flag.
-* Fixed an issue were ***generate-docs*** command has failed if a command did not exist in commands permissions file.
-* Improved a ***validate*** command message for missing release notes of api module dependencies.
+* Fixed an issue where an irrelevant id_set validation ran in the **validate** command when using the *--id-set* flag.
+* Fixed an issue were **generate-docs** command has failed if a command did not exist in commands permissions file.
+* Improved a **validate** command message for missing release notes of api module dependencies.
 
 # 1.2.15
 * Added the *ID101* to the allowed ignored errors.
 
 # 1.2.14
 * SDK repository is now mypy check_untyped_defs complaint.
-* The lint command will now ignore the unsubscriptable-object (E1136) pylint error in Dockers based on python 3.9 - this will be removed once a new pylint version is released.
-* Added an option for ***format*** to run on a whole pack.
+* The lint command will now ignore the unsubscriptable-object (E1136) pylint error in dockers based on python 3.9 - this will be removed once a new pylint version is released.
+* Added an option for **format** to run on a whole pack.
 * Added new validation of unimplemented commands from yml in the code to `XSOAR-linter`.
-* Fixed an issue where Auto-Extract fields were only checked for newly added incident types in the ***validate*** command.
+* Fixed an issue where Auto-Extract fields were only checked for newly added incident types in the **validate** command.
 * Added a new warning validation of direct access to args/params dicts to `XSOAR-linter`.
 
 # 1.2.13
 * Added new validation of indicators usage in CommandResults to `XSOAR-linter`.
-* Running ***demisto-sdk lint*** will automatically run on changed files (same behavior as the -g flag).
-* Removed supported version message from the documentation when running ***generate_docs***.
-* Added a print to indicate backwards compatibility is being checked in ***validate*** command.
-* Added a percent print when running the ***validate*** command with the *-a* flag.
-* Fixed a regression in the ***upload*** command where it was ignoring `DEMISTO_VERIFY_SSL` env var.
-* Fixed an issue where the ***upload*** command would fail to upload beta integrations.
-* Fixed an issue where the ***validate*** command did not create the *id_set.json* file when running with *-a* flag.
-* Added price change validation in the ***validate*** command.
+* Running **demisto-sdk lint** will automatically run on changed files (same behavior as the -g flag).
+* Removed supported version message from the documentation when running **generate_docs**.
+* Added a print to indicate backwards compatibility is being checked in **validate** command.
+* Added a percent print when running the **validate** command with the *-a* flag.
+* Fixed a regression in the **upload** command where it was ignoring `DEMISTO_VERIFY_SSL` env var.
+* Fixed an issue where the **upload** command would fail to upload beta integrations.
+* Fixed an issue where the **validate** command did not create the *id_set.json* file when running with *-a* flag.
+* Added price change validation in the **validate** command.
 * Added validations that checks in read-me for empty sections or leftovers from the auto generated read-me that should be changed.
 * Added new code validation for *NotImplementedError* to raise a warning in `XSOAR-linter`.
 * Added validation for support types in the pack metadata file.
-* Added support for *--template* flag in ***demisto-sdk init*** command.
-* Fixed an issue with running ***validate*** on master branch where the changed files weren't compared to previous commit when using the *-g* flag.
+* Added support for *--template* flag in **demisto-sdk init** command.
+* Fixed an issue with running **validate** on master branch where the changed files weren't compared to previous commit when using the *-g* flag.
 * Fixed an issue where the `XSOAR-linter` ran *NotImplementedError* validation on scripts.
-* Added support for Auto-Extract feature validation in incident types in the ***validate*** command.
-* Fixed an issue in the ***lint*** command where the *-i* flag was ignored.
-* Improved ***merge-id-sets*** command to support merge between two ID sets that contain the same pack.
-* Fixed an issue in the ***lint*** command where flake8 ran twice.
+* Added support for Auto-Extract feature validation in incident types in the **validate** command.
+* Fixed an issue in the **lint** command where the *-i* flag was ignored.
+* Improved **merge-id-sets** command to support merge between two ID sets that contain the same pack.
+* Fixed an issue in the **lint** command where flake8 ran twice.
 
 # 1.2.12
 * Bandit now reports also on medium severity issues.
 * Fixed an issue with support for Docker Desktop on Mac version 2.5.0+.
-* Added support for vulture and mypy linting when running without Docker.
-* Added support for *prev-ver* flag in ***update-release-notes*** command.
-* Improved retry support when building Docker images for linting.
-* Added the option to create an ID set on a specific pack in ***create-id-set*** command.
-* Added the *--skip-id-set-creation* flag to ***validate*** command to add the capability to run validate command without creating id_set validation.
-* Fixed an issue where ***validate*** command checked docker image tag on ApiModules pack.
-* Fixed an issue where ***find-dependencies*** did not calculate dashboards and reports dependencies.
-* Added supported version message to the documentation and release notes files when running ***generate_docs*** and ***update-release-notes*** commands respectively.
+* Added support for vulture and mypy linting when running without docker.
+* Added support for *prev-ver* flag in **update-release-notes** command.
+* Improved retry support when building docker images for linting.
+* Added the option to create an ID set on a specific pack in **create-id-set** command.
+* Added the *--skip-id-set-creation* flag to **validate** command in order to add the capability to run validate command without creating id_set validation.
+* Fixed an issue where **validate** command checked docker image tag on ApiModules pack.
+* Fixed an issue where **find-dependencies** did not calculate dashboards and reports dependencies.
+* Added supported version message to the documentation and release notes files when running **generate_docs** and **update-release-notes** commands respectively.
 * Added new code validations for *NotImplementedError* exception raise to `XSOAR-linter`.
-* Command ***create-content-artifacts*** additional support for **Author_image.png** object.
+* Command create-content-artifacts additional support for **Author_image.png** object.
 * Fixed an issue where schemas were not enforced for incident fields, indicator fields and old layouts in the validate command.
-* Added support for ***update-release-notes*** command to update release notes according to master branch.
+* Added support for **update-release-notes** command to update release notes according to master branch.
 
 # 1.2.11
 * Fixed an issue where the ***generate-docs*** command reset the enumeration of line numbering after an MD table.
-* Updated the ***upload*** command to support mappers.
-* Fixed an issue where exceptions were no printed in the ***format*** while the *--verbose* flag is set.
-* Fixed an issue where *--assume-yes* flag did not work in the ***format*** command when running on a playbook without a `fromversion` field.
-* Fixed an issue where the ***format*** command would fail in case `conf.json` file was not found instead of skipping the update.
-* Fixed an issue where integration with v2 were recognised by the `name` field instead of the `display` field in the ***validate*** command.
-* Added a playbook validation to check if a task script exists in the id set in the ***validate*** command.
-* Added new integration category `File Integrity Management` in the ***validate*** command.
+* Updated the **upload** command to support mappers.
+* Fixed an issue where exceptions were no printed in the **format** while the *--verbose* flag is set.
+* Fixed an issue where *--assume-yes* flag did not work in the **format** command when running on a playbook without a `fromversion` field.
+* Fixed an issue where the **format** command would fail in case `conf.json` file was not found instead of skipping the update.
+* Fixed an issue where integration with v2 were recognised by the `name` field instead of the `display` field in the **validate** command.
+* Added a playbook validation to check if a task script exists in the id set in the **validate** command.
+* Added new integration category `File Integrity Management` in the **validate** command.
 
 # 1.2.10
 * Added validation for approved content pack use-cases and tags.
 * Added new code validations for *CommonServerPython* import to `XSOAR-linter`.
-* Added *default value* and *predefined values* to argument description in ***generate-docs*** command.
-* Added a new validation that checks if *get-mapping-fields* command exists if the integration schema has *{ismappable: true}* in ***validate*** command.
-* Fixed an issue where the *--staged* flag recognised added files as modified in the ***validate*** command.
-* Fixed an issue where a backwards compatibility warning was raised for all added files in the ***validate*** command.
-* Fixed an issue where ***validate*** command failed when no tests were given for a partner supported pack.
-* Updated the ***download*** command to support mappers.
+* Added *default value* and *predefined values* to argument description in **generate-docs** command.
+* Added a new validation that checks if *get-mapping-fields* command exists if the integration schema has *{ismappable: true}* in **validate** command.
+* Fixed an issue where the *--staged* flag recognised added files as modified in the **validate** command.
+* Fixed an issue where a backwards compatibility warning was raised for all added files in the **validate** command.
+* Fixed an issue where **validate** command failed when no tests were given for a partner supported pack.
+* Updated the **download** command to support mappers.
 * Fixed an issue where the ***format*** command added a duplicate parameter.
 * For partner supported content packs, added support for a list of emails.
 * Removed validation of README files from the ***validate*** command.
 * Fixed an issue where the ***validate*** command required release notes for ApiModules pack.
 
 # 1.2.9
-* Fixed an issue in the ***openapi_codegen*** command where it created duplicate functions name from the swagger file.
-* Fixed an issue in the ***update-release-notes*** command where the *update type* argument was not verified.
-* Fixed an issue in the ***validate*** command where no error was raised in case a non-existing Docker image was presented.
-* Fixed an issue in the ***format*** command where format failed when trying to update invalid Docker image.
-* The ***format*** command will now preserve the **isArray** argument in integration's reputation commands and will show a warning if it set to **false**.
-* Fixed an issue in the ***lint*** command where *finally* clause was not supported in main function.
-* Fixed an issue in the ***validate*** command where changing any entity ID was not validated.
-* Fixed an issue in the ***validate*** command where *--staged* flag did not bring only changed files.
-* Fixed the ***update-release-notes*** command to ignore changes in the metadata file.
-* Fixed the ***validate*** command to ignore metadata changes when checking if a version bump is needed.
+* Fixed an issue in the **openapi_codegen** command where it created duplicate functions name from the swagger file.
+* Fixed an issue in the **update-release-notes** command where the *update type* argument was not verified.
+* Fixed an issue in the **validate** command where no error was raised in case a non-existing docker image was presented.
+* Fixed an issue in the **format** command where format failed when trying to update invalid Docker image.
+* The **format** command will now preserve the **isArray** argument in integration's reputation commands and will show a warning if it set to **false**.
+* Fixed an issue in the **lint** command where *finally* clause was not supported in main function.
+* Fixed an issue in the **validate** command where changing any entity ID was not validated.
+* Fixed an issue in the **validate** command where *--staged* flag did not bring only changed files.
+* Fixed the **update-release-notes** command to ignore changes in the metadata file.
+* Fixed the **validate** command to ignore metadata changes when checking if a version bump is needed.
 
 
 # 1.2.8
-* Added a new validation that checks in playbooks for the usage of `DeleteContext` in ***validate*** command.
-* Fixed an issue in the ***upload*** command where it would try to upload content entities with unsupported versions.
-* Added a new validation that checks in playbooks for the usage of specific instance in ***validate*** command.
-* Added the **--staged** flag to ***validate*** command to run on staged files only.
+* Added a new validation that checks in playbooks for the usage of `DeleteContext` in **validate** command.
+* Fixed an issue in the **upload** command where it would try to upload content entities with unsupported versions.
+* Added a new validation that checks in playbooks for the usage of specific instance in **validate** command.
+* Added the **--staged** flag to **validate** command to run on staged files only.
 
 
 # 1.2.7
-* Changed input parameters in ***find-dependencies*** command.
+* Changed input parameters in **find-dependencies** command.
    - Use ***-i, --input*** instead of ***-p, --path***.
    - Use ***-idp, --id-set-path*** instead of ***-i, --id-set-path***.
-* Fixed an issue in the ***unify*** command where it crashed on an integration without an image file.
-* Fixed an issue in the ***format*** command where unnecessary files were not skipped.
-* Fixed an issue in the ***update-release-notes*** command where the *text* argument was not respected in all cases.
-* Fixed an issue in the ***validate*** command where a warning about detailed description was given for unified or deprecated integrations.
-* Improved the error returned by the ***validate*** command when running on files using the old format.
+* Fixed an issue in the **unify** command where it crashed on an integration without an image file.
+* Fixed an issue in the **format** command where unnecessary files were not skipped.
+* Fixed an issue in the **update-release-notes** command where the *text* argument was not respected in all cases.
+* Fixed an issue in the **validate** command where a warning about detailed description was given for unified or deprecated integrations.
+* Improved the error returned by the **validate** command when running on files using the old format.
 
 # 1.2.6
 * No longer require setting `DEMISTO_README_VALIDATION` env var to enable README mdx validation. Validation will now run automatically if all necessary node modules are available.
-* Fixed an issue in the ***validate*** command where the `--skip-pack-dependencies` would not skip id-set creation.
-* Fixed an issue in the ***validate*** command where validation would fail if supplied an integration with an empty `commands` key.
-* Fixed an issue in the ***validate*** command where validation would fail due to a required version bump for packs which are not versioned.
+* Fixed an issue in the **validate** command where the `--skip-pack-dependencies` would not skip id-set creation.
+* Fixed an issue in the **validate** command where validation would fail if supplied an integration with an empty `commands` key.
+* Fixed an issue in the **validate** command where validation would fail due to a required version bump for packs which are not versioned.
 * Will use env var `DEMISTO_VERIFY_SSL` to determine if to use a secure connection for commands interacting with the Server when `--insecure` is not passed. If working with a local Server without a trusted certificate, you can set env var `DEMISTO_VERIFY_SSL=no` to avoid using `--insecure` on each command.
 * Unifier now adds a link to the integration documentation to the integration detailed description.
-* Fixed an issue in the ***secrets*** command where ignored secrets were not skipped.
+* Fixed an issue in the **secrets** command where ignored secrets were not skipped.
 
 # 1.2.5
-* Added support for special fields: *defaultclassifier*, *defaultmapperin*, *defaultmapperout* in ***download*** command.
-* Added -y option ***format*** command to assume "yes" as answer to all prompts and run non-interactively
+* Added support for special fields: *defaultclassifier*, *defaultmapperin*, *defaultmapperout* in **download** command.
+* Added -y option **format** command to assume "yes" as answer to all prompts and run non-interactively
 * Speed up improvements for `validate` of README files.
-* Updated the ***format*** command to adhere to the defined content schema and sub-schemas, aligning its behavior with the ***validate*** command.
-* Added support for canvasContextConnections files in ***format*** command.
+* Updated the **format** command to adhere to the defined content schema and sub-schemas, aligning its behavior with the **validate** command.
+* Added support for canvasContextConnections files in **format** command.
 
 # 1.2.4
 * Updated detailed description for community integrations.
 
 # 1.2.3
-* Fixed an issue where running ***validate*** failed on playbook with task that adds tags to the evidence data.
+* Fixed an issue where running **validate** failed on playbook with task that adds tags to the evidence data.
 * Added the *displaypassword* field to the integration schema.
 * Added new code validations to `XSOAR-linter`.
     * As warnings messages:
         * `demisto.params()` should be used only inside main function.
         * `demisto.args()` should be used only inside main function.
         * Functions args should have type annotations.
-* Added `fromversion` field validation to test playbooks and scripts in ***validate*** command.
+* Added `fromversion` field validation to test playbooks and scripts in **validate** command.
 
 # 1.2.2
-* Add support for warning msgs in the report and summary to ***lint*** command.
+* Add support for warning msgs in the report and summary to **lint** command.
 * Fixed an issue where **json-to-outputs** determined bool values as int.
-* Fixed an issue where ***update-release-notes*** was crushing on `--all` flag.
-* Fixed an issue where running ***validate***, ***update-release-notes*** outside of content repo crushed without a meaningful error message.
-* Added support for layoutscontainer in ***init*** contribution flow.
-* Added a validation for tlp_color param in feeds in ***validate*** command.
-* Added a validation for removal of integration parameters in ***validate*** command.
-* Fixed an issue where ***update-release-notes*** was failing with a wrong error message when no pack or input was given.
-* Improved formatting output of the ***generate-docs*** command.
+* Fixed an issue where **update-release-notes** was crushing on `--all` flag.
+* Fixed an issue where running **validate**, **update-release-notes** outside of content repo crushed without a meaningful error message.
+* Added support for layoutscontainer in **init** contribution flow.
+* Added a validation for tlp_color param in feeds in **validate** command.
+* Added a validation for removal of integration parameters in **validate** command.
+* Fixed an issue where **update-release-notes** was failing with a wrong error message when no pack or input was given.
+* Improved formatting output of the **generate-docs** command.
 * Add support for env variable *DEMISTO_SDK_ID_SET_REFRESH_INTERVAL*. Set this env variable to the refresh interval in minutes. The id set will be regenerated only if the refresh interval has passed since the last generation. Useful when generating Script documentation, to avoid re-generating the id_set every run.
 * Added new code validations to `XSOAR-linter`.
     * As error messages:
@@ -452,199 +451,199 @@
         * try-except statement in main function.
         * `return_error` usage in main function.
         * only once `return_error` usage.
-* Fixed an issue where ***lint*** command printed logs twice.
-* Fixed an issue where *suffix* did not work as expected in the ***create-content-artifacts*** command.
-* Added support for *prev-ver* flag in ***lint*** and **secrets** commands.
-* Added support for *text* flag to ***update-release-notes*** command to add the same text to all release notes.
-* Fixed an issue where ***validate*** did not recognize added files if they were modified locally.
-* Added a validation that checks the `fromversion` field exists and is set to 5.0.0 or above when working or comparing to a non-feature branch in ***validate*** command.
-* Added a validation that checks the certification field in the pack_metadata file is valid in ***validate*** command.
-* The ***update-release-notes*** command will now automatically add Docker image update to the release notes.
+* Fixed an issue where **lint** command printed logs twice.
+* Fixed an issue where *suffix* did not work as expected in the **create-content-artifacts** command.
+* Added support for *prev-ver* flag in **lint** and **secrets** commands.
+* Added support for *text* flag to **update-release-notes** command to add the same text to all release notes.
+* Fixed an issue where **validate** did not recognize added files if they were modified locally.
+* Added a validation that checks the `fromversion` field exists and is set to 5.0.0 or above when working or comparing to a non-feature branch in **validate** command.
+* Added a validation that checks the certification field in the pack_metadata file is valid in **validate** command.
+* The **update-release-notes** command will now automatically add docker image update to the release notes.
 
 # 1.2.1
-* Added an additional linter `XSOAR-linter` to the ***lint*** command which custom validates py files. currently checks for:
+* Added an additional linter `XSOAR-linter` to the **lint** command which custom validates py files. currently checks for:
     * `Sys.exit` usages with non zero value.
     * Any `Print` usages.
 * Fixed an issue where renamed files were failing on *validate*.
 * Fixed an issue where single changed files did not required release notes update.
 * Fixed an issue where doc_images required release-notes and validations.
-* Added handling of dependent packs when running ***update-release-notes*** on changed *APIModules*.
+* Added handling of dependent packs when running **update-release-notes** on changed *APIModules*.
     * Added new argument *--id-set-path* for id_set.json path.
     * When changes to *APIModule* is detected and an id_set.json is available - the command will update the dependent pack as well.
-* Added handling of dependent packs when running ***validate*** on changed *APIModules*.
+* Added handling of dependent packs when running **validate** on changed *APIModules*.
     * Added new argument *--id-set-path* for id_set.json path.
     * When changes to *APIModule* is detected and an id_set.json is available - the command will validate that the dependent pack has release notes as well.
 * Fixed an issue where the find_type function didn't recognize file types correctly.
-* Fixed an issue where ***update-release-notes*** command did not work properly on Windows.
-* Added support for indicator fields in ***update-release-notes*** command.
+* Fixed an issue where **update-release-notes** command did not work properly on Windows.
+* Added support for indicator fields in **update-release-notes** command.
 * Fixed an issue where files in test dirs where being validated.
 
 
 # 1.2.0
-* Fixed an issue where ***format*** did not update the test playbook from its pack.
-* Fixed an issue where ***validate*** validated non integration images.
-* Fixed an issue where ***update-release-notes*** did not identified old yml integrations and scripts.
-* Added revision templates to the ***update-release-notes*** command.
-* Fixed an issue where ***update-release-notes*** crashed when a file was renamed.
-* Fixed an issue where ***validate*** failed on deleted files.
-* Fixed an issue where ***validate*** validated all images instead of packs only.
-* Fixed an issue where a warning was not printed in the ***format*** in case a non-supported file type is inputted.
-* Fixed an issue where ***validate*** did not fail if no release notes were added when adding files to existing packs.
-* Added handling of incorrect layout paths via the ***format*** command.
-* Refactor ***create-content-artifacts*** command - Efficient artifacts creation and better logging.
-* Fixed an issue where image and description files were not handled correctly by ***validate*** and ***update-release-notes*** commands.
-* Fixed an issue where the ***format*** command didn't remove all extra fields in a file.
-* Added an error in case an invalid id_set.json file is found while running the ***validate*** command.
-* Added fetch params checks to the ***validate*** command.
+* Fixed an issue where **format** did not update the test playbook from its pack.
+* Fixed an issue where **validate** validated non integration images.
+* Fixed an issue where **update-release-notes** did not identified old yml integrations and scripts.
+* Added revision templates to the **update-release-notes** command.
+* Fixed an issue where **update-release-notes** crashed when a file was renamed.
+* Fixed an issue where **validate** failed on deleted files.
+* Fixed an issue where **validate** validated all images instead of packs only.
+* Fixed an issue where a warning was not printed in the **format** in case a non-supported file type is inputted.
+* Fixed an issue where **validate** did not fail if no release notes were added when adding files to existing packs.
+* Added handling of incorrect layout paths via the **format** command.
+* Refactor **create-content-artifacts** command - Efficient artifacts creation and better logging.
+* Fixed an issue where image and description files were not handled correctly by **validate** and **update-release-notes** commands.
+* Fixed an issue where the **format** command didn't remove all extra fields in a file.
+* Added an error in case an invalid id_set.json file is found while running the **validate** command.
+* Added fetch params checks to the **validate** command.
 
 # 1.1.11
-* Added line number to secrets' path in ***secrets*** command report.
-* Fixed an issue where ***init*** a community pack did not present the valid support URL.
-* Fixed an issue where ***init*** offered a non relevant pack support type.
-* Fixed an issue where ***lint*** did not pull Docker images for powershell.
-* Fixed an issue where ***find-dependencies*** did not find all the script dependencies.
-* Fixed an issue where ***find-dependencies*** did not collect indicator fields as dependencies for playbooks.
-* Updated the ***validate*** and the ***secrets*** commands to be less dependent on regex.
-* Fixed an issue where ***lint*** did not run on circle when docker did not return ping.
-* Updated the missing release notes error message (RN106) in the ***validate*** command.
-* Fixed an issue where ***validate*** would return missing release notes when two packs with the same substring existed in the modified files.
-* Fixed an issue where ***update-release-notes*** would add duplicate release notes when two packs with the same substring existed in the modified files.
-* Fixed an issue where ***update-release-notes*** would fail to bump new versions if the feature branch was out of sync with the master branch.
-* Fixed an issue where a non-descriptive error would be returned when giving the ***update-release-notes*** command a pack which can not be found.
-* Added dependencies check for *widgets* in ***find-dependencies*** command.
-* Added a `update-docker` flag to ***format*** command.
-* Added a `json-to-outputs` flag to the ***run*** command.
-* Added a verbose (`-v`) flag to ***format*** command.
-* Fixed an issue where ***download*** added the prefix "playbook-" to the name of playbooks.
+* Added line number to secrets' path in **secrets** command report.
+* Fixed an issue where **init** a community pack did not present the valid support URL.
+* Fixed an issue where **init** offered a non relevant pack support type.
+* Fixed an issue where **lint** did not pull docker images for powershell.
+* Fixed an issue where **find-dependencies** did not find all the script dependencies.
+* Fixed an issue where **find-dependencies** did not collect indicator fields as dependencies for playbooks.
+* Updated the **validate** and the **secrets** commands to be less dependent on regex.
+* Fixed an issue where **lint** did not run on circle when docker did not return ping.
+* Updated the missing release notes error message (RN106) in the **Validate** command.
+* Fixed an issue where **Validate** would return missing release notes when two packs with the same substring existed in the modified files.
+* Fixed an issue where **update-release-notes** would add duplicate release notes when two packs with the same substring existed in the modified files.
+* Fixed an issue where **update-release-notes** would fail to bump new versions if the feature branch was out of sync with the master branch.
+* Fixed an issue where a non-descriptive error would be returned when giving the **update-release-notes** command a pack which can not be found.
+* Added dependencies check for *widgets* in **find-dependencies** command.
+* Added a `update-docker` flag to **format** command.
+* Added a `json-to-outputs` flag to the **run** command.
+* Added a verbose (`-v`) flag to **format** command.
+* Fixed an issue where **download** added the prefix "playbook-" to the name of playbooks.
 
 # 1.1.10
-* Updated the ***init*** command. Relevant only when passing the *--contribution* argument.
+* Updated the **init** command. Relevant only when passing the *--contribution* argument.
    * Added the *--author* option.
    * The *support* field of the pack's metadata is set to *community*.
-* Added a proper error message in the ***validate*** command upon a missing description in the root of the yml.
-* ***format*** now works with a relative path.
-* ***validate*** now fails when all release notes have been excluded.
+* Added a proper error message in the **Validate** command upon a missing description in the root of the yml.
+* **Format** now works with a relative path.
+* **Validate** now fails when all release notes have been excluded.
 * Fixed issue where correct error message would not propagate for invalid images.
-* Added the *--skip-pack-dependencies* flag to ***validate*** command to skip pack dependencies validation. Relevant when using the *-g* flag.
-* Fixed an issue where ***validate*** and ***format*** commands failed integrations with `defaultvalue` field in fetch incidents related parameters.
-* Fixed an issue in the ***validate*** command in which unified YAML files were not ignored.
-* Fixed an issue in ***generate-docs*** where scripts and playbooks inputs and outputs were not parsed correctly.
-* Fixed an issue in the ***openapi-codegen*** command where missing reference fields in the swagger JSON caused errors.
-* Fixed an issue in the ***openapi-codegen*** command where empty objects in the swagger JSON paths caused errors.
-* ***update-release-notes*** command now accept path of the pack instead of pack name.
-* Fixed an issue where ***generate-docs*** was inserting unnecessary escape characters.
-* Fixed an issue in the ***update-release-notes*** command where changes to the pack_metadata were not detected.
-* Fixed an issue where ***validate*** did not check for missing release notes in old format files.
+* Added the *--skip-pack-dependencies* flag to **validate** command to skip pack dependencies validation. Relevant when using the *-g* flag.
+* Fixed an issue where **Validate** and **Format** commands failed integrations with `defaultvalue` field in fetch incidents related parameters.
+* Fixed an issue in the **Validate** command in which unified YAML files were not ignored.
+* Fixed an issue in **generate-docs** where scripts and playbooks inputs and outputs were not parsed correctly.
+* Fixed an issue in the **openapi-codegen** command where missing reference fields in the swagger JSON caused errors.
+* Fixed an issue in the **openapi-codegen** command where empty objects in the swagger JSON paths caused errors.
+* **update-release-notes** command now accept path of the pack instead of pack name.
+* Fixed an issue where **generate-docs** was inserting unnecessary escape characters.
+* Fixed an issue in the **update-release-notes** command where changes to the pack_metadata were not detected.
+* Fixed an issue where **validate** did not check for missing release notes in old format files.
 
 # 1.1.9
-* Fixed an issue where ***update-release-notes*** command failed on invalid file types.
+* Fixed an issue where **update-release-notes** command failed on invalid file types.
 
 # 1.1.8
-* Fixed a regression where ***upload*** command failed on test playbooks.
+* Fixed a regression where **upload** command failed on test playbooks.
 * Added new *githubUser* field in pack metadata init command.
-* Support beta integration in the commands ***split-yml, extract-code, generate-test-playbook and generate-docs.***
-* Fixed an issue where ***find-dependencies*** ignored *toversion* field in content items.
-* Added support for *layoutscontainer*, *classifier_5_9_9*, *mapper*, *report*, and *widget* in the ***format*** command.
-* Fixed an issue where ***format*** will set the `ID` field to be equal to the `name` field in modified playbooks.
-* Fixed an issue where ***format*** did not work for test playbooks.
-* Improved ***update-release-notes*** command:
+* Support beta integration in the commands **split-yml, extract-code, generate-test-playbook and generate-docs.**
+* Fixed an issue where **find-dependencies** ignored *toversion* field in content items.
+* Added support for *layoutscontainer*, *classifier_5_9_9*, *mapper*, *report*, and *widget* in the **Format** command.
+* Fixed an issue where **Format** will set the `ID` field to be equal to the `name` field in modified playbooks.
+* Fixed an issue where **Format** did not work for test playbooks.
+* Improved **update-release-notes** command:
     * Write content description to release notes for new items.
     * Update format for file types without description: Connections, Incident Types, Indicator Types, Layouts, Incident Fields.
-* Added a validation for feedTags param in feeds in ***validate*** command.
+* Added a validation for feedTags param in feeds in **validate** command.
 * Fixed readme validation issue in community support packs.
-* Added the ***openapi-codegen*** command to generate integrations from OpenAPI specification files.
+* Added the **openapi-codegen** command to generate integrations from OpenAPI specification files.
 * Fixed an issue were release notes validations returned wrong results for *CommonScripts* pack.
-* Added validation for image links in README files in ***validate*** command.
-* Added a validation for default value of fetch param in feeds in ***validate*** command.
-* Fixed an issue where the ***init*** command failed on scripts.
+* Added validation for image links in README files in **validate** command.
+* Added a validation for default value of fetch param in feeds in **validate** command.
+* Fixed an issue where the **Init** command failed on scripts.
 
 # 1.1.7
-* Fixed an issue where running the ***format*** command on feed integrations removed the `defaultvalue` fields.
-* Playbook branch marked with *skipunavailable* is now set as an optional dependency in the ***find-dependencies*** command.
+* Fixed an issue where running the **format** command on feed integrations removed the `defaultvalue` fields.
+* Playbook branch marked with *skipunavailable* is now set as an optional dependency in the **find-dependencies** command.
 * The **feedReputation** parameter can now be hidden in a feed integration.
-* Fixed an issue where running the ***unify*** command on JS package failed.
-* Added the *--no-update* flag to the ***find-dependencies*** command.
-* Added the following validations in ***validate*** command:
+* Fixed an issue where running the **unify** command on JS package failed.
+* Added the *--no-update* flag to the **find-dependencies** command.
+* Added the following validations in **validate** command:
    * Validating that a pack does not depend on NonSupported / Deprecated packs.
 
 # 1.1.6
-* Added the *--description* option to the ***init*** command.
-* Added the *--contribution* option to the ***init*** command which converts a contribution zip to proper pack format.
-* Improved ***validate*** command performance time and outputs.
-* Added the flag *--no-docker-checks* to ***validate*** command to skip docker checks.
-* Added the flag *--print-ignored-files* to ***validate*** command to print ignored files report when the command is done.
-* Added the following validations in ***validate*** command:
+* Added the *--description* option to the **init** command.
+* Added the *--contribution* option to the **init** command which converts a contribution zip to proper pack format.
+* Improved **validate** command performance time and outputs.
+* Added the flag *--no-docker-checks* to **validate** command to skip docker checks.
+* Added the flag *--print-ignored-files* to **validate** command to print ignored files report when the command is done.
+* Added the following validations in **validate** command:
    * Validating that existing release notes are not modified.
    * Validating release notes are not added to new packs.
    * Validating that the "currentVersion" field was raised in the pack_metadata for modified packs.
    * Validating that the timestamp in the "created" field in the pack_metadata is in ISO format.
-* Running `demisto-sdk validate` will run the ***validate*** command using git and only on committed files (same as using *-g --post-commit*).
-* Fixed an issue where release notes were not checked correctly in ***validate*** command.
-* Fixed an issue in the ***create-id-set*** command where optional playbook tasks were not taken into consideration.
+* Running `demisto-sdk validate` will run the **validate** command using git and only on committed files (same as using *-g --post-commit*).
+* Fixed an issue where release notes were not checked correctly in **validate** command.
+* Fixed an issue in the **create-id-set** command where optional playbook tasks were not taken into consideration.
 * Added a prompt to the `demisto-sdk update-release-notes` command to prompt users to commit changes before running the release notes command.
-* Added support to `layoutscontainer` in ***validate*** command.
+* Added support to `layoutscontainer` in **validate** command.
 
 # 1.1.5
-* Fixed an issue in ***find-dependencies*** command.
-* ***lint*** command now verifies flake8 on CommonServerPython script.
+* Fixed an issue in **find-dependencies** command.
+* **lint** command now verifies flake8 on CommonServerPython script.
 
 # 1.1.4
-* Fixed an issue with the default output file name of the ***unify*** command when using "." as an output path.
-* ***unify*** command now adds contributor details to the display name and description.
-* ***format*** command now adds *isFetch* and *incidenttype* fields to integration yml.
+* Fixed an issue with the default output file name of the **unify** command when using "." as an output path.
+* **Unify** command now adds contributor details to the display name and description.
+* **Format** command now adds *isFetch* and *incidenttype* fields to integration yml.
 * Removed the *feedIncremental* field from the integration schema.
-* ***format*** command now adds *feedBypassExclusionList*, *Fetch indicators*, *feedReputation*, *feedReliability*,
+* **Format** command now adds *feedBypassExclusionList*, *Fetch indicators*, *feedReputation*, *feedReliability*,
      *feedExpirationPolicy*, *feedExpirationInterval* and *feedFetchInterval* fields to integration yml.
 * Fixed an issue in the playbooks schema.
 * Fixed an issue where generated release notes were out of order.
 * Improved pack dependencies detection.
-* Fixed an issue where test playbooks were mishandled in ***validate*** command.
+* Fixed an issue where test playbooks were mishandled in **validate** command.
 
 # 1.1.3
-* Added a validation for invalid id fields in indicators types files in ***validate*** command.
-* Added default behavior for ***update-release-notes*** command.
+* Added a validation for invalid id fields in indicators types files in **validate** command.
+* Added default behavior for **update-release-notes** command.
 * Fixed an error where README files were failing release notes validation.
 * Updated format of generated release notes to be more user friendly.
-* Improved error messages for the ***update-release-notes*** command.
-* Added support for `Connections`, `Dashboards`, `Widgets`, and `Indicator Types` to ***update-release-notes*** command.
-* ***validate*** now supports scripts under the *TestPlaybooks* directory.
-* Fixed an issue where ***validate*** did not support powershell files.
+* Improved error messages for the **update-release-notes** command.
+* Added support for `Connections`, `Dashboards`, `Widgets`, and `Indicator Types` to **update-release-notes** command.
+* **Validate** now supports scripts under the *TestPlaybooks* directory.
+* Fixed an issue where **validate** did not support powershell files.
 
 # 1.1.2
-* Added a validation for invalid playbookID fields in incidents types files in ***validate*** command.
+* Added a validation for invalid playbookID fields in incidents types files in **validate** command.
 * Added a code formatter for python files.
 * Fixed an issue where new and old classifiers where mixed on validate command.
 * Added *feedIncremental* field to the integration schema.
-* Fixed error in the ***upload*** command where unified YMLs were not uploaded as expected if the given input was a pack.
-* Fixed an issue where the ***secrets*** command failed due to a space character in the file name.
+* Fixed error in the **upload** command where unified YMLs were not uploaded as expected if the given input was a pack.
+* Fixed an issue where the **secrets** command failed due to a space character in the file name.
 * Ignored RN validation for *NonSupported* pack.
-* You can now ignore IF107, SC100, RP102 error codes in the ***validate*** command.
-* Fixed an issue where the ***download*** command was crashing when received as input a JS integration or script.
-* Fixed an issue where ***validate*** command checked Docker image for JS integrations and scripts.
-* ***validate*** command now checks scheme for reports and connections.
-* Fixed an issue where ***validate*** command checked docker when running on all files.
-* Fixed an issue where ***validate*** command did not fail when Docker image was not on the latest numeric tag.
-* Fixed an issue where beta integrations were not validated correctly in ***validate*** command.
+* You can now ignore IF107, SC100, RP102 error codes in the **validate** command.
+* Fixed an issue where the **download** command was crashing when received as input a JS integration or script.
+* Fixed an issue where **validate** command checked docker image for JS integrations and scripts.
+* **validate** command now checks scheme for reports and connections.
+* Fixed an issue where **validate** command checked docker when running on all files.
+* Fixed an issue where **validate** command did not fail when docker image was not on the latest numeric tag.
+* Fixed an issue where beta integrations were not validated correctly in **validate** command.
 
 # 1.1.1
-* fixed and issue where file types were not recognized correctly in ***validate*** command.
+* fixed and issue where file types were not recognized correctly in **validate** command.
 * Added better outputs for validate command.
 
 # 1.1.0
 * Fixed an issue where changes to only non-validated files would fail validation.
-* Fixed an issue in ***validate*** command where moved files were failing validation for new packs.
-* Fixed an issue in ***validate*** command where added files were failing validation due to wrong file type detection.
-* Added support for new classifiers and mappers in ***validate*** command.
+* Fixed an issue in **validate** command where moved files were failing validation for new packs.
+* Fixed an issue in **validate** command where added files were failing validation due to wrong file type detection.
+* Added support for new classifiers and mappers in **validate** command.
 * Removed support of old RN format validation.
-* Updated ***secrets*** command output format.
-* Added support for error ignore on deprecated files in ***validate*** command.
-* Improved errors outputs in ***validate*** command.
+* Updated **secrets** command output format.
+* Added support for error ignore on deprecated files in **validate** command.
+* Improved errors outputs in **validate** command.
 * Added support for linting an entire pack.
 
 # 1.0.9
 * Fixed a bug where misleading error was presented when pack name was not found.
-* ***update-release-notes*** now detects added files for packs with versions.
-* Readme files are now ignored by ***update-release-notes*** and validation of release notes.
+* **Update-release-notes** now detects added files for packs with versions.
+* Readme files are now ignored by **update-release-notes** and validation of release notes.
 * Empty release notes no longer cause an uncaught error during validation.
 
 # 1.0.8
@@ -652,63 +651,63 @@
 * Added a validation that checkbox items are not required in integrations.
 * Added pack release notes generation and validation.
 * Improved pack metadata validation.
-* Fixed an issue in ***validate*** where renamed files caused an error
+* Fixed an issue in **validate** where renamed files caused an error
 
 # 1.0.4
-* Fix the ***format*** command to update the `id` field to be equal to `details` field in indicator-type files, and to `name` field in incident-type & dashboard files.
-* Fixed a bug in the ***validate*** command for layout files that had `sortValues` fields.
-* Fixed a bug in the ***format*** command where `playbookName` field was not always present in the file.
-* Fixed a bug in the ***format*** command where indicatorField wasn't part of the SDK schemas.
-* Fixed a bug in ***upload*** command where created unified docker45 yml files were not deleted.
+* Fix the **format** command to update the `id` field to be equal to `details` field in indicator-type files, and to `name` field in incident-type & dashboard files.
+* Fixed a bug in the **validate** command for layout files that had `sortValues` fields.
+* Fixed a bug in the **format** command where `playbookName` field was not always present in the file.
+* Fixed a bug in the **format** command where indicatorField wasn't part of the SDK schemas.
+* Fixed a bug in **upload** command where created unified docker45 yml files were not deleted.
 * Added support for IndicatorTypes directory in packs (for `reputation` files, instead of Misc).
-* Fixed parsing playbook condition names as string instead of boolean in ***validate*** command
+* Fixed parsing playbook condition names as string instead of boolean in **validate** command
 * Improved image validation in YAML files.
 * Removed validation for else path in playbook condition tasks.
 
 # 1.0.3
-* Fixed a bug in the ***format*** command where comments were being removed from YAML files.
-* Added output fields: _file_path_ and _kind_ for layouts in the id-set.json created by ***create-id-set*** command.
-* Fixed a bug in the ***create-id-set*** command Who returns Duplicate for Layouts with a different kind.
-* Added formatting to ***generate-docs*** command results replacing all `<br>` tags with `<br/>`.
-* Fixed a bug in the ***download*** command when custom content contained not supported content entity.
-* Fixed a bug in ***format*** command in which boolean strings  (e.g. 'yes' or 'no') were converted to boolean values (e.g. 'True' or 'False').
-* ***format*** command now removes *sourceplaybookid* field from playbook files.
-* Fixed a bug in ***generate-docs*** command in which integration dependencies were not detected when generating documentation for a playbook.
+* Fixed a bug in the **format** command where comments were being removed from YAML files.
+* Added output fields: _file_path_ and _kind_ for layouts in the id-set.json created by **create-id-set** command.
+* Fixed a bug in the **create-id-set** command Who returns Duplicate for Layouts with a different kind.
+* Added formatting to **generate-docs** command results replacing all `<br>` tags with `<br/>`.
+* Fixed a bug in the **download** command when custom content contained not supported content entity.
+* Fixed a bug in **format** command in which boolean strings  (e.g. 'yes' or 'no') were converted to boolean values (e.g. 'True' or 'False').
+* **format** command now removes *sourceplaybookid* field from playbook files.
+* Fixed a bug in **generate-docs** command in which integration dependencies were not detected when generating documentation for a playbook.
 
 
 # 1.0.1
-* Fixed a bug in the ***unify*** command when output path was provided empty.
+* Fixed a bug in the **unify** command when output path was provided empty.
 * Improved error message for integration with no tests configured.
-* Improved the error message returned from the ***validate*** command when an integration is missing or contains malformed fetch incidents related parameters.
-* Fixed a bug in the ***create*** command where a unified YML with a Docker image for 4.5 was copied incorrectly.
+* Improved the error message returned from the **validate** command when an integration is missing or contains malformed fetch incidents related parameters.
+* Fixed a bug in the **create** command where a unified YML with a docker image for 4.5 was copied incorrectly.
 * Missing release notes message are now showing the release notes file path to update.
-* Fixed an issue in the ***validate*** command in which unified YAML files were not ignored.
+* Fixed an issue in the **validate** command in which unified YAML files were not ignored.
 * File format suggestions are now shown in the relevant file format (JSON or YAML).
 * Changed Docker image validation to fail only on non-valid ones.
 * Removed backward compatibility validation when Docker image is updated.
 
 # 1.0.0
-* Improved the ***upload*** command to support the upload of all the content entities within a pack.
-* The ***upload*** command now supports the improved pack file structure.
+* Improved the *upload* command to support the upload of all the content entities within a pack.
+* The *upload* command now supports the improved pack file structure.
 * Added an interactive option to format integrations, scripts and playbooks with No TestPlaybooks configured.
 * Added an interactive option to configure *conf.json* file with missing test playbooks for integrations, scripts and playbooks
-* Added ***download*** command to download custom content from Demisto instance to the local content repository.
+* Added *download* command to download custom content from Demisto instance to the local content repository.
 * Improved validation failure messages to include a command suggestion, wherever relevant, to fix the raised issue.
-* Improved ***validate*** help and documentation description
+* Improved 'validate' help and documentation description
 * validate - checks that scripts, playbooks, and integrations have the *tests* key.
 * validate - checks that test playbooks are configured in `conf.json`.
 * demisto-sdk lint - Copy dir better handling.
-* demisto-sdk lint - Add error when package missing in Docker image.
+* demisto-sdk lint - Add error when package missing in docker image.
 * Added *-a , --validate-all* option in *validate* to run all validation on all files.
 * Added *-i , --input* option in *validate* to run validation on a specified pack/file.
-* added *-i, --input* option in ***secrets*** to run on a specific file.
+* added *-i, --input* option in *secrets* to run on a specific file.
 * Added an allowed hidden parameter: *longRunning* to the hidden integration parameters validation.
-* Fixed an issue with ***format*** command when executing with an output path of a folder and not a file path.
-* Bug fixes in ***generate-docs*** command given playbook as input.
+* Fixed an issue with **format** command when executing with an output path of a folder and not a file path.
+* Bug fixes in generate-docs command given playbook as input.
 * Fixed an issue with lint command in which flake8 was not running on unit test files.
 
 # 0.5.2
-* Added *-c, --command* option in ***generate-docs*** to generate a specific command from an integration.
+* Added *-c, --command* option in *generate-docs* to generate a specific command from an integration.
 * Fixed an issue when getting README/CHANGELOG files from git and loading them.
 * Removed release notes validation for new content.
 * Fixed secrets validations for files with the same name in a different directory.
@@ -724,9 +723,9 @@
 
 [1]: https://pypi.org/project/demisto-sdk/#history
 # 0.4.9
-* Fixed an issue in ***generate-docs*** where Playbooks and Scripts documentation failed.
-* Added a graceful error message when executing the ***run*** command with a misspelled command.
-* Added more informative errors upon failures of the ***upload*** command.
+* Fixed an issue in *generate-docs* where Playbooks and Scripts documentation failed.
+* Added a graceful error message when executing the *run" command with a misspelled command.
+* Added more informative errors upon failures of the *upload* command.
 * format command:
     * Added format for json files: IncidentField, IncidentType, IndicatorField, IndicatorType, Layout, Dashboard.
     * Added the *-fv --from-version*, *-nv --no-validation* arguments.
@@ -737,20 +736,20 @@
 
 # 0.4.8
 * Added the *max* field to the Playbook schema, allowing to define it in tasks loop.
-* Fixed an issue in ***validate*** where Condition branches checks were case sensitive.
+* Fixed an issue in *validate* where Condition branches checks were case sensitive.
 
 # 0.4.7
 * Added the *slareminder* field to the Playbook schema.
 * Added the *common_server*, *demisto_mock* arguments to the *init* command.
-* Fixed an issue in ***generate-docs*** where the general section was not being generated correctly.
-* Fixed an issue in ***validate*** where Incident type validation failed.
+* Fixed an issue in *generate-docs* where the general section was not being generated correctly.
+* Fixed an issue in *validate* where Incident type validation failed.
 
 # 0.4.6
-* Fixed an issue where the ***validate*** command did not identify CHANGELOG in packs.
-* Added a new command, ***id-set*** to create the id set - the content dependency tree by file IDs.
+* Fixed an issue where the *validate* command did not identify CHANGELOG in packs.
+* Added a new command, *id-set* to create the id set - the content dependency tree by file IDs.
 
 # 0.4.5
-* ***generate-docs*** command:
+* generate-docs command:
     * Added the *use_cases*, *permissions*, *command_permissions* and *limitations*.
     * Added the *--insecure* argument to support running the script and integration command in Demisto.
     * Removed the *-t yml_type* argument, the file type will be inferred.
@@ -758,9 +757,9 @@
 * Added support for env var: *DEMISTO_SDK_SKIP_VERSION_CHECK*. When set version checks are skipped.
 * Fixed an issue in which the CHANGELOG files did not match our scheme.
 * Added a validator to verify that there are no hidden integration parameters.
-* Fixed an issue where the ***validate*** command ran on test files.
+* Fixed an issue where the *validate* command ran on test files.
 * Removed the *env-dir* argument from the demisto-sdk.
-* README files which are html files will now be skipped in the ***validate*** command.
+* README files which are html files will now be skipped in the *validate* command.
 * Added support for env var: *DEMISTO_README_VALIDATOR*. When not set the readme validation will not run.
 
 # 0.4.4
@@ -770,10 +769,10 @@
 * Release notes validator will now run on: incident fields, indicator fields, incident types, dashboard and reputations.
 * Fixed an issue where the validator of reputation(Indicator Type) did not check on the details field.
 * Fixed an issue where the validator attempted validating non-existing files after deletions or name refactoring.
-* Removed the *yml_type* argument in the ***split-yml*** and ***extract-code*** commands.
-* Removed the *file_type* argument in the ***generate-test-playbook*** command.
-* Fixed the *insecure* argument in ***upload***.
-* Added the *insecure* argument in ***run-playbook***.
+* Removed the *yml_type* argument in the *split-yml*, *extract-code* commands.
+* Removed the *file_type* argument in the *generate-test-playbook* command.
+* Fixed the *insecure* argument in *upload*.
+* Added the *insecure* argument in *run-playbook*.
 * Standardise the *-i --input*, *-o --output* to demisto-sdk commands.
 
 # 0.4.3
@@ -796,36 +795,36 @@
 
 # 0.3.10
 * Added a BC check for incident fields - changing from version is not allowed.
-* Fixed an issue in ***create-content-artifacts*** where scripts in Packs in TestPlaybooks dir were copied with a wrong prefix.
+* Fixed an issue in create-content-artifacts where scripts in Packs in TestPlaybooks dir were copied with a wrong prefix.
 
 
 # 0.3.9
 * Added a validation that incident field can not be required.
 * Added validation for fetch incident parameters.
 * Added validation for feed integration parameters.
-* Added to the ***format*** command the deletion of the *sourceplaybookid* field.
+* Added to the *format* command the deletion of the *sourceplaybookid* field.
 * Fixed an issue where *fieldMapping* in playbook did not pass the scheme validation.
-* Fixed an issue where ***create-content-artifacts*** did not copy TestPlaybooks in Packs without prefix of *playbook-*.
+* Fixed an issue where *create-content-artifacts* did not copy TestPlaybooks in Packs without prefix of *playbook-*.
 * Added a validation the a playbook can not have a rolename set.
 * Added to the image validator the new DBot default image.
 * Added the fields: elasticcommonfields, quiet, quietmode to the Playbook schema.
-* Fixed an issue where ***validate*** failed on integration commands without outputs.
+* Fixed an issue where *validate* failed on integration commands without outputs.
 * Added a new hook for naming of v2 integrations and scripts.
 
 
 # 0.3.8
-* Fixed an issue where ***create-content-artifact*** was not loading the data in the yml correctly.
-* Fixed an issue where ***unify*** broke long lines in script section causing syntax errors
+* Fixed an issue where *create-content-artifact* was not loading the data in the yml correctly.
+* Fixed an issue where *unify* broke long lines in script section causing syntax errors
 
 
 # 0.3.7
 * Added *generate-docs* command to generate documentation file for integration, playbook or script.
-* Fixed an issue where ***unify*** created a malformed integration yml.
-* Fixed an issue where demisto-sdk ***init*** creates unit-test file with invalid import.
+* Fixed an issue where *unify* created a malformed integration yml.
+* Fixed an issue where demisto-sdk **init** creates unit-test file with invalid import.
 
 
 # 0.3.6
-* Fixed an issue where demisto-sdk ***validate*** failed on modified scripts without error message.
+* Fixed an issue where demisto-sdk **validate** failed on modified scripts without error message.
 
 
 # 0.3.5
@@ -835,82 +834,82 @@
 
 # 0.3.4
 * Saved failing unit tests as a file.
-* Fixed an issue where "_test" file for scripts/integrations created using ***init*** would import the "HelloWorld" templates.
-* Fixed an issue in demisto-sdk ***validate*** - was failing on backward compatiblity check
-* Fixed an issue in demisto-sdk ***secrets*** - empty line in .secrets-ignore always made the secrets check to pass
-* Added validation for Docker image inside integrations and scripts.
-* Added --use-git flag to ***format*** command to format all changed files.
-* Fixed an issue where ***validate*** did not fail on dockerimage changes with bc check.
-* Added new flag **--ignore-entropy** to demisto-sdk ***secrets***, this will allow skip entropy secrets check.
-* Added --outfile to ***lint*** to allow saving failed packages to a file.
+* Fixed an issue where "_test" file for scripts/integrations created using **init** would import the "HelloWorld" templates.
+* Fixed an issue in demisto-sdk **validate** - was failing on backward compatiblity check
+* Fixed an issue in demisto-sdk **secrets** - empty line in .secrets-ignore always made the secrets check to pass
+* Added validation for docker image inside integrations and scripts.
+* Added --use-git flag to **format** command to format all changed files.
+* Fixed an issue where **validate** did not fail on dockerimage changes with bc check.
+* Added new flag **--ignore-entropy** to demisto-sdk **secrets**, this will allow skip entropy secrets check.
+* Added --outfile to **lint** to allow saving failed packages to a file.
 
 
 # 0.3.3
 * Added backwards compatibility break error message.
 * Added schema for incident types.
 * Added **additionalinfo** field to as an available field for integration configuration.
-* Added pack parameter for ***init***.
-* Fixed an issue where error would appear if name parameter is not set in ***init***.
+* Added pack parameter for **init**.
+* Fixed an issue where error would appear if name parameter is not set in **init**.
 
 
 # 0.3.2
-* Fixed the handling of classifier files in ***validate***.
+* Fixed the handling of classifier files in **validate**.
 
 
 # 0.3.1
-* Fixed the handling of newly created reputation files in ***validate***.
-* Added an option to perform ***validate*** on a specific file.
+* Fixed the handling of newly created reputation files in **validate**.
+* Added an option to perform **validate** on a specific file.
 
 
 # 0.3.0
-* Added support for multi-package ***lint*** both with parallel and without.
-* Added all parameter in ***lint*** to run on all packages and packs in content repository.
-* Added ***format*** for:
+* Added support for multi-package **lint** both with parallel and without.
+* Added all parameter in **lint** to run on all packages and packs in content repository.
+* Added **format** for:
     * Scripts
     * Playbooks
     * Integrations
-* Improved user outputs for ***secrets*** command.
-* Fixed an issue where ***lint*** would run pytest and pylint only on a single docker per integration.
+* Improved user outputs for **secrets** command.
+* Fixed an issue where **lint** would run pytest and pylint only on a single docker per integration.
 * Added auto-complete functionality to demisto-sdk.
-* Added git parameter in ***lint*** to run only on changed packages.
-* Added the ***run-playbook*** command
-* Added ***run*** command which runs a command in the Demisto playground.
-* Added ***upload*** command which uploads an integration or a script to a Demisto instance.
-* Fixed and issue where ***validate*** checked if release notes exist for new integrations and scripts.
-* Added ***generate-test-playbook*** command which generates a basic test playbook for an integration or a script.
-* ***validate*** now supports indicator fields.
+* Added git parameter in **lint** to run only on changed packages.
+* Added the **run-playbook** command
+* Added **run** command which runs a command in the Demisto playground.
+* Added **upload** command which uploads an integration or a script to a Demisto instance.
+* Fixed and issue where **validate** checked if release notes exist for new integrations and scripts.
+* Added **generate-test-playbook** command which generates a basic test playbook for an integration or a script.
+* **validate** now supports indicator fields.
 * Fixed an issue with layouts scheme validation.
-* Adding ***init*** command.
-* Added ***json-to-outputs*** command which generates the yaml section for outputs from an API raw response.
+* Adding **init** command.
+* Added **json-to-outputs** command which generates the yaml section for outputs from an API raw response.
 
 # 0.2.6
-* Fixed an issue with locating release notes for beta integrations in ***validate***.
+* Fixed an issue with locating release notes for beta integrations in **validate**.
 
 # 0.2.5
-* Fixed an issue with locating release notes for beta integrations in ***validate***.
+* Fixed an issue with locating release notes for beta integrations in **validate**.
 
 # 0.2.4
-* Adding image validation to Beta_Integration and Packs in ***validate***.
+* Adding image validation to Beta_Integration and Packs in **validate**.
 
 # 0.2.3
 * Adding Beta_Integration to the structure validation process.
-* Fixing bug where ***validate*** did checks on TestPlaybooks.
-* Added requirements parameter to ***lint***.
+* Fixing bug where **validate** did checks on TestPlaybooks.
+* Added requirements parameter to **lint**.
 
 # 0.2.2
-* Fixing bug where ***lint*** did not return exit code 1 on failure.
-* Fixing bug where ***validate*** did not print error message in case no release notes were give.
+* Fixing bug where **lint** did not return exit code 1 on failure.
+* Fixing bug where **validate** did not print error message in case no release notes were give.
 
 # 0.2.1
-* ***validate*** now checks that the id and name fields are identical in yml files.
+* **Validate** now checks that the id and name fields are identical in yml files.
 * Fixed a bug where sdk did not return any exit code.
 
 # 0.2.0
 * Added Release Notes Validator.
 * Fixed the Unifier selection of your python file to use as the code.
-* ***validate*** now supports Indicator fields.
-* Fixed a bug where ***validate*** and **secrets** did not return exit code 1 on failure.
-* ***validate*** now runs on newly added scripts.
+* **Validate** now supports Indicator fields.
+* Fixed a bug where **validate** and **secrets** did not return exit code 1 on failure.
+* **Validate** now runs on newly added scripts.
 
 # 0.1.8
 * Added support for `--version`.
@@ -929,6 +928,6 @@
 
 # 0.1.0
 Capabilities:
-* ***Extract*** components (code, image, description etc.) from a Demisto YAML file into a directory.
-* ***unify*** components (code, image, description etc.) to a single Demisto YAML file.
-* ***validate*** Demisto content files.+* **Extract** components(code, image, description etc.) from a Demisto YAML file into a directory.
+* **Unify** components(code, image, description etc.) to a single Demisto YAML file.
+* **Validate** Demisto content files.