# Changelog
* Fixed an issue with the **format** command when contributing via the UI
* The **format** command will now not remove the `defaultRows` key from incident, indicator and generic fields with `type: grid`.
* Fixed an issue with the **validate** command when a layoutscontainer did not have the `fromversion` field set.
* added a new command **update-xsoar-config-file** to handle your XSOAR Configuration File.
* Added `skipVerify` argument in **upload** command to skip pack signature verification.
* Adding a filter to the current user to `_get_playground_id` method to find the actual playground id.
<<<<<<< HEAD
* The **postman-codegen** will not have duplicates arguments' name. It will rename them to the minimum distinguished shared path for each of them.
=======
* Added support for Job content item in the **format**, **validate**, **upload**, **create-id-set**, **find-dependecies** and **create-content-artifacts** commands.
>>>>>>> 643223c9

# 1.5.3
* The **format** command will now set `unsearchable: True` for incident, indicator and generic fields.
* Fixed an issue where the **update-release-notes** command crashes with `--help` flag.
* Added validation to the **validate** command that verifies the `unsearchable` key in incident, indicator and generic fields is set to true.
* Removed a validation that DBotRole should be set for automation that requires elevated permissions to the `XSOAR-linter` in the **lint** command.
* Fixed an issue in **Validate** command where playbooks conditional tasks were mishandeled.
* Added a validation to prevent contributors from using the `fromlicense` key as a configuration parameter in an integration's YML
* Added a validation to ensure that the type for **API token** (and similar) parameters are configured correctly as a `credential` type in the integration configuration YML.
* Added an assertion that checks for duplicated requests' names when generating an integration from a postman collection.
* Added support for [.env files](https://pypi.org/project/python-dotenv/). You can now add a `.env` file to your repository with the logging information instead of setting a global environment variables.
* When running **lint** command with --keep-container flag, the docker images are committed.
* The **validate** command will not return missing test playbook error when given a script with dynamic-section tag.

# 1.5.2
* Added a validation to **update-release-notes** command to ensure that the `--version` flag argument is in the right format.
* added a new command **coverage-analyze** to generate and print coverage reports.
* Fixed an issue in **validate** in repositories which are not in GitHub or GitLab
* Added a validation that verifies that readme image absolute links do not contain the working branch name.
* Added support for List content item in the **format**, **validate**, **download**, **upload**, **create-id-set**, **find-dependecies** and **create-content-artifacts** commands.
* Added a validation to ensure reputation command's default argument is set as an array input.
* Added the `--fail-duplicates` flag for the **merge-id-set** command which will fail the command if duplicates are found.
* Added the `--fail-duplicates` flag for the **create-id-set** command which will fail the command if duplicates are found.

# 1.5.1
* Fixed an issue where **validate** command failed to recognized test playbooks for beta integrations as valid tests.
* Fixed an issue were the **validate** command was falsely recognizing image paths in readme files.
* Fixed an issue where the **upload** command error message upon upload failure pointed to wrong file rather than to the pack metadata.
* Added a validation that verifies that each script which appears in incident fields, layouts or layout containers exists in the id_set.json.
* Fixed an issue where the **postman code-gen** command generated double dots for context outputs when it was not needed.
* Fixed an issue where there **validate** command on release notes file crashed when author image was added or modified.
* Added input handling when running **find-dependencies**, replacing string manipulations.
* Fixed an issue where the **validate** command did not handle multiple playbooks with the same name in the id_set.
* Added support for GitLab repositories in **validate**

# 1.5.0
* Fixed an issue where **upload** command failed to upload packs not under content structure.
* Added support for **init** command to run from non-content repo.
* The **split-yml** has been renamed to **split** and now supports splitting Dashboards from unified Generic Modules.
* Fixed an issue where the skipped tests validation ran on the `ApiModules` pack in the **validate** command.
* The **init** command will now create the `Generic Object` entities directories.
* Fixed an issue where the **format** command failed to recognize changed files from git.
* Fixed an issue where the **json-to-outputs** command failed checking whether `0001-01-01T00:00:00` is of type `Date`
* Added to the **generate context** command to generate context paths for integrations from an example file.
* Fixed an issue where **validate** failed on release notes configuration files.
* Fixed an issue where the **validate** command failed on pack input if git detected changed files outside of `Packs` directory.
* Fixed an issue where **validate** command failed to recognize files inside validated pack when validation release notes, resulting in a false error message for missing entity in release note.
* Fixed an issue where the **download** command failed when downloading an invalid YML, instead of skipping it.

# 1.4.9
* Added validation that the support URL in partner contribution pack metadata does not lead to a GitHub repo.
* Enhanced ***generate-docs*** with default `additionalinformation` (description) for common parameters.
* Added to **validate** command a validation that a content item's id and name will not end with spaces.
* The **format** command will now remove trailing whitespaces from content items' id and name fields.
* Fixed an issue where **update-release-notes** could fail on files outside the user given pack.
* Fixed an issue where the **generate-test-playbook** command would not place the playbook in the proper folder.
* Added to **validate** command a validation that packs with `Iron Bank` uses the latest docker from Iron Bank.
* Added to **update-release-notes** command support for `Generic Object` entities.
* Fixed an issue where playbook `fromversion` mismatch validation failed even if `skipunavailable` was set to true.
* Added to the **create artifacts** command support for release notes configuration file.
* Added validation to **validate** for release notes config file.
* Added **isoversize** and **isautoswitchedtoquietmode** fields to the playbook schema.
* Added to the **update-release-notes** command `-bc` flag to generate template for breaking changes version.
* Fixed an issue where **validate** did not search description files correctly, leading to a wrong warning message.

# 1.4.8
* Fixed an issue where yml files with `!reference` failed to load properly.
* Fixed an issue when `View Integration Documentation` button was added twice during the download and re-upload.
* Fixed an issue when `(Partner Contribution)` was added twice to the display name during the download and re-upload.
* Added the following enhancements in the **generate-test-playbook** command:
    * Added the *--commands* argument to generate tasks for specific commands.
    * Added the *--examples* argument to get the command examples file path and generate tasks from the commands and arguments specified there.
    * Added the *--upload* flag to specify whether to upload the test playbook after the generation.
    * Fixed the output condition generation for outputs of type `Boolean`.

# 1.4.7
* Fixed an issue where an empty list for a command context didn't produce an indication other than an empty table.
* Fixed an issue where the **format** command has incorrectly recognized on which files to run when running using git.
* Fixed an issue where author image validations were not checked properly.
* Fixed an issue where new old-formatted scripts and integrations were not validated.
* Fixed an issue where the wording in the from version validation error for subplaybooks was incorrect.
* Fixed an issue where the **update-release-notes** command used the old docker image version instead of the new when detecting a docker change.
* Fixed an issue where the **generate-test-playbook** command used an incorrect argument name as default
* Fixed an issue where the **json-to-outputs** command used an incorrect argument name as default when using `-d`.
* Fixed an issue where validations failed while trying to validate non content files.
* Fixed an issue where README validations did not work post VS Code formatting.
* Fixed an issue where the description validations were inconsistent when running through an integration file or a description file.

# 1.4.6
* Fixed an issue where **validate** suggests, with no reason, running **format** on missing mandatory keys in yml file.
* Skipped existence of TestPlaybook check on community and contribution integrations.
* Fixed an issue where pre-commit didn't run on the demisto_sdk/commands folder.
* The **init** command will now change the script template name in the code to the given script name.
* Expanded the validations performed on beta integrations.
* Added support for PreProcessRules in the **format**, **validate**, **download**, and **create-content-artifacts** commands.
* Improved the error messages in **generate-docs**, if an example was not provided.
* Added to **validate** command a validation that a content entity or a pack name does not contain the words "partner" and "community".
* Fixed an issue where **update-release-notes** ignores *--text* flag while using *-f*
* Fixed the outputs validations in **validate** so enrichment commands will not be checked to have DBotScore outputs.
* Added a new validation to require the dockerimage key to exist in an integration and script yml files.
* Enhanced the **generate-test-playbook** command to use only integration tested on commands, rather than (possibly) other integrations implementing them.
* Expanded unify command to support GenericModules - Unifies a GenericModule object with its Dashboards.
* Added validators for generic objects:
  - Generic Field validator - verify that the 'fromVersion' field is above 6.5.0, 'group' field equals 4 and 'id' field starts with the prefix 'generic_'.
  - Generic Type validator - verify that the 'fromVersion' field is above 6.5.0
  - Generic Module validator - verify that the 'fromVersion' field is above 6.5.0
  - Generic Definition validator - verify that the 'fromVersion' field is above 6.5.0
 * Expanded Format command to support Generic Objects - Fixes generic objects according to their validations.
* Fixed an issue where the **update-release-notes** command did not handle ApiModules properly.
* Added option to enter a dictionary or json of format `[{field_name:description}]` in the **json-to-outputs** command,
  with the `-d` flag.
* Improved the outputs for the **format** command.
* Fixed an issue where the validations performed after the **format** command were inconsistent with **validate**.
* Added to the **validate** command a validation for the author image.
* Updated the **create-content-artifacts** command to support generic modules, definitions, fields and types.
* Added an option to ignore errors for file paths and not only file name in .pack-ignore file.

# 1.4.5
* Enhanced the **postman-codegen** command to name all generated arguments with lower case.
* Fixed an issue where the **find-dependencies** command miscalculated the dependencies for playbooks that use generic commands.
* Fixed an issue where the **validate** command failed in external repositories in case the DEMISTO_SDK_GITHUB_TOKEN was not set.
* Fixed an issue where **openapi-codegen** corrupted the swagger file by overwriting configuration to swagger file.
* Updated the **upload** command to support uploading zipped packs to the marketplace.
* Added to the **postman-codegen** command support of path variables.
* Fixed an issue where **openapi-codegen** entered into an infinite loop on circular references in the swagger file.
* The **format** command will now set `fromVersion: 6.2.0` for widgets with 'metrics' data type.
* Updated the **find-dependencies** command to support generic modules, definitions, fields and types.
* Fixed an issue where **openapi-codegen** tried to extract reference example outputs, leading to an exception.
* Added an option to ignore secrets automatically when using the **init** command to create a pack.
* Added a tool that gives the ability to temporarily suppress console output.

# 1.4.4
* When formatting incident types with Auto-Extract rules and without mode field, the **format** command will now add the user selected mode.
* Added new validation that DBotRole is set for scripts that requires elevated permissions to the `XSOAR-linter` in the **lint** command.
* Added url escaping to markdown human readable section in generate docs to avoid autolinking.
* Added a validation that mapper's id and name are matching. Updated the format of mapper to include update_id too.
* Added a validation to ensure that image paths in the README files are valid.
* Fixed **find_type** function to correctly find test files, such as, test script and test playbook.
* Added scheme validations for the new Generic Object Types, Fields, and Modules.
* Renamed the flag *--input-old-version* to *--old-version* in the **generate-docs** command.
* Refactored the **update-release-notes** command:
  - Replaced the *--all* flag with *--use-git* or *-g*.
  - Added the *--force* flag to update the pack release notes without changes in the pack.
  - The **update-release-notes** command will now update all dependent integrations on ApiModule change, even if not specified.
  - If more than one pack has changed, the full list of updated packs will be printed at the end of **update-release-notes** command execution.
  - Fixed an issue where the **update-release-notes** command did not add docker image release notes entry for release notes file if a script was changed.
  - Fixed an issue where the **update-release-notes** command did not detect changed files that had the same name.
  - Fixed an issue in the **update-release-notes** command where the version support of JSON files was mishandled.
* Fixed an issue where **format** did not skip files in test and documentation directories.
* Updated the **create-id-set** command to support generic modules, definitions, fields and types.
* Changed the **convert** command to generate old layout fromversion to 5.0.0 instead of 4.1.0
* Enhanced the command **postman-codegen** with type hints for templates.

# 1.4.3
* Fixed an issue where **json-to-outputs** command returned an incorrect output when json is a list.
* Fixed an issue where if a pack README.md did not exist it could cause an error in the validation process.
* Fixed an issue where the *--name* was incorrectly required in the **init** command.
* Adding the option to run **validate** on a specific path while using git (*-i* & *-g*).
* The **format** command will now change UUIDs in .yml and .json files to their respective content entity name.
* Added a playbook validation to check if a task sub playbook exists in the id set in the **validate** command.
* Added the option to add new tags/usecases to the approved list and to the pack metadata on the same pull request.
* Fixed an issue in **test_content** where when different servers ran tests for the same integration, the server URL parameters were not set correctly.
* Added a validation in the **validate** command to ensure that the ***endpoint*** command is configured correctly in yml file.
* Added a warning when pack_metadata's description field is longer than 130 characters.
* Fixed an issue where a redundant print occurred on release notes validation.
* Added new validation in the **validate** command to ensure that the minimal fromVersion in a widget of type metrics will be 6.2.0.
* Added the *--release-notes* flag to demisto-sdk to get the current version release notes entries.

# 1.4.2
* Added to `pylint` summary an indication if a test was skipped.
* Added to the **init** command the option to specify fromversion.
* Fixed an issue where running **init** command without filling the metadata file.
* Added the *--docker-timeout* flag in the **lint** command to control the request timeout for the Docker client.
* Fixed an issue where **update-release-notes** command added only one docker image release notes entry for release notes file, and not for every entity whom docker image was updated.
* Added a validation to ensure that incident/indicator fields names starts with their pack name in the **validate** command. (Checked only for new files and only when using git *-g*)
* Updated the **find-dependencies** command to return the 'dependencies' according the layout type ('incident', 'indicator').
* Enhanced the "vX" display name validation for scripts and integrations in the **validate** command to check for every versioned script or integration, and not only v2.
* Added the *--fail-duplicates* flag for the **create-id-set** command which will fail the command if duplicates are found.
* Added to the **generate-docs** command automatic addition to git when a new readme file is created.

# 1.4.1
* When in private repo without `DEMSITO_SDK_GITHUB_TOKEN` configured, get_remote_file will take files from the local origin/master.
* Enhanced the **unify** command when giving input of a file and not a directory return a clear error message.
* Added a validation to ensure integrations are not skipped and at least one test playbook is not skipped for each integration or script.
* Added to the Content Tests support for `context_print_dt`, which queries the incident context and prints the result as a json.
* Added new validation for the `xsoar_config.json` file in the **validate** command.
* Added a version differences section to readme in **generate-docs** command.
* Added the *--docs-format* flag in the **integration-diff** command to get the output in README format.
* Added the *--input-old-version* and *--skip-breaking-changes* flags in the **generate-docs** command to get the details for the breaking section and to skip the breaking changes section.

# 1.4.0
* Enable passing a comma-separated list of paths for the `--input` option of the **lint** command.
* Added new validation of unimplemented test-module command in the code to the `XSOAR-linter` in the **lint** command.
* Fixed the **generate-docs** to handle integration authentication parameter.
* Added a validation to ensure that description and README do not contain the word 'Demisto'.
* Improved the deprecated message validation required from playbooks and scripts.
* Added the `--quite-bc-validation` flag for the **validate** command to run the backwards compatibility validation in quite mode (errors is treated like warnings).
* Fixed the **update release notes** command to display a name for old layouts.
* Added the ability to append to the pack README credit to contributors.
* Added identification for parameter differences in **integration-diff** command.
* Fixed **format** to use git as a default value.
* Updated the **upload** command to support reports.
* Fixed an issue where **generate-docs** command was displaying 'None' when credentials parameter display field configured was not configured.
* Fixed an issue where **download** did not return exit code 1 on failure.
* Updated the validation that incident fields' names do not contain the word incident will aplly to core packs only.
* Added a playbook validation to verify all conditional tasks have an 'else' path in **validate** command.
* Renamed the GitHub authentication token environment variable `GITHUB_TOKEN` to `DEMITO_SDK_GITHUB_TOKEN`.
* Added to the **update-release-notes** command automatic addition to git when new release notes file is created.
* Added validation to ensure that integrations, scripts, and playbooks do not contain the entity type in their names.
* Added the **convert** command to convert entities between XSOAR versions.
* Added the *--deprecate* flag in **format** command to deprecate integrations, scripts, and playbooks.
* Fixed an issue where ignoring errors did not work when running the **validate** command on specific files (-i).

# 1.3.9
* Added a validation verifying that the pack's README.md file is not equal to pack description.
* Fixed an issue where the **Assume yes** flag did not work properly for some entities in the **format** command.
* Improved the error messages for separators in folder and file names in the **validate** command.
* Removed the **DISABLE_SDK_VERSION_CHECK** environment variable. To disable new version checks, use the **DEMISTO_SDK_SKIP_VERSION_CHECK** envirnoment variable.
* Fixed an issue where the demisto-sdk version check failed due to a rate limit.
* Fixed an issue with playbooks scheme validation.

# 1.3.8
* Updated the **secrets** command to work on forked branches.

# 1.3.7
* Added a validation to ensure correct image and description file names.
* Fixed an issue where the **validate** command failed when 'display' field in credentials param in yml is empty but 'displaypassword' was provided.
* Added the **integration-diff** command to check differences between two versions of an integration and to return a report of missing and changed elements in the new version.
* Added a validation verifying that the pack's README.md file is not missing or empty for partner packs or packs contains use cases.
* Added a validation to ensure that the integration and script folder and file names will not contain separators (`_`, `-`, ` `).
* When formatting new pack, the **format** command will set the *fromversion* key to 5.5.0 in the new files without fromversion.

# 1.3.6
* Added a validation that core packs are not dependent on non-core packs.
* Added a validation that a pack name follows XSOAR standards.
* Fixed an issue where in some cases the `get_remote_file` function failed due to an invalid path.
* Fixed an issue where running **update-release-notes** with updated integration logo, did not detect any file changes.
* Fixed an issue where the **create-id-set** command did not identify unified integrations correctly.
* Fixed an issue where the `CommonTypes` pack was not identified as a dependency for all feed integrations.
* Added support for running SDK commands in private repositories.
* Fixed an issue where running the **init** command did not set the correct category field in an integration .yml file for a newly created pack.
* When formatting new contributed pack, the **format** command will set the *fromversion* key to 6.0.0 in the relevant files.
* If the environment variable "DISABLE_SDK_VERSION_CHECK" is define, the demisto-sdk will no longer check for newer version when running a command.
* Added the `--use-pack-metadata` flag for the **find-dependencies** command to update the calculated dependencies using the the packs metadata files.
* Fixed an issue where **validate** failed on scripts in case the `outputs` field was set to `None`.
* Fixed an issue where **validate** was failing on editing existing release notes.
* Added a validation for README files verifying that the file doesn't contain template text copied from HelloWorld or HelloWorldPremium README.

# 1.3.5
* Added a validation that layoutscontainer's id and name are matching. Updated the format of layoutcontainer to include update_id too.
* Added a validation that commands' names and arguments in core packs, or scripts' arguments do not contain the word incident.
* Fixed issue where running the **generate-docs** command with -c flag ran all the commands and not just the commands specified by the flag.
* Fixed the error message of the **validate** command to not always suggest adding the *description* field.
* Fixed an issue where running **format** on feed integration generated invalid parameter structure.
* Fixed an issue where the **generate-docs** command did not add all the used scripts in a playbook to the README file.
* Fixed an issue where contrib/partner details might be added twice to the same file, when using unify and create-content-artifacts commands
* Fixed issue where running **validate** command on image-related integration did not return the correct outputs to json file.
* When formatting playbooks, the **format** command will now remove empty fields from SetIncident, SetIndicator, CreateNewIncident, CreateNewIndicator script arguments.
* Added an option to fill in the developer email when running the **init** command.

# 1.3.4
* Updated the **validate** command to check that the 'additionalinfo' field only contains the expected value for feed required parameters and not equal to it.
* Added a validation that community/partner details are not in the detailed description file.
* Added a validation that the Use Case tag in pack_metadata file is only used when the pack contains at least one PB, Incident Type or Layout.
* Added a validation that makes sure outputs in integrations are matching the README file when only README has changed.
* Added the *hidden* field to the integration schema.
* Fixed an issue where running **format** on a playbook whose `name` does not equal its `id` would cause other playbooks who use that playbook as a sub-playbook to fail.
* Added support for local custom command configuration file `.demisto-sdk-conf`.
* Updated the **format** command to include an update to the description file of an integration, to remove community/partner details.

# 1.3.3
* Fixed an issue where **lint** failed where *.Dockerfile* exists prior running the lint command.
* Added FeedHelloWorld template option for *--template* flag in **demisto-sdk init** command.
* Fixed issue where **update-release-notes** deleted release note file if command was called more than once.
* Fixed issue where **update-release-notes** added docker image release notes every time the command was called.
* Fixed an issue where running **update-release-notes** on a pack with newly created integration, had also added a docker image entry in the release notes.
* Fixed an issue where `XSOAR-linter` did not find *NotImplementedError* in main.
* Added validation for README files verifying their length (over 30 chars).
* When using *-g* flag in the **validate** command it will now ignore untracked files by default.
* Added the *--include-untracked* flag to the **validate** command to include files which are untracked by git in the validation process.
* Improved the `pykwalify` error outputs in the **validate** command.
* Added the *--print-pykwalify* flag to the **validate** command to print the unchanged output from `pykwalify`.

# 1.3.2
* Updated the format of the outputs when using the *--json-file* flag to create a JSON file output for the **validate** and **lint** commands.
* Added the **doc-review** command to check spelling in .md and .yml files as well as a basic release notes review.
* Added a validation that a pack's display name does not already exist in content repository.
* Fixed an issue where the **validate** command failed to detect duplicate params in an integration.
* Fixed an issue where the **validate** command failed to detect duplicate arguments in a command in an integration.

# 1.3.1
* Fixed an issue where the **validate** command failed to validate the release notes of beta integrations.
* Updated the **upload** command to support indicator fields.
* The **validate** and **update-release-notes** commands will now check changed files against `demisto/master` if it is configured locally.
* Fixed an issue where **validate** would incorrectly identify files as renamed.
* Added a validation that integration properties (such as feed, mappers, mirroring, etc) are not removed.
* Fixed an issue where **validate** failed when comparing branch against commit hash.
* Added the *--no-pipenv* flag to the **split-yml** command.
* Added a validation that incident fields and incident types are not removed from mappers.
* Fixed an issue where the *c
reate-id-set* flag in the *validate* command did not work while not using git.
* Added the *hiddenusername* field to the integration schema.
* Added a validation that images that are not integration images, do not ask for a new version or RN

# 1.3.0
* Do not collect optional dependencies on indicator types reputation commands.
* Fixed an issue where downloading indicator layoutscontainer objects failed.
* Added a validation that makes sure outputs in integrations are matching the README file.
* Fixed an issue where the *create-id-set* flag in the **validate** command did not work.
* Added a warning in case no id_set file is found when running the **validate** command.
* Fixed an issue where changed files were not recognised correctly on forked branches in the **validate** and the **update-release-notes** commands.
* Fixed an issue when files were classified incorrectly when running *update-release-notes*.
* Added a validation that integration and script file paths are compatible with our convention.
* Fixed an issue where id_set.json file was re created whenever running the generate-docs command.
* added the *--json-file* flag to create a JSON file output for the **validate** and **lint** commands.

# 1.2.19
* Fixed an issue where merge id_set was not updated to work with the new entity of Packs.
* Added a validation that the playbook's version matches the version of its sub-playbooks, scripts, and integrations.

# 1.2.18
* Changed the *skip-id-set-creation* flag to *create-id-set* in the **validate** command. Its default value will be False.
* Added support for the 'cve' reputation command in default arg validation.
* Filter out generic and reputation command from scripts and playbooks dependencies calculation.
* Added support for the incident fields in outgoing mappers in the ID set.
* Added a validation that the taskid field and the id field under the task field are both from uuid format and contain the same value.
* Updated the **format** command to generate uuid value for the taskid field and for the id under the task field in case they hold an invalid values.
* Exclude changes from doc_files directory on validation.
* Added a validation that an integration command has at most one default argument.
* Fixing an issue where pack metadata version bump was not enforced when modifying an old format (unified) file.
* Added validation that integration parameter's display names are capitalized and spaced using whitespaces and not underscores.
* Fixed an issue where beta integrations where not running deprecation validations.
* Allowed adding additional information to the deprecated description.
* Fixing an issue when escaping less and greater signs in integration params did not work as expected.

# 1.2.17
* Added a validation that the classifier of an integration exists.
* Added a validation that the mapper of an integration exists.
* Added a validation that the incident types of a classifier exist.
* Added a validation that the incident types of a mapper exist.
* Added support for *text* argument when running **demisto-sdk update-release-notes** on the ApiModules pack.
* Added a validation for the minimal version of an indicator field of type grid.
* Added new validation for incident and indicator fields in classifiers mappers and layouts exist in the content.
* Added cache for get_remote_file to reducing failures from accessing the remote repo.
* Fixed an issue in the **format** command where `_dev` or `_copy` suffixes weren't removed from the `id` of the given playbooks.
* Playbook dependencies from incident and indicator fields are now marked as optional.
* Mappers dependencies from incident types and incident fields are now marked as optional.
* Classifier dependencies from incident types are now marked as optional.
* Updated **demisto-sdk init** command to no longer create `created` field in pack_metadata file
* Updated **generate-docs** command to take the parameters names in setup section from display field and to use additionalinfo field when exist.
* Using the *verbose* argument in the **find-dependencies** command will now log to the console.
* Improved the deprecated message validation required from integrations.
* Fixed an issue in the **generate-docs** command where **Context Example** section was created when it was empty.

# 1.2.16
* Added allowed ignore errors to the *IDSetValidator*.
* Fixed an issue where an irrelevant id_set validation ran in the **validate** command when using the *--id-set* flag.
* Fixed an issue were **generate-docs** command has failed if a command did not exist in commands permissions file.
* Improved a **validate** command message for missing release notes of api module dependencies.

# 1.2.15
* Added the *ID101* to the allowed ignored errors.

# 1.2.14
* SDK repository is now mypy check_untyped_defs complaint.
* The lint command will now ignore the unsubscriptable-object (E1136) pylint error in dockers based on python 3.9 - this will be removed once a new pylint version is released.
* Added an option for **format** to run on a whole pack.
* Added new validation of unimplemented commands from yml in the code to `XSOAR-linter`.
* Fixed an issue where Auto-Extract fields were only checked for newly added incident types in the **validate** command.
* Added a new warning validation of direct access to args/params dicts to `XSOAR-linter`.

# 1.2.13
* Added new validation of indicators usage in CommandResults to `XSOAR-linter`.
* Running **demisto-sdk lint** will automatically run on changed files (same behavior as the -g flag).
* Removed supported version message from the documentation when running **generate_docs**.
* Added a print to indicate backwards compatibility is being checked in **validate** command.
* Added a percent print when running the **validate** command with the *-a* flag.
* Fixed a regression in the **upload** command where it was ignoring `DEMISTO_VERIFY_SSL` env var.
* Fixed an issue where the **upload** command would fail to upload beta integrations.
* Fixed an issue where the **validate** command did not create the *id_set.json* file when running with *-a* flag.
* Added price change validation in the **validate** command.
* Added validations that checks in read-me for empty sections or leftovers from the auto generated read-me that should be changed.
* Added new code validation for *NotImplementedError* to raise a warning in `XSOAR-linter`.
* Added validation for support types in the pack metadata file.
* Added support for *--template* flag in **demisto-sdk init** command.
* Fixed an issue with running **validate** on master branch where the changed files weren't compared to previous commit when using the *-g* flag.
* Fixed an issue where the `XSOAR-linter` ran *NotImplementedError* validation on scripts.
* Added support for Auto-Extract feature validation in incident types in the **validate** command.
* Fixed an issue in the **lint** command where the *-i* flag was ignored.
* Improved **merge-id-sets** command to support merge between two ID sets that contain the same pack.
* Fixed an issue in the **lint** command where flake8 ran twice.

# 1.2.12
* Bandit now reports also on medium severity issues.
* Fixed an issue with support for Docker Desktop on Mac version 2.5.0+.
* Added support for vulture and mypy linting when running without docker.
* Added support for *prev-ver* flag in **update-release-notes** command.
* Improved retry support when building docker images for linting.
* Added the option to create an ID set on a specific pack in **create-id-set** command.
* Added the *--skip-id-set-creation* flag to **validate** command in order to add the capability to run validate command without creating id_set validation.
* Fixed an issue where **validate** command checked docker image tag on ApiModules pack.
* Fixed an issue where **find-dependencies** did not calculate dashboards and reports dependencies.
* Added supported version message to the documentation and release notes files when running **generate_docs** and **update-release-notes** commands respectively.
* Added new code validations for *NotImplementedError* exception raise to `XSOAR-linter`.
* Command create-content-artifacts additional support for **Author_image.png** object.
* Fixed an issue where schemas were not enforced for incident fields, indicator fields and old layouts in the validate command.
* Added support for **update-release-notes** command to update release notes according to master branch.

# 1.2.11
* Fixed an issue where the ***generate-docs*** command reset the enumeration of line numbering after an MD table.
* Updated the **upload** command to support mappers.
* Fixed an issue where exceptions were no printed in the **format** while the *--verbose* flag is set.
* Fixed an issue where *--assume-yes* flag did not work in the **format** command when running on a playbook without a `fromversion` field.
* Fixed an issue where the **format** command would fail in case `conf.json` file was not found instead of skipping the update.
* Fixed an issue where integration with v2 were recognised by the `name` field instead of the `display` field in the **validate** command.
* Added a playbook validation to check if a task script exists in the id set in the **validate** command.
* Added new integration category `File Integrity Management` in the **validate** command.

# 1.2.10
* Added validation for approved content pack use-cases and tags.
* Added new code validations for *CommonServerPython* import to `XSOAR-linter`.
* Added *default value* and *predefined values* to argument description in **generate-docs** command.
* Added a new validation that checks if *get-mapping-fields* command exists if the integration schema has *{ismappable: true}* in **validate** command.
* Fixed an issue where the *--staged* flag recognised added files as modified in the **validate** command.
* Fixed an issue where a backwards compatibility warning was raised for all added files in the **validate** command.
* Fixed an issue where **validate** command failed when no tests were given for a partner supported pack.
* Updated the **download** command to support mappers.
* Fixed an issue where the ***format*** command added a duplicate parameter.
* For partner supported content packs, added support for a list of emails.
* Removed validation of README files from the ***validate*** command.
* Fixed an issue where the ***validate*** command required release notes for ApiModules pack.

# 1.2.9
* Fixed an issue in the **openapi_codegen** command where it created duplicate functions name from the swagger file.
* Fixed an issue in the **update-release-notes** command where the *update type* argument was not verified.
* Fixed an issue in the **validate** command where no error was raised in case a non-existing docker image was presented.
* Fixed an issue in the **format** command where format failed when trying to update invalid Docker image.
* The **format** command will now preserve the **isArray** argument in integration's reputation commands and will show a warning if it set to **false**.
* Fixed an issue in the **lint** command where *finally* clause was not supported in main function.
* Fixed an issue in the **validate** command where changing any entity ID was not validated.
* Fixed an issue in the **validate** command where *--staged* flag did not bring only changed files.
* Fixed the **update-release-notes** command to ignore changes in the metadata file.
* Fixed the **validate** command to ignore metadata changes when checking if a version bump is needed.


# 1.2.8
* Added a new validation that checks in playbooks for the usage of `DeleteContext` in **validate** command.
* Fixed an issue in the **upload** command where it would try to upload content entities with unsupported versions.
* Added a new validation that checks in playbooks for the usage of specific instance in **validate** command.
* Added the **--staged** flag to **validate** command to run on staged files only.


# 1.2.7
* Changed input parameters in **find-dependencies** command.
   - Use ***-i, --input*** instead of ***-p, --path***.
   - Use ***-idp, --id-set-path*** instead of ***-i, --id-set-path***.
* Fixed an issue in the **unify** command where it crashed on an integration without an image file.
* Fixed an issue in the **format** command where unnecessary files were not skipped.
* Fixed an issue in the **update-release-notes** command where the *text* argument was not respected in all cases.
* Fixed an issue in the **validate** command where a warning about detailed description was given for unified or deprecated integrations.
* Improved the error returned by the **validate** command when running on files using the old format.

# 1.2.6
* No longer require setting `DEMISTO_README_VALIDATION` env var to enable README mdx validation. Validation will now run automatically if all necessary node modules are available.
* Fixed an issue in the **validate** command where the `--skip-pack-dependencies` would not skip id-set creation.
* Fixed an issue in the **validate** command where validation would fail if supplied an integration with an empty `commands` key.
* Fixed an issue in the **validate** command where validation would fail due to a required version bump for packs which are not versioned.
* Will use env var `DEMISTO_VERIFY_SSL` to determine if to use a secure connection for commands interacting with the Server when `--insecure` is not passed. If working with a local Server without a trusted certificate, you can set env var `DEMISTO_VERIFY_SSL=no` to avoid using `--insecure` on each command.
* Unifier now adds a link to the integration documentation to the integration detailed description.
* Fixed an issue in the **secrets** command where ignored secrets were not skipped.

# 1.2.5
* Added support for special fields: *defaultclassifier*, *defaultmapperin*, *defaultmapperout* in **download** command.
* Added -y option **format** command to assume "yes" as answer to all prompts and run non-interactively
* Speed up improvements for `validate` of README files.
* Updated the **format** command to adhere to the defined content schema and sub-schemas, aligning its behavior with the **validate** command.
* Added support for canvasContextConnections files in **format** command.

# 1.2.4
* Updated detailed description for community integrations.

# 1.2.3
* Fixed an issue where running **validate** failed on playbook with task that adds tags to the evidence data.
* Added the *displaypassword* field to the integration schema.
* Added new code validations to `XSOAR-linter`.
    * As warnings messages:
        * `demisto.params()` should be used only inside main function.
        * `demisto.args()` should be used only inside main function.
        * Functions args should have type annotations.
* Added `fromversion` field validation to test playbooks and scripts in **validate** command.

# 1.2.2
* Add support for warning msgs in the report and summary to **lint** command.
* Fixed an issue where **json-to-outputs** determined bool values as int.
* Fixed an issue where **update-release-notes** was crushing on `--all` flag.
* Fixed an issue where running **validate**, **update-release-notes** outside of content repo crushed without a meaningful error message.
* Added support for layoutscontainer in **init** contribution flow.
* Added a validation for tlp_color param in feeds in **validate** command.
* Added a validation for removal of integration parameters in **validate** command.
* Fixed an issue where **update-release-notes** was failing with a wrong error message when no pack or input was given.
* Improved formatting output of the **generate-docs** command.
* Add support for env variable *DEMISTO_SDK_ID_SET_REFRESH_INTERVAL*. Set this env variable to the refresh interval in minutes. The id set will be regenerated only if the refresh interval has passed since the last generation. Useful when generating Script documentation, to avoid re-generating the id_set every run.
* Added new code validations to `XSOAR-linter`.
    * As error messages:
        * Longer than 10 seconds sleep statements for non long running integrations.
        * exit() usage.
        * quit() usage.
    * As warnings messages:
        * `demisto.log` should not be used.
        * main function existence.
        * `demito.results` should not be used.
        * `return_output` should not be used.
        * try-except statement in main function.
        * `return_error` usage in main function.
        * only once `return_error` usage.
* Fixed an issue where **lint** command printed logs twice.
* Fixed an issue where *suffix* did not work as expected in the **create-content-artifacts** command.
* Added support for *prev-ver* flag in **lint** and **secrets** commands.
* Added support for *text* flag to **update-release-notes** command to add the same text to all release notes.
* Fixed an issue where **validate** did not recognize added files if they were modified locally.
* Added a validation that checks the `fromversion` field exists and is set to 5.0.0 or above when working or comparing to a non-feature branch in **validate** command.
* Added a validation that checks the certification field in the pack_metadata file is valid in **validate** command.
* The **update-release-notes** command will now automatically add docker image update to the release notes.

# 1.2.1
* Added an additional linter `XSOAR-linter` to the **lint** command which custom validates py files. currently checks for:
    * `Sys.exit` usages with non zero value.
    * Any `Print` usages.
* Fixed an issue where renamed files were failing on *validate*.
* Fixed an issue where single changed files did not required release notes update.
* Fixed an issue where doc_images required release-notes and validations.
* Added handling of dependent packs when running **update-release-notes** on changed *APIModules*.
    * Added new argument *--id-set-path* for id_set.json path.
    * When changes to *APIModule* is detected and an id_set.json is available - the command will update the dependent pack as well.
* Added handling of dependent packs when running **validate** on changed *APIModules*.
    * Added new argument *--id-set-path* for id_set.json path.
    * When changes to *APIModule* is detected and an id_set.json is available - the command will validate that the dependent pack has release notes as well.
* Fixed an issue where the find_type function didn't recognize file types correctly.
* Fixed an issue where **update-release-notes** command did not work properly on Windows.
* Added support for indicator fields in **update-release-notes** command.
* Fixed an issue where files in test dirs where being validated.


# 1.2.0
* Fixed an issue where **format** did not update the test playbook from its pack.
* Fixed an issue where **validate** validated non integration images.
* Fixed an issue where **update-release-notes** did not identified old yml integrations and scripts.
* Added revision templates to the **update-release-notes** command.
* Fixed an issue where **update-release-notes** crashed when a file was renamed.
* Fixed an issue where **validate** failed on deleted files.
* Fixed an issue where **validate** validated all images instead of packs only.
* Fixed an issue where a warning was not printed in the **format** in case a non-supported file type is inputted.
* Fixed an issue where **validate** did not fail if no release notes were added when adding files to existing packs.
* Added handling of incorrect layout paths via the **format** command.
* Refactor **create-content-artifacts** command - Efficient artifacts creation and better logging.
* Fixed an issue where image and description files were not handled correctly by **validate** and **update-release-notes** commands.
* Fixed an issue where the **format** command didn't remove all extra fields in a file.
* Added an error in case an invalid id_set.json file is found while running the **validate** command.
* Added fetch params checks to the **validate** command.

# 1.1.11
* Added line number to secrets' path in **secrets** command report.
* Fixed an issue where **init** a community pack did not present the valid support URL.
* Fixed an issue where **init** offered a non relevant pack support type.
* Fixed an issue where **lint** did not pull docker images for powershell.
* Fixed an issue where **find-dependencies** did not find all the script dependencies.
* Fixed an issue where **find-dependencies** did not collect indicator fields as dependencies for playbooks.
* Updated the **validate** and the **secrets** commands to be less dependent on regex.
* Fixed an issue where **lint** did not run on circle when docker did not return ping.
* Updated the missing release notes error message (RN106) in the **Validate** command.
* Fixed an issue where **Validate** would return missing release notes when two packs with the same substring existed in the modified files.
* Fixed an issue where **update-release-notes** would add duplicate release notes when two packs with the same substring existed in the modified files.
* Fixed an issue where **update-release-notes** would fail to bump new versions if the feature branch was out of sync with the master branch.
* Fixed an issue where a non-descriptive error would be returned when giving the **update-release-notes** command a pack which can not be found.
* Added dependencies check for *widgets* in **find-dependencies** command.
* Added a `update-docker` flag to **format** command.
* Added a `json-to-outputs` flag to the **run** command.
* Added a verbose (`-v`) flag to **format** command.
* Fixed an issue where **download** added the prefix "playbook-" to the name of playbooks.

# 1.1.10
* Updated the **init** command. Relevant only when passing the *--contribution* argument.
   * Added the *--author* option.
   * The *support* field of the pack's metadata is set to *community*.
* Added a proper error message in the **Validate** command upon a missing description in the root of the yml.
* **Format** now works with a relative path.
* **Validate** now fails when all release notes have been excluded.
* Fixed issue where correct error message would not propagate for invalid images.
* Added the *--skip-pack-dependencies* flag to **validate** command to skip pack dependencies validation. Relevant when using the *-g* flag.
* Fixed an issue where **Validate** and **Format** commands failed integrations with `defaultvalue` field in fetch incidents related parameters.
* Fixed an issue in the **Validate** command in which unified YAML files were not ignored.
* Fixed an issue in **generate-docs** where scripts and playbooks inputs and outputs were not parsed correctly.
* Fixed an issue in the **openapi-codegen** command where missing reference fields in the swagger JSON caused errors.
* Fixed an issue in the **openapi-codegen** command where empty objects in the swagger JSON paths caused errors.
* **update-release-notes** command now accept path of the pack instead of pack name.
* Fixed an issue where **generate-docs** was inserting unnecessary escape characters.
* Fixed an issue in the **update-release-notes** command where changes to the pack_metadata were not detected.
* Fixed an issue where **validate** did not check for missing release notes in old format files.

# 1.1.9
* Fixed an issue where **update-release-notes** command failed on invalid file types.

# 1.1.8
* Fixed a regression where **upload** command failed on test playbooks.
* Added new *githubUser* field in pack metadata init command.
* Support beta integration in the commands **split-yml, extract-code, generate-test-playbook and generate-docs.**
* Fixed an issue where **find-dependencies** ignored *toversion* field in content items.
* Added support for *layoutscontainer*, *classifier_5_9_9*, *mapper*, *report*, and *widget* in the **Format** command.
* Fixed an issue where **Format** will set the `ID` field to be equal to the `name` field in modified playbooks.
* Fixed an issue where **Format** did not work for test playbooks.
* Improved **update-release-notes** command:
    * Write content description to release notes for new items.
    * Update format for file types without description: Connections, Incident Types, Indicator Types, Layouts, Incident Fields.
* Added a validation for feedTags param in feeds in **validate** command.
* Fixed readme validation issue in community support packs.
* Added the **openapi-codegen** command to generate integrations from OpenAPI specification files.
* Fixed an issue were release notes validations returned wrong results for *CommonScripts* pack.
* Added validation for image links in README files in **validate** command.
* Added a validation for default value of fetch param in feeds in **validate** command.
* Fixed an issue where the **Init** command failed on scripts.

# 1.1.7
* Fixed an issue where running the **format** command on feed integrations removed the `defaultvalue` fields.
* Playbook branch marked with *skipunavailable* is now set as an optional dependency in the **find-dependencies** command.
* The **feedReputation** parameter can now be hidden in a feed integration.
* Fixed an issue where running the **unify** command on JS package failed.
* Added the *--no-update* flag to the **find-dependencies** command.
* Added the following validations in **validate** command:
   * Validating that a pack does not depend on NonSupported / Deprecated packs.

# 1.1.6
* Added the *--description* option to the **init** command.
* Added the *--contribution* option to the **init** command which converts a contribution zip to proper pack format.
* Improved **validate** command performance time and outputs.
* Added the flag *--no-docker-checks* to **validate** command to skip docker checks.
* Added the flag *--print-ignored-files* to **validate** command to print ignored files report when the command is done.
* Added the following validations in **validate** command:
   * Validating that existing release notes are not modified.
   * Validating release notes are not added to new packs.
   * Validating that the "currentVersion" field was raised in the pack_metadata for modified packs.
   * Validating that the timestamp in the "created" field in the pack_metadata is in ISO format.
* Running `demisto-sdk validate` will run the **validate** command using git and only on committed files (same as using *-g --post-commit*).
* Fixed an issue where release notes were not checked correctly in **validate** command.
* Fixed an issue in the **create-id-set** command where optional playbook tasks were not taken into consideration.
* Added a prompt to the `demisto-sdk update-release-notes` command to prompt users to commit changes before running the release notes command.
* Added support to `layoutscontainer` in **validate** command.

# 1.1.5
* Fixed an issue in **find-dependencies** command.
* **lint** command now verifies flake8 on CommonServerPython script.

# 1.1.4
* Fixed an issue with the default output file name of the **unify** command when using "." as an output path.
* **Unify** command now adds contributor details to the display name and description.
* **Format** command now adds *isFetch* and *incidenttype* fields to integration yml.
* Removed the *feedIncremental* field from the integration schema.
* **Format** command now adds *feedBypassExclusionList*, *Fetch indicators*, *feedReputation*, *feedReliability*,
     *feedExpirationPolicy*, *feedExpirationInterval* and *feedFetchInterval* fields to integration yml.
* Fixed an issue in the playbooks schema.
* Fixed an issue where generated release notes were out of order.
* Improved pack dependencies detection.
* Fixed an issue where test playbooks were mishandled in **validate** command.

# 1.1.3
* Added a validation for invalid id fields in indicators types files in **validate** command.
* Added default behavior for **update-release-notes** command.
* Fixed an error where README files were failing release notes validation.
* Updated format of generated release notes to be more user friendly.
* Improved error messages for the **update-release-notes** command.
* Added support for `Connections`, `Dashboards`, `Widgets`, and `Indicator Types` to **update-release-notes** command.
* **Validate** now supports scripts under the *TestPlaybooks* directory.
* Fixed an issue where **validate** did not support powershell files.

# 1.1.2
* Added a validation for invalid playbookID fields in incidents types files in **validate** command.
* Added a code formatter for python files.
* Fixed an issue where new and old classifiers where mixed on validate command.
* Added *feedIncremental* field to the integration schema.
* Fixed error in the **upload** command where unified YMLs were not uploaded as expected if the given input was a pack.
* Fixed an issue where the **secrets** command failed due to a space character in the file name.
* Ignored RN validation for *NonSupported* pack.
* You can now ignore IF107, SC100, RP102 error codes in the **validate** command.
* Fixed an issue where the **download** command was crashing when received as input a JS integration or script.
* Fixed an issue where **validate** command checked docker image for JS integrations and scripts.
* **validate** command now checks scheme for reports and connections.
* Fixed an issue where **validate** command checked docker when running on all files.
* Fixed an issue where **validate** command did not fail when docker image was not on the latest numeric tag.
* Fixed an issue where beta integrations were not validated correctly in **validate** command.

# 1.1.1
* fixed and issue where file types were not recognized correctly in **validate** command.
* Added better outputs for validate command.

# 1.1.0
* Fixed an issue where changes to only non-validated files would fail validation.
* Fixed an issue in **validate** command where moved files were failing validation for new packs.
* Fixed an issue in **validate** command where added files were failing validation due to wrong file type detection.
* Added support for new classifiers and mappers in **validate** command.
* Removed support of old RN format validation.
* Updated **secrets** command output format.
* Added support for error ignore on deprecated files in **validate** command.
* Improved errors outputs in **validate** command.
* Added support for linting an entire pack.

# 1.0.9
* Fixed a bug where misleading error was presented when pack name was not found.
* **Update-release-notes** now detects added files for packs with versions.
* Readme files are now ignored by **update-release-notes** and validation of release notes.
* Empty release notes no longer cause an uncaught error during validation.

# 1.0.8
* Changed the output format of demisto-sdk secrets.
* Added a validation that checkbox items are not required in integrations.
* Added pack release notes generation and validation.
* Improved pack metadata validation.
* Fixed an issue in **validate** where renamed files caused an error

# 1.0.4
* Fix the **format** command to update the `id` field to be equal to `details` field in indicator-type files, and to `name` field in incident-type & dashboard files.
* Fixed a bug in the **validate** command for layout files that had `sortValues` fields.
* Fixed a bug in the **format** command where `playbookName` field was not always present in the file.
* Fixed a bug in the **format** command where indicatorField wasn't part of the SDK schemas.
* Fixed a bug in **upload** command where created unified docker45 yml files were not deleted.
* Added support for IndicatorTypes directory in packs (for `reputation` files, instead of Misc).
* Fixed parsing playbook condition names as string instead of boolean in **validate** command
* Improved image validation in YAML files.
* Removed validation for else path in playbook condition tasks.

# 1.0.3
* Fixed a bug in the **format** command where comments were being removed from YAML files.
* Added output fields: _file_path_ and _kind_ for layouts in the id-set.json created by **create-id-set** command.
* Fixed a bug in the **create-id-set** command Who returns Duplicate for Layouts with a different kind.
* Added formatting to **generate-docs** command results replacing all `<br>` tags with `<br/>`.
* Fixed a bug in the **download** command when custom content contained not supported content entity.
* Fixed a bug in **format** command in which boolean strings  (e.g. 'yes' or 'no') were converted to boolean values (e.g. 'True' or 'False').
* **format** command now removes *sourceplaybookid* field from playbook files.
* Fixed a bug in **generate-docs** command in which integration dependencies were not detected when generating documentation for a playbook.


# 1.0.1
* Fixed a bug in the **unify** command when output path was provided empty.
* Improved error message for integration with no tests configured.
* Improved the error message returned from the **validate** command when an integration is missing or contains malformed fetch incidents related parameters.
* Fixed a bug in the **create** command where a unified YML with a docker image for 4.5 was copied incorrectly.
* Missing release notes message are now showing the release notes file path to update.
* Fixed an issue in the **validate** command in which unified YAML files were not ignored.
* File format suggestions are now shown in the relevant file format (JSON or YAML).
* Changed Docker image validation to fail only on non-valid ones.
* Removed backward compatibility validation when Docker image is updated.

# 1.0.0
* Improved the *upload* command to support the upload of all the content entities within a pack.
* The *upload* command now supports the improved pack file structure.
* Added an interactive option to format integrations, scripts and playbooks with No TestPlaybooks configured.
* Added an interactive option to configure *conf.json* file with missing test playbooks for integrations, scripts and playbooks
* Added *download* command to download custom content from Demisto instance to the local content repository.
* Improved validation failure messages to include a command suggestion, wherever relevant, to fix the raised issue.
* Improved 'validate' help and documentation description
* validate - checks that scripts, playbooks, and integrations have the *tests* key.
* validate - checks that test playbooks are configured in `conf.json`.
* demisto-sdk lint - Copy dir better handling.
* demisto-sdk lint - Add error when package missing in docker image.
* Added *-a , --validate-all* option in *validate* to run all validation on all files.
* Added *-i , --input* option in *validate* to run validation on a specified pack/file.
* added *-i, --input* option in *secrets* to run on a specific file.
* Added an allowed hidden parameter: *longRunning* to the hidden integration parameters validation.
* Fixed an issue with **format** command when executing with an output path of a folder and not a file path.
* Bug fixes in generate-docs command given playbook as input.
* Fixed an issue with lint command in which flake8 was not running on unit test files.

# 0.5.2
* Added *-c, --command* option in *generate-docs* to generate a specific command from an integration.
* Fixed an issue when getting README/CHANGELOG files from git and loading them.
* Removed release notes validation for new content.
* Fixed secrets validations for files with the same name in a different directory.
* demisto-sdk lint - parallelization working with specifying the number of workers.
* demisto-sdk lint - logging levels output, 3 levels.
* demisto-sdk lint - JSON report, structured error reports in JSON format.
* demisto-sdk lint - XML JUnit report for unit-tests.
* demisto-sdk lint - new packages used to accelerate execution time.
* demisto-sdk secrets - command now respects the generic whitelist, and not only the pack secrets.

# 0.5.0
[PyPI History][1]

[1]: https://pypi.org/project/demisto-sdk/#history
# 0.4.9
* Fixed an issue in *generate-docs* where Playbooks and Scripts documentation failed.
* Added a graceful error message when executing the *run" command with a misspelled command.
* Added more informative errors upon failures of the *upload* command.
* format command:
    * Added format for json files: IncidentField, IncidentType, IndicatorField, IndicatorType, Layout, Dashboard.
    * Added the *-fv --from-version*, *-nv --no-validation* arguments.
    * Removed the *-t yml_type* argument, the file type will be inferred.
    * Removed the *-g use_git* argument, running format without arguments will run automatically on git diff.
* Fixed an issue in loading playbooks with '=' character.
* Fixed an issue in *validate* failed on deleted README files.

# 0.4.8
* Added the *max* field to the Playbook schema, allowing to define it in tasks loop.
* Fixed an issue in *validate* where Condition branches checks were case sensitive.

# 0.4.7
* Added the *slareminder* field to the Playbook schema.
* Added the *common_server*, *demisto_mock* arguments to the *init* command.
* Fixed an issue in *generate-docs* where the general section was not being generated correctly.
* Fixed an issue in *validate* where Incident type validation failed.

# 0.4.6
* Fixed an issue where the *validate* command did not identify CHANGELOG in packs.
* Added a new command, *id-set* to create the id set - the content dependency tree by file IDs.

# 0.4.5
* generate-docs command:
    * Added the *use_cases*, *permissions*, *command_permissions* and *limitations*.
    * Added the *--insecure* argument to support running the script and integration command in Demisto.
    * Removed the *-t yml_type* argument, the file type will be inferred.
    * The *-o --output* argument is no longer mandatory, default value will be the input file directory.
* Added support for env var: *DEMISTO_SDK_SKIP_VERSION_CHECK*. When set version checks are skipped.
* Fixed an issue in which the CHANGELOG files did not match our scheme.
* Added a validator to verify that there are no hidden integration parameters.
* Fixed an issue where the *validate* command ran on test files.
* Removed the *env-dir* argument from the demisto-sdk.
* README files which are html files will now be skipped in the *validate* command.
* Added support for env var: *DEMISTO_README_VALIDATOR*. When not set the readme validation will not run.

# 0.4.4
* Added a validator for IncidentTypes (incidenttype-*.json).
* Fixed an issue where the -p flag in the *validate* command was not working.
* Added a validator for README.md files.
* Release notes validator will now run on: incident fields, indicator fields, incident types, dashboard and reputations.
* Fixed an issue where the validator of reputation(Indicator Type) did not check on the details field.
* Fixed an issue where the validator attempted validating non-existing files after deletions or name refactoring.
* Removed the *yml_type* argument in the *split-yml*, *extract-code* commands.
* Removed the *file_type* argument in the *generate-test-playbook* command.
* Fixed the *insecure* argument in *upload*.
* Added the *insecure* argument in *run-playbook*.
* Standardise the *-i --input*, *-o --output* to demisto-sdk commands.

# 0.4.3
* Fixed an issue where the incident and indicator field BC check failed.
* Support for linting and unit testing PowerShell integrations.

# 0.4.2
* Fixed an issue where validate failed on Windows.
* Added a validator to verify all branches are handled in conditional task in a playbook.
* Added a warning message when not running the latest sdk version.
* Added a validator to check that the root is connected to all tasks in the playbook.
* Added a validator for Dashboards (dashboard-*.json).
* Added a validator for Indicator Types (reputation-*.json).
* Added a BC validation for changing incident field type.
* Fixed an issue where init command would generate an invalid yml for scripts.
* Fixed an issue in misleading error message in v2 validation hook.
* Fixed an issue in v2 hook which now is set only on newly added scripts.
* Added more indicative message for errors in yaml files.
* Disabled pykwalify info log prints.

# 0.3.10
* Added a BC check for incident fields - changing from version is not allowed.
* Fixed an issue in create-content-artifacts where scripts in Packs in TestPlaybooks dir were copied with a wrong prefix.


# 0.3.9
* Added a validation that incident field can not be required.
* Added validation for fetch incident parameters.
* Added validation for feed integration parameters.
* Added to the *format* command the deletion of the *sourceplaybookid* field.
* Fixed an issue where *fieldMapping* in playbook did not pass the scheme validation.
* Fixed an issue where *create-content-artifacts* did not copy TestPlaybooks in Packs without prefix of *playbook-*.
* Added a validation the a playbook can not have a rolename set.
* Added to the image validator the new DBot default image.
* Added the fields: elasticcommonfields, quiet, quietmode to the Playbook schema.
* Fixed an issue where *validate* failed on integration commands without outputs.
* Added a new hook for naming of v2 integrations and scripts.


# 0.3.8
* Fixed an issue where *create-content-artifact* was not loading the data in the yml correctly.
* Fixed an issue where *unify* broke long lines in script section causing syntax errors


# 0.3.7
* Added *generate-docs* command to generate documentation file for integration, playbook or script.
* Fixed an issue where *unify* created a malformed integration yml.
* Fixed an issue where demisto-sdk **init** creates unit-test file with invalid import.


# 0.3.6
* Fixed an issue where demisto-sdk **validate** failed on modified scripts without error message.


# 0.3.5
* Fixed an issue with docker tag validation for integrations.
* Restructured repo source code.


# 0.3.4
* Saved failing unit tests as a file.
* Fixed an issue where "_test" file for scripts/integrations created using **init** would import the "HelloWorld" templates.
* Fixed an issue in demisto-sdk **validate** - was failing on backward compatiblity check
* Fixed an issue in demisto-sdk **secrets** - empty line in .secrets-ignore always made the secrets check to pass
* Added validation for docker image inside integrations and scripts.
* Added --use-git flag to **format** command to format all changed files.
* Fixed an issue where **validate** did not fail on dockerimage changes with bc check.
* Added new flag **--ignore-entropy** to demisto-sdk **secrets**, this will allow skip entropy secrets check.
* Added --outfile to **lint** to allow saving failed packages to a file.


# 0.3.3
* Added backwards compatibility break error message.
* Added schema for incident types.
* Added **additionalinfo** field to as an available field for integration configuration.
* Added pack parameter for **init**.
* Fixed an issue where error would appear if name parameter is not set in **init**.


# 0.3.2
* Fixed the handling of classifier files in **validate**.


# 0.3.1
* Fixed the handling of newly created reputation files in **validate**.
* Added an option to perform **validate** on a specific file.


# 0.3.0
* Added support for multi-package **lint** both with parallel and without.
* Added all parameter in **lint** to run on all packages and packs in content repository.
* Added **format** for:
    * Scripts
    * Playbooks
    * Integrations
* Improved user outputs for **secrets** command.
* Fixed an issue where **lint** would run pytest and pylint only on a single docker per integration.
* Added auto-complete functionality to demisto-sdk.
* Added git parameter in **lint** to run only on changed packages.
* Added the **run-playbook** command
* Added **run** command which runs a command in the Demisto playground.
* Added **upload** command which uploads an integration or a script to a Demisto instance.
* Fixed and issue where **validate** checked if release notes exist for new integrations and scripts.
* Added **generate-test-playbook** command which generates a basic test playbook for an integration or a script.
* **validate** now supports indicator fields.
* Fixed an issue with layouts scheme validation.
* Adding **init** command.
* Added **json-to-outputs** command which generates the yaml section for outputs from an API raw response.

# 0.2.6
* Fixed an issue with locating release notes for beta integrations in **validate**.

# 0.2.5
* Fixed an issue with locating release notes for beta integrations in **validate**.

# 0.2.4
* Adding image validation to Beta_Integration and Packs in **validate**.

# 0.2.3
* Adding Beta_Integration to the structure validation process.
* Fixing bug where **validate** did checks on TestPlaybooks.
* Added requirements parameter to **lint**.

# 0.2.2
* Fixing bug where **lint** did not return exit code 1 on failure.
* Fixing bug where **validate** did not print error message in case no release notes were give.

# 0.2.1
* **Validate** now checks that the id and name fields are identical in yml files.
* Fixed a bug where sdk did not return any exit code.

# 0.2.0
* Added Release Notes Validator.
* Fixed the Unifier selection of your python file to use as the code.
* **Validate** now supports Indicator fields.
* Fixed a bug where **validate** and **secrets** did not return exit code 1 on failure.
* **Validate** now runs on newly added scripts.

# 0.1.8
* Added support for `--version`.
* Fixed an issue in file_validator when calling `checked_type` method with script regex.

# 0.1.2
* Restructuring validation to support content packs.
* Added secrets validation.
* Added content bundle creation.
* Added lint and unit test run.

# 0.1.1
* Added new logic to the unifier.
* Added detailed README.
* Some small adjustments and fixes.

# 0.1.0
Capabilities:
* **Extract** components(code, image, description etc.) from a Demisto YAML file into a directory.
* **Unify** components(code, image, description etc.) to a single Demisto YAML file.
* **Validate** Demisto content files.<|MERGE_RESOLUTION|>--- conflicted
+++ resolved
@@ -5,11 +5,8 @@
 * added a new command **update-xsoar-config-file** to handle your XSOAR Configuration File.
 * Added `skipVerify` argument in **upload** command to skip pack signature verification.
 * Adding a filter to the current user to `_get_playground_id` method to find the actual playground id.
-<<<<<<< HEAD
+* Added support for Job content item in the **format**, **validate**, **upload**, **create-id-set**, **find-dependecies** and **create-content-artifacts** commands.
 * The **postman-codegen** will not have duplicates arguments' name. It will rename them to the minimum distinguished shared path for each of them.
-=======
-* Added support for Job content item in the **format**, **validate**, **upload**, **create-id-set**, **find-dependecies** and **create-content-artifacts** commands.
->>>>>>> 643223c9
 
 # 1.5.3
 * The **format** command will now set `unsearchable: True` for incident, indicator and generic fields.
