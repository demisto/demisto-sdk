# Changelog

## Unreleased

* Fixed a bug where terminating the **lint** command failed (`ctrl + c`).
* Removed the validation of a subtype change in integrations and scripts from **validate**.
<<<<<<< HEAD
* Fixed an issue where coverage reports used the wrong logging level, marking debug logs as errors.
=======
* Fixed an issue where **download** did not behave as expected when prompting for a version update. Reported by @K-Yo
* Added support for adoption release notes.
* Fixed a bug where some mypy messages were not parsed properly in **lint**.
>>>>>>> 0383bd90

## 1.6.7

* Added the `types-markdown` dependency, adding markdown capabilities to existing linters using the [Markdown](https://pypi.org/project/Markdown/) package.
* Added support in the **format** command to remove nonexistent incident/indicator fields from *layouts/mappers*
* Added the `Note: XXX` and `XXX now generally available.` release notes templates to **doc-review** command.
* Updated the logs shown during the docker build step.
* Removed a false warning about configuring the `GITLAB_TOKEN` environment variable when it's not needed.
* Removed duplicate identifiers for XSIAM integrations.
* Updated the *tags* and *use cases* in pack metadata validation to use the local files only.
* Fixed the error message in checkbox validation where the defaultvalue is wrong and added the name of the variable that should be fixed.
* Added types to `find_type_by_path` under tools.py.
* Fixed an issue where YAML files contained incorrect value type for `tests` key when running `format --deprecate`.
* Added a deprecation message to the `tests:` section of yaml files when running `format --deprecate`.
* Added use case for **validate** on *wizard* objects - set_playbook is mapped to all integrations.
* Added the 'integration-get-indicators' commands to be ignored by the **verify_yml_commands_match_readme** validation, the validation will no longer fail if these commands are not in the readme file.
* Added a new validation to the **validate** command to verify that if the phrase "breaking changes" is present in a pack release notes, a JSON file with the same name exists and contains the relevant breaking changes information.
* Improved logs when running test playbooks (in a build).
* Fixed an issue in **upload** did not include list-type content items. @nicolas-rdgs
* Reverted release notes to old format.
* Added the new `display_name` field to relevant entities in the **create-id-set** command.
* Added a new validation to the **validate** command to verify the existence of "Reliability" parameter if the integration have reputation command.


## 1.6.6

* Added debug print when excluding item from ID set due to missing dependency.
* Added a validation to the **validate** command, failing when non-ignorable errors are present in .pack-ignore.
* Fixed an issue where `mdx server` did not close when stopped in mid run.
* Fixed an issue where `-vvv` flag did not print logs on debug level.
* enhanced ***validate*** command to list all command names affected by a backward compatibility break, instead of only one.
* Added support for Wizard content item in the **format**, **validate**, **upload**, **create-id-set**, **find-dependecies** and **create-content-artifacts** commands.
* Added a new flag to the **validate** command, allowing to run specific validations.
* Added support in **unify** and **create-content-artifacts** for displaying different documentations (detailed description + readme) for content items, depending on the marketplace version.
* Fixed an issue in **upload** where list items were not uploaded.
* Added a new validation to **validate** command to verify that *cliName* and *id* keys of the incident field or the indicator field are matches.
* Added the flag '-x', '--xsiam' to **upload** command to upload XSIAM entities to XSIAM server.
* Fixed the integration field *isFetchEvents* to be in lowercase.
* Fixed an issue where **validate -i** run after **format -i** on an existing file in the repo instead of **validate -g**.
* Added the following commands: 'update-remote-data', 'get-modified-remote-data', 'update-remote-system' to be ignored by the **verify_yml_commands_match_readme** validation, the validation will no longer fail if these commands are not in the readme file.
* Updated the release note template to include a uniform format for all items.
* Added HelloWorldSlim template option for *--template* flag in **demisto-sdk init** command.
* Fixed an issue where the HelloWorldSlim template in **demisto-sdk init** command had an integration id that was conflicting with HelloWorld integration id.
* Updated the SDK to use demisto-py 3.1.6, allowing use of a proxy with an environment variable.
* Set the default logger level to `warning`, to avoid unwanted debug logs.
* The **format** command now validates that default value of checkbox parameters is a string 'true' or 'false'.
* Fixed an issue where `FileType.PLAYBOOK` would show instead of `Playbook` in readme error messages.
* Added a new validation to **validate** proper defaultvalue for checkbox fields.

## 1.6.5

* Fixed an issue in the **format** command where the `id` field was overwritten for existing JSON files.
* Fixed an issue where the **doc-review** command was successful even when the release-note is malformed.
* Added timestamps to the `demisto-sdk` logger.
* Added time measurements to **lint**.
* Added the flag '-d', '--dependency' to **find-dependencies** command to get the content items that cause the dependencies between two packs.
* Fixed an issue where **update-release-notes** used the *trigger_id* field instead of the *trigger_name* field.
* Fixed an issue where **doc-review** failed to recognize script names, in scripts using the old file structure.
* Fixed an issue where concurrent processes created by **lint** caused deadlocks when opening files.
* Fixed an issue in the **format** command where `_dev` or `_copy` suffixes weren't removed from the subscript names in playbooks and layouts.
* Fixed an issue where **validate** failed on nonexistent `README.md` files.
* Added support of XSIAM content items to the **validate** command.
* Report **lint** summary results and failed packages after reporting time measurements.

## 1.6.4

* Added the new **generate-yml-from-python** command.
* Added a code *type* indication for integration and script objects in the *ID Set*.
* Added the [Vulture](https://github.com/jendrikseipp/vulture) linter to the pre-commit hook.
* The `demisto-sdk` pack will now be distributed via PyPi with a **wheel** file.
* Fixed a bug where any edited json file that contained a forward slash (`/`) escaped.
* Added a new validation to **validate** command to verify that the metadata *currentVersion* is
the same as the last release note version.
* The **validate** command now checks if there're none-deprecated integration commands that are missing from the readme file.
* Fixed an issue where *dockerimage* changes in Scripts weren't recognized by the **update-release-notes** command.
* Fixed an issue where **update-xsoar-config-file** did not properly insert the marketplace packs list to the file.
* Added the pack name to the known words by default when running the **doc-review** command.
* Added support for new XSIAM entities in **create-id-set** command.
* Added support for new XSIAM entities in **create-content-artifacts** command.
* Added support for Parsing/Modeling Rule content item in the **unify** command.
* Added the integration name, the commands name and the script name to the known words by default when running the **doc-review** command.
* Added an argument '-c' '--custom' to the **unify** command, if True will append to the unified yml name/display/id the custom label provided
* Added support for sub words suggestion in kebab-case sentences when running the **doc-review** command.
* Added support for new XSIAM entities in **update-release-notes** command.
* Enhanced the message of alternative suggestion words shown when running **doc-review** command.
* Fixed an incorrect error message, in case `node` is not installed on the machine.
* Fixed an issue in the **lint** command where the *check-dependent-api-modules* argument was set to true by default.
* Added a new command **generate-unit-tests**.
* Added a new validation to **validate** all SIEM integration have the same suffix.
* Fixed the destination path of the unified parsing/modeling rules in **create-content-artifacts** command.
* Fixed an issue in the **validate** command, where we validated wrongfully the existence of readme file for the *ApiModules* pack.
* Fixed an issue in the **validate** command, where an error message that was displayed for scripts validation was incorrect.
* Fixed an issue in the **validate** and **format** commands where *None* arguments in integration commands caused the commands to fail unexpectedly.
* Added support for running tests on XSIAM machines in the **test-content** command.
* Fixed an issue where the **validate** command did not work properly when deleting non-content items.
* Added the flag '-d', '--dependency' to **find-dependencies** command to get the content items that cause the dependencies between two packs.

## 1.6.3

* **Breaking change**: Fixed a typo in the **validate** `--quiet-bc-validation` flag (was `--quite-bc-validation`). @upstart-swiss
* Dropped support for python 3.7: Demisto-SDK is now supported on Python 3.8 or newer.
* Added an argument to YAMLHandler, allowing to set a maximal width for YAML files. This fixes an issue where a wrong default was used.
* Added the detach mechanism to the **upload** command, If you set the --input-config-file flag, any files in the repo's SystemPacks folder will be detached.
* Added the reattach mechanism to the **upload** command, If you set the --input-config-file flag, any detached item in your XSOAR instance that isn't currently in the repo's SystemPacks folder will be re-attached.
* Fixed an issue in the **validate** command that did not work properly when using the *-g* flag.
* Enhanced the dependency message shown when running **lint**.
* Fixed an issue where **update-release-notes** didn't update the currentVersion in pack_metadata.
* Improved the logging in **test-content** for helping catch typos in external playbook configuration.

## 1.6.2

* Added dependency validation support for core marketplacev2 packs.
* Fixed an issue in **update-release-notes** where suggestion fix failed in validation.
* Fixed a bug where `.env` files didn't load. @nicolas-rdgs
* Fixed a bug where **validate** command failed when the *categories* field in the pack metadata was empty for non-integration packs.
* Added *system* and *item-type* arguments to the **download** command, used when downloading system items.
* Added a validation to **validate**, checking that each script, integration and playbook have a README file. This validation only runs when the command is called with either the `-i` or the `-g` flag.
* Fixed a regression issue with **doc-review**, where the `-g` flag did not work.
* Improved the detection of errors in **doc-review** command.
* The **validate** command now checks if a readme file is empty, only for packs that contain playbooks or were written by a partner.
* The **validate** command now makes sure common contextPath values (e.g. `DBotScore.Score`) have a non-empty description, and **format** populates them automatically.
* Fixed an issue where the **generate-outputs** command did not work properly when examples were provided.
* Fixed an issue in the **generate-outputs** command, where the outputs were not written to the specified output path.
* The **generate-outputs** command can now generate outputs from multiple calls to the same command (useful when different args provide different outputs).
* The **generate-outputs** command can now update a yaml file with new outputs, without deleting or overwriting existing ones.
* Fixed a bug where **doc-review** command failed on existing templates.
* Fixed a bug where **validate** command failed when the word demisto is in the repo README file.
* Added support for adding test-playbooks to the zip file result in *create-content-artifacts* command for marketplacev2.
* Fixed an issue in **find-dependencies** where using the argument *-o* without the argument *--all-packs-dependencies* did not print a proper warning.
* Added a **validate** check to prevent deletion of files whose deletion is not supported by the XSOAR marketplace.
* Removed the support in the *maintenance* option of the *-u* flag in the **update-release-notes** command.
* Added validation for forbidden words and phrases in the **doc-review** command.
* Added a retries mechanism to the **test-content** command to stabilize the build process.
* Added support for all `git` platforms to get remote files.
* Refactored the **format** command's effect on the *fromversion* field:
  * Fixed a bug where the *fromversion* field was removed when modifying a content item.
  * Updated the general default *fromversion* and the default *fromversion* of newly-introduced content items (e.g. `Lists`, `Jobs`).
  * Added an interactive mode functionality for all content types, to ask the user whether to set a default *fromversion*, if could not automatically determine its value. Use `-y` to assume 'yes' as an answer to all prompts and run non-interactively.

## 1.6.1

* Added the '--use-packs-known-words' argument to the **doc-review** command
* Added YAML_Loader to handle yaml files in a standard way across modules, replacing PYYAML.
* Fixed an issue when filtering items using the ID set in the **create-content-artifacts** command.
* Fixed an issue in the **generate-docs** command where tables were generated with an empty description column.
* Fixed an issue in the **split** command where splitting failed when using relative input/output paths.
* Added warning when inferred files are missing.
* Added to **validate** a validation for integration image dimensions, which should be 120x50px.
* Improved an error in the **validate** command to better differentiate between the case where a required fetch parameter is malformed or missing.

## 1.6.0

* Fixed an issue in the **create-id-set** command where similar items from different marketplaces were reported as duplicated.
* Fixed typo in demisto-sdk init
* Fixed an issue where the **lint** command did not handle all container exit codes.
* Add to **validate** a validation for pack name to make sure it is unchanged.
* Added a validation to the **validate** command that verifies that the version in the pack_metdata file is written in the correct format.
* Fixed an issue in the **format** command where missing *fromVersion* field in indicator fields caused an error.

## 1.5.9

* Added option to specify `External Playbook Configuration` to change inputs of Playbooks triggered as part of **test-content**
* Improved performance of the **lint** command.
* Improved performance of the **validate** command when checking README images.
* ***create-id-set*** command - the default value of the **marketplace** argument was changed from ‘xsoar’ to all packs existing in the content repository. When using the command, make sure to pass the relevant marketplace to use.

## 1.5.8

* Fixed an issue where the command **doc-review** along with the argument `--release-notes` failed on yml/json files with invalid schema.
* Fixed an issue where the **lint** command failed on packs using python 3.10

## 1.5.7

* Fixed an issue where reading remote yaml files failed.
* Fixed an issue in **validate** failed with no error message for lists (when no fromVersion field was found).
* Fixed an issue when running **validate** or **format** in a gitlab repository, and failing to determine its project id.
* Added an enhancement to **split**, handling an empty output argument.
* Added the ability to add classifiers and mappers to conf.json.
* Added the Alias field to the incident field schema.

## 1.5.6

* Added 'deprecated' release notes template.
* Fixed an issue where **run-test-playbook** command failed to get the task entries when the test playbook finished with errors.
* Fixed an issue in **validate** command when running with `no-conf-json` argument to ignore the `conf.json` file.
* Added error type text (`ERROR` or `WARNING`) to **validate** error prints.
* Fixed an issue where the **format** command on test playbook did not format the ID to be equal to the name of the test playbook.
* Enhanced the **update-release-notes** command to automatically commit release notes config file upon creation.
* The **validate** command will validate that an indicator field of type html has fromVersion of 6.1.0 and above.
* The **format** command will now add fromVersion 6.1.0 to indicator field of type html.
* Added support for beta integrations in the **format** command.
* Fixed an issue where the **postman-codegen** command failed when called with the `--config-out` flag.
* Removed the integration documentation from the detailed description while performing **split** command to the unified yml file.
* Removed the line which indicates the version of the product from the README.md file for new contributions.

## 1.5.5

* Fixed an issue in the **update-release-notes** command, which did not work when changes were made in multiple packs.
* Changed the **validate** command to fail on missing test-playbooks only if no unittests are found.
* Fixed `to_kebab_case`, it will now deal with strings that have hyphens, commas or periods in them, changing them to be hyphens in the new string.
* Fixed an issue in the **create-id-set** command, where the `source` value included the git token if it was specified in the remote url.
* Fixed an issue in the **merge-id-set** command, where merging fails because of duplicates but the packs are in the XSOAR repo but in different version control.
* Fixed missing `Lists` Content Item as valid `IDSetType`
* Added enhancement for **generate-docs**. It is possible to provide both file or a comma seperated list as `examples`. Also, it's possible to provide more than one example for a script or a command.
* Added feature in **format** to sync YML and JSON files to the `master` file structure.
* Added option to specify `Incident Type`, `Incoming Mapper` and `Classifier` when configuring instance in **test-content**
* added a new command **run-test-playbook** to run a test playbook in a given XSOAR instance.
* Fixed an issue in **format** when running on a modified YML, that the `id` value is not changed to its old `id` value.
* Enhancement for **split** command, replace `ApiModule` code block to `import` when splitting a YML.
* Fixed an issue where indicator types were missing from the pack's content, when uploading using **zip-packs**.
* The request data body format generated in the **postman-codegen** will use the python argument's name and not the raw data argument's name.
* Added the flag '--filter-by-id-set' to **create-content-artifacts** to create artifacts only for items in the given id_set.json.

## 1.5.4

* Fixed an issue with the **format** command when contributing via the UI
* The **format** command will now not remove the `defaultRows` key from incident, indicator and generic fields with `type: grid`.
* Fixed an issue with the **validate** command when a layoutscontainer did not have the `fromversion` field set.
* added a new command **update-xsoar-config-file** to handle your XSOAR Configuration File.
* Added `skipVerify` argument in **upload** command to skip pack signature verification.
* Fixed an issue when the **run** command  failed running when there’s more than one playground, by explicitly using the current user’s playground.
* Added support for Job content item in the **format**, **validate**, **upload**, **create-id-set**, **find-dependecies** and **create-content-artifacts** commands.
* Added a **source** field to the **id_set** entitles.
* Two entitles will not consider as duplicates if they share the same pack and the same source.
* Fixed a bug when duplicates were found in **find_dependencies**.
* Added function **get_current_repo** to `tools`.
* The **postman-codegen** will not have duplicates argument name. It will rename them to the minimum distinguished shared path for each of them.

## 1.5.3

* The **format** command will now set `unsearchable: True` for incident, indicator and generic fields.
* Fixed an issue where the **update-release-notes** command crashes with `--help` flag.
* Added validation to the **validate** command that verifies the `unsearchable` key in incident, indicator and generic fields is set to true.
* Removed a validation that DBotRole should be set for automation that requires elevated permissions to the `XSOAR-linter` in the **lint** command.
* Fixed an issue in **Validate** command where playbooks conditional tasks were mishandeled.
* Added a validation to prevent contributors from using the `fromlicense` key as a configuration parameter in an integration's YML
* Added a validation to ensure that the type for **API token** (and similar) parameters are configured correctly as a `credential` type in the integration configuration YML.
* Added an assertion that checks for duplicated requests' names when generating an integration from a postman collection.
* Added support for [.env files](https://pypi.org/project/python-dotenv/). You can now add a `.env` file to your repository with the logging information instead of setting a global environment variables.
* When running **lint** command with --keep-container flag, the docker images are committed.
* The **validate** command will not return missing test playbook error when given a script with dynamic-section tag.

## 1.5.2

* Added a validation to **update-release-notes** command to ensure that the `--version` flag argument is in the right format.
* added a new command **coverage-analyze** to generate and print coverage reports.
* Fixed an issue in **validate** in repositories which are not in GitHub or GitLab
* Added a validation that verifies that readme image absolute links do not contain the working branch name.
* Added support for List content item in the **format**, **validate**, **download**, **upload**, **create-id-set**, **find-dependecies** and **create-content-artifacts** commands.
* Added a validation to ensure reputation command's default argument is set as an array input.
* Added the `--fail-duplicates` flag for the **merge-id-set** command which will fail the command if duplicates are found.
* Added the `--fail-duplicates` flag for the **create-id-set** command which will fail the command if duplicates are found.

## 1.5.1

* Fixed an issue where **validate** command failed to recognized test playbooks for beta integrations as valid tests.
* Fixed an issue were the **validate** command was falsely recognizing image paths in readme files.
* Fixed an issue where the **upload** command error message upon upload failure pointed to wrong file rather than to the pack metadata.
* Added a validation that verifies that each script which appears in incident fields, layouts or layout containers exists in the id_set.json.
* Fixed an issue where the **postman code-gen** command generated double dots for context outputs when it was not needed.
* Fixed an issue where there **validate** command on release notes file crashed when author image was added or modified.
* Added input handling when running **find-dependencies**, replacing string manipulations.
* Fixed an issue where the **validate** command did not handle multiple playbooks with the same name in the id_set.
* Added support for GitLab repositories in **validate**

## 1.5.0

* Fixed an issue where **upload** command failed to upload packs not under content structure.
* Added support for **init** command to run from non-content repo.
* The **split-yml** has been renamed to **split** and now supports splitting Dashboards from unified Generic Modules.
* Fixed an issue where the skipped tests validation ran on the `ApiModules` pack in the **validate** command.
* The **init** command will now create the `Generic Object` entities directories.
* Fixed an issue where the **format** command failed to recognize changed files from git.
* Fixed an issue where the **json-to-outputs** command failed checking whether `0001-01-01T00:00:00` is of type `Date`
* Added to the **generate context** command to generate context paths for integrations from an example file.
* Fixed an issue where **validate** failed on release notes configuration files.
* Fixed an issue where the **validate** command failed on pack input if git detected changed files outside of `Packs` directory.
* Fixed an issue where **validate** command failed to recognize files inside validated pack when validation release notes, resulting in a false error message for missing entity in release note.
* Fixed an issue where the **download** command failed when downloading an invalid YML, instead of skipping it.

## 1.4.9

* Added validation that the support URL in partner contribution pack metadata does not lead to a GitHub repo.
* Enhanced ***generate-docs*** with default `additionalinformation` (description) for common parameters.
* Added to **validate** command a validation that a content item's id and name will not end with spaces.
* The **format** command will now remove trailing whitespaces from content items' id and name fields.
* Fixed an issue where **update-release-notes** could fail on files outside the user given pack.
* Fixed an issue where the **generate-test-playbook** command would not place the playbook in the proper folder.
* Added to **validate** command a validation that packs with `Iron Bank` uses the latest docker from Iron Bank.
* Added to **update-release-notes** command support for `Generic Object` entities.
* Fixed an issue where playbook `fromversion` mismatch validation failed even if `skipunavailable` was set to true.
* Added to the **create artifacts** command support for release notes configuration file.
* Added validation to **validate** for release notes config file.
* Added **isoversize** and **isautoswitchedtoquietmode** fields to the playbook schema.
* Added to the **update-release-notes** command `-bc` flag to generate template for breaking changes version.
* Fixed an issue where **validate** did not search description files correctly, leading to a wrong warning message.

## 1.4.8

* Fixed an issue where yml files with `!reference` failed to load properly.
* Fixed an issue when `View Integration Documentation` button was added twice during the download and re-upload.
* Fixed an issue when `(Partner Contribution)` was added twice to the display name during the download and re-upload.
* Added the following enhancements in the **generate-test-playbook** command:
  * Added the *--commands* argument to generate tasks for specific commands.
  * Added the *--examples* argument to get the command examples file path and generate tasks from the commands and arguments specified there.
  * Added the *--upload* flag to specify whether to upload the test playbook after the generation.
  * Fixed the output condition generation for outputs of type `Boolean`.

## 1.4.7

* Fixed an issue where an empty list for a command context didn't produce an indication other than an empty table.
* Fixed an issue where the **format** command has incorrectly recognized on which files to run when running using git.
* Fixed an issue where author image validations were not checked properly.
* Fixed an issue where new old-formatted scripts and integrations were not validated.
* Fixed an issue where the wording in the from version validation error for subplaybooks was incorrect.
* Fixed an issue where the **update-release-notes** command used the old docker image version instead of the new when detecting a docker change.
* Fixed an issue where the **generate-test-playbook** command used an incorrect argument name as default
* Fixed an issue where the **json-to-outputs** command used an incorrect argument name as default when using `-d`.
* Fixed an issue where validations failed while trying to validate non content files.
* Fixed an issue where README validations did not work post VS Code formatting.
* Fixed an issue where the description validations were inconsistent when running through an integration file or a description file.

## 1.4.6

* Fixed an issue where **validate** suggests, with no reason, running **format** on missing mandatory keys in yml file.
* Skipped existence of TestPlaybook check on community and contribution integrations.
* Fixed an issue where pre-commit didn't run on the demisto_sdk/commands folder.
* The **init** command will now change the script template name in the code to the given script name.
* Expanded the validations performed on beta integrations.
* Added support for PreProcessRules in the **format**, **validate**, **download**, and **create-content-artifacts** commands.
* Improved the error messages in **generate-docs**, if an example was not provided.
* Added to **validate** command a validation that a content entity or a pack name does not contain the words "partner" and "community".
* Fixed an issue where **update-release-notes** ignores *--text* flag while using *-f*
* Fixed the outputs validations in **validate** so enrichment commands will not be checked to have DBotScore outputs.
* Added a new validation to require the dockerimage key to exist in an integration and script yml files.
* Enhanced the **generate-test-playbook** command to use only integration tested on commands, rather than (possibly) other integrations implementing them.
* Expanded unify command to support GenericModules - Unifies a GenericModule object with its Dashboards.
* Added validators for generic objects:
  * Generic Field validator - verify that the 'fromVersion' field is above 6.5.0, 'group' field equals 4 and 'id' field starts with the prefix 'generic_'.
  * Generic Type validator - verify that the 'fromVersion' field is above 6.5.0
  * Generic Module validator - verify that the 'fromVersion' field is above 6.5.0
  * Generic Definition validator - verify that the 'fromVersion' field is above 6.5.0
* Expanded Format command to support Generic Objects - Fixes generic objects according to their validations.
* Fixed an issue where the **update-release-notes** command did not handle ApiModules properly.
* Added option to enter a dictionary or json of format `[{field_name:description}]` in the **json-to-outputs** command,
  with the `-d` flag.
* Improved the outputs for the **format** command.
* Fixed an issue where the validations performed after the **format** command were inconsistent with **validate**.
* Added to the **validate** command a validation for the author image.
* Updated the **create-content-artifacts** command to support generic modules, definitions, fields and types.
* Added an option to ignore errors for file paths and not only file name in .pack-ignore file.

## 1.4.5

* Enhanced the **postman-codegen** command to name all generated arguments with lower case.
* Fixed an issue where the **find-dependencies** command miscalculated the dependencies for playbooks that use generic commands.
* Fixed an issue where the **validate** command failed in external repositories in case the DEMISTO_SDK_GITHUB_TOKEN was not set.
* Fixed an issue where **openapi-codegen** corrupted the swagger file by overwriting configuration to swagger file.
* Updated the **upload** command to support uploading zipped packs to the marketplace.
* Added to the **postman-codegen** command support of path variables.
* Fixed an issue where **openapi-codegen** entered into an infinite loop on circular references in the swagger file.
* The **format** command will now set `fromVersion: 6.2.0` for widgets with 'metrics' data type.
* Updated the **find-dependencies** command to support generic modules, definitions, fields and types.
* Fixed an issue where **openapi-codegen** tried to extract reference example outputs, leading to an exception.
* Added an option to ignore secrets automatically when using the **init** command to create a pack.
* Added a tool that gives the ability to temporarily suppress console output.

## 1.4.4

* When formatting incident types with Auto-Extract rules and without mode field, the **format** command will now add the user selected mode.
* Added new validation that DBotRole is set for scripts that requires elevated permissions to the `XSOAR-linter` in the **lint** command.
* Added url escaping to markdown human readable section in generate docs to avoid autolinking.
* Added a validation that mapper's id and name are matching. Updated the format of mapper to include update_id too.
* Added a validation to ensure that image paths in the README files are valid.
* Fixed **find_type** function to correctly find test files, such as, test script and test playbook.
* Added scheme validations for the new Generic Object Types, Fields, and Modules.
* Renamed the flag *--input-old-version* to *--old-version* in the **generate-docs** command.
* Refactored the **update-release-notes** command:
  * Replaced the *--all* flag with *--use-git* or *-g*.
  * Added the *--force* flag to update the pack release notes without changes in the pack.
  * The **update-release-notes** command will now update all dependent integrations on ApiModule change, even if not specified.
  * If more than one pack has changed, the full list of updated packs will be printed at the end of **update-release-notes** command execution.
  * Fixed an issue where the **update-release-notes** command did not add docker image release notes entry for release notes file if a script was changed.
  * Fixed an issue where the **update-release-notes** command did not detect changed files that had the same name.
  * Fixed an issue in the **update-release-notes** command where the version support of JSON files was mishandled.
* Fixed an issue where **format** did not skip files in test and documentation directories.
* Updated the **create-id-set** command to support generic modules, definitions, fields and types.
* Changed the **convert** command to generate old layout fromversion to 5.0.0 instead of 4.1.0
* Enhanced the command **postman-codegen** with type hints for templates.

## 1.4.3

* Fixed an issue where **json-to-outputs** command returned an incorrect output when json is a list.
* Fixed an issue where if a pack README.md did not exist it could cause an error in the validation process.
* Fixed an issue where the *--name* was incorrectly required in the **init** command.
* Adding the option to run **validate** on a specific path while using git (*-i* & *-g*).
* The **format** command will now change UUIDs in .yml and .json files to their respective content entity name.
* Added a playbook validation to check if a task sub playbook exists in the id set in the **validate** command.
* Added the option to add new tags/usecases to the approved list and to the pack metadata on the same pull request.
* Fixed an issue in **test_content** where when different servers ran tests for the same integration, the server URL parameters were not set correctly.
* Added a validation in the **validate** command to ensure that the ***endpoint*** command is configured correctly in yml file.
* Added a warning when pack_metadata's description field is longer than 130 characters.
* Fixed an issue where a redundant print occurred on release notes validation.
* Added new validation in the **validate** command to ensure that the minimal fromVersion in a widget of type metrics will be 6.2.0.
* Added the *--release-notes* flag to demisto-sdk to get the current version release notes entries.

## 1.4.2

* Added to `pylint` summary an indication if a test was skipped.
* Added to the **init** command the option to specify fromversion.
* Fixed an issue where running **init** command without filling the metadata file.
* Added the *--docker-timeout* flag in the **lint** command to control the request timeout for the Docker client.
* Fixed an issue where **update-release-notes** command added only one docker image release notes entry for release notes file, and not for every entity whom docker image was updated.
* Added a validation to ensure that incident/indicator fields names starts with their pack name in the **validate** command. (Checked only for new files and only when using git *-g*)
* Updated the **find-dependencies** command to return the 'dependencies' according the layout type ('incident', 'indicator').
* Enhanced the "vX" display name validation for scripts and integrations in the **validate** command to check for every versioned script or integration, and not only v2.
* Added the *--fail-duplicates* flag for the **create-id-set** command which will fail the command if duplicates are found.
* Added to the **generate-docs** command automatic addition to git when a new readme file is created.

## 1.4.1

* When in private repo without `DEMSITO_SDK_GITHUB_TOKEN` configured, get_remote_file will take files from the local origin/master.
* Enhanced the **unify** command when giving input of a file and not a directory return a clear error message.
* Added a validation to ensure integrations are not skipped and at least one test playbook is not skipped for each integration or script.
* Added to the Content Tests support for `context_print_dt`, which queries the incident context and prints the result as a json.
* Added new validation for the `xsoar_config.json` file in the **validate** command.
* Added a version differences section to readme in **generate-docs** command.
* Added the *--docs-format* flag in the **integration-diff** command to get the output in README format.
* Added the *--input-old-version* and *--skip-breaking-changes* flags in the **generate-docs** command to get the details for the breaking section and to skip the breaking changes section.

## 1.4.0

* Enable passing a comma-separated list of paths for the `--input` option of the **lint** command.
* Added new validation of unimplemented test-module command in the code to the `XSOAR-linter` in the **lint** command.
* Fixed the **generate-docs** to handle integration authentication parameter.
* Added a validation to ensure that description and README do not contain the word 'Demisto'.
* Improved the deprecated message validation required from playbooks and scripts.
* Added the `--quite-bc-validation` flag for the **validate** command to run the backwards compatibility validation in quite mode (errors is treated like warnings).
* Fixed the **update release notes** command to display a name for old layouts.
* Added the ability to append to the pack README credit to contributors.
* Added identification for parameter differences in **integration-diff** command.
* Fixed **format** to use git as a default value.
* Updated the **upload** command to support reports.
* Fixed an issue where **generate-docs** command was displaying 'None' when credentials parameter display field configured was not configured.
* Fixed an issue where **download** did not return exit code 1 on failure.
* Updated the validation that incident fields' names do not contain the word incident will aplly to core packs only.
* Added a playbook validation to verify all conditional tasks have an 'else' path in **validate** command.
* Renamed the GitHub authentication token environment variable `GITHUB_TOKEN` to `DEMITO_SDK_GITHUB_TOKEN`.
* Added to the **update-release-notes** command automatic addition to git when new release notes file is created.
* Added validation to ensure that integrations, scripts, and playbooks do not contain the entity type in their names.
* Added the **convert** command to convert entities between XSOAR versions.
* Added the *--deprecate* flag in **format** command to deprecate integrations, scripts, and playbooks.
* Fixed an issue where ignoring errors did not work when running the **validate** command on specific files (-i).

## 1.3.9

* Added a validation verifying that the pack's README.md file is not equal to pack description.
* Fixed an issue where the **Assume yes** flag did not work properly for some entities in the **format** command.
* Improved the error messages for separators in folder and file names in the **validate** command.
* Removed the **DISABLE_SDK_VERSION_CHECK** environment variable. To disable new version checks, use the **DEMISTO_SDK_SKIP_VERSION_CHECK** envirnoment variable.
* Fixed an issue where the demisto-sdk version check failed due to a rate limit.
* Fixed an issue with playbooks scheme validation.

## 1.3.8

* Updated the **secrets** command to work on forked branches.

## 1.3.7

* Added a validation to ensure correct image and description file names.
* Fixed an issue where the **validate** command failed when 'display' field in credentials param in yml is empty but 'displaypassword' was provided.
* Added the **integration-diff** command to check differences between two versions of an integration and to return a report of missing and changed elements in the new version.
* Added a validation verifying that the pack's README.md file is not missing or empty for partner packs or packs contains use cases.
* Added a validation to ensure that the integration and script folder and file names will not contain separators (`_`, `-`, ``).
* When formatting new pack, the **format** command will set the *fromversion* key to 5.5.0 in the new files without fromversion.

## 1.3.6

* Added a validation that core packs are not dependent on non-core packs.
* Added a validation that a pack name follows XSOAR standards.
* Fixed an issue where in some cases the `get_remote_file` function failed due to an invalid path.
* Fixed an issue where running **update-release-notes** with updated integration logo, did not detect any file changes.
* Fixed an issue where the **create-id-set** command did not identify unified integrations correctly.
* Fixed an issue where the `CommonTypes` pack was not identified as a dependency for all feed integrations.
* Added support for running SDK commands in private repositories.
* Fixed an issue where running the **init** command did not set the correct category field in an integration .yml file for a newly created pack.
* When formatting new contributed pack, the **format** command will set the *fromversion* key to 6.0.0 in the relevant files.
* If the environment variable "DISABLE_SDK_VERSION_CHECK" is define, the demisto-sdk will no longer check for newer version when running a command.
* Added the `--use-pack-metadata` flag for the **find-dependencies** command to update the calculated dependencies using the the packs metadata files.
* Fixed an issue where **validate** failed on scripts in case the `outputs` field was set to `None`.
* Fixed an issue where **validate** was failing on editing existing release notes.
* Added a validation for README files verifying that the file doesn't contain template text copied from HelloWorld or HelloWorldPremium README.

## 1.3.5

* Added a validation that layoutscontainer's id and name are matching. Updated the format of layoutcontainer to include update_id too.
* Added a validation that commands' names and arguments in core packs, or scripts' arguments do not contain the word incident.
* Fixed issue where running the **generate-docs** command with -c flag ran all the commands and not just the commands specified by the flag.
* Fixed the error message of the **validate** command to not always suggest adding the *description* field.
* Fixed an issue where running **format** on feed integration generated invalid parameter structure.
* Fixed an issue where the **generate-docs** command did not add all the used scripts in a playbook to the README file.
* Fixed an issue where contrib/partner details might be added twice to the same file, when using unify and create-content-artifacts commands
* Fixed issue where running **validate** command on image-related integration did not return the correct outputs to json file.
* When formatting playbooks, the **format** command will now remove empty fields from SetIncident, SetIndicator, CreateNewIncident, CreateNewIndicator script arguments.
* Added an option to fill in the developer email when running the **init** command.

## 1.3.4

* Updated the **validate** command to check that the 'additionalinfo' field only contains the expected value for feed required parameters and not equal to it.
* Added a validation that community/partner details are not in the detailed description file.
* Added a validation that the Use Case tag in pack_metadata file is only used when the pack contains at least one PB, Incident Type or Layout.
* Added a validation that makes sure outputs in integrations are matching the README file when only README has changed.
* Added the *hidden* field to the integration schema.
* Fixed an issue where running **format** on a playbook whose `name` does not equal its `id` would cause other playbooks who use that playbook as a sub-playbook to fail.
* Added support for local custom command configuration file `.demisto-sdk-conf`.
* Updated the **format** command to include an update to the description file of an integration, to remove community/partner details.

## 1.3.3

* Fixed an issue where **lint** failed where *.Dockerfile* exists prior running the lint command.
* Added FeedHelloWorld template option for *--template* flag in **demisto-sdk init** command.
* Fixed issue where **update-release-notes** deleted release note file if command was called more than once.
* Fixed issue where **update-release-notes** added docker image release notes every time the command was called.
* Fixed an issue where running **update-release-notes** on a pack with newly created integration, had also added a docker image entry in the release notes.
* Fixed an issue where `XSOAR-linter` did not find *NotImplementedError* in main.
* Added validation for README files verifying their length (over 30 chars).
* When using *-g* flag in the **validate** command it will now ignore untracked files by default.
* Added the *--include-untracked* flag to the **validate** command to include files which are untracked by git in the validation process.
* Improved the `pykwalify` error outputs in the **validate** command.
* Added the *--print-pykwalify* flag to the **validate** command to print the unchanged output from `pykwalify`.

## 1.3.2

* Updated the format of the outputs when using the *--json-file* flag to create a JSON file output for the **validate** and **lint** commands.
* Added the **doc-review** command to check spelling in .md and .yml files as well as a basic release notes review.
* Added a validation that a pack's display name does not already exist in content repository.
* Fixed an issue where the **validate** command failed to detect duplicate params in an integration.
* Fixed an issue where the **validate** command failed to detect duplicate arguments in a command in an integration.

## 1.3.1

* Fixed an issue where the **validate** command failed to validate the release notes of beta integrations.
* Updated the **upload** command to support indicator fields.
* The **validate** and **update-release-notes** commands will now check changed files against `demisto/master` if it is configured locally.
* Fixed an issue where **validate** would incorrectly identify files as renamed.
* Added a validation that integration properties (such as feed, mappers, mirroring, etc) are not removed.
* Fixed an issue where **validate** failed when comparing branch against commit hash.
* Added the *--no-pipenv* flag to the **split-yml** command.
* Added a validation that incident fields and incident types are not removed from mappers.
* Fixed an issue where the *c
reate-id-set* flag in the *validate* command did not work while not using git.
* Added the *hiddenusername* field to the integration schema.
* Added a validation that images that are not integration images, do not ask for a new version or RN

## 1.3.0

* Do not collect optional dependencies on indicator types reputation commands.
* Fixed an issue where downloading indicator layoutscontainer objects failed.
* Added a validation that makes sure outputs in integrations are matching the README file.
* Fixed an issue where the *create-id-set* flag in the **validate** command did not work.
* Added a warning in case no id_set file is found when running the **validate** command.
* Fixed an issue where changed files were not recognised correctly on forked branches in the **validate** and the **update-release-notes** commands.
* Fixed an issue when files were classified incorrectly when running *update-release-notes*.
* Added a validation that integration and script file paths are compatible with our convention.
* Fixed an issue where id_set.json file was re created whenever running the generate-docs command.
* added the *--json-file* flag to create a JSON file output for the **validate** and **lint** commands.

## 1.2.19

* Fixed an issue where merge id_set was not updated to work with the new entity of Packs.
* Added a validation that the playbook's version matches the version of its sub-playbooks, scripts, and integrations.

## 1.2.18

* Changed the *skip-id-set-creation* flag to *create-id-set* in the **validate** command. Its default value will be False.
* Added support for the 'cve' reputation command in default arg validation.
* Filter out generic and reputation command from scripts and playbooks dependencies calculation.
* Added support for the incident fields in outgoing mappers in the ID set.
* Added a validation that the taskid field and the id field under the task field are both from uuid format and contain the same value.
* Updated the **format** command to generate uuid value for the taskid field and for the id under the task field in case they hold an invalid values.
* Exclude changes from doc_files directory on validation.
* Added a validation that an integration command has at most one default argument.
* Fixing an issue where pack metadata version bump was not enforced when modifying an old format (unified) file.
* Added validation that integration parameter's display names are capitalized and spaced using whitespaces and not underscores.
* Fixed an issue where beta integrations where not running deprecation validations.
* Allowed adding additional information to the deprecated description.
* Fixing an issue when escaping less and greater signs in integration params did not work as expected.

## 1.2.17

* Added a validation that the classifier of an integration exists.
* Added a validation that the mapper of an integration exists.
* Added a validation that the incident types of a classifier exist.
* Added a validation that the incident types of a mapper exist.
* Added support for *text* argument when running **demisto-sdk update-release-notes** on the ApiModules pack.
* Added a validation for the minimal version of an indicator field of type grid.
* Added new validation for incident and indicator fields in classifiers mappers and layouts exist in the content.
* Added cache for get_remote_file to reducing failures from accessing the remote repo.
* Fixed an issue in the **format** command where `_dev` or `_copy` suffixes weren't removed from the `id` of the given playbooks.
* Playbook dependencies from incident and indicator fields are now marked as optional.
* Mappers dependencies from incident types and incident fields are now marked as optional.
* Classifier dependencies from incident types are now marked as optional.
* Updated **demisto-sdk init** command to no longer create `created` field in pack_metadata file
* Updated **generate-docs** command to take the parameters names in setup section from display field and to use additionalinfo field when exist.
* Using the *verbose* argument in the **find-dependencies** command will now log to the console.
* Improved the deprecated message validation required from integrations.
* Fixed an issue in the **generate-docs** command where **Context Example** section was created when it was empty.

## 1.2.16

* Added allowed ignore errors to the *IDSetValidator*.
* Fixed an issue where an irrelevant id_set validation ran in the **validate** command when using the *--id-set* flag.
* Fixed an issue were **generate-docs** command has failed if a command did not exist in commands permissions file.
* Improved a **validate** command message for missing release notes of api module dependencies.

## 1.2.15

* Added the *ID101* to the allowed ignored errors.

## 1.2.14

* SDK repository is now mypy check_untyped_defs complaint.
* The lint command will now ignore the unsubscriptable-object (E1136) pylint error in dockers based on python 3.9 - this will be removed once a new pylint version is released.
* Added an option for **format** to run on a whole pack.
* Added new validation of unimplemented commands from yml in the code to `XSOAR-linter`.
* Fixed an issue where Auto-Extract fields were only checked for newly added incident types in the **validate** command.
* Added a new warning validation of direct access to args/params dicts to `XSOAR-linter`.

## 1.2.13

* Added new validation of indicators usage in CommandResults to `XSOAR-linter`.
* Running **demisto-sdk lint** will automatically run on changed files (same behavior as the -g flag).
* Removed supported version message from the documentation when running **generate_docs**.
* Added a print to indicate backwards compatibility is being checked in **validate** command.
* Added a percent print when running the **validate** command with the *-a* flag.
* Fixed a regression in the **upload** command where it was ignoring `DEMISTO_VERIFY_SSL` env var.
* Fixed an issue where the **upload** command would fail to upload beta integrations.
* Fixed an issue where the **validate** command did not create the *id_set.json* file when running with *-a* flag.
* Added price change validation in the **validate** command.
* Added validations that checks in read-me for empty sections or leftovers from the auto generated read-me that should be changed.
* Added new code validation for *NotImplementedError* to raise a warning in `XSOAR-linter`.
* Added validation for support types in the pack metadata file.
* Added support for *--template* flag in **demisto-sdk init** command.
* Fixed an issue with running **validate** on master branch where the changed files weren't compared to previous commit when using the *-g* flag.
* Fixed an issue where the `XSOAR-linter` ran *NotImplementedError* validation on scripts.
* Added support for Auto-Extract feature validation in incident types in the **validate** command.
* Fixed an issue in the **lint** command where the *-i* flag was ignored.
* Improved **merge-id-sets** command to support merge between two ID sets that contain the same pack.
* Fixed an issue in the **lint** command where flake8 ran twice.

## 1.2.12

* Bandit now reports also on medium severity issues.
* Fixed an issue with support for Docker Desktop on Mac version 2.5.0+.
* Added support for vulture and mypy linting when running without docker.
* Added support for *prev-ver* flag in **update-release-notes** command.
* Improved retry support when building docker images for linting.
* Added the option to create an ID set on a specific pack in **create-id-set** command.
* Added the *--skip-id-set-creation* flag to **validate** command in order to add the capability to run validate command without creating id_set validation.
* Fixed an issue where **validate** command checked docker image tag on ApiModules pack.
* Fixed an issue where **find-dependencies** did not calculate dashboards and reports dependencies.
* Added supported version message to the documentation and release notes files when running **generate_docs** and **update-release-notes** commands respectively.
* Added new code validations for *NotImplementedError* exception raise to `XSOAR-linter`.
* Command create-content-artifacts additional support for **Author_image.png** object.
* Fixed an issue where schemas were not enforced for incident fields, indicator fields and old layouts in the validate command.
* Added support for **update-release-notes** command to update release notes according to master branch.

## 1.2.11

* Fixed an issue where the ***generate-docs*** command reset the enumeration of line numbering after an MD table.
* Updated the **upload** command to support mappers.
* Fixed an issue where exceptions were no printed in the **format** while the *--verbose* flag is set.
* Fixed an issue where *--assume-yes* flag did not work in the **format** command when running on a playbook without a `fromversion` field.
* Fixed an issue where the **format** command would fail in case `conf.json` file was not found instead of skipping the update.
* Fixed an issue where integration with v2 were recognised by the `name` field instead of the `display` field in the **validate** command.
* Added a playbook validation to check if a task script exists in the id set in the **validate** command.
* Added new integration category `File Integrity Management` in the **validate** command.

## 1.2.10

* Added validation for approved content pack use-cases and tags.
* Added new code validations for *CommonServerPython* import to `XSOAR-linter`.
* Added *default value* and *predefined values* to argument description in **generate-docs** command.
* Added a new validation that checks if *get-mapping-fields* command exists if the integration schema has *{ismappable: true}* in **validate** command.
* Fixed an issue where the *--staged* flag recognised added files as modified in the **validate** command.
* Fixed an issue where a backwards compatibility warning was raised for all added files in the **validate** command.
* Fixed an issue where **validate** command failed when no tests were given for a partner supported pack.
* Updated the **download** command to support mappers.
* Fixed an issue where the ***format*** command added a duplicate parameter.
* For partner supported content packs, added support for a list of emails.
* Removed validation of README files from the ***validate*** command.
* Fixed an issue where the ***validate*** command required release notes for ApiModules pack.

## 1.2.9

* Fixed an issue in the **openapi_codegen** command where it created duplicate functions name from the swagger file.
* Fixed an issue in the **update-release-notes** command where the *update type* argument was not verified.
* Fixed an issue in the **validate** command where no error was raised in case a non-existing docker image was presented.
* Fixed an issue in the **format** command where format failed when trying to update invalid Docker image.
* The **format** command will now preserve the **isArray** argument in integration's reputation commands and will show a warning if it set to **false**.
* Fixed an issue in the **lint** command where *finally* clause was not supported in main function.
* Fixed an issue in the **validate** command where changing any entity ID was not validated.
* Fixed an issue in the **validate** command where *--staged* flag did not bring only changed files.
* Fixed the **update-release-notes** command to ignore changes in the metadata file.
* Fixed the **validate** command to ignore metadata changes when checking if a version bump is needed.

## 1.2.8

* Added a new validation that checks in playbooks for the usage of `DeleteContext` in **validate** command.
* Fixed an issue in the **upload** command where it would try to upload content entities with unsupported versions.
* Added a new validation that checks in playbooks for the usage of specific instance in **validate** command.
* Added the **--staged** flag to **validate** command to run on staged files only.

## 1.2.7

* Changed input parameters in **find-dependencies** command.
  * Use ***-i, --input*** instead of ***-p, --path***.
  * Use ***-idp, --id-set-path*** instead of ***-i, --id-set-path***.
* Fixed an issue in the **unify** command where it crashed on an integration without an image file.
* Fixed an issue in the **format** command where unnecessary files were not skipped.
* Fixed an issue in the **update-release-notes** command where the *text* argument was not respected in all cases.
* Fixed an issue in the **validate** command where a warning about detailed description was given for unified or deprecated integrations.
* Improved the error returned by the **validate** command when running on files using the old format.

## 1.2.6

* No longer require setting `DEMISTO_README_VALIDATION` env var to enable README mdx validation. Validation will now run automatically if all necessary node modules are available.
* Fixed an issue in the **validate** command where the `--skip-pack-dependencies` would not skip id-set creation.
* Fixed an issue in the **validate** command where validation would fail if supplied an integration with an empty `commands` key.
* Fixed an issue in the **validate** command where validation would fail due to a required version bump for packs which are not versioned.
* Will use env var `DEMISTO_VERIFY_SSL` to determine if to use a secure connection for commands interacting with the Server when `--insecure` is not passed. If working with a local Server without a trusted certificate, you can set env var `DEMISTO_VERIFY_SSL=no` to avoid using `--insecure` on each command.
* Unifier now adds a link to the integration documentation to the integration detailed description.
* Fixed an issue in the **secrets** command where ignored secrets were not skipped.

## 1.2.5

* Added support for special fields: *defaultclassifier*, *defaultmapperin*, *defaultmapperout* in **download** command.
* Added -y option **format** command to assume "yes" as answer to all prompts and run non-interactively
* Speed up improvements for `validate` of README files.
* Updated the **format** command to adhere to the defined content schema and sub-schemas, aligning its behavior with the **validate** command.
* Added support for canvasContextConnections files in **format** command.

## 1.2.4

* Updated detailed description for community integrations.

## 1.2.3

* Fixed an issue where running **validate** failed on playbook with task that adds tags to the evidence data.
* Added the *displaypassword* field to the integration schema.
* Added new code validations to `XSOAR-linter`.
  * As warnings messages:
    * `demisto.params()` should be used only inside main function.
    * `demisto.args()` should be used only inside main function.
    * Functions args should have type annotations.
* Added `fromversion` field validation to test playbooks and scripts in **validate** command.

## 1.2.2

* Add support for warning msgs in the report and summary to **lint** command.
* Fixed an issue where **json-to-outputs** determined bool values as int.
* Fixed an issue where **update-release-notes** was crushing on `--all` flag.
* Fixed an issue where running **validate**, **update-release-notes** outside of content repo crushed without a meaningful error message.
* Added support for layoutscontainer in **init** contribution flow.
* Added a validation for tlp_color param in feeds in **validate** command.
* Added a validation for removal of integration parameters in **validate** command.
* Fixed an issue where **update-release-notes** was failing with a wrong error message when no pack or input was given.
* Improved formatting output of the **generate-docs** command.
* Add support for env variable *DEMISTO_SDK_ID_SET_REFRESH_INTERVAL*. Set this env variable to the refresh interval in minutes. The id set will be regenerated only if the refresh interval has passed since the last generation. Useful when generating Script documentation, to avoid re-generating the id_set every run.
* Added new code validations to `XSOAR-linter`.
  * As error messages:
    * Longer than 10 seconds sleep statements for non long running integrations.
    * exit() usage.
    * quit() usage.
  * As warnings messages:
    * `demisto.log` should not be used.
    * main function existence.
    * `demito.results` should not be used.
    * `return_output` should not be used.
    * try-except statement in main function.
    * `return_error` usage in main function.
    * only once `return_error` usage.
* Fixed an issue where **lint** command printed logs twice.
* Fixed an issue where *suffix* did not work as expected in the **create-content-artifacts** command.
* Added support for *prev-ver* flag in **lint** and **secrets** commands.
* Added support for *text* flag to **update-release-notes** command to add the same text to all release notes.
* Fixed an issue where **validate** did not recognize added files if they were modified locally.
* Added a validation that checks the `fromversion` field exists and is set to 5.0.0 or above when working or comparing to a non-feature branch in **validate** command.
* Added a validation that checks the certification field in the pack_metadata file is valid in **validate** command.
* The **update-release-notes** command will now automatically add docker image update to the release notes.

## 1.2.1

* Added an additional linter `XSOAR-linter` to the **lint** command which custom validates py files. currently checks for:
  * `Sys.exit` usages with non zero value.
  * Any `Print` usages.
* Fixed an issue where renamed files were failing on *validate*.
* Fixed an issue where single changed files did not required release notes update.
* Fixed an issue where doc_images required release-notes and validations.
* Added handling of dependent packs when running **update-release-notes** on changed *APIModules*.
  * Added new argument *--id-set-path* for id_set.json path.
  * When changes to *APIModule* is detected and an id_set.json is available - the command will update the dependent pack as well.
* Added handling of dependent packs when running **validate** on changed *APIModules*.
  * Added new argument *--id-set-path* for id_set.json path.
  * When changes to *APIModule* is detected and an id_set.json is available - the command will validate that the dependent pack has release notes as well.
* Fixed an issue where the find_type function didn't recognize file types correctly.
* Fixed an issue where **update-release-notes** command did not work properly on Windows.
* Added support for indicator fields in **update-release-notes** command.
* Fixed an issue where files in test dirs where being validated.

## 1.2.0

* Fixed an issue where **format** did not update the test playbook from its pack.
* Fixed an issue where **validate** validated non integration images.
* Fixed an issue where **update-release-notes** did not identified old yml integrations and scripts.
* Added revision templates to the **update-release-notes** command.
* Fixed an issue where **update-release-notes** crashed when a file was renamed.
* Fixed an issue where **validate** failed on deleted files.
* Fixed an issue where **validate** validated all images instead of packs only.
* Fixed an issue where a warning was not printed in the **format** in case a non-supported file type is inputted.
* Fixed an issue where **validate** did not fail if no release notes were added when adding files to existing packs.
* Added handling of incorrect layout paths via the **format** command.
* Refactor **create-content-artifacts** command - Efficient artifacts creation and better logging.
* Fixed an issue where image and description files were not handled correctly by **validate** and **update-release-notes** commands.
* Fixed an issue where the **format** command didn't remove all extra fields in a file.
* Added an error in case an invalid id_set.json file is found while running the **validate** command.
* Added fetch params checks to the **validate** command.

## 1.1.11

* Added line number to secrets' path in **secrets** command report.
* Fixed an issue where **init** a community pack did not present the valid support URL.
* Fixed an issue where **init** offered a non relevant pack support type.
* Fixed an issue where **lint** did not pull docker images for powershell.
* Fixed an issue where **find-dependencies** did not find all the script dependencies.
* Fixed an issue where **find-dependencies** did not collect indicator fields as dependencies for playbooks.
* Updated the **validate** and the **secrets** commands to be less dependent on regex.
* Fixed an issue where **lint** did not run on circle when docker did not return ping.
* Updated the missing release notes error message (RN106) in the **Validate** command.
* Fixed an issue where **Validate** would return missing release notes when two packs with the same substring existed in the modified files.
* Fixed an issue where **update-release-notes** would add duplicate release notes when two packs with the same substring existed in the modified files.
* Fixed an issue where **update-release-notes** would fail to bump new versions if the feature branch was out of sync with the master branch.
* Fixed an issue where a non-descriptive error would be returned when giving the **update-release-notes** command a pack which can not be found.
* Added dependencies check for *widgets* in **find-dependencies** command.
* Added a `update-docker` flag to **format** command.
* Added a `json-to-outputs` flag to the **run** command.
* Added a verbose (`-v`) flag to **format** command.
* Fixed an issue where **download** added the prefix "playbook-" to the name of playbooks.

## 1.1.10

* Updated the **init** command. Relevant only when passing the *--contribution* argument.
  * Added the *--author* option.
  * The *support* field of the pack's metadata is set to *community*.
* Added a proper error message in the **Validate** command upon a missing description in the root of the yml.
* **Format** now works with a relative path.
* **Validate** now fails when all release notes have been excluded.
* Fixed issue where correct error message would not propagate for invalid images.
* Added the *--skip-pack-dependencies* flag to **validate** command to skip pack dependencies validation. Relevant when using the *-g* flag.
* Fixed an issue where **Validate** and **Format** commands failed integrations with `defaultvalue` field in fetch incidents related parameters.
* Fixed an issue in the **Validate** command in which unified YAML files were not ignored.
* Fixed an issue in **generate-docs** where scripts and playbooks inputs and outputs were not parsed correctly.
* Fixed an issue in the **openapi-codegen** command where missing reference fields in the swagger JSON caused errors.
* Fixed an issue in the **openapi-codegen** command where empty objects in the swagger JSON paths caused errors.
* **update-release-notes** command now accept path of the pack instead of pack name.
* Fixed an issue where **generate-docs** was inserting unnecessary escape characters.
* Fixed an issue in the **update-release-notes** command where changes to the pack_metadata were not detected.
* Fixed an issue where **validate** did not check for missing release notes in old format files.

## 1.1.9

* Fixed an issue where **update-release-notes** command failed on invalid file types.

## 1.1.8

* Fixed a regression where **upload** command failed on test playbooks.
* Added new *githubUser* field in pack metadata init command.
* Support beta integration in the commands **split-yml, extract-code, generate-test-playbook and generate-docs.**
* Fixed an issue where **find-dependencies** ignored *toversion* field in content items.
* Added support for *layoutscontainer*, *classifier_5_9_9*, *mapper*, *report*, and *widget* in the **Format** command.
* Fixed an issue where **Format** will set the `ID` field to be equal to the `name` field in modified playbooks.
* Fixed an issue where **Format** did not work for test playbooks.
* Improved **update-release-notes** command:
  * Write content description to release notes for new items.
  * Update format for file types without description: Connections, Incident Types, Indicator Types, Layouts, Incident Fields.
* Added a validation for feedTags param in feeds in **validate** command.
* Fixed readme validation issue in community support packs.
* Added the **openapi-codegen** command to generate integrations from OpenAPI specification files.
* Fixed an issue were release notes validations returned wrong results for *CommonScripts* pack.
* Added validation for image links in README files in **validate** command.
* Added a validation for default value of fetch param in feeds in **validate** command.
* Fixed an issue where the **Init** command failed on scripts.

## 1.1.7

* Fixed an issue where running the **format** command on feed integrations removed the `defaultvalue` fields.
* Playbook branch marked with *skipunavailable* is now set as an optional dependency in the **find-dependencies** command.
* The **feedReputation** parameter can now be hidden in a feed integration.
* Fixed an issue where running the **unify** command on JS package failed.
* Added the *--no-update* flag to the **find-dependencies** command.
* Added the following validations in **validate** command:
  * Validating that a pack does not depend on NonSupported / Deprecated packs.

## 1.1.6

* Added the *--description* option to the **init** command.
* Added the *--contribution* option to the **init** command which converts a contribution zip to proper pack format.
* Improved **validate** command performance time and outputs.
* Added the flag *--no-docker-checks* to **validate** command to skip docker checks.
* Added the flag *--print-ignored-files* to **validate** command to print ignored files report when the command is done.
* Added the following validations in **validate** command:
  * Validating that existing release notes are not modified.
  * Validating release notes are not added to new packs.
  * Validating that the "currentVersion" field was raised in the pack_metadata for modified packs.
  * Validating that the timestamp in the "created" field in the pack_metadata is in ISO format.
* Running `demisto-sdk validate` will run the **validate** command using git and only on committed files (same as using *-g --post-commit*).
* Fixed an issue where release notes were not checked correctly in **validate** command.
* Fixed an issue in the **create-id-set** command where optional playbook tasks were not taken into consideration.
* Added a prompt to the `demisto-sdk update-release-notes` command to prompt users to commit changes before running the release notes command.
* Added support to `layoutscontainer` in **validate** command.

## 1.1.5

* Fixed an issue in **find-dependencies** command.
* **lint** command now verifies flake8 on CommonServerPython script.

## 1.1.4

* Fixed an issue with the default output file name of the **unify** command when using "." as an output path.
* **Unify** command now adds contributor details to the display name and description.
* **Format** command now adds *isFetch* and *incidenttype* fields to integration yml.
* Removed the *feedIncremental* field from the integration schema.
* **Format** command now adds *feedBypassExclusionList*, *Fetch indicators*, *feedReputation*, *feedReliability*,
     *feedExpirationPolicy*, *feedExpirationInterval* and *feedFetchInterval* fields to integration yml.
* Fixed an issue in the playbooks schema.
* Fixed an issue where generated release notes were out of order.
* Improved pack dependencies detection.
* Fixed an issue where test playbooks were mishandled in **validate** command.

## 1.1.3

* Added a validation for invalid id fields in indicators types files in **validate** command.
* Added default behavior for **update-release-notes** command.
* Fixed an error where README files were failing release notes validation.
* Updated format of generated release notes to be more user friendly.
* Improved error messages for the **update-release-notes** command.
* Added support for `Connections`, `Dashboards`, `Widgets`, and `Indicator Types` to **update-release-notes** command.
* **Validate** now supports scripts under the *TestPlaybooks* directory.
* Fixed an issue where **validate** did not support powershell files.

## 1.1.2

* Added a validation for invalid playbookID fields in incidents types files in **validate** command.
* Added a code formatter for python files.
* Fixed an issue where new and old classifiers where mixed on validate command.
* Added *feedIncremental* field to the integration schema.
* Fixed error in the **upload** command where unified YMLs were not uploaded as expected if the given input was a pack.
* Fixed an issue where the **secrets** command failed due to a space character in the file name.
* Ignored RN validation for *NonSupported* pack.
* You can now ignore IF107, SC100, RP102 error codes in the **validate** command.
* Fixed an issue where the **download** command was crashing when received as input a JS integration or script.
* Fixed an issue where **validate** command checked docker image for JS integrations and scripts.
* **validate** command now checks scheme for reports and connections.
* Fixed an issue where **validate** command checked docker when running on all files.
* Fixed an issue where **validate** command did not fail when docker image was not on the latest numeric tag.
* Fixed an issue where beta integrations were not validated correctly in **validate** command.

## 1.1.1

* fixed and issue where file types were not recognized correctly in **validate** command.
* Added better outputs for validate command.

## 1.1.0

* Fixed an issue where changes to only non-validated files would fail validation.
* Fixed an issue in **validate** command where moved files were failing validation for new packs.
* Fixed an issue in **validate** command where added files were failing validation due to wrong file type detection.
* Added support for new classifiers and mappers in **validate** command.
* Removed support of old RN format validation.
* Updated **secrets** command output format.
* Added support for error ignore on deprecated files in **validate** command.
* Improved errors outputs in **validate** command.
* Added support for linting an entire pack.

## 1.0.9

* Fixed a bug where misleading error was presented when pack name was not found.
* **Update-release-notes** now detects added files for packs with versions.
* Readme files are now ignored by **update-release-notes** and validation of release notes.
* Empty release notes no longer cause an uncaught error during validation.

## 1.0.8

* Changed the output format of demisto-sdk secrets.
* Added a validation that checkbox items are not required in integrations.
* Added pack release notes generation and validation.
* Improved pack metadata validation.
* Fixed an issue in **validate** where renamed files caused an error

## 1.0.4

* Fix the **format** command to update the `id` field to be equal to `details` field in indicator-type files, and to `name` field in incident-type & dashboard files.
* Fixed a bug in the **validate** command for layout files that had `sortValues` fields.
* Fixed a bug in the **format** command where `playbookName` field was not always present in the file.
* Fixed a bug in the **format** command where indicatorField wasn't part of the SDK schemas.
* Fixed a bug in **upload** command where created unified docker45 yml files were not deleted.
* Added support for IndicatorTypes directory in packs (for `reputation` files, instead of Misc).
* Fixed parsing playbook condition names as string instead of boolean in **validate** command
* Improved image validation in YAML files.
* Removed validation for else path in playbook condition tasks.

## 1.0.3

* Fixed a bug in the **format** command where comments were being removed from YAML files.
* Added output fields: *file_path* and *kind* for layouts in the id-set.json created by **create-id-set** command.
* Fixed a bug in the **create-id-set** command Who returns Duplicate for Layouts with a different kind.
* Added formatting to **generate-docs** command results replacing all `<br>` tags with `<br/>`.
* Fixed a bug in the **download** command when custom content contained not supported content entity.
* Fixed a bug in **format** command in which boolean strings  (e.g. 'yes' or 'no') were converted to boolean values (e.g. 'True' or 'False').
* **format** command now removes *sourceplaybookid* field from playbook files.
* Fixed a bug in **generate-docs** command in which integration dependencies were not detected when generating documentation for a playbook.

## 1.0.1

* Fixed a bug in the **unify** command when output path was provided empty.
* Improved error message for integration with no tests configured.
* Improved the error message returned from the **validate** command when an integration is missing or contains malformed fetch incidents related parameters.
* Fixed a bug in the **create** command where a unified YML with a docker image for 4.5 was copied incorrectly.
* Missing release notes message are now showing the release notes file path to update.
* Fixed an issue in the **validate** command in which unified YAML files were not ignored.
* File format suggestions are now shown in the relevant file format (JSON or YAML).
* Changed Docker image validation to fail only on non-valid ones.
* Removed backward compatibility validation when Docker image is updated.

## 1.0.0

* Improved the *upload* command to support the upload of all the content entities within a pack.
* The *upload* command now supports the improved pack file structure.
* Added an interactive option to format integrations, scripts and playbooks with No TestPlaybooks configured.
* Added an interactive option to configure *conf.json* file with missing test playbooks for integrations, scripts and playbooks
* Added *download* command to download custom content from Demisto instance to the local content repository.
* Improved validation failure messages to include a command suggestion, wherever relevant, to fix the raised issue.
* Improved 'validate' help and documentation description
* validate - checks that scripts, playbooks, and integrations have the *tests* key.
* validate - checks that test playbooks are configured in `conf.json`.
* demisto-sdk lint - Copy dir better handling.
* demisto-sdk lint - Add error when package missing in docker image.
* Added *-a , --validate-all* option in *validate* to run all validation on all files.
* Added *-i , --input* option in *validate* to run validation on a specified pack/file.
* added *-i, --input* option in *secrets* to run on a specific file.
* Added an allowed hidden parameter: *longRunning* to the hidden integration parameters validation.
* Fixed an issue with **format** command when executing with an output path of a folder and not a file path.
* Bug fixes in generate-docs command given playbook as input.
* Fixed an issue with lint command in which flake8 was not running on unit test files.

## 0.5.2

* Added *-c, --command* option in *generate-docs* to generate a specific command from an integration.
* Fixed an issue when getting README/CHANGELOG files from git and loading them.
* Removed release notes validation for new content.
* Fixed secrets validations for files with the same name in a different directory.
* demisto-sdk lint - parallelization working with specifying the number of workers.
* demisto-sdk lint - logging levels output, 3 levels.
* demisto-sdk lint - JSON report, structured error reports in JSON format.
* demisto-sdk lint - XML JUnit report for unit-tests.
* demisto-sdk lint - new packages used to accelerate execution time.
* demisto-sdk secrets - command now respects the generic whitelist, and not only the pack secrets.

## 0.5.0

[PyPI History][1]

[1]: https://pypi.org/project/demisto-sdk/#history

## 0.4.9

* Fixed an issue in *generate-docs* where Playbooks and Scripts documentation failed.
* Added a graceful error message when executing the *run" command with a misspelled command.
* Added more informative errors upon failures of the *upload* command.
* format command:
  * Added format for json files: IncidentField, IncidentType, IndicatorField, IndicatorType, Layout, Dashboard.
  * Added the *-fv --from-version*, *-nv --no-validation* arguments.
  * Removed the *-t yml_type* argument, the file type will be inferred.
  * Removed the *-g use_git* argument, running format without arguments will run automatically on git diff.
* Fixed an issue in loading playbooks with '=' character.
* Fixed an issue in *validate* failed on deleted README files.

## 0.4.8

* Added the *max* field to the Playbook schema, allowing to define it in tasks loop.
* Fixed an issue in *validate* where Condition branches checks were case sensitive.

## 0.4.7

* Added the *slareminder* field to the Playbook schema.
* Added the *common_server*, *demisto_mock* arguments to the *init* command.
* Fixed an issue in *generate-docs* where the general section was not being generated correctly.
* Fixed an issue in *validate* where Incident type validation failed.

## 0.4.6

* Fixed an issue where the *validate* command did not identify CHANGELOG in packs.
* Added a new command, *id-set* to create the id set - the content dependency tree by file IDs.

## 0.4.5

* generate-docs command:
  * Added the *use_cases*, *permissions*, *command_permissions* and *limitations*.
  * Added the *--insecure* argument to support running the script and integration command in Demisto.
  * Removed the *-t yml_type* argument, the file type will be inferred.
  * The *-o --output* argument is no longer mandatory, default value will be the input file directory.
* Added support for env var: *DEMISTO_SDK_SKIP_VERSION_CHECK*. When set version checks are skipped.
* Fixed an issue in which the CHANGELOG files did not match our scheme.
* Added a validator to verify that there are no hidden integration parameters.
* Fixed an issue where the *validate* command ran on test files.
* Removed the *env-dir* argument from the demisto-sdk.
* README files which are html files will now be skipped in the *validate* command.
* Added support for env var: *DEMISTO_README_VALIDATOR*. When not set the readme validation will not run.

## 0.4.4

* Added a validator for IncidentTypes (incidenttype-*.json).
* Fixed an issue where the -p flag in the *validate* command was not working.
* Added a validator for README.md files.
* Release notes validator will now run on: incident fields, indicator fields, incident types, dashboard and reputations.
* Fixed an issue where the validator of reputation(Indicator Type) did not check on the details field.
* Fixed an issue where the validator attempted validating non-existing files after deletions or name refactoring.
* Removed the *yml_type* argument in the *split-yml*, *extract-code* commands.
* Removed the *file_type* argument in the *generate-test-playbook* command.
* Fixed the *insecure* argument in *upload*.
* Added the *insecure* argument in *run-playbook*.
* Standardise the *-i --input*, *-o --output* to demisto-sdk commands.

## 0.4.3

* Fixed an issue where the incident and indicator field BC check failed.
* Support for linting and unit testing PowerShell integrations.

## 0.4.2

* Fixed an issue where validate failed on Windows.
* Added a validator to verify all branches are handled in conditional task in a playbook.
* Added a warning message when not running the latest sdk version.
* Added a validator to check that the root is connected to all tasks in the playbook.
* Added a validator for Dashboards (dashboard-*.json).
* Added a validator for Indicator Types (reputation-*.json).
* Added a BC validation for changing incident field type.
* Fixed an issue where init command would generate an invalid yml for scripts.
* Fixed an issue in misleading error message in v2 validation hook.
* Fixed an issue in v2 hook which now is set only on newly added scripts.
* Added more indicative message for errors in yaml files.
* Disabled pykwalify info log prints.

## 0.3.10

* Added a BC check for incident fields - changing from version is not allowed.
* Fixed an issue in create-content-artifacts where scripts in Packs in TestPlaybooks dir were copied with a wrong prefix.

## 0.3.9

* Added a validation that incident field can not be required.
* Added validation for fetch incident parameters.
* Added validation for feed integration parameters.
* Added to the *format* command the deletion of the *sourceplaybookid* field.
* Fixed an issue where *fieldMapping* in playbook did not pass the scheme validation.
* Fixed an issue where *create-content-artifacts* did not copy TestPlaybooks in Packs without prefix of *playbook-*.
* Added a validation the a playbook can not have a rolename set.
* Added to the image validator the new DBot default image.
* Added the fields: elasticcommonfields, quiet, quietmode to the Playbook schema.
* Fixed an issue where *validate* failed on integration commands without outputs.
* Added a new hook for naming of v2 integrations and scripts.

## 0.3.8

* Fixed an issue where *create-content-artifact* was not loading the data in the yml correctly.
* Fixed an issue where *unify* broke long lines in script section causing syntax errors

## 0.3.7

* Added *generate-docs* command to generate documentation file for integration, playbook or script.
* Fixed an issue where *unify* created a malformed integration yml.
* Fixed an issue where demisto-sdk **init** creates unit-test file with invalid import.

## 0.3.6

* Fixed an issue where demisto-sdk **validate** failed on modified scripts without error message.

## 0.3.5

* Fixed an issue with docker tag validation for integrations.
* Restructured repo source code.

## 0.3.4

* Saved failing unit tests as a file.
* Fixed an issue where "_test" file for scripts/integrations created using **init** would import the "HelloWorld" templates.
* Fixed an issue in demisto-sdk **validate** - was failing on backward compatiblity check
* Fixed an issue in demisto-sdk **secrets** - empty line in .secrets-ignore always made the secrets check to pass
* Added validation for docker image inside integrations and scripts.
* Added --use-git flag to **format** command to format all changed files.
* Fixed an issue where **validate** did not fail on dockerimage changes with bc check.
* Added new flag **--ignore-entropy** to demisto-sdk **secrets**, this will allow skip entropy secrets check.
* Added --outfile to **lint** to allow saving failed packages to a file.

## 0.3.3

* Added backwards compatibility break error message.
* Added schema for incident types.
* Added **additionalinfo** field to as an available field for integration configuration.
* Added pack parameter for **init**.
* Fixed an issue where error would appear if name parameter is not set in **init**.

## 0.3.2

* Fixed the handling of classifier files in **validate**.

## 0.3.1

* Fixed the handling of newly created reputation files in **validate**.
* Added an option to perform **validate** on a specific file.

## 0.3.0

* Added support for multi-package **lint** both with parallel and without.
* Added all parameter in **lint** to run on all packages and packs in content repository.
* Added **format** for:
  * Scripts
  * Playbooks
  * Integrations
* Improved user outputs for **secrets** command.
* Fixed an issue where **lint** would run pytest and pylint only on a single docker per integration.
* Added auto-complete functionality to demisto-sdk.
* Added git parameter in **lint** to run only on changed packages.
* Added the **run-playbook** command
* Added **run** command which runs a command in the Demisto playground.
* Added **upload** command which uploads an integration or a script to a Demisto instance.
* Fixed and issue where **validate** checked if release notes exist for new integrations and scripts.
* Added **generate-test-playbook** command which generates a basic test playbook for an integration or a script.
* **validate** now supports indicator fields.
* Fixed an issue with layouts scheme validation.
* Adding **init** command.
* Added **json-to-outputs** command which generates the yaml section for outputs from an API raw response.

## 0.2.6

* Fixed an issue with locating release notes for beta integrations in **validate**.

## 0.2.5

* Fixed an issue with locating release notes for beta integrations in **validate**.

## 0.2.4

* Adding image validation to Beta_Integration and Packs in **validate**.

## 0.2.3

* Adding Beta_Integration to the structure validation process.
* Fixing bug where **validate** did checks on TestPlaybooks.
* Added requirements parameter to **lint**.

## 0.2.2

* Fixing bug where **lint** did not return exit code 1 on failure.
* Fixing bug where **validate** did not print error message in case no release notes were give.

## 0.2.1

* **Validate** now checks that the id and name fields are identical in yml files.
* Fixed a bug where sdk did not return any exit code.

## 0.2.0

* Added Release Notes Validator.
* Fixed the Unifier selection of your python file to use as the code.
* **Validate** now supports Indicator fields.
* Fixed a bug where **validate** and **secrets** did not return exit code 1 on failure.
* **Validate** now runs on newly added scripts.

## 0.1.8

* Added support for `--version`.
* Fixed an issue in file_validator when calling `checked_type` method with script regex.

## 0.1.2

* Restructuring validation to support content packs.
* Added secrets validation.
* Added content bundle creation.
* Added lint and unit test run.

## 0.1.1

* Added new logic to the unifier.
* Added detailed README.
* Some small adjustments and fixes.

## 0.1.0

Capabilities:

* **Extract** components(code, image, description etc.) from a Demisto YAML file into a directory.
* **Unify** components(code, image, description etc.) to a single Demisto YAML file.
* **Validate** Demisto content files.<|MERGE_RESOLUTION|>--- conflicted
+++ resolved
@@ -4,13 +4,10 @@
 
 * Fixed a bug where terminating the **lint** command failed (`ctrl + c`).
 * Removed the validation of a subtype change in integrations and scripts from **validate**.
-<<<<<<< HEAD
-* Fixed an issue where coverage reports used the wrong logging level, marking debug logs as errors.
-=======
 * Fixed an issue where **download** did not behave as expected when prompting for a version update. Reported by @K-Yo
 * Added support for adoption release notes.
 * Fixed a bug where some mypy messages were not parsed properly in **lint**.
->>>>>>> 0383bd90
+* Fixed an issue where coverage reports used the wrong logging level, marking debug logs as errors.
 
 ## 1.6.7
 
