--- conflicted
+++ resolved
@@ -3,14 +3,11 @@
 * Fixed an issue where author image validations were not checked properly.
 * Fixed an issue where new old-formatted scripts and integrations were not validated.
 * Fixed an issue where the wording in the from version validation error for subplaybooks was incorrect.
-<<<<<<< HEAD
-* Fixed an issue where README validations did not work post VS Code formatting.
-=======
 * Fixed an issue where the **update-release-notes** command used the old docker image version instead of the new when detecting a docker change.
 * Fixed an issue where the **generate-test-playbook** command used an incorrect argument name as default
 * Fixed an issue where the **json-to-outputs** command used an incorrect argument name as default when using `-d`.
 * Fixed an issue where validations failed while trying to validate non content files.
->>>>>>> bfe62727
+* Fixed an issue where README validations did not work post VS Code formatting.
 
 # 1.4.6
 * Fixed an issue where **validate** suggests, with no reason, running **format** on missing mandatory keys in yml file.
