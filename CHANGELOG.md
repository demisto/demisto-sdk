--- conflicted
+++ resolved
@@ -1,10 +1,7 @@
 # Changelog
 ## Unreleased
-<<<<<<< HEAD
 * Fixed an issue in **validate** where there is a specific value for marketplace in `isFetch` parameter.
-=======
 * Fixed an issue where the build number was incorrectly shown in XSOAR marketplace when using the **upload** command on external repositories via GitLab Pipelines.
->>>>>>> c34587ab
 
 ## 1.25.0
 * Added support to detect automatically the playground-id when running cli commands in xsoar-6.
