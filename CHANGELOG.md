--- conflicted
+++ resolved
@@ -1,11 +1,7 @@
 # Changelog
-<<<<<<< HEAD
-* Fixed an issue in the **download** command, where some playbooks were downloaded as test playbooks.
-=======
 * Added playbook modification capabilities in **TestSuite**.
 * Added a new command **create-content-graph**.
-
->>>>>>> 093d4bb0
+* Fixed an issue in the **download** command, where some playbooks were downloaded as test playbooks.
 
 ## Unreleased
 * Added an error when the docker daemon is unavailable when running **lint**.
