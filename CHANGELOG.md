# Changelog
* Added support for **init** command to run from non-content repo.
* The **split-yml** has been renamed to **split** and now supports splitting Dashboards from unified Generic Modules.
* Fixed an issue where the skipped tests validation ran on the `ApiModules` pack in the **validate** command.
* The **init** command will now create the `Generic Object` entities directories.
* Fixed an issue where the **format** command failed to recognize changed files from git.
<<<<<<< HEAD
* Fixed an issue where **validate** failed on release notes configuration files.
=======
* Fixed an issue where the **json-to-outputs** command failed checking whether `0001-01-01T00:00:00` is of type `Date`
* Added to the **generate context** command to generate context paths for integrations from an example file.
>>>>>>> 01f3e1e9

# 1.4.9
* Added validation that the support URL in partner contribution pack metadata does not lead to a GitHub repo.
* Enhanced ***generate-docs*** with default `additionalinformation` (description) for common parameters.
* Added to **validate** command a validation that a content item's id and name will not end with spaces.
* The **format** command will now remove trailing whitespaces from content items' id and name fields.
* Fixed an issue where **update-release-notes** could fail on files outside the user given pack.
* Fixed an issue where the **generate-test-playbook** command would not place the playbook in the proper folder.
* Added to **validate** command a validation that packs with `Iron Bank` uses the latest docker from Iron Bank.
* Added to **update-release-notes** command support for `Generic Object` entities.
* Fixed an issue where playbook `fromversion` mismatch validation failed even if `skipunavailable` was set to true.
* Added to the **create artifacts** command support for release notes configuration file.
* Added validation to **validate** for release notes config file.
* Added **isoversize** and **isautoswitchedtoquietmode** fields to the playbook schema.
* Added to the **update-release-notes** command `-bc` flag to generate template for breaking changes version.

# 1.4.8
* Fixed an issue where yml files with `!reference` failed to load properly.
* Fixed an issue when `View Integration Documentation` button was added twice during the download and re-upload.
* Fixed an issue when `(Partner Contribution)` was added twice to the display name during the download and re-upload.
* Added the following enhancements in the **generate-test-playbook** command:
    * Added the *--commands* argument to generate tasks for specific commands.
    * Added the *--examples* argument to get the command examples file path and generate tasks from the commands and arguments specified there.
    * Added the *--upload* flag to specify whether to upload the test playbook after the generation.
    * Fixed the output condition generation for outputs of type `Boolean`.

# 1.4.7
* Fixed an issue where an empty list for a command context didn't produce an indication other than an empty table.
* Fixed an issue where the **format** command has incorrectly recognized on which files to run when running using git.
* Fixed an issue where author image validations were not checked properly.
* Fixed an issue where new old-formatted scripts and integrations were not validated.
* Fixed an issue where the wording in the from version validation error for subplaybooks was incorrect.
* Fixed an issue where the **update-release-notes** command used the old docker image version instead of the new when detecting a docker change.
* Fixed an issue where the **generate-test-playbook** command used an incorrect argument name as default
* Fixed an issue where the **json-to-outputs** command used an incorrect argument name as default when using `-d`.
* Fixed an issue where validations failed while trying to validate non content files.
* Fixed an issue where README validations did not work post VS Code formatting.
* Fixed an issue where the description validations were inconsistent when running through an integration file or a description file.

# 1.4.6
* Fixed an issue where **validate** suggests, with no reason, running **format** on missing mandatory keys in yml file.
* Skipped existence of TestPlaybook check on community and contribution integrations.
* Fixed an issue where pre-commit didn't run on the demisto_sdk/commands folder.
* The **init** command will now change the script template name in the code to the given script name.
* Expanded the validations performed on beta integrations.
* Added support for PreProcessRules in the **format**, **validate**, **download**, and **create-content-artifacts** commands.
* Improved the error messages in **generate-docs**, if an example was not provided.
* Added to **validate** command a validation that a content entity or a pack name does not contain the words "partner" and "community".
* Fixed an issue where **update-release-notes** ignores *--text* flag while using *-f*
* Fixed the outputs validations in **validate** so enrichment commands will not be checked to have DBotScore outputs.
* Added a new validation to require the dockerimage key to exist in an integration and script yml files.
* Enhanced the **generate-test-playbook** command to use only integration tested on commands, rather than (possibly) other integrations implementing them.
* Expanded unify command to support GenericModules - Unifies a GenericModule object with its Dashboards.
* Added validators for generic objects:
  - Generic Field validator - verify that the 'fromVersion' field is above 6.5.0, 'group' field equals 4 and 'id' field starts with the prefix 'generic_'.
  - Generic Type validator - verify that the 'fromVersion' field is above 6.5.0
  - Generic Module validator - verify that the 'fromVersion' field is above 6.5.0
  - Generic Definition validator - verify that the 'fromVersion' field is above 6.5.0
 * Expanded Format command to support Generic Objects - Fixes generic objects according to their validations.
* Fixed an issue where the **update-release-notes** command did not handle ApiModules properly.
* Added option to enter a dictionary or json of format `[{field_name:description}]` in the **json-to-outputs** command,
  with the `-d` flag.
* Improved the outputs for the **format** command.
* Fixed an issue where the validations performed after the **format** command were inconsistent with **validate**.
* Added to the **validate** command a validation for the author image.
* Updated the **create-content-artifacts** command to support generic modules, definitions, fields and types.
* Added an option to ignore errors for file paths and not only file name in .pack-ignore file.

# 1.4.5
* Enhanced the **postman-codegen** command to name all generated arguments with lower case.
* Fixed an issue where the **find-dependencies** command miscalculated the dependencies for playbooks that use generic commands.
* Fixed an issue where the **validate** command failed in external repositories in case the DEMISTO_SDK_GITHUB_TOKEN was not set.
* Fixed an issue where **openapi-codegen** corrupted the swagger file by overwriting configuration to swagger file.
* Updated the **upload** command to support uploading zipped packs to the marketplace.
* Added to the **postman-codegen** command support of path variables.
* Fixed an issue where **openapi-codegen** entered into an infinite loop on circular references in the swagger file.
* The **format** command will now set `fromVersion: 6.2.0` for widgets with 'metrics' data type.
* Updated the **find-dependencies** command to support generic modules, definitions, fields and types.
* Fixed an issue where **openapi-codegen** tried to extract reference example outputs, leading to an exception.
* Added an option to ignore secrets automatically when using the **init** command to create a pack.
* Added a tool that gives the ability to temporarily suppress console output.

# 1.4.4
* When formatting incident types with Auto-Extract rules and without mode field, the **format** command will now add the user selected mode.
* Added new validation that DBotRole is set for scripts that requires elevated permissions to the `XSOAR-linter` in the **lint** command.
* Added url escaping to markdown human readable section in generate docs to avoid autolinking.
* Added a validation that mapper's id and name are matching. Updated the format of mapper to include update_id too.
* Added a validation to ensure that image paths in the README files are valid.
* Fixed **find_type** function to correctly find test files, such as, test script and test playbook.
* Added scheme validations for the new Generic Object Types, Fields, and Modules.
* Renamed the flag *--input-old-version* to *--old-version* in the **generate-docs** command.
* Refactored the **update-release-notes** command:
  - Replaced the *--all* flag with *--use-git* or *-g*.
  - Added the *--force* flag to update the pack release notes without changes in the pack.
  - The **update-release-notes** command will now update all dependent integrations on ApiModule change, even if not specified.
  - If more than one pack has changed, the full list of updated packs will be printed at the end of **update-release-notes** command execution.
  - Fixed an issue where the **update-release-notes** command did not add docker image release notes entry for release notes file if a script was changed.
  - Fixed an issue where the **update-release-notes** command did not detect changed files that had the same name.
  - Fixed an issue in the **update-release-notes** command where the version support of JSON files was mishandled.
* Fixed an issue where **format** did not skip files in test and documentation directories.
* Updated the **create-id-set** command to support generic modules, definitions, fields and types.
* Changed the **convert** command to generate old layout fromversion to 5.0.0 instead of 4.1.0
* Enhanced the command **postman-codegen** with type hints for templates.

# 1.4.3
* Fixed an issue where **json-to-outputs** command returned an incorrect output when json is a list.
* Fixed an issue where if a pack README.md did not exist it could cause an error in the validation process.
* Fixed an issue where the *--name* was incorrectly required in the **init** command.
* Adding the option to run **validate** on a specific path while using git (*-i* & *-g*).
* The **format** command will now change UUIDs in .yml and .json files to their respective content entity name.
* Added a playbook validation to check if a task sub playbook exists in the id set in the **validate** command.
* Added the option to add new tags/usecases to the approved list and to the pack metadata on the same pull request.
* Fixed an issue in **test_content** where when different servers ran tests for the same integration, the server URL parameters were not set correctly.
* Added a validation in the **validate** command to ensure that the ***endpoint*** command is configured correctly in yml file.
* Added a warning when pack_metadata's description field is longer than 130 characters.
* Fixed an issue where a redundant print occurred on release notes validation.
* Added new validation in the **validate** command to ensure that the minimal fromVersion in a widget of type metrics will be 6.2.0.
* Added the *--release-notes* flag to demisto-sdk to get the current version release notes entries.

# 1.4.2
* Added to `pylint` summary an indication if a test was skipped.
* Added to the **init** command the option to specify fromversion.
* Fixed an issue where running **init** command without filling the metadata file.
* Added the *--docker-timeout* flag in the **lint** command to control the request timeout for the Docker client.
* Fixed an issue where **update-release-notes** command added only one docker image release notes entry for release notes file, and not for every entity whom docker image was updated.
* Added a validation to ensure that incident/indicator fields names starts with their pack name in the **validate** command. (Checked only for new files and only when using git *-g*)
* Updated the **find-dependencies** command to return the 'dependencies' according the layout type ('incident', 'indicator').
* Enhanced the "vX" display name validation for scripts and integrations in the **validate** command to check for every versioned script or integration, and not only v2.
* Added the *--fail-duplicates* flag for the **create-id-set** command which will fail the command if duplicates are found.
* Added to the **generate-docs** command automatic addition to git when a new readme file is created.

# 1.4.1
* When in private repo without `DEMSITO_SDK_GITHUB_TOKEN` configured, get_remote_file will take files from the local origin/master.
* Enhanced the **unify** command when giving input of a file and not a directory return a clear error message.
* Added a validation to ensure integrations are not skipped and at least one test playbook is not skipped for each integration or script.
* Added to the Content Tests support for `context_print_dt`, which queries the incident context and prints the result as a json.
* Added new validation for the `xsoar_config.json` file in the **validate** command.
* Added a version differences section to readme in **generate-docs** command.
* Added the *--docs-format* flag in the **integration-diff** command to get the output in README format.
* Added the *--input-old-version* and *--skip-breaking-changes* flags in the **generate-docs** command to get the details for the breaking section and to skip the breaking changes section.

# 1.4.0
* Enable passing a comma-separated list of paths for the `--input` option of the **lint** command.
* Added new validation of unimplemented test-module command in the code to the `XSOAR-linter` in the **lint** command.
* Fixed the **generate-docs** to handle integration authentication parameter.
* Added a validation to ensure that description and README do not contain the word 'Demisto'.
* Improved the deprecated message validation required from playbooks and scripts.
* Added the `--quite-bc-validation` flag for the **validate** command to run the backwards compatibility validation in quite mode (errors is treated like warnings).
* Fixed the **update release notes** command to display a name for old layouts.
* Added the ability to append to the pack README credit to contributors.
* Added identification for parameter differences in **integration-diff** command.
* Fixed **format** to use git as a default value.
* Updated the **upload** command to support reports.
* Fixed an issue where **generate-docs** command was displaying 'None' when credentials parameter display field configured was not configured.
* Fixed an issue where **download** did not return exit code 1 on failure.
* Updated the validation that incident fields' names do not contain the word incident will aplly to core packs only.
* Added a playbook validation to verify all conditional tasks have an 'else' path in **validate** command.
* Renamed the GitHub authentication token environment variable `GITHUB_TOKEN` to `DEMITO_SDK_GITHUB_TOKEN`.
* Added to the **update-release-notes** command automatic addition to git when new release notes file is created.
* Added validation to ensure that integrations, scripts, and playbooks do not contain the entity type in their names.
* Added the **convert** command to convert entities between XSOAR versions.
* Added the *--deprecate* flag in **format** command to deprecate integrations, scripts, and playbooks.
* Fixed an issue where ignoring errors did not work when running the **validate** command on specific files (-i).

# 1.3.9
* Added a validation verifying that the pack's README.md file is not equal to pack description.
* Fixed an issue where the **Assume yes** flag did not work properly for some entities in the **format** command.
* Improved the error messages for separators in folder and file names in the **validate** command.
* Removed the **DISABLE_SDK_VERSION_CHECK** environment variable. To disable new version checks, use the **DEMISTO_SDK_SKIP_VERSION_CHECK** envirnoment variable.
* Fixed an issue where the demisto-sdk version check failed due to a rate limit.
* Fixed an issue with playbooks scheme validation.

# 1.3.8
* Updated the **secrets** command to work on forked branches.

# 1.3.7
* Added a validation to ensure correct image and description file names.
* Fixed an issue where the **validate** command failed when 'display' field in credentials param in yml is empty but 'displaypassword' was provided.
* Added the **integration-diff** command to check differences between two versions of an integration and to return a report of missing and changed elements in the new version.
* Added a validation verifying that the pack's README.md file is not missing or empty for partner packs or packs contains use cases.
* Added a validation to ensure that the integration and script folder and file names will not contain separators (`_`, `-`, ` `).
* When formatting new pack, the **format** command will set the *fromversion* key to 5.5.0 in the new files without fromversion.

# 1.3.6
* Added a validation that core packs are not dependent on non-core packs.
* Added a validation that a pack name follows XSOAR standards.
* Fixed an issue where in some cases the `get_remote_file` function failed due to an invalid path.
* Fixed an issue where running **update-release-notes** with updated integration logo, did not detect any file changes.
* Fixed an issue where the **create-id-set** command did not identify unified integrations correctly.
* Fixed an issue where the `CommonTypes` pack was not identified as a dependency for all feed integrations.
* Added support for running SDK commands in private repositories.
* Fixed an issue where running the **init** command did not set the correct category field in an integration .yml file for a newly created pack.
* When formatting new contributed pack, the **format** command will set the *fromversion* key to 6.0.0 in the relevant files.
* If the environment variable "DISABLE_SDK_VERSION_CHECK" is define, the demisto-sdk will no longer check for newer version when running a command.
* Added the `--use-pack-metadata` flag for the **find-dependencies** command to update the calculated dependencies using the the packs metadata files.
* Fixed an issue where **validate** failed on scripts in case the `outputs` field was set to `None`.
* Fixed an issue where **validate** was failing on editing existing release notes.
* Added a validation for README files verifying that the file doesn't contain template text copied from HelloWorld or HelloWorldPremium README.

# 1.3.5
* Added a validation that layoutscontainer's id and name are matching. Updated the format of layoutcontainer to include update_id too.
* Added a validation that commands' names and arguments in core packs, or scripts' arguments do not contain the word incident.
* Fixed issue where running the **generate-docs** command with -c flag ran all the commands and not just the commands specified by the flag.
* Fixed the error message of the **validate** command to not always suggest adding the *description* field.
* Fixed an issue where running **format** on feed integration generated invalid parameter structure.
* Fixed an issue where the **generate-docs** command did not add all the used scripts in a playbook to the README file.
* Fixed an issue where contrib/partner details might be added twice to the same file, when using unify and create-content-artifacts commands
* Fixed issue where running **validate** command on image-related integration did not return the correct outputs to json file.
* When formatting playbooks, the **format** command will now remove empty fields from SetIncident, SetIndicator, CreateNewIncident, CreateNewIndicator script arguments.
* Added an option to fill in the developer email when running the **init** command.

# 1.3.4
* Updated the **validate** command to check that the 'additionalinfo' field only contains the expected value for feed required parameters and not equal to it.
* Added a validation that community/partner details are not in the detailed description file.
* Added a validation that the Use Case tag in pack_metadata file is only used when the pack contains at least one PB, Incident Type or Layout.
* Added a validation that makes sure outputs in integrations are matching the README file when only README has changed.
* Added the *hidden* field to the integration schema.
* Fixed an issue where running **format** on a playbook whose `name` does not equal its `id` would cause other playbooks who use that playbook as a sub-playbook to fail.
* Added support for local custom command configuration file `.demisto-sdk-conf`.
* Updated the **format** command to include an update to the description file of an integration, to remove community/partner details.

# 1.3.3
* Fixed an issue where **lint** failed where *.Dockerfile* exists prior running the lint command.
* Added FeedHelloWorld template option for *--template* flag in **demisto-sdk init** command.
* Fixed issue where **update-release-notes** deleted release note file if command was called more than once.
* Fixed issue where **update-release-notes** added docker image release notes every time the command was called.
* Fixed an issue where running **update-release-notes** on a pack with newly created integration, had also added a docker image entry in the release notes.
* Fixed an issue where `XSOAR-linter` did not find *NotImplementedError* in main.
* Added validation for README files verifying their length (over 30 chars).
* When using *-g* flag in the **validate** command it will now ignore untracked files by default.
* Added the *--include-untracked* flag to the **validate** command to include files which are untracked by git in the validation process.
* Improved the `pykwalify` error outputs in the **validate** command.
* Added the *--print-pykwalify* flag to the **validate** command to print the unchanged output from `pykwalify`.

# 1.3.2
* Updated the format of the outputs when using the *--json-file* flag to create a JSON file output for the **validate** and **lint** commands.
* Added the **doc-review** command to check spelling in .md and .yml files as well as a basic release notes review.
* Added a validation that a pack's display name does not already exist in content repository.
* Fixed an issue where the **validate** command failed to detect duplicate params in an integration.
* Fixed an issue where the **validate** command failed to detect duplicate arguments in a command in an integration.

# 1.3.1
* Fixed an issue where the **validate** command failed to validate the release notes of beta integrations.
* Updated the **upload** command to support indicator fields.
* The **validate** and **update-release-notes** commands will now check changed files against `demisto/master` if it is configured locally.
* Fixed an issue where **validate** would incorrectly identify files as renamed.
* Added a validation that integration properties (such as feed, mappers, mirroring, etc) are not removed.
* Fixed an issue where **validate** failed when comparing branch against commit hash.
* Added the *--no-pipenv* flag to the **split-yml** command.
* Added a validation that incident fields and incident types are not removed from mappers.
* Fixed an issue where the *c
reate-id-set* flag in the *validate* command did not work while not using git.
* Added the *hiddenusername* field to the integration schema.
* Added a validation that images that are not integration images, do not ask for a new version or RN

# 1.3.0
* Do not collect optional dependencies on indicator types reputation commands.
* Fixed an issue where downloading indicator layoutscontainer objects failed.
* Added a validation that makes sure outputs in integrations are matching the README file.
* Fixed an issue where the *create-id-set* flag in the **validate** command did not work.
* Added a warning in case no id_set file is found when running the **validate** command.
* Fixed an issue where changed files were not recognised correctly on forked branches in the **validate** and the **update-release-notes** commands.
* Fixed an issue when files were classified incorrectly when running *update-release-notes*.
* Added a validation that integration and script file paths are compatible with our convention.
* Fixed an issue where id_set.json file was re created whenever running the generate-docs command.
* added the *--json-file* flag to create a JSON file output for the **validate** and **lint** commands.

# 1.2.19
* Fixed an issue where merge id_set was not updated to work with the new entity of Packs.
* Added a validation that the playbook's version matches the version of its sub-playbooks, scripts, and integrations.

# 1.2.18
* Changed the *skip-id-set-creation* flag to *create-id-set* in the **validate** command. Its default value will be False.
* Added support for the 'cve' reputation command in default arg validation.
* Filter out generic and reputation command from scripts and playbooks dependencies calculation.
* Added support for the incident fields in outgoing mappers in the ID set.
* Added a validation that the taskid field and the id field under the task field are both from uuid format and contain the same value.
* Updated the **format** command to generate uuid value for the taskid field and for the id under the task field in case they hold an invalid values.
* Exclude changes from doc_files directory on validation.
* Added a validation that an integration command has at most one default argument.
* Fixing an issue where pack metadata version bump was not enforced when modifying an old format (unified) file.
* Added validation that integration parameter's display names are capitalized and spaced using whitespaces and not underscores.
* Fixed an issue where beta integrations where not running deprecation validations.
* Allowed adding additional information to the deprecated description.
* Fixing an issue when escaping less and greater signs in integration params did not work as expected.

# 1.2.17
* Added a validation that the classifier of an integration exists.
* Added a validation that the mapper of an integration exists.
* Added a validation that the incident types of a classifier exist.
* Added a validation that the incident types of a mapper exist.
* Added support for *text* argument when running **demisto-sdk update-release-notes** on the ApiModules pack.
* Added a validation for the minimal version of an indicator field of type grid.
* Added new validation for incident and indicator fields in classifiers mappers and layouts exist in the content.
* Added cache for get_remote_file to reducing failures from accessing the remote repo.
* Fixed an issue in the **format** command where `_dev` or `_copy` suffixes weren't removed from the `id` of the given playbooks.
* Playbook dependencies from incident and indicator fields are now marked as optional.
* Mappers dependencies from incident types and incident fields are now marked as optional.
* Classifier dependencies from incident types are now marked as optional.
* Updated **demisto-sdk init** command to no longer create `created` field in pack_metadata file
* Updated **generate-docs** command to take the parameters names in setup section from display field and to use additionalinfo field when exist.
* Using the *verbose* argument in the **find-dependencies** command will now log to the console.
* Improved the deprecated message validation required from integrations.
* Fixed an issue in the **generate-docs** command where **Context Example** section was created when it was empty.

# 1.2.16
* Added allowed ignore errors to the *IDSetValidator*.
* Fixed an issue where an irrelevant id_set validation ran in the **validate** command when using the *--id-set* flag.
* Fixed an issue were **generate-docs** command has failed if a command did not exist in commands permissions file.
* Improved a **validate** command message for missing release notes of api module dependencies.

# 1.2.15
* Added the *ID101* to the allowed ignored errors.

# 1.2.14
* SDK repository is now mypy check_untyped_defs complaint.
* The lint command will now ignore the unsubscriptable-object (E1136) pylint error in dockers based on python 3.9 - this will be removed once a new pylint version is released.
* Added an option for **format** to run on a whole pack.
* Added new validation of unimplemented commands from yml in the code to `XSOAR-linter`.
* Fixed an issue where Auto-Extract fields were only checked for newly added incident types in the **validate** command.
* Added a new warning validation of direct access to args/params dicts to `XSOAR-linter`.

# 1.2.13
* Added new validation of indicators usage in CommandResults to `XSOAR-linter`.
* Running **demisto-sdk lint** will automatically run on changed files (same behavior as the -g flag).
* Removed supported version message from the documentation when running **generate_docs**.
* Added a print to indicate backwards compatibility is being checked in **validate** command.
* Added a percent print when running the **validate** command with the *-a* flag.
* Fixed a regression in the **upload** command where it was ignoring `DEMISTO_VERIFY_SSL` env var.
* Fixed an issue where the **upload** command would fail to upload beta integrations.
* Fixed an issue where the **validate** command did not create the *id_set.json* file when running with *-a* flag.
* Added price change validation in the **validate** command.
* Added validations that checks in read-me for empty sections or leftovers from the auto generated read-me that should be changed.
* Added new code validation for *NotImplementedError* to raise a warning in `XSOAR-linter`.
* Added validation for support types in the pack metadata file.
* Added support for *--template* flag in **demisto-sdk init** command.
* Fixed an issue with running **validate** on master branch where the changed files weren't compared to previous commit when using the *-g* flag.
* Fixed an issue where the `XSOAR-linter` ran *NotImplementedError* validation on scripts.
* Added support for Auto-Extract feature validation in incident types in the **validate** command.
* Fixed an issue in the **lint** command where the *-i* flag was ignored.
* Improved **merge-id-sets** command to support merge between two ID sets that contain the same pack.
* Fixed an issue in the **lint** command where flake8 ran twice.

# 1.2.12
* Bandit now reports also on medium severity issues.
* Fixed an issue with support for Docker Desktop on Mac version 2.5.0+.
* Added support for vulture and mypy linting when running without docker.
* Added support for *prev-ver* flag in **update-release-notes** command.
* Improved retry support when building docker images for linting.
* Added the option to create an ID set on a specific pack in **create-id-set** command.
* Added the *--skip-id-set-creation* flag to **validate** command in order to add the capability to run validate command without creating id_set validation.
* Fixed an issue where **validate** command checked docker image tag on ApiModules pack.
* Fixed an issue where **find-dependencies** did not calculate dashboards and reports dependencies.
* Added supported version message to the documentation and release notes files when running **generate_docs** and **update-release-notes** commands respectively.
* Added new code validations for *NotImplementedError* exception raise to `XSOAR-linter`.
* Command create-content-artifacts additional support for **Author_image.png** object.
* Fixed an issue where schemas were not enforced for incident fields, indicator fields and old layouts in the validate command.
* Added support for **update-release-notes** command to update release notes according to master branch.

# 1.2.11
* Fixed an issue where the ***generate-docs*** command reset the enumeration of line numbering after an MD table.
* Updated the **upload** command to support mappers.
* Fixed an issue where exceptions were no printed in the **format** while the *--verbose* flag is set.
* Fixed an issue where *--assume-yes* flag did not work in the **format** command when running on a playbook without a `fromversion` field.
* Fixed an issue where the **format** command would fail in case `conf.json` file was not found instead of skipping the update.
* Fixed an issue where integration with v2 were recognised by the `name` field instead of the `display` field in the **validate** command.
* Added a playbook validation to check if a task script exists in the id set in the **validate** command.
* Added new integration category `File Integrity Management` in the **validate** command.

# 1.2.10
* Added validation for approved content pack use-cases and tags.
* Added new code validations for *CommonServerPython* import to `XSOAR-linter`.
* Added *default value* and *predefined values* to argument description in **generate-docs** command.
* Added a new validation that checks if *get-mapping-fields* command exists if the integration schema has *{ismappable: true}* in **validate** command.
* Fixed an issue where the *--staged* flag recognised added files as modified in the **validate** command.
* Fixed an issue where a backwards compatibility warning was raised for all added files in the **validate** command.
* Fixed an issue where **validate** command failed when no tests were given for a partner supported pack.
* Updated the **download** command to support mappers.
* Fixed an issue where the ***format*** command added a duplicate parameter.
* For partner supported content packs, added support for a list of emails.
* Removed validation of README files from the ***validate*** command.
* Fixed an issue where the ***validate*** command required release notes for ApiModules pack.

# 1.2.9
* Fixed an issue in the **openapi_codegen** command where it created duplicate functions name from the swagger file.
* Fixed an issue in the **update-release-notes** command where the *update type* argument was not verified.
* Fixed an issue in the **validate** command where no error was raised in case a non-existing docker image was presented.
* Fixed an issue in the **format** command where format failed when trying to update invalid Docker image.
* The **format** command will now preserve the **isArray** argument in integration's reputation commands and will show a warning if it set to **false**.
* Fixed an issue in the **lint** command where *finally* clause was not supported in main function.
* Fixed an issue in the **validate** command where changing any entity ID was not validated.
* Fixed an issue in the **validate** command where *--staged* flag did not bring only changed files.
* Fixed the **update-release-notes** command to ignore changes in the metadata file.
* Fixed the **validate** command to ignore metadata changes when checking if a version bump is needed.


# 1.2.8
* Added a new validation that checks in playbooks for the usage of `DeleteContext` in **validate** command.
* Fixed an issue in the **upload** command where it would try to upload content entities with unsupported versions.
* Added a new validation that checks in playbooks for the usage of specific instance in **validate** command.
* Added the **--staged** flag to **validate** command to run on staged files only.


# 1.2.7
* Changed input parameters in **find-dependencies** command.
   - Use ***-i, --input*** instead of ***-p, --path***.
   - Use ***-idp, --id-set-path*** instead of ***-i, --id-set-path***.
* Fixed an issue in the **unify** command where it crashed on an integration without an image file.
* Fixed an issue in the **format** command where unnecessary files were not skipped.
* Fixed an issue in the **update-release-notes** command where the *text* argument was not respected in all cases.
* Fixed an issue in the **validate** command where a warning about detailed description was given for unified or deprecated integrations.
* Improved the error returned by the **validate** command when running on files using the old format.

# 1.2.6
* No longer require setting `DEMISTO_README_VALIDATION` env var to enable README mdx validation. Validation will now run automatically if all necessary node modules are available.
* Fixed an issue in the **validate** command where the `--skip-pack-dependencies` would not skip id-set creation.
* Fixed an issue in the **validate** command where validation would fail if supplied an integration with an empty `commands` key.
* Fixed an issue in the **validate** command where validation would fail due to a required version bump for packs which are not versioned.
* Will use env var `DEMISTO_VERIFY_SSL` to determine if to use a secure connection for commands interacting with the Server when `--insecure` is not passed. If working with a local Server without a trusted certificate, you can set env var `DEMISTO_VERIFY_SSL=no` to avoid using `--insecure` on each command.
* Unifier now adds a link to the integration documentation to the integration detailed description.
* Fixed an issue in the **secrets** command where ignored secrets were not skipped.

# 1.2.5
* Added support for special fields: *defaultclassifier*, *defaultmapperin*, *defaultmapperout* in **download** command.
* Added -y option **format** command to assume "yes" as answer to all prompts and run non-interactively
* Speed up improvements for `validate` of README files.
* Updated the **format** command to adhere to the defined content schema and sub-schemas, aligning its behavior with the **validate** command.
* Added support for canvasContextConnections files in **format** command.

# 1.2.4
* Updated detailed description for community integrations.

# 1.2.3
* Fixed an issue where running **validate** failed on playbook with task that adds tags to the evidence data.
* Added the *displaypassword* field to the integration schema.
* Added new code validations to `XSOAR-linter`.
    * As warnings messages:
        * `demisto.params()` should be used only inside main function.
        * `demisto.args()` should be used only inside main function.
        * Functions args should have type annotations.
* Added `fromversion` field validation to test playbooks and scripts in **validate** command.

# 1.2.2
* Add support for warning msgs in the report and summary to **lint** command.
* Fixed an issue where **json-to-outputs** determined bool values as int.
* Fixed an issue where **update-release-notes** was crushing on `--all` flag.
* Fixed an issue where running **validate**, **update-release-notes** outside of content repo crushed without a meaningful error message.
* Added support for layoutscontainer in **init** contribution flow.
* Added a validation for tlp_color param in feeds in **validate** command.
* Added a validation for removal of integration parameters in **validate** command.
* Fixed an issue where **update-release-notes** was failing with a wrong error message when no pack or input was given.
* Improved formatting output of the **generate-docs** command.
* Add support for env variable *DEMISTO_SDK_ID_SET_REFRESH_INTERVAL*. Set this env variable to the refresh interval in minutes. The id set will be regenerated only if the refresh interval has passed since the last generation. Useful when generating Script documentation, to avoid re-generating the id_set every run.
* Added new code validations to `XSOAR-linter`.
    * As error messages:
        * Longer than 10 seconds sleep statements for non long running integrations.
        * exit() usage.
        * quit() usage.
    * As warnings messages:
        * `demisto.log` should not be used.
        * main function existence.
        * `demito.results` should not be used.
        * `return_output` should not be used.
        * try-except statement in main function.
        * `return_error` usage in main function.
        * only once `return_error` usage.
* Fixed an issue where **lint** command printed logs twice.
* Fixed an issue where *suffix* did not work as expected in the **create-content-artifacts** command.
* Added support for *prev-ver* flag in **lint** and **secrets** commands.
* Added support for *text* flag to **update-release-notes** command to add the same text to all release notes.
* Fixed an issue where **validate** did not recognize added files if they were modified locally.
* Added a validation that checks the `fromversion` field exists and is set to 5.0.0 or above when working or comparing to a non-feature branch in **validate** command.
* Added a validation that checks the certification field in the pack_metadata file is valid in **validate** command.
* The **update-release-notes** command will now automatically add docker image update to the release notes.

# 1.2.1
* Added an additional linter `XSOAR-linter` to the **lint** command which custom validates py files. currently checks for:
    * `Sys.exit` usages with non zero value.
    * Any `Print` usages.
* Fixed an issue where renamed files were failing on *validate*.
* Fixed an issue where single changed files did not required release notes update.
* Fixed an issue where doc_images required release-notes and validations.
* Added handling of dependent packs when running **update-release-notes** on changed *APIModules*.
    * Added new argument *--id-set-path* for id_set.json path.
    * When changes to *APIModule* is detected and an id_set.json is available - the command will update the dependent pack as well.
* Added handling of dependent packs when running **validate** on changed *APIModules*.
    * Added new argument *--id-set-path* for id_set.json path.
    * When changes to *APIModule* is detected and an id_set.json is available - the command will validate that the dependent pack has release notes as well.
* Fixed an issue where the find_type function didn't recognize file types correctly.
* Fixed an issue where **update-release-notes** command did not work properly on Windows.
* Added support for indicator fields in **update-release-notes** command.
* Fixed an issue where files in test dirs where being validated.


# 1.2.0
* Fixed an issue where **format** did not update the test playbook from its pack.
* Fixed an issue where **validate** validated non integration images.
* Fixed an issue where **update-release-notes** did not identified old yml integrations and scripts.
* Added revision templates to the **update-release-notes** command.
* Fixed an issue where **update-release-notes** crashed when a file was renamed.
* Fixed an issue where **validate** failed on deleted files.
* Fixed an issue where **validate** validated all images instead of packs only.
* Fixed an issue where a warning was not printed in the **format** in case a non-supported file type is inputted.
* Fixed an issue where **validate** did not fail if no release notes were added when adding files to existing packs.
* Added handling of incorrect layout paths via the **format** command.
* Refactor **create-content-artifacts** command - Efficient artifacts creation and better logging.
* Fixed an issue where image and description files were not handled correctly by **validate** and **update-release-notes** commands.
* Fixed an issue where the **format** command didn't remove all extra fields in a file.
* Added an error in case an invalid id_set.json file is found while running the **validate** command.
* Added fetch params checks to the **validate** command.

# 1.1.11
* Added line number to secrets' path in **secrets** command report.
* Fixed an issue where **init** a community pack did not present the valid support URL.
* Fixed an issue where **init** offered a non relevant pack support type.
* Fixed an issue where **lint** did not pull docker images for powershell.
* Fixed an issue where **find-dependencies** did not find all the script dependencies.
* Fixed an issue where **find-dependencies** did not collect indicator fields as dependencies for playbooks.
* Updated the **validate** and the **secrets** commands to be less dependent on regex.
* Fixed an issue where **lint** did not run on circle when docker did not return ping.
* Updated the missing release notes error message (RN106) in the **Validate** command.
* Fixed an issue where **Validate** would return missing release notes when two packs with the same substring existed in the modified files.
* Fixed an issue where **update-release-notes** would add duplicate release notes when two packs with the same substring existed in the modified files.
* Fixed an issue where **update-release-notes** would fail to bump new versions if the feature branch was out of sync with the master branch.
* Fixed an issue where a non-descriptive error would be returned when giving the **update-release-notes** command a pack which can not be found.
* Added dependencies check for *widgets* in **find-dependencies** command.
* Added a `update-docker` flag to **format** command.
* Added a `json-to-outputs` flag to the **run** command.
* Added a verbose (`-v`) flag to **format** command.
* Fixed an issue where **download** added the prefix "playbook-" to the name of playbooks.

# 1.1.10
* Updated the **init** command. Relevant only when passing the *--contribution* argument.
   * Added the *--author* option.
   * The *support* field of the pack's metadata is set to *community*.
* Added a proper error message in the **Validate** command upon a missing description in the root of the yml.
* **Format** now works with a relative path.
* **Validate** now fails when all release notes have been excluded.
* Fixed issue where correct error message would not propagate for invalid images.
* Added the *--skip-pack-dependencies* flag to **validate** command to skip pack dependencies validation. Relevant when using the *-g* flag.
* Fixed an issue where **Validate** and **Format** commands failed integrations with `defaultvalue` field in fetch incidents related parameters.
* Fixed an issue in the **Validate** command in which unified YAML files were not ignored.
* Fixed an issue in **generate-docs** where scripts and playbooks inputs and outputs were not parsed correctly.
* Fixed an issue in the **openapi-codegen** command where missing reference fields in the swagger JSON caused errors.
* Fixed an issue in the **openapi-codegen** command where empty objects in the swagger JSON paths caused errors.
* **update-release-notes** command now accept path of the pack instead of pack name.
* Fixed an issue where **generate-docs** was inserting unnecessary escape characters.
* Fixed an issue in the **update-release-notes** command where changes to the pack_metadata were not detected.
* Fixed an issue where **validate** did not check for missing release notes in old format files.

# 1.1.9
* Fixed an issue where **update-release-notes** command failed on invalid file types.

# 1.1.8
* Fixed a regression where **upload** command failed on test playbooks.
* Added new *githubUser* field in pack metadata init command.
* Support beta integration in the commands **split-yml, extract-code, generate-test-playbook and generate-docs.**
* Fixed an issue where **find-dependencies** ignored *toversion* field in content items.
* Added support for *layoutscontainer*, *classifier_5_9_9*, *mapper*, *report*, and *widget* in the **Format** command.
* Fixed an issue where **Format** will set the `ID` field to be equal to the `name` field in modified playbooks.
* Fixed an issue where **Format** did not work for test playbooks.
* Improved **update-release-notes** command:
    * Write content description to release notes for new items.
    * Update format for file types without description: Connections, Incident Types, Indicator Types, Layouts, Incident Fields.
* Added a validation for feedTags param in feeds in **validate** command.
* Fixed readme validation issue in community support packs.
* Added the **openapi-codegen** command to generate integrations from OpenAPI specification files.
* Fixed an issue were release notes validations returned wrong results for *CommonScripts* pack.
* Added validation for image links in README files in **validate** command.
* Added a validation for default value of fetch param in feeds in **validate** command.
* Fixed an issue where the **Init** command failed on scripts.

# 1.1.7
* Fixed an issue where running the **format** command on feed integrations removed the `defaultvalue` fields.
* Playbook branch marked with *skipunavailable* is now set as an optional dependency in the **find-dependencies** command.
* The **feedReputation** parameter can now be hidden in a feed integration.
* Fixed an issue where running the **unify** command on JS package failed.
* Added the *--no-update* flag to the **find-dependencies** command.
* Added the following validations in **validate** command:
   * Validating that a pack does not depend on NonSupported / Deprecated packs.

# 1.1.6
* Added the *--description* option to the **init** command.
* Added the *--contribution* option to the **init** command which converts a contribution zip to proper pack format.
* Improved **validate** command performance time and outputs.
* Added the flag *--no-docker-checks* to **validate** command to skip docker checks.
* Added the flag *--print-ignored-files* to **validate** command to print ignored files report when the command is done.
* Added the following validations in **validate** command:
   * Validating that existing release notes are not modified.
   * Validating release notes are not added to new packs.
   * Validating that the "currentVersion" field was raised in the pack_metadata for modified packs.
   * Validating that the timestamp in the "created" field in the pack_metadata is in ISO format.
* Running `demisto-sdk validate` will run the **validate** command using git and only on committed files (same as using *-g --post-commit*).
* Fixed an issue where release notes were not checked correctly in **validate** command.
* Fixed an issue in the **create-id-set** command where optional playbook tasks were not taken into consideration.
* Added a prompt to the `demisto-sdk update-release-notes` command to prompt users to commit changes before running the release notes command.
* Added support to `layoutscontainer` in **validate** command.

# 1.1.5
* Fixed an issue in **find-dependencies** command.
* **lint** command now verifies flake8 on CommonServerPython script.

# 1.1.4
* Fixed an issue with the default output file name of the **unify** command when using "." as an output path.
* **Unify** command now adds contributor details to the display name and description.
* **Format** command now adds *isFetch* and *incidenttype* fields to integration yml.
* Removed the *feedIncremental* field from the integration schema.
* **Format** command now adds *feedBypassExclusionList*, *Fetch indicators*, *feedReputation*, *feedReliability*,
     *feedExpirationPolicy*, *feedExpirationInterval* and *feedFetchInterval* fields to integration yml.
* Fixed an issue in the playbooks schema.
* Fixed an issue where generated release notes were out of order.
* Improved pack dependencies detection.
* Fixed an issue where test playbooks were mishandled in **validate** command.

# 1.1.3
* Added a validation for invalid id fields in indicators types files in **validate** command.
* Added default behavior for **update-release-notes** command.
* Fixed an error where README files were failing release notes validation.
* Updated format of generated release notes to be more user friendly.
* Improved error messages for the **update-release-notes** command.
* Added support for `Connections`, `Dashboards`, `Widgets`, and `Indicator Types` to **update-release-notes** command.
* **Validate** now supports scripts under the *TestPlaybooks* directory.
* Fixed an issue where **validate** did not support powershell files.

# 1.1.2
* Added a validation for invalid playbookID fields in incidents types files in **validate** command.
* Added a code formatter for python files.
* Fixed an issue where new and old classifiers where mixed on validate command.
* Added *feedIncremental* field to the integration schema.
* Fixed error in the **upload** command where unified YMLs were not uploaded as expected if the given input was a pack.
* Fixed an issue where the **secrets** command failed due to a space character in the file name.
* Ignored RN validation for *NonSupported* pack.
* You can now ignore IF107, SC100, RP102 error codes in the **validate** command.
* Fixed an issue where the **download** command was crashing when received as input a JS integration or script.
* Fixed an issue where **validate** command checked docker image for JS integrations and scripts.
* **validate** command now checks scheme for reports and connections.
* Fixed an issue where **validate** command checked docker when running on all files.
* Fixed an issue where **validate** command did not fail when docker image was not on the latest numeric tag.
* Fixed an issue where beta integrations were not validated correctly in **validate** command.

# 1.1.1
* fixed and issue where file types were not recognized correctly in **validate** command.
* Added better outputs for validate command.

# 1.1.0
* Fixed an issue where changes to only non-validated files would fail validation.
* Fixed an issue in **validate** command where moved files were failing validation for new packs.
* Fixed an issue in **validate** command where added files were failing validation due to wrong file type detection.
* Added support for new classifiers and mappers in **validate** command.
* Removed support of old RN format validation.
* Updated **secrets** command output format.
* Added support for error ignore on deprecated files in **validate** command.
* Improved errors outputs in **validate** command.
* Added support for linting an entire pack.

# 1.0.9
* Fixed a bug where misleading error was presented when pack name was not found.
* **Update-release-notes** now detects added files for packs with versions.
* Readme files are now ignored by **update-release-notes** and validation of release notes.
* Empty release notes no longer cause an uncaught error during validation.

# 1.0.8
* Changed the output format of demisto-sdk secrets.
* Added a validation that checkbox items are not required in integrations.
* Added pack release notes generation and validation.
* Improved pack metadata validation.
* Fixed an issue in **validate** where renamed files caused an error

# 1.0.4
* Fix the **format** command to update the `id` field to be equal to `details` field in indicator-type files, and to `name` field in incident-type & dashboard files.
* Fixed a bug in the **validate** command for layout files that had `sortValues` fields.
* Fixed a bug in the **format** command where `playbookName` field was not always present in the file.
* Fixed a bug in the **format** command where indicatorField wasn't part of the SDK schemas.
* Fixed a bug in **upload** command where created unified docker45 yml files were not deleted.
* Added support for IndicatorTypes directory in packs (for `reputation` files, instead of Misc).
* Fixed parsing playbook condition names as string instead of boolean in **validate** command
* Improved image validation in YAML files.
* Removed validation for else path in playbook condition tasks.

# 1.0.3
* Fixed a bug in the **format** command where comments were being removed from YAML files.
* Added output fields: _file_path_ and _kind_ for layouts in the id-set.json created by **create-id-set** command.
* Fixed a bug in the **create-id-set** command Who returns Duplicate for Layouts with a different kind.
* Added formatting to **generate-docs** command results replacing all `<br>` tags with `<br/>`.
* Fixed a bug in the **download** command when custom content contained not supported content entity.
* Fixed a bug in **format** command in which boolean strings  (e.g. 'yes' or 'no') were converted to boolean values (e.g. 'True' or 'False').
* **format** command now removes *sourceplaybookid* field from playbook files.
* Fixed a bug in **generate-docs** command in which integration dependencies were not detected when generating documentation for a playbook.


# 1.0.1
* Fixed a bug in the **unify** command when output path was provided empty.
* Improved error message for integration with no tests configured.
* Improved the error message returned from the **validate** command when an integration is missing or contains malformed fetch incidents related parameters.
* Fixed a bug in the **create** command where a unified YML with a docker image for 4.5 was copied incorrectly.
* Missing release notes message are now showing the release notes file path to update.
* Fixed an issue in the **validate** command in which unified YAML files were not ignored.
* File format suggestions are now shown in the relevant file format (JSON or YAML).
* Changed Docker image validation to fail only on non-valid ones.
* Removed backward compatibility validation when Docker image is updated.

# 1.0.0
* Improved the *upload* command to support the upload of all the content entities within a pack.
* The *upload* command now supports the improved pack file structure.
* Added an interactive option to format integrations, scripts and playbooks with No TestPlaybooks configured.
* Added an interactive option to configure *conf.json* file with missing test playbooks for integrations, scripts and playbooks
* Added *download* command to download custom content from Demisto instance to the local content repository.
* Improved validation failure messages to include a command suggestion, wherever relevant, to fix the raised issue.
* Improved 'validate' help and documentation description
* validate - checks that scripts, playbooks, and integrations have the *tests* key.
* validate - checks that test playbooks are configured in `conf.json`.
* demisto-sdk lint - Copy dir better handling.
* demisto-sdk lint - Add error when package missing in docker image.
* Added *-a , --validate-all* option in *validate* to run all validation on all files.
* Added *-i , --input* option in *validate* to run validation on a specified pack/file.
* added *-i, --input* option in *secrets* to run on a specific file.
* Added an allowed hidden parameter: *longRunning* to the hidden integration parameters validation.
* Fixed an issue with **format** command when executing with an output path of a folder and not a file path.
* Bug fixes in generate-docs command given playbook as input.
* Fixed an issue with lint command in which flake8 was not running on unit test files.

# 0.5.2
* Added *-c, --command* option in *generate-docs* to generate a specific command from an integration.
* Fixed an issue when getting README/CHANGELOG files from git and loading them.
* Removed release notes validation for new content.
* Fixed secrets validations for files with the same name in a different directory.
* demisto-sdk lint - parallelization working with specifying the number of workers.
* demisto-sdk lint - logging levels output, 3 levels.
* demisto-sdk lint - JSON report, structured error reports in JSON format.
* demisto-sdk lint - XML JUnit report for unit-tests.
* demisto-sdk lint - new packages used to accelerate execution time.
* demisto-sdk secrets - command now respects the generic whitelist, and not only the pack secrets.

# 0.5.0
[PyPI History][1]

[1]: https://pypi.org/project/demisto-sdk/#history
# 0.4.9
* Fixed an issue in *generate-docs* where Playbooks and Scripts documentation failed.
* Added a graceful error message when executing the *run" command with a misspelled command.
* Added more informative errors upon failures of the *upload* command.
* format command:
    * Added format for json files: IncidentField, IncidentType, IndicatorField, IndicatorType, Layout, Dashboard.
    * Added the *-fv --from-version*, *-nv --no-validation* arguments.
    * Removed the *-t yml_type* argument, the file type will be inferred.
    * Removed the *-g use_git* argument, running format without arguments will run automatically on git diff.
* Fixed an issue in loading playbooks with '=' character.
* Fixed an issue in *validate* failed on deleted README files.

# 0.4.8
* Added the *max* field to the Playbook schema, allowing to define it in tasks loop.
* Fixed an issue in *validate* where Condition branches checks were case sensitive.

# 0.4.7
* Added the *slareminder* field to the Playbook schema.
* Added the *common_server*, *demisto_mock* arguments to the *init* command.
* Fixed an issue in *generate-docs* where the general section was not being generated correctly.
* Fixed an issue in *validate* where Incident type validation failed.

# 0.4.6
* Fixed an issue where the *validate* command did not identify CHANGELOG in packs.
* Added a new command, *id-set* to create the id set - the content dependency tree by file IDs.

# 0.4.5
* generate-docs command:
    * Added the *use_cases*, *permissions*, *command_permissions* and *limitations*.
    * Added the *--insecure* argument to support running the script and integration command in Demisto.
    * Removed the *-t yml_type* argument, the file type will be inferred.
    * The *-o --output* argument is no longer mandatory, default value will be the input file directory.
* Added support for env var: *DEMISTO_SDK_SKIP_VERSION_CHECK*. When set version checks are skipped.
* Fixed an issue in which the CHANGELOG files did not match our scheme.
* Added a validator to verify that there are no hidden integration parameters.
* Fixed an issue where the *validate* command ran on test files.
* Removed the *env-dir* argument from the demisto-sdk.
* README files which are html files will now be skipped in the *validate* command.
* Added support for env var: *DEMISTO_README_VALIDATOR*. When not set the readme validation will not run.

# 0.4.4
* Added a validator for IncidentTypes (incidenttype-*.json).
* Fixed an issue where the -p flag in the *validate* command was not working.
* Added a validator for README.md files.
* Release notes validator will now run on: incident fields, indicator fields, incident types, dashboard and reputations.
* Fixed an issue where the validator of reputation(Indicator Type) did not check on the details field.
* Fixed an issue where the validator attempted validating non-existing files after deletions or name refactoring.
* Removed the *yml_type* argument in the *split-yml*, *extract-code* commands.
* Removed the *file_type* argument in the *generate-test-playbook* command.
* Fixed the *insecure* argument in *upload*.
* Added the *insecure* argument in *run-playbook*.
* Standardise the *-i --input*, *-o --output* to demisto-sdk commands.

# 0.4.3
* Fixed an issue where the incident and indicator field BC check failed.
* Support for linting and unit testing PowerShell integrations.

# 0.4.2
* Fixed an issue where validate failed on Windows.
* Added a validator to verify all branches are handled in conditional task in a playbook.
* Added a warning message when not running the latest sdk version.
* Added a validator to check that the root is connected to all tasks in the playbook.
* Added a validator for Dashboards (dashboard-*.json).
* Added a validator for Indicator Types (reputation-*.json).
* Added a BC validation for changing incident field type.
* Fixed an issue where init command would generate an invalid yml for scripts.
* Fixed an issue in misleading error message in v2 validation hook.
* Fixed an issue in v2 hook which now is set only on newly added scripts.
* Added more indicative message for errors in yaml files.
* Disabled pykwalify info log prints.

# 0.3.10
* Added a BC check for incident fields - changing from version is not allowed.
* Fixed an issue in create-content-artifacts where scripts in Packs in TestPlaybooks dir were copied with a wrong prefix.


# 0.3.9
* Added a validation that incident field can not be required.
* Added validation for fetch incident parameters.
* Added validation for feed integration parameters.
* Added to the *format* command the deletion of the *sourceplaybookid* field.
* Fixed an issue where *fieldMapping* in playbook did not pass the scheme validation.
* Fixed an issue where *create-content-artifacts* did not copy TestPlaybooks in Packs without prefix of *playbook-*.
* Added a validation the a playbook can not have a rolename set.
* Added to the image validator the new DBot default image.
* Added the fields: elasticcommonfields, quiet, quietmode to the Playbook schema.
* Fixed an issue where *validate* failed on integration commands without outputs.
* Added a new hook for naming of v2 integrations and scripts.


# 0.3.8
* Fixed an issue where *create-content-artifact* was not loading the data in the yml correctly.
* Fixed an issue where *unify* broke long lines in script section causing syntax errors


# 0.3.7
* Added *generate-docs* command to generate documentation file for integration, playbook or script.
* Fixed an issue where *unify* created a malformed integration yml.
* Fixed an issue where demisto-sdk **init** creates unit-test file with invalid import.


# 0.3.6
* Fixed an issue where demisto-sdk **validate** failed on modified scripts without error message.


# 0.3.5
* Fixed an issue with docker tag validation for integrations.
* Restructured repo source code.


# 0.3.4
* Saved failing unit tests as a file.
* Fixed an issue where "_test" file for scripts/integrations created using **init** would import the "HelloWorld" templates.
* Fixed an issue in demisto-sdk **validate** - was failing on backward compatiblity check
* Fixed an issue in demisto-sdk **secrets** - empty line in .secrets-ignore always made the secrets check to pass
* Added validation for docker image inside integrations and scripts.
* Added --use-git flag to **format** command to format all changed files.
* Fixed an issue where **validate** did not fail on dockerimage changes with bc check.
* Added new flag **--ignore-entropy** to demisto-sdk **secrets**, this will allow skip entropy secrets check.
* Added --outfile to **lint** to allow saving failed packages to a file.


# 0.3.3
* Added backwards compatibility break error message.
* Added schema for incident types.
* Added **additionalinfo** field to as an available field for integration configuration.
* Added pack parameter for **init**.
* Fixed an issue where error would appear if name parameter is not set in **init**.


# 0.3.2
* Fixed the handling of classifier files in **validate**.


# 0.3.1
* Fixed the handling of newly created reputation files in **validate**.
* Added an option to perform **validate** on a specific file.


# 0.3.0
* Added support for multi-package **lint** both with parallel and without.
* Added all parameter in **lint** to run on all packages and packs in content repository.
* Added **format** for:
    * Scripts
    * Playbooks
    * Integrations
* Improved user outputs for **secrets** command.
* Fixed an issue where **lint** would run pytest and pylint only on a single docker per integration.
* Added auto-complete functionality to demisto-sdk.
* Added git parameter in **lint** to run only on changed packages.
* Added the **run-playbook** command
* Added **run** command which runs a command in the Demisto playground.
* Added **upload** command which uploads an integration or a script to a Demisto instance.
* Fixed and issue where **validate** checked if release notes exist for new integrations and scripts.
* Added **generate-test-playbook** command which generates a basic test playbook for an integration or a script.
* **validate** now supports indicator fields.
* Fixed an issue with layouts scheme validation.
* Adding **init** command.
* Added **json-to-outputs** command which generates the yaml section for outputs from an API raw response.

# 0.2.6
* Fixed an issue with locating release notes for beta integrations in **validate**.

# 0.2.5
* Fixed an issue with locating release notes for beta integrations in **validate**.

# 0.2.4
* Adding image validation to Beta_Integration and Packs in **validate**.

# 0.2.3
* Adding Beta_Integration to the structure validation process.
* Fixing bug where **validate** did checks on TestPlaybooks.
* Added requirements parameter to **lint**.

# 0.2.2
* Fixing bug where **lint** did not return exit code 1 on failure.
* Fixing bug where **validate** did not print error message in case no release notes were give.

# 0.2.1
* **Validate** now checks that the id and name fields are identical in yml files.
* Fixed a bug where sdk did not return any exit code.

# 0.2.0
* Added Release Notes Validator.
* Fixed the Unifier selection of your python file to use as the code.
* **Validate** now supports Indicator fields.
* Fixed a bug where **validate** and **secrets** did not return exit code 1 on failure.
* **Validate** now runs on newly added scripts.

# 0.1.8
* Added support for `--version`.
* Fixed an issue in file_validator when calling `checked_type` method with script regex.

# 0.1.2
* Restructuring validation to support content packs.
* Added secrets validation.
* Added content bundle creation.
* Added lint and unit test run.

# 0.1.1
* Added new logic to the unifier.
* Added detailed README.
* Some small adjustments and fixes.

# 0.1.0
Capabilities:
* **Extract** components(code, image, description etc.) from a Demisto YAML file into a directory.
* **Unify** components(code, image, description etc.) to a single Demisto YAML file.
* **Validate** Demisto content files.<|MERGE_RESOLUTION|>--- conflicted
+++ resolved
@@ -4,12 +4,9 @@
 * Fixed an issue where the skipped tests validation ran on the `ApiModules` pack in the **validate** command.
 * The **init** command will now create the `Generic Object` entities directories.
 * Fixed an issue where the **format** command failed to recognize changed files from git.
-<<<<<<< HEAD
-* Fixed an issue where **validate** failed on release notes configuration files.
-=======
 * Fixed an issue where the **json-to-outputs** command failed checking whether `0001-01-01T00:00:00` is of type `Date`
 * Added to the **generate context** command to generate context paths for integrations from an example file.
->>>>>>> 01f3e1e9
+* Fixed an issue where **validate** failed on release notes configuration files.
 
 # 1.4.9
 * Added validation that the support URL in partner contribution pack metadata does not lead to a GitHub repo.
