--- conflicted
+++ resolved
@@ -2,14 +2,11 @@
 
 * Fixed an issue in **update-release-notes** where suggestion fix failed in validation.
 * Fixed a bug where `.env` files didn't load. @nicolas-rdgs
-<<<<<<< HEAD
-* Fixed an issue in **review-release-notes** where certain words failed in validation.
-=======
 * Fixed a bug where **validate** command failed when the *categories* field in the pack metadata was empty for non-integration packs.
 * Added *system* and *item-type* arguments to **download** command to support downloading of system items.
 * Added a validation to **validate**, checking that each script, integration and playbook have a README file. This validation only runs when the command is called with either the `-i` or the `-g` flag.
 * Fixed a regression issue with **doc-review**, where  the `-g` flag did not work
->>>>>>> 16a25c8e
+* Improved the detection of errors in **doc-review** command.
 
 # 1.6.1
 * Added the '--use-packs-known-words' argument to the **doc-review** command
