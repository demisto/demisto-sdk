# Changelog

## Unreleased
<<<<<<< HEAD
* Added support for running **lint** in multiple native-docker images.
* Added a newline at the end of README files generated in **generate-docs**.
=======
* Added the value `3` (out of bounds) to the `onChangeRepAlg` and `reputationCalc` fields under the `IncidentType` and `GenericType` schemas. **validate** will allow using it now.
* Added support for running **lint** in multiple native-docker images.
>>>>>>> 6098bf9f

## 1.10.3
* Fixed an issue where running **format** would fail after running npm install.
* Improved the graph validations in the **validate** command:
  - GR100 will now run on all content items of changed packs.
  - GR101 and GR102 will now catch invalid fromversion/toversion of files **using** the changed items.
  - GR103 errors will raise a warning when using the *-a* flag, but an error if using the *-i* or *g* flags.
* Fixed an issue where test-playbooks timed out.
* Fixed an issue where making a change in a module using an ApiModule would cause lint to run on the ApiModule unnecessarily.
* Fixed an issue where the `marketplace` field was not used when dumping pack zips.
* Fixed a typo in the README content generated with **update-release-notes** for updating integrations.
* Fixed an issue in **validate**, where using the `-gr` and `-i` flags did not run properly.
* Added the `sectionorder` field to integration scheme.
* Fixed an issue where in some occasions running of test-playbooks could receive session timeouts.
* Fixed an issue where **validate** command failed on core pack dependencies validation because of test dependencies.

## 1.10.2
* Added markdown lint formatting for README files in the **format** command.
* Fixed an issue where **lint** failed when using the `-cdam` flag with changed dependant api modules.
* Fixed an issue in the **upload** command, where `json`-based content items were not unified correctly when using the `--zip` argument.
* Added XPANSE core packs validations.

## 1.10.1
* Fixed an issue where **update-content-graph** failed to execute.

## 1.10.0
* **Breaking change**: Removed usage of `pipenv`, `isort` and `autopep8` in the **split** and **download** commands. Removed the `--no-pipenv` and `--no-code-formatting` flags. Please see https://xsoar.pan.dev/docs/tutorials/tut-setup-dev-remote for the recommended environment setup.
* Fixed an issue in **prepare-content** command where large code lines were broken.
* Fixed an issue where git-*renamed_files* were not retrieved properly.
* Fixed an issue where test dependencies were calculated in all level dependencies calculation.
* Added formatting and validation to XSIAM content types.
* Fixed an issue where several XSIAM content types were not validated when passing the `-a` flag.
* Added a UUID to name mapper for **download** it replaces UUIDs with names on all downloaded files.
* Updated the demisto-py to v3.2.6 which now supports basic proxy authentication.
* Improved the message shown when using **upload** and overwriting packs.
* Added support for the **Layout Rule** content type in the id-set and the content graph.
* Updated the default general `fromVersion` value on **format** to `6.8.0`
* Fixed an issue where **lint** sometimes failed when using the `-cdam` flag due to wrong file duplications filtering.
* Added the content graph to **validate**, use with the `--graph` flag.


## 1.9.0
* Fixed an issue where the Slack notifier was using a deprecated argument.
* Added the `--docker-image` argument to the **lint** command, which allows determining the docker image to run lint on. Possible options are: `'native:ga'`, `'native:maintenance'`, `'native:dev'`, `'all'`, a specific docker image (from Docker Hub) or, the default `'from-yml'`.
* Fixed an issue in **prepare-content** command where large code lines were broken.
* Added a logger warning to **get_demisto_version**, the task will now fail with a more informative message.
* Fixed an issue where the **upload** and **prepare-content** commands didn't add `fromServerVersion` and `toServerVersion` to layouts.
* Updated **lint** to use graph instead of id_set when running with `--check-dependent-api-module` flag.
* Added the marketplaces field to all schemas.
* Added the flag `--xsoar-only` to the **doc-review** command which enables reviewing documents that belong to XSOAR-supported Packs.
* Fixed an issue in **update-release-notes** command where an error occurred when executing the same command a second time.
* Fixed an issue where **validate** would not always ignore errors listed under `.pack-ignore`.
* Fixed an issue where running **validate** on a specific pack didn't test all the relevant entities.
* Fixed an issue where fields ending with `_x2` where not replaced in the appropriate Marketplace.

## 1.8.3
* Changed **validate** to allow hiding parameters of type 0, 4, 12 and 14 when replacing with type 9 (credentials) with the same name.
* Fixed an issue where **update-release-notes** fails to update *MicrosoftApiModule* dependent integrations.
* Fixed an issue where the **upload** command failed because `docker_native_image_config.json` file could not be found.
* Added a metadata file to the content graph zip, to be used in the **update-content-graph** command.
* Updated the **validate** and **update-release-notes** commands to unskip the *Triggers Recommendations* content type.


## 1.8.2
* Fixed an issue where demisto-py failed to upload content to XSIAM when `DEMISTO_USERNAME` environment variable is set.
* Fixed an issue where the **prepare-content** command output invalid automation name when used with the --*custom* argument.
* Fixed an issue where modeling rules with arbitrary whitespace characters were not parsed correctly.
* Added support for the **nativeImage** key for an integration/script in the **prepare-content** command.
* Added **validate** checks for integrations declared deprecated (display name, description) but missing the `deprecated` flag.
* Changed the **validate** command to fail on the IN145 error code only when the parameter with type 4 is not hidden.
* Fixed an issue where downloading content layouts with `detailsV2=None` resulted in an error.
* Fixed an issue where **xdrctemplate** was missing 'external' prefix.
* Fixed an issue in **prepare-content** command providing output path.
* Updated the **validate** and **update-release-notes** commands to skip the *Triggers Recommendations* content type.
* Added a new validation to the **validate** command to verify that the release notes headers are in the correct format.
* Changed the **validate** command to fail on the IN140 error code only when the skipped integration has no unit tests.
* Changed **validate** to allow hiding parameters of type 4 (secret) when replacing with type 9 (credentials) with the same name.
* Fixed an issue where the **update-release-notes** command didn't add release-notes properly to some *new* content items.
* Added validation that checks that the `nativeimage` key is not defined in script/integration yml.
* Added to the **format** command the ability to remove `nativeimage` key in case defined in script/integration yml.
* Enhanced the **update-content-graph** command to support `--use-git`, `--imported_path` and `--output-path` arguments.
* Fixed an issue where **doc-review** failed when reviewing command name in some cases.
* Fixed an issue where **download** didn't identify playbooks properly, and downloaded files with UUIDs instead of file/script names.

## 1.8.1
* Fixed an issue where **format** created duplicate configuration parameters.
* Added hidden properties to integration command argument and script argument.
* Added `--override-existing` to **upload** that skips the confirmation prompt for overriding existing content packs. @mattbibbydw
* Fixed an issue where **validate** failed in private repos when attempting to read from a nonexisting `approved_categories.json`.
* Fixed an issue where **validate** used absolute paths when getting remote `pack_metadata.json` files in private repos.
* Fixed an issue in **download**, where names of custom scripts were replaced with UUIDs in IncidentFields and Layouts.

## 1.8.0
* Updated the supported python versions, as `>=3.8,<3.11`, as some of the dependencies are not supported on `3.11` yet.
* Added a **validate** step for **Modeling Rules** testdata files.
* Added the **update-content-graph** command.
* Added the ability to limit the number of CPU cores with `DEMISTO_SDK_MAX_CPU_CORES` envirment variable.
* Added the **prepare-content** command.
* Added support for fromversion/toversion in XSIAM content items (correlation rules, XSIAM dashboards, XSIAM reports and triggers).
* Added a **validate** step checking types of attributes in the schema file of modeling rule.
* Added a **validate** step checking that the dataset name of a modeling rule shows in the xif and schema files.
* Added a **validate** step checking that a correlation rule file does not start with a hyphen.
* Added a **validate** step checking that xsiam content items follow naming conventions.
* Fixed an issue where SDK commands failed on the deprecated `packaging.version.LegacyVersion`, by locking the `packaging` version to `<22`.
* Fixed an issue where **update-release-notes** failed when changing only xif file in **Modeling Rules**.
* Fixed an issue where *is_valid_category* and *is_categories_field_match_standard* failed when running in a private repo.
* Fixed an issue where **validate** didn't fail on the MR103 validation error.
* Fixed the *--release-notes* option, to support the new CHANGELOG format.
* Fixed an issue where **validate** failed when only changing a modeling rules's xif file.
* Fixed an issue where **format** failed on indicator files with a `None` value under the `tabs` key.
* Fixed an issue where **validate** only printed errors for one change of context path, rather than print all.
* Fixed an issue where **download** did not suggest using a username/password when authenticating with XSOAR and using invalid arguments.
* Fixed an issue where **download** failed when listing or downloading content items that are not unicode-encoded.
* Added support for fromversion/toversion in XSIAM content items (correlation rules, XSIAM dashboards, XSIAM reports and triggers).
* Updated the supported python versions, as `>=3.8,<3.11`, as some of the dependencies are not supported on `3.11` yet.
* Added **prepare-content** command which will prepare the pack or content item for the platform.
* Patched an issue where deprecated `packaging.version.LegacyVersion`, locking packaging version to `<22`.

## 1.7.9
* Fixed an issue where an error message in **validate** would not include the suggested fix.
* Added a validation that enforces predefined categories on MP Packs & integration yml files, the validation also ensures that each pack has only one category.
* Fixed an issue where **update-release-notes** did not generate release notes for **XDRC Templates**.
* Fixed an issue where **upload** failed without explaining the reason.
* Improved implementation of the docker_helper module.
* Fixed an issue where **validate** did not check changed pack_metadata.json files when running using git.
* Added support for **xdrctemplate** to content graph.
* Fixed an issue where local copies of the newly-introduced `DemistoClassApiModule.py` were validated.
* Added new release notes templates for the addition and modification of playbooks, layouts and types in the **doc-review** command.
* Fixed an issue where the **doc-review** command failed on descriptions of new content items.
* Added the `Command XXX is deprecated. Use XXX instead.` release notes templates to **doc-review** command.
* Fixed an issue where the **update-release-notes** command didn't add the modeling-rules description for new modeling-rules files.

## 1.7.8
* Added the capability to run the MDX server in a docker container for environments without node.
* Fixed an issue where **generate-docs** with `-c` argument updated sections of the incorrect commands.
* Added IF113 error code to **ALLOWED_IGNORE_ERRORS**.
* Fixed an issue where **validate** failed on playbooks with non-string input values.
* Added the `DEMISTO_SDK_IGNORE_CONTENT_WARNING` environment variable, to allow suppressing warnings when commands are not run under a content repo folder.
* Fixed an issue where **validate** failed to recognize integration tests that were missing from config.json
* Added support for **xpanse** marketplace in **create-id-set** and **create-content-artifacts** commands.
* Fixed an issue where **split** failed on yml files.
* Added support for marketplace-specific tags.
* Fixed an issue where **download** would not run `isort`. @maxgubler
* Fixed an issue where XSIAM Dashboards and Reports images failed the build.
* Added support for **xpanse** marketplace to content graph.

## 1.7.7
* Fixed an issue where paybooks **generate-docs** didn't parse complex input values when no accessor field is given correctly.
* Fixed an issue in the **download** command, where an exception would be raised when downloading system playbooks.
* Fixed an issue where the **upload** failed on playbooks containing a value that starts with `=`.
* Fixed an issue where the **generate-unit-tests** failed to generate assertions, and generate unit tests when command names does not match method name.
* Fixed an issue where the **download** command did not honor the `--no-code-formatting` flag properly. @maxgubler
* Added a new check to **validate**, making sure playbook task values are passed as references.
* Fixed an issue where the **update-release-notes** deleted existing release notes, now appending to it instead.
* Fixed an issue where **validate** printed blank space in case of validation failed and ignored.
* Renamed 'Agent Config' to 'XDRC Templates'.
* Fixed an issue where the **zip-packs** command did not work with the CommonServerUserPython and CommonServerUserPowerShell package.

## 1.7.6

* Fixed parsing of initialization arguments of client classes in the **generate-unit-tests** command.
* Added support for AgentConfig content item in the **upload**, **create-id-set**, **find-dependecies**, **unify** and **create-content-artifacts** commands.
* Added support for XSIAM Report preview image.

## 1.7.5

* Fixed an issue where the **upload** command did not work with the CommonServerUserPython package.
* Fixed an issue in the **download** command, where some playbooks were downloaded as test playbooks.
* Added playbook modification capabilities in **TestSuite**.
* Added a new command **create-content-graph**.
* Fixed an issue in the **upload** command, where the temporary zip would not clean up properly.
* Improved content items parsing in the **create-content-graph** command.
* Added an error when the docker daemon is unavailable when running **lint**.
* Removed the validation of a subtype change for scripts in the **validate** command.
* Fixed an issue where names of XSIAM content items were not normalized properly.
* Fixed an issue where the **download** command was downloading playbooks with **script** (id) and not **scriptName**.
* Fixed an issue where script yml files were not properly identified by `find_type`.
* Removed nightly integrations filtering when deciding if a test should run.
* Added support for XSIAM Dashboard preview image.
* Added the `--no-code-formatting` flag to the **download** command, allowing to skip autopep8 and isort.
* Fixed an issue in the **update-release-notes** command, where generating release notes for modeling rules schema file caused exception.

## 1.7.4

* Fixed an issue where the **doc-review** command showed irrelevant messages.
* Fixed an issue in **validate**, where backward-compatibility failures prevented other validations from running.
* Fixed an issue in **validate**, where content-like files under infrastructure paths were not ignored.
* Fixed an issue in the AMI mapping, where server versions were missing.
* Change the way the normalize name is set for external files.
* Added dump function to XSIAM pack objects to dulicate the files.
* Fixed an issue where the `contribution_converter` did not support changes made to ApiModules.
* Added name normalization according to new convention to XSIAM content items
* Added playbook modification capabilities in **TestSuite**.
* Fixed an issue in create-content-artifacts where it will not get a normalize name for the item and it will try to duplicate the same file.

## 1.7.3

* Fixed an issue in the **format** command where fail when executed from environment without mdx server available.
* Added `Added a`, `Added an` to the list of allowed changelog prefixes.
* Added support for Indicator Types/Reputations in the **upload** command.
* Fixed an issue when running from a subdirectory of a content repo failed.
* Changing the way we are using XSIAM servers api-keys in **test-content** .
* Added a success message to **postman-codegen**.

## 1.7.2

* Fixed an issue in the **validate** command where incident fields were not found in mappers even when they exist
* Added an ability to provide list of marketplace names as a param attribute to **validate** and **upload**
* Added the file type to the error message when it is not supported.
* Fixed an issue where `contribution_converter` incorrectly mapped _Indicator Field_ objects to the _incidentfield_ directory in contribution zip files.
* Fixed a bug where **validate** returned error on empty inputs not used in playbooks.
* Added the `DEMISTO_SDK_CONTENT_PATH` environment variable, implicitly used in various commands.
* Added link to documentation for error messages regarding use cases and tags.

## 1.7.1

* Fixed an issue where *indicatorTypes* and *betaIntegrations* were not found in the id_set.
* Updated the default general `fromVersion` value on **format** to `6.5.0`
* Fixed an issue where the **validate** command did not fail when the integration yml file name was not the same as the folder containing it.
* Added an option to have **generate-docs** take a Playbooks folder path as input, and generate docs for all playbooks in it.
* Fixed an issue where the suggestion in case of `IF113` included uppercase letters for the `cliName` parameter.
* Added new validation to the **validate** command to fail and list all the file paths of files that are using a deprecated integration command / script / playbook.
* **validate** will no longer fail on playbooks calling subplaybooks that have a higher `fromVersion` value, if  calling the subplaybook has `skipifunavailable=True`.
* Fixed an issue where relative paths were not accessed correctly.
* Running any `demisto-sdk` command in a folder with a `.env` file will load it, temporarily overriding existing environment variables.
* Fixed an issue where **validate** did not properly detect deleted files.
* Added new validations to the **validate** command to verify that the schema file exists for a modeling rule and that the schema and rules keys are empty in the yml file.
* Fixed an issue where *find_type* didn't recognize exported incident types.
* Added a new validation to **validate**, making sure all inputs of a playbook are used.
* Added a new validation to **validate**, making sure all inputs used in a playbook declared in the input section.
* The **format** command will now replace the *fromServerVersion* field with *fromVersion*.

## 1.7.0

* Allowed JSON Handlers to accept kwargs, for custoimzing behavior.
* Fixed an issue where an incorrect error was shown when the `id` of a content item differed from its `name` attribute.
* Fixed an issue where the `preserve_quotes` in ruamel_handler received an incorrect value @icholy
* Fixed an issue where ignoring RM110 error code wasn't working and added a validation to **ALLOWED_IGNORE_ERRORS** to validate that all error codes are inserted in the right format.
* Fixed an issue where the contribution credit text was not added correctly to the pack README.
* Changed the contribution file implementation from markdown to a list of contributor names. The **create-content-artifact** will use this list to prepare the needed credit message.
* Added a new validation to the `XSOAR-linter` in the **lint** command for verifying that demisto.log is not used in the code.
* The **generate-docs** command will now auto-generate the Incident Mirroring section when implemented in an integration.
* Added support to automatically generate release notes for deprecated items in the **update-release-notes** command.
* Fixed an issue causing any command to crash when unable to detect local repository properties.
* Fixed an issue where running in a private gitlab repo caused a warning message to be shown multiple times.
* Added a new validation to the **validate** command to verify that markdown and python files do not contain words related to copyright section.
* Fixed an issue where **lint** crashed when provided an input file path (expecting a directory).

## 1.6.9

* Added a new validation that checks whether a pack should be deprecated.
* Added a new ability to the **format** command to deprecate a pack.
* Fixed an issue where the **validate** command sometimes returned a false negative in cases where there are several sub-playbooks with the same ID.
* Added a new validation to the **validate** command to verify that the docker in use is not deprecated.
* Added support for multiple ApiModules in the **unify** command
* Added a check to **validate** command, preventing use of relative urls in README files.
* Added environment variable **DEMISTO_SDK_MARKETPLACE** expected to affect *MarketplaceTagParser* *marketplace* value. The value will be automatically set when passing *marketplace* arg to the commands **unify**, **zip-packs**, **create-content-artifacts** and **upload**.
* Added slack notifier for build failures on the master branch.
* Added support for modeling and parsing rules in the **split** command.
* Added support for README files in **format** command.
* Added a **validate** check, making sure classifier id and name values match. Updated the classifier **format** to update the id accordingly.
* The **generate-docs** command will now auto-generate the playbook image link by default.
* Added the `--custom-image-link` argument to override.
* Added a new flag to **generate-docs** command, allowing to add a custom image link to a playbook README.
* Added a new validation to the **validate** command to verify that the package directory name is the same as the files contained in the that package.
* Added support in the **unify** command to unify a schema into its Modeling Rule.

## 1.6.8

* Fixed an issue where **validate** did not fail on invalid playbook entities' versions (i.e. subplaybooks or scripts with higher fromversion than their parent playbook).
* Added support for running lint via a remote docker ssh connection. Use `DOCKER_HOST` env variable to specify a remote docker connection, such as: `DOCKER_HOST=ssh://myuser@myhost.com`.
* Fixed an issue where the pack cache in *get_marketplaces* caused the function to return invalid values.
* Fixed an issue where running format on a pack with XSIAM entities would fail.
* Added the new `display_name` field to relevant entities in the **create-id-set** command.
* Added a new validation to the **validate** command to verify the existence of "Reliability" parameter if the integration have reputation command.
* Fixed a bug where terminating the **lint** command failed (`ctrl + c`).
* Removed the validation of a subtype change in integrations and scripts from **validate**.
* Fixed an issue where **download** did not behave as expected when prompting for a version update. Reported by @K-Yo
* Added support for adoption release notes.
* Fixed an issue where **merge-id-sets** failed when a key was missing in one id-set.json.
* Fixed a bug where some mypy messages were not parsed properly in **lint**.
* Added a validation to the **validate** command, failing when '`fromversion`' or '`toversion`' in a content entity are incorrect format.
* Added a validation to the **validate** command, checking if `fromversion` <= `toversion`.
* Fixed an issue where coverage reports used the wrong logging level, marking debug logs as errors.
* Added a new validation to the **validate** command, to check when the discouraged `http` prefixes are used when setting defaultvalue, rather than `https`.
* Added a check to the **lint** command for finding hard-coded usage of the http protocol.
* Locked the dependency on Docker.
* Removed a traceback line from the **init** command templates: BaseIntegration, BaseScript.
* Updated the token in **_add_pr_comment** method from the content-bot token to the xsoar-bot token.

## 1.6.7

* Added the `types-markdown` dependency, adding markdown capabilities to existing linters using the [Markdown](https://pypi.org/project/Markdown/) package.
* Added support in the **format** command to remove nonexistent incident/indicator fields from *layouts/mappers*
* Added the `Note: XXX` and `XXX now generally available.` release notes templates to **doc-review** command.
* Updated the logs shown during the docker build step.
* Removed a false warning about configuring the `GITLAB_TOKEN` environment variable when it's not needed.
* Removed duplicate identifiers for XSIAM integrations.
* Updated the *tags* and *use cases* in pack metadata validation to use the local files only.
* Fixed the error message in checkbox validation where the defaultvalue is wrong and added the name of the variable that should be fixed.
* Added types to `find_type_by_path` under tools.py.
* Fixed an issue where YAML files contained incorrect value type for `tests` key when running `format --deprecate`.
* Added a deprecation message to the `tests:` section of yaml files when running `format --deprecate`.
* Added use case for **validate** on *wizard* objects - set_playbook is mapped to all integrations.
* Added the 'integration-get-indicators' commands to be ignored by the **verify_yml_commands_match_readme** validation, the validation will no longer fail if these commands are not in the readme file.
* Added a new validation to the **validate** command to verify that if the phrase "breaking changes" is present in a pack release notes, a JSON file with the same name exists and contains the relevant breaking changes information.
* Improved logs when running test playbooks (in a build).
* Fixed an issue in **upload** did not include list-type content items. @nicolas-rdgs
* Reverted release notes to old format.

## 1.6.6

* Added debug print when excluding item from ID set due to missing dependency.
* Added a validation to the **validate** command, failing when non-ignorable errors are present in .pack-ignore.
* Fixed an issue where `mdx server` did not close when stopped in mid run.
* Fixed an issue where `-vvv` flag did not print logs on debug level.
* enhanced ***validate*** command to list all command names affected by a backward compatibility break, instead of only one.
* Added support for Wizard content item in the **format**, **validate**, **upload**, **create-id-set**, **find-dependecies** and **create-content-artifacts** commands.
* Added a new flag to the **validate** command, allowing to run specific validations.
* Added support in **unify** and **create-content-artifacts** for displaying different documentations (detailed description + readme) for content items, depending on the marketplace version.
* Fixed an issue in **upload** where list items were not uploaded.
* Added a new validation to **validate** command to verify that *cliName* and *id* keys of the incident field or the indicator field are matches.
* Added the flag '-x', '--xsiam' to **upload** command to upload XSIAM entities to XSIAM server.
* Fixed the integration field *isFetchEvents* to be in lowercase.
* Fixed an issue where **validate -i** run after **format -i** on an existing file in the repo instead of **validate -g**.
* Added the following commands: 'update-remote-data', 'get-modified-remote-data', 'update-remote-system' to be ignored by the **verify_yml_commands_match_readme** validation, the validation will no longer fail if these commands are not in the readme file.
* Updated the release note template to include a uniform format for all items.
* Added HelloWorldSlim template option for *--template* flag in **demisto-sdk init** command.
* Fixed an issue where the HelloWorldSlim template in **demisto-sdk init** command had an integration id that was conflicting with HelloWorld integration id.
* Updated the SDK to use demisto-py 3.1.6, allowing use of a proxy with an environment variable.
* Set the default logger level to `warning`, to avoid unwanted debug logs.
* The **format** command now validates that default value of checkbox parameters is a string 'true' or 'false'.
* Fixed an issue where `FileType.PLAYBOOK` would show instead of `Playbook` in readme error messages.
* Added a new validation to **validate** proper defaultvalue for checkbox fields.

## 1.6.5

* Fixed an issue in the **format** command where the `id` field was overwritten for existing JSON files.
* Fixed an issue where the **doc-review** command was successful even when the release-note is malformed.
* Added timestamps to the `demisto-sdk` logger.
* Added time measurements to **lint**.
* Added the flag '-d', '--dependency' to **find-dependencies** command to get the content items that cause the dependencies between two packs.
* Fixed an issue where **update-release-notes** used the *trigger_id* field instead of the *trigger_name* field.
* Fixed an issue where **doc-review** failed to recognize script names, in scripts using the old file structure.
* Fixed an issue where concurrent processes created by **lint** caused deadlocks when opening files.
* Fixed an issue in the **format** command where `_dev` or `_copy` suffixes weren't removed from the subscript names in playbooks and layouts.
* Fixed an issue where **validate** failed on nonexistent `README.md` files.
* Added support of XSIAM content items to the **validate** command.
* Report **lint** summary results and failed packages after reporting time measurements.

## 1.6.4

* Added the new **generate-yml-from-python** command.
* Added a code *type* indication for integration and script objects in the *ID Set*.
* Added the [Vulture](https://github.com/jendrikseipp/vulture) linter to the pre-commit hook.
* The `demisto-sdk` pack will now be distributed via PyPi with a **wheel** file.
* Fixed a bug where any edited json file that contained a forward slash (`/`) escaped.
* Added a new validation to **validate** command to verify that the metadata *currentVersion* is
the same as the last release note version.
* The **validate** command now checks if there're none-deprecated integration commands that are missing from the readme file.
* Fixed an issue where *dockerimage* changes in Scripts weren't recognized by the **update-release-notes** command.
* Fixed an issue where **update-xsoar-config-file** did not properly insert the marketplace packs list to the file.
* Added the pack name to the known words by default when running the **doc-review** command.
* Added support for new XSIAM entities in **create-id-set** command.
* Added support for new XSIAM entities in **create-content-artifacts** command.
* Added support for Parsing/Modeling Rule content item in the **unify** command.
* Added the integration name, the commands name and the script name to the known words by default when running the **doc-review** command.
* Added an argument '-c' '--custom' to the **unify** command, if True will append to the unified yml name/display/id the custom label provided
* Added support for sub words suggestion in kebab-case sentences when running the **doc-review** command.
* Added support for new XSIAM entities in **update-release-notes** command.
* Enhanced the message of alternative suggestion words shown when running **doc-review** command.
* Fixed an incorrect error message, in case `node` is not installed on the machine.
* Fixed an issue in the **lint** command where the *check-dependent-api-modules* argument was set to true by default.
* Added a new command **generate-unit-tests**.
* Added a new validation to **validate** all SIEM integration have the same suffix.
* Fixed the destination path of the unified parsing/modeling rules in **create-content-artifacts** command.
* Fixed an issue in the **validate** command, where we validated wrongfully the existence of readme file for the *ApiModules* pack.
* Fixed an issue in the **validate** command, where an error message that was displayed for scripts validation was incorrect.
* Fixed an issue in the **validate** and **format** commands where *None* arguments in integration commands caused the commands to fail unexpectedly.
* Added support for running tests on XSIAM machines in the **test-content** command.
* Fixed an issue where the **validate** command did not work properly when deleting non-content items.
* Added the flag '-d', '--dependency' to **find-dependencies** command to get the content items that cause the dependencies between two packs.

## 1.6.3

* **Breaking change**: Fixed a typo in the **validate** `--quiet-bc-validation` flag (was `--quite-bc-validation`). @upstart-swiss
* Dropped support for python 3.7: Demisto-SDK is now supported on Python 3.8 or newer.
* Added an argument to YAMLHandler, allowing to set a maximal width for YAML files. This fixes an issue where a wrong default was used.
* Added the detach mechanism to the **upload** command, If you set the --input-config-file flag, any files in the repo's SystemPacks folder will be detached.
* Added the reattach mechanism to the **upload** command, If you set the --input-config-file flag, any detached item in your XSOAR instance that isn't currently in the repo's SystemPacks folder will be re-attached.
* Fixed an issue in the **validate** command that did not work properly when using the *-g* flag.
* Enhanced the dependency message shown when running **lint**.
* Fixed an issue where **update-release-notes** didn't update the currentVersion in pack_metadata.
* Improved the logging in **test-content** for helping catch typos in external playbook configuration.

## 1.6.2

* Added dependency validation support for core marketplacev2 packs.
* Fixed an issue in **update-release-notes** where suggestion fix failed in validation.
* Fixed a bug where `.env` files didn't load. @nicolas-rdgs
* Fixed a bug where **validate** command failed when the *categories* field in the pack metadata was empty for non-integration packs.
* Added *system* and *item-type* arguments to the **download** command, used when downloading system items.
* Added a validation to **validate**, checking that each script, integration and playbook have a README file. This validation only runs when the command is called with either the `-i` or the `-g` flag.
* Fixed a regression issue with **doc-review**, where the `-g` flag did not work.
* Improved the detection of errors in **doc-review** command.
* The **validate** command now checks if a readme file is empty, only for packs that contain playbooks or were written by a partner.
* The **validate** command now makes sure common contextPath values (e.g. `DBotScore.Score`) have a non-empty description, and **format** populates them automatically.
* Fixed an issue where the **generate-outputs** command did not work properly when examples were provided.
* Fixed an issue in the **generate-outputs** command, where the outputs were not written to the specified output path.
* The **generate-outputs** command can now generate outputs from multiple calls to the same command (useful when different args provide different outputs).
* The **generate-outputs** command can now update a yaml file with new outputs, without deleting or overwriting existing ones.
* Fixed a bug where **doc-review** command failed on existing templates.
* Fixed a bug where **validate** command failed when the word demisto is in the repo README file.
* Added support for adding test-playbooks to the zip file result in *create-content-artifacts* command for marketplacev2.
* Fixed an issue in **find-dependencies** where using the argument *-o* without the argument *--all-packs-dependencies* did not print a proper warning.
* Added a **validate** check to prevent deletion of files whose deletion is not supported by the XSOAR marketplace.
* Removed the support in the *maintenance* option of the *-u* flag in the **update-release-notes** command.
* Added validation for forbidden words and phrases in the **doc-review** command.
* Added a retries mechanism to the **test-content** command to stabilize the build process.
* Added support for all `git` platforms to get remote files.
* Refactored the **format** command's effect on the *fromversion* field:
  * Fixed a bug where the *fromversion* field was removed when modifying a content item.
  * Updated the general default *fromversion* and the default *fromversion* of newly-introduced content items (e.g. `Lists`, `Jobs`).
  * Added an interactive mode functionality for all content types, to ask the user whether to set a default *fromversion*, if could not automatically determine its value. Use `-y` to assume 'yes' as an answer to all prompts and run non-interactively.

## 1.6.1

* Added the '--use-packs-known-words' argument to the **doc-review** command
* Added YAML_Loader to handle yaml files in a standard way across modules, replacing PYYAML.
* Fixed an issue when filtering items using the ID set in the **create-content-artifacts** command.
* Fixed an issue in the **generate-docs** command where tables were generated with an empty description column.
* Fixed an issue in the **split** command where splitting failed when using relative input/output paths.
* Added warning when inferred files are missing.
* Added to **validate** a validation for integration image dimensions, which should be 120x50px.
* Improved an error in the **validate** command to better differentiate between the case where a required fetch parameter is malformed or missing.

## 1.6.0

* Fixed an issue in the **create-id-set** command where similar items from different marketplaces were reported as duplicated.
* Fixed typo in demisto-sdk init
* Fixed an issue where the **lint** command did not handle all container exit codes.
* Add to **validate** a validation for pack name to make sure it is unchanged.
* Added a validation to the **validate** command that verifies that the version in the pack_metdata file is written in the correct format.
* Fixed an issue in the **format** command where missing *fromVersion* field in indicator fields caused an error.

## 1.5.9

* Added option to specify `External Playbook Configuration` to change inputs of Playbooks triggered as part of **test-content**
* Improved performance of the **lint** command.
* Improved performance of the **validate** command when checking README images.
* ***create-id-set*** command - the default value of the **marketplace** argument was changed from ‘xsoar’ to all packs existing in the content repository. When using the command, make sure to pass the relevant marketplace to use.

## 1.5.8

* Fixed an issue where the command **doc-review** along with the argument `--release-notes` failed on yml/json files with invalid schema.
* Fixed an issue where the **lint** command failed on packs using python 3.10

## 1.5.7

* Fixed an issue where reading remote yaml files failed.
* Fixed an issue in **validate** failed with no error message for lists (when no fromVersion field was found).
* Fixed an issue when running **validate** or **format** in a gitlab repository, and failing to determine its project id.
* Added an enhancement to **split**, handling an empty output argument.
* Added the ability to add classifiers and mappers to conf.json.
* Added the Alias field to the incident field schema.

## 1.5.6

* Added 'deprecated' release notes template.
* Fixed an issue where **run-test-playbook** command failed to get the task entries when the test playbook finished with errors.
* Fixed an issue in **validate** command when running with `no-conf-json` argument to ignore the `conf.json` file.
* Added error type text (`ERROR` or `WARNING`) to **validate** error prints.
* Fixed an issue where the **format** command on test playbook did not format the ID to be equal to the name of the test playbook.
* Enhanced the **update-release-notes** command to automatically commit release notes config file upon creation.
* The **validate** command will validate that an indicator field of type html has fromVersion of 6.1.0 and above.
* The **format** command will now add fromVersion 6.1.0 to indicator field of type html.
* Added support for beta integrations in the **format** command.
* Fixed an issue where the **postman-codegen** command failed when called with the `--config-out` flag.
* Removed the integration documentation from the detailed description while performing **split** command to the unified yml file.
* Removed the line which indicates the version of the product from the README.md file for new contributions.

## 1.5.5

* Fixed an issue in the **update-release-notes** command, which did not work when changes were made in multiple packs.
* Changed the **validate** command to fail on missing test-playbooks only if no unittests are found.
* Fixed `to_kebab_case`, it will now deal with strings that have hyphens, commas or periods in them, changing them to be hyphens in the new string.
* Fixed an issue in the **create-id-set** command, where the `source` value included the git token if it was specified in the remote url.
* Fixed an issue in the **merge-id-set** command, where merging fails because of duplicates but the packs are in the XSOAR repo but in different version control.
* Fixed missing `Lists` Content Item as valid `IDSetType`
* Added enhancement for **generate-docs**. It is possible to provide both file or a comma seperated list as `examples`. Also, it's possible to provide more than one example for a script or a command.
* Added feature in **format** to sync YML and JSON files to the `master` file structure.
* Added option to specify `Incident Type`, `Incoming Mapper` and `Classifier` when configuring instance in **test-content**
* added a new command **run-test-playbook** to run a test playbook in a given XSOAR instance.
* Fixed an issue in **format** when running on a modified YML, that the `id` value is not changed to its old `id` value.
* Enhancement for **split** command, replace `ApiModule` code block to `import` when splitting a YML.
* Fixed an issue where indicator types were missing from the pack's content, when uploading using **zip-packs**.
* The request data body format generated in the **postman-codegen** will use the python argument's name and not the raw data argument's name.
* Added the flag '--filter-by-id-set' to **create-content-artifacts** to create artifacts only for items in the given id_set.json.

## 1.5.4

* Fixed an issue with the **format** command when contributing via the UI
* The **format** command will now not remove the `defaultRows` key from incident, indicator and generic fields with `type: grid`.
* Fixed an issue with the **validate** command when a layoutscontainer did not have the `fromversion` field set.
* added a new command **update-xsoar-config-file** to handle your XSOAR Configuration File.
* Added `skipVerify` argument in **upload** command to skip pack signature verification.
* Fixed an issue when the **run** command  failed running when there’s more than one playground, by explicitly using the current user’s playground.
* Added support for Job content item in the **format**, **validate**, **upload**, **create-id-set**, **find-dependecies** and **create-content-artifacts** commands.
* Added a **source** field to the **id_set** entitles.
* Two entitles will not consider as duplicates if they share the same pack and the same source.
* Fixed a bug when duplicates were found in **find_dependencies**.
* Added function **get_current_repo** to `tools`.
* The **postman-codegen** will not have duplicates argument name. It will rename them to the minimum distinguished shared path for each of them.

## 1.5.3

* The **format** command will now set `unsearchable: True` for incident, indicator and generic fields.
* Fixed an issue where the **update-release-notes** command crashes with `--help` flag.
* Added validation to the **validate** command that verifies the `unsearchable` key in incident, indicator and generic fields is set to true.
* Removed a validation that DBotRole should be set for automation that requires elevated permissions to the `XSOAR-linter` in the **lint** command.
* Fixed an issue in **Validate** command where playbooks conditional tasks were mishandeled.
* Added a validation to prevent contributors from using the `fromlicense` key as a configuration parameter in an integration's YML
* Added a validation to ensure that the type for **API token** (and similar) parameters are configured correctly as a `credential` type in the integration configuration YML.
* Added an assertion that checks for duplicated requests' names when generating an integration from a postman collection.
* Added support for [.env files](https://pypi.org/project/python-dotenv/). You can now add a `.env` file to your repository with the logging information instead of setting a global environment variables.
* When running **lint** command with --keep-container flag, the docker images are committed.
* The **validate** command will not return missing test playbook error when given a script with dynamic-section tag.

## 1.5.2

* Added a validation to **update-release-notes** command to ensure that the `--version` flag argument is in the right format.
* added a new command **coverage-analyze** to generate and print coverage reports.
* Fixed an issue in **validate** in repositories which are not in GitHub or GitLab
* Added a validation that verifies that readme image absolute links do not contain the working branch name.
* Added support for List content item in the **format**, **validate**, **download**, **upload**, **create-id-set**, **find-dependecies** and **create-content-artifacts** commands.
* Added a validation to ensure reputation command's default argument is set as an array input.
* Added the `--fail-duplicates` flag for the **merge-id-set** command which will fail the command if duplicates are found.
* Added the `--fail-duplicates` flag for the **create-id-set** command which will fail the command if duplicates are found.

## 1.5.1

* Fixed an issue where **validate** command failed to recognized test playbooks for beta integrations as valid tests.
* Fixed an issue were the **validate** command was falsely recognizing image paths in readme files.
* Fixed an issue where the **upload** command error message upon upload failure pointed to wrong file rather than to the pack metadata.
* Added a validation that verifies that each script which appears in incident fields, layouts or layout containers exists in the id_set.json.
* Fixed an issue where the **postman code-gen** command generated double dots for context outputs when it was not needed.
* Fixed an issue where there **validate** command on release notes file crashed when author image was added or modified.
* Added input handling when running **find-dependencies**, replacing string manipulations.
* Fixed an issue where the **validate** command did not handle multiple playbooks with the same name in the id_set.
* Added support for GitLab repositories in **validate**

## 1.5.0

* Fixed an issue where **upload** command failed to upload packs not under content structure.
* Added support for **init** command to run from non-content repo.
* The **split-yml** has been renamed to **split** and now supports splitting Dashboards from unified Generic Modules.
* Fixed an issue where the skipped tests validation ran on the `ApiModules` pack in the **validate** command.
* The **init** command will now create the `Generic Object` entities directories.
* Fixed an issue where the **format** command failed to recognize changed files from git.
* Fixed an issue where the **json-to-outputs** command failed checking whether `0001-01-01T00:00:00` is of type `Date`
* Added to the **generate context** command to generate context paths for integrations from an example file.
* Fixed an issue where **validate** failed on release notes configuration files.
* Fixed an issue where the **validate** command failed on pack input if git detected changed files outside of `Packs` directory.
* Fixed an issue where **validate** command failed to recognize files inside validated pack when validation release notes, resulting in a false error message for missing entity in release note.
* Fixed an issue where the **download** command failed when downloading an invalid YML, instead of skipping it.

## 1.4.9

* Added validation that the support URL in partner contribution pack metadata does not lead to a GitHub repo.
* Enhanced ***generate-docs*** with default `additionalinformation` (description) for common parameters.
* Added to **validate** command a validation that a content item's id and name will not end with spaces.
* The **format** command will now remove trailing whitespaces from content items' id and name fields.
* Fixed an issue where **update-release-notes** could fail on files outside the user given pack.
* Fixed an issue where the **generate-test-playbook** command would not place the playbook in the proper folder.
* Added to **validate** command a validation that packs with `Iron Bank` uses the latest docker from Iron Bank.
* Added to **update-release-notes** command support for `Generic Object` entities.
* Fixed an issue where playbook `fromversion` mismatch validation failed even if `skipunavailable` was set to true.
* Added to the **create artifacts** command support for release notes configuration file.
* Added validation to **validate** for release notes config file.
* Added **isoversize** and **isautoswitchedtoquietmode** fields to the playbook schema.
* Added to the **update-release-notes** command `-bc` flag to generate template for breaking changes version.
* Fixed an issue where **validate** did not search description files correctly, leading to a wrong warning message.

## 1.4.8

* Fixed an issue where yml files with `!reference` failed to load properly.
* Fixed an issue when `View Integration Documentation` button was added twice during the download and re-upload.
* Fixed an issue when `(Partner Contribution)` was added twice to the display name during the download and re-upload.
* Added the following enhancements in the **generate-test-playbook** command:
  * Added the *--commands* argument to generate tasks for specific commands.
  * Added the *--examples* argument to get the command examples file path and generate tasks from the commands and arguments specified there.
  * Added the *--upload* flag to specify whether to upload the test playbook after the generation.
  * Fixed the output condition generation for outputs of type `Boolean`.

## 1.4.7

* Fixed an issue where an empty list for a command context didn't produce an indication other than an empty table.
* Fixed an issue where the **format** command has incorrectly recognized on which files to run when running using git.
* Fixed an issue where author image validations were not checked properly.
* Fixed an issue where new old-formatted scripts and integrations were not validated.
* Fixed an issue where the wording in the from version validation error for subplaybooks was incorrect.
* Fixed an issue where the **update-release-notes** command used the old docker image version instead of the new when detecting a docker change.
* Fixed an issue where the **generate-test-playbook** command used an incorrect argument name as default
* Fixed an issue where the **json-to-outputs** command used an incorrect argument name as default when using `-d`.
* Fixed an issue where validations failed while trying to validate non content files.
* Fixed an issue where README validations did not work post VS Code formatting.
* Fixed an issue where the description validations were inconsistent when running through an integration file or a description file.

## 1.4.6

* Fixed an issue where **validate** suggests, with no reason, running **format** on missing mandatory keys in yml file.
* Skipped existence of TestPlaybook check on community and contribution integrations.
* Fixed an issue where pre-commit didn't run on the demisto_sdk/commands folder.
* The **init** command will now change the script template name in the code to the given script name.
* Expanded the validations performed on beta integrations.
* Added support for PreProcessRules in the **format**, **validate**, **download**, and **create-content-artifacts** commands.
* Improved the error messages in **generate-docs**, if an example was not provided.
* Added to **validate** command a validation that a content entity or a pack name does not contain the words "partner" and "community".
* Fixed an issue where **update-release-notes** ignores *--text* flag while using *-f*
* Fixed the outputs validations in **validate** so enrichment commands will not be checked to have DBotScore outputs.
* Added a new validation to require the dockerimage key to exist in an integration and script yml files.
* Enhanced the **generate-test-playbook** command to use only integration tested on commands, rather than (possibly) other integrations implementing them.
* Expanded unify command to support GenericModules - Unifies a GenericModule object with its Dashboards.
* Added validators for generic objects:
  * Generic Field validator - verify that the 'fromVersion' field is above 6.5.0, 'group' field equals 4 and 'id' field starts with the prefix 'generic_'.
  * Generic Type validator - verify that the 'fromVersion' field is above 6.5.0
  * Generic Module validator - verify that the 'fromVersion' field is above 6.5.0
  * Generic Definition validator - verify that the 'fromVersion' field is above 6.5.0
* Expanded Format command to support Generic Objects - Fixes generic objects according to their validations.
* Fixed an issue where the **update-release-notes** command did not handle ApiModules properly.
* Added option to enter a dictionary or json of format `[{field_name:description}]` in the **json-to-outputs** command,
  with the `-d` flag.
* Improved the outputs for the **format** command.
* Fixed an issue where the validations performed after the **format** command were inconsistent with **validate**.
* Added to the **validate** command a validation for the author image.
* Updated the **create-content-artifacts** command to support generic modules, definitions, fields and types.
* Added an option to ignore errors for file paths and not only file name in .pack-ignore file.

## 1.4.5

* Enhanced the **postman-codegen** command to name all generated arguments with lower case.
* Fixed an issue where the **find-dependencies** command miscalculated the dependencies for playbooks that use generic commands.
* Fixed an issue where the **validate** command failed in external repositories in case the DEMISTO_SDK_GITHUB_TOKEN was not set.
* Fixed an issue where **openapi-codegen** corrupted the swagger file by overwriting configuration to swagger file.
* Updated the **upload** command to support uploading zipped packs to the marketplace.
* Added to the **postman-codegen** command support of path variables.
* Fixed an issue where **openapi-codegen** entered into an infinite loop on circular references in the swagger file.
* The **format** command will now set `fromVersion: 6.2.0` for widgets with 'metrics' data type.
* Updated the **find-dependencies** command to support generic modules, definitions, fields and types.
* Fixed an issue where **openapi-codegen** tried to extract reference example outputs, leading to an exception.
* Added an option to ignore secrets automatically when using the **init** command to create a pack.
* Added a tool that gives the ability to temporarily suppress console output.

## 1.4.4

* When formatting incident types with Auto-Extract rules and without mode field, the **format** command will now add the user selected mode.
* Added new validation that DBotRole is set for scripts that requires elevated permissions to the `XSOAR-linter` in the **lint** command.
* Added url escaping to markdown human readable section in generate docs to avoid autolinking.
* Added a validation that mapper's id and name are matching. Updated the format of mapper to include update_id too.
* Added a validation to ensure that image paths in the README files are valid.
* Fixed **find_type** function to correctly find test files, such as, test script and test playbook.
* Added scheme validations for the new Generic Object Types, Fields, and Modules.
* Renamed the flag *--input-old-version* to *--old-version* in the **generate-docs** command.
* Refactored the **update-release-notes** command:
  * Replaced the *--all* flag with *--use-git* or *-g*.
  * Added the *--force* flag to update the pack release notes without changes in the pack.
  * The **update-release-notes** command will now update all dependent integrations on ApiModule change, even if not specified.
  * If more than one pack has changed, the full list of updated packs will be printed at the end of **update-release-notes** command execution.
  * Fixed an issue where the **update-release-notes** command did not add docker image release notes entry for release notes file if a script was changed.
  * Fixed an issue where the **update-release-notes** command did not detect changed files that had the same name.
  * Fixed an issue in the **update-release-notes** command where the version support of JSON files was mishandled.
* Fixed an issue where **format** did not skip files in test and documentation directories.
* Updated the **create-id-set** command to support generic modules, definitions, fields and types.
* Changed the **convert** command to generate old layout fromversion to 5.0.0 instead of 4.1.0
* Enhanced the command **postman-codegen** with type hints for templates.

## 1.4.3

* Fixed an issue where **json-to-outputs** command returned an incorrect output when json is a list.
* Fixed an issue where if a pack README.md did not exist it could cause an error in the validation process.
* Fixed an issue where the *--name* was incorrectly required in the **init** command.
* Adding the option to run **validate** on a specific path while using git (*-i* & *-g*).
* The **format** command will now change UUIDs in .yml and .json files to their respective content entity name.
* Added a playbook validation to check if a task sub playbook exists in the id set in the **validate** command.
* Added the option to add new tags/usecases to the approved list and to the pack metadata on the same pull request.
* Fixed an issue in **test_content** where when different servers ran tests for the same integration, the server URL parameters were not set correctly.
* Added a validation in the **validate** command to ensure that the ***endpoint*** command is configured correctly in yml file.
* Added a warning when pack_metadata's description field is longer than 130 characters.
* Fixed an issue where a redundant print occurred on release notes validation.
* Added new validation in the **validate** command to ensure that the minimal fromVersion in a widget of type metrics will be 6.2.0.
* Added the *--release-notes* flag to demisto-sdk to get the current version release notes entries.

## 1.4.2

* Added to `pylint` summary an indication if a test was skipped.
* Added to the **init** command the option to specify fromversion.
* Fixed an issue where running **init** command without filling the metadata file.
* Added the *--docker-timeout* flag in the **lint** command to control the request timeout for the Docker client.
* Fixed an issue where **update-release-notes** command added only one docker image release notes entry for release notes file, and not for every entity whom docker image was updated.
* Added a validation to ensure that incident/indicator fields names starts with their pack name in the **validate** command. (Checked only for new files and only when using git *-g*)
* Updated the **find-dependencies** command to return the 'dependencies' according the layout type ('incident', 'indicator').
* Enhanced the "vX" display name validation for scripts and integrations in the **validate** command to check for every versioned script or integration, and not only v2.
* Added the *--fail-duplicates* flag for the **create-id-set** command which will fail the command if duplicates are found.
* Added to the **generate-docs** command automatic addition to git when a new readme file is created.

## 1.4.1

* When in private repo without `DEMSITO_SDK_GITHUB_TOKEN` configured, get_remote_file will take files from the local origin/master.
* Enhanced the **unify** command when giving input of a file and not a directory return a clear error message.
* Added a validation to ensure integrations are not skipped and at least one test playbook is not skipped for each integration or script.
* Added to the Content Tests support for `context_print_dt`, which queries the incident context and prints the result as a json.
* Added new validation for the `xsoar_config.json` file in the **validate** command.
* Added a version differences section to readme in **generate-docs** command.
* Added the *--docs-format* flag in the **integration-diff** command to get the output in README format.
* Added the *--input-old-version* and *--skip-breaking-changes* flags in the **generate-docs** command to get the details for the breaking section and to skip the breaking changes section.

## 1.4.0

* Enable passing a comma-separated list of paths for the `--input` option of the **lint** command.
* Added new validation of unimplemented test-module command in the code to the `XSOAR-linter` in the **lint** command.
* Fixed the **generate-docs** to handle integration authentication parameter.
* Added a validation to ensure that description and README do not contain the word 'Demisto'.
* Improved the deprecated message validation required from playbooks and scripts.
* Added the `--quite-bc-validation` flag for the **validate** command to run the backwards compatibility validation in quite mode (errors is treated like warnings).
* Fixed the **update release notes** command to display a name for old layouts.
* Added the ability to append to the pack README credit to contributors.
* Added identification for parameter differences in **integration-diff** command.
* Fixed **format** to use git as a default value.
* Updated the **upload** command to support reports.
* Fixed an issue where **generate-docs** command was displaying 'None' when credentials parameter display field configured was not configured.
* Fixed an issue where **download** did not return exit code 1 on failure.
* Updated the validation that incident fields' names do not contain the word incident will aplly to core packs only.
* Added a playbook validation to verify all conditional tasks have an 'else' path in **validate** command.
* Renamed the GitHub authentication token environment variable `GITHUB_TOKEN` to `DEMITO_SDK_GITHUB_TOKEN`.
* Added to the **update-release-notes** command automatic addition to git when new release notes file is created.
* Added validation to ensure that integrations, scripts, and playbooks do not contain the entity type in their names.
* Added the **convert** command to convert entities between XSOAR versions.
* Added the *--deprecate* flag in **format** command to deprecate integrations, scripts, and playbooks.
* Fixed an issue where ignoring errors did not work when running the **validate** command on specific files (-i).

## 1.3.9

* Added a validation verifying that the pack's README.md file is not equal to pack description.
* Fixed an issue where the **Assume yes** flag did not work properly for some entities in the **format** command.
* Improved the error messages for separators in folder and file names in the **validate** command.
* Removed the **DISABLE_SDK_VERSION_CHECK** environment variable. To disable new version checks, use the **DEMISTO_SDK_SKIP_VERSION_CHECK** envirnoment variable.
* Fixed an issue where the demisto-sdk version check failed due to a rate limit.
* Fixed an issue with playbooks scheme validation.

## 1.3.8

* Updated the **secrets** command to work on forked branches.

## 1.3.7

* Added a validation to ensure correct image and description file names.
* Fixed an issue where the **validate** command failed when 'display' field in credentials param in yml is empty but 'displaypassword' was provided.
* Added the **integration-diff** command to check differences between two versions of an integration and to return a report of missing and changed elements in the new version.
* Added a validation verifying that the pack's README.md file is not missing or empty for partner packs or packs contains use cases.
* Added a validation to ensure that the integration and script folder and file names will not contain separators (`_`, `-`, ``).
* When formatting new pack, the **format** command will set the *fromversion* key to 5.5.0 in the new files without fromversion.

## 1.3.6

* Added a validation that core packs are not dependent on non-core packs.
* Added a validation that a pack name follows XSOAR standards.
* Fixed an issue where in some cases the `get_remote_file` function failed due to an invalid path.
* Fixed an issue where running **update-release-notes** with updated integration logo, did not detect any file changes.
* Fixed an issue where the **create-id-set** command did not identify unified integrations correctly.
* Fixed an issue where the `CommonTypes` pack was not identified as a dependency for all feed integrations.
* Added support for running SDK commands in private repositories.
* Fixed an issue where running the **init** command did not set the correct category field in an integration .yml file for a newly created pack.
* When formatting new contributed pack, the **format** command will set the *fromversion* key to 6.0.0 in the relevant files.
* If the environment variable "DISABLE_SDK_VERSION_CHECK" is define, the demisto-sdk will no longer check for newer version when running a command.
* Added the `--use-pack-metadata` flag for the **find-dependencies** command to update the calculated dependencies using the the packs metadata files.
* Fixed an issue where **validate** failed on scripts in case the `outputs` field was set to `None`.
* Fixed an issue where **validate** was failing on editing existing release notes.
* Added a validation for README files verifying that the file doesn't contain template text copied from HelloWorld or HelloWorldPremium README.

## 1.3.5

* Added a validation that layoutscontainer's id and name are matching. Updated the format of layoutcontainer to include update_id too.
* Added a validation that commands' names and arguments in core packs, or scripts' arguments do not contain the word incident.
* Fixed issue where running the **generate-docs** command with -c flag ran all the commands and not just the commands specified by the flag.
* Fixed the error message of the **validate** command to not always suggest adding the *description* field.
* Fixed an issue where running **format** on feed integration generated invalid parameter structure.
* Fixed an issue where the **generate-docs** command did not add all the used scripts in a playbook to the README file.
* Fixed an issue where contrib/partner details might be added twice to the same file, when using unify and create-content-artifacts commands
* Fixed issue where running **validate** command on image-related integration did not return the correct outputs to json file.
* When formatting playbooks, the **format** command will now remove empty fields from SetIncident, SetIndicator, CreateNewIncident, CreateNewIndicator script arguments.
* Added an option to fill in the developer email when running the **init** command.

## 1.3.4

* Updated the **validate** command to check that the 'additionalinfo' field only contains the expected value for feed required parameters and not equal to it.
* Added a validation that community/partner details are not in the detailed description file.
* Added a validation that the Use Case tag in pack_metadata file is only used when the pack contains at least one PB, Incident Type or Layout.
* Added a validation that makes sure outputs in integrations are matching the README file when only README has changed.
* Added the *hidden* field to the integration schema.
* Fixed an issue where running **format** on a playbook whose `name` does not equal its `id` would cause other playbooks who use that playbook as a sub-playbook to fail.
* Added support for local custom command configuration file `.demisto-sdk-conf`.
* Updated the **format** command to include an update to the description file of an integration, to remove community/partner details.

## 1.3.3

* Fixed an issue where **lint** failed where *.Dockerfile* exists prior running the lint command.
* Added FeedHelloWorld template option for *--template* flag in **demisto-sdk init** command.
* Fixed issue where **update-release-notes** deleted release note file if command was called more than once.
* Fixed issue where **update-release-notes** added docker image release notes every time the command was called.
* Fixed an issue where running **update-release-notes** on a pack with newly created integration, had also added a docker image entry in the release notes.
* Fixed an issue where `XSOAR-linter` did not find *NotImplementedError* in main.
* Added validation for README files verifying their length (over 30 chars).
* When using *-g* flag in the **validate** command it will now ignore untracked files by default.
* Added the *--include-untracked* flag to the **validate** command to include files which are untracked by git in the validation process.
* Improved the `pykwalify` error outputs in the **validate** command.
* Added the *--print-pykwalify* flag to the **validate** command to print the unchanged output from `pykwalify`.

## 1.3.2

* Updated the format of the outputs when using the *--json-file* flag to create a JSON file output for the **validate** and **lint** commands.
* Added the **doc-review** command to check spelling in .md and .yml files as well as a basic release notes review.
* Added a validation that a pack's display name does not already exist in content repository.
* Fixed an issue where the **validate** command failed to detect duplicate params in an integration.
* Fixed an issue where the **validate** command failed to detect duplicate arguments in a command in an integration.

## 1.3.1

* Fixed an issue where the **validate** command failed to validate the release notes of beta integrations.
* Updated the **upload** command to support indicator fields.
* The **validate** and **update-release-notes** commands will now check changed files against `demisto/master` if it is configured locally.
* Fixed an issue where **validate** would incorrectly identify files as renamed.
* Added a validation that integration properties (such as feed, mappers, mirroring, etc) are not removed.
* Fixed an issue where **validate** failed when comparing branch against commit hash.
* Added the *--no-pipenv* flag to the **split-yml** command.
* Added a validation that incident fields and incident types are not removed from mappers.
* Fixed an issue where the *c
reate-id-set* flag in the *validate* command did not work while not using git.
* Added the *hiddenusername* field to the integration schema.
* Added a validation that images that are not integration images, do not ask for a new version or RN

## 1.3.0

* Do not collect optional dependencies on indicator types reputation commands.
* Fixed an issue where downloading indicator layoutscontainer objects failed.
* Added a validation that makes sure outputs in integrations are matching the README file.
* Fixed an issue where the *create-id-set* flag in the **validate** command did not work.
* Added a warning in case no id_set file is found when running the **validate** command.
* Fixed an issue where changed files were not recognised correctly on forked branches in the **validate** and the **update-release-notes** commands.
* Fixed an issue when files were classified incorrectly when running *update-release-notes*.
* Added a validation that integration and script file paths are compatible with our convention.
* Fixed an issue where id_set.json file was re created whenever running the generate-docs command.
* added the *--json-file* flag to create a JSON file output for the **validate** and **lint** commands.

## 1.2.19

* Fixed an issue where merge id_set was not updated to work with the new entity of Packs.
* Added a validation that the playbook's version matches the version of its sub-playbooks, scripts, and integrations.

## 1.2.18

* Changed the *skip-id-set-creation* flag to *create-id-set* in the **validate** command. Its default value will be False.
* Added support for the 'cve' reputation command in default arg validation.
* Filter out generic and reputation command from scripts and playbooks dependencies calculation.
* Added support for the incident fields in outgoing mappers in the ID set.
* Added a validation that the taskid field and the id field under the task field are both from uuid format and contain the same value.
* Updated the **format** command to generate uuid value for the taskid field and for the id under the task field in case they hold an invalid values.
* Exclude changes from doc_files directory on validation.
* Added a validation that an integration command has at most one default argument.
* Fixing an issue where pack metadata version bump was not enforced when modifying an old format (unified) file.
* Added validation that integration parameter's display names are capitalized and spaced using whitespaces and not underscores.
* Fixed an issue where beta integrations where not running deprecation validations.
* Allowed adding additional information to the deprecated description.
* Fixing an issue when escaping less and greater signs in integration params did not work as expected.

## 1.2.17

* Added a validation that the classifier of an integration exists.
* Added a validation that the mapper of an integration exists.
* Added a validation that the incident types of a classifier exist.
* Added a validation that the incident types of a mapper exist.
* Added support for *text* argument when running **demisto-sdk update-release-notes** on the ApiModules pack.
* Added a validation for the minimal version of an indicator field of type grid.
* Added new validation for incident and indicator fields in classifiers mappers and layouts exist in the content.
* Added cache for get_remote_file to reducing failures from accessing the remote repo.
* Fixed an issue in the **format** command where `_dev` or `_copy` suffixes weren't removed from the `id` of the given playbooks.
* Playbook dependencies from incident and indicator fields are now marked as optional.
* Mappers dependencies from incident types and incident fields are now marked as optional.
* Classifier dependencies from incident types are now marked as optional.
* Updated **demisto-sdk init** command to no longer create `created` field in pack_metadata file
* Updated **generate-docs** command to take the parameters names in setup section from display field and to use additionalinfo field when exist.
* Using the *verbose* argument in the **find-dependencies** command will now log to the console.
* Improved the deprecated message validation required from integrations.
* Fixed an issue in the **generate-docs** command where **Context Example** section was created when it was empty.

## 1.2.16

* Added allowed ignore errors to the *IDSetValidator*.
* Fixed an issue where an irrelevant id_set validation ran in the **validate** command when using the *--id-set* flag.
* Fixed an issue were **generate-docs** command has failed if a command did not exist in commands permissions file.
* Improved a **validate** command message for missing release notes of api module dependencies.

## 1.2.15

* Added the *ID101* to the allowed ignored errors.

## 1.2.14

* SDK repository is now mypy check_untyped_defs complaint.
* The lint command will now ignore the unsubscriptable-object (E1136) pylint error in dockers based on python 3.9 - this will be removed once a new pylint version is released.
* Added an option for **format** to run on a whole pack.
* Added new validation of unimplemented commands from yml in the code to `XSOAR-linter`.
* Fixed an issue where Auto-Extract fields were only checked for newly added incident types in the **validate** command.
* Added a new warning validation of direct access to args/params dicts to `XSOAR-linter`.

## 1.2.13

* Added new validation of indicators usage in CommandResults to `XSOAR-linter`.
* Running **demisto-sdk lint** will automatically run on changed files (same behavior as the -g flag).
* Removed supported version message from the documentation when running **generate_docs**.
* Added a print to indicate backwards compatibility is being checked in **validate** command.
* Added a percent print when running the **validate** command with the *-a* flag.
* Fixed a regression in the **upload** command where it was ignoring `DEMISTO_VERIFY_SSL` env var.
* Fixed an issue where the **upload** command would fail to upload beta integrations.
* Fixed an issue where the **validate** command did not create the *id_set.json* file when running with *-a* flag.
* Added price change validation in the **validate** command.
* Added validations that checks in read-me for empty sections or leftovers from the auto generated read-me that should be changed.
* Added new code validation for *NotImplementedError* to raise a warning in `XSOAR-linter`.
* Added validation for support types in the pack metadata file.
* Added support for *--template* flag in **demisto-sdk init** command.
* Fixed an issue with running **validate** on master branch where the changed files weren't compared to previous commit when using the *-g* flag.
* Fixed an issue where the `XSOAR-linter` ran *NotImplementedError* validation on scripts.
* Added support for Auto-Extract feature validation in incident types in the **validate** command.
* Fixed an issue in the **lint** command where the *-i* flag was ignored.
* Improved **merge-id-sets** command to support merge between two ID sets that contain the same pack.
* Fixed an issue in the **lint** command where flake8 ran twice.

## 1.2.12

* Bandit now reports also on medium severity issues.
* Fixed an issue with support for Docker Desktop on Mac version 2.5.0+.
* Added support for vulture and mypy linting when running without docker.
* Added support for *prev-ver* flag in **update-release-notes** command.
* Improved retry support when building docker images for linting.
* Added the option to create an ID set on a specific pack in **create-id-set** command.
* Added the *--skip-id-set-creation* flag to **validate** command in order to add the capability to run validate command without creating id_set validation.
* Fixed an issue where **validate** command checked docker image tag on ApiModules pack.
* Fixed an issue where **find-dependencies** did not calculate dashboards and reports dependencies.
* Added supported version message to the documentation and release notes files when running **generate_docs** and **update-release-notes** commands respectively.
* Added new code validations for *NotImplementedError* exception raise to `XSOAR-linter`.
* Command create-content-artifacts additional support for **Author_image.png** object.
* Fixed an issue where schemas were not enforced for incident fields, indicator fields and old layouts in the validate command.
* Added support for **update-release-notes** command to update release notes according to master branch.

## 1.2.11

* Fixed an issue where the ***generate-docs*** command reset the enumeration of line numbering after an MD table.
* Updated the **upload** command to support mappers.
* Fixed an issue where exceptions were no printed in the **format** while the *--verbose* flag is set.
* Fixed an issue where *--assume-yes* flag did not work in the **format** command when running on a playbook without a `fromversion` field.
* Fixed an issue where the **format** command would fail in case `conf.json` file was not found instead of skipping the update.
* Fixed an issue where integration with v2 were recognised by the `name` field instead of the `display` field in the **validate** command.
* Added a playbook validation to check if a task script exists in the id set in the **validate** command.
* Added new integration category `File Integrity Management` in the **validate** command.

## 1.2.10

* Added validation for approved content pack use-cases and tags.
* Added new code validations for *CommonServerPython* import to `XSOAR-linter`.
* Added *default value* and *predefined values* to argument description in **generate-docs** command.
* Added a new validation that checks if *get-mapping-fields* command exists if the integration schema has *{ismappable: true}* in **validate** command.
* Fixed an issue where the *--staged* flag recognised added files as modified in the **validate** command.
* Fixed an issue where a backwards compatibility warning was raised for all added files in the **validate** command.
* Fixed an issue where **validate** command failed when no tests were given for a partner supported pack.
* Updated the **download** command to support mappers.
* Fixed an issue where the ***format*** command added a duplicate parameter.
* For partner supported content packs, added support for a list of emails.
* Removed validation of README files from the ***validate*** command.
* Fixed an issue where the ***validate*** command required release notes for ApiModules pack.

## 1.2.9

* Fixed an issue in the **openapi_codegen** command where it created duplicate functions name from the swagger file.
* Fixed an issue in the **update-release-notes** command where the *update type* argument was not verified.
* Fixed an issue in the **validate** command where no error was raised in case a non-existing docker image was presented.
* Fixed an issue in the **format** command where format failed when trying to update invalid Docker image.
* The **format** command will now preserve the **isArray** argument in integration's reputation commands and will show a warning if it set to **false**.
* Fixed an issue in the **lint** command where *finally* clause was not supported in main function.
* Fixed an issue in the **validate** command where changing any entity ID was not validated.
* Fixed an issue in the **validate** command where *--staged* flag did not bring only changed files.
* Fixed the **update-release-notes** command to ignore changes in the metadata file.
* Fixed the **validate** command to ignore metadata changes when checking if a version bump is needed.

## 1.2.8

* Added a new validation that checks in playbooks for the usage of `DeleteContext` in **validate** command.
* Fixed an issue in the **upload** command where it would try to upload content entities with unsupported versions.
* Added a new validation that checks in playbooks for the usage of specific instance in **validate** command.
* Added the **--staged** flag to **validate** command to run on staged files only.

## 1.2.7

* Changed input parameters in **find-dependencies** command.
  * Use ***-i, --input*** instead of ***-p, --path***.
  * Use ***-idp, --id-set-path*** instead of ***-i, --id-set-path***.
* Fixed an issue in the **unify** command where it crashed on an integration without an image file.
* Fixed an issue in the **format** command where unnecessary files were not skipped.
* Fixed an issue in the **update-release-notes** command where the *text* argument was not respected in all cases.
* Fixed an issue in the **validate** command where a warning about detailed description was given for unified or deprecated integrations.
* Improved the error returned by the **validate** command when running on files using the old format.

## 1.2.6

* No longer require setting `DEMISTO_README_VALIDATION` env var to enable README mdx validation. Validation will now run automatically if all necessary node modules are available.
* Fixed an issue in the **validate** command where the `--skip-pack-dependencies` would not skip id-set creation.
* Fixed an issue in the **validate** command where validation would fail if supplied an integration with an empty `commands` key.
* Fixed an issue in the **validate** command where validation would fail due to a required version bump for packs which are not versioned.
* Will use env var `DEMISTO_VERIFY_SSL` to determine if to use a secure connection for commands interacting with the Server when `--insecure` is not passed. If working with a local Server without a trusted certificate, you can set env var `DEMISTO_VERIFY_SSL=no` to avoid using `--insecure` on each command.
* Unifier now adds a link to the integration documentation to the integration detailed description.
* Fixed an issue in the **secrets** command where ignored secrets were not skipped.

## 1.2.5

* Added support for special fields: *defaultclassifier*, *defaultmapperin*, *defaultmapperout* in **download** command.
* Added -y option **format** command to assume "yes" as answer to all prompts and run non-interactively
* Speed up improvements for `validate` of README files.
* Updated the **format** command to adhere to the defined content schema and sub-schemas, aligning its behavior with the **validate** command.
* Added support for canvasContextConnections files in **format** command.

## 1.2.4

* Updated detailed description for community integrations.

## 1.2.3

* Fixed an issue where running **validate** failed on playbook with task that adds tags to the evidence data.
* Added the *displaypassword* field to the integration schema.
* Added new code validations to `XSOAR-linter`.
  * As warnings messages:
    * `demisto.params()` should be used only inside main function.
    * `demisto.args()` should be used only inside main function.
    * Functions args should have type annotations.
* Added `fromversion` field validation to test playbooks and scripts in **validate** command.

## 1.2.2

* Add support for warning msgs in the report and summary to **lint** command.
* Fixed an issue where **json-to-outputs** determined bool values as int.
* Fixed an issue where **update-release-notes** was crushing on `--all` flag.
* Fixed an issue where running **validate**, **update-release-notes** outside of content repo crushed without a meaningful error message.
* Added support for layoutscontainer in **init** contribution flow.
* Added a validation for tlp_color param in feeds in **validate** command.
* Added a validation for removal of integration parameters in **validate** command.
* Fixed an issue where **update-release-notes** was failing with a wrong error message when no pack or input was given.
* Improved formatting output of the **generate-docs** command.
* Add support for env variable *DEMISTO_SDK_ID_SET_REFRESH_INTERVAL*. Set this env variable to the refresh interval in minutes. The id set will be regenerated only if the refresh interval has passed since the last generation. Useful when generating Script documentation, to avoid re-generating the id_set every run.
* Added new code validations to `XSOAR-linter`.
  * As error messages:
    * Longer than 10 seconds sleep statements for non long running integrations.
    * exit() usage.
    * quit() usage.
  * As warnings messages:
    * `demisto.log` should not be used.
    * main function existence.
    * `demito.results` should not be used.
    * `return_output` should not be used.
    * try-except statement in main function.
    * `return_error` usage in main function.
    * only once `return_error` usage.
* Fixed an issue where **lint** command printed logs twice.
* Fixed an issue where *suffix* did not work as expected in the **create-content-artifacts** command.
* Added support for *prev-ver* flag in **lint** and **secrets** commands.
* Added support for *text* flag to **update-release-notes** command to add the same text to all release notes.
* Fixed an issue where **validate** did not recognize added files if they were modified locally.
* Added a validation that checks the `fromversion` field exists and is set to 5.0.0 or above when working or comparing to a non-feature branch in **validate** command.
* Added a validation that checks the certification field in the pack_metadata file is valid in **validate** command.
* The **update-release-notes** command will now automatically add docker image update to the release notes.

## 1.2.1

* Added an additional linter `XSOAR-linter` to the **lint** command which custom validates py files. currently checks for:
  * `Sys.exit` usages with non zero value.
  * Any `Print` usages.
* Fixed an issue where renamed files were failing on *validate*.
* Fixed an issue where single changed files did not required release notes update.
* Fixed an issue where doc_images required release-notes and validations.
* Added handling of dependent packs when running **update-release-notes** on changed *APIModules*.
  * Added new argument *--id-set-path* for id_set.json path.
  * When changes to *APIModule* is detected and an id_set.json is available - the command will update the dependent pack as well.
* Added handling of dependent packs when running **validate** on changed *APIModules*.
  * Added new argument *--id-set-path* for id_set.json path.
  * When changes to *APIModule* is detected and an id_set.json is available - the command will validate that the dependent pack has release notes as well.
* Fixed an issue where the find_type function didn't recognize file types correctly.
* Fixed an issue where **update-release-notes** command did not work properly on Windows.
* Added support for indicator fields in **update-release-notes** command.
* Fixed an issue where files in test dirs where being validated.

## 1.2.0

* Fixed an issue where **format** did not update the test playbook from its pack.
* Fixed an issue where **validate** validated non integration images.
* Fixed an issue where **update-release-notes** did not identified old yml integrations and scripts.
* Added revision templates to the **update-release-notes** command.
* Fixed an issue where **update-release-notes** crashed when a file was renamed.
* Fixed an issue where **validate** failed on deleted files.
* Fixed an issue where **validate** validated all images instead of packs only.
* Fixed an issue where a warning was not printed in the **format** in case a non-supported file type is inputted.
* Fixed an issue where **validate** did not fail if no release notes were added when adding files to existing packs.
* Added handling of incorrect layout paths via the **format** command.
* Refactor **create-content-artifacts** command - Efficient artifacts creation and better logging.
* Fixed an issue where image and description files were not handled correctly by **validate** and **update-release-notes** commands.
* Fixed an issue where the **format** command didn't remove all extra fields in a file.
* Added an error in case an invalid id_set.json file is found while running the **validate** command.
* Added fetch params checks to the **validate** command.

## 1.1.11

* Added line number to secrets' path in **secrets** command report.
* Fixed an issue where **init** a community pack did not present the valid support URL.
* Fixed an issue where **init** offered a non relevant pack support type.
* Fixed an issue where **lint** did not pull docker images for powershell.
* Fixed an issue where **find-dependencies** did not find all the script dependencies.
* Fixed an issue where **find-dependencies** did not collect indicator fields as dependencies for playbooks.
* Updated the **validate** and the **secrets** commands to be less dependent on regex.
* Fixed an issue where **lint** did not run on circle when docker did not return ping.
* Updated the missing release notes error message (RN106) in the **Validate** command.
* Fixed an issue where **Validate** would return missing release notes when two packs with the same substring existed in the modified files.
* Fixed an issue where **update-release-notes** would add duplicate release notes when two packs with the same substring existed in the modified files.
* Fixed an issue where **update-release-notes** would fail to bump new versions if the feature branch was out of sync with the master branch.
* Fixed an issue where a non-descriptive error would be returned when giving the **update-release-notes** command a pack which can not be found.
* Added dependencies check for *widgets* in **find-dependencies** command.
* Added a `update-docker` flag to **format** command.
* Added a `json-to-outputs` flag to the **run** command.
* Added a verbose (`-v`) flag to **format** command.
* Fixed an issue where **download** added the prefix "playbook-" to the name of playbooks.

## 1.1.10

* Updated the **init** command. Relevant only when passing the *--contribution* argument.
  * Added the *--author* option.
  * The *support* field of the pack's metadata is set to *community*.
* Added a proper error message in the **Validate** command upon a missing description in the root of the yml.
* **Format** now works with a relative path.
* **Validate** now fails when all release notes have been excluded.
* Fixed issue where correct error message would not propagate for invalid images.
* Added the *--skip-pack-dependencies* flag to **validate** command to skip pack dependencies validation. Relevant when using the *-g* flag.
* Fixed an issue where **Validate** and **Format** commands failed integrations with `defaultvalue` field in fetch incidents related parameters.
* Fixed an issue in the **Validate** command in which unified YAML files were not ignored.
* Fixed an issue in **generate-docs** where scripts and playbooks inputs and outputs were not parsed correctly.
* Fixed an issue in the **openapi-codegen** command where missing reference fields in the swagger JSON caused errors.
* Fixed an issue in the **openapi-codegen** command where empty objects in the swagger JSON paths caused errors.
* **update-release-notes** command now accept path of the pack instead of pack name.
* Fixed an issue where **generate-docs** was inserting unnecessary escape characters.
* Fixed an issue in the **update-release-notes** command where changes to the pack_metadata were not detected.
* Fixed an issue where **validate** did not check for missing release notes in old format files.

## 1.1.9

* Fixed an issue where **update-release-notes** command failed on invalid file types.

## 1.1.8

* Fixed a regression where **upload** command failed on test playbooks.
* Added new *githubUser* field in pack metadata init command.
* Support beta integration in the commands **split-yml, extract-code, generate-test-playbook and generate-docs.**
* Fixed an issue where **find-dependencies** ignored *toversion* field in content items.
* Added support for *layoutscontainer*, *classifier_5_9_9*, *mapper*, *report*, and *widget* in the **Format** command.
* Fixed an issue where **Format** will set the `ID` field to be equal to the `name` field in modified playbooks.
* Fixed an issue where **Format** did not work for test playbooks.
* Improved **update-release-notes** command:
  * Write content description to release notes for new items.
  * Update format for file types without description: Connections, Incident Types, Indicator Types, Layouts, Incident Fields.
* Added a validation for feedTags param in feeds in **validate** command.
* Fixed readme validation issue in community support packs.
* Added the **openapi-codegen** command to generate integrations from OpenAPI specification files.
* Fixed an issue were release notes validations returned wrong results for *CommonScripts* pack.
* Added validation for image links in README files in **validate** command.
* Added a validation for default value of fetch param in feeds in **validate** command.
* Fixed an issue where the **Init** command failed on scripts.

## 1.1.7

* Fixed an issue where running the **format** command on feed integrations removed the `defaultvalue` fields.
* Playbook branch marked with *skipunavailable* is now set as an optional dependency in the **find-dependencies** command.
* The **feedReputation** parameter can now be hidden in a feed integration.
* Fixed an issue where running the **unify** command on JS package failed.
* Added the *--no-update* flag to the **find-dependencies** command.
* Added the following validations in **validate** command:
  * Validating that a pack does not depend on NonSupported / Deprecated packs.

## 1.1.6

* Added the *--description* option to the **init** command.
* Added the *--contribution* option to the **init** command which converts a contribution zip to proper pack format.
* Improved **validate** command performance time and outputs.
* Added the flag *--no-docker-checks* to **validate** command to skip docker checks.
* Added the flag *--print-ignored-files* to **validate** command to print ignored files report when the command is done.
* Added the following validations in **validate** command:
  * Validating that existing release notes are not modified.
  * Validating release notes are not added to new packs.
  * Validating that the "currentVersion" field was raised in the pack_metadata for modified packs.
  * Validating that the timestamp in the "created" field in the pack_metadata is in ISO format.
* Running `demisto-sdk validate` will run the **validate** command using git and only on committed files (same as using *-g --post-commit*).
* Fixed an issue where release notes were not checked correctly in **validate** command.
* Fixed an issue in the **create-id-set** command where optional playbook tasks were not taken into consideration.
* Added a prompt to the `demisto-sdk update-release-notes` command to prompt users to commit changes before running the release notes command.
* Added support to `layoutscontainer` in **validate** command.

## 1.1.5

* Fixed an issue in **find-dependencies** command.
* **lint** command now verifies flake8 on CommonServerPython script.

## 1.1.4

* Fixed an issue with the default output file name of the **unify** command when using "." as an output path.
* **Unify** command now adds contributor details to the display name and description.
* **Format** command now adds *isFetch* and *incidenttype* fields to integration yml.
* Removed the *feedIncremental* field from the integration schema.
* **Format** command now adds *feedBypassExclusionList*, *Fetch indicators*, *feedReputation*, *feedReliability*,
     *feedExpirationPolicy*, *feedExpirationInterval* and *feedFetchInterval* fields to integration yml.
* Fixed an issue in the playbooks schema.
* Fixed an issue where generated release notes were out of order.
* Improved pack dependencies detection.
* Fixed an issue where test playbooks were mishandled in **validate** command.

## 1.1.3

* Added a validation for invalid id fields in indicators types files in **validate** command.
* Added default behavior for **update-release-notes** command.
* Fixed an error where README files were failing release notes validation.
* Updated format of generated release notes to be more user friendly.
* Improved error messages for the **update-release-notes** command.
* Added support for `Connections`, `Dashboards`, `Widgets`, and `Indicator Types` to **update-release-notes** command.
* **Validate** now supports scripts under the *TestPlaybooks* directory.
* Fixed an issue where **validate** did not support powershell files.

## 1.1.2

* Added a validation for invalid playbookID fields in incidents types files in **validate** command.
* Added a code formatter for python files.
* Fixed an issue where new and old classifiers where mixed on validate command.
* Added *feedIncremental* field to the integration schema.
* Fixed error in the **upload** command where unified YMLs were not uploaded as expected if the given input was a pack.
* Fixed an issue where the **secrets** command failed due to a space character in the file name.
* Ignored RN validation for *NonSupported* pack.
* You can now ignore IF107, SC100, RP102 error codes in the **validate** command.
* Fixed an issue where the **download** command was crashing when received as input a JS integration or script.
* Fixed an issue where **validate** command checked docker image for JS integrations and scripts.
* **validate** command now checks scheme for reports and connections.
* Fixed an issue where **validate** command checked docker when running on all files.
* Fixed an issue where **validate** command did not fail when docker image was not on the latest numeric tag.
* Fixed an issue where beta integrations were not validated correctly in **validate** command.

## 1.1.1

* fixed and issue where file types were not recognized correctly in **validate** command.
* Added better outputs for validate command.

## 1.1.0

* Fixed an issue where changes to only non-validated files would fail validation.
* Fixed an issue in **validate** command where moved files were failing validation for new packs.
* Fixed an issue in **validate** command where added files were failing validation due to wrong file type detection.
* Added support for new classifiers and mappers in **validate** command.
* Removed support of old RN format validation.
* Updated **secrets** command output format.
* Added support for error ignore on deprecated files in **validate** command.
* Improved errors outputs in **validate** command.
* Added support for linting an entire pack.

## 1.0.9

* Fixed a bug where misleading error was presented when pack name was not found.
* **Update-release-notes** now detects added files for packs with versions.
* Readme files are now ignored by **update-release-notes** and validation of release notes.
* Empty release notes no longer cause an uncaught error during validation.

## 1.0.8

* Changed the output format of demisto-sdk secrets.
* Added a validation that checkbox items are not required in integrations.
* Added pack release notes generation and validation.
* Improved pack metadata validation.
* Fixed an issue in **validate** where renamed files caused an error

## 1.0.4

* Fix the **format** command to update the `id` field to be equal to `details` field in indicator-type files, and to `name` field in incident-type & dashboard files.
* Fixed a bug in the **validate** command for layout files that had `sortValues` fields.
* Fixed a bug in the **format** command where `playbookName` field was not always present in the file.
* Fixed a bug in the **format** command where indicatorField wasn't part of the SDK schemas.
* Fixed a bug in **upload** command where created unified docker45 yml files were not deleted.
* Added support for IndicatorTypes directory in packs (for `reputation` files, instead of Misc).
* Fixed parsing playbook condition names as string instead of boolean in **validate** command
* Improved image validation in YAML files.
* Removed validation for else path in playbook condition tasks.

## 1.0.3

* Fixed a bug in the **format** command where comments were being removed from YAML files.
* Added output fields: *file_path* and *kind* for layouts in the id-set.json created by **create-id-set** command.
* Fixed a bug in the **create-id-set** command Who returns Duplicate for Layouts with a different kind.
* Added formatting to **generate-docs** command results replacing all `<br>` tags with `<br/>`.
* Fixed a bug in the **download** command when custom content contained not supported content entity.
* Fixed a bug in **format** command in which boolean strings  (e.g. 'yes' or 'no') were converted to boolean values (e.g. 'True' or 'False').
* **format** command now removes *sourceplaybookid* field from playbook files.
* Fixed a bug in **generate-docs** command in which integration dependencies were not detected when generating documentation for a playbook.

## 1.0.1

* Fixed a bug in the **unify** command when output path was provided empty.
* Improved error message for integration with no tests configured.
* Improved the error message returned from the **validate** command when an integration is missing or contains malformed fetch incidents related parameters.
* Fixed a bug in the **create** command where a unified YML with a docker image for 4.5 was copied incorrectly.
* Missing release notes message are now showing the release notes file path to update.
* Fixed an issue in the **validate** command in which unified YAML files were not ignored.
* File format suggestions are now shown in the relevant file format (JSON or YAML).
* Changed Docker image validation to fail only on non-valid ones.
* Removed backward compatibility validation when Docker image is updated.

## 1.0.0

* Improved the *upload* command to support the upload of all the content entities within a pack.
* The *upload* command now supports the improved pack file structure.
* Added an interactive option to format integrations, scripts and playbooks with No TestPlaybooks configured.
* Added an interactive option to configure *conf.json* file with missing test playbooks for integrations, scripts and playbooks
* Added *download* command to download custom content from Demisto instance to the local content repository.
* Improved validation failure messages to include a command suggestion, wherever relevant, to fix the raised issue.
* Improved 'validate' help and documentation description
* validate - checks that scripts, playbooks, and integrations have the *tests* key.
* validate - checks that test playbooks are configured in `conf.json`.
* demisto-sdk lint - Copy dir better handling.
* demisto-sdk lint - Add error when package missing in docker image.
* Added *-a , --validate-all* option in *validate* to run all validation on all files.
* Added *-i , --input* option in *validate* to run validation on a specified pack/file.
* added *-i, --input* option in *secrets* to run on a specific file.
* Added an allowed hidden parameter: *longRunning* to the hidden integration parameters validation.
* Fixed an issue with **format** command when executing with an output path of a folder and not a file path.
* Bug fixes in generate-docs command given playbook as input.
* Fixed an issue with lint command in which flake8 was not running on unit test files.

## 0.5.2

* Added *-c, --command* option in *generate-docs* to generate a specific command from an integration.
* Fixed an issue when getting README/CHANGELOG files from git and loading them.
* Removed release notes validation for new content.
* Fixed secrets validations for files with the same name in a different directory.
* demisto-sdk lint - parallelization working with specifying the number of workers.
* demisto-sdk lint - logging levels output, 3 levels.
* demisto-sdk lint - JSON report, structured error reports in JSON format.
* demisto-sdk lint - XML JUnit report for unit-tests.
* demisto-sdk lint - new packages used to accelerate execution time.
* demisto-sdk secrets - command now respects the generic whitelist, and not only the pack secrets.

## 0.5.0

[PyPI History][1]

[1]: https://pypi.org/project/demisto-sdk/#history

## 0.4.9

* Fixed an issue in *generate-docs* where Playbooks and Scripts documentation failed.
* Added a graceful error message when executing the *run" command with a misspelled command.
* Added more informative errors upon failures of the *upload* command.
* format command:
  * Added format for json files: IncidentField, IncidentType, IndicatorField, IndicatorType, Layout, Dashboard.
  * Added the *-fv --from-version*, *-nv --no-validation* arguments.
  * Removed the *-t yml_type* argument, the file type will be inferred.
  * Removed the *-g use_git* argument, running format without arguments will run automatically on git diff.
* Fixed an issue in loading playbooks with '=' character.
* Fixed an issue in *validate* failed on deleted README files.

## 0.4.8

* Added the *max* field to the Playbook schema, allowing to define it in tasks loop.
* Fixed an issue in *validate* where Condition branches checks were case sensitive.

## 0.4.7

* Added the *slareminder* field to the Playbook schema.
* Added the *common_server*, *demisto_mock* arguments to the *init* command.
* Fixed an issue in *generate-docs* where the general section was not being generated correctly.
* Fixed an issue in *validate* where Incident type validation failed.

## 0.4.6

* Fixed an issue where the *validate* command did not identify CHANGELOG in packs.
* Added a new command, *id-set* to create the id set - the content dependency tree by file IDs.

## 0.4.5

* generate-docs command:
  * Added the *use_cases*, *permissions*, *command_permissions* and *limitations*.
  * Added the *--insecure* argument to support running the script and integration command in Demisto.
  * Removed the *-t yml_type* argument, the file type will be inferred.
  * The *-o --output* argument is no longer mandatory, default value will be the input file directory.
* Added support for env var: *DEMISTO_SDK_SKIP_VERSION_CHECK*. When set version checks are skipped.
* Fixed an issue in which the CHANGELOG files did not match our scheme.
* Added a validator to verify that there are no hidden integration parameters.
* Fixed an issue where the *validate* command ran on test files.
* Removed the *env-dir* argument from the demisto-sdk.
* README files which are html files will now be skipped in the *validate* command.
* Added support for env var: *DEMISTO_README_VALIDATOR*. When not set the readme validation will not run.

## 0.4.4

* Added a validator for IncidentTypes (incidenttype-*.json).
* Fixed an issue where the -p flag in the *validate* command was not working.
* Added a validator for README.md files.
* Release notes validator will now run on: incident fields, indicator fields, incident types, dashboard and reputations.
* Fixed an issue where the validator of reputation(Indicator Type) did not check on the details field.
* Fixed an issue where the validator attempted validating non-existing files after deletions or name refactoring.
* Removed the *yml_type* argument in the *split-yml*, *extract-code* commands.
* Removed the *file_type* argument in the *generate-test-playbook* command.
* Fixed the *insecure* argument in *upload*.
* Added the *insecure* argument in *run-playbook*.
* Standardise the *-i --input*, *-o --output* to demisto-sdk commands.

## 0.4.3

* Fixed an issue where the incident and indicator field BC check failed.
* Support for linting and unit testing PowerShell integrations.

## 0.4.2

* Fixed an issue where validate failed on Windows.
* Added a validator to verify all branches are handled in conditional task in a playbook.
* Added a warning message when not running the latest sdk version.
* Added a validator to check that the root is connected to all tasks in the playbook.
* Added a validator for Dashboards (dashboard-*.json).
* Added a validator for Indicator Types (reputation-*.json).
* Added a BC validation for changing incident field type.
* Fixed an issue where init command would generate an invalid yml for scripts.
* Fixed an issue in misleading error message in v2 validation hook.
* Fixed an issue in v2 hook which now is set only on newly added scripts.
* Added more indicative message for errors in yaml files.
* Disabled pykwalify info log prints.

## 0.3.10

* Added a BC check for incident fields - changing from version is not allowed.
* Fixed an issue in create-content-artifacts where scripts in Packs in TestPlaybooks dir were copied with a wrong prefix.

## 0.3.9

* Added a validation that incident field can not be required.
* Added validation for fetch incident parameters.
* Added validation for feed integration parameters.
* Added to the *format* command the deletion of the *sourceplaybookid* field.
* Fixed an issue where *fieldMapping* in playbook did not pass the scheme validation.
* Fixed an issue where *create-content-artifacts* did not copy TestPlaybooks in Packs without prefix of *playbook-*.
* Added a validation the a playbook can not have a rolename set.
* Added to the image validator the new DBot default image.
* Added the fields: elasticcommonfields, quiet, quietmode to the Playbook schema.
* Fixed an issue where *validate* failed on integration commands without outputs.
* Added a new hook for naming of v2 integrations and scripts.

## 0.3.8

* Fixed an issue where *create-content-artifact* was not loading the data in the yml correctly.
* Fixed an issue where *unify* broke long lines in script section causing syntax errors

## 0.3.7

* Added *generate-docs* command to generate documentation file for integration, playbook or script.
* Fixed an issue where *unify* created a malformed integration yml.
* Fixed an issue where demisto-sdk **init** creates unit-test file with invalid import.

## 0.3.6

* Fixed an issue where demisto-sdk **validate** failed on modified scripts without error message.

## 0.3.5

* Fixed an issue with docker tag validation for integrations.
* Restructured repo source code.

## 0.3.4

* Saved failing unit tests as a file.
* Fixed an issue where "_test" file for scripts/integrations created using **init** would import the "HelloWorld" templates.
* Fixed an issue in demisto-sdk **validate** - was failing on backward compatiblity check
* Fixed an issue in demisto-sdk **secrets** - empty line in .secrets-ignore always made the secrets check to pass
* Added validation for docker image inside integrations and scripts.
* Added --use-git flag to **format** command to format all changed files.
* Fixed an issue where **validate** did not fail on dockerimage changes with bc check.
* Added new flag **--ignore-entropy** to demisto-sdk **secrets**, this will allow skip entropy secrets check.
* Added --outfile to **lint** to allow saving failed packages to a file.

## 0.3.3

* Added backwards compatibility break error message.
* Added schema for incident types.
* Added **additionalinfo** field to as an available field for integration configuration.
* Added pack parameter for **init**.
* Fixed an issue where error would appear if name parameter is not set in **init**.

## 0.3.2

* Fixed the handling of classifier files in **validate**.

## 0.3.1

* Fixed the handling of newly created reputation files in **validate**.
* Added an option to perform **validate** on a specific file.

## 0.3.0

* Added support for multi-package **lint** both with parallel and without.
* Added all parameter in **lint** to run on all packages and packs in content repository.
* Added **format** for:
  * Scripts
  * Playbooks
  * Integrations
* Improved user outputs for **secrets** command.
* Fixed an issue where **lint** would run pytest and pylint only on a single docker per integration.
* Added auto-complete functionality to demisto-sdk.
* Added git parameter in **lint** to run only on changed packages.
* Added the **run-playbook** command
* Added **run** command which runs a command in the Demisto playground.
* Added **upload** command which uploads an integration or a script to a Demisto instance.
* Fixed and issue where **validate** checked if release notes exist for new integrations and scripts.
* Added **generate-test-playbook** command which generates a basic test playbook for an integration or a script.
* **validate** now supports indicator fields.
* Fixed an issue with layouts scheme validation.
* Adding **init** command.
* Added **json-to-outputs** command which generates the yaml section for outputs from an API raw response.

## 0.2.6

* Fixed an issue with locating release notes for beta integrations in **validate**.

## 0.2.5

* Fixed an issue with locating release notes for beta integrations in **validate**.

## 0.2.4

* Adding image validation to Beta_Integration and Packs in **validate**.

## 0.2.3

* Adding Beta_Integration to the structure validation process.
* Fixing bug where **validate** did checks on TestPlaybooks.
* Added requirements parameter to **lint**.

## 0.2.2

* Fixing bug where **lint** did not return exit code 1 on failure.
* Fixing bug where **validate** did not print error message in case no release notes were give.

## 0.2.1

* **Validate** now checks that the id and name fields are identical in yml files.
* Fixed a bug where sdk did not return any exit code.

## 0.2.0

* Added Release Notes Validator.
* Fixed the Unifier selection of your python file to use as the code.
* **Validate** now supports Indicator fields.
* Fixed a bug where **validate** and **secrets** did not return exit code 1 on failure.
* **Validate** now runs on newly added scripts.

## 0.1.8

* Added support for `--version`.
* Fixed an issue in file_validator when calling `checked_type` method with script regex.

## 0.1.2

* Restructuring validation to support content packs.
* Added secrets validation.
* Added content bundle creation.
* Added lint and unit test run.

## 0.1.1

* Added new logic to the unifier.
* Added detailed README.
* Some small adjustments and fixes.

## 0.1.0

Capabilities:

* **Extract** components(code, image, description etc.) from a Demisto YAML file into a directory.
* **Unify** components(code, image, description etc.) to a single Demisto YAML file.
* **Validate** Demisto content files.<|MERGE_RESOLUTION|>--- conflicted
+++ resolved
@@ -1,13 +1,9 @@
 # Changelog
 
 ## Unreleased
-<<<<<<< HEAD
-* Added support for running **lint** in multiple native-docker images.
 * Added a newline at the end of README files generated in **generate-docs**.
-=======
 * Added the value `3` (out of bounds) to the `onChangeRepAlg` and `reputationCalc` fields under the `IncidentType` and `GenericType` schemas. **validate** will allow using it now.
 * Added support for running **lint** in multiple native-docker images.
->>>>>>> 6098bf9f
 
 ## 1.10.3
 * Fixed an issue where running **format** would fail after running npm install.
