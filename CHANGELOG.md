--- conflicted
+++ resolved
@@ -1,7 +1,4 @@
 # Changelog
-<<<<<<< HEAD
-* Fixed issue where correct error message would not propagate for invalid images.
-=======
 * Fixed an issue where ** lints** did not pull docker images for powershell.
 * Fixed an issue where **find-dependencies** did not find all the script dependencies.
 * Updated the **validate** and the **secrets** commands to be less dependent on regex.
@@ -63,7 +60,6 @@
    * Validating that a pack does not depend on NonSupported / Deprecated packs.
 
 # 1.1.6
->>>>>>> 6863a8e4
 * Added the *--description* option to the **init** command.
 * Added the *--contribution* option to the **init** command which converts a contribution zip to proper pack format.
 * Improved **validate** command performance time and outputs.
