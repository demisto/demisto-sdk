--- conflicted
+++ resolved
@@ -5,12 +5,9 @@
 * Improved memory efficiency in **update-content-graph** and **create-content-graph** commands.
 * Removed support for the `cve_id` name for the default-argument for **cve** reputation commands in **validate**. Now, only `cve` may be used for such commands.
 * Fixed an issue where **zip_packs** failed uploading content.
-<<<<<<< HEAD
-* Added support for the **List** content item in **Xpanse** marketplace.
-=======
 * Added `tenant_timezone` handling to the **modeling-rules init** command, allowing usage with tenants in various timezones.
 * Shortened the timeout when checking whether the dataset exists in **test-modeling-rule**.
->>>>>>> 8da37b92
+* Added support for the **List** content item in **Xpanse** marketplace.
 
 ## 1.17.1
 * Added the `aliasTo` key to the Incident Field schema.
