# Changelog
## Unreleased
* Fixed an issue where unified integrations / scripts with a period in their name would not split properly.
* Fixed an issue where the documentation was out of date with the current structure of **demisto-sdk** which does not support command auto-completion.
* Improved logging for **lint** and **prepare-content** commands.
<<<<<<< HEAD
* Added the *--delete_existing_dataset/-dd* flag to the **modeling-rules test** command to delete an existing dataset in the tenant.
=======
* Internal: Added the `CI_SERVER_HOST`, `CI_PROJECT_ID` environment variables.
>>>>>>> d8408b38

## 1.20.6
* Added the *--mode* argument to the **pre-commit** command, to run pre-commit with special mode (to run with different settings), supported mode are: 'nightly'.
* Modified the `validate` and `format` pre-commit hooks to run with the `--all` flag only when the `--mode=nightly` argument and `--all` flag were given.
* Modified the `ruff` pre-commit hook to run with `--config=nightly_ruff.toml` argument when running **pre-commit** command wite the `--mode=nightly` argument.
* Fixed an issue where deprecating parsing rules or modeling rules using **format** failed due to schema discrepancies.
* Fixed an issue where kebab-case arguments were not parsed correctly.
* Fixed an issue where **validate** falsely failed with error `RN115` on release notes with linefeed at the end of the file.
* Fixed an issue where **validate** falsely failed with error `DS108` on descriptions ending with new lines followed by square/curly brackets.
* Fixed an issue where **graph** commands would not clean their temporary files properly, causing successive commands to fail.
* Fixed an issue where an error log message changed the terminal color.

## 1.20.5
* Fixed an issue where **validate** falsely failed with error `DS108` on descriptions ending with brackets that contains a dot at the end of them.
* Fixed an issue where **modeling-rule test** command failed to properly render the comparison table when boolean value were printed.
* Fixed an issue were format added a dot at end of the description that already ends with question mark and exclamation mark.
* Fixed an issue where **upload** failed when trying to upload an indicator field.
* Updated the **update-content-graph** command to work with external repositories.
* Updated the **validate** command to work with external repositories when using the *--graph* flag.
* added support for `isfetchassets` flag in content graph

## 1.20.4
* Fixed an issue where using **prepare-content**, **upload**, **zip-packs** and **download** on machines with default encoding other than unicode caused errors.
* The **modeling-rules-test** will now ignore test data files containing the `test_data_config_ignore` key.
* Fixed an issue where **modeling-rules init-test-data** command failed on modeling rules that contain the text `call` even not as a separate word.
* Unlocked the dependency on `packaging`.

## 1.20.3
* Added the `FileType.VULTURE_WHITELIST` to the `FileType` enum for `.vulture_whitelist.py` files.
* Improved performance when reading `yml` files.
* Fixed an issue where **format** would add unnecessary period at the end of descriptions ending with brackets.
* Fixed an issue where **format** would not add a period at the end of descriptions, when running on in script files.
* Fixed an issue where running **validate -g** failed reading a `.pack-ignore` file that contained only newlines and spaces.
* Fixed an issue where **upload** failed when trying to upload a list content item.
* Fixed an issue where **download** would skip downloading list content items assigned to specific user roles with no roles.
* Demisto-SDK will now exit gracefully with an appropriate error message when *git* is not installed.
* Updated validation *RN116* to support the structure of **--force** flag in *update-release-notes* command.
* Fixed an issue where the release notes file was not added automatically to git when using the *update-release-notes* command.
* Fixed the structure in *update-release-notes* command when used with the **--force** flag. Now the header will display the pack display name.
* Fixed the support in **validate** for `svg` images to have their theme suffix.
* Modified **validate** to support only .svg files ending with *_dark* or *_light* suffixes.
* Fixed an issue where **modeling-rule test** command failed to properly compare types of fields.
* Fixed an issue where **validate** falsely failed with error `DS108` on descriptions ending with question mark and exclamation mark.
* Updated the **engineinfo** type in the script schema.
* Updated the **modeling-rules init & test** commands to support RULE section fields.
* Stability improvements for **graph create** and **graph update** commands.
* Fixed the *metadata* type in the XSIAM dashboard schema to *map*, with possible values: **lazy_load** and **cache_ttl**

## 1.20.2
* Updated the **pre-commit** command to run on all python versions in one run.
* Added the *--dry-run* flag to the **pre-commit** command, to create the config file without running the command.
* Fixed an issue where the **coverage-analyze** command was not parsing the logs correctly.
* Fixed an issue where **validate** falsly failed with error `DS108` on descriptions ending with a newline.
* Added formatting for script yml files when period is missing in the end of comment field, in the **format** command.
* Fixed an issue where **format** add a newline with a period when the description field missing a period.
* The content graph will now include the **python_version** field that each script/integration uses.
* Updated the **update-release-notes** command message structure when is run with **--force** flag.
* Added the **engineinfo** in to the script schema. This field specifies on which engine the script will run.
* Fixed an issue where **validate** falsely failed with error `DS108` on empty descriptions.
* Added support for lazy loading the of widgets in XSIAM dashboards.
* Added a **validate** check for correlation rules, making sure that `search_window` cannot be empty when `execution_mode` is set to `SCHEDULED`.
* Added the *metadata* key to the XSIAM dashboard schema. This field adds support for dynamic parameters in the dashboards.

## 1.20.1
* Added formatting for yml files when period is missing in the end of description field, in the **format** command.
* Fixed an issue where logging arguments were not in the standard kebab-case. The new arguments are: **console-log-threshold**, **file-log-threshold**, **log-file-path**.
* Added a new validation (`DS108`) to ensure that each description in the yml of script/integration ends with a dot.
* Fixed an issue where the **validate -g** failed reading a `.pack-ignore` file that was previously empty.
* Fixed an issue where the **update-release-notes** failed when changing the `.pack-ignore` file.
* Fixed an issue where the **GR103** validation output was malformed.
* Fixed an issue where the **upload** command failed for private repositories while trying to find the landing_page.json file.
* Added a log when a content item is missing from the repo, in **graph create** and **graph update**.
* Replaced logs with a progress bar in **graph create** and **graph update**.


## 1.20.0
* Fixed an issue where **update-release-notes** generated "available from Cortex XSOAR" instead of "from XSIAM" when run on XSIAM event collectors.
* Added support for controlling the sleep interval and retry count for **modeling-rules test** command.
* Added support for a new marketplace tag `xsoar_saas`.
* Fixed an issue where the **validate -g** failed on `BA102` in external repos even when ignored.
* Fixed an issue where the **validate -g** failed getting the content of `.pack-ignore` files when the external repository is not hosted in Github.
* Fixed an issue where the **validate -g** failed when updating an empty `.pack-ignore` file.
* Added support for yml hidden parameters for `xsoar_saas` marketplace, as part of the **prepare_content** command.
* Added support for custom documentation that will appear only in `xsoar_saas` marketplace, as part of the **prepare_content** command.
* Fixed an issue where the (`GR108`) validation did not fail in the validate command with the `-a` flag.
* Modified **prepare_content** command to be platform specific. For xsoar-saas and XSIAM regarding pack readme and integration description images in markdown files.
* Fixed an issue where the **lint** command was parsing % that may exist in the log data.

## 1.19.2
* Added a period at the end of lines produced by the **generate-docs** command that state the tested version of the product.
* Added the '--junit-path' flag to the **modeling-rules test** command, to allow saving the test results in a JUnit XML file.
* Update `RN112` validation's docs reference link.
* Added support to control the maximum file size and log rotation files count in the sdk logger.
* Fixed an issue with where passing the deprecated logging arguments to any command presented an incorrect recommendation for argument substitution.
* Fixed an issue where the documentation of logging arguments was incorrect.
* Fixed an issue in calculating content graph hash when creating or updating it.
* Fixed an issue where the coloring of the logging messages was not working properly when mixing both Console log and Parallel log handlers.
* Calling **graph create** or **graph update** now run the commands with default arguments, instead of showing the command help.
* Removed the use of chunks when calculating content relationships.
* Added the new environment variables **DEMISTO_DEFAULT_REMOTE** and **DEMISTO_DEFAULT_BRANCH**.
* Fixed an issue where the url regex in the **validate** command was wrong.
* Fixed an issue where **pre-commit** command failed when using global environment.
* Fixed an issue where **validate** would fail in external repos when trying to ignore `BA102`.
* Fixed an issue where **error-code** failed on some error codes.
* Fixes an issue in **format** command where the `-i` option included files in `.venv` directories.
* Updated the comment added to contribution PRs to old packs so it contains a link to the documentation of the **GitHub Codespaces** in xsoar.pan.dev.
* Updated GitPython version to 3.1.32.

## 1.19.1
* Fixed an issue where **unify** failed on integrations using an API a module, when not called from the content root.
* Improved **update-release-notes** logs when changes in dependent API modules are detected.
* Reverted changes released in version 1.19.0 in lint, lint will not fail on `demisto.results`, `return_outputs` and `LOG`.
* Updated the **generate-docs** command to use the content graph instead of the id_set file.
* **Validate** will now validate items which were edited in .pack-ignore.
* Added the '--all' input option for the **prepare-content** command, to support running on all content packs.
* Updated the '-i' input option of the **prepare-content** command to support multiple inputs as a comma-separated list.
* Enhanced the pack metadata properties when dumping pack zips in **prepare-content** command.

## 1.19.0
* Added the **graph** command group. The **create-content-graph** and **update-content-graph** commands were migrated to this command group, and named **graph create** and **graph update** respectively.
* Added the **graph get-relationships** command.
* The **graph create** command will now use a list of known content items from content-private, to avoid false-positives in validation `GR103`. Additionally, `GR103` was added to the **ALLOWED_IGNORE_ERRORS** list.
* The **modeling-rules test** command will now validate that the modeling rules schema mappings are aligned with the test-data mappings.
* Added the *--xsiam* flag to the **init** command in order to create XSIAM content.
* Fixed an issue where the `update-additional-dependencies` **pre-commit** step failed when not running in a content-like repo.
* Removed the format execution step from the `contribution_converter` since it can be executed separately during the contribution process.
* Added a new validation (`GR108`) to **validate**, that assures hidden packs do not have mandatory dependant packs.
* Added a new validation (`PA137`) to **validate**, ensuring the absence of non-ignorable errors in `.pack-ignore`.
* Running **validate** in a GitHub Action will now show errors as annotations, visible in the `Files Changed` tab of the pull request.
* **lint** will now fail on `demisto.results` and `return_outputs` usage, when a pack is `xsoar` or `partner` supported.
* **lint** will now fail on `LOG` usage in python files.
* Updated the **format** command to use the content graph instead of the id_set file.
* Updated **format** command not to fail on unexpected values that returns from the graph, and just add it to the log.
* Removed a redundant debug log on the `tools.get_file` function.

## 1.18.1
* Fixed an issue where the coloring directives where showing in log messages.
* Fixed an issue where **create-content-graph** was not executed upon changes in the parser infra files.
* Added support for `svg` integration images in content repo in **validate** command.
* Added a parameter `skip-packs-known-words` to the **doc-review** command, making sure that pack known words will not be added.

## 1.18.0
* Added the ability to ignore any validation in the **validate** command when running in an external (non-demisto/content) repo, by placing a `.private-repo-settings` file at its root.
* Calling **format** with the `-d` flag now removes test playbooks testing the deprecated content from conf.json.
* Improved the content graph performance when calculating content relationships.
* Improved determinism of SDK unit tests.
* **validate** will now run on all the pack content items when the pack supported marketplaces are modified.
* **pre-commit** no longer runs when there are no modified files (unless provided with input files).
* Added new validation that XSIAM integrations must have `marketplacev2` as the value of the marketplaces field.
* Added an ability to provide list of marketplace names as a credentials-type (type 9) param attribute.
* **doc-review** will run with the `--use-packs-known-words` true by default.
* Added the *deprecated* field to the pack object for the content-graph metadata.
* Calling **modeling-rules init-test-data** will now return the XDM fields output in alphabetical order.
* Added a new validation (`BA125`) to **validate**, assuring internal function names aren't used in customer-facing docs.
* Removed the Pipfile and Pipfile.lock from the templates in the **init** command.
* Disabled the option to create an integration with `Pipfile` and `Pipfile.lock` files, as they are deprecated.
* Added the Sourcery hook to **pre-commit**.
* Added a working directory to the `contribution_converter` in order to support working on a temporary directory.
* Added a waiting period when checking whether the dataset exists in the **modeling-rule test** command.
* Fixed an issue where the *DEMISTO_SDK_SKIP_VERSION_CHECK* was ignored when running on non CI environments.
* Fixed an issue where **validate** falsely detected backwards-compatibility issues, and prevented adding the `marketplaces` key to content items.
* Fixed an issue where the SDK would fail pulling docker images.
* Fixed an issue where **prepare-content** command would add the string `candidate` to scripts and integrations for the *nativeimage* key.
* Fixed an issue where in some cases the **split** command did not remove pack version note from the script.
* Fixed an issue where **validate** would not properly detect dependencies of core packs.
* Fixed an issue where **validate** failed on single-select types incident and indicator fields when given empty value as a select value option.
* Fixed an issue where errors in **validate** were logged as `info`.
* Fixed an issue where **validate** error messages were not logged when an integration param, or the default argument in reputation commands is not valid.
* Fixed an issue where the **format** command would change the value of the `unsearchable` key in fields.
* Fixed an issue where **lint** command failed to pull docker image in Gitlab environment.
* Fixed an issue in **doc-review** command where escape characters within Markdown files were detected as invalid words.
* Fixed an issue where **validate** failed on infrastructure test files.
* Fixed an issue in **update-content-graph** where the neo4j service was unaccessible for non-root users.

## 1.17.2
* Fixed an issue where **lint** and **validate** commands failed on integrations and scripts that use docker images that are not available in the Docker Hub but exist locally.
* Added documentation for the flag **override-existing** used in upload.
* Fixed an issue where **validate** failed on Incident Field items with a `template` value.
* Improved memory efficiency in **update-content-graph** and **create-content-graph** commands.
* Removed support for the `cve_id` name for the default-argument for **cve** reputation commands in **validate**. Now, only `cve` may be used for such commands.
* Fixed an issue where **zip_packs** failed uploading content.
* Added `tenant_timezone` handling to the **modeling-rules init** command, allowing usage with tenants in various timezones.
* Shortened the timeout when checking whether the dataset exists in **test-modeling-rule**.
* Cleaned up project dependencies.
* Added support for the **List** content item in **Xpanse** marketplace.
* Fixed an issue in **run-unit-tests** command when running Powershell tests.
* Fixed an issue where **lint** failed running when a docker container would not init properly.
* Fixed an issue where the *upload* command would upload a pack metadata with wrong display names.
* Performance enhancements when reading yaml files.
* Removed redundant errors and fields from `errors.py`.
* Updated **update-release-notes** to use graph instead of id_set.

## 1.17.1
* Added the `aliasTo` key to the Incident Field schema.
* Modified **validate** to not require fields whose value is always `False`.
* Modified **validate** to use the graph instead of id_set on changed *APIModules*.
* Fixed an issue where `register_module_line()` was not removed from python scripts when the script had no trailing newline.
* Fixed an issue where an integration containing a command without a description would fail to upload while using the **upload** command.
* Fixed an issue where attempting to individually upload `Preprocess Rule` files raised an unclear error message. Note: preprocess rules can not be individually uploaded, but only as part of a pack.
* Fixed an issue where the **upload** command would fail on Indicator Types.
* Fixed an issue where the **upload** command would return the wrong error message when connection credentials are invalid.
* Fixed an issue where the **upload** command would fail parsing input paths.
* added support for the `isfetcheventsandassets` flag in content graph.
* Fixed an issue where the **modeling-rules test** command failed to get the existence of result from dataset in cases where the results take time to load.
* Added an aliasTo key to the incident field schema.

## 1.17.0
* **validate** will only fail on docker related errors if the pack is supported by xsoar.
* Added a validation that assures filename, id, and name have a correct suffix for modeling/parsing rules files.
* Added new **validate** checks, preventing unwanted changes of the marketplaces (BC108,BC109), toversion (BC107)  and fromversion (BC106) fields.
* Removed the `timezone_offset` argument in the *modeling-rules test* command.
* Fixed an issue where **lint** failed when importing functions from CommonServerUserPython.
* The **format** command now will sync hidden parameters with master branch.
* Fixed an issue where lock integration failed on FileNotFound.(PANW-internal only).
* Fixed an issue where **lint** falsely warned of using `demisto.results`.
* Fixed an issue where **validate** always returned *XSIAM Dashboards* and *Correlation Rules* files as valid.
* Added `GR107` validation to **validate** using the graph validations to check that no deprecated items are used by non-deprecated content.
* Fixed an issue where the **modeling-rules test** command failed to get the existence of dataset in cases where the dataset takes more than 1 minute to get indexed.
* Fixed an issue in **lint** where the container used for linting had dependency conflicts with the image used by content, and caused inconsistent results.
* Fixed an issue where the **download** command failed when the playbook has different `name` and `id`.
* Moved the **pre-commmit** command template to the `demisto/content` repository, where it's easier to maintain.
* Fixed an issue where an internal method caused warning messages when reading md files.
* Added support for Pre Process Rules in the **upload** command.
* Fixed an issue where **upload** would not upload items whose `maketplaces` value was an empty list.
* Added a prettyName key to the incident field schema.
* Fixed an issue where **upload** command could not parse content items that are not unicode-encoded.

## 1.16.0
* Added a check to **is_docker_image_latest_tag** to only fail the validation on non-latest image tag when the current tag is older than 3 days.
* Fixed an issue where **upload** would not properly show the installed version in the UI.
* Fixed an issue where the `contribution_converter` failed replacing generated release notes with the contribution form release notes.
* Fixed an issue where an extra levelname was added to a logging message.
* Modified the `mypy` pre-commit hook to run in a virtual environment, rather than the local mypy version.
* Added support to run **validate** with `--git` flag on detached HEAD.
* Added a validation that the **validate** command will fail if the pack name is not prefixed on XSIAM dashboard images.
* Fixed the **generate-test-playbook** which failed on an unexpected keyword argument - 'console_log_threshold'.
* Fixed an issue where **prepare-content** would not properly parse the `fromVersion` and `toVersion` attributes of XSIAM-Dashbaord and XSIAM-Report content items.
* Fixed an issue where **validate** command did not fail on non-existent dependency ids of non-mandatory dependant content.
* Fixed pytest async io deprecation warning.
* Added the `--incident-id` argument (optional) to the **run** command.
* Fixed an issue in **run-unit-tests** and **update-content-graph** where running commands in a docker container was done with insufficient permissions.
* Added the `_time` field to the output compare table of the **modeling-rules test** command.
* Changed the endpoint **download** uses to get system content items.
* Fixed an issue where graph-related tasks failed when files were deleted from the repo.
* Added a **validate** check, and a **format** auto fix for the `fromversion` field in Correlation Rules and XSIAM Dashboards.
* Update the format used for dev-dependencies in pyproject.toml to match modern versions of Poetry.
* Added timestamps to logging messages when running in a CI build.

## 1.15.5
* **Breaking Change**: The default of the **upload** command `--zip` argument is `true`. To upload packs as custom content items use the `--no-zip` argument.
* Removed the `no-implicit-optional` hook from **pre-commit**.
* Removed the `markdownlint` hook from **pre-commit**.
* Fixed an issue in **run-unit-tests** to pass with warnings when no tests are collected.
* Fixed an issue in **run-unit-tests** with the coverage calculation.
* Fixed a notification about log file location appeared more than once.
* Updated the error message when code coverage is below the threshold in **coverage-analyze** to be printed in a more noticeable red color.
* Fixed an issue in **upload** that failed when a comma-separated list of paths is passed to the `--input` argument.
* Running **validate** with the `--graph` flag will now run the graph validations after all other validations.
* improved the generated release note for newly added XSIAM entities when running *update-release-notes* command.
* Fixed an issue where in some cases validation failed when mapping null values.
* Fixed an issue in **upload** command where the `--keep-zip` argument did not clean the working directory.
* Fixed an issue where an extra levelname was added to a logging message.
* Fixed an issue in **upload** where uploading packs to XSIAM failed due to version mismatch.

## 1.15.4
* Fixed an issue where *update-release-notes* and *doc-review* did not handle new content notes as expected.
* Fixed an issue in PEP484 (no-implicit-optional) hook to **pre-commit**.
* Fixed an issue in **upload** with `--input-config-file` where the content items weren't uploaded in the correct pack.
* Added support to disable the default logging colors with the **DEMISTO_SDK_LOG_NO_COLORS** environment variable.

## 1.15.3
* Added the `--init` flag to **download**.
* Added the `--keep-empty-folders` flag to **download**.
* Added `markdown-lint` to **pre-commit**
* Added the PEP484 (no-implicit-optional) hook to **pre-commit**.
* Fixed an issue where the content-graph parsing failed on mappers with undefined mapping.
* Fixed an issue in **validate** where `pack_metadata.json` files were not collected proplely in `--graph` option.
* Fixed an issue where *validate* reputation commands outputs were not checked for new content.
* Added *IN107* and *DB100* error codes to *ALLOWED_IGNORE_ERRORS* list.
* Added a validation that assures feed integrations implement the `integration_reliability` configuration parameter.
* Fixed an issue where the format command did not work as expected on pre-process rules files.
* Fixed an issue where **upload** command failed to upload when the XSOAR version is beta.
* Fixed an issue where **upload** command summary was inaccurate when uploading a `Pack` without the `-z` flag.
* Added pack name and pack version to **upload** command summary.
* Added support for modeling rules with multi datasets in ****modeling-rules test**** command.
* Fixed an issue where **validate** didn't recognize layouts with incident fields missing from `id_set.json` even when `--post-commit` was indicated.

## 1.15.2
* Fixed an issue where **format** added default arguments to reputation commands which already have one.
* Fixed an issue where **validate** fails when adding the *advance* field to the integration required fields.
* Updated the integration Traffic Light Protocol (TLP) color list schema in the **validate** command.
* Fixed an issue where **upload** would not read a repo configuration file properly.
* Fixed an issue where **upload** would not handle the `-x`/`--xsiam` flag properly.
* Fixed an issue where **format** failed to use input from the user, when asking about a `from_version`.
* Added the `-n`/`--assume_no` flag to **format**.

## 1.15.1
* Fixed an issue where **generate-docs** generated fields with double html escaping.
* Fixed an issue where **upload** failed when using the `-z` flag.

## 1.15.0
* **Breaking Change**: the **upload** command now only supports **XSOAR 6.5** or newer (and all XSIAM versions).
* **upload** now uses content models, and calls the `prepare` method of each model before uploading (unless uploading a zipped pack).
* Added a *playbook* modification to **prepare-content**, replacing `getIncident` calls with `getAlerts`, when uploading to XSIAM.
* Added a *playbook* modification to **prepare-content**, replacing `${incident.fieldname}` context accessors with `${alert.fieldname}` when uploading to XSIAM.
* Added a *playbook* modification to **prepare-content**, replacing `incident` to `alert` in task display names, when uploading to XSIAM.
* Added a *layout* modification to **prepare-content**, replacing `Related/Child/Linked Incidents` to `... Alerts` when uploading to XSIAM.
* Added a *script* modification to **prepare-content**, automatically replacing the word `incident` with `alert` when uploading to XSIAM.
* Added a validation that the **validate** command will fail if the `dockerimage` field in scripts/integrations uses any py3-native docker image.
* Updated the `ruff` version used in **pre-commit** to `0.0.269`.
* Fixed an issue in **create-content-graph** which caused missing detection of duplicated content items.
* Fixed an issue where **run-unit-tests** failed on python2 content items.
* Fixed an issue in **validate** where core packs validations were checked against the core packs defined on master branch, rather than on the current branch.
* Fixed an issue in **pre-commit** where `--input` flag was not filtered by the git files.
* Skip reset containers for XSOAR NG and XSIAM(PANW-internal only).
* Fixed an issue where **lint** failed fetching docker image details from a PANW GitLab CI environment. (PANW-internal only).

## 1.14.5
* Added logging in case the container fails to run in **run-unit-tests**.
* Disabled **pre-commit** multiprocessing for `validate` and `format`, as they use a service.
* **pre-commit** now calls `format` with `--assume-yes` and `--no-validate`.
* Fixed an issue where **pre-commit** ran multiple times when checking out build related files.

## 1.14.4
* Added integration configuration for *Cortex REST API* integration.
* Removed `Flake8` from **pre-commit**, as `ruff` covers its basic rules.
* Improved log readability by silencing non-critical `neo4j` (content graph infrastructure) logs.
* Fixed an issue where **run-unit-tests** failed on python2 content items.
* Fixed an issue where **modeling-rules test** did not properly handle query fields that pointed to a string.
* Fixed an issue when trying to fetch remote files when not under the content repo.
* Fixed a validation that the **modeling-rules test** command will fail if no test data file exist.
* Fixed an issue where **format** command failed while updating the `fromversion` entry.
* Added support for mapping uuid to names for Layout files in the **download** command.

## 1.14.3
* Fixed an issue where **run-unit-tests** failed running on items with `test_data`.
* Updated the demisto-py to v3.2.10 which now supports url decoding for the proxy authentication password.
* Fixed an issue where **generate-outputs** did not generate context paths for empty lists or dictionaries in the response.

## 1.14.2
* Added the `--staged-only` flag to **pre-commit**.
* Fixed an issue where **run-unit-tests** failed running on items with `test_data`.
* Fixed an issue where **pre-commit** ran on unchanged files.
* Add the ability to run **secrets** in **pre-commit** by passing a `--secrets` flag.
* Added support to override the log file with the **DEMISTO_SDK_LOG_FILE_PATH** environment variable.

## 1.14.1
* Fixed an issue where **update-release-notes** command failed when running on a pack that contains deprecated integrations without the `commands` section.
* Added toVersion and fromVersion to XSIAM content items schema.
* Fixed an issue where **validate** failed when attempting to map null values in a classifier and layout.
* Added search marketplace functionality to XSIAM client.
* Fixed an issue in **pre-commit** command where `MYPYPATH` was not set properly.
* Updated the integration category list in the **init** command.
* Fixed an issue where in some environments docker errors were not caught.
* Added a validation that the **validate** command will fail on README files if an image does not exist in the specified path.

## 1.14.0
* Added the `DEMISTO_SDK_GRAPH_FORCE_CREATE` environment variable. Use it to force the SDK to recreate the graph, rather than update it.
* Added support for code importing multi-level ApiModules to **lint**.
* Added a validation that the **modeling-rules test** command will fail if no test data file exist.
* Added support for the `<~XPANSE>` marketplace tag in release notes.
* Added support for marketplace tags in the **doc-review** command.
* Added **generate-unit-tests** documentation to the repo README.
* Added the `hiddenpassword` field to the integration schema, allowing **validate** to run on integrations with username-only inputs.
* Improved logs and error handling in the **modeling-rules test** command.
* Improved the warning message displayed for Contribution PRs editing outdated code.
* Improved the clarity of error messages for cases where yml files cannot be parsed as a dictionary.
* Updated the `XSIAMReport` schema.
* Standardized repo-wide logging. All logs are now created in one logger instance.
* **lint** now prevents unit-tests from accessing online resources in runtime.
* Updated the logs shown during lint when running in docker.
* Fixed an issue where **validate** showed errors twice.
* Fixed an issue where **validate** did not fail when xif files had wrong naming.
* Fixed an issue where **doc-review** required dot suffixes in release notes describing new content.
* Fixed an issue where **download** command failed when running on a beta integration.
* Fixed an issue where **update-release-notes** generated release notes for packs in their initial version (1.0.0).
* Fixed an issue with **update-content-graph** where `--use-git` parameter was ignored when using `--imported-path` parameter.
* Fixed an issue where **validate** failed on playbooks with valid inputs, since it did not collect the playbook inputs occurrences properly.

## 1.13.0
* Added the pack version to the code files when calling **unify**. The same value is removed when calling **split**.
* Added a message showing the output path when **prepare-content** is called.
* Contribution PRs that update outdated packs now display a warning message.
* Fixed an issue when kebab-case has a misspelling in one of the sub words, the suggestion might be confusing.
* Improved caching and stability for **lint**.
* Added support for *.xif* files in the **secrets** command.
* Fixed an issue where **validate** would fail when playbook inputs contain Transform Language (DT).
* Added a new **validate** check, making sure a first level header exist in release notes (RN116)
* Fixed an issue where **lint** would not properly handle multiple ApiModules imports.

## 1.12.0
* Added the **pre-commit** command, to improve code quality of XSOAR content.
* Added the **run-unit-tests** command, to run unit tests of given content items inside their respective docker images.
* Added support for filepath arguments in the **validate** and **format** commands.
* Added pre-commit hooks for `validate`, `format`, `run-unit-tests` and `update-docker-image` commands.
* Fixed an issue in the **download** command where layouts were overriden even without the `-f` option.
* Fixed an issue where Demisto-SDK did not detect layout ID when using the **download** command.
* Fixed an issue where the **lint** command ran on `native:dev` supported content when passing the `--docker-image all` flag, instead it will run on `native:candidate`.
* Added support for `native:candidate` as a docker image flag for **lint** command.
* Added a modification for layouts in **prepare-content**, replacing `Related Incidents`, `Linked Incidents` and `Child Incidents` with the suitable `... Alerts` name when uploading to XSIAM.
* Fixed an issue where logs and messages would not show when using the **download** command.
* Fixed an issue where the `server_min_version` field in metadata was an empty value when parsing packs without content items.
* Fixed an issue where running **openapi-codegen** resulted in false-positive error messages.
* Fixed an issue where **generate-python-to-yml** generated input arguments as required even though required=False was specified.
* Fixed an issue where **generate-python-to-yml** generated input arguments a default arguments when default=some_value was provided.
* Fixed a bug where **validate** returned error on playbook inputs with special characters.
* Fixed an issue where **validate** did not properly check `conf.json` when the latter is modified.
* Fixed an issue in the **upload** command, where a prompt was not showing on the console.
* Fixed an issue where running **lint** failed installing dependencies in containers.

## 1.11.0
* **Note: Demisto-SDK will soon stop supporting Python 3.8**
* Fixed an issue where using **download** on non-unicode content, merging them into existing files caused an error.
* Changed an internal setting to allow writing non-ascii content (unicode) using `YAMLHandler` and `JSONHandler`.
* Fixed an issue where an error message in **unify** was unclear for invalid input.
* Fixed an issue where running **validate** failed with **is_valid_integration_file_path_in_folder** on integrations that use API modules.
* Fixed an issue where **validate** failed with **is_valid_integration_file_path_in_folder** on integrations that use the `MSAPIModule`.
* Added **validate** check for the `modules` field in `pack_metadata.json` files.
* Changed **lint** to skip deprecated content, unless when using the `-i` flag.
* Fixed an issue where **update-release-notes** failed when a new *Parsing Rule* was added to a pack.
* Refactored the logging framework. Demisto-SDK logs will now be written to `.demist_sdk_debug.log` under the content path (when detected) or the current directory.
* Added `GR105` validation to **validate** command to check that no duplicate IDs are used.
* Added support for API Modules imported in API modules in the **unify** command.
* Added **validate** check, to make sure every Python file has a corresponding unit test file.

## 1.10.6
* Fixed an issue where running **validate** with the `-g` flag would skip some validations for old-formatted (unified) integration/script files.
* Deprecated integrations and scripts will not run anymore when providing the **--all-packs** to the **lint** command.
* Fixed an issue where a pack `serverMinVersion` would be calculated by the minimal fromVersion of its content items.
* Added the `--docker-image-target` flag to **lint** for testing native supported content with new images.

## 1.10.5
* Fixed an issue where running **run-test-playbook** would not use the `verify` parameter correctly. @ajoga
* Added a newline at the end of README files generated in **generate-docs**.
* Added the value `3` (out of bounds) to the `onChangeRepAlg` and `reputationCalc` fields under the `IncidentType` and `GenericType` schemas. **validate** will allow using it now.
* Fixed an issue where **doc-review** required dot suffixes in release notes describing new content.
* Fixed an issue where **validate** failed on Feed Integrations after adding the new *Collect/Connect* section field.
* Fixed an issue where using **postman-codegen** failed converting strings containing digits to kebab-case.
* Fixed an issue where the ***error-code*** command could not parse List[str] parameter.
* Updated validation *LO107* to support more section types in XSIAM layouts.

## 1.10.4
* Added support for running **lint** in multiple native-docker images.

## 1.10.3
* Fixed an issue where running **format** would fail after running npm install.
* Improved the graph validations in the **validate** command:
  - GR100 will now run on all content items of changed packs.
  - GR101 and GR102 will now catch invalid fromversion/toversion of files **using** the changed items.
  - GR103 errors will raise a warning when using the *-a* flag, but an error if using the *-i* or *g* flags.
* Fixed an issue where test-playbooks timed out.
* Fixed an issue where making a change in a module using an ApiModule would cause lint to run on the ApiModule unnecessarily.
* Fixed an issue where the `marketplace` field was not used when dumping pack zips.
* Fixed a typo in the README content generated with **update-release-notes** for updating integrations.
* Fixed an issue in **validate**, where using the `-gr` and `-i` flags did not run properly.
* Added the `sectionorder` field to integration scheme.
* Fixed an issue where in some occasions running of test-playbooks could receive session timeouts.
* Fixed an issue where **validate** command failed on core pack dependencies validation because of test dependencies.

## 1.10.2
* Added markdown lint formatting for README files in the **format** command.
* Fixed an issue where **lint** failed when using the `-cdam` flag with changed dependant api modules.
* Fixed an issue in the **upload** command, where `json`-based content items were not unified correctly when using the `--zip` argument.
* Added XPANSE core packs validations.

## 1.10.1
* Fixed an issue where **update-content-graph** failed to execute.

## 1.10.0
* **Breaking change**: Removed usage of `pipenv`, `isort` and `autopep8` in the **split** and **download** commands. Removed the `--no-pipenv` and `--no-code-formatting` flags. Please see https://xsoar.pan.dev/docs/tutorials/tut-setup-dev-remote for the recommended environment setup.
* Fixed an issue in **prepare-content** command where large code lines were broken.
* Fixed an issue where git-*renamed_files* were not retrieved properly.
* Fixed an issue where test dependencies were calculated in all level dependencies calculation.
* Added formatting and validation to XSIAM content types.
* Fixed an issue where several XSIAM content types were not validated when passing the `-a` flag.
* Added a UUID to name mapper for **download** it replaces UUIDs with names on all downloaded files.
* Updated the demisto-py to v3.2.6 which now supports basic proxy authentication.
* Improved the message shown when using **upload** and overwriting packs.
* Added support for the **Layout Rule** content type in the id-set and the content graph.
* Updated the default general `fromVersion` value on **format** to `6.8.0`
* Fixed an issue where **lint** sometimes failed when using the `-cdam` flag due to wrong file duplications filtering.
* Added the content graph to **validate**, use with the `--graph` flag.

## 1.9.0
* Fixed an issue where the Slack notifier was using a deprecated argument.
* Added the `--docker-image` argument to the **lint** command, which allows determining the docker image to run lint on. Possible options are: `'native:ga'`, `'native:maintenance'`, `'native:dev'`, `'all'`, a specific docker image (from Docker Hub) or, the default `'from-yml'`.
* Fixed an issue in **prepare-content** command where large code lines were broken.
* Added a logger warning to **get_demisto_version**, the task will now fail with a more informative message.
* Fixed an issue where the **upload** and **prepare-content** commands didn't add `fromServerVersion` and `toServerVersion` to layouts.
* Updated **lint** to use graph instead of id_set when running with `--check-dependent-api-module` flag.
* Added the marketplaces field to all schemas.
* Added the flag `--xsoar-only` to the **doc-review** command which enables reviewing documents that belong to XSOAR-supported Packs.
* Fixed an issue in **update-release-notes** command where an error occurred when executing the same command a second time.
* Fixed an issue where **validate** would not always ignore errors listed under `.pack-ignore`.
* Fixed an issue where running **validate** on a specific pack didn't test all the relevant entities.
* Fixed an issue where fields ending with `_x2` where not replaced in the appropriate Marketplace.

## 1.8.3
* Changed **validate** to allow hiding parameters of type 0, 4, 12 and 14 when replacing with type 9 (credentials) with the same name.
* Fixed an issue where **update-release-notes** fails to update *MicrosoftApiModule* dependent integrations.
* Fixed an issue where the **upload** command failed because `docker_native_image_config.json` file could not be found.
* Added a metadata file to the content graph zip, to be used in the **update-content-graph** command.
* Updated the **validate** and **update-release-notes** commands to unskip the *Triggers Recommendations* content type.


## 1.8.2
* Fixed an issue where demisto-py failed to upload content to XSIAM when `DEMISTO_USERNAME` environment variable is set.
* Fixed an issue where the **prepare-content** command output invalid automation name when used with the --*custom* argument.
* Fixed an issue where modeling rules with arbitrary whitespace characters were not parsed correctly.
* Added support for the **nativeImage** key for an integration/script in the **prepare-content** command.
* Added **validate** checks for integrations declared deprecated (display name, description) but missing the `deprecated` flag.
* Changed the **validate** command to fail on the IN145 error code only when the parameter with type 4 is not hidden.
* Fixed an issue where downloading content layouts with `detailsV2=None` resulted in an error.
* Fixed an issue where **xdrctemplate** was missing 'external' prefix.
* Fixed an issue in **prepare-content** command providing output path.
* Updated the **validate** and **update-release-notes** commands to skip the *Triggers Recommendations* content type.
* Added a new validation to the **validate** command to verify that the release notes headers are in the correct format.
* Changed the **validate** command to fail on the IN140 error code only when the skipped integration has no unit tests.
* Changed **validate** to allow hiding parameters of type 4 (secret) when replacing with type 9 (credentials) with the same name.
* Fixed an issue where the **update-release-notes** command didn't add release-notes properly to some *new* content items.
* Added validation that checks that the `nativeimage` key is not defined in script/integration yml.
* Added to the **format** command the ability to remove `nativeimage` key in case defined in script/integration yml.
* Enhanced the **update-content-graph** command to support `--use-git`, `--imported_path` and `--output-path` arguments.
* Fixed an issue where **doc-review** failed when reviewing command name in some cases.
* Fixed an issue where **download** didn't identify playbooks properly, and downloaded files with UUIDs instead of file/script names.

## 1.8.1
* Fixed an issue where **format** created duplicate configuration parameters.
* Added hidden properties to integration command argument and script argument.
* Added `--override-existing` to **upload** that skips the confirmation prompt for overriding existing content packs. @mattbibbydw
* Fixed an issue where **validate** failed in private repos when attempting to read from a nonexisting `approved_categories.json`.
* Fixed an issue where **validate** used absolute paths when getting remote `pack_metadata.json` files in private repos.
* Fixed an issue in **download**, where names of custom scripts were replaced with UUIDs in IncidentFields and Layouts.

## 1.8.0
* Updated the supported python versions, as `>=3.8,<3.11`, as some of the dependencies are not supported on `3.11` yet.
* Added a **validate** step for **Modeling Rules** testdata files.
* Added the **update-content-graph** command.
* Added the ability to limit the number of CPU cores with `DEMISTO_SDK_MAX_CPU_CORES` envirment variable.
* Added the **prepare-content** command.
* Added support for fromversion/toversion in XSIAM content items (correlation rules, XSIAM dashboards, XSIAM reports and triggers).
* Added a **validate** step checking types of attributes in the schema file of modeling rule.
* Added a **validate** step checking that the dataset name of a modeling rule shows in the xif and schema files.
* Added a **validate** step checking that a correlation rule file does not start with a hyphen.
* Added a **validate** step checking that xsiam content items follow naming conventions.
* Fixed an issue where SDK commands failed on the deprecated `packaging.version.LegacyVersion`, by locking the `packaging` version to `<22`.
* Fixed an issue where **update-release-notes** failed when changing only xif file in **Modeling Rules**.
* Fixed an issue where *is_valid_category* and *is_categories_field_match_standard* failed when running in a private repo.
* Fixed an issue where **validate** didn't fail on the MR103 validation error.
* Fixed the *--release-notes* option, to support the new CHANGELOG format.
* Fixed an issue where **validate** failed when only changing a modeling rules's xif file.
* Fixed an issue where **format** failed on indicator files with a `None` value under the `tabs` key.
* Fixed an issue where **validate** only printed errors for one change of context path, rather than print all.
* Fixed an issue where **download** did not suggest using a username/password when authenticating with XSOAR and using invalid arguments.
* Fixed an issue where **download** failed when listing or downloading content items that are not unicode-encoded.
* Added support for fromversion/toversion in XSIAM content items (correlation rules, XSIAM dashboards, XSIAM reports and triggers).
* Updated the supported python versions, as `>=3.8,<3.11`, as some of the dependencies are not supported on `3.11` yet.
* Added **prepare-content** command which will prepare the pack or content item for the platform.
* Patched an issue where deprecated `packaging.version.LegacyVersion`, locking packaging version to `<22`.

## 1.7.9
* Fixed an issue where an error message in **validate** would not include the suggested fix.
* Added a validation that enforces predefined categories on MP Packs & integration yml files, the validation also ensures that each pack has only one category.
* Fixed an issue where **update-release-notes** did not generate release notes for **XDRC Templates**.
* Fixed an issue where **upload** failed without explaining the reason.
* Improved implementation of the docker_helper module.
* Fixed an issue where **validate** did not check changed pack_metadata.json files when running using git.
* Added support for **xdrctemplate** to content graph.
* Fixed an issue where local copies of the newly-introduced `DemistoClassApiModule.py` were validated.
* Added new release notes templates for the addition and modification of playbooks, layouts and types in the **doc-review** command.
* Fixed an issue where the **doc-review** command failed on descriptions of new content items.
* Added the `Command XXX is deprecated. Use XXX instead.` release notes templates to **doc-review** command.
* Fixed an issue where the **update-release-notes** command didn't add the modeling-rules description for new modeling-rules files.

## 1.7.8
* Added the capability to run the MDX server in a docker container for environments without node.
* Fixed an issue where **generate-docs** with `-c` argument updated sections of the incorrect commands.
* Added IF113 error code to **ALLOWED_IGNORE_ERRORS**.
* Fixed an issue where **validate** failed on playbooks with non-string input values.
* Added the `DEMISTO_SDK_IGNORE_CONTENT_WARNING` environment variable, to allow suppressing warnings when commands are not run under a content repo folder.
* Fixed an issue where **validate** failed to recognize integration tests that were missing from config.json
* Added support for **xpanse** marketplace in **create-id-set** and **create-content-artifacts** commands.
* Fixed an issue where **split** failed on yml files.
* Added support for marketplace-specific tags.
* Fixed an issue where **download** would not run `isort`. @maxgubler
* Fixed an issue where XSIAM Dashboards and Reports images failed the build.
* Added support for **xpanse** marketplace to content graph.

## 1.7.7
* Fixed an issue where paybooks **generate-docs** didn't parse complex input values when no accessor field is given correctly.
* Fixed an issue in the **download** command, where an exception would be raised when downloading system playbooks.
* Fixed an issue where the **upload** failed on playbooks containing a value that starts with `=`.
* Fixed an issue where the **generate-unit-tests** failed to generate assertions, and generate unit tests when command names does not match method name.
* Fixed an issue where the **download** command did not honor the `--no-code-formatting` flag properly. @maxgubler
* Added a new check to **validate**, making sure playbook task values are passed as references.
* Fixed an issue where the **update-release-notes** deleted existing release notes, now appending to it instead.
* Fixed an issue where **validate** printed blank space in case of validation failed and ignored.
* Renamed 'Agent Config' to 'XDRC Templates'.
* Fixed an issue where the **zip-packs** command did not work with the CommonServerUserPython and CommonServerUserPowerShell package.

## 1.7.6

* Fixed parsing of initialization arguments of client classes in the **generate-unit-tests** command.
* Added support for AgentConfig content item in the **upload**, **create-id-set**, **find-dependecies**, **unify** and **create-content-artifacts** commands.
* Added support for XSIAM Report preview image.

## 1.7.5

* Fixed an issue where the **upload** command did not work with the CommonServerUserPython package.
* Fixed an issue in the **download** command, where some playbooks were downloaded as test playbooks.
* Added playbook modification capabilities in **TestSuite**.
* Added a new command **create-content-graph**.
* Fixed an issue in the **upload** command, where the temporary zip would not clean up properly.
* Improved content items parsing in the **create-content-graph** command.
* Added an error when the docker daemon is unavailable when running **lint**.
* Removed the validation of a subtype change for scripts in the **validate** command.
* Fixed an issue where names of XSIAM content items were not normalized properly.
* Fixed an issue where the **download** command was downloading playbooks with **script** (id) and not **scriptName**.
* Fixed an issue where script yml files were not properly identified by `find_type`.
* Removed nightly integrations filtering when deciding if a test should run.
* Added support for XSIAM Dashboard preview image.
* Added the `--no-code-formatting` flag to the **download** command, allowing to skip autopep8 and isort.
* Fixed an issue in the **update-release-notes** command, where generating release notes for modeling rules schema file caused exception.

## 1.7.4

* Fixed an issue where the **doc-review** command showed irrelevant messages.
* Fixed an issue in **validate**, where backward-compatibility failures prevented other validations from running.
* Fixed an issue in **validate**, where content-like files under infrastructure paths were not ignored.
* Fixed an issue in the AMI mapping, where server versions were missing.
* Change the way the normalize name is set for external files.
* Added dump function to XSIAM pack objects to dulicate the files.
* Fixed an issue where the `contribution_converter` did not support changes made to ApiModules.
* Added name normalization according to new convention to XSIAM content items
* Added playbook modification capabilities in **TestSuite**.
* Fixed an issue in create-content-artifacts where it will not get a normalize name for the item and it will try to duplicate the same file.

## 1.7.3

* Fixed an issue in the **format** command where fail when executed from environment without mdx server available.
* Added `Added a`, `Added an` to the list of allowed changelog prefixes.
* Added support for Indicator Types/Reputations in the **upload** command.
* Fixed an issue when running from a subdirectory of a content repo failed.
* Changing the way we are using XSIAM servers api-keys in **test-content** .
* Added a success message to **postman-codegen**.

## 1.7.2

* Fixed an issue in the **validate** command where incident fields were not found in mappers even when they exist
* Added an ability to provide list of marketplace names as a param attribute to **validate** and **upload**
* Added the file type to the error message when it is not supported.
* Fixed an issue where `contribution_converter` incorrectly mapped _Indicator Field_ objects to the _incidentfield_ directory in contribution zip files.
* Fixed a bug where **validate** returned error on empty inputs not used in playbooks.
* Added the `DEMISTO_SDK_CONTENT_PATH` environment variable, implicitly used in various commands.
* Added link to documentation for error messages regarding use cases and tags.

## 1.7.1

* Fixed an issue where *indicatorTypes* and *betaIntegrations* were not found in the id_set.
* Updated the default general `fromVersion` value on **format** to `6.5.0`
* Fixed an issue where the **validate** command did not fail when the integration yml file name was not the same as the folder containing it.
* Added an option to have **generate-docs** take a Playbooks folder path as input, and generate docs for all playbooks in it.
* Fixed an issue where the suggestion in case of `IF113` included uppercase letters for the `cliName` parameter.
* Added new validation to the **validate** command to fail and list all the file paths of files that are using a deprecated integration command / script / playbook.
* **validate** will no longer fail on playbooks calling subplaybooks that have a higher `fromVersion` value, if  calling the subplaybook has `skipifunavailable=True`.
* Fixed an issue where relative paths were not accessed correctly.
* Running any `demisto-sdk` command in a folder with a `.env` file will load it, temporarily overriding existing environment variables.
* Fixed an issue where **validate** did not properly detect deleted files.
* Added new validations to the **validate** command to verify that the schema file exists for a modeling rule and that the schema and rules keys are empty in the yml file.
* Fixed an issue where *find_type* didn't recognize exported incident types.
* Added a new validation to **validate**, making sure all inputs of a playbook are used.
* Added a new validation to **validate**, making sure all inputs used in a playbook declared in the input section.
* The **format** command will now replace the *fromServerVersion* field with *fromVersion*.

## 1.7.0

* Allowed JSON Handlers to accept kwargs, for custoimzing behavior.
* Fixed an issue where an incorrect error was shown when the `id` of a content item differed from its `name` attribute.
* Fixed an issue where the `preserve_quotes` in ruamel_handler received an incorrect value @icholy
* Fixed an issue where ignoring RM110 error code wasn't working and added a validation to **ALLOWED_IGNORE_ERRORS** to validate that all error codes are inserted in the right format.
* Fixed an issue where the contribution credit text was not added correctly to the pack README.
* Changed the contribution file implementation from markdown to a list of contributor names. The **create-content-artifact** will use this list to prepare the needed credit message.
* Added a new validation to the `XSOAR-linter` in the **lint** command for verifying that demisto.log is not used in the code.
* The **generate-docs** command will now auto-generate the Incident Mirroring section when implemented in an integration.
* Added support to automatically generate release notes for deprecated items in the **update-release-notes** command.
* Fixed an issue causing any command to crash when unable to detect local repository properties.
* Fixed an issue where running in a private gitlab repo caused a warning message to be shown multiple times.
* Added a new validation to the **validate** command to verify that markdown and python files do not contain words related to copyright section.
* Fixed an issue where **lint** crashed when provided an input file path (expecting a directory).

## 1.6.9

* Added a new validation that checks whether a pack should be deprecated.
* Added a new ability to the **format** command to deprecate a pack.
* Fixed an issue where the **validate** command sometimes returned a false negative in cases where there are several sub-playbooks with the same ID.
* Added a new validation to the **validate** command to verify that the docker in use is not deprecated.
* Added support for multiple ApiModules in the **unify** command
* Added a check to **validate** command, preventing use of relative urls in README files.
* Added environment variable **DEMISTO_SDK_MARKETPLACE** expected to affect *MarketplaceTagParser* *marketplace* value. The value will be automatically set when passing *marketplace* arg to the commands **unify**, **zip-packs**, **create-content-artifacts** and **upload**.
* Added slack notifier for build failures on the master branch.
* Added support for modeling and parsing rules in the **split** command.
* Added support for README files in **format** command.
* Added a **validate** check, making sure classifier id and name values match. Updated the classifier **format** to update the id accordingly.
* The **generate-docs** command will now auto-generate the playbook image link by default.
* Added the `--custom-image-link` argument to override.
* Added a new flag to **generate-docs** command, allowing to add a custom image link to a playbook README.
* Added a new validation to the **validate** command to verify that the package directory name is the same as the files contained in the that package.
* Added support in the **unify** command to unify a schema into its Modeling Rule.

## 1.6.8

* Fixed an issue where **validate** did not fail on invalid playbook entities' versions (i.e. subplaybooks or scripts with higher fromversion than their parent playbook).
* Added support for running lint via a remote docker ssh connection. Use `DOCKER_HOST` env variable to specify a remote docker connection, such as: `DOCKER_HOST=ssh://myuser@myhost.com`.
* Fixed an issue where the pack cache in *get_marketplaces* caused the function to return invalid values.
* Fixed an issue where running format on a pack with XSIAM entities would fail.
* Added the new `display_name` field to relevant entities in the **create-id-set** command.
* Added a new validation to the **validate** command to verify the existence of "Reliability" parameter if the integration have reputation command.
* Fixed a bug where terminating the **lint** command failed (`ctrl + c`).
* Removed the validation of a subtype change in integrations and scripts from **validate**.
* Fixed an issue where **download** did not behave as expected when prompting for a version update. Reported by @K-Yo
* Added support for adoption release notes.
* Fixed an issue where **merge-id-sets** failed when a key was missing in one id-set.json.
* Fixed a bug where some mypy messages were not parsed properly in **lint**.
* Added a validation to the **validate** command, failing when '`fromversion`' or '`toversion`' in a content entity are incorrect format.
* Added a validation to the **validate** command, checking if `fromversion` <= `toversion`.
* Fixed an issue where coverage reports used the wrong logging level, marking debug logs as errors.
* Added a new validation to the **validate** command, to check when the discouraged `http` prefixes are used when setting defaultvalue, rather than `https`.
* Added a check to the **lint** command for finding hard-coded usage of the http protocol.
* Locked the dependency on Docker.
* Removed a traceback line from the **init** command templates: BaseIntegration, BaseScript.
* Updated the token in **_add_pr_comment** method from the content-bot token to the xsoar-bot token.

## 1.6.7

* Added the `types-markdown` dependency, adding markdown capabilities to existing linters using the [Markdown](https://pypi.org/project/Markdown/) package.
* Added support in the **format** command to remove nonexistent incident/indicator fields from *layouts/mappers*
* Added the `Note: XXX` and `XXX now generally available.` release notes templates to **doc-review** command.
* Updated the logs shown during the docker build step.
* Removed a false warning about configuring the `GITLAB_TOKEN` environment variable when it's not needed.
* Removed duplicate identifiers for XSIAM integrations.
* Updated the *tags* and *use cases* in pack metadata validation to use the local files only.
* Fixed the error message in checkbox validation where the defaultvalue is wrong and added the name of the variable that should be fixed.
* Added types to `find_type_by_path` under tools.py.
* Fixed an issue where YAML files contained incorrect value type for `tests` key when running `format --deprecate`.
* Added a deprecation message to the `tests:` section of yaml files when running `format --deprecate`.
* Added use case for **validate** on *wizard* objects - set_playbook is mapped to all integrations.
* Added the 'integration-get-indicators' commands to be ignored by the **verify_yml_commands_match_readme** validation, the validation will no longer fail if these commands are not in the readme file.
* Added a new validation to the **validate** command to verify that if the phrase "breaking changes" is present in a pack release notes, a JSON file with the same name exists and contains the relevant breaking changes information.
* Improved logs when running test playbooks (in a build).
* Fixed an issue in **upload** did not include list-type content items. @nicolas-rdgs
* Reverted release notes to old format.

## 1.6.6

* Added debug print when excluding item from ID set due to missing dependency.
* Added a validation to the **validate** command, failing when non-ignorable errors are present in .pack-ignore.
* Fixed an issue where `mdx server` did not close when stopped in mid run.
* Fixed an issue where `-vvv` flag did not print logs on debug level.
* enhanced ***validate*** command to list all command names affected by a backward compatibility break, instead of only one.
* Added support for Wizard content item in the **format**, **validate**, **upload**, **create-id-set**, **find-dependecies** and **create-content-artifacts** commands.
* Added a new flag to the **validate** command, allowing to run specific validations.
* Added support in **unify** and **create-content-artifacts** for displaying different documentations (detailed description + readme) for content items, depending on the marketplace version.
* Fixed an issue in **upload** where list items were not uploaded.
* Added a new validation to **validate** command to verify that *cliName* and *id* keys of the incident field or the indicator field are matches.
* Added the flag '-x', '--xsiam' to **upload** command to upload XSIAM entities to XSIAM server.
* Fixed the integration field *isFetchEvents* to be in lowercase.
* Fixed an issue where **validate -i** run after **format -i** on an existing file in the repo instead of **validate -g**.
* Added the following commands: 'update-remote-data', 'get-modified-remote-data', 'update-remote-system' to be ignored by the **verify_yml_commands_match_readme** validation, the validation will no longer fail if these commands are not in the readme file.
* Updated the release note template to include a uniform format for all items.
* Added HelloWorldSlim template option for *--template* flag in **demisto-sdk init** command.
* Fixed an issue where the HelloWorldSlim template in **demisto-sdk init** command had an integration id that was conflicting with HelloWorld integration id.
* Updated the SDK to use demisto-py 3.1.6, allowing use of a proxy with an environment variable.
* Set the default logger level to `warning`, to avoid unwanted debug logs.
* The **format** command now validates that default value of checkbox parameters is a string 'true' or 'false'.
* Fixed an issue where `FileType.PLAYBOOK` would show instead of `Playbook` in readme error messages.
* Added a new validation to **validate** proper defaultvalue for checkbox fields.

## 1.6.5

* Fixed an issue in the **format** command where the `id` field was overwritten for existing JSON files.
* Fixed an issue where the **doc-review** command was successful even when the release-note is malformed.
* Added timestamps to the `demisto-sdk` logger.
* Added time measurements to **lint**.
* Added the flag '-d', '--dependency' to **find-dependencies** command to get the content items that cause the dependencies between two packs.
* Fixed an issue where **update-release-notes** used the *trigger_id* field instead of the *trigger_name* field.
* Fixed an issue where **doc-review** failed to recognize script names, in scripts using the old file structure.
* Fixed an issue where concurrent processes created by **lint** caused deadlocks when opening files.
* Fixed an issue in the **format** command where `_dev` or `_copy` suffixes weren't removed from the subscript names in playbooks and layouts.
* Fixed an issue where **validate** failed on nonexistent `README.md` files.
* Added support of XSIAM content items to the **validate** command.
* Report **lint** summary results and failed packages after reporting time measurements.

## 1.6.4

* Added the new **generate-yml-from-python** command.
* Added a code *type* indication for integration and script objects in the *ID Set*.
* Added the [Vulture](https://github.com/jendrikseipp/vulture) linter to the pre-commit hook.
* The `demisto-sdk` pack will now be distributed via PyPi with a **wheel** file.
* Fixed a bug where any edited json file that contained a forward slash (`/`) escaped.
* Added a new validation to **validate** command to verify that the metadata *currentVersion* is
the same as the last release note version.
* The **validate** command now checks if there're none-deprecated integration commands that are missing from the readme file.
* Fixed an issue where *dockerimage* changes in Scripts weren't recognized by the **update-release-notes** command.
* Fixed an issue where **update-xsoar-config-file** did not properly insert the marketplace packs list to the file.
* Added the pack name to the known words by default when running the **doc-review** command.
* Added support for new XSIAM entities in **create-id-set** command.
* Added support for new XSIAM entities in **create-content-artifacts** command.
* Added support for Parsing/Modeling Rule content item in the **unify** command.
* Added the integration name, the commands name and the script name to the known words by default when running the **doc-review** command.
* Added an argument '-c' '--custom' to the **unify** command, if True will append to the unified yml name/display/id the custom label provided
* Added support for sub words suggestion in kebab-case sentences when running the **doc-review** command.
* Added support for new XSIAM entities in **update-release-notes** command.
* Enhanced the message of alternative suggestion words shown when running **doc-review** command.
* Fixed an incorrect error message, in case `node` is not installed on the machine.
* Fixed an issue in the **lint** command where the *check-dependent-api-modules* argument was set to true by default.
* Added a new command **generate-unit-tests**.
* Added a new validation to **validate** all SIEM integration have the same suffix.
* Fixed the destination path of the unified parsing/modeling rules in **create-content-artifacts** command.
* Fixed an issue in the **validate** command, where we validated wrongfully the existence of readme file for the *ApiModules* pack.
* Fixed an issue in the **validate** command, where an error message that was displayed for scripts validation was incorrect.
* Fixed an issue in the **validate** and **format** commands where *None* arguments in integration commands caused the commands to fail unexpectedly.
* Added support for running tests on XSIAM machines in the **test-content** command.
* Fixed an issue where the **validate** command did not work properly when deleting non-content items.
* Added the flag '-d', '--dependency' to **find-dependencies** command to get the content items that cause the dependencies between two packs.

## 1.6.3

* **Breaking change**: Fixed a typo in the **validate** `--quiet-bc-validation` flag (was `--quite-bc-validation`). @upstart-swiss
* Dropped support for python 3.7: Demisto-SDK is now supported on Python 3.8 or newer.
* Added an argument to YAMLHandler, allowing to set a maximal width for YAML files. This fixes an issue where a wrong default was used.
* Added the detach mechanism to the **upload** command, If you set the --input-config-file flag, any files in the repo's SystemPacks folder will be detached.
* Added the reattach mechanism to the **upload** command, If you set the --input-config-file flag, any detached item in your XSOAR instance that isn't currently in the repo's SystemPacks folder will be re-attached.
* Fixed an issue in the **validate** command that did not work properly when using the *-g* flag.
* Enhanced the dependency message shown when running **lint**.
* Fixed an issue where **update-release-notes** didn't update the currentVersion in pack_metadata.
* Improved the logging in **test-content** for helping catch typos in external playbook configuration.

## 1.6.2

* Added dependency validation support for core marketplacev2 packs.
* Fixed an issue in **update-release-notes** where suggestion fix failed in validation.
* Fixed a bug where `.env` files didn't load. @nicolas-rdgs
* Fixed a bug where **validate** command failed when the *categories* field in the pack metadata was empty for non-integration packs.
* Added *system* and *item-type* arguments to the **download** command, used when downloading system items.
* Added a validation to **validate**, checking that each script, integration and playbook have a README file. This validation only runs when the command is called with either the `-i` or the `-g` flag.
* Fixed a regression issue with **doc-review**, where the `-g` flag did not work.
* Improved the detection of errors in **doc-review** command.
* The **validate** command now checks if a readme file is empty, only for packs that contain playbooks or were written by a partner.
* The **validate** command now makes sure common contextPath values (e.g. `DBotScore.Score`) have a non-empty description, and **format** populates them automatically.
* Fixed an issue where the **generate-outputs** command did not work properly when examples were provided.
* Fixed an issue in the **generate-outputs** command, where the outputs were not written to the specified output path.
* The **generate-outputs** command can now generate outputs from multiple calls to the same command (useful when different args provide different outputs).
* The **generate-outputs** command can now update a yaml file with new outputs, without deleting or overwriting existing ones.
* Fixed a bug where **doc-review** command failed on existing templates.
* Fixed a bug where **validate** command failed when the word demisto is in the repo README file.
* Added support for adding test-playbooks to the zip file result in *create-content-artifacts* command for marketplacev2.
* Fixed an issue in **find-dependencies** where using the argument *-o* without the argument *--all-packs-dependencies* did not print a proper warning.
* Added a **validate** check to prevent deletion of files whose deletion is not supported by the XSOAR marketplace.
* Removed the support in the *maintenance* option of the *-u* flag in the **update-release-notes** command.
* Added validation for forbidden words and phrases in the **doc-review** command.
* Added a retries mechanism to the **test-content** command to stabilize the build process.
* Added support for all `git` platforms to get remote files.
* Refactored the **format** command's effect on the *fromversion* field:
  * Fixed a bug where the *fromversion* field was removed when modifying a content item.
  * Updated the general default *fromversion* and the default *fromversion* of newly-introduced content items (e.g. `Lists`, `Jobs`).
  * Added an interactive mode functionality for all content types, to ask the user whether to set a default *fromversion*, if could not automatically determine its value. Use `-y` to assume 'yes' as an answer to all prompts and run non-interactively.

## 1.6.1

* Added the '--use-packs-known-words' argument to the **doc-review** command
* Added YAML_Loader to handle yaml files in a standard way across modules, replacing PYYAML.
* Fixed an issue when filtering items using the ID set in the **create-content-artifacts** command.
* Fixed an issue in the **generate-docs** command where tables were generated with an empty description column.
* Fixed an issue in the **split** command where splitting failed when using relative input/output paths.
* Added warning when inferred files are missing.
* Added to **validate** a validation for integration image dimensions, which should be 120x50px.
* Improved an error in the **validate** command to better differentiate between the case where a required fetch parameter is malformed or missing.

## 1.6.0

* Fixed an issue in the **create-id-set** command where similar items from different marketplaces were reported as duplicated.
* Fixed typo in demisto-sdk init
* Fixed an issue where the **lint** command did not handle all container exit codes.
* Add to **validate** a validation for pack name to make sure it is unchanged.
* Added a validation to the **validate** command that verifies that the version in the pack_metdata file is written in the correct format.
* Fixed an issue in the **format** command where missing *fromVersion* field in indicator fields caused an error.

## 1.5.9

* Added option to specify `External Playbook Configuration` to change inputs of Playbooks triggered as part of **test-content**
* Improved performance of the **lint** command.
* Improved performance of the **validate** command when checking README images.
* ***create-id-set*** command - the default value of the **marketplace** argument was changed from ‘xsoar’ to all packs existing in the content repository. When using the command, make sure to pass the relevant marketplace to use.

## 1.5.8

* Fixed an issue where the command **doc-review** along with the argument `--release-notes` failed on yml/json files with invalid schema.
* Fixed an issue where the **lint** command failed on packs using python 3.10

## 1.5.7

* Fixed an issue where reading remote yaml files failed.
* Fixed an issue in **validate** failed with no error message for lists (when no fromVersion field was found).
* Fixed an issue when running **validate** or **format** in a gitlab repository, and failing to determine its project id.
* Added an enhancement to **split**, handling an empty output argument.
* Added the ability to add classifiers and mappers to conf.json.
* Added the Alias field to the incident field schema.

## 1.5.6

* Added 'deprecated' release notes template.
* Fixed an issue where **run-test-playbook** command failed to get the task entries when the test playbook finished with errors.
* Fixed an issue in **validate** command when running with `no-conf-json` argument to ignore the `conf.json` file.
* Added error type text (`ERROR` or `WARNING`) to **validate** error prints.
* Fixed an issue where the **format** command on test playbook did not format the ID to be equal to the name of the test playbook.
* Enhanced the **update-release-notes** command to automatically commit release notes config file upon creation.
* The **validate** command will validate that an indicator field of type html has fromVersion of 6.1.0 and above.
* The **format** command will now add fromVersion 6.1.0 to indicator field of type html.
* Added support for beta integrations in the **format** command.
* Fixed an issue where the **postman-codegen** command failed when called with the `--config-out` flag.
* Removed the integration documentation from the detailed description while performing **split** command to the unified yml file.
* Removed the line which indicates the version of the product from the README.md file for new contributions.

## 1.5.5

* Fixed an issue in the **update-release-notes** command, which did not work when changes were made in multiple packs.
* Changed the **validate** command to fail on missing test-playbooks only if no unittests are found.
* Fixed `to_kebab_case`, it will now deal with strings that have hyphens, commas or periods in them, changing them to be hyphens in the new string.
* Fixed an issue in the **create-id-set** command, where the `source` value included the git token if it was specified in the remote url.
* Fixed an issue in the **merge-id-set** command, where merging fails because of duplicates but the packs are in the XSOAR repo but in different version control.
* Fixed missing `Lists` Content Item as valid `IDSetType`
* Added enhancement for **generate-docs**. It is possible to provide both file or a comma seperated list as `examples`. Also, it's possible to provide more than one example for a script or a command.
* Added feature in **format** to sync YML and JSON files to the `master` file structure.
* Added option to specify `Incident Type`, `Incoming Mapper` and `Classifier` when configuring instance in **test-content**
* added a new command **run-test-playbook** to run a test playbook in a given XSOAR instance.
* Fixed an issue in **format** when running on a modified YML, that the `id` value is not changed to its old `id` value.
* Enhancement for **split** command, replace `ApiModule` code block to `import` when splitting a YML.
* Fixed an issue where indicator types were missing from the pack's content, when uploading using **zip-packs**.
* The request data body format generated in the **postman-codegen** will use the python argument's name and not the raw data argument's name.
* Added the flag '--filter-by-id-set' to **create-content-artifacts** to create artifacts only for items in the given id_set.json.

## 1.5.4

* Fixed an issue with the **format** command when contributing via the UI
* The **format** command will now not remove the `defaultRows` key from incident, indicator and generic fields with `type: grid`.
* Fixed an issue with the **validate** command when a layoutscontainer did not have the `fromversion` field set.
* added a new command **update-xsoar-config-file** to handle your XSOAR Configuration File.
* Added `skipVerify` argument in **upload** command to skip pack signature verification.
* Fixed an issue when the **run** command  failed running when there’s more than one playground, by explicitly using the current user’s playground.
* Added support for Job content item in the **format**, **validate**, **upload**, **create-id-set**, **find-dependecies** and **create-content-artifacts** commands.
* Added a **source** field to the **id_set** entitles.
* Two entitles will not consider as duplicates if they share the same pack and the same source.
* Fixed a bug when duplicates were found in **find_dependencies**.
* Added function **get_current_repo** to `tools`.
* The **postman-codegen** will not have duplicates argument name. It will rename them to the minimum distinguished shared path for each of them.

## 1.5.3

* The **format** command will now set `unsearchable: True` for incident, indicator and generic fields.
* Fixed an issue where the **update-release-notes** command crashes with `--help` flag.
* Added validation to the **validate** command that verifies the `unsearchable` key in incident, indicator and generic fields is set to true.
* Removed a validation that DBotRole should be set for automation that requires elevated permissions to the `XSOAR-linter` in the **lint** command.
* Fixed an issue in **Validate** command where playbooks conditional tasks were mishandeled.
* Added a validation to prevent contributors from using the `fromlicense` key as a configuration parameter in an integration's YML
* Added a validation to ensure that the type for **API token** (and similar) parameters are configured correctly as a `credential` type in the integration configuration YML.
* Added an assertion that checks for duplicated requests' names when generating an integration from a postman collection.
* Added support for [.env files](https://pypi.org/project/python-dotenv/). You can now add a `.env` file to your repository with the logging information instead of setting a global environment variables.
* When running **lint** command with --keep-container flag, the docker images are committed.
* The **validate** command will not return missing test playbook error when given a script with dynamic-section tag.

## 1.5.2

* Added a validation to **update-release-notes** command to ensure that the `--version` flag argument is in the right format.
* added a new command **coverage-analyze** to generate and print coverage reports.
* Fixed an issue in **validate** in repositories which are not in GitHub or GitLab
* Added a validation that verifies that readme image absolute links do not contain the working branch name.
* Added support for List content item in the **format**, **validate**, **download**, **upload**, **create-id-set**, **find-dependecies** and **create-content-artifacts** commands.
* Added a validation to ensure reputation command's default argument is set as an array input.
* Added the `--fail-duplicates` flag for the **merge-id-set** command which will fail the command if duplicates are found.
* Added the `--fail-duplicates` flag for the **create-id-set** command which will fail the command if duplicates are found.

## 1.5.1

* Fixed an issue where **validate** command failed to recognized test playbooks for beta integrations as valid tests.
* Fixed an issue were the **validate** command was falsely recognizing image paths in readme files.
* Fixed an issue where the **upload** command error message upon upload failure pointed to wrong file rather than to the pack metadata.
* Added a validation that verifies that each script which appears in incident fields, layouts or layout containers exists in the id_set.json.
* Fixed an issue where the **postman code-gen** command generated double dots for context outputs when it was not needed.
* Fixed an issue where there **validate** command on release notes file crashed when author image was added or modified.
* Added input handling when running **find-dependencies**, replacing string manipulations.
* Fixed an issue where the **validate** command did not handle multiple playbooks with the same name in the id_set.
* Added support for GitLab repositories in **validate**

## 1.5.0

* Fixed an issue where **upload** command failed to upload packs not under content structure.
* Added support for **init** command to run from non-content repo.
* The **split-yml** has been renamed to **split** and now supports splitting Dashboards from unified Generic Modules.
* Fixed an issue where the skipped tests validation ran on the `ApiModules` pack in the **validate** command.
* The **init** command will now create the `Generic Object` entities directories.
* Fixed an issue where the **format** command failed to recognize changed files from git.
* Fixed an issue where the **json-to-outputs** command failed checking whether `0001-01-01T00:00:00` is of type `Date`
* Added to the **generate context** command to generate context paths for integrations from an example file.
* Fixed an issue where **validate** failed on release notes configuration files.
* Fixed an issue where the **validate** command failed on pack input if git detected changed files outside of `Packs` directory.
* Fixed an issue where **validate** command failed to recognize files inside validated pack when validation release notes, resulting in a false error message for missing entity in release note.
* Fixed an issue where the **download** command failed when downloading an invalid YML, instead of skipping it.

## 1.4.9

* Added validation that the support URL in partner contribution pack metadata does not lead to a GitHub repo.
* Enhanced ***generate-docs*** with default `additionalinformation` (description) for common parameters.
* Added to **validate** command a validation that a content item's id and name will not end with spaces.
* The **format** command will now remove trailing whitespaces from content items' id and name fields.
* Fixed an issue where **update-release-notes** could fail on files outside the user given pack.
* Fixed an issue where the **generate-test-playbook** command would not place the playbook in the proper folder.
* Added to **validate** command a validation that packs with `Iron Bank` uses the latest docker from Iron Bank.
* Added to **update-release-notes** command support for `Generic Object` entities.
* Fixed an issue where playbook `fromversion` mismatch validation failed even if `skipunavailable` was set to true.
* Added to the **create artifacts** command support for release notes configuration file.
* Added validation to **validate** for release notes config file.
* Added **isoversize** and **isautoswitchedtoquietmode** fields to the playbook schema.
* Added to the **update-release-notes** command `-bc` flag to generate template for breaking changes version.
* Fixed an issue where **validate** did not search description files correctly, leading to a wrong warning message.

## 1.4.8

* Fixed an issue where yml files with `!reference` failed to load properly.
* Fixed an issue when `View Integration Documentation` button was added twice during the download and re-upload.
* Fixed an issue when `(Partner Contribution)` was added twice to the display name during the download and re-upload.
* Added the following enhancements in the **generate-test-playbook** command:
  * Added the *--commands* argument to generate tasks for specific commands.
  * Added the *--examples* argument to get the command examples file path and generate tasks from the commands and arguments specified there.
  * Added the *--upload* flag to specify whether to upload the test playbook after the generation.
  * Fixed the output condition generation for outputs of type `Boolean`.

## 1.4.7

* Fixed an issue where an empty list for a command context didn't produce an indication other than an empty table.
* Fixed an issue where the **format** command has incorrectly recognized on which files to run when running using git.
* Fixed an issue where author image validations were not checked properly.
* Fixed an issue where new old-formatted scripts and integrations were not validated.
* Fixed an issue where the wording in the from version validation error for subplaybooks was incorrect.
* Fixed an issue where the **update-release-notes** command used the old docker image version instead of the new when detecting a docker change.
* Fixed an issue where the **generate-test-playbook** command used an incorrect argument name as default
* Fixed an issue where the **json-to-outputs** command used an incorrect argument name as default when using `-d`.
* Fixed an issue where validations failed while trying to validate non content files.
* Fixed an issue where README validations did not work post VS Code formatting.
* Fixed an issue where the description validations were inconsistent when running through an integration file or a description file.

## 1.4.6

* Fixed an issue where **validate** suggests, with no reason, running **format** on missing mandatory keys in yml file.
* Skipped existence of TestPlaybook check on community and contribution integrations.
* Fixed an issue where pre-commit didn't run on the demisto_sdk/commands folder.
* The **init** command will now change the script template name in the code to the given script name.
* Expanded the validations performed on beta integrations.
* Added support for PreProcessRules in the **format**, **validate**, **download**, and **create-content-artifacts** commands.
* Improved the error messages in **generate-docs**, if an example was not provided.
* Added to **validate** command a validation that a content entity or a pack name does not contain the words "partner" and "community".
* Fixed an issue where **update-release-notes** ignores *--text* flag while using *-f*
* Fixed the outputs validations in **validate** so enrichment commands will not be checked to have DBotScore outputs.
* Added a new validation to require the dockerimage key to exist in an integration and script yml files.
* Enhanced the **generate-test-playbook** command to use only integration tested on commands, rather than (possibly) other integrations implementing them.
* Expanded unify command to support GenericModules - Unifies a GenericModule object with its Dashboards.
* Added validators for generic objects:
  * Generic Field validator - verify that the 'fromVersion' field is above 6.5.0, 'group' field equals 4 and 'id' field starts with the prefix 'generic_'.
  * Generic Type validator - verify that the 'fromVersion' field is above 6.5.0
  * Generic Module validator - verify that the 'fromVersion' field is above 6.5.0
  * Generic Definition validator - verify that the 'fromVersion' field is above 6.5.0
* Expanded Format command to support Generic Objects - Fixes generic objects according to their validations.
* Fixed an issue where the **update-release-notes** command did not handle ApiModules properly.
* Added option to enter a dictionary or json of format `[{field_name:description}]` in the **json-to-outputs** command,
  with the `-d` flag.
* Improved the outputs for the **format** command.
* Fixed an issue where the validations performed after the **format** command were inconsistent with **validate**.
* Added to the **validate** command a validation for the author image.
* Updated the **create-content-artifacts** command to support generic modules, definitions, fields and types.
* Added an option to ignore errors for file paths and not only file name in .pack-ignore file.

## 1.4.5

* Enhanced the **postman-codegen** command to name all generated arguments with lower case.
* Fixed an issue where the **find-dependencies** command miscalculated the dependencies for playbooks that use generic commands.
* Fixed an issue where the **validate** command failed in external repositories in case the DEMISTO_SDK_GITHUB_TOKEN was not set.
* Fixed an issue where **openapi-codegen** corrupted the swagger file by overwriting configuration to swagger file.
* Updated the **upload** command to support uploading zipped packs to the marketplace.
* Added to the **postman-codegen** command support of path variables.
* Fixed an issue where **openapi-codegen** entered into an infinite loop on circular references in the swagger file.
* The **format** command will now set `fromVersion: 6.2.0` for widgets with 'metrics' data type.
* Updated the **find-dependencies** command to support generic modules, definitions, fields and types.
* Fixed an issue where **openapi-codegen** tried to extract reference example outputs, leading to an exception.
* Added an option to ignore secrets automatically when using the **init** command to create a pack.
* Added a tool that gives the ability to temporarily suppress console output.

## 1.4.4

* When formatting incident types with Auto-Extract rules and without mode field, the **format** command will now add the user selected mode.
* Added new validation that DBotRole is set for scripts that requires elevated permissions to the `XSOAR-linter` in the **lint** command.
* Added url escaping to markdown human readable section in generate docs to avoid autolinking.
* Added a validation that mapper's id and name are matching. Updated the format of mapper to include update_id too.
* Added a validation to ensure that image paths in the README files are valid.
* Fixed **find_type** function to correctly find test files, such as, test script and test playbook.
* Added scheme validations for the new Generic Object Types, Fields, and Modules.
* Renamed the flag *--input-old-version* to *--old-version* in the **generate-docs** command.
* Refactored the **update-release-notes** command:
  * Replaced the *--all* flag with *--use-git* or *-g*.
  * Added the *--force* flag to update the pack release notes without changes in the pack.
  * The **update-release-notes** command will now update all dependent integrations on ApiModule change, even if not specified.
  * If more than one pack has changed, the full list of updated packs will be printed at the end of **update-release-notes** command execution.
  * Fixed an issue where the **update-release-notes** command did not add docker image release notes entry for release notes file if a script was changed.
  * Fixed an issue where the **update-release-notes** command did not detect changed files that had the same name.
  * Fixed an issue in the **update-release-notes** command where the version support of JSON files was mishandled.
* Fixed an issue where **format** did not skip files in test and documentation directories.
* Updated the **create-id-set** command to support generic modules, definitions, fields and types.
* Changed the **convert** command to generate old layout fromversion to 5.0.0 instead of 4.1.0
* Enhanced the command **postman-codegen** with type hints for templates.

## 1.4.3

* Fixed an issue where **json-to-outputs** command returned an incorrect output when json is a list.
* Fixed an issue where if a pack README.md did not exist it could cause an error in the validation process.
* Fixed an issue where the *--name* was incorrectly required in the **init** command.
* Adding the option to run **validate** on a specific path while using git (*-i* & *-g*).
* The **format** command will now change UUIDs in .yml and .json files to their respective content entity name.
* Added a playbook validation to check if a task sub playbook exists in the id set in the **validate** command.
* Added the option to add new tags/usecases to the approved list and to the pack metadata on the same pull request.
* Fixed an issue in **test_content** where when different servers ran tests for the same integration, the server URL parameters were not set correctly.
* Added a validation in the **validate** command to ensure that the ***endpoint*** command is configured correctly in yml file.
* Added a warning when pack_metadata's description field is longer than 130 characters.
* Fixed an issue where a redundant print occurred on release notes validation.
* Added new validation in the **validate** command to ensure that the minimal fromVersion in a widget of type metrics will be 6.2.0.
* Added the *--release-notes* flag to demisto-sdk to get the current version release notes entries.

## 1.4.2

* Added to `pylint` summary an indication if a test was skipped.
* Added to the **init** command the option to specify fromversion.
* Fixed an issue where running **init** command without filling the metadata file.
* Added the *--docker-timeout* flag in the **lint** command to control the request timeout for the Docker client.
* Fixed an issue where **update-release-notes** command added only one docker image release notes entry for release notes file, and not for every entity whom docker image was updated.
* Added a validation to ensure that incident/indicator fields names starts with their pack name in the **validate** command. (Checked only for new files and only when using git *-g*)
* Updated the **find-dependencies** command to return the 'dependencies' according the layout type ('incident', 'indicator').
* Enhanced the "vX" display name validation for scripts and integrations in the **validate** command to check for every versioned script or integration, and not only v2.
* Added the *--fail-duplicates* flag for the **create-id-set** command which will fail the command if duplicates are found.
* Added to the **generate-docs** command automatic addition to git when a new readme file is created.

## 1.4.1

* When in private repo without `DEMSITO_SDK_GITHUB_TOKEN` configured, get_remote_file will take files from the local origin/master.
* Enhanced the **unify** command when giving input of a file and not a directory return a clear error message.
* Added a validation to ensure integrations are not skipped and at least one test playbook is not skipped for each integration or script.
* Added to the Content Tests support for `context_print_dt`, which queries the incident context and prints the result as a json.
* Added new validation for the `xsoar_config.json` file in the **validate** command.
* Added a version differences section to readme in **generate-docs** command.
* Added the *--docs-format* flag in the **integration-diff** command to get the output in README format.
* Added the *--input-old-version* and *--skip-breaking-changes* flags in the **generate-docs** command to get the details for the breaking section and to skip the breaking changes section.

## 1.4.0

* Enable passing a comma-separated list of paths for the `--input` option of the **lint** command.
* Added new validation of unimplemented test-module command in the code to the `XSOAR-linter` in the **lint** command.
* Fixed the **generate-docs** to handle integration authentication parameter.
* Added a validation to ensure that description and README do not contain the word 'Demisto'.
* Improved the deprecated message validation required from playbooks and scripts.
* Added the `--quite-bc-validation` flag for the **validate** command to run the backwards compatibility validation in quite mode (errors is treated like warnings).
* Fixed the **update release notes** command to display a name for old layouts.
* Added the ability to append to the pack README credit to contributors.
* Added identification for parameter differences in **integration-diff** command.
* Fixed **format** to use git as a default value.
* Updated the **upload** command to support reports.
* Fixed an issue where **generate-docs** command was displaying 'None' when credentials parameter display field configured was not configured.
* Fixed an issue where **download** did not return exit code 1 on failure.
* Updated the validation that incident fields' names do not contain the word incident will aplly to core packs only.
* Added a playbook validation to verify all conditional tasks have an 'else' path in **validate** command.
* Renamed the GitHub authentication token environment variable `GITHUB_TOKEN` to `DEMITO_SDK_GITHUB_TOKEN`.
* Added to the **update-release-notes** command automatic addition to git when new release notes file is created.
* Added validation to ensure that integrations, scripts, and playbooks do not contain the entity type in their names.
* Added the **convert** command to convert entities between XSOAR versions.
* Added the *--deprecate* flag in **format** command to deprecate integrations, scripts, and playbooks.
* Fixed an issue where ignoring errors did not work when running the **validate** command on specific files (-i).

## 1.3.9

* Added a validation verifying that the pack's README.md file is not equal to pack description.
* Fixed an issue where the **Assume yes** flag did not work properly for some entities in the **format** command.
* Improved the error messages for separators in folder and file names in the **validate** command.
* Removed the **DISABLE_SDK_VERSION_CHECK** environment variable. To disable new version checks, use the **DEMISTO_SDK_SKIP_VERSION_CHECK** envirnoment variable.
* Fixed an issue where the demisto-sdk version check failed due to a rate limit.
* Fixed an issue with playbooks scheme validation.

## 1.3.8

* Updated the **secrets** command to work on forked branches.

## 1.3.7

* Added a validation to ensure correct image and description file names.
* Fixed an issue where the **validate** command failed when 'display' field in credentials param in yml is empty but 'displaypassword' was provided.
* Added the **integration-diff** command to check differences between two versions of an integration and to return a report of missing and changed elements in the new version.
* Added a validation verifying that the pack's README.md file is not missing or empty for partner packs or packs contains use cases.
* Added a validation to ensure that the integration and script folder and file names will not contain separators (`_`, `-`, ``).
* When formatting new pack, the **format** command will set the *fromversion* key to 5.5.0 in the new files without fromversion.

## 1.3.6

* Added a validation that core packs are not dependent on non-core packs.
* Added a validation that a pack name follows XSOAR standards.
* Fixed an issue where in some cases the `get_remote_file` function failed due to an invalid path.
* Fixed an issue where running **update-release-notes** with updated integration logo, did not detect any file changes.
* Fixed an issue where the **create-id-set** command did not identify unified integrations correctly.
* Fixed an issue where the `CommonTypes` pack was not identified as a dependency for all feed integrations.
* Added support for running SDK commands in private repositories.
* Fixed an issue where running the **init** command did not set the correct category field in an integration .yml file for a newly created pack.
* When formatting new contributed pack, the **format** command will set the *fromversion* key to 6.0.0 in the relevant files.
* If the environment variable "DISABLE_SDK_VERSION_CHECK" is define, the demisto-sdk will no longer check for newer version when running a command.
* Added the `--use-pack-metadata` flag for the **find-dependencies** command to update the calculated dependencies using the the packs metadata files.
* Fixed an issue where **validate** failed on scripts in case the `outputs` field was set to `None`.
* Fixed an issue where **validate** was failing on editing existing release notes.
* Added a validation for README files verifying that the file doesn't contain template text copied from HelloWorld or HelloWorldPremium README.

## 1.3.5

* Added a validation that layoutscontainer's id and name are matching. Updated the format of layoutcontainer to include update_id too.
* Added a validation that commands' names and arguments in core packs, or scripts' arguments do not contain the word incident.
* Fixed issue where running the **generate-docs** command with -c flag ran all the commands and not just the commands specified by the flag.
* Fixed the error message of the **validate** command to not always suggest adding the *description* field.
* Fixed an issue where running **format** on feed integration generated invalid parameter structure.
* Fixed an issue where the **generate-docs** command did not add all the used scripts in a playbook to the README file.
* Fixed an issue where contrib/partner details might be added twice to the same file, when using unify and create-content-artifacts commands
* Fixed issue where running **validate** command on image-related integration did not return the correct outputs to json file.
* When formatting playbooks, the **format** command will now remove empty fields from SetIncident, SetIndicator, CreateNewIncident, CreateNewIndicator script arguments.
* Added an option to fill in the developer email when running the **init** command.

## 1.3.4

* Updated the **validate** command to check that the 'additionalinfo' field only contains the expected value for feed required parameters and not equal to it.
* Added a validation that community/partner details are not in the detailed description file.
* Added a validation that the Use Case tag in pack_metadata file is only used when the pack contains at least one PB, Incident Type or Layout.
* Added a validation that makes sure outputs in integrations are matching the README file when only README has changed.
* Added the *hidden* field to the integration schema.
* Fixed an issue where running **format** on a playbook whose `name` does not equal its `id` would cause other playbooks who use that playbook as a sub-playbook to fail.
* Added support for local custom command configuration file `.demisto-sdk-conf`.
* Updated the **format** command to include an update to the description file of an integration, to remove community/partner details.

## 1.3.3

* Fixed an issue where **lint** failed where *.Dockerfile* exists prior running the lint command.
* Added FeedHelloWorld template option for *--template* flag in **demisto-sdk init** command.
* Fixed issue where **update-release-notes** deleted release note file if command was called more than once.
* Fixed issue where **update-release-notes** added docker image release notes every time the command was called.
* Fixed an issue where running **update-release-notes** on a pack with newly created integration, had also added a docker image entry in the release notes.
* Fixed an issue where `XSOAR-linter` did not find *NotImplementedError* in main.
* Added validation for README files verifying their length (over 30 chars).
* When using *-g* flag in the **validate** command it will now ignore untracked files by default.
* Added the *--include-untracked* flag to the **validate** command to include files which are untracked by git in the validation process.
* Improved the `pykwalify` error outputs in the **validate** command.
* Added the *--print-pykwalify* flag to the **validate** command to print the unchanged output from `pykwalify`.

## 1.3.2

* Updated the format of the outputs when using the *--json-file* flag to create a JSON file output for the **validate** and **lint** commands.
* Added the **doc-review** command to check spelling in .md and .yml files as well as a basic release notes review.
* Added a validation that a pack's display name does not already exist in content repository.
* Fixed an issue where the **validate** command failed to detect duplicate params in an integration.
* Fixed an issue where the **validate** command failed to detect duplicate arguments in a command in an integration.

## 1.3.1

* Fixed an issue where the **validate** command failed to validate the release notes of beta integrations.
* Updated the **upload** command to support indicator fields.
* The **validate** and **update-release-notes** commands will now check changed files against `demisto/master` if it is configured locally.
* Fixed an issue where **validate** would incorrectly identify files as renamed.
* Added a validation that integration properties (such as feed, mappers, mirroring, etc) are not removed.
* Fixed an issue where **validate** failed when comparing branch against commit hash.
* Added the *--no-pipenv* flag to the **split-yml** command.
* Added a validation that incident fields and incident types are not removed from mappers.
* Fixed an issue where the *c
reate-id-set* flag in the *validate* command did not work while not using git.
* Added the *hiddenusername* field to the integration schema.
* Added a validation that images that are not integration images, do not ask for a new version or RN

## 1.3.0

* Do not collect optional dependencies on indicator types reputation commands.
* Fixed an issue where downloading indicator layoutscontainer objects failed.
* Added a validation that makes sure outputs in integrations are matching the README file.
* Fixed an issue where the *create-id-set* flag in the **validate** command did not work.
* Added a warning in case no id_set file is found when running the **validate** command.
* Fixed an issue where changed files were not recognised correctly on forked branches in the **validate** and the **update-release-notes** commands.
* Fixed an issue when files were classified incorrectly when running *update-release-notes*.
* Added a validation that integration and script file paths are compatible with our convention.
* Fixed an issue where id_set.json file was re created whenever running the generate-docs command.
* added the *--json-file* flag to create a JSON file output for the **validate** and **lint** commands.

## 1.2.19

* Fixed an issue where merge id_set was not updated to work with the new entity of Packs.
* Added a validation that the playbook's version matches the version of its sub-playbooks, scripts, and integrations.

## 1.2.18

* Changed the *skip-id-set-creation* flag to *create-id-set* in the **validate** command. Its default value will be False.
* Added support for the 'cve' reputation command in default arg validation.
* Filter out generic and reputation command from scripts and playbooks dependencies calculation.
* Added support for the incident fields in outgoing mappers in the ID set.
* Added a validation that the taskid field and the id field under the task field are both from uuid format and contain the same value.
* Updated the **format** command to generate uuid value for the taskid field and for the id under the task field in case they hold an invalid values.
* Exclude changes from doc_files directory on validation.
* Added a validation that an integration command has at most one default argument.
* Fixing an issue where pack metadata version bump was not enforced when modifying an old format (unified) file.
* Added validation that integration parameter's display names are capitalized and spaced using whitespaces and not underscores.
* Fixed an issue where beta integrations where not running deprecation validations.
* Allowed adding additional information to the deprecated description.
* Fixing an issue when escaping less and greater signs in integration params did not work as expected.

## 1.2.17

* Added a validation that the classifier of an integration exists.
* Added a validation that the mapper of an integration exists.
* Added a validation that the incident types of a classifier exist.
* Added a validation that the incident types of a mapper exist.
* Added support for *text* argument when running **demisto-sdk update-release-notes** on the ApiModules pack.
* Added a validation for the minimal version of an indicator field of type grid.
* Added new validation for incident and indicator fields in classifiers mappers and layouts exist in the content.
* Added cache for get_remote_file to reducing failures from accessing the remote repo.
* Fixed an issue in the **format** command where `_dev` or `_copy` suffixes weren't removed from the `id` of the given playbooks.
* Playbook dependencies from incident and indicator fields are now marked as optional.
* Mappers dependencies from incident types and incident fields are now marked as optional.
* Classifier dependencies from incident types are now marked as optional.
* Updated **demisto-sdk init** command to no longer create `created` field in pack_metadata file
* Updated **generate-docs** command to take the parameters names in setup section from display field and to use additionalinfo field when exist.
* Using the *verbose* argument in the **find-dependencies** command will now log to the console.
* Improved the deprecated message validation required from integrations.
* Fixed an issue in the **generate-docs** command where **Context Example** section was created when it was empty.

## 1.2.16

* Added allowed ignore errors to the *IDSetValidator*.
* Fixed an issue where an irrelevant id_set validation ran in the **validate** command when using the *--id-set* flag.
* Fixed an issue were **generate-docs** command has failed if a command did not exist in commands permissions file.
* Improved a **validate** command message for missing release notes of api module dependencies.

## 1.2.15

* Added the *ID101* to the allowed ignored errors.

## 1.2.14

* SDK repository is now mypy check_untyped_defs complaint.
* The lint command will now ignore the unsubscriptable-object (E1136) pylint error in dockers based on python 3.9 - this will be removed once a new pylint version is released.
* Added an option for **format** to run on a whole pack.
* Added new validation of unimplemented commands from yml in the code to `XSOAR-linter`.
* Fixed an issue where Auto-Extract fields were only checked for newly added incident types in the **validate** command.
* Added a new warning validation of direct access to args/params dicts to `XSOAR-linter`.

## 1.2.13

* Added new validation of indicators usage in CommandResults to `XSOAR-linter`.
* Running **demisto-sdk lint** will automatically run on changed files (same behavior as the -g flag).
* Removed supported version message from the documentation when running **generate_docs**.
* Added a print to indicate backwards compatibility is being checked in **validate** command.
* Added a percent print when running the **validate** command with the *-a* flag.
* Fixed a regression in the **upload** command where it was ignoring `DEMISTO_VERIFY_SSL` env var.
* Fixed an issue where the **upload** command would fail to upload beta integrations.
* Fixed an issue where the **validate** command did not create the *id_set.json* file when running with *-a* flag.
* Added price change validation in the **validate** command.
* Added validations that checks in read-me for empty sections or leftovers from the auto generated read-me that should be changed.
* Added new code validation for *NotImplementedError* to raise a warning in `XSOAR-linter`.
* Added validation for support types in the pack metadata file.
* Added support for *--template* flag in **demisto-sdk init** command.
* Fixed an issue with running **validate** on master branch where the changed files weren't compared to previous commit when using the *-g* flag.
* Fixed an issue where the `XSOAR-linter` ran *NotImplementedError* validation on scripts.
* Added support for Auto-Extract feature validation in incident types in the **validate** command.
* Fixed an issue in the **lint** command where the *-i* flag was ignored.
* Improved **merge-id-sets** command to support merge between two ID sets that contain the same pack.
* Fixed an issue in the **lint** command where flake8 ran twice.

## 1.2.12

* Bandit now reports also on medium severity issues.
* Fixed an issue with support for Docker Desktop on Mac version 2.5.0+.
* Added support for vulture and mypy linting when running without docker.
* Added support for *prev-ver* flag in **update-release-notes** command.
* Improved retry support when building docker images for linting.
* Added the option to create an ID set on a specific pack in **create-id-set** command.
* Added the *--skip-id-set-creation* flag to **validate** command in order to add the capability to run validate command without creating id_set validation.
* Fixed an issue where **validate** command checked docker image tag on ApiModules pack.
* Fixed an issue where **find-dependencies** did not calculate dashboards and reports dependencies.
* Added supported version message to the documentation and release notes files when running **generate_docs** and **update-release-notes** commands respectively.
* Added new code validations for *NotImplementedError* exception raise to `XSOAR-linter`.
* Command create-content-artifacts additional support for **Author_image.png** object.
* Fixed an issue where schemas were not enforced for incident fields, indicator fields and old layouts in the validate command.
* Added support for **update-release-notes** command to update release notes according to master branch.

## 1.2.11

* Fixed an issue where the ***generate-docs*** command reset the enumeration of line numbering after an MD table.
* Updated the **upload** command to support mappers.
* Fixed an issue where exceptions were no printed in the **format** while the *--verbose* flag is set.
* Fixed an issue where *--assume-yes* flag did not work in the **format** command when running on a playbook without a `fromversion` field.
* Fixed an issue where the **format** command would fail in case `conf.json` file was not found instead of skipping the update.
* Fixed an issue where integration with v2 were recognised by the `name` field instead of the `display` field in the **validate** command.
* Added a playbook validation to check if a task script exists in the id set in the **validate** command.
* Added new integration category `File Integrity Management` in the **validate** command.

## 1.2.10

* Added validation for approved content pack use-cases and tags.
* Added new code validations for *CommonServerPython* import to `XSOAR-linter`.
* Added *default value* and *predefined values* to argument description in **generate-docs** command.
* Added a new validation that checks if *get-mapping-fields* command exists if the integration schema has *{ismappable: true}* in **validate** command.
* Fixed an issue where the *--staged* flag recognised added files as modified in the **validate** command.
* Fixed an issue where a backwards compatibility warning was raised for all added files in the **validate** command.
* Fixed an issue where **validate** command failed when no tests were given for a partner supported pack.
* Updated the **download** command to support mappers.
* Fixed an issue where the ***format*** command added a duplicate parameter.
* For partner supported content packs, added support for a list of emails.
* Removed validation of README files from the ***validate*** command.
* Fixed an issue where the ***validate*** command required release notes for ApiModules pack.

## 1.2.9

* Fixed an issue in the **openapi_codegen** command where it created duplicate functions name from the swagger file.
* Fixed an issue in the **update-release-notes** command where the *update type* argument was not verified.
* Fixed an issue in the **validate** command where no error was raised in case a non-existing docker image was presented.
* Fixed an issue in the **format** command where format failed when trying to update invalid Docker image.
* The **format** command will now preserve the **isArray** argument in integration's reputation commands and will show a warning if it set to **false**.
* Fixed an issue in the **lint** command where *finally* clause was not supported in main function.
* Fixed an issue in the **validate** command where changing any entity ID was not validated.
* Fixed an issue in the **validate** command where *--staged* flag did not bring only changed files.
* Fixed the **update-release-notes** command to ignore changes in the metadata file.
* Fixed the **validate** command to ignore metadata changes when checking if a version bump is needed.

## 1.2.8

* Added a new validation that checks in playbooks for the usage of `DeleteContext` in **validate** command.
* Fixed an issue in the **upload** command where it would try to upload content entities with unsupported versions.
* Added a new validation that checks in playbooks for the usage of specific instance in **validate** command.
* Added the **--staged** flag to **validate** command to run on staged files only.

## 1.2.7

* Changed input parameters in **find-dependencies** command.
  * Use ***-i, --input*** instead of ***-p, --path***.
  * Use ***-idp, --id-set-path*** instead of ***-i, --id-set-path***.
* Fixed an issue in the **unify** command where it crashed on an integration without an image file.
* Fixed an issue in the **format** command where unnecessary files were not skipped.
* Fixed an issue in the **update-release-notes** command where the *text* argument was not respected in all cases.
* Fixed an issue in the **validate** command where a warning about detailed description was given for unified or deprecated integrations.
* Improved the error returned by the **validate** command when running on files using the old format.

## 1.2.6

* No longer require setting `DEMISTO_README_VALIDATION` env var to enable README mdx validation. Validation will now run automatically if all necessary node modules are available.
* Fixed an issue in the **validate** command where the `--skip-pack-dependencies` would not skip id-set creation.
* Fixed an issue in the **validate** command where validation would fail if supplied an integration with an empty `commands` key.
* Fixed an issue in the **validate** command where validation would fail due to a required version bump for packs which are not versioned.
* Will use env var `DEMISTO_VERIFY_SSL` to determine if to use a secure connection for commands interacting with the Server when `--insecure` is not passed. If working with a local Server without a trusted certificate, you can set env var `DEMISTO_VERIFY_SSL=no` to avoid using `--insecure` on each command.
* Unifier now adds a link to the integration documentation to the integration detailed description.
* Fixed an issue in the **secrets** command where ignored secrets were not skipped.

## 1.2.5

* Added support for special fields: *defaultclassifier*, *defaultmapperin*, *defaultmapperout* in **download** command.
* Added -y option **format** command to assume "yes" as answer to all prompts and run non-interactively
* Speed up improvements for `validate` of README files.
* Updated the **format** command to adhere to the defined content schema and sub-schemas, aligning its behavior with the **validate** command.
* Added support for canvasContextConnections files in **format** command.

## 1.2.4

* Updated detailed description for community integrations.

## 1.2.3

* Fixed an issue where running **validate** failed on playbook with task that adds tags to the evidence data.
* Added the *displaypassword* field to the integration schema.
* Added new code validations to `XSOAR-linter`.
  * As warnings messages:
    * `demisto.params()` should be used only inside main function.
    * `demisto.args()` should be used only inside main function.
    * Functions args should have type annotations.
* Added `fromversion` field validation to test playbooks and scripts in **validate** command.

## 1.2.2

* Add support for warning msgs in the report and summary to **lint** command.
* Fixed an issue where **json-to-outputs** determined bool values as int.
* Fixed an issue where **update-release-notes** was crushing on `--all` flag.
* Fixed an issue where running **validate**, **update-release-notes** outside of content repo crushed without a meaningful error message.
* Added support for layoutscontainer in **init** contribution flow.
* Added a validation for tlp_color param in feeds in **validate** command.
* Added a validation for removal of integration parameters in **validate** command.
* Fixed an issue where **update-release-notes** was failing with a wrong error message when no pack or input was given.
* Improved formatting output of the **generate-docs** command.
* Add support for env variable *DEMISTO_SDK_ID_SET_REFRESH_INTERVAL*. Set this env variable to the refresh interval in minutes. The id set will be regenerated only if the refresh interval has passed since the last generation. Useful when generating Script documentation, to avoid re-generating the id_set every run.
* Added new code validations to `XSOAR-linter`.
  * As error messages:
    * Longer than 10 seconds sleep statements for non long running integrations.
    * exit() usage.
    * quit() usage.
  * As warnings messages:
    * `demisto.log` should not be used.
    * main function existence.
    * `demito.results` should not be used.
    * `return_output` should not be used.
    * try-except statement in main function.
    * `return_error` usage in main function.
    * only once `return_error` usage.
* Fixed an issue where **lint** command printed logs twice.
* Fixed an issue where *suffix* did not work as expected in the **create-content-artifacts** command.
* Added support for *prev-ver* flag in **lint** and **secrets** commands.
* Added support for *text* flag to **update-release-notes** command to add the same text to all release notes.
* Fixed an issue where **validate** did not recognize added files if they were modified locally.
* Added a validation that checks the `fromversion` field exists and is set to 5.0.0 or above when working or comparing to a non-feature branch in **validate** command.
* Added a validation that checks the certification field in the pack_metadata file is valid in **validate** command.
* The **update-release-notes** command will now automatically add docker image update to the release notes.

## 1.2.1

* Added an additional linter `XSOAR-linter` to the **lint** command which custom validates py files. currently checks for:
  * `Sys.exit` usages with non zero value.
  * Any `Print` usages.
* Fixed an issue where renamed files were failing on *validate*.
* Fixed an issue where single changed files did not required release notes update.
* Fixed an issue where doc_images required release-notes and validations.
* Added handling of dependent packs when running **update-release-notes** on changed *APIModules*.
  * Added new argument *--id-set-path* for id_set.json path.
  * When changes to *APIModule* is detected and an id_set.json is available - the command will update the dependent pack as well.
* Added handling of dependent packs when running **validate** on changed *APIModules*.
  * Added new argument *--id-set-path* for id_set.json path.
  * When changes to *APIModule* is detected and an id_set.json is available - the command will validate that the dependent pack has release notes as well.
* Fixed an issue where the find_type function didn't recognize file types correctly.
* Fixed an issue where **update-release-notes** command did not work properly on Windows.
* Added support for indicator fields in **update-release-notes** command.
* Fixed an issue where files in test dirs where being validated.

## 1.2.0

* Fixed an issue where **format** did not update the test playbook from its pack.
* Fixed an issue where **validate** validated non integration images.
* Fixed an issue where **update-release-notes** did not identified old yml integrations and scripts.
* Added revision templates to the **update-release-notes** command.
* Fixed an issue where **update-release-notes** crashed when a file was renamed.
* Fixed an issue where **validate** failed on deleted files.
* Fixed an issue where **validate** validated all images instead of packs only.
* Fixed an issue where a warning was not printed in the **format** in case a non-supported file type is inputted.
* Fixed an issue where **validate** did not fail if no release notes were added when adding files to existing packs.
* Added handling of incorrect layout paths via the **format** command.
* Refactor **create-content-artifacts** command - Efficient artifacts creation and better logging.
* Fixed an issue where image and description files were not handled correctly by **validate** and **update-release-notes** commands.
* Fixed an issue where the **format** command didn't remove all extra fields in a file.
* Added an error in case an invalid id_set.json file is found while running the **validate** command.
* Added fetch params checks to the **validate** command.

## 1.1.11

* Added line number to secrets' path in **secrets** command report.
* Fixed an issue where **init** a community pack did not present the valid support URL.
* Fixed an issue where **init** offered a non relevant pack support type.
* Fixed an issue where **lint** did not pull docker images for powershell.
* Fixed an issue where **find-dependencies** did not find all the script dependencies.
* Fixed an issue where **find-dependencies** did not collect indicator fields as dependencies for playbooks.
* Updated the **validate** and the **secrets** commands to be less dependent on regex.
* Fixed an issue where **lint** did not run on circle when docker did not return ping.
* Updated the missing release notes error message (RN106) in the **Validate** command.
* Fixed an issue where **Validate** would return missing release notes when two packs with the same substring existed in the modified files.
* Fixed an issue where **update-release-notes** would add duplicate release notes when two packs with the same substring existed in the modified files.
* Fixed an issue where **update-release-notes** would fail to bump new versions if the feature branch was out of sync with the master branch.
* Fixed an issue where a non-descriptive error would be returned when giving the **update-release-notes** command a pack which can not be found.
* Added dependencies check for *widgets* in **find-dependencies** command.
* Added a `update-docker` flag to **format** command.
* Added a `json-to-outputs` flag to the **run** command.
* Added a verbose (`-v`) flag to **format** command.
* Fixed an issue where **download** added the prefix "playbook-" to the name of playbooks.

## 1.1.10

* Updated the **init** command. Relevant only when passing the *--contribution* argument.
  * Added the *--author* option.
  * The *support* field of the pack's metadata is set to *community*.
* Added a proper error message in the **Validate** command upon a missing description in the root of the yml.
* **Format** now works with a relative path.
* **Validate** now fails when all release notes have been excluded.
* Fixed issue where correct error message would not propagate for invalid images.
* Added the *--skip-pack-dependencies* flag to **validate** command to skip pack dependencies validation. Relevant when using the *-g* flag.
* Fixed an issue where **Validate** and **Format** commands failed integrations with `defaultvalue` field in fetch incidents related parameters.
* Fixed an issue in the **Validate** command in which unified YAML files were not ignored.
* Fixed an issue in **generate-docs** where scripts and playbooks inputs and outputs were not parsed correctly.
* Fixed an issue in the **openapi-codegen** command where missing reference fields in the swagger JSON caused errors.
* Fixed an issue in the **openapi-codegen** command where empty objects in the swagger JSON paths caused errors.
* **update-release-notes** command now accept path of the pack instead of pack name.
* Fixed an issue where **generate-docs** was inserting unnecessary escape characters.
* Fixed an issue in the **update-release-notes** command where changes to the pack_metadata were not detected.
* Fixed an issue where **validate** did not check for missing release notes in old format files.

## 1.1.9

* Fixed an issue where **update-release-notes** command failed on invalid file types.

## 1.1.8

* Fixed a regression where **upload** command failed on test playbooks.
* Added new *githubUser* field in pack metadata init command.
* Support beta integration in the commands **split-yml, extract-code, generate-test-playbook and generate-docs.**
* Fixed an issue where **find-dependencies** ignored *toversion* field in content items.
* Added support for *layoutscontainer*, *classifier_5_9_9*, *mapper*, *report*, and *widget* in the **Format** command.
* Fixed an issue where **Format** will set the `ID` field to be equal to the `name` field in modified playbooks.
* Fixed an issue where **Format** did not work for test playbooks.
* Improved **update-release-notes** command:
  * Write content description to release notes for new items.
  * Update format for file types without description: Connections, Incident Types, Indicator Types, Layouts, Incident Fields.
* Added a validation for feedTags param in feeds in **validate** command.
* Fixed readme validation issue in community support packs.
* Added the **openapi-codegen** command to generate integrations from OpenAPI specification files.
* Fixed an issue were release notes validations returned wrong results for *CommonScripts* pack.
* Added validation for image links in README files in **validate** command.
* Added a validation for default value of fetch param in feeds in **validate** command.
* Fixed an issue where the **Init** command failed on scripts.

## 1.1.7

* Fixed an issue where running the **format** command on feed integrations removed the `defaultvalue` fields.
* Playbook branch marked with *skipunavailable* is now set as an optional dependency in the **find-dependencies** command.
* The **feedReputation** parameter can now be hidden in a feed integration.
* Fixed an issue where running the **unify** command on JS package failed.
* Added the *--no-update* flag to the **find-dependencies** command.
* Added the following validations in **validate** command:
  * Validating that a pack does not depend on NonSupported / Deprecated packs.

## 1.1.6

* Added the *--description* option to the **init** command.
* Added the *--contribution* option to the **init** command which converts a contribution zip to proper pack format.
* Improved **validate** command performance time and outputs.
* Added the flag *--no-docker-checks* to **validate** command to skip docker checks.
* Added the flag *--print-ignored-files* to **validate** command to print ignored files report when the command is done.
* Added the following validations in **validate** command:
  * Validating that existing release notes are not modified.
  * Validating release notes are not added to new packs.
  * Validating that the "currentVersion" field was raised in the pack_metadata for modified packs.
  * Validating that the timestamp in the "created" field in the pack_metadata is in ISO format.
* Running `demisto-sdk validate` will run the **validate** command using git and only on committed files (same as using *-g --post-commit*).
* Fixed an issue where release notes were not checked correctly in **validate** command.
* Fixed an issue in the **create-id-set** command where optional playbook tasks were not taken into consideration.
* Added a prompt to the `demisto-sdk update-release-notes` command to prompt users to commit changes before running the release notes command.
* Added support to `layoutscontainer` in **validate** command.

## 1.1.5

* Fixed an issue in **find-dependencies** command.
* **lint** command now verifies flake8 on CommonServerPython script.

## 1.1.4

* Fixed an issue with the default output file name of the **unify** command when using "." as an output path.
* **Unify** command now adds contributor details to the display name and description.
* **Format** command now adds *isFetch* and *incidenttype* fields to integration yml.
* Removed the *feedIncremental* field from the integration schema.
* **Format** command now adds *feedBypassExclusionList*, *Fetch indicators*, *feedReputation*, *feedReliability*,
     *feedExpirationPolicy*, *feedExpirationInterval* and *feedFetchInterval* fields to integration yml.
* Fixed an issue in the playbooks schema.
* Fixed an issue where generated release notes were out of order.
* Improved pack dependencies detection.
* Fixed an issue where test playbooks were mishandled in **validate** command.

## 1.1.3

* Added a validation for invalid id fields in indicators types files in **validate** command.
* Added default behavior for **update-release-notes** command.
* Fixed an error where README files were failing release notes validation.
* Updated format of generated release notes to be more user friendly.
* Improved error messages for the **update-release-notes** command.
* Added support for `Connections`, `Dashboards`, `Widgets`, and `Indicator Types` to **update-release-notes** command.
* **Validate** now supports scripts under the *TestPlaybooks* directory.
* Fixed an issue where **validate** did not support powershell files.

## 1.1.2

* Added a validation for invalid playbookID fields in incidents types files in **validate** command.
* Added a code formatter for python files.
* Fixed an issue where new and old classifiers where mixed on validate command.
* Added *feedIncremental* field to the integration schema.
* Fixed error in the **upload** command where unified YMLs were not uploaded as expected if the given input was a pack.
* Fixed an issue where the **secrets** command failed due to a space character in the file name.
* Ignored RN validation for *NonSupported* pack.
* You can now ignore IF107, SC100, RP102 error codes in the **validate** command.
* Fixed an issue where the **download** command was crashing when received as input a JS integration or script.
* Fixed an issue where **validate** command checked docker image for JS integrations and scripts.
* **validate** command now checks scheme for reports and connections.
* Fixed an issue where **validate** command checked docker when running on all files.
* Fixed an issue where **validate** command did not fail when docker image was not on the latest numeric tag.
* Fixed an issue where beta integrations were not validated correctly in **validate** command.

## 1.1.1

* fixed and issue where file types were not recognized correctly in **validate** command.
* Added better outputs for validate command.

## 1.1.0

* Fixed an issue where changes to only non-validated files would fail validation.
* Fixed an issue in **validate** command where moved files were failing validation for new packs.
* Fixed an issue in **validate** command where added files were failing validation due to wrong file type detection.
* Added support for new classifiers and mappers in **validate** command.
* Removed support of old RN format validation.
* Updated **secrets** command output format.
* Added support for error ignore on deprecated files in **validate** command.
* Improved errors outputs in **validate** command.
* Added support for linting an entire pack.

## 1.0.9

* Fixed a bug where misleading error was presented when pack name was not found.
* **Update-release-notes** now detects added files for packs with versions.
* Readme files are now ignored by **update-release-notes** and validation of release notes.
* Empty release notes no longer cause an uncaught error during validation.

## 1.0.8

* Changed the output format of demisto-sdk secrets.
* Added a validation that checkbox items are not required in integrations.
* Added pack release notes generation and validation.
* Improved pack metadata validation.
* Fixed an issue in **validate** where renamed files caused an error

## 1.0.4

* Fix the **format** command to update the `id` field to be equal to `details` field in indicator-type files, and to `name` field in incident-type & dashboard files.
* Fixed a bug in the **validate** command for layout files that had `sortValues` fields.
* Fixed a bug in the **format** command where `playbookName` field was not always present in the file.
* Fixed a bug in the **format** command where indicatorField wasn't part of the SDK schemas.
* Fixed a bug in **upload** command where created unified docker45 yml files were not deleted.
* Added support for IndicatorTypes directory in packs (for `reputation` files, instead of Misc).
* Fixed parsing playbook condition names as string instead of boolean in **validate** command
* Improved image validation in YAML files.
* Removed validation for else path in playbook condition tasks.

## 1.0.3

* Fixed a bug in the **format** command where comments were being removed from YAML files.
* Added output fields: *file_path* and *kind* for layouts in the id-set.json created by **create-id-set** command.
* Fixed a bug in the **create-id-set** command Who returns Duplicate for Layouts with a different kind.
* Added formatting to **generate-docs** command results replacing all `<br>` tags with `<br/>`.
* Fixed a bug in the **download** command when custom content contained not supported content entity.
* Fixed a bug in **format** command in which boolean strings  (e.g. 'yes' or 'no') were converted to boolean values (e.g. 'True' or 'False').
* **format** command now removes *sourceplaybookid* field from playbook files.
* Fixed a bug in **generate-docs** command in which integration dependencies were not detected when generating documentation for a playbook.

## 1.0.1

* Fixed a bug in the **unify** command when output path was provided empty.
* Improved error message for integration with no tests configured.
* Improved the error message returned from the **validate** command when an integration is missing or contains malformed fetch incidents related parameters.
* Fixed a bug in the **create** command where a unified YML with a docker image for 4.5 was copied incorrectly.
* Missing release notes message are now showing the release notes file path to update.
* Fixed an issue in the **validate** command in which unified YAML files were not ignored.
* File format suggestions are now shown in the relevant file format (JSON or YAML).
* Changed Docker image validation to fail only on non-valid ones.
* Removed backward compatibility validation when Docker image is updated.

## 1.0.0

* Improved the *upload* command to support the upload of all the content entities within a pack.
* The *upload* command now supports the improved pack file structure.
* Added an interactive option to format integrations, scripts and playbooks with No TestPlaybooks configured.
* Added an interactive option to configure *conf.json* file with missing test playbooks for integrations, scripts and playbooks
* Added *download* command to download custom content from Demisto instance to the local content repository.
* Improved validation failure messages to include a command suggestion, wherever relevant, to fix the raised issue.
* Improved 'validate' help and documentation description
* validate - checks that scripts, playbooks, and integrations have the *tests* key.
* validate - checks that test playbooks are configured in `conf.json`.
* demisto-sdk lint - Copy dir better handling.
* demisto-sdk lint - Add error when package missing in docker image.
* Added *-a , --validate-all* option in *validate* to run all validation on all files.
* Added *-i , --input* option in *validate* to run validation on a specified pack/file.
* added *-i, --input* option in *secrets* to run on a specific file.
* Added an allowed hidden parameter: *longRunning* to the hidden integration parameters validation.
* Fixed an issue with **format** command when executing with an output path of a folder and not a file path.
* Bug fixes in generate-docs command given playbook as input.
* Fixed an issue with lint command in which flake8 was not running on unit test files.

## 0.5.2

* Added *-c, --command* option in *generate-docs* to generate a specific command from an integration.
* Fixed an issue when getting README/CHANGELOG files from git and loading them.
* Removed release notes validation for new content.
* Fixed secrets validations for files with the same name in a different directory.
* demisto-sdk lint - parallelization working with specifying the number of workers.
* demisto-sdk lint - logging levels output, 3 levels.
* demisto-sdk lint - JSON report, structured error reports in JSON format.
* demisto-sdk lint - XML JUnit report for unit-tests.
* demisto-sdk lint - new packages used to accelerate execution time.
* demisto-sdk secrets - command now respects the generic whitelist, and not only the pack secrets.

## 0.5.0

[PyPI History][1]

[1]: https://pypi.org/project/demisto-sdk/#history

## 0.4.9

* Fixed an issue in *generate-docs* where Playbooks and Scripts documentation failed.
* Added a graceful error message when executing the *run" command with a misspelled command.
* Added more informative errors upon failures of the *upload* command.
* format command:
  * Added format for json files: IncidentField, IncidentType, IndicatorField, IndicatorType, Layout, Dashboard.
  * Added the *-fv --from-version*, *-nv --no-validation* arguments.
  * Removed the *-t yml_type* argument, the file type will be inferred.
  * Removed the *-g use_git* argument, running format without arguments will run automatically on git diff.
* Fixed an issue in loading playbooks with '=' character.
* Fixed an issue in *validate* failed on deleted README files.

## 0.4.8

* Added the *max* field to the Playbook schema, allowing to define it in tasks loop.
* Fixed an issue in *validate* where Condition branches checks were case sensitive.

## 0.4.7

* Added the *slareminder* field to the Playbook schema.
* Added the *common_server*, *demisto_mock* arguments to the *init* command.
* Fixed an issue in *generate-docs* where the general section was not being generated correctly.
* Fixed an issue in *validate* where Incident type validation failed.

## 0.4.6

* Fixed an issue where the *validate* command did not identify CHANGELOG in packs.
* Added a new command, *id-set* to create the id set - the content dependency tree by file IDs.

## 0.4.5

* generate-docs command:
  * Added the *use_cases*, *permissions*, *command_permissions* and *limitations*.
  * Added the *--insecure* argument to support running the script and integration command in Demisto.
  * Removed the *-t yml_type* argument, the file type will be inferred.
  * The *-o --output* argument is no longer mandatory, default value will be the input file directory.
* Added support for env var: *DEMISTO_SDK_SKIP_VERSION_CHECK*. When set version checks are skipped.
* Fixed an issue in which the CHANGELOG files did not match our scheme.
* Added a validator to verify that there are no hidden integration parameters.
* Fixed an issue where the *validate* command ran on test files.
* Removed the *env-dir* argument from the demisto-sdk.
* README files which are html files will now be skipped in the *validate* command.
* Added support for env var: *DEMISTO_README_VALIDATOR*. When not set the readme validation will not run.

## 0.4.4

* Added a validator for IncidentTypes (incidenttype-*.json).
* Fixed an issue where the -p flag in the *validate* command was not working.
* Added a validator for README.md files.
* Release notes validator will now run on: incident fields, indicator fields, incident types, dashboard and reputations.
* Fixed an issue where the validator of reputation(Indicator Type) did not check on the details field.
* Fixed an issue where the validator attempted validating non-existing files after deletions or name refactoring.
* Removed the *yml_type* argument in the *split-yml*, *extract-code* commands.
* Removed the *file_type* argument in the *generate-test-playbook* command.
* Fixed the *insecure* argument in *upload*.
* Added the *insecure* argument in *run-playbook*.
* Standardise the *-i --input*, *-o --output* to demisto-sdk commands.

## 0.4.3

* Fixed an issue where the incident and indicator field BC check failed.
* Support for linting and unit testing PowerShell integrations.

## 0.4.2

* Fixed an issue where validate failed on Windows.
* Added a validator to verify all branches are handled in conditional task in a playbook.
* Added a warning message when not running the latest sdk version.
* Added a validator to check that the root is connected to all tasks in the playbook.
* Added a validator for Dashboards (dashboard-*.json).
* Added a validator for Indicator Types (reputation-*.json).
* Added a BC validation for changing incident field type.
* Fixed an issue where init command would generate an invalid yml for scripts.
* Fixed an issue in misleading error message in v2 validation hook.
* Fixed an issue in v2 hook which now is set only on newly added scripts.
* Added more indicative message for errors in yaml files.
* Disabled pykwalify info log prints.

## 0.3.10

* Added a BC check for incident fields - changing from version is not allowed.
* Fixed an issue in create-content-artifacts where scripts in Packs in TestPlaybooks dir were copied with a wrong prefix.

## 0.3.9

* Added a validation that incident field can not be required.
* Added validation for fetch incident parameters.
* Added validation for feed integration parameters.
* Added to the *format* command the deletion of the *sourceplaybookid* field.
* Fixed an issue where *fieldMapping* in playbook did not pass the scheme validation.
* Fixed an issue where *create-content-artifacts* did not copy TestPlaybooks in Packs without prefix of *playbook-*.
* Added a validation the a playbook can not have a rolename set.
* Added to the image validator the new DBot default image.
* Added the fields: elasticcommonfields, quiet, quietmode to the Playbook schema.
* Fixed an issue where *validate* failed on integration commands without outputs.
* Added a new hook for naming of v2 integrations and scripts.

## 0.3.8

* Fixed an issue where *create-content-artifact* was not loading the data in the yml correctly.
* Fixed an issue where *unify* broke long lines in script section causing syntax errors

## 0.3.7

* Added *generate-docs* command to generate documentation file for integration, playbook or script.
* Fixed an issue where *unify* created a malformed integration yml.
* Fixed an issue where demisto-sdk **init** creates unit-test file with invalid import.

## 0.3.6

* Fixed an issue where demisto-sdk **validate** failed on modified scripts without error message.

## 0.3.5

* Fixed an issue with docker tag validation for integrations.
* Restructured repo source code.

## 0.3.4

* Saved failing unit tests as a file.
* Fixed an issue where "_test" file for scripts/integrations created using **init** would import the "HelloWorld" templates.
* Fixed an issue in demisto-sdk **validate** - was failing on backward compatiblity check
* Fixed an issue in demisto-sdk **secrets** - empty line in .secrets-ignore always made the secrets check to pass
* Added validation for docker image inside integrations and scripts.
* Added --use-git flag to **format** command to format all changed files.
* Fixed an issue where **validate** did not fail on dockerimage changes with bc check.
* Added new flag **--ignore-entropy** to demisto-sdk **secrets**, this will allow skip entropy secrets check.
* Added --outfile to **lint** to allow saving failed packages to a file.

## 0.3.3

* Added backwards compatibility break error message.
* Added schema for incident types.
* Added **additionalinfo** field to as an available field for integration configuration.
* Added pack parameter for **init**.
* Fixed an issue where error would appear if name parameter is not set in **init**.

## 0.3.2

* Fixed the handling of classifier files in **validate**.

## 0.3.1

* Fixed the handling of newly created reputation files in **validate**.
* Added an option to perform **validate** on a specific file.

## 0.3.0

* Added support for multi-package **lint** both with parallel and without.
* Added all parameter in **lint** to run on all packages and packs in content repository.
* Added **format** for:
  * Scripts
  * Playbooks
  * Integrations
* Improved user outputs for **secrets** command.
* Fixed an issue where **lint** would run pytest and pylint only on a single docker per integration.
* Added auto-complete functionality to demisto-sdk.
* Added git parameter in **lint** to run only on changed packages.
* Added the **run-playbook** command
* Added **run** command which runs a command in the Demisto playground.
* Added **upload** command which uploads an integration or a script to a Demisto instance.
* Fixed and issue where **validate** checked if release notes exist for new integrations and scripts.
* Added **generate-test-playbook** command which generates a basic test playbook for an integration or a script.
* **validate** now supports indicator fields.
* Fixed an issue with layouts scheme validation.
* Adding **init** command.
* Added **json-to-outputs** command which generates the yaml section for outputs from an API raw response.

## 0.2.6

* Fixed an issue with locating release notes for beta integrations in **validate**.

## 0.2.5

* Fixed an issue with locating release notes for beta integrations in **validate**.

## 0.2.4

* Adding image validation to Beta_Integration and Packs in **validate**.

## 0.2.3

* Adding Beta_Integration to the structure validation process.
* Fixing bug where **validate** did checks on TestPlaybooks.
* Added requirements parameter to **lint**.

## 0.2.2

* Fixing bug where **lint** did not return exit code 1 on failure.
* Fixing bug where **validate** did not print error message in case no release notes were give.

## 0.2.1

* **Validate** now checks that the id and name fields are identical in yml files.
* Fixed a bug where sdk did not return any exit code.

## 0.2.0

* Added Release Notes Validator.
* Fixed the Unifier selection of your python file to use as the code.
* **Validate** now supports Indicator fields.
* Fixed a bug where **validate** and **secrets** did not return exit code 1 on failure.
* **Validate** now runs on newly added scripts.

## 0.1.8

* Added support for `--version`.
* Fixed an issue in file_validator when calling `checked_type` method with script regex.

## 0.1.2

* Restructuring validation to support content packs.
* Added secrets validation.
* Added content bundle creation.
* Added lint and unit test run.

## 0.1.1

* Added new logic to the unifier.
* Added detailed README.
* Some small adjustments and fixes.

## 0.1.0

Capabilities:

* **Extract** components(code, image, description etc.) from a Demisto YAML file into a directory.
* **Unify** components(code, image, description etc.) to a single Demisto YAML file.
* **Validate** Demisto content files.<|MERGE_RESOLUTION|>--- conflicted
+++ resolved
@@ -3,11 +3,8 @@
 * Fixed an issue where unified integrations / scripts with a period in their name would not split properly.
 * Fixed an issue where the documentation was out of date with the current structure of **demisto-sdk** which does not support command auto-completion.
 * Improved logging for **lint** and **prepare-content** commands.
-<<<<<<< HEAD
+* Internal: Added the `CI_SERVER_HOST`, `CI_PROJECT_ID` environment variables.
 * Added the *--delete_existing_dataset/-dd* flag to the **modeling-rules test** command to delete an existing dataset in the tenant.
-=======
-* Internal: Added the `CI_SERVER_HOST`, `CI_PROJECT_ID` environment variables.
->>>>>>> d8408b38
 
 ## 1.20.6
 * Added the *--mode* argument to the **pre-commit** command, to run pre-commit with special mode (to run with different settings), supported mode are: 'nightly'.
