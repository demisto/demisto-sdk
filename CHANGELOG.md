--- conflicted
+++ resolved
@@ -1,11 +1,5 @@
 # Changelog
-<<<<<<< HEAD
-* Added playbook modification capabilities in **TestSuite**.
-* Added a new command **create-content-graph**.
-* Fixed an issue in the **download** command, where some playbooks were downloaded as test playbooks.
-=======
 * Fixed an issue where the **upload** command did not work with the CommonServerUserPython package.
->>>>>>> 0b16f1f4
 
 ## Unreleased
 * Added playbook modification capabilities in **TestSuite**.
