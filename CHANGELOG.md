--- conflicted
+++ resolved
@@ -1,10 +1,7 @@
 # Changelog
 ## Unreleased
-<<<<<<< HEAD
 * Fixed an issue in **prepare-content** command where large code lines were broken.
-=======
 * Fixed an issue where git-*renamed_files* were not retrieved properly.
->>>>>>> 42dd06be
 
 ## 1.9.0
 * Fixed an issue where the Slack notifier was using a deprecated argument.
