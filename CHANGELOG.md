--- conflicted
+++ resolved
@@ -7,11 +7,8 @@
 * Perfomance improvements to **graph** commands.
 * Adjust graph structure to accommodate anticipated changes in infrastructure for the **validate** command.
 * Fixed an issue where the **lint** command with docker, would not give unique container names to different image runs.
-<<<<<<< HEAD
 * Started adaption of the validator refactor - for more information, please refer to the [readme files](demisto_sdk/commands/validate/README.md).
-=======
 * Added a new `display_name` field to `Pack` entity in graph.
->>>>>>> b10a2a85
 
 ## 1.21.0
 * Added the argument `--commited-only` to **pre-commit** to skip collecting on staged files.
