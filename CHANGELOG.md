--- conflicted
+++ resolved
@@ -2,14 +2,10 @@
 ## Unreleased
 * Added the `--docker-image` argument to the **lint** command, which allows determining the docker image to run lint on. Possible options are: `'native:ga'`, `'native:maintenance'`, `'native:dev'`, `'all'`, a specific docker image (from Docker Hub) or, the default `'from-yml'`.
 * Fixed an issue in **prepare-content** command where large code lines were broken.
-<<<<<<< HEAD
-* Fixed an issue where running **validate** on a specific pack didn't test all the relevant entities.
-=======
 * Added a logger warning to **get_demisto_version**, the task will now fail with a more informative message.
 * Fixed an issue where the **upload** and **prepare-content** commands didn't add `fromServerVersion` and `toServerVersion` to layouts.
 * Updated **lint** to use graph instead of id_set when running with `--check-dependent-api-module` flag.
-
->>>>>>> 149148a4
+* Fixed an issue where running **validate** on a specific pack didn't test all the relevant entities.
 
 ## 1.8.3
 * Changed **validate** to allow hiding parameters of type 0, 4, 12 and 14 when replacing with type 9 (credentials) with the same name.
