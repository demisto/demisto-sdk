--- conflicted
+++ resolved
@@ -1,11 +1,8 @@
 # Changelog
 * Fixed an issue where **validate** suggests, with no reason, running **format** on missing mandatory keys in yml file.
-<<<<<<< HEAD
+* Fixed an issue where pre-commit didn't run on the demisto_sdk/commands folder.
 * Added option to enter a dictionary or json of format `[{field_name:description}]` in the **json-to-outputs** command,
   with the `-d` flag.
-=======
-* Fixed an issue where pre-commit didn't run on the demisto_sdk/commands folder.
->>>>>>> c2223b3b
 
 # 1.4.5
 * Enhanced the **postman-codegen** command to name all generated arguments with lower case.
@@ -77,8 +74,7 @@
 * Added new validation for the `xsoar_config.json` file in the **validate** command.
 * Added a version differences section to readme in **generate-docs** command.
 * Added the *--docs-format* flag in the **integration-diff** command to get the output in README format.
-* Added the *--input-old-version* and *--skip-breaking-changes* flags in the **generate-docs** command to get the
-  details for the breaking section and to skip the breaking changes section.
+* Added the *--input-old-version* and *--skip-breaking-changes* flags in the **generate-docs** command to get the details for the breaking section and to skip the breaking changes section.
 
 # 1.4.0
 * Enable passing a comma-separated list of paths for the `--input` option of the **lint** command.
