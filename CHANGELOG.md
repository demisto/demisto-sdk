--- conflicted
+++ resolved
@@ -1,9 +1,6 @@
 # Changelog
-<<<<<<< HEAD
 * Fixed an issue where **find-dependencies** command on packs with playbooks that use generic commands (**send-notification**, **send-mail**, etc.) returned incorrect dependencies
-=======
 * When formatting incident types with Auto-Extract rules and without mode field, the **format** command will now add the user selected mode.
->>>>>>> cb017cf7
 
 # 1.4.3
 * Fixed an issue where **json-to-outputs** command returned an incorrect output when json is a list.
