# Changelog
## Unreleased
* Fixed an issue where lock integartions failed on FileNotFound.(PANW-internal only).
<<<<<<< HEAD
* The **format** command now will sync hidden parameters with master branch.
=======
* Removed the `timezone_offset` argument in the *modeling-rules test* command.
* Fixed an issue where **lint** failed when importing functions from CommonServerUserPython.
>>>>>>> 6a987a1e

## 1.16.0
* Added a check to **is_docker_image_latest_tag** to only fail the validation on non-latest image tag when the current tag is older than 3 days.
* Fixed an issue where **upload** would not properly show the installed version in the UI.
* Fixed an issue where the `contribution_converter` failed replacing generated release notes with the contribution form release notes.
* Fixed an issue where an extra levelname was added to a logging message.
* Modified the `mypy` pre-commit hook to run in a virtual environment, rather than the local mypy version.
* Added support to run **validate** with `--git` flag on detached HEAD.
* Added a validation that the **validate** command will fail if the pack name is not prefixed on XSIAM dashboard images.
* Fixed the **generate-test-playbook** which failed on an unexpected keyword argument - 'console_log_threshold'.
* Fixed an issue where **prepare-content** would not properly parse the `fromVersion` and `toVersion` attributes of XSIAM-Dashbaord and XSIAM-Report content items.
* Fixed an issue where **validate** command did not fail on non-existent dependency ids of non-mandatory dependant content.
* Fixed pytest async io deprecation warning.
* Added the `--incident-id` argument (optional) to the **run** command.
* Fixed an issue in **run-unit-tests** and **update-content-graph** where running commands in a docker container was done with insufficient permissions.
* Added the `_time` field to the output compare table of the **modeling-rules test** command.
* Changed the endpoint **download** uses to get system content items.
* Fixed an issue where graph-related tasks failed when files were deleted from the repo.
* Added a **validate** check, and a **format** auto fix for the `fromversion` field in Correlation Rules and XSIAM Dashboards.
* Update the format used for dev-dependencies in pyproject.toml to match modern versions of Poetry.
* Added timestamps to logging messages when running in a CI build.

## 1.15.5
* **Breaking Change**: The default of the **upload** command `--zip` argument is `true`. To upload packs as custom content items use the `--no-zip` argument.
* Removed the `no-implicit-optional` hook from **pre-commit**.
* Removed the `markdownlint` hook from **pre-commit**.
* Fixed an issue in **run-unit-tests** to pass with warnings when no tests are collected.
* Fixed an issue in **run-unit-tests** with the coverage calculation.
* Fixed a notification about log file location appeared more than once.
* Updated the error message when code coverage is below the threshold in **coverage-analyze** to be printed in a more noticeable red color.
* Fixed an issue in **upload** that failed when a comma-separated list of paths is passed to the `--input` argument.
* Running **validate** with the `--graph` flag will now run the graph validations after all other validations.
* improved the generated release note for newly added XSIAM entities when running *update-release-notes* command.
* Fixed an issue where in some cases validation failed when mapping null values.
* Fixed an issue in **upload** command where the `--keep-zip` argument did not clean the working directory.
* Fixed an issue where an extra levelname was added to a logging message.
* Fixed an issue in **upload** where uploading packs to XSIAM failed due to version mismatch.

## 1.15.4
* Fixed an issue where *update-release-notes* and *doc-review* did not handle new content notes as expected.
* Fixed an issue in PEP484 (no-implicit-optional) hook to **pre-commit**.
* Fixed an issue in **upload** with `--input-config-file` where the content items weren't uploaded in the correct pack.
* Added support to disable the default logging colors with the **DEMISTO_SDK_LOG_NO_COLORS** environment variable.

## 1.15.3
* Added the `--init` flag to **download**.
* Added the `--keep-empty-folders` flag to **download**.
* Added `markdown-lint` to **pre-commit**
* Added the PEP484 (no-implicit-optional) hook to **pre-commit**.
* Fixed an issue where the content-graph parsing failed on mappers with undefined mapping.
* Fixed an issue in **validate** where `pack_metadata.json` files were not collected proplely in `--graph` option.
* Fixed an issue where *validate* reputation commands outputs were not checked for new content.
* Added *IN107* and *DB100* error codes to *ALLOWED_IGNORE_ERRORS* list.
* Added a validation that assures feed integrations implement the `integration_reliability` configuration parameter.
* Fixed an issue where the format command did not work as expected on pre-process rules files.
* Fixed an issue where **upload** command failed to upload when the XSOAR version is beta.
* Fixed an issue where **upload** command summary was inaccurate when uploading a `Pack` without the `-z` flag.
* Added pack name and pack version to **upload** command summary.
* Added support for modeling rules with multi datasets in ****modeling-rules test**** command.
* Fixed an issue where **validate** didn't recognize layouts with incident fields missing from `id_set.json` even when `--post-commit` was indicated.

## 1.15.2
* Fixed an issue where **format** added default arguments to reputation commands which already have one.
* Fixed an issue where **validate** fails when adding the *advance* field to the integration required fields.
* Updated the integration Traffic Light Protocol (TLP) color list schema in the **validate** command.
* Fixed an issue where **upload** would not read a repo configuration file properly.
* Fixed an issue where **upload** would not handle the `-x`/`--xsiam` flag properly.
* Fixed an issue where **format** failed to use input from the user, when asking about a `from_version`.
* Added the `-n`/`--assume_no` flag to **format**.

## 1.15.1
* Fixed an issue where **generate-docs** generated fields with double html escaping.
* Fixed an issue where **upload** failed when using the `-z` flag.

## 1.15.0
* **Breaking Change**: the **upload** command now only supports **XSOAR 6.5** or newer (and all XSIAM versions).
* **upload** now uses content models, and calls the `prepare` method of each model before uploading (unless uploading a zipped pack).
* Added a *playbook* modification to **prepare-content**, replacing `getIncident` calls with `getAlerts`, when uploading to XSIAM.
* Added a *playbook* modification to **prepare-content**, replacing `${incident.fieldname}` context accessors with `${alert.fieldname}` when uploading to XSIAM.
* Added a *playbook* modification to **prepare-content**, replacing `incident` to `alert` in task display names, when uploading to XSIAM.
* Added a *layout* modification to **prepare-content**, replacing `Related/Child/Linked Incidents` to `... Alerts` when uploading to XSIAM.
* Added a *script* modification to **prepare-content**, automatically replacing the word `incident` with `alert` when uploading to XSIAM.
* Added a validation that the **validate** command will fail if the `dockerimage` field in scripts/integrations uses any py3-native docker image.
* Updated the `ruff` version used in **pre-commit** to `0.0.269`.
* Fixed an issue in **create-content-graph** which caused missing detection of duplicated content items.
* Fixed an issue where **run-unit-tests** failed on python2 content items.
* Fixed an issue in **validate** where core packs validations were checked against the core packs defined on master branch, rather than on the current branch.
* Fixed an issue in **pre-commit** where `--input` flag was not filtered by the git files.
* Skip reset containers for XSOAR NG and XSIAM(PANW-internal only).
* Fixed an issue where **lint** failed fetching docker image details from a PANW GitLab CI environment. (PANW-internal only).

## 1.14.5
* Added logging in case the container fails to run in **run-unit-tests**.
* Disabled **pre-commit** multiprocessing for `validate` and `format`, as they use a service.
* **pre-commit** now calls `format` with `--assume-yes` and `--no-validate`.
* Fixed an issue where **pre-commit** ran multiple times when checking out build related files.

## 1.14.4
* Added integration configuration for *Cortex REST API* integration.
* Removed `Flake8` from **pre-commit**, as `ruff` covers its basic rules.
* Improved log readability by silencing non-critical `neo4j` (content graph infrastructure) logs.
* Fixed an issue where **run-unit-tests** failed on python2 content items.
* Fixed an issue where **modeling-rules test** did not properly handle query fields that pointed to a string.
* Fixed an issue when trying to fetch remote files when not under the content repo.
* Fixed a validation that the **modeling-rules test** command will fail if no test data file exist.
* Fixed an issue where **format** command failed while updating the `fromversion` entry.
* Added support for mapping uuid to names for Layout files in the **download** command.

## 1.14.3
* Fixed an issue where **run-unit-tests** failed running on items with `test_data`.
* Updated the demisto-py to v3.2.10 which now supports url decoding for the proxy authentication password.
* Fixed an issue where **generate-outputs** did not generate context paths for empty lists or dictionaries in the response.

## 1.14.2
* Added the `--staged-only` flag to **pre-commit**.
* Fixed an issue where **run-unit-tests** failed running on items with `test_data`.
* Fixed an issue where **pre-commit** ran on unchanged files.
* Add the ability to run **secrets** in **pre-commit** by passing a `--secrets` flag.
* Added support to override the log file with the **DEMISTO_SDK_LOG_FILE_PATH** environment variable.

## 1.14.1
* Fixed an issue where **update-release-notes** command failed when running on a pack that contains deprecated integrations without the `commands` section.
* Added toVersion and fromVersion to XSIAM content items schema.
* Fixed an issue where **validate** failed when attempting to map null values in a classifier and layout.
* Added search marketplace functionality to XSIAM client.
* Fixed an issue in **pre-commit** command where `MYPYPATH` was not set properly.
* Updated the integration category list in the **init** command.
* Fixed an issue where in some environments docker errors were not caught.
* Added a validation that the **validate** command will fail on README files if an image does not exist in the specified path.

## 1.14.0
* Added the `DEMISTO_SDK_GRAPH_FORCE_CREATE` environment variable. Use it to force the SDK to recreate the graph, rather than update it.
* Added support for code importing multi-level ApiModules to **lint**.
* Added a validation that the **modeling-rules test** command will fail if no test data file exist.
* Added support for the `<~XPANSE>` marketplace tag in release notes.
* Added support for marketplace tags in the **doc-review** command.
* Added **generate-unit-tests** documentation to the repo README.
* Added the `hiddenpassword` field to the integration schema, allowing **validate** to run on integrations with username-only inputs.
* Improved logs and error handling in the **modeling-rules test** command.
* Improved the warning message displayed for Contribution PRs editing outdated code.
* Improved the clarity of error messages for cases where yml files cannot be parsed as a dictionary.
* Updated the `XSIAMReport` schema.
* Standardized repo-wide logging. All logs are now created in one logger instance.
* **lint** now prevents unit-tests from accessing online resources in runtime.
* Updated the logs shown during lint when running in docker.
* Fixed an issue where **validate** showed errors twice.
* Fixed an issue where **validate** did not fail when xif files had wrong naming.
* Fixed an issue where **doc-review** required dot suffixes in release notes describing new content.
* Fixed an issue where **download** command failed when running on a beta integration.
* Fixed an issue where **update-release-notes** generated release notes for packs in their initial version (1.0.0).
* Fixed an issue with **update-content-graph** where `--use-git` parameter was ignored when using `--imported-path` parameter.
* Fixed an issue where **validate** failed on playbooks with valid inputs, since it did not collect the playbook inputs occurrences properly.

## 1.13.0
* Added the pack version to the code files when calling **unify**. The same value is removed when calling **split**.
* Added a message showing the output path when **prepare-content** is called.
* Contribution PRs that update outdated packs now display a warning message.
* Fixed an issue when kebab-case has a misspelling in one of the sub words, the suggestion might be confusing.
* Improved caching and stability for **lint**.
* Added support for *.xif* files in the **secrets** command.
* Fixed an issue where **validate** would fail when playbook inputs contain Transform Language (DT).
* Added a new **validate** check, making sure a first level header exist in release notes (RN116)
* Fixed an issue where **lint** would not properly handle multiple ApiModules imports.

## 1.12.0
* Added the **pre-commit** command, to improve code quality of XSOAR content.
* Added the **run-unit-tests** command, to run unit tests of given content items inside their respective docker images.
* Added support for filepath arguments in the **validate** and **format** commands.
* Added pre-commit hooks for `validate`, `format`, `run-unit-tests` and `update-docker-image` commands.
* Fixed an issue in the **download** command where layouts were overriden even without the `-f` option.
* Fixed an issue where Demisto-SDK did not detect layout ID when using the **download** command.
* Fixed an issue where the **lint** command ran on `native:dev` supported content when passing the `--docker-image all` flag, instead it will run on `native:candidate`.
* Added support for `native:candidate` as a docker image flag for **lint** command.
* Added a modification for layouts in **prepare-content**, replacing `Related Incidents`, `Linked Incidents` and `Child Incidents` with the suitable `... Alerts` name when uploading to XSIAM.
* Fixed an issue where logs and messages would not show when using the **download** command.
* Fixed an issue where the `server_min_version` field in metadata was an empty value when parsing packs without content items.
* Fixed an issue where running **openapi-codegen** resulted in false-positive error messages.
* Fixed an issue where **generate-python-to-yml** generated input arguments as required even though required=False was specified.
* Fixed an issue where **generate-python-to-yml** generated input arguments a default arguments when default=some_value was provided.
* Fixed a bug where **validate** returned error on playbook inputs with special characters.
* Fixed an issue where **validate** did not properly check `conf.json` when the latter is modified.
* Fixed an issue in the **upload** command, where a prompt was not showing on the console.
* Fixed an issue where running **lint** failed installing dependencies in containers.

## 1.11.0
* **Note: Demisto-SDK will soon stop supporting Python 3.8**
* Fixed an issue where using **download** on non-unicode content, merging them into existing files caused an error.
* Changed an internal setting to allow writing non-ascii content (unicode) using `YAMLHandler` and `JSONHandler`.
* Fixed an issue where an error message in **unify** was unclear for invalid input.
* Fixed an issue where running **validate** failed with **is_valid_integration_file_path_in_folder** on integrations that use API modules.
* Fixed an issue where **validate** failed with **is_valid_integration_file_path_in_folder** on integrations that use the `MSAPIModule`.
* Added **validate** check for the `modules` field in `pack_metadata.json` files.
* Changed **lint** to skip deprecated content, unless when using the `-i` flag.
* Fixed an issue where **update-release-notes** failed when a new *Parsing Rule* was added to a pack.
* Refactored the logging framework. Demisto-SDK logs will now be written to `.demist_sdk_debug.log` under the content path (when detected) or the current directory.
* Added `GR105` validation to **validate** command to check that no duplicate IDs are used.
* Added support for API Modules imported in API modules in the **unify** command.
* Added **validate** check, to make sure every Python file has a corresponding unit test file.

## 1.10.6
* Fixed an issue where running **validate** with the `-g` flag would skip some validations for old-formatted (unified) integration/script files.
* Deprecated integrations and scripts will not run anymore when providing the **--all-packs** to the **lint** command.
* Fixed an issue where a pack `serverMinVersion` would be calculated by the minimal fromVersion of its content items.
* Added the `--docker-image-target` flag to **lint** for testing native supported content with new images.

## 1.10.5
* Fixed an issue where running **run-test-playbook** would not use the `verify` parameter correctly. @ajoga
* Added a newline at the end of README files generated in **generate-docs**.
* Added the value `3` (out of bounds) to the `onChangeRepAlg` and `reputationCalc` fields under the `IncidentType` and `GenericType` schemas. **validate** will allow using it now.
* Fixed an issue where **doc-review** required dot suffixes in release notes describing new content.
* Fixed an issue where **validate** failed on Feed Integrations after adding the new *Collect/Connect* section field.
* Fixed an issue where using **postman-codegen** failed converting strings containing digits to kebab-case.
* Fixed an issue where the ***error-code*** command could not parse List[str] parameter.
* Updated validation *LO107* to support more section types in XSIAM layouts.

## 1.10.4
* Added support for running **lint** in multiple native-docker images.

## 1.10.3
* Fixed an issue where running **format** would fail after running npm install.
* Improved the graph validations in the **validate** command:
  - GR100 will now run on all content items of changed packs.
  - GR101 and GR102 will now catch invalid fromversion/toversion of files **using** the changed items.
  - GR103 errors will raise a warning when using the *-a* flag, but an error if using the *-i* or *g* flags.
* Fixed an issue where test-playbooks timed out.
* Fixed an issue where making a change in a module using an ApiModule would cause lint to run on the ApiModule unnecessarily.
* Fixed an issue where the `marketplace` field was not used when dumping pack zips.
* Fixed a typo in the README content generated with **update-release-notes** for updating integrations.
* Fixed an issue in **validate**, where using the `-gr` and `-i` flags did not run properly.
* Added the `sectionorder` field to integration scheme.
* Fixed an issue where in some occasions running of test-playbooks could receive session timeouts.
* Fixed an issue where **validate** command failed on core pack dependencies validation because of test dependencies.

## 1.10.2
* Added markdown lint formatting for README files in the **format** command.
* Fixed an issue where **lint** failed when using the `-cdam` flag with changed dependant api modules.
* Fixed an issue in the **upload** command, where `json`-based content items were not unified correctly when using the `--zip` argument.
* Added XPANSE core packs validations.

## 1.10.1
* Fixed an issue where **update-content-graph** failed to execute.

## 1.10.0
* **Breaking change**: Removed usage of `pipenv`, `isort` and `autopep8` in the **split** and **download** commands. Removed the `--no-pipenv` and `--no-code-formatting` flags. Please see https://xsoar.pan.dev/docs/tutorials/tut-setup-dev-remote for the recommended environment setup.
* Fixed an issue in **prepare-content** command where large code lines were broken.
* Fixed an issue where git-*renamed_files* were not retrieved properly.
* Fixed an issue where test dependencies were calculated in all level dependencies calculation.
* Added formatting and validation to XSIAM content types.
* Fixed an issue where several XSIAM content types were not validated when passing the `-a` flag.
* Added a UUID to name mapper for **download** it replaces UUIDs with names on all downloaded files.
* Updated the demisto-py to v3.2.6 which now supports basic proxy authentication.
* Improved the message shown when using **upload** and overwriting packs.
* Added support for the **Layout Rule** content type in the id-set and the content graph.
* Updated the default general `fromVersion` value on **format** to `6.8.0`
* Fixed an issue where **lint** sometimes failed when using the `-cdam` flag due to wrong file duplications filtering.
* Added the content graph to **validate**, use with the `--graph` flag.

## 1.9.0
* Fixed an issue where the Slack notifier was using a deprecated argument.
* Added the `--docker-image` argument to the **lint** command, which allows determining the docker image to run lint on. Possible options are: `'native:ga'`, `'native:maintenance'`, `'native:dev'`, `'all'`, a specific docker image (from Docker Hub) or, the default `'from-yml'`.
* Fixed an issue in **prepare-content** command where large code lines were broken.
* Added a logger warning to **get_demisto_version**, the task will now fail with a more informative message.
* Fixed an issue where the **upload** and **prepare-content** commands didn't add `fromServerVersion` and `toServerVersion` to layouts.
* Updated **lint** to use graph instead of id_set when running with `--check-dependent-api-module` flag.
* Added the marketplaces field to all schemas.
* Added the flag `--xsoar-only` to the **doc-review** command which enables reviewing documents that belong to XSOAR-supported Packs.
* Fixed an issue in **update-release-notes** command where an error occurred when executing the same command a second time.
* Fixed an issue where **validate** would not always ignore errors listed under `.pack-ignore`.
* Fixed an issue where running **validate** on a specific pack didn't test all the relevant entities.
* Fixed an issue where fields ending with `_x2` where not replaced in the appropriate Marketplace.

## 1.8.3
* Changed **validate** to allow hiding parameters of type 0, 4, 12 and 14 when replacing with type 9 (credentials) with the same name.
* Fixed an issue where **update-release-notes** fails to update *MicrosoftApiModule* dependent integrations.
* Fixed an issue where the **upload** command failed because `docker_native_image_config.json` file could not be found.
* Added a metadata file to the content graph zip, to be used in the **update-content-graph** command.
* Updated the **validate** and **update-release-notes** commands to unskip the *Triggers Recommendations* content type.


## 1.8.2
* Fixed an issue where demisto-py failed to upload content to XSIAM when `DEMISTO_USERNAME` environment variable is set.
* Fixed an issue where the **prepare-content** command output invalid automation name when used with the --*custom* argument.
* Fixed an issue where modeling rules with arbitrary whitespace characters were not parsed correctly.
* Added support for the **nativeImage** key for an integration/script in the **prepare-content** command.
* Added **validate** checks for integrations declared deprecated (display name, description) but missing the `deprecated` flag.
* Changed the **validate** command to fail on the IN145 error code only when the parameter with type 4 is not hidden.
* Fixed an issue where downloading content layouts with `detailsV2=None` resulted in an error.
* Fixed an issue where **xdrctemplate** was missing 'external' prefix.
* Fixed an issue in **prepare-content** command providing output path.
* Updated the **validate** and **update-release-notes** commands to skip the *Triggers Recommendations* content type.
* Added a new validation to the **validate** command to verify that the release notes headers are in the correct format.
* Changed the **validate** command to fail on the IN140 error code only when the skipped integration has no unit tests.
* Changed **validate** to allow hiding parameters of type 4 (secret) when replacing with type 9 (credentials) with the same name.
* Fixed an issue where the **update-release-notes** command didn't add release-notes properly to some *new* content items.
* Added validation that checks that the `nativeimage` key is not defined in script/integration yml.
* Added to the **format** command the ability to remove `nativeimage` key in case defined in script/integration yml.
* Enhanced the **update-content-graph** command to support `--use-git`, `--imported_path` and `--output-path` arguments.
* Fixed an issue where **doc-review** failed when reviewing command name in some cases.
* Fixed an issue where **download** didn't identify playbooks properly, and downloaded files with UUIDs instead of file/script names.

## 1.8.1
* Fixed an issue where **format** created duplicate configuration parameters.
* Added hidden properties to integration command argument and script argument.
* Added `--override-existing` to **upload** that skips the confirmation prompt for overriding existing content packs. @mattbibbydw
* Fixed an issue where **validate** failed in private repos when attempting to read from a nonexisting `approved_categories.json`.
* Fixed an issue where **validate** used absolute paths when getting remote `pack_metadata.json` files in private repos.
* Fixed an issue in **download**, where names of custom scripts were replaced with UUIDs in IncidentFields and Layouts.

## 1.8.0
* Updated the supported python versions, as `>=3.8,<3.11`, as some of the dependencies are not supported on `3.11` yet.
* Added a **validate** step for **Modeling Rules** testdata files.
* Added the **update-content-graph** command.
* Added the ability to limit the number of CPU cores with `DEMISTO_SDK_MAX_CPU_CORES` envirment variable.
* Added the **prepare-content** command.
* Added support for fromversion/toversion in XSIAM content items (correlation rules, XSIAM dashboards, XSIAM reports and triggers).
* Added a **validate** step checking types of attributes in the schema file of modeling rule.
* Added a **validate** step checking that the dataset name of a modeling rule shows in the xif and schema files.
* Added a **validate** step checking that a correlation rule file does not start with a hyphen.
* Added a **validate** step checking that xsiam content items follow naming conventions.
* Fixed an issue where SDK commands failed on the deprecated `packaging.version.LegacyVersion`, by locking the `packaging` version to `<22`.
* Fixed an issue where **update-release-notes** failed when changing only xif file in **Modeling Rules**.
* Fixed an issue where *is_valid_category* and *is_categories_field_match_standard* failed when running in a private repo.
* Fixed an issue where **validate** didn't fail on the MR103 validation error.
* Fixed the *--release-notes* option, to support the new CHANGELOG format.
* Fixed an issue where **validate** failed when only changing a modeling rules's xif file.
* Fixed an issue where **format** failed on indicator files with a `None` value under the `tabs` key.
* Fixed an issue where **validate** only printed errors for one change of context path, rather than print all.
* Fixed an issue where **download** did not suggest using a username/password when authenticating with XSOAR and using invalid arguments.
* Fixed an issue where **download** failed when listing or downloading content items that are not unicode-encoded.
* Added support for fromversion/toversion in XSIAM content items (correlation rules, XSIAM dashboards, XSIAM reports and triggers).
* Updated the supported python versions, as `>=3.8,<3.11`, as some of the dependencies are not supported on `3.11` yet.
* Added **prepare-content** command which will prepare the pack or content item for the platform.
* Patched an issue where deprecated `packaging.version.LegacyVersion`, locking packaging version to `<22`.

## 1.7.9
* Fixed an issue where an error message in **validate** would not include the suggested fix.
* Added a validation that enforces predefined categories on MP Packs & integration yml files, the validation also ensures that each pack has only one category.
* Fixed an issue where **update-release-notes** did not generate release notes for **XDRC Templates**.
* Fixed an issue where **upload** failed without explaining the reason.
* Improved implementation of the docker_helper module.
* Fixed an issue where **validate** did not check changed pack_metadata.json files when running using git.
* Added support for **xdrctemplate** to content graph.
* Fixed an issue where local copies of the newly-introduced `DemistoClassApiModule.py` were validated.
* Added new release notes templates for the addition and modification of playbooks, layouts and types in the **doc-review** command.
* Fixed an issue where the **doc-review** command failed on descriptions of new content items.
* Added the `Command XXX is deprecated. Use XXX instead.` release notes templates to **doc-review** command.
* Fixed an issue where the **update-release-notes** command didn't add the modeling-rules description for new modeling-rules files.

## 1.7.8
* Added the capability to run the MDX server in a docker container for environments without node.
* Fixed an issue where **generate-docs** with `-c` argument updated sections of the incorrect commands.
* Added IF113 error code to **ALLOWED_IGNORE_ERRORS**.
* Fixed an issue where **validate** failed on playbooks with non-string input values.
* Added the `DEMISTO_SDK_IGNORE_CONTENT_WARNING` environment variable, to allow suppressing warnings when commands are not run under a content repo folder.
* Fixed an issue where **validate** failed to recognize integration tests that were missing from config.json
* Added support for **xpanse** marketplace in **create-id-set** and **create-content-artifacts** commands.
* Fixed an issue where **split** failed on yml files.
* Added support for marketplace-specific tags.
* Fixed an issue where **download** would not run `isort`. @maxgubler
* Fixed an issue where XSIAM Dashboards and Reports images failed the build.
* Added support for **xpanse** marketplace to content graph.

## 1.7.7
* Fixed an issue where paybooks **generate-docs** didn't parse complex input values when no accessor field is given correctly.
* Fixed an issue in the **download** command, where an exception would be raised when downloading system playbooks.
* Fixed an issue where the **upload** failed on playbooks containing a value that starts with `=`.
* Fixed an issue where the **generate-unit-tests** failed to generate assertions, and generate unit tests when command names does not match method name.
* Fixed an issue where the **download** command did not honor the `--no-code-formatting` flag properly. @maxgubler
* Added a new check to **validate**, making sure playbook task values are passed as references.
* Fixed an issue where the **update-release-notes** deleted existing release notes, now appending to it instead.
* Fixed an issue where **validate** printed blank space in case of validation failed and ignored.
* Renamed 'Agent Config' to 'XDRC Templates'.
* Fixed an issue where the **zip-packs** command did not work with the CommonServerUserPython and CommonServerUserPowerShell package.

## 1.7.6

* Fixed parsing of initialization arguments of client classes in the **generate-unit-tests** command.
* Added support for AgentConfig content item in the **upload**, **create-id-set**, **find-dependecies**, **unify** and **create-content-artifacts** commands.
* Added support for XSIAM Report preview image.

## 1.7.5

* Fixed an issue where the **upload** command did not work with the CommonServerUserPython package.
* Fixed an issue in the **download** command, where some playbooks were downloaded as test playbooks.
* Added playbook modification capabilities in **TestSuite**.
* Added a new command **create-content-graph**.
* Fixed an issue in the **upload** command, where the temporary zip would not clean up properly.
* Improved content items parsing in the **create-content-graph** command.
* Added an error when the docker daemon is unavailable when running **lint**.
* Removed the validation of a subtype change for scripts in the **validate** command.
* Fixed an issue where names of XSIAM content items were not normalized properly.
* Fixed an issue where the **download** command was downloading playbooks with **script** (id) and not **scriptName**.
* Fixed an issue where script yml files were not properly identified by `find_type`.
* Removed nightly integrations filtering when deciding if a test should run.
* Added support for XSIAM Dashboard preview image.
* Added the `--no-code-formatting` flag to the **download** command, allowing to skip autopep8 and isort.
* Fixed an issue in the **update-release-notes** command, where generating release notes for modeling rules schema file caused exception.

## 1.7.4

* Fixed an issue where the **doc-review** command showed irrelevant messages.
* Fixed an issue in **validate**, where backward-compatibility failures prevented other validations from running.
* Fixed an issue in **validate**, where content-like files under infrastructure paths were not ignored.
* Fixed an issue in the AMI mapping, where server versions were missing.
* Change the way the normalize name is set for external files.
* Added dump function to XSIAM pack objects to dulicate the files.
* Fixed an issue where the `contribution_converter` did not support changes made to ApiModules.
* Added name normalization according to new convention to XSIAM content items
* Added playbook modification capabilities in **TestSuite**.
* Fixed an issue in create-content-artifacts where it will not get a normalize name for the item and it will try to duplicate the same file.

## 1.7.3

* Fixed an issue in the **format** command where fail when executed from environment without mdx server available.
* Added `Added a`, `Added an` to the list of allowed changelog prefixes.
* Added support for Indicator Types/Reputations in the **upload** command.
* Fixed an issue when running from a subdirectory of a content repo failed.
* Changing the way we are using XSIAM servers api-keys in **test-content** .
* Added a success message to **postman-codegen**.

## 1.7.2

* Fixed an issue in the **validate** command where incident fields were not found in mappers even when they exist
* Added an ability to provide list of marketplace names as a param attribute to **validate** and **upload**
* Added the file type to the error message when it is not supported.
* Fixed an issue where `contribution_converter` incorrectly mapped _Indicator Field_ objects to the _incidentfield_ directory in contribution zip files.
* Fixed a bug where **validate** returned error on empty inputs not used in playbooks.
* Added the `DEMISTO_SDK_CONTENT_PATH` environment variable, implicitly used in various commands.
* Added link to documentation for error messages regarding use cases and tags.

## 1.7.1

* Fixed an issue where *indicatorTypes* and *betaIntegrations* were not found in the id_set.
* Updated the default general `fromVersion` value on **format** to `6.5.0`
* Fixed an issue where the **validate** command did not fail when the integration yml file name was not the same as the folder containing it.
* Added an option to have **generate-docs** take a Playbooks folder path as input, and generate docs for all playbooks in it.
* Fixed an issue where the suggestion in case of `IF113` included uppercase letters for the `cliName` parameter.
* Added new validation to the **validate** command to fail and list all the file paths of files that are using a deprecated integration command / script / playbook.
* **validate** will no longer fail on playbooks calling subplaybooks that have a higher `fromVersion` value, if  calling the subplaybook has `skipifunavailable=True`.
* Fixed an issue where relative paths were not accessed correctly.
* Running any `demisto-sdk` command in a folder with a `.env` file will load it, temporarily overriding existing environment variables.
* Fixed an issue where **validate** did not properly detect deleted files.
* Added new validations to the **validate** command to verify that the schema file exists for a modeling rule and that the schema and rules keys are empty in the yml file.
* Fixed an issue where *find_type* didn't recognize exported incident types.
* Added a new validation to **validate**, making sure all inputs of a playbook are used.
* Added a new validation to **validate**, making sure all inputs used in a playbook declared in the input section.
* The **format** command will now replace the *fromServerVersion* field with *fromVersion*.

## 1.7.0

* Allowed JSON Handlers to accept kwargs, for custoimzing behavior.
* Fixed an issue where an incorrect error was shown when the `id` of a content item differed from its `name` attribute.
* Fixed an issue where the `preserve_quotes` in ruamel_handler received an incorrect value @icholy
* Fixed an issue where ignoring RM110 error code wasn't working and added a validation to **ALLOWED_IGNORE_ERRORS** to validate that all error codes are inserted in the right format.
* Fixed an issue where the contribution credit text was not added correctly to the pack README.
* Changed the contribution file implementation from markdown to a list of contributor names. The **create-content-artifact** will use this list to prepare the needed credit message.
* Added a new validation to the `XSOAR-linter` in the **lint** command for verifying that demisto.log is not used in the code.
* The **generate-docs** command will now auto-generate the Incident Mirroring section when implemented in an integration.
* Added support to automatically generate release notes for deprecated items in the **update-release-notes** command.
* Fixed an issue causing any command to crash when unable to detect local repository properties.
* Fixed an issue where running in a private gitlab repo caused a warning message to be shown multiple times.
* Added a new validation to the **validate** command to verify that markdown and python files do not contain words related to copyright section.
* Fixed an issue where **lint** crashed when provided an input file path (expecting a directory).

## 1.6.9

* Added a new validation that checks whether a pack should be deprecated.
* Added a new ability to the **format** command to deprecate a pack.
* Fixed an issue where the **validate** command sometimes returned a false negative in cases where there are several sub-playbooks with the same ID.
* Added a new validation to the **validate** command to verify that the docker in use is not deprecated.
* Added support for multiple ApiModules in the **unify** command
* Added a check to **validate** command, preventing use of relative urls in README files.
* Added environment variable **DEMISTO_SDK_MARKETPLACE** expected to affect *MarketplaceTagParser* *marketplace* value. The value will be automatically set when passing *marketplace* arg to the commands **unify**, **zip-packs**, **create-content-artifacts** and **upload**.
* Added slack notifier for build failures on the master branch.
* Added support for modeling and parsing rules in the **split** command.
* Added support for README files in **format** command.
* Added a **validate** check, making sure classifier id and name values match. Updated the classifier **format** to update the id accordingly.
* The **generate-docs** command will now auto-generate the playbook image link by default.
* Added the `--custom-image-link` argument to override.
* Added a new flag to **generate-docs** command, allowing to add a custom image link to a playbook README.
* Added a new validation to the **validate** command to verify that the package directory name is the same as the files contained in the that package.
* Added support in the **unify** command to unify a schema into its Modeling Rule.

## 1.6.8

* Fixed an issue where **validate** did not fail on invalid playbook entities' versions (i.e. subplaybooks or scripts with higher fromversion than their parent playbook).
* Added support for running lint via a remote docker ssh connection. Use `DOCKER_HOST` env variable to specify a remote docker connection, such as: `DOCKER_HOST=ssh://myuser@myhost.com`.
* Fixed an issue where the pack cache in *get_marketplaces* caused the function to return invalid values.
* Fixed an issue where running format on a pack with XSIAM entities would fail.
* Added the new `display_name` field to relevant entities in the **create-id-set** command.
* Added a new validation to the **validate** command to verify the existence of "Reliability" parameter if the integration have reputation command.
* Fixed a bug where terminating the **lint** command failed (`ctrl + c`).
* Removed the validation of a subtype change in integrations and scripts from **validate**.
* Fixed an issue where **download** did not behave as expected when prompting for a version update. Reported by @K-Yo
* Added support for adoption release notes.
* Fixed an issue where **merge-id-sets** failed when a key was missing in one id-set.json.
* Fixed a bug where some mypy messages were not parsed properly in **lint**.
* Added a validation to the **validate** command, failing when '`fromversion`' or '`toversion`' in a content entity are incorrect format.
* Added a validation to the **validate** command, checking if `fromversion` <= `toversion`.
* Fixed an issue where coverage reports used the wrong logging level, marking debug logs as errors.
* Added a new validation to the **validate** command, to check when the discouraged `http` prefixes are used when setting defaultvalue, rather than `https`.
* Added a check to the **lint** command for finding hard-coded usage of the http protocol.
* Locked the dependency on Docker.
* Removed a traceback line from the **init** command templates: BaseIntegration, BaseScript.
* Updated the token in **_add_pr_comment** method from the content-bot token to the xsoar-bot token.

## 1.6.7

* Added the `types-markdown` dependency, adding markdown capabilities to existing linters using the [Markdown](https://pypi.org/project/Markdown/) package.
* Added support in the **format** command to remove nonexistent incident/indicator fields from *layouts/mappers*
* Added the `Note: XXX` and `XXX now generally available.` release notes templates to **doc-review** command.
* Updated the logs shown during the docker build step.
* Removed a false warning about configuring the `GITLAB_TOKEN` environment variable when it's not needed.
* Removed duplicate identifiers for XSIAM integrations.
* Updated the *tags* and *use cases* in pack metadata validation to use the local files only.
* Fixed the error message in checkbox validation where the defaultvalue is wrong and added the name of the variable that should be fixed.
* Added types to `find_type_by_path` under tools.py.
* Fixed an issue where YAML files contained incorrect value type for `tests` key when running `format --deprecate`.
* Added a deprecation message to the `tests:` section of yaml files when running `format --deprecate`.
* Added use case for **validate** on *wizard* objects - set_playbook is mapped to all integrations.
* Added the 'integration-get-indicators' commands to be ignored by the **verify_yml_commands_match_readme** validation, the validation will no longer fail if these commands are not in the readme file.
* Added a new validation to the **validate** command to verify that if the phrase "breaking changes" is present in a pack release notes, a JSON file with the same name exists and contains the relevant breaking changes information.
* Improved logs when running test playbooks (in a build).
* Fixed an issue in **upload** did not include list-type content items. @nicolas-rdgs
* Reverted release notes to old format.

## 1.6.6

* Added debug print when excluding item from ID set due to missing dependency.
* Added a validation to the **validate** command, failing when non-ignorable errors are present in .pack-ignore.
* Fixed an issue where `mdx server` did not close when stopped in mid run.
* Fixed an issue where `-vvv` flag did not print logs on debug level.
* enhanced ***validate*** command to list all command names affected by a backward compatibility break, instead of only one.
* Added support for Wizard content item in the **format**, **validate**, **upload**, **create-id-set**, **find-dependecies** and **create-content-artifacts** commands.
* Added a new flag to the **validate** command, allowing to run specific validations.
* Added support in **unify** and **create-content-artifacts** for displaying different documentations (detailed description + readme) for content items, depending on the marketplace version.
* Fixed an issue in **upload** where list items were not uploaded.
* Added a new validation to **validate** command to verify that *cliName* and *id* keys of the incident field or the indicator field are matches.
* Added the flag '-x', '--xsiam' to **upload** command to upload XSIAM entities to XSIAM server.
* Fixed the integration field *isFetchEvents* to be in lowercase.
* Fixed an issue where **validate -i** run after **format -i** on an existing file in the repo instead of **validate -g**.
* Added the following commands: 'update-remote-data', 'get-modified-remote-data', 'update-remote-system' to be ignored by the **verify_yml_commands_match_readme** validation, the validation will no longer fail if these commands are not in the readme file.
* Updated the release note template to include a uniform format for all items.
* Added HelloWorldSlim template option for *--template* flag in **demisto-sdk init** command.
* Fixed an issue where the HelloWorldSlim template in **demisto-sdk init** command had an integration id that was conflicting with HelloWorld integration id.
* Updated the SDK to use demisto-py 3.1.6, allowing use of a proxy with an environment variable.
* Set the default logger level to `warning`, to avoid unwanted debug logs.
* The **format** command now validates that default value of checkbox parameters is a string 'true' or 'false'.
* Fixed an issue where `FileType.PLAYBOOK` would show instead of `Playbook` in readme error messages.
* Added a new validation to **validate** proper defaultvalue for checkbox fields.

## 1.6.5

* Fixed an issue in the **format** command where the `id` field was overwritten for existing JSON files.
* Fixed an issue where the **doc-review** command was successful even when the release-note is malformed.
* Added timestamps to the `demisto-sdk` logger.
* Added time measurements to **lint**.
* Added the flag '-d', '--dependency' to **find-dependencies** command to get the content items that cause the dependencies between two packs.
* Fixed an issue where **update-release-notes** used the *trigger_id* field instead of the *trigger_name* field.
* Fixed an issue where **doc-review** failed to recognize script names, in scripts using the old file structure.
* Fixed an issue where concurrent processes created by **lint** caused deadlocks when opening files.
* Fixed an issue in the **format** command where `_dev` or `_copy` suffixes weren't removed from the subscript names in playbooks and layouts.
* Fixed an issue where **validate** failed on nonexistent `README.md` files.
* Added support of XSIAM content items to the **validate** command.
* Report **lint** summary results and failed packages after reporting time measurements.

## 1.6.4

* Added the new **generate-yml-from-python** command.
* Added a code *type* indication for integration and script objects in the *ID Set*.
* Added the [Vulture](https://github.com/jendrikseipp/vulture) linter to the pre-commit hook.
* The `demisto-sdk` pack will now be distributed via PyPi with a **wheel** file.
* Fixed a bug where any edited json file that contained a forward slash (`/`) escaped.
* Added a new validation to **validate** command to verify that the metadata *currentVersion* is
the same as the last release note version.
* The **validate** command now checks if there're none-deprecated integration commands that are missing from the readme file.
* Fixed an issue where *dockerimage* changes in Scripts weren't recognized by the **update-release-notes** command.
* Fixed an issue where **update-xsoar-config-file** did not properly insert the marketplace packs list to the file.
* Added the pack name to the known words by default when running the **doc-review** command.
* Added support for new XSIAM entities in **create-id-set** command.
* Added support for new XSIAM entities in **create-content-artifacts** command.
* Added support for Parsing/Modeling Rule content item in the **unify** command.
* Added the integration name, the commands name and the script name to the known words by default when running the **doc-review** command.
* Added an argument '-c' '--custom' to the **unify** command, if True will append to the unified yml name/display/id the custom label provided
* Added support for sub words suggestion in kebab-case sentences when running the **doc-review** command.
* Added support for new XSIAM entities in **update-release-notes** command.
* Enhanced the message of alternative suggestion words shown when running **doc-review** command.
* Fixed an incorrect error message, in case `node` is not installed on the machine.
* Fixed an issue in the **lint** command where the *check-dependent-api-modules* argument was set to true by default.
* Added a new command **generate-unit-tests**.
* Added a new validation to **validate** all SIEM integration have the same suffix.
* Fixed the destination path of the unified parsing/modeling rules in **create-content-artifacts** command.
* Fixed an issue in the **validate** command, where we validated wrongfully the existence of readme file for the *ApiModules* pack.
* Fixed an issue in the **validate** command, where an error message that was displayed for scripts validation was incorrect.
* Fixed an issue in the **validate** and **format** commands where *None* arguments in integration commands caused the commands to fail unexpectedly.
* Added support for running tests on XSIAM machines in the **test-content** command.
* Fixed an issue where the **validate** command did not work properly when deleting non-content items.
* Added the flag '-d', '--dependency' to **find-dependencies** command to get the content items that cause the dependencies between two packs.

## 1.6.3

* **Breaking change**: Fixed a typo in the **validate** `--quiet-bc-validation` flag (was `--quite-bc-validation`). @upstart-swiss
* Dropped support for python 3.7: Demisto-SDK is now supported on Python 3.8 or newer.
* Added an argument to YAMLHandler, allowing to set a maximal width for YAML files. This fixes an issue where a wrong default was used.
* Added the detach mechanism to the **upload** command, If you set the --input-config-file flag, any files in the repo's SystemPacks folder will be detached.
* Added the reattach mechanism to the **upload** command, If you set the --input-config-file flag, any detached item in your XSOAR instance that isn't currently in the repo's SystemPacks folder will be re-attached.
* Fixed an issue in the **validate** command that did not work properly when using the *-g* flag.
* Enhanced the dependency message shown when running **lint**.
* Fixed an issue where **update-release-notes** didn't update the currentVersion in pack_metadata.
* Improved the logging in **test-content** for helping catch typos in external playbook configuration.

## 1.6.2

* Added dependency validation support for core marketplacev2 packs.
* Fixed an issue in **update-release-notes** where suggestion fix failed in validation.
* Fixed a bug where `.env` files didn't load. @nicolas-rdgs
* Fixed a bug where **validate** command failed when the *categories* field in the pack metadata was empty for non-integration packs.
* Added *system* and *item-type* arguments to the **download** command, used when downloading system items.
* Added a validation to **validate**, checking that each script, integration and playbook have a README file. This validation only runs when the command is called with either the `-i` or the `-g` flag.
* Fixed a regression issue with **doc-review**, where the `-g` flag did not work.
* Improved the detection of errors in **doc-review** command.
* The **validate** command now checks if a readme file is empty, only for packs that contain playbooks or were written by a partner.
* The **validate** command now makes sure common contextPath values (e.g. `DBotScore.Score`) have a non-empty description, and **format** populates them automatically.
* Fixed an issue where the **generate-outputs** command did not work properly when examples were provided.
* Fixed an issue in the **generate-outputs** command, where the outputs were not written to the specified output path.
* The **generate-outputs** command can now generate outputs from multiple calls to the same command (useful when different args provide different outputs).
* The **generate-outputs** command can now update a yaml file with new outputs, without deleting or overwriting existing ones.
* Fixed a bug where **doc-review** command failed on existing templates.
* Fixed a bug where **validate** command failed when the word demisto is in the repo README file.
* Added support for adding test-playbooks to the zip file result in *create-content-artifacts* command for marketplacev2.
* Fixed an issue in **find-dependencies** where using the argument *-o* without the argument *--all-packs-dependencies* did not print a proper warning.
* Added a **validate** check to prevent deletion of files whose deletion is not supported by the XSOAR marketplace.
* Removed the support in the *maintenance* option of the *-u* flag in the **update-release-notes** command.
* Added validation for forbidden words and phrases in the **doc-review** command.
* Added a retries mechanism to the **test-content** command to stabilize the build process.
* Added support for all `git` platforms to get remote files.
* Refactored the **format** command's effect on the *fromversion* field:
  * Fixed a bug where the *fromversion* field was removed when modifying a content item.
  * Updated the general default *fromversion* and the default *fromversion* of newly-introduced content items (e.g. `Lists`, `Jobs`).
  * Added an interactive mode functionality for all content types, to ask the user whether to set a default *fromversion*, if could not automatically determine its value. Use `-y` to assume 'yes' as an answer to all prompts and run non-interactively.

## 1.6.1

* Added the '--use-packs-known-words' argument to the **doc-review** command
* Added YAML_Loader to handle yaml files in a standard way across modules, replacing PYYAML.
* Fixed an issue when filtering items using the ID set in the **create-content-artifacts** command.
* Fixed an issue in the **generate-docs** command where tables were generated with an empty description column.
* Fixed an issue in the **split** command where splitting failed when using relative input/output paths.
* Added warning when inferred files are missing.
* Added to **validate** a validation for integration image dimensions, which should be 120x50px.
* Improved an error in the **validate** command to better differentiate between the case where a required fetch parameter is malformed or missing.

## 1.6.0

* Fixed an issue in the **create-id-set** command where similar items from different marketplaces were reported as duplicated.
* Fixed typo in demisto-sdk init
* Fixed an issue where the **lint** command did not handle all container exit codes.
* Add to **validate** a validation for pack name to make sure it is unchanged.
* Added a validation to the **validate** command that verifies that the version in the pack_metdata file is written in the correct format.
* Fixed an issue in the **format** command where missing *fromVersion* field in indicator fields caused an error.

## 1.5.9

* Added option to specify `External Playbook Configuration` to change inputs of Playbooks triggered as part of **test-content**
* Improved performance of the **lint** command.
* Improved performance of the **validate** command when checking README images.
* ***create-id-set*** command - the default value of the **marketplace** argument was changed from ‘xsoar’ to all packs existing in the content repository. When using the command, make sure to pass the relevant marketplace to use.

## 1.5.8

* Fixed an issue where the command **doc-review** along with the argument `--release-notes` failed on yml/json files with invalid schema.
* Fixed an issue where the **lint** command failed on packs using python 3.10

## 1.5.7

* Fixed an issue where reading remote yaml files failed.
* Fixed an issue in **validate** failed with no error message for lists (when no fromVersion field was found).
* Fixed an issue when running **validate** or **format** in a gitlab repository, and failing to determine its project id.
* Added an enhancement to **split**, handling an empty output argument.
* Added the ability to add classifiers and mappers to conf.json.
* Added the Alias field to the incident field schema.

## 1.5.6

* Added 'deprecated' release notes template.
* Fixed an issue where **run-test-playbook** command failed to get the task entries when the test playbook finished with errors.
* Fixed an issue in **validate** command when running with `no-conf-json` argument to ignore the `conf.json` file.
* Added error type text (`ERROR` or `WARNING`) to **validate** error prints.
* Fixed an issue where the **format** command on test playbook did not format the ID to be equal to the name of the test playbook.
* Enhanced the **update-release-notes** command to automatically commit release notes config file upon creation.
* The **validate** command will validate that an indicator field of type html has fromVersion of 6.1.0 and above.
* The **format** command will now add fromVersion 6.1.0 to indicator field of type html.
* Added support for beta integrations in the **format** command.
* Fixed an issue where the **postman-codegen** command failed when called with the `--config-out` flag.
* Removed the integration documentation from the detailed description while performing **split** command to the unified yml file.
* Removed the line which indicates the version of the product from the README.md file for new contributions.

## 1.5.5

* Fixed an issue in the **update-release-notes** command, which did not work when changes were made in multiple packs.
* Changed the **validate** command to fail on missing test-playbooks only if no unittests are found.
* Fixed `to_kebab_case`, it will now deal with strings that have hyphens, commas or periods in them, changing them to be hyphens in the new string.
* Fixed an issue in the **create-id-set** command, where the `source` value included the git token if it was specified in the remote url.
* Fixed an issue in the **merge-id-set** command, where merging fails because of duplicates but the packs are in the XSOAR repo but in different version control.
* Fixed missing `Lists` Content Item as valid `IDSetType`
* Added enhancement for **generate-docs**. It is possible to provide both file or a comma seperated list as `examples`. Also, it's possible to provide more than one example for a script or a command.
* Added feature in **format** to sync YML and JSON files to the `master` file structure.
* Added option to specify `Incident Type`, `Incoming Mapper` and `Classifier` when configuring instance in **test-content**
* added a new command **run-test-playbook** to run a test playbook in a given XSOAR instance.
* Fixed an issue in **format** when running on a modified YML, that the `id` value is not changed to its old `id` value.
* Enhancement for **split** command, replace `ApiModule` code block to `import` when splitting a YML.
* Fixed an issue where indicator types were missing from the pack's content, when uploading using **zip-packs**.
* The request data body format generated in the **postman-codegen** will use the python argument's name and not the raw data argument's name.
* Added the flag '--filter-by-id-set' to **create-content-artifacts** to create artifacts only for items in the given id_set.json.

## 1.5.4

* Fixed an issue with the **format** command when contributing via the UI
* The **format** command will now not remove the `defaultRows` key from incident, indicator and generic fields with `type: grid`.
* Fixed an issue with the **validate** command when a layoutscontainer did not have the `fromversion` field set.
* added a new command **update-xsoar-config-file** to handle your XSOAR Configuration File.
* Added `skipVerify` argument in **upload** command to skip pack signature verification.
* Fixed an issue when the **run** command  failed running when there’s more than one playground, by explicitly using the current user’s playground.
* Added support for Job content item in the **format**, **validate**, **upload**, **create-id-set**, **find-dependecies** and **create-content-artifacts** commands.
* Added a **source** field to the **id_set** entitles.
* Two entitles will not consider as duplicates if they share the same pack and the same source.
* Fixed a bug when duplicates were found in **find_dependencies**.
* Added function **get_current_repo** to `tools`.
* The **postman-codegen** will not have duplicates argument name. It will rename them to the minimum distinguished shared path for each of them.

## 1.5.3

* The **format** command will now set `unsearchable: True` for incident, indicator and generic fields.
* Fixed an issue where the **update-release-notes** command crashes with `--help` flag.
* Added validation to the **validate** command that verifies the `unsearchable` key in incident, indicator and generic fields is set to true.
* Removed a validation that DBotRole should be set for automation that requires elevated permissions to the `XSOAR-linter` in the **lint** command.
* Fixed an issue in **Validate** command where playbooks conditional tasks were mishandeled.
* Added a validation to prevent contributors from using the `fromlicense` key as a configuration parameter in an integration's YML
* Added a validation to ensure that the type for **API token** (and similar) parameters are configured correctly as a `credential` type in the integration configuration YML.
* Added an assertion that checks for duplicated requests' names when generating an integration from a postman collection.
* Added support for [.env files](https://pypi.org/project/python-dotenv/). You can now add a `.env` file to your repository with the logging information instead of setting a global environment variables.
* When running **lint** command with --keep-container flag, the docker images are committed.
* The **validate** command will not return missing test playbook error when given a script with dynamic-section tag.

## 1.5.2

* Added a validation to **update-release-notes** command to ensure that the `--version` flag argument is in the right format.
* added a new command **coverage-analyze** to generate and print coverage reports.
* Fixed an issue in **validate** in repositories which are not in GitHub or GitLab
* Added a validation that verifies that readme image absolute links do not contain the working branch name.
* Added support for List content item in the **format**, **validate**, **download**, **upload**, **create-id-set**, **find-dependecies** and **create-content-artifacts** commands.
* Added a validation to ensure reputation command's default argument is set as an array input.
* Added the `--fail-duplicates` flag for the **merge-id-set** command which will fail the command if duplicates are found.
* Added the `--fail-duplicates` flag for the **create-id-set** command which will fail the command if duplicates are found.

## 1.5.1

* Fixed an issue where **validate** command failed to recognized test playbooks for beta integrations as valid tests.
* Fixed an issue were the **validate** command was falsely recognizing image paths in readme files.
* Fixed an issue where the **upload** command error message upon upload failure pointed to wrong file rather than to the pack metadata.
* Added a validation that verifies that each script which appears in incident fields, layouts or layout containers exists in the id_set.json.
* Fixed an issue where the **postman code-gen** command generated double dots for context outputs when it was not needed.
* Fixed an issue where there **validate** command on release notes file crashed when author image was added or modified.
* Added input handling when running **find-dependencies**, replacing string manipulations.
* Fixed an issue where the **validate** command did not handle multiple playbooks with the same name in the id_set.
* Added support for GitLab repositories in **validate**

## 1.5.0

* Fixed an issue where **upload** command failed to upload packs not under content structure.
* Added support for **init** command to run from non-content repo.
* The **split-yml** has been renamed to **split** and now supports splitting Dashboards from unified Generic Modules.
* Fixed an issue where the skipped tests validation ran on the `ApiModules` pack in the **validate** command.
* The **init** command will now create the `Generic Object` entities directories.
* Fixed an issue where the **format** command failed to recognize changed files from git.
* Fixed an issue where the **json-to-outputs** command failed checking whether `0001-01-01T00:00:00` is of type `Date`
* Added to the **generate context** command to generate context paths for integrations from an example file.
* Fixed an issue where **validate** failed on release notes configuration files.
* Fixed an issue where the **validate** command failed on pack input if git detected changed files outside of `Packs` directory.
* Fixed an issue where **validate** command failed to recognize files inside validated pack when validation release notes, resulting in a false error message for missing entity in release note.
* Fixed an issue where the **download** command failed when downloading an invalid YML, instead of skipping it.

## 1.4.9

* Added validation that the support URL in partner contribution pack metadata does not lead to a GitHub repo.
* Enhanced ***generate-docs*** with default `additionalinformation` (description) for common parameters.
* Added to **validate** command a validation that a content item's id and name will not end with spaces.
* The **format** command will now remove trailing whitespaces from content items' id and name fields.
* Fixed an issue where **update-release-notes** could fail on files outside the user given pack.
* Fixed an issue where the **generate-test-playbook** command would not place the playbook in the proper folder.
* Added to **validate** command a validation that packs with `Iron Bank` uses the latest docker from Iron Bank.
* Added to **update-release-notes** command support for `Generic Object` entities.
* Fixed an issue where playbook `fromversion` mismatch validation failed even if `skipunavailable` was set to true.
* Added to the **create artifacts** command support for release notes configuration file.
* Added validation to **validate** for release notes config file.
* Added **isoversize** and **isautoswitchedtoquietmode** fields to the playbook schema.
* Added to the **update-release-notes** command `-bc` flag to generate template for breaking changes version.
* Fixed an issue where **validate** did not search description files correctly, leading to a wrong warning message.

## 1.4.8

* Fixed an issue where yml files with `!reference` failed to load properly.
* Fixed an issue when `View Integration Documentation` button was added twice during the download and re-upload.
* Fixed an issue when `(Partner Contribution)` was added twice to the display name during the download and re-upload.
* Added the following enhancements in the **generate-test-playbook** command:
  * Added the *--commands* argument to generate tasks for specific commands.
  * Added the *--examples* argument to get the command examples file path and generate tasks from the commands and arguments specified there.
  * Added the *--upload* flag to specify whether to upload the test playbook after the generation.
  * Fixed the output condition generation for outputs of type `Boolean`.

## 1.4.7

* Fixed an issue where an empty list for a command context didn't produce an indication other than an empty table.
* Fixed an issue where the **format** command has incorrectly recognized on which files to run when running using git.
* Fixed an issue where author image validations were not checked properly.
* Fixed an issue where new old-formatted scripts and integrations were not validated.
* Fixed an issue where the wording in the from version validation error for subplaybooks was incorrect.
* Fixed an issue where the **update-release-notes** command used the old docker image version instead of the new when detecting a docker change.
* Fixed an issue where the **generate-test-playbook** command used an incorrect argument name as default
* Fixed an issue where the **json-to-outputs** command used an incorrect argument name as default when using `-d`.
* Fixed an issue where validations failed while trying to validate non content files.
* Fixed an issue where README validations did not work post VS Code formatting.
* Fixed an issue where the description validations were inconsistent when running through an integration file or a description file.

## 1.4.6

* Fixed an issue where **validate** suggests, with no reason, running **format** on missing mandatory keys in yml file.
* Skipped existence of TestPlaybook check on community and contribution integrations.
* Fixed an issue where pre-commit didn't run on the demisto_sdk/commands folder.
* The **init** command will now change the script template name in the code to the given script name.
* Expanded the validations performed on beta integrations.
* Added support for PreProcessRules in the **format**, **validate**, **download**, and **create-content-artifacts** commands.
* Improved the error messages in **generate-docs**, if an example was not provided.
* Added to **validate** command a validation that a content entity or a pack name does not contain the words "partner" and "community".
* Fixed an issue where **update-release-notes** ignores *--text* flag while using *-f*
* Fixed the outputs validations in **validate** so enrichment commands will not be checked to have DBotScore outputs.
* Added a new validation to require the dockerimage key to exist in an integration and script yml files.
* Enhanced the **generate-test-playbook** command to use only integration tested on commands, rather than (possibly) other integrations implementing them.
* Expanded unify command to support GenericModules - Unifies a GenericModule object with its Dashboards.
* Added validators for generic objects:
  * Generic Field validator - verify that the 'fromVersion' field is above 6.5.0, 'group' field equals 4 and 'id' field starts with the prefix 'generic_'.
  * Generic Type validator - verify that the 'fromVersion' field is above 6.5.0
  * Generic Module validator - verify that the 'fromVersion' field is above 6.5.0
  * Generic Definition validator - verify that the 'fromVersion' field is above 6.5.0
* Expanded Format command to support Generic Objects - Fixes generic objects according to their validations.
* Fixed an issue where the **update-release-notes** command did not handle ApiModules properly.
* Added option to enter a dictionary or json of format `[{field_name:description}]` in the **json-to-outputs** command,
  with the `-d` flag.
* Improved the outputs for the **format** command.
* Fixed an issue where the validations performed after the **format** command were inconsistent with **validate**.
* Added to the **validate** command a validation for the author image.
* Updated the **create-content-artifacts** command to support generic modules, definitions, fields and types.
* Added an option to ignore errors for file paths and not only file name in .pack-ignore file.

## 1.4.5

* Enhanced the **postman-codegen** command to name all generated arguments with lower case.
* Fixed an issue where the **find-dependencies** command miscalculated the dependencies for playbooks that use generic commands.
* Fixed an issue where the **validate** command failed in external repositories in case the DEMISTO_SDK_GITHUB_TOKEN was not set.
* Fixed an issue where **openapi-codegen** corrupted the swagger file by overwriting configuration to swagger file.
* Updated the **upload** command to support uploading zipped packs to the marketplace.
* Added to the **postman-codegen** command support of path variables.
* Fixed an issue where **openapi-codegen** entered into an infinite loop on circular references in the swagger file.
* The **format** command will now set `fromVersion: 6.2.0` for widgets with 'metrics' data type.
* Updated the **find-dependencies** command to support generic modules, definitions, fields and types.
* Fixed an issue where **openapi-codegen** tried to extract reference example outputs, leading to an exception.
* Added an option to ignore secrets automatically when using the **init** command to create a pack.
* Added a tool that gives the ability to temporarily suppress console output.

## 1.4.4

* When formatting incident types with Auto-Extract rules and without mode field, the **format** command will now add the user selected mode.
* Added new validation that DBotRole is set for scripts that requires elevated permissions to the `XSOAR-linter` in the **lint** command.
* Added url escaping to markdown human readable section in generate docs to avoid autolinking.
* Added a validation that mapper's id and name are matching. Updated the format of mapper to include update_id too.
* Added a validation to ensure that image paths in the README files are valid.
* Fixed **find_type** function to correctly find test files, such as, test script and test playbook.
* Added scheme validations for the new Generic Object Types, Fields, and Modules.
* Renamed the flag *--input-old-version* to *--old-version* in the **generate-docs** command.
* Refactored the **update-release-notes** command:
  * Replaced the *--all* flag with *--use-git* or *-g*.
  * Added the *--force* flag to update the pack release notes without changes in the pack.
  * The **update-release-notes** command will now update all dependent integrations on ApiModule change, even if not specified.
  * If more than one pack has changed, the full list of updated packs will be printed at the end of **update-release-notes** command execution.
  * Fixed an issue where the **update-release-notes** command did not add docker image release notes entry for release notes file if a script was changed.
  * Fixed an issue where the **update-release-notes** command did not detect changed files that had the same name.
  * Fixed an issue in the **update-release-notes** command where the version support of JSON files was mishandled.
* Fixed an issue where **format** did not skip files in test and documentation directories.
* Updated the **create-id-set** command to support generic modules, definitions, fields and types.
* Changed the **convert** command to generate old layout fromversion to 5.0.0 instead of 4.1.0
* Enhanced the command **postman-codegen** with type hints for templates.

## 1.4.3

* Fixed an issue where **json-to-outputs** command returned an incorrect output when json is a list.
* Fixed an issue where if a pack README.md did not exist it could cause an error in the validation process.
* Fixed an issue where the *--name* was incorrectly required in the **init** command.
* Adding the option to run **validate** on a specific path while using git (*-i* & *-g*).
* The **format** command will now change UUIDs in .yml and .json files to their respective content entity name.
* Added a playbook validation to check if a task sub playbook exists in the id set in the **validate** command.
* Added the option to add new tags/usecases to the approved list and to the pack metadata on the same pull request.
* Fixed an issue in **test_content** where when different servers ran tests for the same integration, the server URL parameters were not set correctly.
* Added a validation in the **validate** command to ensure that the ***endpoint*** command is configured correctly in yml file.
* Added a warning when pack_metadata's description field is longer than 130 characters.
* Fixed an issue where a redundant print occurred on release notes validation.
* Added new validation in the **validate** command to ensure that the minimal fromVersion in a widget of type metrics will be 6.2.0.
* Added the *--release-notes* flag to demisto-sdk to get the current version release notes entries.

## 1.4.2

* Added to `pylint` summary an indication if a test was skipped.
* Added to the **init** command the option to specify fromversion.
* Fixed an issue where running **init** command without filling the metadata file.
* Added the *--docker-timeout* flag in the **lint** command to control the request timeout for the Docker client.
* Fixed an issue where **update-release-notes** command added only one docker image release notes entry for release notes file, and not for every entity whom docker image was updated.
* Added a validation to ensure that incident/indicator fields names starts with their pack name in the **validate** command. (Checked only for new files and only when using git *-g*)
* Updated the **find-dependencies** command to return the 'dependencies' according the layout type ('incident', 'indicator').
* Enhanced the "vX" display name validation for scripts and integrations in the **validate** command to check for every versioned script or integration, and not only v2.
* Added the *--fail-duplicates* flag for the **create-id-set** command which will fail the command if duplicates are found.
* Added to the **generate-docs** command automatic addition to git when a new readme file is created.

## 1.4.1

* When in private repo without `DEMSITO_SDK_GITHUB_TOKEN` configured, get_remote_file will take files from the local origin/master.
* Enhanced the **unify** command when giving input of a file and not a directory return a clear error message.
* Added a validation to ensure integrations are not skipped and at least one test playbook is not skipped for each integration or script.
* Added to the Content Tests support for `context_print_dt`, which queries the incident context and prints the result as a json.
* Added new validation for the `xsoar_config.json` file in the **validate** command.
* Added a version differences section to readme in **generate-docs** command.
* Added the *--docs-format* flag in the **integration-diff** command to get the output in README format.
* Added the *--input-old-version* and *--skip-breaking-changes* flags in the **generate-docs** command to get the details for the breaking section and to skip the breaking changes section.

## 1.4.0

* Enable passing a comma-separated list of paths for the `--input` option of the **lint** command.
* Added new validation of unimplemented test-module command in the code to the `XSOAR-linter` in the **lint** command.
* Fixed the **generate-docs** to handle integration authentication parameter.
* Added a validation to ensure that description and README do not contain the word 'Demisto'.
* Improved the deprecated message validation required from playbooks and scripts.
* Added the `--quite-bc-validation` flag for the **validate** command to run the backwards compatibility validation in quite mode (errors is treated like warnings).
* Fixed the **update release notes** command to display a name for old layouts.
* Added the ability to append to the pack README credit to contributors.
* Added identification for parameter differences in **integration-diff** command.
* Fixed **format** to use git as a default value.
* Updated the **upload** command to support reports.
* Fixed an issue where **generate-docs** command was displaying 'None' when credentials parameter display field configured was not configured.
* Fixed an issue where **download** did not return exit code 1 on failure.
* Updated the validation that incident fields' names do not contain the word incident will aplly to core packs only.
* Added a playbook validation to verify all conditional tasks have an 'else' path in **validate** command.
* Renamed the GitHub authentication token environment variable `GITHUB_TOKEN` to `DEMITO_SDK_GITHUB_TOKEN`.
* Added to the **update-release-notes** command automatic addition to git when new release notes file is created.
* Added validation to ensure that integrations, scripts, and playbooks do not contain the entity type in their names.
* Added the **convert** command to convert entities between XSOAR versions.
* Added the *--deprecate* flag in **format** command to deprecate integrations, scripts, and playbooks.
* Fixed an issue where ignoring errors did not work when running the **validate** command on specific files (-i).

## 1.3.9

* Added a validation verifying that the pack's README.md file is not equal to pack description.
* Fixed an issue where the **Assume yes** flag did not work properly for some entities in the **format** command.
* Improved the error messages for separators in folder and file names in the **validate** command.
* Removed the **DISABLE_SDK_VERSION_CHECK** environment variable. To disable new version checks, use the **DEMISTO_SDK_SKIP_VERSION_CHECK** envirnoment variable.
* Fixed an issue where the demisto-sdk version check failed due to a rate limit.
* Fixed an issue with playbooks scheme validation.

## 1.3.8

* Updated the **secrets** command to work on forked branches.

## 1.3.7

* Added a validation to ensure correct image and description file names.
* Fixed an issue where the **validate** command failed when 'display' field in credentials param in yml is empty but 'displaypassword' was provided.
* Added the **integration-diff** command to check differences between two versions of an integration and to return a report of missing and changed elements in the new version.
* Added a validation verifying that the pack's README.md file is not missing or empty for partner packs or packs contains use cases.
* Added a validation to ensure that the integration and script folder and file names will not contain separators (`_`, `-`, ``).
* When formatting new pack, the **format** command will set the *fromversion* key to 5.5.0 in the new files without fromversion.

## 1.3.6

* Added a validation that core packs are not dependent on non-core packs.
* Added a validation that a pack name follows XSOAR standards.
* Fixed an issue where in some cases the `get_remote_file` function failed due to an invalid path.
* Fixed an issue where running **update-release-notes** with updated integration logo, did not detect any file changes.
* Fixed an issue where the **create-id-set** command did not identify unified integrations correctly.
* Fixed an issue where the `CommonTypes` pack was not identified as a dependency for all feed integrations.
* Added support for running SDK commands in private repositories.
* Fixed an issue where running the **init** command did not set the correct category field in an integration .yml file for a newly created pack.
* When formatting new contributed pack, the **format** command will set the *fromversion* key to 6.0.0 in the relevant files.
* If the environment variable "DISABLE_SDK_VERSION_CHECK" is define, the demisto-sdk will no longer check for newer version when running a command.
* Added the `--use-pack-metadata` flag for the **find-dependencies** command to update the calculated dependencies using the the packs metadata files.
* Fixed an issue where **validate** failed on scripts in case the `outputs` field was set to `None`.
* Fixed an issue where **validate** was failing on editing existing release notes.
* Added a validation for README files verifying that the file doesn't contain template text copied from HelloWorld or HelloWorldPremium README.

## 1.3.5

* Added a validation that layoutscontainer's id and name are matching. Updated the format of layoutcontainer to include update_id too.
* Added a validation that commands' names and arguments in core packs, or scripts' arguments do not contain the word incident.
* Fixed issue where running the **generate-docs** command with -c flag ran all the commands and not just the commands specified by the flag.
* Fixed the error message of the **validate** command to not always suggest adding the *description* field.
* Fixed an issue where running **format** on feed integration generated invalid parameter structure.
* Fixed an issue where the **generate-docs** command did not add all the used scripts in a playbook to the README file.
* Fixed an issue where contrib/partner details might be added twice to the same file, when using unify and create-content-artifacts commands
* Fixed issue where running **validate** command on image-related integration did not return the correct outputs to json file.
* When formatting playbooks, the **format** command will now remove empty fields from SetIncident, SetIndicator, CreateNewIncident, CreateNewIndicator script arguments.
* Added an option to fill in the developer email when running the **init** command.

## 1.3.4

* Updated the **validate** command to check that the 'additionalinfo' field only contains the expected value for feed required parameters and not equal to it.
* Added a validation that community/partner details are not in the detailed description file.
* Added a validation that the Use Case tag in pack_metadata file is only used when the pack contains at least one PB, Incident Type or Layout.
* Added a validation that makes sure outputs in integrations are matching the README file when only README has changed.
* Added the *hidden* field to the integration schema.
* Fixed an issue where running **format** on a playbook whose `name` does not equal its `id` would cause other playbooks who use that playbook as a sub-playbook to fail.
* Added support for local custom command configuration file `.demisto-sdk-conf`.
* Updated the **format** command to include an update to the description file of an integration, to remove community/partner details.

## 1.3.3

* Fixed an issue where **lint** failed where *.Dockerfile* exists prior running the lint command.
* Added FeedHelloWorld template option for *--template* flag in **demisto-sdk init** command.
* Fixed issue where **update-release-notes** deleted release note file if command was called more than once.
* Fixed issue where **update-release-notes** added docker image release notes every time the command was called.
* Fixed an issue where running **update-release-notes** on a pack with newly created integration, had also added a docker image entry in the release notes.
* Fixed an issue where `XSOAR-linter` did not find *NotImplementedError* in main.
* Added validation for README files verifying their length (over 30 chars).
* When using *-g* flag in the **validate** command it will now ignore untracked files by default.
* Added the *--include-untracked* flag to the **validate** command to include files which are untracked by git in the validation process.
* Improved the `pykwalify` error outputs in the **validate** command.
* Added the *--print-pykwalify* flag to the **validate** command to print the unchanged output from `pykwalify`.

## 1.3.2

* Updated the format of the outputs when using the *--json-file* flag to create a JSON file output for the **validate** and **lint** commands.
* Added the **doc-review** command to check spelling in .md and .yml files as well as a basic release notes review.
* Added a validation that a pack's display name does not already exist in content repository.
* Fixed an issue where the **validate** command failed to detect duplicate params in an integration.
* Fixed an issue where the **validate** command failed to detect duplicate arguments in a command in an integration.

## 1.3.1

* Fixed an issue where the **validate** command failed to validate the release notes of beta integrations.
* Updated the **upload** command to support indicator fields.
* The **validate** and **update-release-notes** commands will now check changed files against `demisto/master` if it is configured locally.
* Fixed an issue where **validate** would incorrectly identify files as renamed.
* Added a validation that integration properties (such as feed, mappers, mirroring, etc) are not removed.
* Fixed an issue where **validate** failed when comparing branch against commit hash.
* Added the *--no-pipenv* flag to the **split-yml** command.
* Added a validation that incident fields and incident types are not removed from mappers.
* Fixed an issue where the *c
reate-id-set* flag in the *validate* command did not work while not using git.
* Added the *hiddenusername* field to the integration schema.
* Added a validation that images that are not integration images, do not ask for a new version or RN

## 1.3.0

* Do not collect optional dependencies on indicator types reputation commands.
* Fixed an issue where downloading indicator layoutscontainer objects failed.
* Added a validation that makes sure outputs in integrations are matching the README file.
* Fixed an issue where the *create-id-set* flag in the **validate** command did not work.
* Added a warning in case no id_set file is found when running the **validate** command.
* Fixed an issue where changed files were not recognised correctly on forked branches in the **validate** and the **update-release-notes** commands.
* Fixed an issue when files were classified incorrectly when running *update-release-notes*.
* Added a validation that integration and script file paths are compatible with our convention.
* Fixed an issue where id_set.json file was re created whenever running the generate-docs command.
* added the *--json-file* flag to create a JSON file output for the **validate** and **lint** commands.

## 1.2.19

* Fixed an issue where merge id_set was not updated to work with the new entity of Packs.
* Added a validation that the playbook's version matches the version of its sub-playbooks, scripts, and integrations.

## 1.2.18

* Changed the *skip-id-set-creation* flag to *create-id-set* in the **validate** command. Its default value will be False.
* Added support for the 'cve' reputation command in default arg validation.
* Filter out generic and reputation command from scripts and playbooks dependencies calculation.
* Added support for the incident fields in outgoing mappers in the ID set.
* Added a validation that the taskid field and the id field under the task field are both from uuid format and contain the same value.
* Updated the **format** command to generate uuid value for the taskid field and for the id under the task field in case they hold an invalid values.
* Exclude changes from doc_files directory on validation.
* Added a validation that an integration command has at most one default argument.
* Fixing an issue where pack metadata version bump was not enforced when modifying an old format (unified) file.
* Added validation that integration parameter's display names are capitalized and spaced using whitespaces and not underscores.
* Fixed an issue where beta integrations where not running deprecation validations.
* Allowed adding additional information to the deprecated description.
* Fixing an issue when escaping less and greater signs in integration params did not work as expected.

## 1.2.17

* Added a validation that the classifier of an integration exists.
* Added a validation that the mapper of an integration exists.
* Added a validation that the incident types of a classifier exist.
* Added a validation that the incident types of a mapper exist.
* Added support for *text* argument when running **demisto-sdk update-release-notes** on the ApiModules pack.
* Added a validation for the minimal version of an indicator field of type grid.
* Added new validation for incident and indicator fields in classifiers mappers and layouts exist in the content.
* Added cache for get_remote_file to reducing failures from accessing the remote repo.
* Fixed an issue in the **format** command where `_dev` or `_copy` suffixes weren't removed from the `id` of the given playbooks.
* Playbook dependencies from incident and indicator fields are now marked as optional.
* Mappers dependencies from incident types and incident fields are now marked as optional.
* Classifier dependencies from incident types are now marked as optional.
* Updated **demisto-sdk init** command to no longer create `created` field in pack_metadata file
* Updated **generate-docs** command to take the parameters names in setup section from display field and to use additionalinfo field when exist.
* Using the *verbose* argument in the **find-dependencies** command will now log to the console.
* Improved the deprecated message validation required from integrations.
* Fixed an issue in the **generate-docs** command where **Context Example** section was created when it was empty.

## 1.2.16

* Added allowed ignore errors to the *IDSetValidator*.
* Fixed an issue where an irrelevant id_set validation ran in the **validate** command when using the *--id-set* flag.
* Fixed an issue were **generate-docs** command has failed if a command did not exist in commands permissions file.
* Improved a **validate** command message for missing release notes of api module dependencies.

## 1.2.15

* Added the *ID101* to the allowed ignored errors.

## 1.2.14

* SDK repository is now mypy check_untyped_defs complaint.
* The lint command will now ignore the unsubscriptable-object (E1136) pylint error in dockers based on python 3.9 - this will be removed once a new pylint version is released.
* Added an option for **format** to run on a whole pack.
* Added new validation of unimplemented commands from yml in the code to `XSOAR-linter`.
* Fixed an issue where Auto-Extract fields were only checked for newly added incident types in the **validate** command.
* Added a new warning validation of direct access to args/params dicts to `XSOAR-linter`.

## 1.2.13

* Added new validation of indicators usage in CommandResults to `XSOAR-linter`.
* Running **demisto-sdk lint** will automatically run on changed files (same behavior as the -g flag).
* Removed supported version message from the documentation when running **generate_docs**.
* Added a print to indicate backwards compatibility is being checked in **validate** command.
* Added a percent print when running the **validate** command with the *-a* flag.
* Fixed a regression in the **upload** command where it was ignoring `DEMISTO_VERIFY_SSL` env var.
* Fixed an issue where the **upload** command would fail to upload beta integrations.
* Fixed an issue where the **validate** command did not create the *id_set.json* file when running with *-a* flag.
* Added price change validation in the **validate** command.
* Added validations that checks in read-me for empty sections or leftovers from the auto generated read-me that should be changed.
* Added new code validation for *NotImplementedError* to raise a warning in `XSOAR-linter`.
* Added validation for support types in the pack metadata file.
* Added support for *--template* flag in **demisto-sdk init** command.
* Fixed an issue with running **validate** on master branch where the changed files weren't compared to previous commit when using the *-g* flag.
* Fixed an issue where the `XSOAR-linter` ran *NotImplementedError* validation on scripts.
* Added support for Auto-Extract feature validation in incident types in the **validate** command.
* Fixed an issue in the **lint** command where the *-i* flag was ignored.
* Improved **merge-id-sets** command to support merge between two ID sets that contain the same pack.
* Fixed an issue in the **lint** command where flake8 ran twice.

## 1.2.12

* Bandit now reports also on medium severity issues.
* Fixed an issue with support for Docker Desktop on Mac version 2.5.0+.
* Added support for vulture and mypy linting when running without docker.
* Added support for *prev-ver* flag in **update-release-notes** command.
* Improved retry support when building docker images for linting.
* Added the option to create an ID set on a specific pack in **create-id-set** command.
* Added the *--skip-id-set-creation* flag to **validate** command in order to add the capability to run validate command without creating id_set validation.
* Fixed an issue where **validate** command checked docker image tag on ApiModules pack.
* Fixed an issue where **find-dependencies** did not calculate dashboards and reports dependencies.
* Added supported version message to the documentation and release notes files when running **generate_docs** and **update-release-notes** commands respectively.
* Added new code validations for *NotImplementedError* exception raise to `XSOAR-linter`.
* Command create-content-artifacts additional support for **Author_image.png** object.
* Fixed an issue where schemas were not enforced for incident fields, indicator fields and old layouts in the validate command.
* Added support for **update-release-notes** command to update release notes according to master branch.

## 1.2.11

* Fixed an issue where the ***generate-docs*** command reset the enumeration of line numbering after an MD table.
* Updated the **upload** command to support mappers.
* Fixed an issue where exceptions were no printed in the **format** while the *--verbose* flag is set.
* Fixed an issue where *--assume-yes* flag did not work in the **format** command when running on a playbook without a `fromversion` field.
* Fixed an issue where the **format** command would fail in case `conf.json` file was not found instead of skipping the update.
* Fixed an issue where integration with v2 were recognised by the `name` field instead of the `display` field in the **validate** command.
* Added a playbook validation to check if a task script exists in the id set in the **validate** command.
* Added new integration category `File Integrity Management` in the **validate** command.

## 1.2.10

* Added validation for approved content pack use-cases and tags.
* Added new code validations for *CommonServerPython* import to `XSOAR-linter`.
* Added *default value* and *predefined values* to argument description in **generate-docs** command.
* Added a new validation that checks if *get-mapping-fields* command exists if the integration schema has *{ismappable: true}* in **validate** command.
* Fixed an issue where the *--staged* flag recognised added files as modified in the **validate** command.
* Fixed an issue where a backwards compatibility warning was raised for all added files in the **validate** command.
* Fixed an issue where **validate** command failed when no tests were given for a partner supported pack.
* Updated the **download** command to support mappers.
* Fixed an issue where the ***format*** command added a duplicate parameter.
* For partner supported content packs, added support for a list of emails.
* Removed validation of README files from the ***validate*** command.
* Fixed an issue where the ***validate*** command required release notes for ApiModules pack.

## 1.2.9

* Fixed an issue in the **openapi_codegen** command where it created duplicate functions name from the swagger file.
* Fixed an issue in the **update-release-notes** command where the *update type* argument was not verified.
* Fixed an issue in the **validate** command where no error was raised in case a non-existing docker image was presented.
* Fixed an issue in the **format** command where format failed when trying to update invalid Docker image.
* The **format** command will now preserve the **isArray** argument in integration's reputation commands and will show a warning if it set to **false**.
* Fixed an issue in the **lint** command where *finally* clause was not supported in main function.
* Fixed an issue in the **validate** command where changing any entity ID was not validated.
* Fixed an issue in the **validate** command where *--staged* flag did not bring only changed files.
* Fixed the **update-release-notes** command to ignore changes in the metadata file.
* Fixed the **validate** command to ignore metadata changes when checking if a version bump is needed.

## 1.2.8

* Added a new validation that checks in playbooks for the usage of `DeleteContext` in **validate** command.
* Fixed an issue in the **upload** command where it would try to upload content entities with unsupported versions.
* Added a new validation that checks in playbooks for the usage of specific instance in **validate** command.
* Added the **--staged** flag to **validate** command to run on staged files only.

## 1.2.7

* Changed input parameters in **find-dependencies** command.
  * Use ***-i, --input*** instead of ***-p, --path***.
  * Use ***-idp, --id-set-path*** instead of ***-i, --id-set-path***.
* Fixed an issue in the **unify** command where it crashed on an integration without an image file.
* Fixed an issue in the **format** command where unnecessary files were not skipped.
* Fixed an issue in the **update-release-notes** command where the *text* argument was not respected in all cases.
* Fixed an issue in the **validate** command where a warning about detailed description was given for unified or deprecated integrations.
* Improved the error returned by the **validate** command when running on files using the old format.

## 1.2.6

* No longer require setting `DEMISTO_README_VALIDATION` env var to enable README mdx validation. Validation will now run automatically if all necessary node modules are available.
* Fixed an issue in the **validate** command where the `--skip-pack-dependencies` would not skip id-set creation.
* Fixed an issue in the **validate** command where validation would fail if supplied an integration with an empty `commands` key.
* Fixed an issue in the **validate** command where validation would fail due to a required version bump for packs which are not versioned.
* Will use env var `DEMISTO_VERIFY_SSL` to determine if to use a secure connection for commands interacting with the Server when `--insecure` is not passed. If working with a local Server without a trusted certificate, you can set env var `DEMISTO_VERIFY_SSL=no` to avoid using `--insecure` on each command.
* Unifier now adds a link to the integration documentation to the integration detailed description.
* Fixed an issue in the **secrets** command where ignored secrets were not skipped.

## 1.2.5

* Added support for special fields: *defaultclassifier*, *defaultmapperin*, *defaultmapperout* in **download** command.
* Added -y option **format** command to assume "yes" as answer to all prompts and run non-interactively
* Speed up improvements for `validate` of README files.
* Updated the **format** command to adhere to the defined content schema and sub-schemas, aligning its behavior with the **validate** command.
* Added support for canvasContextConnections files in **format** command.

## 1.2.4

* Updated detailed description for community integrations.

## 1.2.3

* Fixed an issue where running **validate** failed on playbook with task that adds tags to the evidence data.
* Added the *displaypassword* field to the integration schema.
* Added new code validations to `XSOAR-linter`.
  * As warnings messages:
    * `demisto.params()` should be used only inside main function.
    * `demisto.args()` should be used only inside main function.
    * Functions args should have type annotations.
* Added `fromversion` field validation to test playbooks and scripts in **validate** command.

## 1.2.2

* Add support for warning msgs in the report and summary to **lint** command.
* Fixed an issue where **json-to-outputs** determined bool values as int.
* Fixed an issue where **update-release-notes** was crushing on `--all` flag.
* Fixed an issue where running **validate**, **update-release-notes** outside of content repo crushed without a meaningful error message.
* Added support for layoutscontainer in **init** contribution flow.
* Added a validation for tlp_color param in feeds in **validate** command.
* Added a validation for removal of integration parameters in **validate** command.
* Fixed an issue where **update-release-notes** was failing with a wrong error message when no pack or input was given.
* Improved formatting output of the **generate-docs** command.
* Add support for env variable *DEMISTO_SDK_ID_SET_REFRESH_INTERVAL*. Set this env variable to the refresh interval in minutes. The id set will be regenerated only if the refresh interval has passed since the last generation. Useful when generating Script documentation, to avoid re-generating the id_set every run.
* Added new code validations to `XSOAR-linter`.
  * As error messages:
    * Longer than 10 seconds sleep statements for non long running integrations.
    * exit() usage.
    * quit() usage.
  * As warnings messages:
    * `demisto.log` should not be used.
    * main function existence.
    * `demito.results` should not be used.
    * `return_output` should not be used.
    * try-except statement in main function.
    * `return_error` usage in main function.
    * only once `return_error` usage.
* Fixed an issue where **lint** command printed logs twice.
* Fixed an issue where *suffix* did not work as expected in the **create-content-artifacts** command.
* Added support for *prev-ver* flag in **lint** and **secrets** commands.
* Added support for *text* flag to **update-release-notes** command to add the same text to all release notes.
* Fixed an issue where **validate** did not recognize added files if they were modified locally.
* Added a validation that checks the `fromversion` field exists and is set to 5.0.0 or above when working or comparing to a non-feature branch in **validate** command.
* Added a validation that checks the certification field in the pack_metadata file is valid in **validate** command.
* The **update-release-notes** command will now automatically add docker image update to the release notes.

## 1.2.1

* Added an additional linter `XSOAR-linter` to the **lint** command which custom validates py files. currently checks for:
  * `Sys.exit` usages with non zero value.
  * Any `Print` usages.
* Fixed an issue where renamed files were failing on *validate*.
* Fixed an issue where single changed files did not required release notes update.
* Fixed an issue where doc_images required release-notes and validations.
* Added handling of dependent packs when running **update-release-notes** on changed *APIModules*.
  * Added new argument *--id-set-path* for id_set.json path.
  * When changes to *APIModule* is detected and an id_set.json is available - the command will update the dependent pack as well.
* Added handling of dependent packs when running **validate** on changed *APIModules*.
  * Added new argument *--id-set-path* for id_set.json path.
  * When changes to *APIModule* is detected and an id_set.json is available - the command will validate that the dependent pack has release notes as well.
* Fixed an issue where the find_type function didn't recognize file types correctly.
* Fixed an issue where **update-release-notes** command did not work properly on Windows.
* Added support for indicator fields in **update-release-notes** command.
* Fixed an issue where files in test dirs where being validated.

## 1.2.0

* Fixed an issue where **format** did not update the test playbook from its pack.
* Fixed an issue where **validate** validated non integration images.
* Fixed an issue where **update-release-notes** did not identified old yml integrations and scripts.
* Added revision templates to the **update-release-notes** command.
* Fixed an issue where **update-release-notes** crashed when a file was renamed.
* Fixed an issue where **validate** failed on deleted files.
* Fixed an issue where **validate** validated all images instead of packs only.
* Fixed an issue where a warning was not printed in the **format** in case a non-supported file type is inputted.
* Fixed an issue where **validate** did not fail if no release notes were added when adding files to existing packs.
* Added handling of incorrect layout paths via the **format** command.
* Refactor **create-content-artifacts** command - Efficient artifacts creation and better logging.
* Fixed an issue where image and description files were not handled correctly by **validate** and **update-release-notes** commands.
* Fixed an issue where the **format** command didn't remove all extra fields in a file.
* Added an error in case an invalid id_set.json file is found while running the **validate** command.
* Added fetch params checks to the **validate** command.

## 1.1.11

* Added line number to secrets' path in **secrets** command report.
* Fixed an issue where **init** a community pack did not present the valid support URL.
* Fixed an issue where **init** offered a non relevant pack support type.
* Fixed an issue where **lint** did not pull docker images for powershell.
* Fixed an issue where **find-dependencies** did not find all the script dependencies.
* Fixed an issue where **find-dependencies** did not collect indicator fields as dependencies for playbooks.
* Updated the **validate** and the **secrets** commands to be less dependent on regex.
* Fixed an issue where **lint** did not run on circle when docker did not return ping.
* Updated the missing release notes error message (RN106) in the **Validate** command.
* Fixed an issue where **Validate** would return missing release notes when two packs with the same substring existed in the modified files.
* Fixed an issue where **update-release-notes** would add duplicate release notes when two packs with the same substring existed in the modified files.
* Fixed an issue where **update-release-notes** would fail to bump new versions if the feature branch was out of sync with the master branch.
* Fixed an issue where a non-descriptive error would be returned when giving the **update-release-notes** command a pack which can not be found.
* Added dependencies check for *widgets* in **find-dependencies** command.
* Added a `update-docker` flag to **format** command.
* Added a `json-to-outputs` flag to the **run** command.
* Added a verbose (`-v`) flag to **format** command.
* Fixed an issue where **download** added the prefix "playbook-" to the name of playbooks.

## 1.1.10

* Updated the **init** command. Relevant only when passing the *--contribution* argument.
  * Added the *--author* option.
  * The *support* field of the pack's metadata is set to *community*.
* Added a proper error message in the **Validate** command upon a missing description in the root of the yml.
* **Format** now works with a relative path.
* **Validate** now fails when all release notes have been excluded.
* Fixed issue where correct error message would not propagate for invalid images.
* Added the *--skip-pack-dependencies* flag to **validate** command to skip pack dependencies validation. Relevant when using the *-g* flag.
* Fixed an issue where **Validate** and **Format** commands failed integrations with `defaultvalue` field in fetch incidents related parameters.
* Fixed an issue in the **Validate** command in which unified YAML files were not ignored.
* Fixed an issue in **generate-docs** where scripts and playbooks inputs and outputs were not parsed correctly.
* Fixed an issue in the **openapi-codegen** command where missing reference fields in the swagger JSON caused errors.
* Fixed an issue in the **openapi-codegen** command where empty objects in the swagger JSON paths caused errors.
* **update-release-notes** command now accept path of the pack instead of pack name.
* Fixed an issue where **generate-docs** was inserting unnecessary escape characters.
* Fixed an issue in the **update-release-notes** command where changes to the pack_metadata were not detected.
* Fixed an issue where **validate** did not check for missing release notes in old format files.

## 1.1.9

* Fixed an issue where **update-release-notes** command failed on invalid file types.

## 1.1.8

* Fixed a regression where **upload** command failed on test playbooks.
* Added new *githubUser* field in pack metadata init command.
* Support beta integration in the commands **split-yml, extract-code, generate-test-playbook and generate-docs.**
* Fixed an issue where **find-dependencies** ignored *toversion* field in content items.
* Added support for *layoutscontainer*, *classifier_5_9_9*, *mapper*, *report*, and *widget* in the **Format** command.
* Fixed an issue where **Format** will set the `ID` field to be equal to the `name` field in modified playbooks.
* Fixed an issue where **Format** did not work for test playbooks.
* Improved **update-release-notes** command:
  * Write content description to release notes for new items.
  * Update format for file types without description: Connections, Incident Types, Indicator Types, Layouts, Incident Fields.
* Added a validation for feedTags param in feeds in **validate** command.
* Fixed readme validation issue in community support packs.
* Added the **openapi-codegen** command to generate integrations from OpenAPI specification files.
* Fixed an issue were release notes validations returned wrong results for *CommonScripts* pack.
* Added validation for image links in README files in **validate** command.
* Added a validation for default value of fetch param in feeds in **validate** command.
* Fixed an issue where the **Init** command failed on scripts.

## 1.1.7

* Fixed an issue where running the **format** command on feed integrations removed the `defaultvalue` fields.
* Playbook branch marked with *skipunavailable* is now set as an optional dependency in the **find-dependencies** command.
* The **feedReputation** parameter can now be hidden in a feed integration.
* Fixed an issue where running the **unify** command on JS package failed.
* Added the *--no-update* flag to the **find-dependencies** command.
* Added the following validations in **validate** command:
  * Validating that a pack does not depend on NonSupported / Deprecated packs.

## 1.1.6

* Added the *--description* option to the **init** command.
* Added the *--contribution* option to the **init** command which converts a contribution zip to proper pack format.
* Improved **validate** command performance time and outputs.
* Added the flag *--no-docker-checks* to **validate** command to skip docker checks.
* Added the flag *--print-ignored-files* to **validate** command to print ignored files report when the command is done.
* Added the following validations in **validate** command:
  * Validating that existing release notes are not modified.
  * Validating release notes are not added to new packs.
  * Validating that the "currentVersion" field was raised in the pack_metadata for modified packs.
  * Validating that the timestamp in the "created" field in the pack_metadata is in ISO format.
* Running `demisto-sdk validate` will run the **validate** command using git and only on committed files (same as using *-g --post-commit*).
* Fixed an issue where release notes were not checked correctly in **validate** command.
* Fixed an issue in the **create-id-set** command where optional playbook tasks were not taken into consideration.
* Added a prompt to the `demisto-sdk update-release-notes` command to prompt users to commit changes before running the release notes command.
* Added support to `layoutscontainer` in **validate** command.

## 1.1.5

* Fixed an issue in **find-dependencies** command.
* **lint** command now verifies flake8 on CommonServerPython script.

## 1.1.4

* Fixed an issue with the default output file name of the **unify** command when using "." as an output path.
* **Unify** command now adds contributor details to the display name and description.
* **Format** command now adds *isFetch* and *incidenttype* fields to integration yml.
* Removed the *feedIncremental* field from the integration schema.
* **Format** command now adds *feedBypassExclusionList*, *Fetch indicators*, *feedReputation*, *feedReliability*,
     *feedExpirationPolicy*, *feedExpirationInterval* and *feedFetchInterval* fields to integration yml.
* Fixed an issue in the playbooks schema.
* Fixed an issue where generated release notes were out of order.
* Improved pack dependencies detection.
* Fixed an issue where test playbooks were mishandled in **validate** command.

## 1.1.3

* Added a validation for invalid id fields in indicators types files in **validate** command.
* Added default behavior for **update-release-notes** command.
* Fixed an error where README files were failing release notes validation.
* Updated format of generated release notes to be more user friendly.
* Improved error messages for the **update-release-notes** command.
* Added support for `Connections`, `Dashboards`, `Widgets`, and `Indicator Types` to **update-release-notes** command.
* **Validate** now supports scripts under the *TestPlaybooks* directory.
* Fixed an issue where **validate** did not support powershell files.

## 1.1.2

* Added a validation for invalid playbookID fields in incidents types files in **validate** command.
* Added a code formatter for python files.
* Fixed an issue where new and old classifiers where mixed on validate command.
* Added *feedIncremental* field to the integration schema.
* Fixed error in the **upload** command where unified YMLs were not uploaded as expected if the given input was a pack.
* Fixed an issue where the **secrets** command failed due to a space character in the file name.
* Ignored RN validation for *NonSupported* pack.
* You can now ignore IF107, SC100, RP102 error codes in the **validate** command.
* Fixed an issue where the **download** command was crashing when received as input a JS integration or script.
* Fixed an issue where **validate** command checked docker image for JS integrations and scripts.
* **validate** command now checks scheme for reports and connections.
* Fixed an issue where **validate** command checked docker when running on all files.
* Fixed an issue where **validate** command did not fail when docker image was not on the latest numeric tag.
* Fixed an issue where beta integrations were not validated correctly in **validate** command.

## 1.1.1

* fixed and issue where file types were not recognized correctly in **validate** command.
* Added better outputs for validate command.

## 1.1.0

* Fixed an issue where changes to only non-validated files would fail validation.
* Fixed an issue in **validate** command where moved files were failing validation for new packs.
* Fixed an issue in **validate** command where added files were failing validation due to wrong file type detection.
* Added support for new classifiers and mappers in **validate** command.
* Removed support of old RN format validation.
* Updated **secrets** command output format.
* Added support for error ignore on deprecated files in **validate** command.
* Improved errors outputs in **validate** command.
* Added support for linting an entire pack.

## 1.0.9

* Fixed a bug where misleading error was presented when pack name was not found.
* **Update-release-notes** now detects added files for packs with versions.
* Readme files are now ignored by **update-release-notes** and validation of release notes.
* Empty release notes no longer cause an uncaught error during validation.

## 1.0.8

* Changed the output format of demisto-sdk secrets.
* Added a validation that checkbox items are not required in integrations.
* Added pack release notes generation and validation.
* Improved pack metadata validation.
* Fixed an issue in **validate** where renamed files caused an error

## 1.0.4

* Fix the **format** command to update the `id` field to be equal to `details` field in indicator-type files, and to `name` field in incident-type & dashboard files.
* Fixed a bug in the **validate** command for layout files that had `sortValues` fields.
* Fixed a bug in the **format** command where `playbookName` field was not always present in the file.
* Fixed a bug in the **format** command where indicatorField wasn't part of the SDK schemas.
* Fixed a bug in **upload** command where created unified docker45 yml files were not deleted.
* Added support for IndicatorTypes directory in packs (for `reputation` files, instead of Misc).
* Fixed parsing playbook condition names as string instead of boolean in **validate** command
* Improved image validation in YAML files.
* Removed validation for else path in playbook condition tasks.

## 1.0.3

* Fixed a bug in the **format** command where comments were being removed from YAML files.
* Added output fields: *file_path* and *kind* for layouts in the id-set.json created by **create-id-set** command.
* Fixed a bug in the **create-id-set** command Who returns Duplicate for Layouts with a different kind.
* Added formatting to **generate-docs** command results replacing all `<br>` tags with `<br/>`.
* Fixed a bug in the **download** command when custom content contained not supported content entity.
* Fixed a bug in **format** command in which boolean strings  (e.g. 'yes' or 'no') were converted to boolean values (e.g. 'True' or 'False').
* **format** command now removes *sourceplaybookid* field from playbook files.
* Fixed a bug in **generate-docs** command in which integration dependencies were not detected when generating documentation for a playbook.

## 1.0.1

* Fixed a bug in the **unify** command when output path was provided empty.
* Improved error message for integration with no tests configured.
* Improved the error message returned from the **validate** command when an integration is missing or contains malformed fetch incidents related parameters.
* Fixed a bug in the **create** command where a unified YML with a docker image for 4.5 was copied incorrectly.
* Missing release notes message are now showing the release notes file path to update.
* Fixed an issue in the **validate** command in which unified YAML files were not ignored.
* File format suggestions are now shown in the relevant file format (JSON or YAML).
* Changed Docker image validation to fail only on non-valid ones.
* Removed backward compatibility validation when Docker image is updated.

## 1.0.0

* Improved the *upload* command to support the upload of all the content entities within a pack.
* The *upload* command now supports the improved pack file structure.
* Added an interactive option to format integrations, scripts and playbooks with No TestPlaybooks configured.
* Added an interactive option to configure *conf.json* file with missing test playbooks for integrations, scripts and playbooks
* Added *download* command to download custom content from Demisto instance to the local content repository.
* Improved validation failure messages to include a command suggestion, wherever relevant, to fix the raised issue.
* Improved 'validate' help and documentation description
* validate - checks that scripts, playbooks, and integrations have the *tests* key.
* validate - checks that test playbooks are configured in `conf.json`.
* demisto-sdk lint - Copy dir better handling.
* demisto-sdk lint - Add error when package missing in docker image.
* Added *-a , --validate-all* option in *validate* to run all validation on all files.
* Added *-i , --input* option in *validate* to run validation on a specified pack/file.
* added *-i, --input* option in *secrets* to run on a specific file.
* Added an allowed hidden parameter: *longRunning* to the hidden integration parameters validation.
* Fixed an issue with **format** command when executing with an output path of a folder and not a file path.
* Bug fixes in generate-docs command given playbook as input.
* Fixed an issue with lint command in which flake8 was not running on unit test files.

## 0.5.2

* Added *-c, --command* option in *generate-docs* to generate a specific command from an integration.
* Fixed an issue when getting README/CHANGELOG files from git and loading them.
* Removed release notes validation for new content.
* Fixed secrets validations for files with the same name in a different directory.
* demisto-sdk lint - parallelization working with specifying the number of workers.
* demisto-sdk lint - logging levels output, 3 levels.
* demisto-sdk lint - JSON report, structured error reports in JSON format.
* demisto-sdk lint - XML JUnit report for unit-tests.
* demisto-sdk lint - new packages used to accelerate execution time.
* demisto-sdk secrets - command now respects the generic whitelist, and not only the pack secrets.

## 0.5.0

[PyPI History][1]

[1]: https://pypi.org/project/demisto-sdk/#history

## 0.4.9

* Fixed an issue in *generate-docs* where Playbooks and Scripts documentation failed.
* Added a graceful error message when executing the *run" command with a misspelled command.
* Added more informative errors upon failures of the *upload* command.
* format command:
  * Added format for json files: IncidentField, IncidentType, IndicatorField, IndicatorType, Layout, Dashboard.
  * Added the *-fv --from-version*, *-nv --no-validation* arguments.
  * Removed the *-t yml_type* argument, the file type will be inferred.
  * Removed the *-g use_git* argument, running format without arguments will run automatically on git diff.
* Fixed an issue in loading playbooks with '=' character.
* Fixed an issue in *validate* failed on deleted README files.

## 0.4.8

* Added the *max* field to the Playbook schema, allowing to define it in tasks loop.
* Fixed an issue in *validate* where Condition branches checks were case sensitive.

## 0.4.7

* Added the *slareminder* field to the Playbook schema.
* Added the *common_server*, *demisto_mock* arguments to the *init* command.
* Fixed an issue in *generate-docs* where the general section was not being generated correctly.
* Fixed an issue in *validate* where Incident type validation failed.

## 0.4.6

* Fixed an issue where the *validate* command did not identify CHANGELOG in packs.
* Added a new command, *id-set* to create the id set - the content dependency tree by file IDs.

## 0.4.5

* generate-docs command:
  * Added the *use_cases*, *permissions*, *command_permissions* and *limitations*.
  * Added the *--insecure* argument to support running the script and integration command in Demisto.
  * Removed the *-t yml_type* argument, the file type will be inferred.
  * The *-o --output* argument is no longer mandatory, default value will be the input file directory.
* Added support for env var: *DEMISTO_SDK_SKIP_VERSION_CHECK*. When set version checks are skipped.
* Fixed an issue in which the CHANGELOG files did not match our scheme.
* Added a validator to verify that there are no hidden integration parameters.
* Fixed an issue where the *validate* command ran on test files.
* Removed the *env-dir* argument from the demisto-sdk.
* README files which are html files will now be skipped in the *validate* command.
* Added support for env var: *DEMISTO_README_VALIDATOR*. When not set the readme validation will not run.

## 0.4.4

* Added a validator for IncidentTypes (incidenttype-*.json).
* Fixed an issue where the -p flag in the *validate* command was not working.
* Added a validator for README.md files.
* Release notes validator will now run on: incident fields, indicator fields, incident types, dashboard and reputations.
* Fixed an issue where the validator of reputation(Indicator Type) did not check on the details field.
* Fixed an issue where the validator attempted validating non-existing files after deletions or name refactoring.
* Removed the *yml_type* argument in the *split-yml*, *extract-code* commands.
* Removed the *file_type* argument in the *generate-test-playbook* command.
* Fixed the *insecure* argument in *upload*.
* Added the *insecure* argument in *run-playbook*.
* Standardise the *-i --input*, *-o --output* to demisto-sdk commands.

## 0.4.3

* Fixed an issue where the incident and indicator field BC check failed.
* Support for linting and unit testing PowerShell integrations.

## 0.4.2

* Fixed an issue where validate failed on Windows.
* Added a validator to verify all branches are handled in conditional task in a playbook.
* Added a warning message when not running the latest sdk version.
* Added a validator to check that the root is connected to all tasks in the playbook.
* Added a validator for Dashboards (dashboard-*.json).
* Added a validator for Indicator Types (reputation-*.json).
* Added a BC validation for changing incident field type.
* Fixed an issue where init command would generate an invalid yml for scripts.
* Fixed an issue in misleading error message in v2 validation hook.
* Fixed an issue in v2 hook which now is set only on newly added scripts.
* Added more indicative message for errors in yaml files.
* Disabled pykwalify info log prints.

## 0.3.10

* Added a BC check for incident fields - changing from version is not allowed.
* Fixed an issue in create-content-artifacts where scripts in Packs in TestPlaybooks dir were copied with a wrong prefix.

## 0.3.9

* Added a validation that incident field can not be required.
* Added validation for fetch incident parameters.
* Added validation for feed integration parameters.
* Added to the *format* command the deletion of the *sourceplaybookid* field.
* Fixed an issue where *fieldMapping* in playbook did not pass the scheme validation.
* Fixed an issue where *create-content-artifacts* did not copy TestPlaybooks in Packs without prefix of *playbook-*.
* Added a validation the a playbook can not have a rolename set.
* Added to the image validator the new DBot default image.
* Added the fields: elasticcommonfields, quiet, quietmode to the Playbook schema.
* Fixed an issue where *validate* failed on integration commands without outputs.
* Added a new hook for naming of v2 integrations and scripts.

## 0.3.8

* Fixed an issue where *create-content-artifact* was not loading the data in the yml correctly.
* Fixed an issue where *unify* broke long lines in script section causing syntax errors

## 0.3.7

* Added *generate-docs* command to generate documentation file for integration, playbook or script.
* Fixed an issue where *unify* created a malformed integration yml.
* Fixed an issue where demisto-sdk **init** creates unit-test file with invalid import.

## 0.3.6

* Fixed an issue where demisto-sdk **validate** failed on modified scripts without error message.

## 0.3.5

* Fixed an issue with docker tag validation for integrations.
* Restructured repo source code.

## 0.3.4

* Saved failing unit tests as a file.
* Fixed an issue where "_test" file for scripts/integrations created using **init** would import the "HelloWorld" templates.
* Fixed an issue in demisto-sdk **validate** - was failing on backward compatiblity check
* Fixed an issue in demisto-sdk **secrets** - empty line in .secrets-ignore always made the secrets check to pass
* Added validation for docker image inside integrations and scripts.
* Added --use-git flag to **format** command to format all changed files.
* Fixed an issue where **validate** did not fail on dockerimage changes with bc check.
* Added new flag **--ignore-entropy** to demisto-sdk **secrets**, this will allow skip entropy secrets check.
* Added --outfile to **lint** to allow saving failed packages to a file.

## 0.3.3

* Added backwards compatibility break error message.
* Added schema for incident types.
* Added **additionalinfo** field to as an available field for integration configuration.
* Added pack parameter for **init**.
* Fixed an issue where error would appear if name parameter is not set in **init**.

## 0.3.2

* Fixed the handling of classifier files in **validate**.

## 0.3.1

* Fixed the handling of newly created reputation files in **validate**.
* Added an option to perform **validate** on a specific file.

## 0.3.0

* Added support for multi-package **lint** both with parallel and without.
* Added all parameter in **lint** to run on all packages and packs in content repository.
* Added **format** for:
  * Scripts
  * Playbooks
  * Integrations
* Improved user outputs for **secrets** command.
* Fixed an issue where **lint** would run pytest and pylint only on a single docker per integration.
* Added auto-complete functionality to demisto-sdk.
* Added git parameter in **lint** to run only on changed packages.
* Added the **run-playbook** command
* Added **run** command which runs a command in the Demisto playground.
* Added **upload** command which uploads an integration or a script to a Demisto instance.
* Fixed and issue where **validate** checked if release notes exist for new integrations and scripts.
* Added **generate-test-playbook** command which generates a basic test playbook for an integration or a script.
* **validate** now supports indicator fields.
* Fixed an issue with layouts scheme validation.
* Adding **init** command.
* Added **json-to-outputs** command which generates the yaml section for outputs from an API raw response.

## 0.2.6

* Fixed an issue with locating release notes for beta integrations in **validate**.

## 0.2.5

* Fixed an issue with locating release notes for beta integrations in **validate**.

## 0.2.4

* Adding image validation to Beta_Integration and Packs in **validate**.

## 0.2.3

* Adding Beta_Integration to the structure validation process.
* Fixing bug where **validate** did checks on TestPlaybooks.
* Added requirements parameter to **lint**.

## 0.2.2

* Fixing bug where **lint** did not return exit code 1 on failure.
* Fixing bug where **validate** did not print error message in case no release notes were give.

## 0.2.1

* **Validate** now checks that the id and name fields are identical in yml files.
* Fixed a bug where sdk did not return any exit code.

## 0.2.0

* Added Release Notes Validator.
* Fixed the Unifier selection of your python file to use as the code.
* **Validate** now supports Indicator fields.
* Fixed a bug where **validate** and **secrets** did not return exit code 1 on failure.
* **Validate** now runs on newly added scripts.

## 0.1.8

* Added support for `--version`.
* Fixed an issue in file_validator when calling `checked_type` method with script regex.

## 0.1.2

* Restructuring validation to support content packs.
* Added secrets validation.
* Added content bundle creation.
* Added lint and unit test run.

## 0.1.1

* Added new logic to the unifier.
* Added detailed README.
* Some small adjustments and fixes.

## 0.1.0

Capabilities:

* **Extract** components(code, image, description etc.) from a Demisto YAML file into a directory.
* **Unify** components(code, image, description etc.) to a single Demisto YAML file.
* **Validate** Demisto content files.<|MERGE_RESOLUTION|>--- conflicted
+++ resolved
@@ -1,12 +1,9 @@
 # Changelog
 ## Unreleased
 * Fixed an issue where lock integartions failed on FileNotFound.(PANW-internal only).
-<<<<<<< HEAD
-* The **format** command now will sync hidden parameters with master branch.
-=======
 * Removed the `timezone_offset` argument in the *modeling-rules test* command.
 * Fixed an issue where **lint** failed when importing functions from CommonServerUserPython.
->>>>>>> 6a987a1e
+* The **format** command now will sync hidden parameters with master branch.
 
 ## 1.16.0
 * Added a check to **is_docker_image_latest_tag** to only fail the validation on non-latest image tag when the current tag is older than 3 days.
