# Changelog
## Unreleased
* Fixed an issue where the coloring directives where showing in log messages.
* Fixed an issue where **create-content-graph** was not executed upon changes in the parser infra files.

## 1.18.0
* Added the ability to ignore any validation in the **validate** command when running in an external (non-demisto/content) repo, by placing a `.private-repo-settings` file at its root.
* Calling **format** with the `-d` flag now removes test playbooks testing the deprecated content from conf.json.
* Improved the content graph performance when calculating content relationships.
* Improved determinism of SDK unit tests.
* **validate** will now run on all the pack content items when the pack supported marketplaces are modified.
* **pre-commit** no longer runs when there are no modified files (unless provided with input files).
* Added new validation that XSIAM integrations must have `marketplacev2` as the value of the marketplaces field.
* Added an ability to provide list of marketplace names as a credentials-type (type 9) param attribute.
* **doc-review** will run with the `--use-packs-known-words` true by default.
* Added the *deprecated* field to the pack object for the content-graph metadata.
* Calling **modeling-rules init-test-data** will now return the XDM fields output in alphabetical order.
* Added a new validation (`BA125`) to **validate**, assuring internal function names aren't used in customer-facing docs.
* Removed the Pipfile and Pipfile.lock from the templates in the **init** command.
* Disabled the option to create an integration with `Pipfile` and `Pipfile.lock` files, as they are deprecated.
* Added the Sourcery hook to **pre-commit**.
* Added a working directory to the `contribution_converter` in order to support working on a temporary directory.
* Added a waiting period when checking whether the dataset exists in the **modeling-rule test** command.
* Fixed an issue where the *DEMISTO_SDK_SKIP_VERSION_CHECK* was ignored when running on non CI environments.
* Fixed an issue where **validate** falsely detected backwards-compatibility issues, and prevented adding the `marketplaces` key to content items.
* Fixed an issue where the SDK would fail pulling docker images.
* Fixed an issue where **prepare-content** command would add the string `candidate` to scripts and integrations for the *nativeimage* key.
* Fixed an issue where in some cases the **split** command did not remove pack version note from the script.
* Fixed an issue where **validate** would not properly detect dependencies of core packs.
* Fixed an issue where **validate** failed on single-select types incident and indicator fields when given empty value as a select value option.
* Fixed an issue where errors in **validate** were logged as `info`.
* Fixed an issue where **validate** error messages were not logged when an integration param, or the default argument in reputation commands is not valid.
<<<<<<< HEAD
* Added new validation that XSIAM integrations must have `marketplacev2` as the value of the marketplaces field.
* The **modeling-rules test** command will now validate that the modeling rules schema mappings are aligned with the test-data mappings.
=======
>>>>>>> 0e71ebba
* Fixed an issue where the **format** command would change the value of the `unsearchable` key in fields.
* Fixed an issue where **lint** command failed to pull docker image in Gitlab environment.
* Fixed an issue in **doc-review** command where escape characters within Markdown files were detected as invalid words.
* Fixed an issue where **validate** failed on infrastructure test files.
* Fixed an issue in **update-content-graph** where the neo4j service was unaccessible for non-root users.

## 1.17.2
* Fixed an issue where **lint** and **validate** commands failed on integrations and scripts that use docker images that are not available in the Docker Hub but exist locally.
* Added documentation for the flag **override-existing** used in upload.
* Fixed an issue where **validate** failed on Incident Field items with a `template` value.
* Improved memory efficiency in **update-content-graph** and **create-content-graph** commands.
* Removed support for the `cve_id` name for the default-argument for **cve** reputation commands in **validate**. Now, only `cve` may be used for such commands.
* Fixed an issue where **zip_packs** failed uploading content.
* Added `tenant_timezone` handling to the **modeling-rules init** command, allowing usage with tenants in various timezones.
* Shortened the timeout when checking whether the dataset exists in **test-modeling-rule**.
* Cleaned up project dependencies.
* Added support for the **List** content item in **Xpanse** marketplace.
* Fixed an issue in **run-unit-tests** command when running Powershell tests.
* Fixed an issue where **lint** failed running when a docker container would not init properly.
* Fixed an issue where the *upload* command would upload a pack metadata with wrong display names.
* Performance enhancements when reading yaml files.
* Removed redundant errors and fields from `errors.py`.
* Updated **update-release-notes** to use graph instead of id_set.

## 1.17.1
* Added the `aliasTo` key to the Incident Field schema.
* Modified **validate** to not require fields whose value is always `False`.
* Modified **validate** to use the graph instead of id_set on changed *APIModules*.
* Fixed an issue where `register_module_line()` was not removed from python scripts when the script had no trailing newline.
* Fixed an issue where an integration containing a command without a description would fail to upload while using the **upload** command.
* Fixed an issue where attempting to individually upload `Preprocess Rule` files raised an unclear error message. Note: preprocess rules can not be individually uploaded, but only as part of a pack.
* Fixed an issue where the **upload** command would fail on Indicator Types.
* Fixed an issue where the **upload** command would return the wrong error message when connection credentials are invalid.
* Fixed an issue where the **upload** command would fail parsing input paths.
* added support for the `isfetcheventsandassets` flag in content graph.
* Fixed an issue where the **modeling-rules test** command failed to get the existence of result from dataset in cases where the results take time to load.
* Added an aliasTo key to the incident field schema.

## 1.17.0
* **validate** will only fail on docker related errors if the pack is supported by xsoar.
* Added a validation that assures filename, id, and name have a correct suffix for modeling/parsing rules files.
* Added new **validate** checks, preventing unwanted changes of the marketplaces (BC108,BC109), toversion (BC107)  and fromversion (BC106) fields.
* Removed the `timezone_offset` argument in the *modeling-rules test* command.
* Fixed an issue where **lint** failed when importing functions from CommonServerUserPython.
* The **format** command now will sync hidden parameters with master branch.
* Fixed an issue where lock integration failed on FileNotFound.(PANW-internal only).
* Fixed an issue where **lint** falsely warned of using `demisto.results`.
* Fixed an issue where **validate** always returned *XSIAM Dashboards* and *Correlation Rules* files as valid.
* Added `GR107` validation to **validate** using the graph validations to check that no deprecated items are used by non-deprecated content.
* Fixed an issue where the **modeling-rules test** command failed to get the existence of dataset in cases where the dataset takes more than 1 minute to get indexed.
* Fixed an issue in **lint** where the container used for linting had dependency conflicts with the image used by content, and caused inconsistent results.
* Fixed an issue where the **download** command failed when the playbook has different `name` and `id`.
* Moved the **pre-commmit** command template to the `demisto/content` repository, where it's easier to maintain.
* Fixed an issue where an internal method caused warning messages when reading md files.
* Added support for Pre Process Rules in the **upload** command.
* Fixed an issue where **upload** would not upload items whose `maketplaces` value was an empty list.
* Added a prettyName key to the incident field schema.
* Fixed an issue where **upload** command could not parse content items that are not unicode-encoded.

## 1.16.0
* Added a check to **is_docker_image_latest_tag** to only fail the validation on non-latest image tag when the current tag is older than 3 days.
* Fixed an issue where **upload** would not properly show the installed version in the UI.
* Fixed an issue where the `contribution_converter` failed replacing generated release notes with the contribution form release notes.
* Fixed an issue where an extra levelname was added to a logging message.
* Modified the `mypy` pre-commit hook to run in a virtual environment, rather than the local mypy version.
* Added support to run **validate** with `--git` flag on detached HEAD.
* Added a validation that the **validate** command will fail if the pack name is not prefixed on XSIAM dashboard images.
* Fixed the **generate-test-playbook** which failed on an unexpected keyword argument - 'console_log_threshold'.
* Fixed an issue where **prepare-content** would not properly parse the `fromVersion` and `toVersion` attributes of XSIAM-Dashbaord and XSIAM-Report content items.
* Fixed an issue where **validate** command did not fail on non-existent dependency ids of non-mandatory dependant content.
* Fixed pytest async io deprecation warning.
* Added the `--incident-id` argument (optional) to the **run** command.
* Fixed an issue in **run-unit-tests** and **update-content-graph** where running commands in a docker container was done with insufficient permissions.
* Added the `_time` field to the output compare table of the **modeling-rules test** command.
* Changed the endpoint **download** uses to get system content items.
* Fixed an issue where graph-related tasks failed when files were deleted from the repo.
* Added a **validate** check, and a **format** auto fix for the `fromversion` field in Correlation Rules and XSIAM Dashboards.
* Update the format used for dev-dependencies in pyproject.toml to match modern versions of Poetry.
* Added timestamps to logging messages when running in a CI build.

## 1.15.5
* **Breaking Change**: The default of the **upload** command `--zip` argument is `true`. To upload packs as custom content items use the `--no-zip` argument.
* Removed the `no-implicit-optional` hook from **pre-commit**.
* Removed the `markdownlint` hook from **pre-commit**.
* Fixed an issue in **run-unit-tests** to pass with warnings when no tests are collected.
* Fixed an issue in **run-unit-tests** with the coverage calculation.
* Fixed a notification about log file location appeared more than once.
* Updated the error message when code coverage is below the threshold in **coverage-analyze** to be printed in a more noticeable red color.
* Fixed an issue in **upload** that failed when a comma-separated list of paths is passed to the `--input` argument.
* Running **validate** with the `--graph` flag will now run the graph validations after all other validations.
* improved the generated release note for newly added XSIAM entities when running *update-release-notes* command.
* Fixed an issue where in some cases validation failed when mapping null values.
* Fixed an issue in **upload** command where the `--keep-zip` argument did not clean the working directory.
* Fixed an issue where an extra levelname was added to a logging message.
* Fixed an issue in **upload** where uploading packs to XSIAM failed due to version mismatch.

## 1.15.4
* Fixed an issue where *update-release-notes* and *doc-review* did not handle new content notes as expected.
* Fixed an issue in PEP484 (no-implicit-optional) hook to **pre-commit**.
* Fixed an issue in **upload** with `--input-config-file` where the content items weren't uploaded in the correct pack.
* Added support to disable the default logging colors with the **DEMISTO_SDK_LOG_NO_COLORS** environment variable.

## 1.15.3
* Added the `--init` flag to **download**.
* Added the `--keep-empty-folders` flag to **download**.
* Added `markdown-lint` to **pre-commit**
* Added the PEP484 (no-implicit-optional) hook to **pre-commit**.
* Fixed an issue where the content-graph parsing failed on mappers with undefined mapping.
* Fixed an issue in **validate** where `pack_metadata.json` files were not collected proplely in `--graph` option.
* Fixed an issue where *validate* reputation commands outputs were not checked for new content.
* Added *IN107* and *DB100* error codes to *ALLOWED_IGNORE_ERRORS* list.
* Added a validation that assures feed integrations implement the `integration_reliability` configuration parameter.
* Fixed an issue where the format command did not work as expected on pre-process rules files.
* Fixed an issue where **upload** command failed to upload when the XSOAR version is beta.
* Fixed an issue where **upload** command summary was inaccurate when uploading a `Pack` without the `-z` flag.
* Added pack name and pack version to **upload** command summary.
* Added support for modeling rules with multi datasets in ****modeling-rules test**** command.
* Fixed an issue where **validate** didn't recognize layouts with incident fields missing from `id_set.json` even when `--post-commit` was indicated.

## 1.15.2
* Fixed an issue where **format** added default arguments to reputation commands which already have one.
* Fixed an issue where **validate** fails when adding the *advance* field to the integration required fields.
* Updated the integration Traffic Light Protocol (TLP) color list schema in the **validate** command.
* Fixed an issue where **upload** would not read a repo configuration file properly.
* Fixed an issue where **upload** would not handle the `-x`/`--xsiam` flag properly.
* Fixed an issue where **format** failed to use input from the user, when asking about a `from_version`.
* Added the `-n`/`--assume_no` flag to **format**.

## 1.15.1
* Fixed an issue where **generate-docs** generated fields with double html escaping.
* Fixed an issue where **upload** failed when using the `-z` flag.

## 1.15.0
* **Breaking Change**: the **upload** command now only supports **XSOAR 6.5** or newer (and all XSIAM versions).
* **upload** now uses content models, and calls the `prepare` method of each model before uploading (unless uploading a zipped pack).
* Added a *playbook* modification to **prepare-content**, replacing `getIncident` calls with `getAlerts`, when uploading to XSIAM.
* Added a *playbook* modification to **prepare-content**, replacing `${incident.fieldname}` context accessors with `${alert.fieldname}` when uploading to XSIAM.
* Added a *playbook* modification to **prepare-content**, replacing `incident` to `alert` in task display names, when uploading to XSIAM.
* Added a *layout* modification to **prepare-content**, replacing `Related/Child/Linked Incidents` to `... Alerts` when uploading to XSIAM.
* Added a *script* modification to **prepare-content**, automatically replacing the word `incident` with `alert` when uploading to XSIAM.
* Added a validation that the **validate** command will fail if the `dockerimage` field in scripts/integrations uses any py3-native docker image.
* Updated the `ruff` version used in **pre-commit** to `0.0.269`.
* Fixed an issue in **create-content-graph** which caused missing detection of duplicated content items.
* Fixed an issue where **run-unit-tests** failed on python2 content items.
* Fixed an issue in **validate** where core packs validations were checked against the core packs defined on master branch, rather than on the current branch.
* Fixed an issue in **pre-commit** where `--input` flag was not filtered by the git files.
* Skip reset containers for XSOAR NG and XSIAM(PANW-internal only).
* Fixed an issue where **lint** failed fetching docker image details from a PANW GitLab CI environment. (PANW-internal only).

## 1.14.5
* Added logging in case the container fails to run in **run-unit-tests**.
* Disabled **pre-commit** multiprocessing for `validate` and `format`, as they use a service.
* **pre-commit** now calls `format` with `--assume-yes` and `--no-validate`.
* Fixed an issue where **pre-commit** ran multiple times when checking out build related files.

## 1.14.4
* Added integration configuration for *Cortex REST API* integration.
* Removed `Flake8` from **pre-commit**, as `ruff` covers its basic rules.
* Improved log readability by silencing non-critical `neo4j` (content graph infrastructure) logs.
* Fixed an issue where **run-unit-tests** failed on python2 content items.
* Fixed an issue where **modeling-rules test** did not properly handle query fields that pointed to a string.
* Fixed an issue when trying to fetch remote files when not under the content repo.
* Fixed a validation that the **modeling-rules test** command will fail if no test data file exist.
* Fixed an issue where **format** command failed while updating the `fromversion` entry.
* Added support for mapping uuid to names for Layout files in the **download** command.

## 1.14.3
* Fixed an issue where **run-unit-tests** failed running on items with `test_data`.
* Updated the demisto-py to v3.2.10 which now supports url decoding for the proxy authentication password.
* Fixed an issue where **generate-outputs** did not generate context paths for empty lists or dictionaries in the response.

## 1.14.2
* Added the `--staged-only` flag to **pre-commit**.
* Fixed an issue where **run-unit-tests** failed running on items with `test_data`.
* Fixed an issue where **pre-commit** ran on unchanged files.
* Add the ability to run **secrets** in **pre-commit** by passing a `--secrets` flag.
* Added support to override the log file with the **DEMISTO_SDK_LOG_FILE_PATH** environment variable.

## 1.14.1
* Fixed an issue where **update-release-notes** command failed when running on a pack that contains deprecated integrations without the `commands` section.
* Added toVersion and fromVersion to XSIAM content items schema.
* Fixed an issue where **validate** failed when attempting to map null values in a classifier and layout.
* Added search marketplace functionality to XSIAM client.
* Fixed an issue in **pre-commit** command where `MYPYPATH` was not set properly.
* Updated the integration category list in the **init** command.
* Fixed an issue where in some environments docker errors were not caught.
* Added a validation that the **validate** command will fail on README files if an image does not exist in the specified path.

## 1.14.0
* Added the `DEMISTO_SDK_GRAPH_FORCE_CREATE` environment variable. Use it to force the SDK to recreate the graph, rather than update it.
* Added support for code importing multi-level ApiModules to **lint**.
* Added a validation that the **modeling-rules test** command will fail if no test data file exist.
* Added support for the `<~XPANSE>` marketplace tag in release notes.
* Added support for marketplace tags in the **doc-review** command.
* Added **generate-unit-tests** documentation to the repo README.
* Added the `hiddenpassword` field to the integration schema, allowing **validate** to run on integrations with username-only inputs.
* Improved logs and error handling in the **modeling-rules test** command.
* Improved the warning message displayed for Contribution PRs editing outdated code.
* Improved the clarity of error messages for cases where yml files cannot be parsed as a dictionary.
* Updated the `XSIAMReport` schema.
* Standardized repo-wide logging. All logs are now created in one logger instance.
* **lint** now prevents unit-tests from accessing online resources in runtime.
* Updated the logs shown during lint when running in docker.
* Fixed an issue where **validate** showed errors twice.
* Fixed an issue where **validate** did not fail when xif files had wrong naming.
* Fixed an issue where **doc-review** required dot suffixes in release notes describing new content.
* Fixed an issue where **download** command failed when running on a beta integration.
* Fixed an issue where **update-release-notes** generated release notes for packs in their initial version (1.0.0).
* Fixed an issue with **update-content-graph** where `--use-git` parameter was ignored when using `--imported-path` parameter.
* Fixed an issue where **validate** failed on playbooks with valid inputs, since it did not collect the playbook inputs occurrences properly.

## 1.13.0
* Added the pack version to the code files when calling **unify**. The same value is removed when calling **split**.
* Added a message showing the output path when **prepare-content** is called.
* Contribution PRs that update outdated packs now display a warning message.
* Fixed an issue when kebab-case has a misspelling in one of the sub words, the suggestion might be confusing.
* Improved caching and stability for **lint**.
* Added support for *.xif* files in the **secrets** command.
* Fixed an issue where **validate** would fail when playbook inputs contain Transform Language (DT).
* Added a new **validate** check, making sure a first level header exist in release notes (RN116)
* Fixed an issue where **lint** would not properly handle multiple ApiModules imports.

## 1.12.0
* Added the **pre-commit** command, to improve code quality of XSOAR content.
* Added the **run-unit-tests** command, to run unit tests of given content items inside their respective docker images.
* Added support for filepath arguments in the **validate** and **format** commands.
* Added pre-commit hooks for `validate`, `format`, `run-unit-tests` and `update-docker-image` commands.
* Fixed an issue in the **download** command where layouts were overriden even without the `-f` option.
* Fixed an issue where Demisto-SDK did not detect layout ID when using the **download** command.
* Fixed an issue where the **lint** command ran on `native:dev` supported content when passing the `--docker-image all` flag, instead it will run on `native:candidate`.
* Added support for `native:candidate` as a docker image flag for **lint** command.
* Added a modification for layouts in **prepare-content**, replacing `Related Incidents`, `Linked Incidents` and `Child Incidents` with the suitable `... Alerts` name when uploading to XSIAM.
* Fixed an issue where logs and messages would not show when using the **download** command.
* Fixed an issue where the `server_min_version` field in metadata was an empty value when parsing packs without content items.
* Fixed an issue where running **openapi-codegen** resulted in false-positive error messages.
* Fixed an issue where **generate-python-to-yml** generated input arguments as required even though required=False was specified.
* Fixed an issue where **generate-python-to-yml** generated input arguments a default arguments when default=some_value was provided.
* Fixed a bug where **validate** returned error on playbook inputs with special characters.
* Fixed an issue where **validate** did not properly check `conf.json` when the latter is modified.
* Fixed an issue in the **upload** command, where a prompt was not showing on the console.
* Fixed an issue where running **lint** failed installing dependencies in containers.

## 1.11.0
* **Note: Demisto-SDK will soon stop supporting Python 3.8**
* Fixed an issue where using **download** on non-unicode content, merging them into existing files caused an error.
* Changed an internal setting to allow writing non-ascii content (unicode) using `YAMLHandler` and `JSONHandler`.
* Fixed an issue where an error message in **unify** was unclear for invalid input.
* Fixed an issue where running **validate** failed with **is_valid_integration_file_path_in_folder** on integrations that use API modules.
* Fixed an issue where **validate** failed with **is_valid_integration_file_path_in_folder** on integrations that use the `MSAPIModule`.
* Added **validate** check for the `modules` field in `pack_metadata.json` files.
* Changed **lint** to skip deprecated content, unless when using the `-i` flag.
* Fixed an issue where **update-release-notes** failed when a new *Parsing Rule* was added to a pack.
* Refactored the logging framework. Demisto-SDK logs will now be written to `.demist_sdk_debug.log` under the content path (when detected) or the current directory.
* Added `GR105` validation to **validate** command to check that no duplicate IDs are used.
* Added support for API Modules imported in API modules in the **unify** command.
* Added **validate** check, to make sure every Python file has a corresponding unit test file.

## 1.10.6
* Fixed an issue where running **validate** with the `-g` flag would skip some validations for old-formatted (unified) integration/script files.
* Deprecated integrations and scripts will not run anymore when providing the **--all-packs** to the **lint** command.
* Fixed an issue where a pack `serverMinVersion` would be calculated by the minimal fromVersion of its content items.
* Added the `--docker-image-target` flag to **lint** for testing native supported content with new images.

## 1.10.5
* Fixed an issue where running **run-test-playbook** would not use the `verify` parameter correctly. @ajoga
* Added a newline at the end of README files generated in **generate-docs**.
* Added the value `3` (out of bounds) to the `onChangeRepAlg` and `reputationCalc` fields under the `IncidentType` and `GenericType` schemas. **validate** will allow using it now.
* Fixed an issue where **doc-review** required dot suffixes in release notes describing new content.
* Fixed an issue where **validate** failed on Feed Integrations after adding the new *Collect/Connect* section field.
* Fixed an issue where using **postman-codegen** failed converting strings containing digits to kebab-case.
* Fixed an issue where the ***error-code*** command could not parse List[str] parameter.
* Updated validation *LO107* to support more section types in XSIAM layouts.

## 1.10.4
* Added support for running **lint** in multiple native-docker images.

## 1.10.3
* Fixed an issue where running **format** would fail after running npm install.
* Improved the graph validations in the **validate** command:
  - GR100 will now run on all content items of changed packs.
  - GR101 and GR102 will now catch invalid fromversion/toversion of files **using** the changed items.
  - GR103 errors will raise a warning when using the *-a* flag, but an error if using the *-i* or *g* flags.
* Fixed an issue where test-playbooks timed out.
* Fixed an issue where making a change in a module using an ApiModule would cause lint to run on the ApiModule unnecessarily.
* Fixed an issue where the `marketplace` field was not used when dumping pack zips.
* Fixed a typo in the README content generated with **update-release-notes** for updating integrations.
* Fixed an issue in **validate**, where using the `-gr` and `-i` flags did not run properly.
* Added the `sectionorder` field to integration scheme.
* Fixed an issue where in some occasions running of test-playbooks could receive session timeouts.
* Fixed an issue where **validate** command failed on core pack dependencies validation because of test dependencies.

## 1.10.2
* Added markdown lint formatting for README files in the **format** command.
* Fixed an issue where **lint** failed when using the `-cdam` flag with changed dependant api modules.
* Fixed an issue in the **upload** command, where `json`-based content items were not unified correctly when using the `--zip` argument.
* Added XPANSE core packs validations.

## 1.10.1
* Fixed an issue where **update-content-graph** failed to execute.

## 1.10.0
* **Breaking change**: Removed usage of `pipenv`, `isort` and `autopep8` in the **split** and **download** commands. Removed the `--no-pipenv` and `--no-code-formatting` flags. Please see https://xsoar.pan.dev/docs/tutorials/tut-setup-dev-remote for the recommended environment setup.
* Fixed an issue in **prepare-content** command where large code lines were broken.
* Fixed an issue where git-*renamed_files* were not retrieved properly.
* Fixed an issue where test dependencies were calculated in all level dependencies calculation.
* Added formatting and validation to XSIAM content types.
* Fixed an issue where several XSIAM content types were not validated when passing the `-a` flag.
* Added a UUID to name mapper for **download** it replaces UUIDs with names on all downloaded files.
* Updated the demisto-py to v3.2.6 which now supports basic proxy authentication.
* Improved the message shown when using **upload** and overwriting packs.
* Added support for the **Layout Rule** content type in the id-set and the content graph.
* Updated the default general `fromVersion` value on **format** to `6.8.0`
* Fixed an issue where **lint** sometimes failed when using the `-cdam` flag due to wrong file duplications filtering.
* Added the content graph to **validate**, use with the `--graph` flag.

## 1.9.0
* Fixed an issue where the Slack notifier was using a deprecated argument.
* Added the `--docker-image` argument to the **lint** command, which allows determining the docker image to run lint on. Possible options are: `'native:ga'`, `'native:maintenance'`, `'native:dev'`, `'all'`, a specific docker image (from Docker Hub) or, the default `'from-yml'`.
* Fixed an issue in **prepare-content** command where large code lines were broken.
* Added a logger warning to **get_demisto_version**, the task will now fail with a more informative message.
* Fixed an issue where the **upload** and **prepare-content** commands didn't add `fromServerVersion` and `toServerVersion` to layouts.
* Updated **lint** to use graph instead of id_set when running with `--check-dependent-api-module` flag.
* Added the marketplaces field to all schemas.
* Added the flag `--xsoar-only` to the **doc-review** command which enables reviewing documents that belong to XSOAR-supported Packs.
* Fixed an issue in **update-release-notes** command where an error occurred when executing the same command a second time.
* Fixed an issue where **validate** would not always ignore errors listed under `.pack-ignore`.
* Fixed an issue where running **validate** on a specific pack didn't test all the relevant entities.
* Fixed an issue where fields ending with `_x2` where not replaced in the appropriate Marketplace.

## 1.8.3
* Changed **validate** to allow hiding parameters of type 0, 4, 12 and 14 when replacing with type 9 (credentials) with the same name.
* Fixed an issue where **update-release-notes** fails to update *MicrosoftApiModule* dependent integrations.
* Fixed an issue where the **upload** command failed because `docker_native_image_config.json` file could not be found.
* Added a metadata file to the content graph zip, to be used in the **update-content-graph** command.
* Updated the **validate** and **update-release-notes** commands to unskip the *Triggers Recommendations* content type.


## 1.8.2
* Fixed an issue where demisto-py failed to upload content to XSIAM when `DEMISTO_USERNAME` environment variable is set.
* Fixed an issue where the **prepare-content** command output invalid automation name when used with the --*custom* argument.
* Fixed an issue where modeling rules with arbitrary whitespace characters were not parsed correctly.
* Added support for the **nativeImage** key for an integration/script in the **prepare-content** command.
* Added **validate** checks for integrations declared deprecated (display name, description) but missing the `deprecated` flag.
* Changed the **validate** command to fail on the IN145 error code only when the parameter with type 4 is not hidden.
* Fixed an issue where downloading content layouts with `detailsV2=None` resulted in an error.
* Fixed an issue where **xdrctemplate** was missing 'external' prefix.
* Fixed an issue in **prepare-content** command providing output path.
* Updated the **validate** and **update-release-notes** commands to skip the *Triggers Recommendations* content type.
* Added a new validation to the **validate** command to verify that the release notes headers are in the correct format.
* Changed the **validate** command to fail on the IN140 error code only when the skipped integration has no unit tests.
* Changed **validate** to allow hiding parameters of type 4 (secret) when replacing with type 9 (credentials) with the same name.
* Fixed an issue where the **update-release-notes** command didn't add release-notes properly to some *new* content items.
* Added validation that checks that the `nativeimage` key is not defined in script/integration yml.
* Added to the **format** command the ability to remove `nativeimage` key in case defined in script/integration yml.
* Enhanced the **update-content-graph** command to support `--use-git`, `--imported_path` and `--output-path` arguments.
* Fixed an issue where **doc-review** failed when reviewing command name in some cases.
* Fixed an issue where **download** didn't identify playbooks properly, and downloaded files with UUIDs instead of file/script names.

## 1.8.1
* Fixed an issue where **format** created duplicate configuration parameters.
* Added hidden properties to integration command argument and script argument.
* Added `--override-existing` to **upload** that skips the confirmation prompt for overriding existing content packs. @mattbibbydw
* Fixed an issue where **validate** failed in private repos when attempting to read from a nonexisting `approved_categories.json`.
* Fixed an issue where **validate** used absolute paths when getting remote `pack_metadata.json` files in private repos.
* Fixed an issue in **download**, where names of custom scripts were replaced with UUIDs in IncidentFields and Layouts.

## 1.8.0
* Updated the supported python versions, as `>=3.8,<3.11`, as some of the dependencies are not supported on `3.11` yet.
* Added a **validate** step for **Modeling Rules** testdata files.
* Added the **update-content-graph** command.
* Added the ability to limit the number of CPU cores with `DEMISTO_SDK_MAX_CPU_CORES` envirment variable.
* Added the **prepare-content** command.
* Added support for fromversion/toversion in XSIAM content items (correlation rules, XSIAM dashboards, XSIAM reports and triggers).
* Added a **validate** step checking types of attributes in the schema file of modeling rule.
* Added a **validate** step checking that the dataset name of a modeling rule shows in the xif and schema files.
* Added a **validate** step checking that a correlation rule file does not start with a hyphen.
* Added a **validate** step checking that xsiam content items follow naming conventions.
* Fixed an issue where SDK commands failed on the deprecated `packaging.version.LegacyVersion`, by locking the `packaging` version to `<22`.
* Fixed an issue where **update-release-notes** failed when changing only xif file in **Modeling Rules**.
* Fixed an issue where *is_valid_category* and *is_categories_field_match_standard* failed when running in a private repo.
* Fixed an issue where **validate** didn't fail on the MR103 validation error.
* Fixed the *--release-notes* option, to support the new CHANGELOG format.
* Fixed an issue where **validate** failed when only changing a modeling rules's xif file.
* Fixed an issue where **format** failed on indicator files with a `None` value under the `tabs` key.
* Fixed an issue where **validate** only printed errors for one change of context path, rather than print all.
* Fixed an issue where **download** did not suggest using a username/password when authenticating with XSOAR and using invalid arguments.
* Fixed an issue where **download** failed when listing or downloading content items that are not unicode-encoded.
* Added support for fromversion/toversion in XSIAM content items (correlation rules, XSIAM dashboards, XSIAM reports and triggers).
* Updated the supported python versions, as `>=3.8,<3.11`, as some of the dependencies are not supported on `3.11` yet.
* Added **prepare-content** command which will prepare the pack or content item for the platform.
* Patched an issue where deprecated `packaging.version.LegacyVersion`, locking packaging version to `<22`.

## 1.7.9
* Fixed an issue where an error message in **validate** would not include the suggested fix.
* Added a validation that enforces predefined categories on MP Packs & integration yml files, the validation also ensures that each pack has only one category.
* Fixed an issue where **update-release-notes** did not generate release notes for **XDRC Templates**.
* Fixed an issue where **upload** failed without explaining the reason.
* Improved implementation of the docker_helper module.
* Fixed an issue where **validate** did not check changed pack_metadata.json files when running using git.
* Added support for **xdrctemplate** to content graph.
* Fixed an issue where local copies of the newly-introduced `DemistoClassApiModule.py` were validated.
* Added new release notes templates for the addition and modification of playbooks, layouts and types in the **doc-review** command.
* Fixed an issue where the **doc-review** command failed on descriptions of new content items.
* Added the `Command XXX is deprecated. Use XXX instead.` release notes templates to **doc-review** command.
* Fixed an issue where the **update-release-notes** command didn't add the modeling-rules description for new modeling-rules files.

## 1.7.8
* Added the capability to run the MDX server in a docker container for environments without node.
* Fixed an issue where **generate-docs** with `-c` argument updated sections of the incorrect commands.
* Added IF113 error code to **ALLOWED_IGNORE_ERRORS**.
* Fixed an issue where **validate** failed on playbooks with non-string input values.
* Added the `DEMISTO_SDK_IGNORE_CONTENT_WARNING` environment variable, to allow suppressing warnings when commands are not run under a content repo folder.
* Fixed an issue where **validate** failed to recognize integration tests that were missing from config.json
* Added support for **xpanse** marketplace in **create-id-set** and **create-content-artifacts** commands.
* Fixed an issue where **split** failed on yml files.
* Added support for marketplace-specific tags.
* Fixed an issue where **download** would not run `isort`. @maxgubler
* Fixed an issue where XSIAM Dashboards and Reports images failed the build.
* Added support for **xpanse** marketplace to content graph.

## 1.7.7
* Fixed an issue where paybooks **generate-docs** didn't parse complex input values when no accessor field is given correctly.
* Fixed an issue in the **download** command, where an exception would be raised when downloading system playbooks.
* Fixed an issue where the **upload** failed on playbooks containing a value that starts with `=`.
* Fixed an issue where the **generate-unit-tests** failed to generate assertions, and generate unit tests when command names does not match method name.
* Fixed an issue where the **download** command did not honor the `--no-code-formatting` flag properly. @maxgubler
* Added a new check to **validate**, making sure playbook task values are passed as references.
* Fixed an issue where the **update-release-notes** deleted existing release notes, now appending to it instead.
* Fixed an issue where **validate** printed blank space in case of validation failed and ignored.
* Renamed 'Agent Config' to 'XDRC Templates'.
* Fixed an issue where the **zip-packs** command did not work with the CommonServerUserPython and CommonServerUserPowerShell package.

## 1.7.6

* Fixed parsing of initialization arguments of client classes in the **generate-unit-tests** command.
* Added support for AgentConfig content item in the **upload**, **create-id-set**, **find-dependecies**, **unify** and **create-content-artifacts** commands.
* Added support for XSIAM Report preview image.

## 1.7.5

* Fixed an issue where the **upload** command did not work with the CommonServerUserPython package.
* Fixed an issue in the **download** command, where some playbooks were downloaded as test playbooks.
* Added playbook modification capabilities in **TestSuite**.
* Added a new command **create-content-graph**.
* Fixed an issue in the **upload** command, where the temporary zip would not clean up properly.
* Improved content items parsing in the **create-content-graph** command.
* Added an error when the docker daemon is unavailable when running **lint**.
* Removed the validation of a subtype change for scripts in the **validate** command.
* Fixed an issue where names of XSIAM content items were not normalized properly.
* Fixed an issue where the **download** command was downloading playbooks with **script** (id) and not **scriptName**.
* Fixed an issue where script yml files were not properly identified by `find_type`.
* Removed nightly integrations filtering when deciding if a test should run.
* Added support for XSIAM Dashboard preview image.
* Added the `--no-code-formatting` flag to the **download** command, allowing to skip autopep8 and isort.
* Fixed an issue in the **update-release-notes** command, where generating release notes for modeling rules schema file caused exception.

## 1.7.4

* Fixed an issue where the **doc-review** command showed irrelevant messages.
* Fixed an issue in **validate**, where backward-compatibility failures prevented other validations from running.
* Fixed an issue in **validate**, where content-like files under infrastructure paths were not ignored.
* Fixed an issue in the AMI mapping, where server versions were missing.
* Change the way the normalize name is set for external files.
* Added dump function to XSIAM pack objects to dulicate the files.
* Fixed an issue where the `contribution_converter` did not support changes made to ApiModules.
* Added name normalization according to new convention to XSIAM content items
* Added playbook modification capabilities in **TestSuite**.
* Fixed an issue in create-content-artifacts where it will not get a normalize name for the item and it will try to duplicate the same file.

## 1.7.3

* Fixed an issue in the **format** command where fail when executed from environment without mdx server available.
* Added `Added a`, `Added an` to the list of allowed changelog prefixes.
* Added support for Indicator Types/Reputations in the **upload** command.
* Fixed an issue when running from a subdirectory of a content repo failed.
* Changing the way we are using XSIAM servers api-keys in **test-content** .
* Added a success message to **postman-codegen**.

## 1.7.2

* Fixed an issue in the **validate** command where incident fields were not found in mappers even when they exist
* Added an ability to provide list of marketplace names as a param attribute to **validate** and **upload**
* Added the file type to the error message when it is not supported.
* Fixed an issue where `contribution_converter` incorrectly mapped _Indicator Field_ objects to the _incidentfield_ directory in contribution zip files.
* Fixed a bug where **validate** returned error on empty inputs not used in playbooks.
* Added the `DEMISTO_SDK_CONTENT_PATH` environment variable, implicitly used in various commands.
* Added link to documentation for error messages regarding use cases and tags.

## 1.7.1

* Fixed an issue where *indicatorTypes* and *betaIntegrations* were not found in the id_set.
* Updated the default general `fromVersion` value on **format** to `6.5.0`
* Fixed an issue where the **validate** command did not fail when the integration yml file name was not the same as the folder containing it.
* Added an option to have **generate-docs** take a Playbooks folder path as input, and generate docs for all playbooks in it.
* Fixed an issue where the suggestion in case of `IF113` included uppercase letters for the `cliName` parameter.
* Added new validation to the **validate** command to fail and list all the file paths of files that are using a deprecated integration command / script / playbook.
* **validate** will no longer fail on playbooks calling subplaybooks that have a higher `fromVersion` value, if  calling the subplaybook has `skipifunavailable=True`.
* Fixed an issue where relative paths were not accessed correctly.
* Running any `demisto-sdk` command in a folder with a `.env` file will load it, temporarily overriding existing environment variables.
* Fixed an issue where **validate** did not properly detect deleted files.
* Added new validations to the **validate** command to verify that the schema file exists for a modeling rule and that the schema and rules keys are empty in the yml file.
* Fixed an issue where *find_type* didn't recognize exported incident types.
* Added a new validation to **validate**, making sure all inputs of a playbook are used.
* Added a new validation to **validate**, making sure all inputs used in a playbook declared in the input section.
* The **format** command will now replace the *fromServerVersion* field with *fromVersion*.

## 1.7.0

* Allowed JSON Handlers to accept kwargs, for custoimzing behavior.
* Fixed an issue where an incorrect error was shown when the `id` of a content item differed from its `name` attribute.
* Fixed an issue where the `preserve_quotes` in ruamel_handler received an incorrect value @icholy
* Fixed an issue where ignoring RM110 error code wasn't working and added a validation to **ALLOWED_IGNORE_ERRORS** to validate that all error codes are inserted in the right format.
* Fixed an issue where the contribution credit text was not added correctly to the pack README.
* Changed the contribution file implementation from markdown to a list of contributor names. The **create-content-artifact** will use this list to prepare the needed credit message.
* Added a new validation to the `XSOAR-linter` in the **lint** command for verifying that demisto.log is not used in the code.
* The **generate-docs** command will now auto-generate the Incident Mirroring section when implemented in an integration.
* Added support to automatically generate release notes for deprecated items in the **update-release-notes** command.
* Fixed an issue causing any command to crash when unable to detect local repository properties.
* Fixed an issue where running in a private gitlab repo caused a warning message to be shown multiple times.
* Added a new validation to the **validate** command to verify that markdown and python files do not contain words related to copyright section.
* Fixed an issue where **lint** crashed when provided an input file path (expecting a directory).

## 1.6.9

* Added a new validation that checks whether a pack should be deprecated.
* Added a new ability to the **format** command to deprecate a pack.
* Fixed an issue where the **validate** command sometimes returned a false negative in cases where there are several sub-playbooks with the same ID.
* Added a new validation to the **validate** command to verify that the docker in use is not deprecated.
* Added support for multiple ApiModules in the **unify** command
* Added a check to **validate** command, preventing use of relative urls in README files.
* Added environment variable **DEMISTO_SDK_MARKETPLACE** expected to affect *MarketplaceTagParser* *marketplace* value. The value will be automatically set when passing *marketplace* arg to the commands **unify**, **zip-packs**, **create-content-artifacts** and **upload**.
* Added slack notifier for build failures on the master branch.
* Added support for modeling and parsing rules in the **split** command.
* Added support for README files in **format** command.
* Added a **validate** check, making sure classifier id and name values match. Updated the classifier **format** to update the id accordingly.
* The **generate-docs** command will now auto-generate the playbook image link by default.
* Added the `--custom-image-link` argument to override.
* Added a new flag to **generate-docs** command, allowing to add a custom image link to a playbook README.
* Added a new validation to the **validate** command to verify that the package directory name is the same as the files contained in the that package.
* Added support in the **unify** command to unify a schema into its Modeling Rule.

## 1.6.8

* Fixed an issue where **validate** did not fail on invalid playbook entities' versions (i.e. subplaybooks or scripts with higher fromversion than their parent playbook).
* Added support for running lint via a remote docker ssh connection. Use `DOCKER_HOST` env variable to specify a remote docker connection, such as: `DOCKER_HOST=ssh://myuser@myhost.com`.
* Fixed an issue where the pack cache in *get_marketplaces* caused the function to return invalid values.
* Fixed an issue where running format on a pack with XSIAM entities would fail.
* Added the new `display_name` field to relevant entities in the **create-id-set** command.
* Added a new validation to the **validate** command to verify the existence of "Reliability" parameter if the integration have reputation command.
* Fixed a bug where terminating the **lint** command failed (`ctrl + c`).
* Removed the validation of a subtype change in integrations and scripts from **validate**.
* Fixed an issue where **download** did not behave as expected when prompting for a version update. Reported by @K-Yo
* Added support for adoption release notes.
* Fixed an issue where **merge-id-sets** failed when a key was missing in one id-set.json.
* Fixed a bug where some mypy messages were not parsed properly in **lint**.
* Added a validation to the **validate** command, failing when '`fromversion`' or '`toversion`' in a content entity are incorrect format.
* Added a validation to the **validate** command, checking if `fromversion` <= `toversion`.
* Fixed an issue where coverage reports used the wrong logging level, marking debug logs as errors.
* Added a new validation to the **validate** command, to check when the discouraged `http` prefixes are used when setting defaultvalue, rather than `https`.
* Added a check to the **lint** command for finding hard-coded usage of the http protocol.
* Locked the dependency on Docker.
* Removed a traceback line from the **init** command templates: BaseIntegration, BaseScript.
* Updated the token in **_add_pr_comment** method from the content-bot token to the xsoar-bot token.

## 1.6.7

* Added the `types-markdown` dependency, adding markdown capabilities to existing linters using the [Markdown](https://pypi.org/project/Markdown/) package.
* Added support in the **format** command to remove nonexistent incident/indicator fields from *layouts/mappers*
* Added the `Note: XXX` and `XXX now generally available.` release notes templates to **doc-review** command.
* Updated the logs shown during the docker build step.
* Removed a false warning about configuring the `GITLAB_TOKEN` environment variable when it's not needed.
* Removed duplicate identifiers for XSIAM integrations.
* Updated the *tags* and *use cases* in pack metadata validation to use the local files only.
* Fixed the error message in checkbox validation where the defaultvalue is wrong and added the name of the variable that should be fixed.
* Added types to `find_type_by_path` under tools.py.
* Fixed an issue where YAML files contained incorrect value type for `tests` key when running `format --deprecate`.
* Added a deprecation message to the `tests:` section of yaml files when running `format --deprecate`.
* Added use case for **validate** on *wizard* objects - set_playbook is mapped to all integrations.
* Added the 'integration-get-indicators' commands to be ignored by the **verify_yml_commands_match_readme** validation, the validation will no longer fail if these commands are not in the readme file.
* Added a new validation to the **validate** command to verify that if the phrase "breaking changes" is present in a pack release notes, a JSON file with the same name exists and contains the relevant breaking changes information.
* Improved logs when running test playbooks (in a build).
* Fixed an issue in **upload** did not include list-type content items. @nicolas-rdgs
* Reverted release notes to old format.

## 1.6.6

* Added debug print when excluding item from ID set due to missing dependency.
* Added a validation to the **validate** command, failing when non-ignorable errors are present in .pack-ignore.
* Fixed an issue where `mdx server` did not close when stopped in mid run.
* Fixed an issue where `-vvv` flag did not print logs on debug level.
* enhanced ***validate*** command to list all command names affected by a backward compatibility break, instead of only one.
* Added support for Wizard content item in the **format**, **validate**, **upload**, **create-id-set**, **find-dependecies** and **create-content-artifacts** commands.
* Added a new flag to the **validate** command, allowing to run specific validations.
* Added support in **unify** and **create-content-artifacts** for displaying different documentations (detailed description + readme) for content items, depending on the marketplace version.
* Fixed an issue in **upload** where list items were not uploaded.
* Added a new validation to **validate** command to verify that *cliName* and *id* keys of the incident field or the indicator field are matches.
* Added the flag '-x', '--xsiam' to **upload** command to upload XSIAM entities to XSIAM server.
* Fixed the integration field *isFetchEvents* to be in lowercase.
* Fixed an issue where **validate -i** run after **format -i** on an existing file in the repo instead of **validate -g**.
* Added the following commands: 'update-remote-data', 'get-modified-remote-data', 'update-remote-system' to be ignored by the **verify_yml_commands_match_readme** validation, the validation will no longer fail if these commands are not in the readme file.
* Updated the release note template to include a uniform format for all items.
* Added HelloWorldSlim template option for *--template* flag in **demisto-sdk init** command.
* Fixed an issue where the HelloWorldSlim template in **demisto-sdk init** command had an integration id that was conflicting with HelloWorld integration id.
* Updated the SDK to use demisto-py 3.1.6, allowing use of a proxy with an environment variable.
* Set the default logger level to `warning`, to avoid unwanted debug logs.
* The **format** command now validates that default value of checkbox parameters is a string 'true' or 'false'.
* Fixed an issue where `FileType.PLAYBOOK` would show instead of `Playbook` in readme error messages.
* Added a new validation to **validate** proper defaultvalue for checkbox fields.

## 1.6.5

* Fixed an issue in the **format** command where the `id` field was overwritten for existing JSON files.
* Fixed an issue where the **doc-review** command was successful even when the release-note is malformed.
* Added timestamps to the `demisto-sdk` logger.
* Added time measurements to **lint**.
* Added the flag '-d', '--dependency' to **find-dependencies** command to get the content items that cause the dependencies between two packs.
* Fixed an issue where **update-release-notes** used the *trigger_id* field instead of the *trigger_name* field.
* Fixed an issue where **doc-review** failed to recognize script names, in scripts using the old file structure.
* Fixed an issue where concurrent processes created by **lint** caused deadlocks when opening files.
* Fixed an issue in the **format** command where `_dev` or `_copy` suffixes weren't removed from the subscript names in playbooks and layouts.
* Fixed an issue where **validate** failed on nonexistent `README.md` files.
* Added support of XSIAM content items to the **validate** command.
* Report **lint** summary results and failed packages after reporting time measurements.

## 1.6.4

* Added the new **generate-yml-from-python** command.
* Added a code *type* indication for integration and script objects in the *ID Set*.
* Added the [Vulture](https://github.com/jendrikseipp/vulture) linter to the pre-commit hook.
* The `demisto-sdk` pack will now be distributed via PyPi with a **wheel** file.
* Fixed a bug where any edited json file that contained a forward slash (`/`) escaped.
* Added a new validation to **validate** command to verify that the metadata *currentVersion* is
the same as the last release note version.
* The **validate** command now checks if there're none-deprecated integration commands that are missing from the readme file.
* Fixed an issue where *dockerimage* changes in Scripts weren't recognized by the **update-release-notes** command.
* Fixed an issue where **update-xsoar-config-file** did not properly insert the marketplace packs list to the file.
* Added the pack name to the known words by default when running the **doc-review** command.
* Added support for new XSIAM entities in **create-id-set** command.
* Added support for new XSIAM entities in **create-content-artifacts** command.
* Added support for Parsing/Modeling Rule content item in the **unify** command.
* Added the integration name, the commands name and the script name to the known words by default when running the **doc-review** command.
* Added an argument '-c' '--custom' to the **unify** command, if True will append to the unified yml name/display/id the custom label provided
* Added support for sub words suggestion in kebab-case sentences when running the **doc-review** command.
* Added support for new XSIAM entities in **update-release-notes** command.
* Enhanced the message of alternative suggestion words shown when running **doc-review** command.
* Fixed an incorrect error message, in case `node` is not installed on the machine.
* Fixed an issue in the **lint** command where the *check-dependent-api-modules* argument was set to true by default.
* Added a new command **generate-unit-tests**.
* Added a new validation to **validate** all SIEM integration have the same suffix.
* Fixed the destination path of the unified parsing/modeling rules in **create-content-artifacts** command.
* Fixed an issue in the **validate** command, where we validated wrongfully the existence of readme file for the *ApiModules* pack.
* Fixed an issue in the **validate** command, where an error message that was displayed for scripts validation was incorrect.
* Fixed an issue in the **validate** and **format** commands where *None* arguments in integration commands caused the commands to fail unexpectedly.
* Added support for running tests on XSIAM machines in the **test-content** command.
* Fixed an issue where the **validate** command did not work properly when deleting non-content items.
* Added the flag '-d', '--dependency' to **find-dependencies** command to get the content items that cause the dependencies between two packs.

## 1.6.3

* **Breaking change**: Fixed a typo in the **validate** `--quiet-bc-validation` flag (was `--quite-bc-validation`). @upstart-swiss
* Dropped support for python 3.7: Demisto-SDK is now supported on Python 3.8 or newer.
* Added an argument to YAMLHandler, allowing to set a maximal width for YAML files. This fixes an issue where a wrong default was used.
* Added the detach mechanism to the **upload** command, If you set the --input-config-file flag, any files in the repo's SystemPacks folder will be detached.
* Added the reattach mechanism to the **upload** command, If you set the --input-config-file flag, any detached item in your XSOAR instance that isn't currently in the repo's SystemPacks folder will be re-attached.
* Fixed an issue in the **validate** command that did not work properly when using the *-g* flag.
* Enhanced the dependency message shown when running **lint**.
* Fixed an issue where **update-release-notes** didn't update the currentVersion in pack_metadata.
* Improved the logging in **test-content** for helping catch typos in external playbook configuration.

## 1.6.2

* Added dependency validation support for core marketplacev2 packs.
* Fixed an issue in **update-release-notes** where suggestion fix failed in validation.
* Fixed a bug where `.env` files didn't load. @nicolas-rdgs
* Fixed a bug where **validate** command failed when the *categories* field in the pack metadata was empty for non-integration packs.
* Added *system* and *item-type* arguments to the **download** command, used when downloading system items.
* Added a validation to **validate**, checking that each script, integration and playbook have a README file. This validation only runs when the command is called with either the `-i` or the `-g` flag.
* Fixed a regression issue with **doc-review**, where the `-g` flag did not work.
* Improved the detection of errors in **doc-review** command.
* The **validate** command now checks if a readme file is empty, only for packs that contain playbooks or were written by a partner.
* The **validate** command now makes sure common contextPath values (e.g. `DBotScore.Score`) have a non-empty description, and **format** populates them automatically.
* Fixed an issue where the **generate-outputs** command did not work properly when examples were provided.
* Fixed an issue in the **generate-outputs** command, where the outputs were not written to the specified output path.
* The **generate-outputs** command can now generate outputs from multiple calls to the same command (useful when different args provide different outputs).
* The **generate-outputs** command can now update a yaml file with new outputs, without deleting or overwriting existing ones.
* Fixed a bug where **doc-review** command failed on existing templates.
* Fixed a bug where **validate** command failed when the word demisto is in the repo README file.
* Added support for adding test-playbooks to the zip file result in *create-content-artifacts* command for marketplacev2.
* Fixed an issue in **find-dependencies** where using the argument *-o* without the argument *--all-packs-dependencies* did not print a proper warning.
* Added a **validate** check to prevent deletion of files whose deletion is not supported by the XSOAR marketplace.
* Removed the support in the *maintenance* option of the *-u* flag in the **update-release-notes** command.
* Added validation for forbidden words and phrases in the **doc-review** command.
* Added a retries mechanism to the **test-content** command to stabilize the build process.
* Added support for all `git` platforms to get remote files.
* Refactored the **format** command's effect on the *fromversion* field:
  * Fixed a bug where the *fromversion* field was removed when modifying a content item.
  * Updated the general default *fromversion* and the default *fromversion* of newly-introduced content items (e.g. `Lists`, `Jobs`).
  * Added an interactive mode functionality for all content types, to ask the user whether to set a default *fromversion*, if could not automatically determine its value. Use `-y` to assume 'yes' as an answer to all prompts and run non-interactively.

## 1.6.1

* Added the '--use-packs-known-words' argument to the **doc-review** command
* Added YAML_Loader to handle yaml files in a standard way across modules, replacing PYYAML.
* Fixed an issue when filtering items using the ID set in the **create-content-artifacts** command.
* Fixed an issue in the **generate-docs** command where tables were generated with an empty description column.
* Fixed an issue in the **split** command where splitting failed when using relative input/output paths.
* Added warning when inferred files are missing.
* Added to **validate** a validation for integration image dimensions, which should be 120x50px.
* Improved an error in the **validate** command to better differentiate between the case where a required fetch parameter is malformed or missing.

## 1.6.0

* Fixed an issue in the **create-id-set** command where similar items from different marketplaces were reported as duplicated.
* Fixed typo in demisto-sdk init
* Fixed an issue where the **lint** command did not handle all container exit codes.
* Add to **validate** a validation for pack name to make sure it is unchanged.
* Added a validation to the **validate** command that verifies that the version in the pack_metdata file is written in the correct format.
* Fixed an issue in the **format** command where missing *fromVersion* field in indicator fields caused an error.

## 1.5.9

* Added option to specify `External Playbook Configuration` to change inputs of Playbooks triggered as part of **test-content**
* Improved performance of the **lint** command.
* Improved performance of the **validate** command when checking README images.
* ***create-id-set*** command - the default value of the **marketplace** argument was changed from ‘xsoar’ to all packs existing in the content repository. When using the command, make sure to pass the relevant marketplace to use.

## 1.5.8

* Fixed an issue where the command **doc-review** along with the argument `--release-notes` failed on yml/json files with invalid schema.
* Fixed an issue where the **lint** command failed on packs using python 3.10

## 1.5.7

* Fixed an issue where reading remote yaml files failed.
* Fixed an issue in **validate** failed with no error message for lists (when no fromVersion field was found).
* Fixed an issue when running **validate** or **format** in a gitlab repository, and failing to determine its project id.
* Added an enhancement to **split**, handling an empty output argument.
* Added the ability to add classifiers and mappers to conf.json.
* Added the Alias field to the incident field schema.

## 1.5.6

* Added 'deprecated' release notes template.
* Fixed an issue where **run-test-playbook** command failed to get the task entries when the test playbook finished with errors.
* Fixed an issue in **validate** command when running with `no-conf-json` argument to ignore the `conf.json` file.
* Added error type text (`ERROR` or `WARNING`) to **validate** error prints.
* Fixed an issue where the **format** command on test playbook did not format the ID to be equal to the name of the test playbook.
* Enhanced the **update-release-notes** command to automatically commit release notes config file upon creation.
* The **validate** command will validate that an indicator field of type html has fromVersion of 6.1.0 and above.
* The **format** command will now add fromVersion 6.1.0 to indicator field of type html.
* Added support for beta integrations in the **format** command.
* Fixed an issue where the **postman-codegen** command failed when called with the `--config-out` flag.
* Removed the integration documentation from the detailed description while performing **split** command to the unified yml file.
* Removed the line which indicates the version of the product from the README.md file for new contributions.

## 1.5.5

* Fixed an issue in the **update-release-notes** command, which did not work when changes were made in multiple packs.
* Changed the **validate** command to fail on missing test-playbooks only if no unittests are found.
* Fixed `to_kebab_case`, it will now deal with strings that have hyphens, commas or periods in them, changing them to be hyphens in the new string.
* Fixed an issue in the **create-id-set** command, where the `source` value included the git token if it was specified in the remote url.
* Fixed an issue in the **merge-id-set** command, where merging fails because of duplicates but the packs are in the XSOAR repo but in different version control.
* Fixed missing `Lists` Content Item as valid `IDSetType`
* Added enhancement for **generate-docs**. It is possible to provide both file or a comma seperated list as `examples`. Also, it's possible to provide more than one example for a script or a command.
* Added feature in **format** to sync YML and JSON files to the `master` file structure.
* Added option to specify `Incident Type`, `Incoming Mapper` and `Classifier` when configuring instance in **test-content**
* added a new command **run-test-playbook** to run a test playbook in a given XSOAR instance.
* Fixed an issue in **format** when running on a modified YML, that the `id` value is not changed to its old `id` value.
* Enhancement for **split** command, replace `ApiModule` code block to `import` when splitting a YML.
* Fixed an issue where indicator types were missing from the pack's content, when uploading using **zip-packs**.
* The request data body format generated in the **postman-codegen** will use the python argument's name and not the raw data argument's name.
* Added the flag '--filter-by-id-set' to **create-content-artifacts** to create artifacts only for items in the given id_set.json.

## 1.5.4

* Fixed an issue with the **format** command when contributing via the UI
* The **format** command will now not remove the `defaultRows` key from incident, indicator and generic fields with `type: grid`.
* Fixed an issue with the **validate** command when a layoutscontainer did not have the `fromversion` field set.
* added a new command **update-xsoar-config-file** to handle your XSOAR Configuration File.
* Added `skipVerify` argument in **upload** command to skip pack signature verification.
* Fixed an issue when the **run** command  failed running when there’s more than one playground, by explicitly using the current user’s playground.
* Added support for Job content item in the **format**, **validate**, **upload**, **create-id-set**, **find-dependecies** and **create-content-artifacts** commands.
* Added a **source** field to the **id_set** entitles.
* Two entitles will not consider as duplicates if they share the same pack and the same source.
* Fixed a bug when duplicates were found in **find_dependencies**.
* Added function **get_current_repo** to `tools`.
* The **postman-codegen** will not have duplicates argument name. It will rename them to the minimum distinguished shared path for each of them.

## 1.5.3

* The **format** command will now set `unsearchable: True` for incident, indicator and generic fields.
* Fixed an issue where the **update-release-notes** command crashes with `--help` flag.
* Added validation to the **validate** command that verifies the `unsearchable` key in incident, indicator and generic fields is set to true.
* Removed a validation that DBotRole should be set for automation that requires elevated permissions to the `XSOAR-linter` in the **lint** command.
* Fixed an issue in **Validate** command where playbooks conditional tasks were mishandeled.
* Added a validation to prevent contributors from using the `fromlicense` key as a configuration parameter in an integration's YML
* Added a validation to ensure that the type for **API token** (and similar) parameters are configured correctly as a `credential` type in the integration configuration YML.
* Added an assertion that checks for duplicated requests' names when generating an integration from a postman collection.
* Added support for [.env files](https://pypi.org/project/python-dotenv/). You can now add a `.env` file to your repository with the logging information instead of setting a global environment variables.
* When running **lint** command with --keep-container flag, the docker images are committed.
* The **validate** command will not return missing test playbook error when given a script with dynamic-section tag.

## 1.5.2

* Added a validation to **update-release-notes** command to ensure that the `--version` flag argument is in the right format.
* added a new command **coverage-analyze** to generate and print coverage reports.
* Fixed an issue in **validate** in repositories which are not in GitHub or GitLab
* Added a validation that verifies that readme image absolute links do not contain the working branch name.
* Added support for List content item in the **format**, **validate**, **download**, **upload**, **create-id-set**, **find-dependecies** and **create-content-artifacts** commands.
* Added a validation to ensure reputation command's default argument is set as an array input.
* Added the `--fail-duplicates` flag for the **merge-id-set** command which will fail the command if duplicates are found.
* Added the `--fail-duplicates` flag for the **create-id-set** command which will fail the command if duplicates are found.

## 1.5.1

* Fixed an issue where **validate** command failed to recognized test playbooks for beta integrations as valid tests.
* Fixed an issue were the **validate** command was falsely recognizing image paths in readme files.
* Fixed an issue where the **upload** command error message upon upload failure pointed to wrong file rather than to the pack metadata.
* Added a validation that verifies that each script which appears in incident fields, layouts or layout containers exists in the id_set.json.
* Fixed an issue where the **postman code-gen** command generated double dots for context outputs when it was not needed.
* Fixed an issue where there **validate** command on release notes file crashed when author image was added or modified.
* Added input handling when running **find-dependencies**, replacing string manipulations.
* Fixed an issue where the **validate** command did not handle multiple playbooks with the same name in the id_set.
* Added support for GitLab repositories in **validate**

## 1.5.0

* Fixed an issue where **upload** command failed to upload packs not under content structure.
* Added support for **init** command to run from non-content repo.
* The **split-yml** has been renamed to **split** and now supports splitting Dashboards from unified Generic Modules.
* Fixed an issue where the skipped tests validation ran on the `ApiModules` pack in the **validate** command.
* The **init** command will now create the `Generic Object` entities directories.
* Fixed an issue where the **format** command failed to recognize changed files from git.
* Fixed an issue where the **json-to-outputs** command failed checking whether `0001-01-01T00:00:00` is of type `Date`
* Added to the **generate context** command to generate context paths for integrations from an example file.
* Fixed an issue where **validate** failed on release notes configuration files.
* Fixed an issue where the **validate** command failed on pack input if git detected changed files outside of `Packs` directory.
* Fixed an issue where **validate** command failed to recognize files inside validated pack when validation release notes, resulting in a false error message for missing entity in release note.
* Fixed an issue where the **download** command failed when downloading an invalid YML, instead of skipping it.

## 1.4.9

* Added validation that the support URL in partner contribution pack metadata does not lead to a GitHub repo.
* Enhanced ***generate-docs*** with default `additionalinformation` (description) for common parameters.
* Added to **validate** command a validation that a content item's id and name will not end with spaces.
* The **format** command will now remove trailing whitespaces from content items' id and name fields.
* Fixed an issue where **update-release-notes** could fail on files outside the user given pack.
* Fixed an issue where the **generate-test-playbook** command would not place the playbook in the proper folder.
* Added to **validate** command a validation that packs with `Iron Bank` uses the latest docker from Iron Bank.
* Added to **update-release-notes** command support for `Generic Object` entities.
* Fixed an issue where playbook `fromversion` mismatch validation failed even if `skipunavailable` was set to true.
* Added to the **create artifacts** command support for release notes configuration file.
* Added validation to **validate** for release notes config file.
* Added **isoversize** and **isautoswitchedtoquietmode** fields to the playbook schema.
* Added to the **update-release-notes** command `-bc` flag to generate template for breaking changes version.
* Fixed an issue where **validate** did not search description files correctly, leading to a wrong warning message.

## 1.4.8

* Fixed an issue where yml files with `!reference` failed to load properly.
* Fixed an issue when `View Integration Documentation` button was added twice during the download and re-upload.
* Fixed an issue when `(Partner Contribution)` was added twice to the display name during the download and re-upload.
* Added the following enhancements in the **generate-test-playbook** command:
  * Added the *--commands* argument to generate tasks for specific commands.
  * Added the *--examples* argument to get the command examples file path and generate tasks from the commands and arguments specified there.
  * Added the *--upload* flag to specify whether to upload the test playbook after the generation.
  * Fixed the output condition generation for outputs of type `Boolean`.

## 1.4.7

* Fixed an issue where an empty list for a command context didn't produce an indication other than an empty table.
* Fixed an issue where the **format** command has incorrectly recognized on which files to run when running using git.
* Fixed an issue where author image validations were not checked properly.
* Fixed an issue where new old-formatted scripts and integrations were not validated.
* Fixed an issue where the wording in the from version validation error for subplaybooks was incorrect.
* Fixed an issue where the **update-release-notes** command used the old docker image version instead of the new when detecting a docker change.
* Fixed an issue where the **generate-test-playbook** command used an incorrect argument name as default
* Fixed an issue where the **json-to-outputs** command used an incorrect argument name as default when using `-d`.
* Fixed an issue where validations failed while trying to validate non content files.
* Fixed an issue where README validations did not work post VS Code formatting.
* Fixed an issue where the description validations were inconsistent when running through an integration file or a description file.

## 1.4.6

* Fixed an issue where **validate** suggests, with no reason, running **format** on missing mandatory keys in yml file.
* Skipped existence of TestPlaybook check on community and contribution integrations.
* Fixed an issue where pre-commit didn't run on the demisto_sdk/commands folder.
* The **init** command will now change the script template name in the code to the given script name.
* Expanded the validations performed on beta integrations.
* Added support for PreProcessRules in the **format**, **validate**, **download**, and **create-content-artifacts** commands.
* Improved the error messages in **generate-docs**, if an example was not provided.
* Added to **validate** command a validation that a content entity or a pack name does not contain the words "partner" and "community".
* Fixed an issue where **update-release-notes** ignores *--text* flag while using *-f*
* Fixed the outputs validations in **validate** so enrichment commands will not be checked to have DBotScore outputs.
* Added a new validation to require the dockerimage key to exist in an integration and script yml files.
* Enhanced the **generate-test-playbook** command to use only integration tested on commands, rather than (possibly) other integrations implementing them.
* Expanded unify command to support GenericModules - Unifies a GenericModule object with its Dashboards.
* Added validators for generic objects:
  * Generic Field validator - verify that the 'fromVersion' field is above 6.5.0, 'group' field equals 4 and 'id' field starts with the prefix 'generic_'.
  * Generic Type validator - verify that the 'fromVersion' field is above 6.5.0
  * Generic Module validator - verify that the 'fromVersion' field is above 6.5.0
  * Generic Definition validator - verify that the 'fromVersion' field is above 6.5.0
* Expanded Format command to support Generic Objects - Fixes generic objects according to their validations.
* Fixed an issue where the **update-release-notes** command did not handle ApiModules properly.
* Added option to enter a dictionary or json of format `[{field_name:description}]` in the **json-to-outputs** command,
  with the `-d` flag.
* Improved the outputs for the **format** command.
* Fixed an issue where the validations performed after the **format** command were inconsistent with **validate**.
* Added to the **validate** command a validation for the author image.
* Updated the **create-content-artifacts** command to support generic modules, definitions, fields and types.
* Added an option to ignore errors for file paths and not only file name in .pack-ignore file.

## 1.4.5

* Enhanced the **postman-codegen** command to name all generated arguments with lower case.
* Fixed an issue where the **find-dependencies** command miscalculated the dependencies for playbooks that use generic commands.
* Fixed an issue where the **validate** command failed in external repositories in case the DEMISTO_SDK_GITHUB_TOKEN was not set.
* Fixed an issue where **openapi-codegen** corrupted the swagger file by overwriting configuration to swagger file.
* Updated the **upload** command to support uploading zipped packs to the marketplace.
* Added to the **postman-codegen** command support of path variables.
* Fixed an issue where **openapi-codegen** entered into an infinite loop on circular references in the swagger file.
* The **format** command will now set `fromVersion: 6.2.0` for widgets with 'metrics' data type.
* Updated the **find-dependencies** command to support generic modules, definitions, fields and types.
* Fixed an issue where **openapi-codegen** tried to extract reference example outputs, leading to an exception.
* Added an option to ignore secrets automatically when using the **init** command to create a pack.
* Added a tool that gives the ability to temporarily suppress console output.

## 1.4.4

* When formatting incident types with Auto-Extract rules and without mode field, the **format** command will now add the user selected mode.
* Added new validation that DBotRole is set for scripts that requires elevated permissions to the `XSOAR-linter` in the **lint** command.
* Added url escaping to markdown human readable section in generate docs to avoid autolinking.
* Added a validation that mapper's id and name are matching. Updated the format of mapper to include update_id too.
* Added a validation to ensure that image paths in the README files are valid.
* Fixed **find_type** function to correctly find test files, such as, test script and test playbook.
* Added scheme validations for the new Generic Object Types, Fields, and Modules.
* Renamed the flag *--input-old-version* to *--old-version* in the **generate-docs** command.
* Refactored the **update-release-notes** command:
  * Replaced the *--all* flag with *--use-git* or *-g*.
  * Added the *--force* flag to update the pack release notes without changes in the pack.
  * The **update-release-notes** command will now update all dependent integrations on ApiModule change, even if not specified.
  * If more than one pack has changed, the full list of updated packs will be printed at the end of **update-release-notes** command execution.
  * Fixed an issue where the **update-release-notes** command did not add docker image release notes entry for release notes file if a script was changed.
  * Fixed an issue where the **update-release-notes** command did not detect changed files that had the same name.
  * Fixed an issue in the **update-release-notes** command where the version support of JSON files was mishandled.
* Fixed an issue where **format** did not skip files in test and documentation directories.
* Updated the **create-id-set** command to support generic modules, definitions, fields and types.
* Changed the **convert** command to generate old layout fromversion to 5.0.0 instead of 4.1.0
* Enhanced the command **postman-codegen** with type hints for templates.

## 1.4.3

* Fixed an issue where **json-to-outputs** command returned an incorrect output when json is a list.
* Fixed an issue where if a pack README.md did not exist it could cause an error in the validation process.
* Fixed an issue where the *--name* was incorrectly required in the **init** command.
* Adding the option to run **validate** on a specific path while using git (*-i* & *-g*).
* The **format** command will now change UUIDs in .yml and .json files to their respective content entity name.
* Added a playbook validation to check if a task sub playbook exists in the id set in the **validate** command.
* Added the option to add new tags/usecases to the approved list and to the pack metadata on the same pull request.
* Fixed an issue in **test_content** where when different servers ran tests for the same integration, the server URL parameters were not set correctly.
* Added a validation in the **validate** command to ensure that the ***endpoint*** command is configured correctly in yml file.
* Added a warning when pack_metadata's description field is longer than 130 characters.
* Fixed an issue where a redundant print occurred on release notes validation.
* Added new validation in the **validate** command to ensure that the minimal fromVersion in a widget of type metrics will be 6.2.0.
* Added the *--release-notes* flag to demisto-sdk to get the current version release notes entries.

## 1.4.2

* Added to `pylint` summary an indication if a test was skipped.
* Added to the **init** command the option to specify fromversion.
* Fixed an issue where running **init** command without filling the metadata file.
* Added the *--docker-timeout* flag in the **lint** command to control the request timeout for the Docker client.
* Fixed an issue where **update-release-notes** command added only one docker image release notes entry for release notes file, and not for every entity whom docker image was updated.
* Added a validation to ensure that incident/indicator fields names starts with their pack name in the **validate** command. (Checked only for new files and only when using git *-g*)
* Updated the **find-dependencies** command to return the 'dependencies' according the layout type ('incident', 'indicator').
* Enhanced the "vX" display name validation for scripts and integrations in the **validate** command to check for every versioned script or integration, and not only v2.
* Added the *--fail-duplicates* flag for the **create-id-set** command which will fail the command if duplicates are found.
* Added to the **generate-docs** command automatic addition to git when a new readme file is created.

## 1.4.1

* When in private repo without `DEMSITO_SDK_GITHUB_TOKEN` configured, get_remote_file will take files from the local origin/master.
* Enhanced the **unify** command when giving input of a file and not a directory return a clear error message.
* Added a validation to ensure integrations are not skipped and at least one test playbook is not skipped for each integration or script.
* Added to the Content Tests support for `context_print_dt`, which queries the incident context and prints the result as a json.
* Added new validation for the `xsoar_config.json` file in the **validate** command.
* Added a version differences section to readme in **generate-docs** command.
* Added the *--docs-format* flag in the **integration-diff** command to get the output in README format.
* Added the *--input-old-version* and *--skip-breaking-changes* flags in the **generate-docs** command to get the details for the breaking section and to skip the breaking changes section.

## 1.4.0

* Enable passing a comma-separated list of paths for the `--input` option of the **lint** command.
* Added new validation of unimplemented test-module command in the code to the `XSOAR-linter` in the **lint** command.
* Fixed the **generate-docs** to handle integration authentication parameter.
* Added a validation to ensure that description and README do not contain the word 'Demisto'.
* Improved the deprecated message validation required from playbooks and scripts.
* Added the `--quite-bc-validation` flag for the **validate** command to run the backwards compatibility validation in quite mode (errors is treated like warnings).
* Fixed the **update release notes** command to display a name for old layouts.
* Added the ability to append to the pack README credit to contributors.
* Added identification for parameter differences in **integration-diff** command.
* Fixed **format** to use git as a default value.
* Updated the **upload** command to support reports.
* Fixed an issue where **generate-docs** command was displaying 'None' when credentials parameter display field configured was not configured.
* Fixed an issue where **download** did not return exit code 1 on failure.
* Updated the validation that incident fields' names do not contain the word incident will aplly to core packs only.
* Added a playbook validation to verify all conditional tasks have an 'else' path in **validate** command.
* Renamed the GitHub authentication token environment variable `GITHUB_TOKEN` to `DEMITO_SDK_GITHUB_TOKEN`.
* Added to the **update-release-notes** command automatic addition to git when new release notes file is created.
* Added validation to ensure that integrations, scripts, and playbooks do not contain the entity type in their names.
* Added the **convert** command to convert entities between XSOAR versions.
* Added the *--deprecate* flag in **format** command to deprecate integrations, scripts, and playbooks.
* Fixed an issue where ignoring errors did not work when running the **validate** command on specific files (-i).

## 1.3.9

* Added a validation verifying that the pack's README.md file is not equal to pack description.
* Fixed an issue where the **Assume yes** flag did not work properly for some entities in the **format** command.
* Improved the error messages for separators in folder and file names in the **validate** command.
* Removed the **DISABLE_SDK_VERSION_CHECK** environment variable. To disable new version checks, use the **DEMISTO_SDK_SKIP_VERSION_CHECK** envirnoment variable.
* Fixed an issue where the demisto-sdk version check failed due to a rate limit.
* Fixed an issue with playbooks scheme validation.

## 1.3.8

* Updated the **secrets** command to work on forked branches.

## 1.3.7

* Added a validation to ensure correct image and description file names.
* Fixed an issue where the **validate** command failed when 'display' field in credentials param in yml is empty but 'displaypassword' was provided.
* Added the **integration-diff** command to check differences between two versions of an integration and to return a report of missing and changed elements in the new version.
* Added a validation verifying that the pack's README.md file is not missing or empty for partner packs or packs contains use cases.
* Added a validation to ensure that the integration and script folder and file names will not contain separators (`_`, `-`, ``).
* When formatting new pack, the **format** command will set the *fromversion* key to 5.5.0 in the new files without fromversion.

## 1.3.6

* Added a validation that core packs are not dependent on non-core packs.
* Added a validation that a pack name follows XSOAR standards.
* Fixed an issue where in some cases the `get_remote_file` function failed due to an invalid path.
* Fixed an issue where running **update-release-notes** with updated integration logo, did not detect any file changes.
* Fixed an issue where the **create-id-set** command did not identify unified integrations correctly.
* Fixed an issue where the `CommonTypes` pack was not identified as a dependency for all feed integrations.
* Added support for running SDK commands in private repositories.
* Fixed an issue where running the **init** command did not set the correct category field in an integration .yml file for a newly created pack.
* When formatting new contributed pack, the **format** command will set the *fromversion* key to 6.0.0 in the relevant files.
* If the environment variable "DISABLE_SDK_VERSION_CHECK" is define, the demisto-sdk will no longer check for newer version when running a command.
* Added the `--use-pack-metadata` flag for the **find-dependencies** command to update the calculated dependencies using the the packs metadata files.
* Fixed an issue where **validate** failed on scripts in case the `outputs` field was set to `None`.
* Fixed an issue where **validate** was failing on editing existing release notes.
* Added a validation for README files verifying that the file doesn't contain template text copied from HelloWorld or HelloWorldPremium README.

## 1.3.5

* Added a validation that layoutscontainer's id and name are matching. Updated the format of layoutcontainer to include update_id too.
* Added a validation that commands' names and arguments in core packs, or scripts' arguments do not contain the word incident.
* Fixed issue where running the **generate-docs** command with -c flag ran all the commands and not just the commands specified by the flag.
* Fixed the error message of the **validate** command to not always suggest adding the *description* field.
* Fixed an issue where running **format** on feed integration generated invalid parameter structure.
* Fixed an issue where the **generate-docs** command did not add all the used scripts in a playbook to the README file.
* Fixed an issue where contrib/partner details might be added twice to the same file, when using unify and create-content-artifacts commands
* Fixed issue where running **validate** command on image-related integration did not return the correct outputs to json file.
* When formatting playbooks, the **format** command will now remove empty fields from SetIncident, SetIndicator, CreateNewIncident, CreateNewIndicator script arguments.
* Added an option to fill in the developer email when running the **init** command.

## 1.3.4

* Updated the **validate** command to check that the 'additionalinfo' field only contains the expected value for feed required parameters and not equal to it.
* Added a validation that community/partner details are not in the detailed description file.
* Added a validation that the Use Case tag in pack_metadata file is only used when the pack contains at least one PB, Incident Type or Layout.
* Added a validation that makes sure outputs in integrations are matching the README file when only README has changed.
* Added the *hidden* field to the integration schema.
* Fixed an issue where running **format** on a playbook whose `name` does not equal its `id` would cause other playbooks who use that playbook as a sub-playbook to fail.
* Added support for local custom command configuration file `.demisto-sdk-conf`.
* Updated the **format** command to include an update to the description file of an integration, to remove community/partner details.

## 1.3.3

* Fixed an issue where **lint** failed where *.Dockerfile* exists prior running the lint command.
* Added FeedHelloWorld template option for *--template* flag in **demisto-sdk init** command.
* Fixed issue where **update-release-notes** deleted release note file if command was called more than once.
* Fixed issue where **update-release-notes** added docker image release notes every time the command was called.
* Fixed an issue where running **update-release-notes** on a pack with newly created integration, had also added a docker image entry in the release notes.
* Fixed an issue where `XSOAR-linter` did not find *NotImplementedError* in main.
* Added validation for README files verifying their length (over 30 chars).
* When using *-g* flag in the **validate** command it will now ignore untracked files by default.
* Added the *--include-untracked* flag to the **validate** command to include files which are untracked by git in the validation process.
* Improved the `pykwalify` error outputs in the **validate** command.
* Added the *--print-pykwalify* flag to the **validate** command to print the unchanged output from `pykwalify`.

## 1.3.2

* Updated the format of the outputs when using the *--json-file* flag to create a JSON file output for the **validate** and **lint** commands.
* Added the **doc-review** command to check spelling in .md and .yml files as well as a basic release notes review.
* Added a validation that a pack's display name does not already exist in content repository.
* Fixed an issue where the **validate** command failed to detect duplicate params in an integration.
* Fixed an issue where the **validate** command failed to detect duplicate arguments in a command in an integration.

## 1.3.1

* Fixed an issue where the **validate** command failed to validate the release notes of beta integrations.
* Updated the **upload** command to support indicator fields.
* The **validate** and **update-release-notes** commands will now check changed files against `demisto/master` if it is configured locally.
* Fixed an issue where **validate** would incorrectly identify files as renamed.
* Added a validation that integration properties (such as feed, mappers, mirroring, etc) are not removed.
* Fixed an issue where **validate** failed when comparing branch against commit hash.
* Added the *--no-pipenv* flag to the **split-yml** command.
* Added a validation that incident fields and incident types are not removed from mappers.
* Fixed an issue where the *c
reate-id-set* flag in the *validate* command did not work while not using git.
* Added the *hiddenusername* field to the integration schema.
* Added a validation that images that are not integration images, do not ask for a new version or RN

## 1.3.0

* Do not collect optional dependencies on indicator types reputation commands.
* Fixed an issue where downloading indicator layoutscontainer objects failed.
* Added a validation that makes sure outputs in integrations are matching the README file.
* Fixed an issue where the *create-id-set* flag in the **validate** command did not work.
* Added a warning in case no id_set file is found when running the **validate** command.
* Fixed an issue where changed files were not recognised correctly on forked branches in the **validate** and the **update-release-notes** commands.
* Fixed an issue when files were classified incorrectly when running *update-release-notes*.
* Added a validation that integration and script file paths are compatible with our convention.
* Fixed an issue where id_set.json file was re created whenever running the generate-docs command.
* added the *--json-file* flag to create a JSON file output for the **validate** and **lint** commands.

## 1.2.19

* Fixed an issue where merge id_set was not updated to work with the new entity of Packs.
* Added a validation that the playbook's version matches the version of its sub-playbooks, scripts, and integrations.

## 1.2.18

* Changed the *skip-id-set-creation* flag to *create-id-set* in the **validate** command. Its default value will be False.
* Added support for the 'cve' reputation command in default arg validation.
* Filter out generic and reputation command from scripts and playbooks dependencies calculation.
* Added support for the incident fields in outgoing mappers in the ID set.
* Added a validation that the taskid field and the id field under the task field are both from uuid format and contain the same value.
* Updated the **format** command to generate uuid value for the taskid field and for the id under the task field in case they hold an invalid values.
* Exclude changes from doc_files directory on validation.
* Added a validation that an integration command has at most one default argument.
* Fixing an issue where pack metadata version bump was not enforced when modifying an old format (unified) file.
* Added validation that integration parameter's display names are capitalized and spaced using whitespaces and not underscores.
* Fixed an issue where beta integrations where not running deprecation validations.
* Allowed adding additional information to the deprecated description.
* Fixing an issue when escaping less and greater signs in integration params did not work as expected.

## 1.2.17

* Added a validation that the classifier of an integration exists.
* Added a validation that the mapper of an integration exists.
* Added a validation that the incident types of a classifier exist.
* Added a validation that the incident types of a mapper exist.
* Added support for *text* argument when running **demisto-sdk update-release-notes** on the ApiModules pack.
* Added a validation for the minimal version of an indicator field of type grid.
* Added new validation for incident and indicator fields in classifiers mappers and layouts exist in the content.
* Added cache for get_remote_file to reducing failures from accessing the remote repo.
* Fixed an issue in the **format** command where `_dev` or `_copy` suffixes weren't removed from the `id` of the given playbooks.
* Playbook dependencies from incident and indicator fields are now marked as optional.
* Mappers dependencies from incident types and incident fields are now marked as optional.
* Classifier dependencies from incident types are now marked as optional.
* Updated **demisto-sdk init** command to no longer create `created` field in pack_metadata file
* Updated **generate-docs** command to take the parameters names in setup section from display field and to use additionalinfo field when exist.
* Using the *verbose* argument in the **find-dependencies** command will now log to the console.
* Improved the deprecated message validation required from integrations.
* Fixed an issue in the **generate-docs** command where **Context Example** section was created when it was empty.

## 1.2.16

* Added allowed ignore errors to the *IDSetValidator*.
* Fixed an issue where an irrelevant id_set validation ran in the **validate** command when using the *--id-set* flag.
* Fixed an issue were **generate-docs** command has failed if a command did not exist in commands permissions file.
* Improved a **validate** command message for missing release notes of api module dependencies.

## 1.2.15

* Added the *ID101* to the allowed ignored errors.

## 1.2.14

* SDK repository is now mypy check_untyped_defs complaint.
* The lint command will now ignore the unsubscriptable-object (E1136) pylint error in dockers based on python 3.9 - this will be removed once a new pylint version is released.
* Added an option for **format** to run on a whole pack.
* Added new validation of unimplemented commands from yml in the code to `XSOAR-linter`.
* Fixed an issue where Auto-Extract fields were only checked for newly added incident types in the **validate** command.
* Added a new warning validation of direct access to args/params dicts to `XSOAR-linter`.

## 1.2.13

* Added new validation of indicators usage in CommandResults to `XSOAR-linter`.
* Running **demisto-sdk lint** will automatically run on changed files (same behavior as the -g flag).
* Removed supported version message from the documentation when running **generate_docs**.
* Added a print to indicate backwards compatibility is being checked in **validate** command.
* Added a percent print when running the **validate** command with the *-a* flag.
* Fixed a regression in the **upload** command where it was ignoring `DEMISTO_VERIFY_SSL` env var.
* Fixed an issue where the **upload** command would fail to upload beta integrations.
* Fixed an issue where the **validate** command did not create the *id_set.json* file when running with *-a* flag.
* Added price change validation in the **validate** command.
* Added validations that checks in read-me for empty sections or leftovers from the auto generated read-me that should be changed.
* Added new code validation for *NotImplementedError* to raise a warning in `XSOAR-linter`.
* Added validation for support types in the pack metadata file.
* Added support for *--template* flag in **demisto-sdk init** command.
* Fixed an issue with running **validate** on master branch where the changed files weren't compared to previous commit when using the *-g* flag.
* Fixed an issue where the `XSOAR-linter` ran *NotImplementedError* validation on scripts.
* Added support for Auto-Extract feature validation in incident types in the **validate** command.
* Fixed an issue in the **lint** command where the *-i* flag was ignored.
* Improved **merge-id-sets** command to support merge between two ID sets that contain the same pack.
* Fixed an issue in the **lint** command where flake8 ran twice.

## 1.2.12

* Bandit now reports also on medium severity issues.
* Fixed an issue with support for Docker Desktop on Mac version 2.5.0+.
* Added support for vulture and mypy linting when running without docker.
* Added support for *prev-ver* flag in **update-release-notes** command.
* Improved retry support when building docker images for linting.
* Added the option to create an ID set on a specific pack in **create-id-set** command.
* Added the *--skip-id-set-creation* flag to **validate** command in order to add the capability to run validate command without creating id_set validation.
* Fixed an issue where **validate** command checked docker image tag on ApiModules pack.
* Fixed an issue where **find-dependencies** did not calculate dashboards and reports dependencies.
* Added supported version message to the documentation and release notes files when running **generate_docs** and **update-release-notes** commands respectively.
* Added new code validations for *NotImplementedError* exception raise to `XSOAR-linter`.
* Command create-content-artifacts additional support for **Author_image.png** object.
* Fixed an issue where schemas were not enforced for incident fields, indicator fields and old layouts in the validate command.
* Added support for **update-release-notes** command to update release notes according to master branch.

## 1.2.11

* Fixed an issue where the ***generate-docs*** command reset the enumeration of line numbering after an MD table.
* Updated the **upload** command to support mappers.
* Fixed an issue where exceptions were no printed in the **format** while the *--verbose* flag is set.
* Fixed an issue where *--assume-yes* flag did not work in the **format** command when running on a playbook without a `fromversion` field.
* Fixed an issue where the **format** command would fail in case `conf.json` file was not found instead of skipping the update.
* Fixed an issue where integration with v2 were recognised by the `name` field instead of the `display` field in the **validate** command.
* Added a playbook validation to check if a task script exists in the id set in the **validate** command.
* Added new integration category `File Integrity Management` in the **validate** command.

## 1.2.10

* Added validation for approved content pack use-cases and tags.
* Added new code validations for *CommonServerPython* import to `XSOAR-linter`.
* Added *default value* and *predefined values* to argument description in **generate-docs** command.
* Added a new validation that checks if *get-mapping-fields* command exists if the integration schema has *{ismappable: true}* in **validate** command.
* Fixed an issue where the *--staged* flag recognised added files as modified in the **validate** command.
* Fixed an issue where a backwards compatibility warning was raised for all added files in the **validate** command.
* Fixed an issue where **validate** command failed when no tests were given for a partner supported pack.
* Updated the **download** command to support mappers.
* Fixed an issue where the ***format*** command added a duplicate parameter.
* For partner supported content packs, added support for a list of emails.
* Removed validation of README files from the ***validate*** command.
* Fixed an issue where the ***validate*** command required release notes for ApiModules pack.

## 1.2.9

* Fixed an issue in the **openapi_codegen** command where it created duplicate functions name from the swagger file.
* Fixed an issue in the **update-release-notes** command where the *update type* argument was not verified.
* Fixed an issue in the **validate** command where no error was raised in case a non-existing docker image was presented.
* Fixed an issue in the **format** command where format failed when trying to update invalid Docker image.
* The **format** command will now preserve the **isArray** argument in integration's reputation commands and will show a warning if it set to **false**.
* Fixed an issue in the **lint** command where *finally* clause was not supported in main function.
* Fixed an issue in the **validate** command where changing any entity ID was not validated.
* Fixed an issue in the **validate** command where *--staged* flag did not bring only changed files.
* Fixed the **update-release-notes** command to ignore changes in the metadata file.
* Fixed the **validate** command to ignore metadata changes when checking if a version bump is needed.

## 1.2.8

* Added a new validation that checks in playbooks for the usage of `DeleteContext` in **validate** command.
* Fixed an issue in the **upload** command where it would try to upload content entities with unsupported versions.
* Added a new validation that checks in playbooks for the usage of specific instance in **validate** command.
* Added the **--staged** flag to **validate** command to run on staged files only.

## 1.2.7

* Changed input parameters in **find-dependencies** command.
  * Use ***-i, --input*** instead of ***-p, --path***.
  * Use ***-idp, --id-set-path*** instead of ***-i, --id-set-path***.
* Fixed an issue in the **unify** command where it crashed on an integration without an image file.
* Fixed an issue in the **format** command where unnecessary files were not skipped.
* Fixed an issue in the **update-release-notes** command where the *text* argument was not respected in all cases.
* Fixed an issue in the **validate** command where a warning about detailed description was given for unified or deprecated integrations.
* Improved the error returned by the **validate** command when running on files using the old format.

## 1.2.6

* No longer require setting `DEMISTO_README_VALIDATION` env var to enable README mdx validation. Validation will now run automatically if all necessary node modules are available.
* Fixed an issue in the **validate** command where the `--skip-pack-dependencies` would not skip id-set creation.
* Fixed an issue in the **validate** command where validation would fail if supplied an integration with an empty `commands` key.
* Fixed an issue in the **validate** command where validation would fail due to a required version bump for packs which are not versioned.
* Will use env var `DEMISTO_VERIFY_SSL` to determine if to use a secure connection for commands interacting with the Server when `--insecure` is not passed. If working with a local Server without a trusted certificate, you can set env var `DEMISTO_VERIFY_SSL=no` to avoid using `--insecure` on each command.
* Unifier now adds a link to the integration documentation to the integration detailed description.
* Fixed an issue in the **secrets** command where ignored secrets were not skipped.

## 1.2.5

* Added support for special fields: *defaultclassifier*, *defaultmapperin*, *defaultmapperout* in **download** command.
* Added -y option **format** command to assume "yes" as answer to all prompts and run non-interactively
* Speed up improvements for `validate` of README files.
* Updated the **format** command to adhere to the defined content schema and sub-schemas, aligning its behavior with the **validate** command.
* Added support for canvasContextConnections files in **format** command.

## 1.2.4

* Updated detailed description for community integrations.

## 1.2.3

* Fixed an issue where running **validate** failed on playbook with task that adds tags to the evidence data.
* Added the *displaypassword* field to the integration schema.
* Added new code validations to `XSOAR-linter`.
  * As warnings messages:
    * `demisto.params()` should be used only inside main function.
    * `demisto.args()` should be used only inside main function.
    * Functions args should have type annotations.
* Added `fromversion` field validation to test playbooks and scripts in **validate** command.

## 1.2.2

* Add support for warning msgs in the report and summary to **lint** command.
* Fixed an issue where **json-to-outputs** determined bool values as int.
* Fixed an issue where **update-release-notes** was crushing on `--all` flag.
* Fixed an issue where running **validate**, **update-release-notes** outside of content repo crushed without a meaningful error message.
* Added support for layoutscontainer in **init** contribution flow.
* Added a validation for tlp_color param in feeds in **validate** command.
* Added a validation for removal of integration parameters in **validate** command.
* Fixed an issue where **update-release-notes** was failing with a wrong error message when no pack or input was given.
* Improved formatting output of the **generate-docs** command.
* Add support for env variable *DEMISTO_SDK_ID_SET_REFRESH_INTERVAL*. Set this env variable to the refresh interval in minutes. The id set will be regenerated only if the refresh interval has passed since the last generation. Useful when generating Script documentation, to avoid re-generating the id_set every run.
* Added new code validations to `XSOAR-linter`.
  * As error messages:
    * Longer than 10 seconds sleep statements for non long running integrations.
    * exit() usage.
    * quit() usage.
  * As warnings messages:
    * `demisto.log` should not be used.
    * main function existence.
    * `demito.results` should not be used.
    * `return_output` should not be used.
    * try-except statement in main function.
    * `return_error` usage in main function.
    * only once `return_error` usage.
* Fixed an issue where **lint** command printed logs twice.
* Fixed an issue where *suffix* did not work as expected in the **create-content-artifacts** command.
* Added support for *prev-ver* flag in **lint** and **secrets** commands.
* Added support for *text* flag to **update-release-notes** command to add the same text to all release notes.
* Fixed an issue where **validate** did not recognize added files if they were modified locally.
* Added a validation that checks the `fromversion` field exists and is set to 5.0.0 or above when working or comparing to a non-feature branch in **validate** command.
* Added a validation that checks the certification field in the pack_metadata file is valid in **validate** command.
* The **update-release-notes** command will now automatically add docker image update to the release notes.

## 1.2.1

* Added an additional linter `XSOAR-linter` to the **lint** command which custom validates py files. currently checks for:
  * `Sys.exit` usages with non zero value.
  * Any `Print` usages.
* Fixed an issue where renamed files were failing on *validate*.
* Fixed an issue where single changed files did not required release notes update.
* Fixed an issue where doc_images required release-notes and validations.
* Added handling of dependent packs when running **update-release-notes** on changed *APIModules*.
  * Added new argument *--id-set-path* for id_set.json path.
  * When changes to *APIModule* is detected and an id_set.json is available - the command will update the dependent pack as well.
* Added handling of dependent packs when running **validate** on changed *APIModules*.
  * Added new argument *--id-set-path* for id_set.json path.
  * When changes to *APIModule* is detected and an id_set.json is available - the command will validate that the dependent pack has release notes as well.
* Fixed an issue where the find_type function didn't recognize file types correctly.
* Fixed an issue where **update-release-notes** command did not work properly on Windows.
* Added support for indicator fields in **update-release-notes** command.
* Fixed an issue where files in test dirs where being validated.

## 1.2.0

* Fixed an issue where **format** did not update the test playbook from its pack.
* Fixed an issue where **validate** validated non integration images.
* Fixed an issue where **update-release-notes** did not identified old yml integrations and scripts.
* Added revision templates to the **update-release-notes** command.
* Fixed an issue where **update-release-notes** crashed when a file was renamed.
* Fixed an issue where **validate** failed on deleted files.
* Fixed an issue where **validate** validated all images instead of packs only.
* Fixed an issue where a warning was not printed in the **format** in case a non-supported file type is inputted.
* Fixed an issue where **validate** did not fail if no release notes were added when adding files to existing packs.
* Added handling of incorrect layout paths via the **format** command.
* Refactor **create-content-artifacts** command - Efficient artifacts creation and better logging.
* Fixed an issue where image and description files were not handled correctly by **validate** and **update-release-notes** commands.
* Fixed an issue where the **format** command didn't remove all extra fields in a file.
* Added an error in case an invalid id_set.json file is found while running the **validate** command.
* Added fetch params checks to the **validate** command.

## 1.1.11

* Added line number to secrets' path in **secrets** command report.
* Fixed an issue where **init** a community pack did not present the valid support URL.
* Fixed an issue where **init** offered a non relevant pack support type.
* Fixed an issue where **lint** did not pull docker images for powershell.
* Fixed an issue where **find-dependencies** did not find all the script dependencies.
* Fixed an issue where **find-dependencies** did not collect indicator fields as dependencies for playbooks.
* Updated the **validate** and the **secrets** commands to be less dependent on regex.
* Fixed an issue where **lint** did not run on circle when docker did not return ping.
* Updated the missing release notes error message (RN106) in the **Validate** command.
* Fixed an issue where **Validate** would return missing release notes when two packs with the same substring existed in the modified files.
* Fixed an issue where **update-release-notes** would add duplicate release notes when two packs with the same substring existed in the modified files.
* Fixed an issue where **update-release-notes** would fail to bump new versions if the feature branch was out of sync with the master branch.
* Fixed an issue where a non-descriptive error would be returned when giving the **update-release-notes** command a pack which can not be found.
* Added dependencies check for *widgets* in **find-dependencies** command.
* Added a `update-docker` flag to **format** command.
* Added a `json-to-outputs` flag to the **run** command.
* Added a verbose (`-v`) flag to **format** command.
* Fixed an issue where **download** added the prefix "playbook-" to the name of playbooks.

## 1.1.10

* Updated the **init** command. Relevant only when passing the *--contribution* argument.
  * Added the *--author* option.
  * The *support* field of the pack's metadata is set to *community*.
* Added a proper error message in the **Validate** command upon a missing description in the root of the yml.
* **Format** now works with a relative path.
* **Validate** now fails when all release notes have been excluded.
* Fixed issue where correct error message would not propagate for invalid images.
* Added the *--skip-pack-dependencies* flag to **validate** command to skip pack dependencies validation. Relevant when using the *-g* flag.
* Fixed an issue where **Validate** and **Format** commands failed integrations with `defaultvalue` field in fetch incidents related parameters.
* Fixed an issue in the **Validate** command in which unified YAML files were not ignored.
* Fixed an issue in **generate-docs** where scripts and playbooks inputs and outputs were not parsed correctly.
* Fixed an issue in the **openapi-codegen** command where missing reference fields in the swagger JSON caused errors.
* Fixed an issue in the **openapi-codegen** command where empty objects in the swagger JSON paths caused errors.
* **update-release-notes** command now accept path of the pack instead of pack name.
* Fixed an issue where **generate-docs** was inserting unnecessary escape characters.
* Fixed an issue in the **update-release-notes** command where changes to the pack_metadata were not detected.
* Fixed an issue where **validate** did not check for missing release notes in old format files.

## 1.1.9

* Fixed an issue where **update-release-notes** command failed on invalid file types.

## 1.1.8

* Fixed a regression where **upload** command failed on test playbooks.
* Added new *githubUser* field in pack metadata init command.
* Support beta integration in the commands **split-yml, extract-code, generate-test-playbook and generate-docs.**
* Fixed an issue where **find-dependencies** ignored *toversion* field in content items.
* Added support for *layoutscontainer*, *classifier_5_9_9*, *mapper*, *report*, and *widget* in the **Format** command.
* Fixed an issue where **Format** will set the `ID` field to be equal to the `name` field in modified playbooks.
* Fixed an issue where **Format** did not work for test playbooks.
* Improved **update-release-notes** command:
  * Write content description to release notes for new items.
  * Update format for file types without description: Connections, Incident Types, Indicator Types, Layouts, Incident Fields.
* Added a validation for feedTags param in feeds in **validate** command.
* Fixed readme validation issue in community support packs.
* Added the **openapi-codegen** command to generate integrations from OpenAPI specification files.
* Fixed an issue were release notes validations returned wrong results for *CommonScripts* pack.
* Added validation for image links in README files in **validate** command.
* Added a validation for default value of fetch param in feeds in **validate** command.
* Fixed an issue where the **Init** command failed on scripts.

## 1.1.7

* Fixed an issue where running the **format** command on feed integrations removed the `defaultvalue` fields.
* Playbook branch marked with *skipunavailable* is now set as an optional dependency in the **find-dependencies** command.
* The **feedReputation** parameter can now be hidden in a feed integration.
* Fixed an issue where running the **unify** command on JS package failed.
* Added the *--no-update* flag to the **find-dependencies** command.
* Added the following validations in **validate** command:
  * Validating that a pack does not depend on NonSupported / Deprecated packs.

## 1.1.6

* Added the *--description* option to the **init** command.
* Added the *--contribution* option to the **init** command which converts a contribution zip to proper pack format.
* Improved **validate** command performance time and outputs.
* Added the flag *--no-docker-checks* to **validate** command to skip docker checks.
* Added the flag *--print-ignored-files* to **validate** command to print ignored files report when the command is done.
* Added the following validations in **validate** command:
  * Validating that existing release notes are not modified.
  * Validating release notes are not added to new packs.
  * Validating that the "currentVersion" field was raised in the pack_metadata for modified packs.
  * Validating that the timestamp in the "created" field in the pack_metadata is in ISO format.
* Running `demisto-sdk validate` will run the **validate** command using git and only on committed files (same as using *-g --post-commit*).
* Fixed an issue where release notes were not checked correctly in **validate** command.
* Fixed an issue in the **create-id-set** command where optional playbook tasks were not taken into consideration.
* Added a prompt to the `demisto-sdk update-release-notes` command to prompt users to commit changes before running the release notes command.
* Added support to `layoutscontainer` in **validate** command.

## 1.1.5

* Fixed an issue in **find-dependencies** command.
* **lint** command now verifies flake8 on CommonServerPython script.

## 1.1.4

* Fixed an issue with the default output file name of the **unify** command when using "." as an output path.
* **Unify** command now adds contributor details to the display name and description.
* **Format** command now adds *isFetch* and *incidenttype* fields to integration yml.
* Removed the *feedIncremental* field from the integration schema.
* **Format** command now adds *feedBypassExclusionList*, *Fetch indicators*, *feedReputation*, *feedReliability*,
     *feedExpirationPolicy*, *feedExpirationInterval* and *feedFetchInterval* fields to integration yml.
* Fixed an issue in the playbooks schema.
* Fixed an issue where generated release notes were out of order.
* Improved pack dependencies detection.
* Fixed an issue where test playbooks were mishandled in **validate** command.

## 1.1.3

* Added a validation for invalid id fields in indicators types files in **validate** command.
* Added default behavior for **update-release-notes** command.
* Fixed an error where README files were failing release notes validation.
* Updated format of generated release notes to be more user friendly.
* Improved error messages for the **update-release-notes** command.
* Added support for `Connections`, `Dashboards`, `Widgets`, and `Indicator Types` to **update-release-notes** command.
* **Validate** now supports scripts under the *TestPlaybooks* directory.
* Fixed an issue where **validate** did not support powershell files.

## 1.1.2

* Added a validation for invalid playbookID fields in incidents types files in **validate** command.
* Added a code formatter for python files.
* Fixed an issue where new and old classifiers where mixed on validate command.
* Added *feedIncremental* field to the integration schema.
* Fixed error in the **upload** command where unified YMLs were not uploaded as expected if the given input was a pack.
* Fixed an issue where the **secrets** command failed due to a space character in the file name.
* Ignored RN validation for *NonSupported* pack.
* You can now ignore IF107, SC100, RP102 error codes in the **validate** command.
* Fixed an issue where the **download** command was crashing when received as input a JS integration or script.
* Fixed an issue where **validate** command checked docker image for JS integrations and scripts.
* **validate** command now checks scheme for reports and connections.
* Fixed an issue where **validate** command checked docker when running on all files.
* Fixed an issue where **validate** command did not fail when docker image was not on the latest numeric tag.
* Fixed an issue where beta integrations were not validated correctly in **validate** command.

## 1.1.1

* fixed and issue where file types were not recognized correctly in **validate** command.
* Added better outputs for validate command.

## 1.1.0

* Fixed an issue where changes to only non-validated files would fail validation.
* Fixed an issue in **validate** command where moved files were failing validation for new packs.
* Fixed an issue in **validate** command where added files were failing validation due to wrong file type detection.
* Added support for new classifiers and mappers in **validate** command.
* Removed support of old RN format validation.
* Updated **secrets** command output format.
* Added support for error ignore on deprecated files in **validate** command.
* Improved errors outputs in **validate** command.
* Added support for linting an entire pack.

## 1.0.9

* Fixed a bug where misleading error was presented when pack name was not found.
* **Update-release-notes** now detects added files for packs with versions.
* Readme files are now ignored by **update-release-notes** and validation of release notes.
* Empty release notes no longer cause an uncaught error during validation.

## 1.0.8

* Changed the output format of demisto-sdk secrets.
* Added a validation that checkbox items are not required in integrations.
* Added pack release notes generation and validation.
* Improved pack metadata validation.
* Fixed an issue in **validate** where renamed files caused an error

## 1.0.4

* Fix the **format** command to update the `id` field to be equal to `details` field in indicator-type files, and to `name` field in incident-type & dashboard files.
* Fixed a bug in the **validate** command for layout files that had `sortValues` fields.
* Fixed a bug in the **format** command where `playbookName` field was not always present in the file.
* Fixed a bug in the **format** command where indicatorField wasn't part of the SDK schemas.
* Fixed a bug in **upload** command where created unified docker45 yml files were not deleted.
* Added support for IndicatorTypes directory in packs (for `reputation` files, instead of Misc).
* Fixed parsing playbook condition names as string instead of boolean in **validate** command
* Improved image validation in YAML files.
* Removed validation for else path in playbook condition tasks.

## 1.0.3

* Fixed a bug in the **format** command where comments were being removed from YAML files.
* Added output fields: *file_path* and *kind* for layouts in the id-set.json created by **create-id-set** command.
* Fixed a bug in the **create-id-set** command Who returns Duplicate for Layouts with a different kind.
* Added formatting to **generate-docs** command results replacing all `<br>` tags with `<br/>`.
* Fixed a bug in the **download** command when custom content contained not supported content entity.
* Fixed a bug in **format** command in which boolean strings  (e.g. 'yes' or 'no') were converted to boolean values (e.g. 'True' or 'False').
* **format** command now removes *sourceplaybookid* field from playbook files.
* Fixed a bug in **generate-docs** command in which integration dependencies were not detected when generating documentation for a playbook.

## 1.0.1

* Fixed a bug in the **unify** command when output path was provided empty.
* Improved error message for integration with no tests configured.
* Improved the error message returned from the **validate** command when an integration is missing or contains malformed fetch incidents related parameters.
* Fixed a bug in the **create** command where a unified YML with a docker image for 4.5 was copied incorrectly.
* Missing release notes message are now showing the release notes file path to update.
* Fixed an issue in the **validate** command in which unified YAML files were not ignored.
* File format suggestions are now shown in the relevant file format (JSON or YAML).
* Changed Docker image validation to fail only on non-valid ones.
* Removed backward compatibility validation when Docker image is updated.

## 1.0.0

* Improved the *upload* command to support the upload of all the content entities within a pack.
* The *upload* command now supports the improved pack file structure.
* Added an interactive option to format integrations, scripts and playbooks with No TestPlaybooks configured.
* Added an interactive option to configure *conf.json* file with missing test playbooks for integrations, scripts and playbooks
* Added *download* command to download custom content from Demisto instance to the local content repository.
* Improved validation failure messages to include a command suggestion, wherever relevant, to fix the raised issue.
* Improved 'validate' help and documentation description
* validate - checks that scripts, playbooks, and integrations have the *tests* key.
* validate - checks that test playbooks are configured in `conf.json`.
* demisto-sdk lint - Copy dir better handling.
* demisto-sdk lint - Add error when package missing in docker image.
* Added *-a , --validate-all* option in *validate* to run all validation on all files.
* Added *-i , --input* option in *validate* to run validation on a specified pack/file.
* added *-i, --input* option in *secrets* to run on a specific file.
* Added an allowed hidden parameter: *longRunning* to the hidden integration parameters validation.
* Fixed an issue with **format** command when executing with an output path of a folder and not a file path.
* Bug fixes in generate-docs command given playbook as input.
* Fixed an issue with lint command in which flake8 was not running on unit test files.

## 0.5.2

* Added *-c, --command* option in *generate-docs* to generate a specific command from an integration.
* Fixed an issue when getting README/CHANGELOG files from git and loading them.
* Removed release notes validation for new content.
* Fixed secrets validations for files with the same name in a different directory.
* demisto-sdk lint - parallelization working with specifying the number of workers.
* demisto-sdk lint - logging levels output, 3 levels.
* demisto-sdk lint - JSON report, structured error reports in JSON format.
* demisto-sdk lint - XML JUnit report for unit-tests.
* demisto-sdk lint - new packages used to accelerate execution time.
* demisto-sdk secrets - command now respects the generic whitelist, and not only the pack secrets.

## 0.5.0

[PyPI History][1]

[1]: https://pypi.org/project/demisto-sdk/#history

## 0.4.9

* Fixed an issue in *generate-docs* where Playbooks and Scripts documentation failed.
* Added a graceful error message when executing the *run" command with a misspelled command.
* Added more informative errors upon failures of the *upload* command.
* format command:
  * Added format for json files: IncidentField, IncidentType, IndicatorField, IndicatorType, Layout, Dashboard.
  * Added the *-fv --from-version*, *-nv --no-validation* arguments.
  * Removed the *-t yml_type* argument, the file type will be inferred.
  * Removed the *-g use_git* argument, running format without arguments will run automatically on git diff.
* Fixed an issue in loading playbooks with '=' character.
* Fixed an issue in *validate* failed on deleted README files.

## 0.4.8

* Added the *max* field to the Playbook schema, allowing to define it in tasks loop.
* Fixed an issue in *validate* where Condition branches checks were case sensitive.

## 0.4.7

* Added the *slareminder* field to the Playbook schema.
* Added the *common_server*, *demisto_mock* arguments to the *init* command.
* Fixed an issue in *generate-docs* where the general section was not being generated correctly.
* Fixed an issue in *validate* where Incident type validation failed.

## 0.4.6

* Fixed an issue where the *validate* command did not identify CHANGELOG in packs.
* Added a new command, *id-set* to create the id set - the content dependency tree by file IDs.

## 0.4.5

* generate-docs command:
  * Added the *use_cases*, *permissions*, *command_permissions* and *limitations*.
  * Added the *--insecure* argument to support running the script and integration command in Demisto.
  * Removed the *-t yml_type* argument, the file type will be inferred.
  * The *-o --output* argument is no longer mandatory, default value will be the input file directory.
* Added support for env var: *DEMISTO_SDK_SKIP_VERSION_CHECK*. When set version checks are skipped.
* Fixed an issue in which the CHANGELOG files did not match our scheme.
* Added a validator to verify that there are no hidden integration parameters.
* Fixed an issue where the *validate* command ran on test files.
* Removed the *env-dir* argument from the demisto-sdk.
* README files which are html files will now be skipped in the *validate* command.
* Added support for env var: *DEMISTO_README_VALIDATOR*. When not set the readme validation will not run.

## 0.4.4

* Added a validator for IncidentTypes (incidenttype-*.json).
* Fixed an issue where the -p flag in the *validate* command was not working.
* Added a validator for README.md files.
* Release notes validator will now run on: incident fields, indicator fields, incident types, dashboard and reputations.
* Fixed an issue where the validator of reputation(Indicator Type) did not check on the details field.
* Fixed an issue where the validator attempted validating non-existing files after deletions or name refactoring.
* Removed the *yml_type* argument in the *split-yml*, *extract-code* commands.
* Removed the *file_type* argument in the *generate-test-playbook* command.
* Fixed the *insecure* argument in *upload*.
* Added the *insecure* argument in *run-playbook*.
* Standardise the *-i --input*, *-o --output* to demisto-sdk commands.

## 0.4.3

* Fixed an issue where the incident and indicator field BC check failed.
* Support for linting and unit testing PowerShell integrations.

## 0.4.2

* Fixed an issue where validate failed on Windows.
* Added a validator to verify all branches are handled in conditional task in a playbook.
* Added a warning message when not running the latest sdk version.
* Added a validator to check that the root is connected to all tasks in the playbook.
* Added a validator for Dashboards (dashboard-*.json).
* Added a validator for Indicator Types (reputation-*.json).
* Added a BC validation for changing incident field type.
* Fixed an issue where init command would generate an invalid yml for scripts.
* Fixed an issue in misleading error message in v2 validation hook.
* Fixed an issue in v2 hook which now is set only on newly added scripts.
* Added more indicative message for errors in yaml files.
* Disabled pykwalify info log prints.

## 0.3.10

* Added a BC check for incident fields - changing from version is not allowed.
* Fixed an issue in create-content-artifacts where scripts in Packs in TestPlaybooks dir were copied with a wrong prefix.

## 0.3.9

* Added a validation that incident field can not be required.
* Added validation for fetch incident parameters.
* Added validation for feed integration parameters.
* Added to the *format* command the deletion of the *sourceplaybookid* field.
* Fixed an issue where *fieldMapping* in playbook did not pass the scheme validation.
* Fixed an issue where *create-content-artifacts* did not copy TestPlaybooks in Packs without prefix of *playbook-*.
* Added a validation the a playbook can not have a rolename set.
* Added to the image validator the new DBot default image.
* Added the fields: elasticcommonfields, quiet, quietmode to the Playbook schema.
* Fixed an issue where *validate* failed on integration commands without outputs.
* Added a new hook for naming of v2 integrations and scripts.

## 0.3.8

* Fixed an issue where *create-content-artifact* was not loading the data in the yml correctly.
* Fixed an issue where *unify* broke long lines in script section causing syntax errors

## 0.3.7

* Added *generate-docs* command to generate documentation file for integration, playbook or script.
* Fixed an issue where *unify* created a malformed integration yml.
* Fixed an issue where demisto-sdk **init** creates unit-test file with invalid import.

## 0.3.6

* Fixed an issue where demisto-sdk **validate** failed on modified scripts without error message.

## 0.3.5

* Fixed an issue with docker tag validation for integrations.
* Restructured repo source code.

## 0.3.4

* Saved failing unit tests as a file.
* Fixed an issue where "_test" file for scripts/integrations created using **init** would import the "HelloWorld" templates.
* Fixed an issue in demisto-sdk **validate** - was failing on backward compatiblity check
* Fixed an issue in demisto-sdk **secrets** - empty line in .secrets-ignore always made the secrets check to pass
* Added validation for docker image inside integrations and scripts.
* Added --use-git flag to **format** command to format all changed files.
* Fixed an issue where **validate** did not fail on dockerimage changes with bc check.
* Added new flag **--ignore-entropy** to demisto-sdk **secrets**, this will allow skip entropy secrets check.
* Added --outfile to **lint** to allow saving failed packages to a file.

## 0.3.3

* Added backwards compatibility break error message.
* Added schema for incident types.
* Added **additionalinfo** field to as an available field for integration configuration.
* Added pack parameter for **init**.
* Fixed an issue where error would appear if name parameter is not set in **init**.

## 0.3.2

* Fixed the handling of classifier files in **validate**.

## 0.3.1

* Fixed the handling of newly created reputation files in **validate**.
* Added an option to perform **validate** on a specific file.

## 0.3.0

* Added support for multi-package **lint** both with parallel and without.
* Added all parameter in **lint** to run on all packages and packs in content repository.
* Added **format** for:
  * Scripts
  * Playbooks
  * Integrations
* Improved user outputs for **secrets** command.
* Fixed an issue where **lint** would run pytest and pylint only on a single docker per integration.
* Added auto-complete functionality to demisto-sdk.
* Added git parameter in **lint** to run only on changed packages.
* Added the **run-playbook** command
* Added **run** command which runs a command in the Demisto playground.
* Added **upload** command which uploads an integration or a script to a Demisto instance.
* Fixed and issue where **validate** checked if release notes exist for new integrations and scripts.
* Added **generate-test-playbook** command which generates a basic test playbook for an integration or a script.
* **validate** now supports indicator fields.
* Fixed an issue with layouts scheme validation.
* Adding **init** command.
* Added **json-to-outputs** command which generates the yaml section for outputs from an API raw response.

## 0.2.6

* Fixed an issue with locating release notes for beta integrations in **validate**.

## 0.2.5

* Fixed an issue with locating release notes for beta integrations in **validate**.

## 0.2.4

* Adding image validation to Beta_Integration and Packs in **validate**.

## 0.2.3

* Adding Beta_Integration to the structure validation process.
* Fixing bug where **validate** did checks on TestPlaybooks.
* Added requirements parameter to **lint**.

## 0.2.2

* Fixing bug where **lint** did not return exit code 1 on failure.
* Fixing bug where **validate** did not print error message in case no release notes were give.

## 0.2.1

* **Validate** now checks that the id and name fields are identical in yml files.
* Fixed a bug where sdk did not return any exit code.

## 0.2.0

* Added Release Notes Validator.
* Fixed the Unifier selection of your python file to use as the code.
* **Validate** now supports Indicator fields.
* Fixed a bug where **validate** and **secrets** did not return exit code 1 on failure.
* **Validate** now runs on newly added scripts.

## 0.1.8

* Added support for `--version`.
* Fixed an issue in file_validator when calling `checked_type` method with script regex.

## 0.1.2

* Restructuring validation to support content packs.
* Added secrets validation.
* Added content bundle creation.
* Added lint and unit test run.

## 0.1.1

* Added new logic to the unifier.
* Added detailed README.
* Some small adjustments and fixes.

## 0.1.0

Capabilities:

* **Extract** components(code, image, description etc.) from a Demisto YAML file into a directory.
* **Unify** components(code, image, description etc.) to a single Demisto YAML file.
* **Validate** Demisto content files.<|MERGE_RESOLUTION|>--- conflicted
+++ resolved
@@ -1,6 +1,7 @@
 # Changelog
 ## Unreleased
 * Fixed an issue where the coloring directives where showing in log messages.
+* The **modeling-rules test** command will now validate that the modeling rules schema mappings are aligned with the test-data mappings.
 * Fixed an issue where **create-content-graph** was not executed upon changes in the parser infra files.
 
 ## 1.18.0
@@ -30,11 +31,6 @@
 * Fixed an issue where **validate** failed on single-select types incident and indicator fields when given empty value as a select value option.
 * Fixed an issue where errors in **validate** were logged as `info`.
 * Fixed an issue where **validate** error messages were not logged when an integration param, or the default argument in reputation commands is not valid.
-<<<<<<< HEAD
-* Added new validation that XSIAM integrations must have `marketplacev2` as the value of the marketplaces field.
-* The **modeling-rules test** command will now validate that the modeling rules schema mappings are aligned with the test-data mappings.
-=======
->>>>>>> 0e71ebba
 * Fixed an issue where the **format** command would change the value of the `unsearchable` key in fields.
 * Fixed an issue where **lint** command failed to pull docker image in Gitlab environment.
 * Fixed an issue in **doc-review** command where escape characters within Markdown files were detected as invalid words.
