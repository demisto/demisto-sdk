# Changelog
* Updated the **validate** command to check that the 'additionalinfo' field only contains the expected value for feed required parameters and not equal to it.
* Added a validation that community/partner details are not in the detailed description file.
* Added a validation that the Use Case tag in pack_metadata file is only used when the pack contains at least one PB, Incident Type or Layout.
* Added a validation that makes sure outputs in integrations are matching the README file when only README has changed.
* Added the *hidden* field to the integration schema.
<<<<<<< HEAD
* Fixed issue where **generate-docs** does not add the used scripts to the README file.
=======
* Fixed an issue where running **format** on a playbook whose `name` does not equal its `id` would cause other playbooks who use that playbook as a sub-playbook to fail.
* Added support for local custom command configuration file `.demisto-sdk-conf`.
>>>>>>> 2ad206b1

# 1.3.3
* Fixed an issue where **lint** failed where *.Dockerfile* exists prior running the lint command.
* Added FeedHelloWorld template option for *--template* flag in **demisto-sdk init** command.
* Fixed issue where **update-release-notes** deleted release note file if command was called more than once.
* Fixed issue where **update-release-notes** added docker image release notes every time the command was called.
* Fixed an issue where running **update-release-notes** on a pack with newly created integration, had also added a docker image entry in the release notes.
* Fixed an issue where `XSOAR-linter` did not find *NotImplementedError* in main.
* Added validation for README files verifying their length (over 30 chars).
* When using *-g* flag in the **validate** command it will now ignore untracked files by default.
* Added the *--include-untracked* flag to the **validate** command to include files which are untracked by git in the validation process.
* Improved the `pykwalify` error outputs in the **validate** command.
* Added the *--print-pykwalify* flag to the **validate** command to print the unchanged output from `pykwalify`.

# 1.3.2
* Updated the format of the outputs when using the *--json-file* flag to create a JSON file output for the **validate** and **lint** commands.
* Added the **doc-review** command to check spelling in .md and .yml files as well as a basic release notes review.
* Added a validation that a pack's display name does not already exist in content repository.
* Fixed an issue where the **validate** command failed to detect duplicate params in an integration.
* Fixed an issue where the **validate** command failed to detect duplicate arguments in a command in an integration.

# 1.3.1
* Fixed an issue where the **validate** command failed to validate the release notes of beta integrations.
* Updated the **upload** command to support indicator fields.
* The **validate** and **update-release-notes** commands will now check changed files against `demisto/master` if it is configured locally.
* Fixed an issue where **validate** would incorrectly identify files as renamed.
* Added a validation that integration properties (such as feed, mappers, mirroring, etc) are not removed.
* Fixed an issue where **validate** failed when comparing branch against commit hash.
* Added the *--no-pipenv* flag to the **split-yml** command.
* Added a validation that incident fields and incident types are not removed from mappers.
* Fixed an issue where the *create-id-set* flag in the *validate* command did not work while not using git.
* Added the *hiddenusername* field to the integration schema.
* Added a validation that images that are not integration images, do not ask for a new version or RN

# 1.3.0
* Do not collect optional dependencies on indicator types reputation commands.
* Fixed an issue where downloading indicator layoutscontainer objects failed.
* Added a validation that makes sure outputs in integrations are matching the README file.
* Fixed an issue where the *create-id-set* flag in the **validate** command did not work.
* Added a warning in case no id_set file is found when running the **validate** command.
* Fixed an issue where changed files were not recognised correctly on forked branches in the **validate** and the **update-release-notes** commands.
* Fixed an issue when files were classified incorrectly when running *update-release-notes*.
* Added a validation that integration and script file paths are compatible with our convention.
* Fixed an issue where id_set.json file was re created whenever running the generate-docs command.
* added the *--json-file* flag to create a JSON file output for the **validate** and **lint** commands.

# 1.2.19
* Fixed an issue where merge id_set was not updated to work with the new entity of Packs.
* Added a validation that the playbook's version matches the version of its sub-playbooks, scripts, and integrations.

# 1.2.18
* Changed the *skip-id-set-creation* flag to *create-id-set* in the **validate** command. Its default value will be False.
* Added support for the 'cve' reputation command in default arg validation.
* Filter out generic and reputation command from scripts and playbooks dependencies calculation.
* Added support for the incident fields in outgoing mappers in the ID set.
* Added a validation that the taskid field and the id field under the task field are both from uuid format and contain the same value.
* Updated the **format** command to generate uuid value for the taskid field and for the id under the task field in case they hold an invalid values.
* Exclude changes from doc_files directory on validation.
* Added a validation that an integration command has at most one default argument.
* Fixing an issue where pack metadata version bump was not enforced when modifying an old format (unified) file.
* Added validation that integration parameter's display names are capitalized and spaced using whitespaces and not underscores.
* Fixed an issue where beta integrations where not running deprecation validations.
* Allowed adding additional information to the deprecated description.
* Fixing an issue when escaping less and greater signs in integration params did not work as expected.

# 1.2.17
* Added a validation that the classifier of an integration exists.
* Added a validation that the mapper of an integration exists.
* Added a validation that the incident types of a classifier exist.
* Added a validation that the incident types of a mapper exist.
* Added support for *text* argument when running **demisto-sdk update-release-notes** on the ApiModules pack.
* Added a validation for the minimal version of an indicator field of type grid.
* Added new validation for incident and indicator fields in classifiers mappers and layouts exist in the content.
* Added cache for get_remote_file to reducing failures from accessing the remote repo.
* Fixed an issue in the **format** command where `_dev` or `_copy` suffixes weren't removed from the `id` of the given playbooks.
* Playbook dependencies from incident and indicator fields are now marked as optional.
* Mappers dependencies from incident types and incident fields are now marked as optional.
* Classifier dependencies from incident types are now marked as optional.
* Updated **demisto-sdk init** command to no longer create `created` field in pack_metadata file
* Updated **generate-docs** command to take the parameters names in setup section from display field and to use additionalinfo field when exist.
* Using the *verbose* argument in the **find-dependencies** command will now log to the console.
* Improved the deprecated message validation required from integrations.
* Fixed an issue in the **generate-docs** command where **Context Example** section was created when it was empty.

# 1.2.16
* Added allowed ignore errors to the *IDSetValidator*.
* Fixed an issue where an irrelevant id_set validation ran in the **validate** command when using the *--id-set* flag.
* Fixed an issue were **generate-docs** command has failed if a command did not exist in commands permissions file.
* Improved a **validate** command message for missing release notes of api module dependencies.

# 1.2.15
* Added the *ID101* to the allowed ignored errors.

# 1.2.14
* SDK repository is now mypy check_untyped_defs complaint.
* The lint command will now ignore the unsubscriptable-object (E1136) pylint error in dockers based on python 3.9 - this will be removed once a new pylint version is released.
* Added an option for **format** to run on a whole pack.
* Added new validation of unimplemented commands from yml in the code to `XSOAR-linter`.
* Fixed an issue where Auto-Extract fields were only checked for newly added incident types in the **validate** command.
* Added a new warning validation of direct access to args/params dicts to `XSOAR-linter`.

# 1.2.13
* Added new validation of indicators usage in CommandResults to `XSOAR-linter`.
* Running **demisto-sdk lint** will automatically run on changed files (same behavior as the -g flag).
* Removed supported version message from the documentation when running **generate_docs**.
* Added a print to indicate backwards compatibility is being checked in **validate** command.
* Added a percent print when running the **validate** command with the *-a* flag.
* Fixed a regression in the **upload** command where it was ignoring `DEMISTO_VERIFY_SSL` env var.
* Fixed an issue where the **upload** command would fail to upload beta integrations.
* Fixed an issue where the **validate** command did not create the *id_set.json* file when running with *-a* flag.
* Added price change validation in the **validate** command.
* Added validations that checks in read-me for empty sections or leftovers from the auto generated read-me that should be changed.
* Added new code validation for *NotImplementedError* to raise a warning in `XSOAR-linter`.
* Added validation for support types in the pack metadata file.
* Added support for *--template* flag in **demisto-sdk init** command.
* Fixed an issue with running **validate** on master branch where the changed files weren't compared to previous commit when using the *-g* flag.
* Fixed an issue where the `XSOAR-linter` ran *NotImplementedError* validation on scripts.
* Added support for Auto-Extract feature validation in incident types in the **validate** command.
* Fixed an issue in the **lint** command where the *-i* flag was ignored.
* Improved **merge-id-sets** command to support merge between two ID sets that contain the same pack.
* Fixed an issue in the **lint** command where flake8 ran twice.

# 1.2.12
* Bandit now reports also on medium severity issues.
* Fixed an issue with support for Docker Desktop on Mac version 2.5.0+.
* Added support for vulture and mypy linting when running without docker.
* Added support for *prev-ver* flag in **update-release-notes** command.
* Improved retry support when building docker images for linting.
* Added the option to create an ID set on a specific pack in **create-id-set** command.
* Added the *--skip-id-set-creation* flag to **validate** command in order to add the capability to run validate command without creating id_set validation.
* Fixed an issue where **validate** command checked docker image tag on ApiModules pack.
* Fixed an issue where **find-dependencies** did not calculate dashboards and reports dependencies.
* Added supported version message to the documentation and release notes files when running **generate_docs** and **update-release-notes** commands respectively.
* Added new code validations for *NotImplementedError* exception raise to `XSOAR-linter`.
* Command create-content-artifacts additional support for **Author_image.png** object.
* Fixed an issue where schemas were not enforced for incident fields, indicator fields and old layouts in the validate command.
* Added support for **update-release-notes** command to update release notes according to master branch.

# 1.2.11
* Fixed an issue where the ***generate-docs*** command reset the enumeration of line numbering after an MD table.
* Updated the **upload** command to support mappers.
* Fixed an issue where exceptions were no printed in the **format** while the *--verbose* flag is set.
* Fixed an issue where *--assume-yes* flag did not work in the **format** command when running on a playbook without a `fromversion` field.
* Fixed an issue where the **format** command would fail in case `conf.json` file was not found instead of skipping the update.
* Fixed an issue where integration with v2 were recognised by the `name` field instead of the `display` field in the **validate** command.
* Added a playbook validation to check if a task script exists in the id set in the **validate** command.
* Added new integration category `File Integrity Management` in the **validate** command.

# 1.2.10
* Added validation for approved content pack use-cases and tags.
* Added new code validations for *CommonServerPython* import to `XSOAR-linter`.
* Added *default value* and *predefined values* to argument description in **generate-docs** command.
* Added a new validation that checks if *get-mapping-fields* command exists if the integration schema has *{ismappable: true}* in **validate** command.
* Fixed an issue where the *--staged* flag recognised added files as modified in the **validate** command.
* Fixed an issue where a backwards compatibility warning was raised for all added files in the **validate** command.
* Fixed an issue where **validate** command failed when no tests were given for a partner supported pack.
* Updated the **download** command to support mappers.
* Fixed an issue where the ***format*** command added a duplicate parameter.
* For partner supported content packs, added support for a list of emails.
* Removed validation of README files from the ***validate*** command.
* Fixed an issue where the ***validate*** command required release notes for ApiModules pack.

# 1.2.9
* Fixed an issue in the **openapi_codegen** command where it created duplicate functions name from the swagger file.
* Fixed an issue in the **update-release-notes** command where the *update type* argument was not verified.
* Fixed an issue in the **validate** command where no error was raised in case a non-existing docker image was presented.
* Fixed an issue in the **format** command where format failed when trying to update invalid Docker image.
* The **format** command will now preserve the **isArray** argument in integration's reputation commands and will show a warning if it set to **false**.
* Fixed an issue in the **lint** command where *finally* clause was not supported in main function.
* Fixed an issue in the **validate** command where changing any entity ID was not validated.
* Fixed an issue in the **validate** command where *--staged* flag did not bring only changed files.
* Fixed the **update-release-notes** command to ignore changes in the metadata file.
* Fixed the **validate** command to ignore metadata changes when checking if a version bump is needed.


# 1.2.8
* Added a new validation that checks in playbooks for the usage of `DeleteContext` in **validate** command.
* Fixed an issue in the **upload** command where it would try to upload content entities with unsupported versions.
* Added a new validation that checks in playbooks for the usage of specific instance in **validate** command.
* Added the **--staged** flag to **validate** command to run on staged files only.


# 1.2.7
* Changed input parameters in **find-dependencies** command.
   - Use ***-i, --input*** instead of ***-p, --path***.
   - Use ***-idp, --id-set-path*** instead of ***-i, --id-set-path***.
* Fixed an issue in the **unify** command where it crashed on an integration without an image file.
* Fixed an issue in the **format** command where unnecessary files were not skipped.
* Fixed an issue in the **update-release-notes** command where the *text* argument was not respected in all cases.
* Fixed an issue in the **validate** command where a warning about detailed description was given for unified or deprecated integrations.
* Improved the error returned by the **validate** command when running on files using the old format.

# 1.2.6
* No longer require setting `DEMISTO_README_VALIDATION` env var to enable README mdx validation. Validation will now run automatically if all necessary node modules are available.
* Fixed an issue in the **validate** command where the `--skip-pack-dependencies` would not skip id-set creation.
* Fixed an issue in the **validate** command where validation would fail if supplied an integration with an empty `commands` key.
* Fixed an issue in the **validate** command where validation would fail due to a required version bump for packs which are not versioned.
* Will use env var `DEMISTO_VERIFY_SSL` to determine if to use a secure connection for commands interacting with the Server when `--insecure` is not passed. If working with a local Server without a trusted certificate, you can set env var `DEMISTO_VERIFY_SSL=no` to avoid using `--insecure` on each command.
* Unifier now adds a link to the integration documentation to the integration detailed description.
* Fixed an issue in the **secrets** command where ignored secrets were not skipped.

# 1.2.5
* Added support for special fields: *defaultclassifier*, *defaultmapperin*, *defaultmapperout* in **download** command.
* Added -y option **format** command to assume "yes" as answer to all prompts and run non-interactively
* Speed up improvements for `validate` of README files.
* Updated the **format** command to adhere to the defined content schema and sub-schemas, aligning its behavior with the **validate** command.
* Added support for canvasContextConnections files in **format** command.

# 1.2.4
* Updated detailed description for community integrations.

# 1.2.3
* Fixed an issue where running **validate** failed on playbook with task that adds tags to the evidence data.
* Added the *displaypassword* field to the integration schema.
* Added new code validations to `XSOAR-linter`.
    * As warnings messages:
        * `demisto.params()` should be used only inside main function.
        * `demisto.args()` should be used only inside main function.
        * Functions args should have type annotations.
* Added `fromversion` field validation to test playbooks and scripts in **validate** command.

# 1.2.2
* Add support for warning msgs in the report and summary to **lint** command.
* Fixed an issue where **json-to-outputs** determined bool values as int.
* Fixed an issue where **update-release-notes** was crushing on `--all` flag.
* Fixed an issue where running **validate**, **update-release-notes** outside of content repo crushed without a meaningful error message.
* Added support for layoutscontainer in **init** contribution flow.
* Added a validation for tlp_color param in feeds in **validate** command.
* Added a validation for removal of integration parameters in **validate** command.
* Fixed an issue where **update-release-notes** was failing with a wrong error message when no pack or input was given.
* Improved formatting output of the **generate-docs** command.
* Add support for env variable *DEMISTO_SDK_ID_SET_REFRESH_INTERVAL*. Set this env variable to the refresh interval in minutes. The id set will be regenerated only if the refresh interval has passed since the last generation. Useful when generating Script documentation, to avoid re-generating the id_set every run.
* Added new code validations to `XSOAR-linter`.
    * As error messages:
        * Longer than 10 seconds sleep statements for non long running integrations.
        * exit() usage.
        * quit() usage.
    * As warnings messages:
        * `demisto.log` should not be used.
        * main function existence.
        * `demito.results` should not be used.
        * `return_output` should not be used.
        * try-except statement in main function.
        * `return_error` usage in main function.
        * only once `return_error` usage.
* Fixed an issue where **lint** command printed logs twice.
* Fixed an issue where *suffix* did not work as expected in the **create-content-artifacts** command.
* Added support for *prev-ver* flag in **lint** and **secrets** commands.
* Added support for *text* flag to **update-release-notes** command to add the same text to all release notes.
* Fixed an issue where **validate** did not recognize added files if they were modified locally.
* Added a validation that checks the `fromversion` field exists and is set to 5.0.0 or above when working or comparing to a non-feature branch in **validate** command.
* Added a validation that checks the certification field in the pack_metadata file is valid in **validate** command.
* The **update-release-notes** command will now automatically add docker image update to the release notes.

# 1.2.1
* Added an additional linter `XSOAR-linter` to the **lint** command which custom validates py files. currently checks for:
    * `Sys.exit` usages with non zero value.
    * Any `Print` usages.
* Fixed an issue where renamed files were failing on *validate*.
* Fixed an issue where single changed files did not required release notes update.
* Fixed an issue where doc_images required release-notes and validations.
* Added handling of dependent packs when running **update-release-notes** on changed *APIModules*.
    * Added new argument *--id-set-path* for id_set.json path.
    * When changes to *APIModule* is detected and an id_set.json is available - the command will update the dependent pack as well.
* Added handling of dependent packs when running **validate** on changed *APIModules*.
    * Added new argument *--id-set-path* for id_set.json path.
    * When changes to *APIModule* is detected and an id_set.json is available - the command will validate that the dependent pack has release notes as well.
* Fixed an issue where the find_type function didn't recognize file types correctly.
* Fixed an issue where **update-release-notes** command did not work properly on Windows.
* Added support for indicator fields in **update-release-notes** command.
* Fixed an issue where files in test dirs where being validated.


# 1.2.0
* Fixed an issue where **format** did not update the test playbook from its pack.
* Fixed an issue where **validate** validated non integration images.
* Fixed an issue where **update-release-notes** did not identified old yml integrations and scripts.
* Added revision templates to the **update-release-notes** command.
* Fixed an issue where **update-release-notes** crashed when a file was renamed.
* Fixed an issue where **validate** failed on deleted files.
* Fixed an issue where **validate** validated all images instead of packs only.
* Fixed an issue where a warning was not printed in the **format** in case a non-supported file type is inputted.
* Fixed an issue where **validate** did not fail if no release notes were added when adding files to existing packs.
* Added handling of incorrect layout paths via the **format** command.
* Refactor **create-content-artifacts** command - Efficient artifacts creation and better logging.
* Fixed an issue where image and description files were not handled correctly by **validate** and **update-release-notes** commands.
* Fixed an issue where the **format** command didn't remove all extra fields in a file.
* Added an error in case an invalid id_set.json file is found while running the **validate** command.
* Added fetch params checks to the **validate** command.

# 1.1.11
* Added line number to secrets' path in **secrets** command report.
* Fixed an issue where **init** a community pack did not present the valid support URL.
* Fixed an issue where **init** offered a non relevant pack support type.
* Fixed an issue where **lint** did not pull docker images for powershell.
* Fixed an issue where **find-dependencies** did not find all the script dependencies.
* Fixed an issue where **find-dependencies** did not collect indicator fields as dependencies for playbooks.
* Updated the **validate** and the **secrets** commands to be less dependent on regex.
* Fixed an issue where **lint** did not run on circle when docker did not return ping.
* Updated the missing release notes error message (RN106) in the **Validate** command.
* Fixed an issue where **Validate** would return missing release notes when two packs with the same substring existed in the modified files.
* Fixed an issue where **update-release-notes** would add duplicate release notes when two packs with the same substring existed in the modified files.
* Fixed an issue where **update-release-notes** would fail to bump new versions if the feature branch was out of sync with the master branch.
* Fixed an issue where a non-descriptive error would be returned when giving the **update-release-notes** command a pack which can not be found.
* Added dependencies check for *widgets* in **find-dependencies** command.
* Added a `update-docker` flag to **format** command.
* Added a `json-to-outputs` flag to the **run** command.
* Added a verbose (`-v`) flag to **format** command.
* Fixed an issue where **download** added the prefix "playbook-" to the name of playbooks.

# 1.1.10
* Updated the **init** command. Relevant only when passing the *--contribution* argument.
   * Added the *--author* option.
   * The *support* field of the pack's metadata is set to *community*.
* Added a proper error message in the **Validate** command upon a missing description in the root of the yml.
* **Format** now works with a relative path.
* **Validate** now fails when all release notes have been excluded.
* Fixed issue where correct error message would not propagate for invalid images.
* Added the *--skip-pack-dependencies* flag to **validate** command to skip pack dependencies validation. Relevant when using the *-g* flag.
* Fixed an issue where **Validate** and **Format** commands failed integrations with `defaultvalue` field in fetch incidents related parameters.
* Fixed an issue in the **Validate** command in which unified YAML files were not ignored.
* Fixed an issue in **generate-docs** where scripts and playbooks inputs and outputs were not parsed correctly.
* Fixed an issue in the **openapi-codegen** command where missing reference fields in the swagger JSON caused errors.
* Fixed an issue in the **openapi-codegen** command where empty objects in the swagger JSON paths caused errors.
* **update-release-notes** command now accept path of the pack instead of pack name.
* Fixed an issue where **generate-docs** was inserting unnecessary escape characters.
* Fixed an issue in the **update-release-notes** command where changes to the pack_metadata were not detected.
* Fixed an issue where **validate** did not check for missing release notes in old format files.

# 1.1.9
* Fixed an issue where **update-release-notes** command failed on invalid file types.

# 1.1.8
* Fixed a regression where **upload** command failed on test playbooks.
* Added new *githubUser* field in pack metadata init command.
* Support beta integration in the commands **split-yml, extract-code, generate-test-playbook and generate-docs.**
* Fixed an issue where **find-dependencies** ignored *toversion* field in content items.
* Added support for *layoutscontainer*, *classifier_5_9_9*, *mapper*, *report*, and *widget* in the **Format** command.
* Fixed an issue where **Format** will set the `ID` field to be equal to the `name` field in modified playbooks.
* Fixed an issue where **Format** did not work for test playbooks.
* Improved **update-release-notes** command:
    * Write content description to release notes for new items.
    * Update format for file types without description: Connections, Incident Types, Indicator Types, Layouts, Incident Fields.
* Added a validation for feedTags param in feeds in **validate** command.
* Fixed readme validation issue in community support packs.
* Added the **openapi-codegen** command to generate integrations from OpenAPI specification files.
* Fixed an issue were release notes validations returned wrong results for *CommonScripts* pack.
* Added validation for image links in README files in **validate** command.
* Added a validation for default value of fetch param in feeds in **validate** command.
* Fixed an issue where the **Init** command failed on scripts.

# 1.1.7
* Fixed an issue where running the **format** command on feed integrations removed the `defaultvalue` fields.
* Playbook branch marked with *skipunavailable* is now set as an optional dependency in the **find-dependencies** command.
* The **feedReputation** parameter can now be hidden in a feed integration.
* Fixed an issue where running the **unify** command on JS package failed.
* Added the *--no-update* flag to the **find-dependencies** command.
* Added the following validations in **validate** command:
   * Validating that a pack does not depend on NonSupported / Deprecated packs.

# 1.1.6
* Added the *--description* option to the **init** command.
* Added the *--contribution* option to the **init** command which converts a contribution zip to proper pack format.
* Improved **validate** command performance time and outputs.
* Added the flag *--no-docker-checks* to **validate** command to skip docker checks.
* Added the flag *--print-ignored-files* to **validate** command to print ignored files report when the command is done.
* Added the following validations in **validate** command:
   * Validating that existing release notes are not modified.
   * Validating release notes are not added to new packs.
   * Validating that the "currentVersion" field was raised in the pack_metadata for modified packs.
   * Validating that the timestamp in the "created" field in the pack_metadata is in ISO format.
* Running `demisto-sdk validate` will run the **validate** command using git and only on committed files (same as using *-g --post-commit*).
* Fixed an issue where release notes were not checked correctly in **validate** command.
* Fixed an issue in the **create-id-set** command where optional playbook tasks were not taken into consideration.
* Added a prompt to the `demisto-sdk update-release-notes` command to prompt users to commit changes before running the release notes command.
* Added support to `layoutscontainer` in **validate** command.

# 1.1.5
* Fixed an issue in **find-dependencies** command.
* **lint** command now verifies flake8 on CommonServerPython script.

# 1.1.4
* Fixed an issue with the default output file name of the **unify** command when using "." as an output path.
* **Unify** command now adds contributor details to the display name and description.
* **Format** command now adds *isFetch* and *incidenttype* fields to integration yml.
* Removed the *feedIncremental* field from the integration schema.
* **Format** command now adds *feedBypassExclusionList*, *Fetch indicators*, *feedReputation*, *feedReliability*,
     *feedExpirationPolicy*, *feedExpirationInterval* and *feedFetchInterval* fields to integration yml.
* Fixed an issue in the playbooks schema.
* Fixed an issue where generated release notes were out of order.
* Improved pack dependencies detection.
* Fixed an issue where test playbooks were mishandled in **validate** command.

# 1.1.3
* Added a validation for invalid id fields in indicators types files in **validate** command.
* Added default behavior for **update-release-notes** command.
* Fixed an error where README files were failing release notes validation.
* Updated format of generated release notes to be more user friendly.
* Improved error messages for the **update-release-notes** command.
* Added support for `Connections`, `Dashboards`, `Widgets`, and `Indicator Types` to **update-release-notes** command.
* **Validate** now supports scripts under the *TestPlaybooks* directory.
* Fixed an issue where **validate** did not support powershell files.

# 1.1.2
* Added a validation for invalid playbookID fields in incidents types files in **validate** command.
* Added a code formatter for python files.
* Fixed an issue where new and old classifiers where mixed on validate command.
* Added *feedIncremental* field to the integration schema.
* Fixed error in the **upload** command where unified YMLs were not uploaded as expected if the given input was a pack.
* Fixed an issue where the **secrets** command failed due to a space character in the file name.
* Ignored RN validation for *NonSupported* pack.
* You can now ignore IF107, SC100, RP102 error codes in the **validate** command.
* Fixed an issue where the **download** command was crashing when received as input a JS integration or script.
* Fixed an issue where **validate** command checked docker image for JS integrations and scripts.
* **validate** command now checks scheme for reports and connections.
* Fixed an issue where **validate** command checked docker when running on all files.
* Fixed an issue where **validate** command did not fail when docker image was not on the latest numeric tag.
* Fixed an issue where beta integrations were not validated correctly in **validate** command.

# 1.1.1
* fixed and issue where file types were not recognized correctly in **validate** command.
* Added better outputs for validate command.

# 1.1.0
* Fixed an issue where changes to only non-validated files would fail validation.
* Fixed an issue in **validate** command where moved files were failing validation for new packs.
* Fixed an issue in **validate** command where added files were failing validation due to wrong file type detection.
* Added support for new classifiers and mappers in **validate** command.
* Removed support of old RN format validation.
* Updated **secrets** command output format.
* Added support for error ignore on deprecated files in **validate** command.
* Improved errors outputs in **validate** command.
* Added support for linting an entire pack.

# 1.0.9
* Fixed a bug where misleading error was presented when pack name was not found.
* **Update-release-notes** now detects added files for packs with versions.
* Readme files are now ignored by **update-release-notes** and validation of release notes.
* Empty release notes no longer cause an uncaught error during validation.

# 1.0.8
* Changed the output format of demisto-sdk secrets.
* Added a validation that checkbox items are not required in integrations.
* Added pack release notes generation and validation.
* Improved pack metadata validation.
* Fixed an issue in **validate** where renamed files caused an error

# 1.0.4
* Fix the **format** command to update the `id` field to be equal to `details` field in indicator-type files, and to `name` field in incident-type & dashboard files.
* Fixed a bug in the **validate** command for layout files that had `sortValues` fields.
* Fixed a bug in the **format** command where `playbookName` field was not always present in the file.
* Fixed a bug in the **format** command where indicatorField wasn't part of the SDK schemas.
* Fixed a bug in **upload** command where created unified docker45 yml files were not deleted.
* Added support for IndicatorTypes directory in packs (for `reputation` files, instead of Misc).
* Fixed parsing playbook condition names as string instead of boolean in **validate** command
* Improved image validation in YAML files.
* Removed validation for else path in playbook condition tasks.

# 1.0.3
* Fixed a bug in the **format** command where comments were being removed from YAML files.
* Added output fields: _file_path_ and _kind_ for layouts in the id-set.json created by **create-id-set** command.
* Fixed a bug in the **create-id-set** command Who returns Duplicate for Layouts with a different kind.
* Added formatting to **generate-docs** command results replacing all `<br>` tags with `<br/>`.
* Fixed a bug in the **download** command when custom content contained not supported content entity.
* Fixed a bug in **format** command in which boolean strings  (e.g. 'yes' or 'no') were converted to boolean values (e.g. 'True' or 'False').
* **format** command now removes *sourceplaybookid* field from playbook files.
* Fixed a bug in **generate-docs** command in which integration dependencies were not detected when generating documentation for a playbook.


# 1.0.1
* Fixed a bug in the **unify** command when output path was provided empty.
* Improved error message for integration with no tests configured.
* Improved the error message returned from the **validate** command when an integration is missing or contains malformed fetch incidents related parameters.
* Fixed a bug in the **create** command where a unified YML with a docker image for 4.5 was copied incorrectly.
* Missing release notes message are now showing the release notes file path to update.
* Fixed an issue in the **validate** command in which unified YAML files were not ignored.
* File format suggestions are now shown in the relevant file format (JSON or YAML).
* Changed Docker image validation to fail only on non-valid ones.
* Removed backward compatibility validation when Docker image is updated.

# 1.0.0
* Improved the *upload* command to support the upload of all the content entities within a pack.
* The *upload* command now supports the improved pack file structure.
* Added an interactive option to format integrations, scripts and playbooks with No TestPlaybooks configured.
* Added an interactive option to configure *conf.json* file with missing test playbooks for integrations, scripts and playbooks
* Added *download* command to download custom content from Demisto instance to the local content repository.
* Improved validation failure messages to include a command suggestion, wherever relevant, to fix the raised issue.
* Improved 'validate' help and documentation description
* validate - checks that scripts, playbooks, and integrations have the *tests* key.
* validate - checks that test playbooks are configured in `conf.json`.
* demisto-sdk lint - Copy dir better handling.
* demisto-sdk lint - Add error when package missing in docker image.
* Added *-a , --validate-all* option in *validate* to run all validation on all files.
* Added *-i , --input* option in *validate* to run validation on a specified pack/file.
* added *-i, --input* option in *secrets* to run on a specific file.
* Added an allowed hidden parameter: *longRunning* to the hidden integration parameters validation.
* Fixed an issue with **format** command when executing with an output path of a folder and not a file path.
* Bug fixes in generate-docs command given playbook as input.
* Fixed an issue with lint command in which flake8 was not running on unit test files.

# 0.5.2
* Added *-c, --command* option in *generate-docs* to generate a specific command from an integration.
* Fixed an issue when getting README/CHANGELOG files from git and loading them.
* Removed release notes validation for new content.
* Fixed secrets validations for files with the same name in a different directory.
* demisto-sdk lint - parallelization working with specifying the number of workers.
* demisto-sdk lint - logging levels output, 3 levels.
* demisto-sdk lint - JSON report, structured error reports in JSON format.
* demisto-sdk lint - XML JUnit report for unit-tests.
* demisto-sdk lint - new packages used to accelerate execution time.
* demisto-sdk secrets - command now respects the generic whitelist, and not only the pack secrets.

# 0.5.0
[PyPI History][1]

[1]: https://pypi.org/project/demisto-sdk/#history
# 0.4.9
* Fixed an issue in *generate-docs* where Playbooks and Scripts documentation failed.
* Added a graceful error message when executing the *run" command with a misspelled command.
* Added more informative errors upon failures of the *upload* command.
* format command:
    * Added format for json files: IncidentField, IncidentType, IndicatorField, IndicatorType, Layout, Dashboard.
    * Added the *-fv --from-version*, *-nv --no-validation* arguments.
    * Removed the *-t yml_type* argument, the file type will be inferred.
    * Removed the *-g use_git* argument, running format without arguments will run automatically on git diff.
* Fixed an issue in loading playbooks with '=' character.
* Fixed an issue in *validate* failed on deleted README files.

# 0.4.8
* Added the *max* field to the Playbook schema, allowing to define it in tasks loop.
* Fixed an issue in *validate* where Condition branches checks were case sensitive.

# 0.4.7
* Added the *slareminder* field to the Playbook schema.
* Added the *common_server*, *demisto_mock* arguments to the *init* command.
* Fixed an issue in *generate-docs* where the general section was not being generated correctly.
* Fixed an issue in *validate* where Incident type validation failed.

# 0.4.6
* Fixed an issue where the *validate* command did not identify CHANGELOG in packs.
* Added a new command, *id-set* to create the id set - the content dependency tree by file IDs.

# 0.4.5
* generate-docs command:
    * Added the *use_cases*, *permissions*, *command_permissions* and *limitations*.
    * Added the *--insecure* argument to support running the script and integration command in Demisto.
    * Removed the *-t yml_type* argument, the file type will be inferred.
    * The *-o --output* argument is no longer mandatory, default value will be the input file directory.
* Added support for env var: *DEMISTO_SDK_SKIP_VERSION_CHECK*. When set version checks are skipped.
* Fixed an issue in which the CHANGELOG files did not match our scheme.
* Added a validator to verify that there are no hidden integration parameters.
* Fixed an issue where the *validate* command ran on test files.
* Removed the *env-dir* argument from the demisto-sdk.
* README files which are html files will now be skipped in the *validate* command.
* Added support for env var: *DEMISTO_README_VALIDATOR*. When not set the readme validation will not run.

# 0.4.4
* Added a validator for IncidentTypes (incidenttype-*.json).
* Fixed an issue where the -p flag in the *validate* command was not working.
* Added a validator for README.md files.
* Release notes validator will now run on: incident fields, indicator fields, incident types, dashboard and reputations.
* Fixed an issue where the validator of reputation(Indicator Type) did not check on the details field.
* Fixed an issue where the validator attempted validating non-existing files after deletions or name refactoring.
* Removed the *yml_type* argument in the *split-yml*, *extract-code* commands.
* Removed the *file_type* argument in the *generate-test-playbook* command.
* Fixed the *insecure* argument in *upload*.
* Added the *insecure* argument in *run-playbook*.
* Standardise the *-i --input*, *-o --output* to demisto-sdk commands.

# 0.4.3
* Fixed an issue where the incident and indicator field BC check failed.
* Support for linting and unit testing PowerShell integrations.

# 0.4.2
* Fixed an issue where validate failed on Windows.
* Added a validator to verify all branches are handled in conditional task in a playbook.
* Added a warning message when not running the latest sdk version.
* Added a validator to check that the root is connected to all tasks in the playbook.
* Added a validator for Dashboards (dashboard-*.json).
* Added a validator for Indicator Types (reputation-*.json).
* Added a BC validation for changing incident field type.
* Fixed an issue where init command would generate an invalid yml for scripts.
* Fixed an issue in misleading error message in v2 validation hook.
* Fixed an issue in v2 hook which now is set only on newly added scripts.
* Added more indicative message for errors in yaml files.
* Disabled pykwalify info log prints.

# 0.3.10
* Added a BC check for incident fields - changing from version is not allowed.
* Fixed an issue in create-content-artifacts where scripts in Packs in TestPlaybooks dir were copied with a wrong prefix.


# 0.3.9
* Added a validation that incident field can not be required.
* Added validation for fetch incident parameters.
* Added validation for feed integration parameters.
* Added to the *format* command the deletion of the *sourceplaybookid* field.
* Fixed an issue where *fieldMapping* in playbook did not pass the scheme validation.
* Fixed an issue where *create-content-artifacts* did not copy TestPlaybooks in Packs without prefix of *playbook-*.
* Added a validation the a playbook can not have a rolename set.
* Added to the image validator the new DBot default image.
* Added the fields: elasticcommonfields, quiet, quietmode to the Playbook schema.
* Fixed an issue where *validate* failed on integration commands without outputs.
* Added a new hook for naming of v2 integrations and scripts.


# 0.3.8
* Fixed an issue where *create-content-artifact* was not loading the data in the yml correctly.
* Fixed an issue where *unify* broke long lines in script section causing syntax errors


# 0.3.7
* Added *generate-docs* command to generate documentation file for integration, playbook or script.
* Fixed an issue where *unify* created a malformed integration yml.
* Fixed an issue where demisto-sdk **init** creates unit-test file with invalid import.


# 0.3.6
* Fixed an issue where demisto-sdk **validate** failed on modified scripts without error message.


# 0.3.5
* Fixed an issue with docker tag validation for integrations.
* Restructured repo source code.


# 0.3.4
* Saved failing unit tests as a file.
* Fixed an issue where "_test" file for scripts/integrations created using **init** would import the "HelloWorld" templates.
* Fixed an issue in demisto-sdk **validate** - was failing on backward compatiblity check
* Fixed an issue in demisto-sdk **secrets** - empty line in .secrets-ignore always made the secrets check to pass
* Added validation for docker image inside integrations and scripts.
* Added --use-git flag to **format** command to format all changed files.
* Fixed an issue where **validate** did not fail on dockerimage changes with bc check.
* Added new flag **--ignore-entropy** to demisto-sdk **secrets**, this will allow skip entropy secrets check.
* Added --outfile to **lint** to allow saving failed packages to a file.


# 0.3.3
* Added backwards compatibility break error message.
* Added schema for incident types.
* Added **additionalinfo** field to as an available field for integration configuration.
* Added pack parameter for **init**.
* Fixed an issue where error would appear if name parameter is not set in **init**.


# 0.3.2
* Fixed the handling of classifier files in **validate**.


# 0.3.1
* Fixed the handling of newly created reputation files in **validate**.
* Added an option to perform **validate** on a specific file.


# 0.3.0
* Added support for multi-package **lint** both with parallel and without.
* Added all parameter in **lint** to run on all packages and packs in content repository.
* Added **format** for:
    * Scripts
    * Playbooks
    * Integrations
* Improved user outputs for **secrets** command.
* Fixed an issue where **lint** would run pytest and pylint only on a single docker per integration.
* Added auto-complete functionality to demisto-sdk.
* Added git parameter in **lint** to run only on changed packages.
* Added the **run-playbook** command
* Added **run** command which runs a command in the Demisto playground.
* Added **upload** command which uploads an integration or a script to a Demisto instance.
* Fixed and issue where **validate** checked if release notes exist for new integrations and scripts.
* Added **generate-test-playbook** command which generates a basic test playbook for an integration or a script.
* **validate** now supports indicator fields.
* Fixed an issue with layouts scheme validation.
* Adding **init** command.
* Added **json-to-outputs** command which generates the yaml section for outputs from an API raw response.

# 0.2.6

* Fixed an issue with locating release notes for beta integrations in **validate**.

# 0.2.5

* Fixed an issue with locating release notes for beta integrations in **validate**.

# 0.2.4

* Adding image validation to Beta_Integration and Packs in **validate**.

# 0.2.3

* Adding Beta_Integration to the structure validation process.
* Fixing bug where **validate** did checks on TestPlaybooks.
* Added requirements parameter to **lint**.

# 0.2.2

* Fixing bug where **lint** did not return exit code 1 on failure.
* Fixing bug where **validate** did not print error message in case no release notes were give.

# 0.2.1

* **Validate** now checks that the id and name fields are identical in yml files.
* Fixed a bug where sdk did not return any exit code.

# 0.2.0

* Added Release Notes Validator.
* Fixed the Unifier selection of your python file to use as the code.
* **Validate** now supports Indicator fields.
* Fixed a bug where **validate** and **secrets** did not return exit code 1 on failure.
* **Validate** now runs on newly added scripts.

# 0.1.8

* Added support for `--version`.
* Fixed an issue in file_validator when calling `checked_type` method with script regex.

# 0.1.2
* Restructuring validation to support content packs.
* Added secrets validation.
* Added content bundle creation.
* Added lint and unit test run.

# 0.1.1

* Added new logic to the unifier.
* Added detailed README.
* Some small adjustments and fixes.

# 0.1.0

Capabilities:
* **Extract** components(code, image, description etc.) from a Demisto YAML file into a directory.
* **Unify** components(code, image, description etc.) to a single Demisto YAML file.
* **Validate** Demisto content files.<|MERGE_RESOLUTION|>--- conflicted
+++ resolved
@@ -4,12 +4,9 @@
 * Added a validation that the Use Case tag in pack_metadata file is only used when the pack contains at least one PB, Incident Type or Layout.
 * Added a validation that makes sure outputs in integrations are matching the README file when only README has changed.
 * Added the *hidden* field to the integration schema.
-<<<<<<< HEAD
-* Fixed issue where **generate-docs** does not add the used scripts to the README file.
-=======
 * Fixed an issue where running **format** on a playbook whose `name` does not equal its `id` would cause other playbooks who use that playbook as a sub-playbook to fail.
 * Added support for local custom command configuration file `.demisto-sdk-conf`.
->>>>>>> 2ad206b1
+* Fixed issue where **generate-docs** does not add the used scripts to the README file.
 
 # 1.3.3
 * Fixed an issue where **lint** failed where *.Dockerfile* exists prior running the lint command.
