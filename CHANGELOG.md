--- conflicted
+++ resolved
@@ -2,11 +2,8 @@
 
 ## Unreleased
 * Added the PEP484 (no-implicit-optional) hook to **pre-commit**.
-<<<<<<< HEAD
+* Fixed an issue where the content-graph parsing failed on mappers with undefined mapping.
 * Added a validation that assures feed integrations implement the `integration_reliability` configuration parameter.
-=======
-* Fixed an issue where the content-graph parsing failed on mappers with undefined mapping.
->>>>>>> 40cb15e9
 
 ## 1.15.2
 * Fixed an issue where **format** added default arguments to reputation commands which already have one.
