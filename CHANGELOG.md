# Changelog

[PyPI History][1]

[1]: https://pypi.org/project/demisto-sdk/#history

### 0.3.9
<<<<<<< HEAD
* Added a BC validation for changing incident field type.
=======
* Added a validation that incident field can not be required.
>>>>>>> f3e0c4ea
* Added validation for fetch incident parameters.
* Added validation for feed integration parameters.
* Added to the *format* command the deletion of the *sourceplaybookid* field.
* Fixed an issue where *fieldMapping* in playbook did not pass the scheme validation.
* Fixed an issue where *create-content-artifacts* did not copy TestPlaybooks in Packs without prefix of *playbook-*.
* Added a validation the a playbook can not have a rolename set.
* Added to the image validator the new DBot default image.
* Added the fields: elasticcommonfields, quiet, quietmode to the Playbook schema.
* Fixed an issue where *validate* failed on integration commands without outputs.


### 0.3.8
* Fixed an issue where *create-content-artifact* was not loading the data in the yml correctly.
* Fixed an issue where *unify* broke long lines in script section causing syntax errors


### 0.3.7
* Added *generate-docs* command to generate documentation file for integration, playbook or script.
* Fixed an issue where *unify* created a malformed integration yml.
* Fixed an issue where demisto-sdk **init** creates unit-test file with invalid import.


### 0.3.6
* Fixed an issue where demisto-sdk **validate** failed on modified scripts without error message.


### 0.3.5
* Fixed an issue with docker tag validation for integrations.
* Restructured repo source code.


### 0.3.4
* Saved failing unit tests as a file.
* Fixed an issue where "_test" file for scripts/integrations created using **init** would import the "HelloWorld" templates.
* Fixed an issue in demisto-sdk **validate** - was failing on backward compatiblity check
* Fixed an issue in demisto-sdk **secrets** - empty line in .secrets-ignore always made the secrets check to pass
* Added validation for docker image inside integrations and scripts.
* Added --use-git flag to **format** command to format all changed files.
* Fixed an issue where **validate** did not fail on dockerimage changes with bc check.
* Added new flag **--ignore-entropy** to demisto-sdk **secrets**, this will allow skip entropy secrets check.
* Added --outfile to **lint** to allow saving failed packages to a file.


### 0.3.3
* Added backwards compatibility break error message.
* Added schema for incident types.
* Added **additionalinfo** field to as an available field for integration configuration.
* Added pack parameter for **init**.
* Fixed an issue where error would appear if name parameter is not set in **init**.


### 0.3.2
* Fixed the handling of classifier files in **validate**.


### 0.3.1
* Fixed the handling of newly created reputation files in **validate**.
* Added an option to perform **validate** on a specific file.


### 0.3.0
* Added support for multi-package **lint** both with parallel and without.
* Added all parameter in **lint** to run on all packages and packs in content repository.
* Added **format** for:
    * Scripts
    * Playbooks
    * Integrations
* Improved user outputs for **secrets** command.
* Fixed an issue where **lint** would run pytest and pylint only on a single docker per integration.
* Added auto-complete functionality to demisto-sdk.
* Added git parameter in **lint** to run only on changed packages.
* Added the **run-playbook** command
* Added **run** command which runs a command in the Demisto playground.
* Added **upload** command which uploads an integration or a script to a Demisto instance.
* Fixed and issue where **validate** checked if release notes exist for new integrations and scripts.
* Added **generate-test-playbook** command which generates a basic test playbook for an integration or a script.
* **validate** now supports indicator fields.
* Fixed an issue with layouts scheme validation.
* Adding **init** command.
* Added **json-to-outputs** command which generates the yaml section for outputs from an API raw response.

### 0.2.6

* Fixed an issue with locating release notes for beta integrations in **validate**.

### 0.2.5

* Fixed an issue with locating release notes for beta integrations in **validate**.

### 0.2.4

* Adding image validation to Beta_Integration and Packs in **validate**.

### 0.2.3

* Adding Beta_Integration to the structure validation process.
* Fixing bug where **validate** did checks on TestPlaybooks.
* Added requirements parameter to **lint**.

### 0.2.2

* Fixing bug where **lint** did not return exit code 1 on failure.
* Fixing bug where **validate** did not print error message in case no release notes were give.

### 0.2.1

* **Validate** now checks that the id and name fields are identical in yml files.
* Fixed a bug where sdk did not return any exit code.

### 0.2.0

* Added Release Notes Validator.
* Fixed the Unifier selection of your python file to use as the code.
* **Validate** now supports Indicator fields.
* Fixed a bug where **validate** and **secrets** did not return exit code 1 on failure.
* **Validate** now runs on newly added scripts.

### 0.1.8

* Added support for `--version`.
* Fixed an issue in file_validator when calling `checked_type` method with script regex.

### 0.1.2
* Restructuring validation to support content packs.
* Added secrets validation.
* Added content bundle creation.
* Added lint and unit test run.

### 0.1.1

* Added new logic to the unifier.
* Added detailed README.
* Some small adjustments and fixes.

### 0.1.0

Capabilities:
* **Extract** components(code, image, description etc.) from a Demisto YAML file into a directory.
* **Unify** components(code, image, description etc.) to a single Demisto YAML file.
* **Validate** Demisto content files.<|MERGE_RESOLUTION|>--- conflicted
+++ resolved
@@ -4,12 +4,12 @@
 
 [1]: https://pypi.org/project/demisto-sdk/#history
 
+## 0.4.0
+* Added a BC validation for changing incident field type.
+
+
 ### 0.3.9
-<<<<<<< HEAD
-* Added a BC validation for changing incident field type.
-=======
 * Added a validation that incident field can not be required.
->>>>>>> f3e0c4ea
 * Added validation for fetch incident parameters.
 * Added validation for feed integration parameters.
 * Added to the *format* command the deletion of the *sourceplaybookid* field.
