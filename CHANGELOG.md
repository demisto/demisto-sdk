--- conflicted
+++ resolved
@@ -1,12 +1,8 @@
 # Changelog
 
 ## Unreleased
-<<<<<<< HEAD
-
 * Added the `types-markdown` dependency, adding markdown capabilities to existing linters using the [Markdown](https://pypi.org/project/Markdown/) package.
-=======
 * Added support in the **format** command to remove nonexistent incident/indicator fields from *layouts/mappers*
->>>>>>> fbd21456
 * Added the `Note: XXX` and `XXX now generally available.` release notes templates to **doc-review** command.
 * Updated the logs shown during the docker build step.
 * Removed a false warning about configuring the `GITLAB_TOKEN` environment variable when it's not needed.
