--- conflicted
+++ resolved
@@ -5,11 +5,8 @@
 * Updated the default general `fromVersion` value on **format** to `6.5.0`
 * Fixed an issue where the **validate** command did not fail when the integration yml file name was not the same as the folder containing it.
 * Added an option to have **generate-docs** take a Playbooks folder path as input, and generate docs for all playbooks in it.
-<<<<<<< HEAD
+* Fixed an issue where the suggestion in case of `IF113` included uppercase letters for the `cliName` parameter.
 * Fixed an issue where the **validate** command failed when a playbook contains sub playbooks with higher version, although they are skipunavailable.
-=======
-* Fixed an issue where the suggestion in case of `IF113` included uppercase letters for the `cliName` parameter.
->>>>>>> 2ab9a31d
 
 ## 1.7.0
 * Allowed JSON Handlers to accept kwargs, for custoimzing behavior.
