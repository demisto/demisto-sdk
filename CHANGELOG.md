--- conflicted
+++ resolved
@@ -1,9 +1,6 @@
 # Changelog
-<<<<<<< HEAD
+* Added the **doc-review** command to check spelling in .md and .yml files as well as a basic release notes review.
 * Added support for local custom command configuration file `.demisto-sdk-conf`.
-=======
-* Added the **doc-review** command to check spelling in .md and .yml files as well as a basic release notes review.
->>>>>>> d6331feb
 
 # 1.3.1
 * Fixed an issue where the **validate** command failed to validate the release notes of beta integrations.
