# Changelog
## Unreleased
* Added support to automatically detect the correct file model by file path when reading files.
* Fixed an issue where **run-playbook** command didn't work if the *url* argument was not provided.
<<<<<<< HEAD
* Fixed an issue where *validate* failed with release notes files for assets modeling rules.
=======
* Fixed an issue where **validate** command failed on valid complex layout rules and triggers.
>>>>>>> 5ff21a94

## 1.24.0
* Fixed an issue where the error was not clear when trying to retrieve the server version.
* Fixed an issue in **prepare-content** where tags were added to metadata because of test scripts.
* Fixed an issue in **coverage-analyze** to exit gracefully in case that the .coverage file doesn't exist.
* Breaking change: **ValidateManager** was renamed to **OldValidateManager** and can now be found at the following [path](demisto_sdk/commands/validate/old_validate_manager.py).
* Fixed an issue where to_id_set_entity method failed on id extraction due to missing pack.
* Fixed an issue where **run-playbook** command did not work.
* Fixed an issue in **setup-env** command where the virtual environment failed to set up.
* Fixed an issue in **pre-commit** command where `False` properties were deleted.
* Fixed an issue in **coverage-analyze** command where the `report_dir` does not exist.
* Added support for json5 file, allowing to write files and read files from specific git branches, local file system, or from any remote api .
* Fixed an issue in **upload** command where the `marketplace` field was not taken into consideration when uploading single content-items.
* Added support for *Assets Modeling Rule* new content item in all `demisto-sdk` commands.

## 1.23.0
* Added support for inputs sections and outputs sections in a playbook.
* Added a new service for file management, allowing to write files and read files from specific git branches, local file system, or from any remote api.
* Added a new flag `--docker/--no-docker` to demisto-sdk pre-commit, in order to enable the option to run the pre-commit command without docker hooks.
* Added support for xsoar, xsoar-saas and xsiam wrapper clients to ease the integration via their apis.
* Added the command demisto-sdk coverage-analyze to the pre-commit hooks.
* Updated merge_coverage_report to be a hook in the pre-commit.
* Updated the mode option to be free text. for more details see https://github.com/demisto/demisto-sdk/blob/master/demisto_sdk/commands/pre_commit/README.md#modes
* Added a new command **setup-env** to setup the environment for integrations and scripts in vs code IDE, XSOAR and XSIAM.
* Fixed an issue where the SDK failed to retrieve docker hub token when there were temporary connection errors.
* Internal: Added a welcome comment to contributions PRs.
* Fixed metadata dependencies dumping in **prepare-content** command.
* Fixed an issue where the TagParser didn't work properly on all edge cases.

## 1.22.0
* Added Docker Hook support to **pre-commit**; for details see https://github.com/demisto/demisto-sdk/blob/master/demisto_sdk/commands/pre_commit/README.md#docker-hooks
* Removed **-use-local-import** flag to **graph update** command.
* Perfomance improvements to **graph** commands.
* Adjust graph structure to accommodate anticipated changes in infrastructure for the **validate** command.
* Fixed an issue where the **lint** command with docker, would not give unique container names to different image runs.
* Added a new `display_name` field to `Pack` entity in graph.

## 1.21.0
* Added the argument `--commited-only` to **pre-commit** to skip collecting on staged files.
* Fixed an issue where the **pre-commit** command runs even in the case of deprecated or powershell integrations or scripts.
* Fixed an issue where **validate** falsely failed with error `PB101` and `PB123` due to condition names discrepancy
* Fixed an issue where the **modeling-rules test** command failed report and error when test data didn't exist.
* Changed the table print for **modeling-rules test** command.
* Updated the **prepare-content** to add contributor details to the `detaileddescription` field based on **supportlevelheader** key.
* Added a new validation (`IN162`) to ensure that each event collector under partner supported packs have the *xsoar* value for the **supportlevelheader** key in its yml.
* A rewrite for the **download** command, with many improvements and fixes, including:
  * Large optimizations: reducing the runtime and CPU usage by a significant amount when there's a considerable amount of custom content items on the server.
  * Improved error handling and messages, logs, and documentation (`demisto-sdk download --help`) for the command.
  * Fixed an issue where custom PowerShell-based integrations and automations would not download properly.
  * Fixed an issue where names of the following custom content items would not have their IDs replaced from UUIDs:
    * Classifiers
    * Dashboards
    * Indicator Types
    * Reports
    * Widgets
  * Fixed an issue where the download would fail when using the '-r' / '--regex' flag when there were multiple custom content items on the server matching the pattern, having the same name.
  * Fixed an issue where integrations / automations with a dot in their name would be saved with an incorrect file name (For example: `Test v1.1.py` would be named `Test v1.py`)
  * Fixed the **Link to Jira** Github flow to match the Jira-dc.

**Note:** Due to the optimization changes made to the **download** command, playbooks might be formatted a bit differently than before when downloaded from the server using the new version. The playbooks should however function and work the same.
* Fixed an issue where the **pre-commit** command, now correctly gathers the associated python file when a yml file is provided as input.
* Internal: Added a new GitHub action that will automatically assign the contribution TL and add the `Contribution` label in contributions PRs.

## 1.20.8
* Internal: Fixed an issue where the `tools.get_id` function would not find the ID for layout content items in some cases.
* Internal: Fixed an issue where the `tools.get_display_name` function would return incorrect values for "Indicator Type" content items.
* Changed the error code of the **validate** check for deprecated display names from `IN157` (duplicated a code used by a `nativeimage` check) to `IN160` (new code).
* Changed the error code of the **validate** check for invalid SIEM marketplace values from `IN151` (duplicated a code used by a check for empty command arguments) to `IN161` (new code).
* Added JUnit XML output support for **test-content** command.
* Updated the **run-unit-tests** command to not fail on JavaScript items, but skip them instead.
* Updated the `validate` pre-commit hook to run before the `run-unit-tests` hook. This will prevent `validate` from falling on errors about temporary files that are sometimes created when running unit-tests.
* Added the *auto-replace-uuids* flag to the **download** command. set this flag to False to avoid UUID replacements when downloading using download command.
* Added a new key **supportlevelheader** to the integration schema.
* **format** command will run without the content graph if graph creation fails.
* Updated the `GENERAL_DEFAULT_FROMVERSION` variable from **6.9.0** to **6.10.0**.
* Internal: Replaced the `tools._read_file` function with a more generic `tools.safe_read_unicode` function.
* Internal: Added `pathlib.Path` support to the `tools.get_yml_paths_in_dir` and `tools.get_child_directories` functions.
* Fixed an issue in the **test-modeling-rule** command, where possible exceptions were not caught.
* Added the *--delete_existing_dataset/-dd* flag to the **modeling-rules test** command to delete an existing dataset in the tenant.
* Added a new validation (`IN159`) which validates that reputation commands context outputs are spelled according to standards.
* Internal: Added a `loaded_data` parameter to `YmlSplitter` to allow passing preloaded YAML data.

## 1.20.7
* Fixed an issue where unified integrations / scripts with a period in their name would not split properly.
* Fixed an issue where the documentation was out of date with the current structure of **demisto-sdk** which does not support command auto-completion.
* Improved logging for **lint** and **prepare-content** commands.
* Internal: Added the `CI_SERVER_HOST`, `CI_PROJECT_ID` environment variables.

## 1.20.6
* Added the *--mode* argument to the **pre-commit** command, to run pre-commit with special mode (to run with different settings), supported mode are: 'nightly'.
* Modified the `validate` and `format` pre-commit hooks to run with the `--all` flag only when the `--mode=nightly` argument and `--all` flag were given.
* Modified the `ruff` pre-commit hook to run with `--config=nightly_ruff.toml` argument when running **pre-commit** command wite the `--mode=nightly` argument.
* Fixed an issue where deprecating parsing rules or modeling rules using **format** failed due to schema discrepancies.
* Fixed an issue where kebab-case arguments were not parsed correctly.
* Fixed an issue where **validate** falsely failed with error `RN115` on release notes with linefeed at the end of the file.
* Fixed an issue where **validate** falsely failed with error `DS108` on descriptions ending with new lines followed by square/curly brackets.
* Fixed an issue where **graph** commands would not clean their temporary files properly, causing successive commands to fail.
* Fixed an issue where an error log message changed the terminal color.

## 1.20.5
* Fixed an issue where **validate** falsely failed with error `DS108` on descriptions ending with brackets that contains a dot at the end of them.
* Fixed an issue where **modeling-rule test** command failed to properly render the comparison table when boolean value were printed.
* Fixed an issue were format added a dot at end of the description that already ends with question mark and exclamation mark.
* Fixed an issue where **upload** failed when trying to upload an indicator field.
* Updated the **update-content-graph** command to work with external repositories.
* Updated the **validate** command to work with external repositories when using the *--graph* flag.
* added support for `isfetchassets` flag in content graph

## 1.20.4
* Fixed an issue where using **prepare-content**, **upload**, **zip-packs** and **download** on machines with default encoding other than unicode caused errors.
* The **modeling-rules-test** will now ignore test data files containing the `test_data_config_ignore` key.
* Fixed an issue where **modeling-rules init-test-data** command failed on modeling rules that contain the text `call` even not as a separate word.
* Unlocked the dependency on `packaging`.

## 1.20.3
* Added the `FileType.VULTURE_WHITELIST` to the `FileType` enum for `.vulture_whitelist.py` files.
* Improved performance when reading `yml` files.
* Fixed an issue where **format** would add unnecessary period at the end of descriptions ending with brackets.
* Fixed an issue where **format** would not add a period at the end of descriptions, when running on in script files.
* Fixed an issue where running **validate -g** failed reading a `.pack-ignore` file that contained only newlines and spaces.
* Fixed an issue where **upload** failed when trying to upload a list content item.
* Fixed an issue where **download** would skip downloading list content items assigned to specific user roles with no roles.
* Demisto-SDK will now exit gracefully with an appropriate error message when *git* is not installed.
* Updated validation *RN116* to support the structure of **--force** flag in *update-release-notes* command.
* Fixed an issue where the release notes file was not added automatically to git when using the *update-release-notes* command.
* Fixed the structure in *update-release-notes* command when used with the **--force** flag. Now the header will display the pack display name.
* Fixed the support in **validate** for `svg` images to have their theme suffix.
* Modified **validate** to support only .svg files ending with *_dark* or *_light* suffixes.
* Fixed an issue where **modeling-rule test** command failed to properly compare types of fields.
* Fixed an issue where **validate** falsely failed with error `DS108` on descriptions ending with question mark and exclamation mark.
* Updated the **engineinfo** type in the script schema.
* Updated the **modeling-rules init & test** commands to support RULE section fields.
* Stability improvements for **graph create** and **graph update** commands.
* Fixed the *metadata* type in the XSIAM dashboard schema to *map*, with possible values: **lazy_load** and **cache_ttl**

## 1.20.2
* Updated the **pre-commit** command to run on all python versions in one run.
* Added the *--dry-run* flag to the **pre-commit** command, to create the config file without running the command.
* Fixed an issue where the **coverage-analyze** command was not parsing the logs correctly.
* Fixed an issue where **validate** falsly failed with error `DS108` on descriptions ending with a newline.
* Added formatting for script yml files when period is missing in the end of comment field, in the **format** command.
* Fixed an issue where **format** add a newline with a period when the description field missing a period.
* The content graph will now include the **python_version** field that each script/integration uses.
* Updated the **update-release-notes** command message structure when is run with **--force** flag.
* Added the **engineinfo** in to the script schema. This field specifies on which engine the script will run.
* Fixed an issue where **validate** falsely failed with error `DS108` on empty descriptions.
* Added support for lazy loading the of widgets in XSIAM dashboards.
* Added a **validate** check for correlation rules, making sure that `search_window` cannot be empty when `execution_mode` is set to `SCHEDULED`.
* Added the *metadata* key to the XSIAM dashboard schema. This field adds support for dynamic parameters in the dashboards.

## 1.20.1
* Added formatting for yml files when period is missing in the end of description field, in the **format** command.
* Fixed an issue where logging arguments were not in the standard kebab-case. The new arguments are: **console-log-threshold**, **file-log-threshold**, **log-file-path**.
* Added a new validation (`DS108`) to ensure that each description in the yml of script/integration ends with a dot.
* Fixed an issue where the **validate -g** failed reading a `.pack-ignore` file that was previously empty.
* Fixed an issue where the **update-release-notes** failed when changing the `.pack-ignore` file.
* Fixed an issue where the **GR103** validation output was malformed.
* Fixed an issue where the **upload** command failed for private repositories while trying to find the landing_page.json file.
* Added a log when a content item is missing from the repo, in **graph create** and **graph update**.
* Replaced logs with a progress bar in **graph create** and **graph update**.


## 1.20.0
* Fixed an issue where **update-release-notes** generated "available from Cortex XSOAR" instead of "from XSIAM" when run on XSIAM event collectors.
* Added support for controlling the sleep interval and retry count for **modeling-rules test** command.
* Added support for a new marketplace tag `xsoar_saas`.
* Fixed an issue where the **validate -g** failed on `BA102` in external repos even when ignored.
* Fixed an issue where the **validate -g** failed getting the content of `.pack-ignore` files when the external repository is not hosted in Github.
* Fixed an issue where the **validate -g** failed when updating an empty `.pack-ignore` file.
* Added support for yml hidden parameters for `xsoar_saas` marketplace, as part of the **prepare_content** command.
* Added support for custom documentation that will appear only in `xsoar_saas` marketplace, as part of the **prepare_content** command.
* Fixed an issue where the (`GR108`) validation did not fail in the validate command with the `-a` flag.
* Modified **prepare_content** command to be platform specific. For xsoar-saas and XSIAM regarding pack readme and integration description images in markdown files.
* Fixed an issue where the **lint** command was parsing % that may exist in the log data.

## 1.19.2
* Added a period at the end of lines produced by the **generate-docs** command that state the tested version of the product.
* Added the '--junit-path' flag to the **modeling-rules test** command, to allow saving the test results in a JUnit XML file.
* Update `RN112` validation's docs reference link.
* Added support to control the maximum file size and log rotation files count in the sdk logger.
* Fixed an issue with where passing the deprecated logging arguments to any command presented an incorrect recommendation for argument substitution.
* Fixed an issue where the documentation of logging arguments was incorrect.
* Fixed an issue in calculating content graph hash when creating or updating it.
* Fixed an issue where the coloring of the logging messages was not working properly when mixing both Console log and Parallel log handlers.
* Calling **graph create** or **graph update** now run the commands with default arguments, instead of showing the command help.
* Removed the use of chunks when calculating content relationships.
* Added the new environment variables **DEMISTO_DEFAULT_REMOTE** and **DEMISTO_DEFAULT_BRANCH**.
* Fixed an issue where the url regex in the **validate** command was wrong.
* Fixed an issue where **pre-commit** command failed when using global environment.
* Fixed an issue where **validate** would fail in external repos when trying to ignore `BA102`.
* Fixed an issue where **error-code** failed on some error codes.
* Fixes an issue in **format** command where the `-i` option included files in `.venv` directories.
* Updated the comment added to contribution PRs to old packs so it contains a link to the documentation of the **GitHub Codespaces** in xsoar.pan.dev.
* Updated GitPython version to 3.1.32.

## 1.19.1
* Fixed an issue where **unify** failed on integrations using an API a module, when not called from the content root.
* Improved **update-release-notes** logs when changes in dependent API modules are detected.
* Reverted changes released in version 1.19.0 in lint, lint will not fail on `demisto.results`, `return_outputs` and `LOG`.
* Updated the **generate-docs** command to use the content graph instead of the id_set file.
* **Validate** will now validate items which were edited in .pack-ignore.
* Added the '--all' input option for the **prepare-content** command, to support running on all content packs.
* Updated the '-i' input option of the **prepare-content** command to support multiple inputs as a comma-separated list.
* Enhanced the pack metadata properties when dumping pack zips in **prepare-content** command.

## 1.19.0
* Added the **graph** command group. The **create-content-graph** and **update-content-graph** commands were migrated to this command group, and named **graph create** and **graph update** respectively.
* Added the **graph get-relationships** command.
* The **graph create** command will now use a list of known content items from content-private, to avoid false-positives in validation `GR103`. Additionally, `GR103` was added to the **ALLOWED_IGNORE_ERRORS** list.
* The **modeling-rules test** command will now validate that the modeling rules schema mappings are aligned with the test-data mappings.
* Added the *--xsiam* flag to the **init** command in order to create XSIAM content.
* Fixed an issue where the `update-additional-dependencies` **pre-commit** step failed when not running in a content-like repo.
* Removed the format execution step from the `contribution_converter` since it can be executed separately during the contribution process.
* Added a new validation (`GR108`) to **validate**, that assures hidden packs do not have mandatory dependant packs.
* Added a new validation (`PA137`) to **validate**, ensuring the absence of non-ignorable errors in `.pack-ignore`.
* Running **validate** in a GitHub Action will now show errors as annotations, visible in the `Files Changed` tab of the pull request.
* **lint** will now fail on `demisto.results` and `return_outputs` usage, when a pack is `xsoar` or `partner` supported.
* **lint** will now fail on `LOG` usage in python files.
* Updated the **format** command to use the content graph instead of the id_set file.
* Updated **format** command not to fail on unexpected values that returns from the graph, and just add it to the log.
* Removed a redundant debug log on the `tools.get_file` function.

## 1.18.1
* Fixed an issue where the coloring directives where showing in log messages.
* Fixed an issue where **create-content-graph** was not executed upon changes in the parser infra files.
* Added support for `svg` integration images in content repo in **validate** command.
* Added a parameter `skip-packs-known-words` to the **doc-review** command, making sure that pack known words will not be added.

## 1.18.0
* Added the ability to ignore any validation in the **validate** command when running in an external (non-demisto/content) repo, by placing a `.private-repo-settings` file at its root.
* Calling **format** with the `-d` flag now removes test playbooks testing the deprecated content from conf.json.
* Improved the content graph performance when calculating content relationships.
* Improved determinism of SDK unit tests.
* **validate** will now run on all the pack content items when the pack supported marketplaces are modified.
* **pre-commit** no longer runs when there are no modified files (unless provided with input files).
* Added new validation that XSIAM integrations must have `marketplacev2` as the value of the marketplaces field.
* Added an ability to provide list of marketplace names as a credentials-type (type 9) param attribute.
* **doc-review** will run with the `--use-packs-known-words` true by default.
* Added the *deprecated* field to the pack object for the content-graph metadata.
* Calling **modeling-rules init-test-data** will now return the XDM fields output in alphabetical order.
* Added a new validation (`BA125`) to **validate**, assuring internal function names aren't used in customer-facing docs.
* Removed the Pipfile and Pipfile.lock from the templates in the **init** command.
* Disabled the option to create an integration with `Pipfile` and `Pipfile.lock` files, as they are deprecated.
* Added the Sourcery hook to **pre-commit**.
* Added a working directory to the `contribution_converter` in order to support working on a temporary directory.
* Added a waiting period when checking whether the dataset exists in the **modeling-rule test** command.
* Fixed an issue where the *DEMISTO_SDK_SKIP_VERSION_CHECK* was ignored when running on non CI environments.
* Fixed an issue where **validate** falsely detected backwards-compatibility issues, and prevented adding the `marketplaces` key to content items.
* Fixed an issue where the SDK would fail pulling docker images.
* Fixed an issue where **prepare-content** command would add the string `candidate` to scripts and integrations for the *nativeimage* key.
* Fixed an issue where in some cases the **split** command did not remove pack version note from the script.
* Fixed an issue where **validate** would not properly detect dependencies of core packs.
* Fixed an issue where **validate** failed on single-select types incident and indicator fields when given empty value as a select value option.
* Fixed an issue where errors in **validate** were logged as `info`.
* Fixed an issue where **validate** error messages were not logged when an integration param, or the default argument in reputation commands is not valid.
* Fixed an issue where the **format** command would change the value of the `unsearchable` key in fields.
* Fixed an issue where **lint** command failed to pull docker image in Gitlab environment.
* Fixed an issue in **doc-review** command where escape characters within Markdown files were detected as invalid words.
* Fixed an issue where **validate** failed on infrastructure test files.
* Fixed an issue in **update-content-graph** where the neo4j service was unaccessible for non-root users.

## 1.17.2
* Fixed an issue where **lint** and **validate** commands failed on integrations and scripts that use docker images that are not available in the Docker Hub but exist locally.
* Added documentation for the flag **override-existing** used in upload.
* Fixed an issue where **validate** failed on Incident Field items with a `template` value.
* Improved memory efficiency in **update-content-graph** and **create-content-graph** commands.
* Removed support for the `cve_id` name for the default-argument for **cve** reputation commands in **validate**. Now, only `cve` may be used for such commands.
* Fixed an issue where **zip_packs** failed uploading content.
* Added `tenant_timezone` handling to the **modeling-rules init** command, allowing usage with tenants in various timezones.
* Shortened the timeout when checking whether the dataset exists in **test-modeling-rule**.
* Cleaned up project dependencies.
* Added support for the **List** content item in **Xpanse** marketplace.
* Fixed an issue in **run-unit-tests** command when running Powershell tests.
* Fixed an issue where **lint** failed running when a docker container would not init properly.
* Fixed an issue where the *upload* command would upload a pack metadata with wrong display names.
* Performance enhancements when reading yaml files.
* Removed redundant errors and fields from `errors.py`.
* Updated **update-release-notes** to use graph instead of id_set.

## 1.17.1
* Added the `aliasTo` key to the Incident Field schema.
* Modified **validate** to not require fields whose value is always `False`.
* Modified **validate** to use the graph instead of id_set on changed *APIModules*.
* Fixed an issue where `register_module_line()` was not removed from python scripts when the script had no trailing newline.
* Fixed an issue where an integration containing a command without a description would fail to upload while using the **upload** command.
* Fixed an issue where attempting to individually upload `Preprocess Rule` files raised an unclear error message. Note: preprocess rules can not be individually uploaded, but only as part of a pack.
* Fixed an issue where the **upload** command would fail on Indicator Types.
* Fixed an issue where the **upload** command would return the wrong error message when connection credentials are invalid.
* Fixed an issue where the **upload** command would fail parsing input paths.
* added support for the `isfetcheventsandassets` flag in content graph.
* Fixed an issue where the **modeling-rules test** command failed to get the existence of result from dataset in cases where the results take time to load.
* Added an aliasTo key to the incident field schema.

## 1.17.0
* **validate** will only fail on docker related errors if the pack is supported by xsoar.
* Added a validation that assures filename, id, and name have a correct suffix for modeling/parsing rules files.
* Added new **validate** checks, preventing unwanted changes of the marketplaces (BC108,BC109), toversion (BC107)  and fromversion (BC106) fields.
* Removed the `timezone_offset` argument in the *modeling-rules test* command.
* Fixed an issue where **lint** failed when importing functions from CommonServerUserPython.
* The **format** command now will sync hidden parameters with master branch.
* Fixed an issue where lock integration failed on FileNotFound.(PANW-internal only).
* Fixed an issue where **lint** falsely warned of using `demisto.results`.
* Fixed an issue where **validate** always returned *XSIAM Dashboards* and *Correlation Rules* files as valid.
* Added `GR107` validation to **validate** using the graph validations to check that no deprecated items are used by non-deprecated content.
* Fixed an issue where the **modeling-rules test** command failed to get the existence of dataset in cases where the dataset takes more than 1 minute to get indexed.
* Fixed an issue in **lint** where the container used for linting had dependency conflicts with the image used by content, and caused inconsistent results.
* Fixed an issue where the **download** command failed when the playbook has different `name` and `id`.
* Moved the **pre-commmit** command template to the `demisto/content` repository, where it's easier to maintain.
* Fixed an issue where an internal method caused warning messages when reading md files.
* Added support for Pre Process Rules in the **upload** command.
* Fixed an issue where **upload** would not upload items whose `maketplaces` value was an empty list.
* Added a prettyName key to the incident field schema.
* Fixed an issue where **upload** command could not parse content items that are not unicode-encoded.

## 1.16.0
* Added a check to **is_docker_image_latest_tag** to only fail the validation on non-latest image tag when the current tag is older than 3 days.
* Fixed an issue where **upload** would not properly show the installed version in the UI.
* Fixed an issue where the `contribution_converter` failed replacing generated release notes with the contribution form release notes.
* Fixed an issue where an extra levelname was added to a logging message.
* Modified the `mypy` pre-commit hook to run in a virtual environment, rather than the local mypy version.
* Added support to run **validate** with `--git` flag on detached HEAD.
* Added a validation that the **validate** command will fail if the pack name is not prefixed on XSIAM dashboard images.
* Fixed the **generate-test-playbook** which failed on an unexpected keyword argument - 'console_log_threshold'.
* Fixed an issue where **prepare-content** would not properly parse the `fromVersion` and `toVersion` attributes of XSIAM-Dashbaord and XSIAM-Report content items.
* Fixed an issue where **validate** command did not fail on non-existent dependency ids of non-mandatory dependant content.
* Fixed pytest async io deprecation warning.
* Added the `--incident-id` argument (optional) to the **run** command.
* Fixed an issue in **run-unit-tests** and **update-content-graph** where running commands in a docker container was done with insufficient permissions.
* Added the `_time` field to the output compare table of the **modeling-rules test** command.
* Changed the endpoint **download** uses to get system content items.
* Fixed an issue where graph-related tasks failed when files were deleted from the repo.
* Added a **validate** check, and a **format** auto fix for the `fromversion` field in Correlation Rules and XSIAM Dashboards.
* Update the format used for dev-dependencies in pyproject.toml to match modern versions of Poetry.
* Added timestamps to logging messages when running in a CI build.

## 1.15.5
* **Breaking Change**: The default of the **upload** command `--zip` argument is `true`. To upload packs as custom content items use the `--no-zip` argument.
* Removed the `no-implicit-optional` hook from **pre-commit**.
* Removed the `markdownlint` hook from **pre-commit**.
* Fixed an issue in **run-unit-tests** to pass with warnings when no tests are collected.
* Fixed an issue in **run-unit-tests** with the coverage calculation.
* Fixed a notification about log file location appeared more than once.
* Updated the error message when code coverage is below the threshold in **coverage-analyze** to be printed in a more noticeable red color.
* Fixed an issue in **upload** that failed when a comma-separated list of paths is passed to the `--input` argument.
* Running **validate** with the `--graph` flag will now run the graph validations after all other validations.
* improved the generated release note for newly added XSIAM entities when running *update-release-notes* command.
* Fixed an issue where in some cases validation failed when mapping null values.
* Fixed an issue in **upload** command where the `--keep-zip` argument did not clean the working directory.
* Fixed an issue where an extra levelname was added to a logging message.
* Fixed an issue in **upload** where uploading packs to XSIAM failed due to version mismatch.

## 1.15.4
* Fixed an issue where *update-release-notes* and *doc-review* did not handle new content notes as expected.
* Fixed an issue in PEP484 (no-implicit-optional) hook to **pre-commit**.
* Fixed an issue in **upload** with `--input-config-file` where the content items weren't uploaded in the correct pack.
* Added support to disable the default logging colors with the **DEMISTO_SDK_LOG_NO_COLORS** environment variable.

## 1.15.3
* Added the `--init` flag to **download**.
* Added the `--keep-empty-folders` flag to **download**.
* Added `markdown-lint` to **pre-commit**
* Added the PEP484 (no-implicit-optional) hook to **pre-commit**.
* Fixed an issue where the content-graph parsing failed on mappers with undefined mapping.
* Fixed an issue in **validate** where `pack_metadata.json` files were not collected proplely in `--graph` option.
* Fixed an issue where *validate* reputation commands outputs were not checked for new content.
* Added *IN107* and *DB100* error codes to *ALLOWED_IGNORE_ERRORS* list.
* Added a validation that assures feed integrations implement the `integration_reliability` configuration parameter.
* Fixed an issue where the format command did not work as expected on pre-process rules files.
* Fixed an issue where **upload** command failed to upload when the XSOAR version is beta.
* Fixed an issue where **upload** command summary was inaccurate when uploading a `Pack` without the `-z` flag.
* Added pack name and pack version to **upload** command summary.
* Added support for modeling rules with multi datasets in ****modeling-rules test**** command.
* Fixed an issue where **validate** didn't recognize layouts with incident fields missing from `id_set.json` even when `--post-commit` was indicated.

## 1.15.2
* Fixed an issue where **format** added default arguments to reputation commands which already have one.
* Fixed an issue where **validate** fails when adding the *advance* field to the integration required fields.
* Updated the integration Traffic Light Protocol (TLP) color list schema in the **validate** command.
* Fixed an issue where **upload** would not read a repo configuration file properly.
* Fixed an issue where **upload** would not handle the `-x`/`--xsiam` flag properly.
* Fixed an issue where **format** failed to use input from the user, when asking about a `from_version`.
* Added the `-n`/`--assume_no` flag to **format**.

## 1.15.1
* Fixed an issue where **generate-docs** generated fields with double html escaping.
* Fixed an issue where **upload** failed when using the `-z` flag.

## 1.15.0
* **Breaking Change**: the **upload** command now only supports **XSOAR 6.5** or newer (and all XSIAM versions).
* **upload** now uses content models, and calls the `prepare` method of each model before uploading (unless uploading a zipped pack).
* Added a *playbook* modification to **prepare-content**, replacing `getIncident` calls with `getAlerts`, when uploading to XSIAM.
* Added a *playbook* modification to **prepare-content**, replacing `${incident.fieldname}` context accessors with `${alert.fieldname}` when uploading to XSIAM.
* Added a *playbook* modification to **prepare-content**, replacing `incident` to `alert` in task display names, when uploading to XSIAM.
* Added a *layout* modification to **prepare-content**, replacing `Related/Child/Linked Incidents` to `... Alerts` when uploading to XSIAM.
* Added a *script* modification to **prepare-content**, automatically replacing the word `incident` with `alert` when uploading to XSIAM.
* Added a validation that the **validate** command will fail if the `dockerimage` field in scripts/integrations uses any py3-native docker image.
* Updated the `ruff` version used in **pre-commit** to `0.0.269`.
* Fixed an issue in **create-content-graph** which caused missing detection of duplicated content items.
* Fixed an issue where **run-unit-tests** failed on python2 content items.
* Fixed an issue in **validate** where core packs validations were checked against the core packs defined on master branch, rather than on the current branch.
* Fixed an issue in **pre-commit** where `--input` flag was not filtered by the git files.
* Skip reset containers for XSOAR NG and XSIAM(PANW-internal only).
* Fixed an issue where **lint** failed fetching docker image details from a PANW GitLab CI environment. (PANW-internal only).

## 1.14.5
* Added logging in case the container fails to run in **run-unit-tests**.
* Disabled **pre-commit** multiprocessing for `validate` and `format`, as they use a service.
* **pre-commit** now calls `format` with `--assume-yes` and `--no-validate`.
* Fixed an issue where **pre-commit** ran multiple times when checking out build related files.

## 1.14.4
* Added integration configuration for *Cortex REST API* integration.
* Removed `Flake8` from **pre-commit**, as `ruff` covers its basic rules.
* Improved log readability by silencing non-critical `neo4j` (content graph infrastructure) logs.
* Fixed an issue where **run-unit-tests** failed on python2 content items.
* Fixed an issue where **modeling-rules test** did not properly handle query fields that pointed to a string.
* Fixed an issue when trying to fetch remote files when not under the content repo.
* Fixed a validation that the **modeling-rules test** command will fail if no test data file exist.
* Fixed an issue where **format** command failed while updating the `fromversion` entry.
* Added support for mapping uuid to names for Layout files in the **download** command.

## 1.14.3
* Fixed an issue where **run-unit-tests** failed running on items with `test_data`.
* Updated the demisto-py to v3.2.10 which now supports url decoding for the proxy authentication password.
* Fixed an issue where **generate-outputs** did not generate context paths for empty lists or dictionaries in the response.

## 1.14.2
* Added the `--staged-only` flag to **pre-commit**.
* Fixed an issue where **run-unit-tests** failed running on items with `test_data`.
* Fixed an issue where **pre-commit** ran on unchanged files.
* Add the ability to run **secrets** in **pre-commit** by passing a `--secrets` flag.
* Added support to override the log file with the **DEMISTO_SDK_LOG_FILE_PATH** environment variable.

## 1.14.1
* Fixed an issue where **update-release-notes** command failed when running on a pack that contains deprecated integrations without the `commands` section.
* Added toVersion and fromVersion to XSIAM content items schema.
* Fixed an issue where **validate** failed when attempting to map null values in a classifier and layout.
* Added search marketplace functionality to XSIAM client.
* Fixed an issue in **pre-commit** command where `MYPYPATH` was not set properly.
* Updated the integration category list in the **init** command.
* Fixed an issue where in some environments docker errors were not caught.
* Added a validation that the **validate** command will fail on README files if an image does not exist in the specified path.

## 1.14.0
* Added the `DEMISTO_SDK_GRAPH_FORCE_CREATE` environment variable. Use it to force the SDK to recreate the graph, rather than update it.
* Added support for code importing multi-level ApiModules to **lint**.
* Added a validation that the **modeling-rules test** command will fail if no test data file exist.
* Added support for the `<~XPANSE>` marketplace tag in release notes.
* Added support for marketplace tags in the **doc-review** command.
* Added **generate-unit-tests** documentation to the repo README.
* Added the `hiddenpassword` field to the integration schema, allowing **validate** to run on integrations with username-only inputs.
* Improved logs and error handling in the **modeling-rules test** command.
* Improved the warning message displayed for Contribution PRs editing outdated code.
* Improved the clarity of error messages for cases where yml files cannot be parsed as a dictionary.
* Updated the `XSIAMReport` schema.
* Standardized repo-wide logging. All logs are now created in one logger instance.
* **lint** now prevents unit-tests from accessing online resources in runtime.
* Updated the logs shown during lint when running in docker.
* Fixed an issue where **validate** showed errors twice.
* Fixed an issue where **validate** did not fail when xif files had wrong naming.
* Fixed an issue where **doc-review** required dot suffixes in release notes describing new content.
* Fixed an issue where **download** command failed when running on a beta integration.
* Fixed an issue where **update-release-notes** generated release notes for packs in their initial version (1.0.0).
* Fixed an issue with **update-content-graph** where `--use-git` parameter was ignored when using `--imported-path` parameter.
* Fixed an issue where **validate** failed on playbooks with valid inputs, since it did not collect the playbook inputs occurrences properly.

## 1.13.0
* Added the pack version to the code files when calling **unify**. The same value is removed when calling **split**.
* Added a message showing the output path when **prepare-content** is called.
* Contribution PRs that update outdated packs now display a warning message.
* Fixed an issue when kebab-case has a misspelling in one of the sub words, the suggestion might be confusing.
* Improved caching and stability for **lint**.
* Added support for *.xif* files in the **secrets** command.
* Fixed an issue where **validate** would fail when playbook inputs contain Transform Language (DT).
* Added a new **validate** check, making sure a first level header exist in release notes (RN116)
* Fixed an issue where **lint** would not properly handle multiple ApiModules imports.

## 1.12.0
* Added the **pre-commit** command, to improve code quality of XSOAR content.
* Added the **run-unit-tests** command, to run unit tests of given content items inside their respective docker images.
* Added support for filepath arguments in the **validate** and **format** commands.
* Added pre-commit hooks for `validate`, `format`, `run-unit-tests` and `update-docker-image` commands.
* Fixed an issue in the **download** command where layouts were overriden even without the `-f` option.
* Fixed an issue where Demisto-SDK did not detect layout ID when using the **download** command.
* Fixed an issue where the **lint** command ran on `native:dev` supported content when passing the `--docker-image all` flag, instead it will run on `native:candidate`.
* Added support for `native:candidate` as a docker image flag for **lint** command.
* Added a modification for layouts in **prepare-content**, replacing `Related Incidents`, `Linked Incidents` and `Child Incidents` with the suitable `... Alerts` name when uploading to XSIAM.
* Fixed an issue where logs and messages would not show when using the **download** command.
* Fixed an issue where the `server_min_version` field in metadata was an empty value when parsing packs without content items.
* Fixed an issue where running **openapi-codegen** resulted in false-positive error messages.
* Fixed an issue where **generate-python-to-yml** generated input arguments as required even though required=False was specified.
* Fixed an issue where **generate-python-to-yml** generated input arguments a default arguments when default=some_value was provided.
* Fixed a bug where **validate** returned error on playbook inputs with special characters.
* Fixed an issue where **validate** did not properly check `conf.json` when the latter is modified.
* Fixed an issue in the **upload** command, where a prompt was not showing on the console.
* Fixed an issue where running **lint** failed installing dependencies in containers.

## 1.11.0
* **Note: Demisto-SDK will soon stop supporting Python 3.8**
* Fixed an issue where using **download** on non-unicode content, merging them into existing files caused an error.
* Changed an internal setting to allow writing non-ascii content (unicode) using `YAMLHandler` and `JSONHandler`.
* Fixed an issue where an error message in **unify** was unclear for invalid input.
* Fixed an issue where running **validate** failed with **is_valid_integration_file_path_in_folder** on integrations that use API modules.
* Fixed an issue where **validate** failed with **is_valid_integration_file_path_in_folder** on integrations that use the `MSAPIModule`.
* Added **validate** check for the `modules` field in `pack_metadata.json` files.
* Changed **lint** to skip deprecated content, unless when using the `-i` flag.
* Fixed an issue where **update-release-notes** failed when a new *Parsing Rule* was added to a pack.
* Refactored the logging framework. Demisto-SDK logs will now be written to `.demist_sdk_debug.log` under the content path (when detected) or the current directory.
* Added `GR105` validation to **validate** command to check that no duplicate IDs are used.
* Added support for API Modules imported in API modules in the **unify** command.
* Added **validate** check, to make sure every Python file has a corresponding unit test file.

## 1.10.6
* Fixed an issue where running **validate** with the `-g` flag would skip some validations for old-formatted (unified) integration/script files.
* Deprecated integrations and scripts will not run anymore when providing the **--all-packs** to the **lint** command.
* Fixed an issue where a pack `serverMinVersion` would be calculated by the minimal fromVersion of its content items.
* Added the `--docker-image-target` flag to **lint** for testing native supported content with new images.

## 1.10.5
* Fixed an issue where running **run-test-playbook** would not use the `verify` parameter correctly. @ajoga
* Added a newline at the end of README files generated in **generate-docs**.
* Added the value `3` (out of bounds) to the `onChangeRepAlg` and `reputationCalc` fields under the `IncidentType` and `GenericType` schemas. **validate** will allow using it now.
* Fixed an issue where **doc-review** required dot suffixes in release notes describing new content.
* Fixed an issue where **validate** failed on Feed Integrations after adding the new *Collect/Connect* section field.
* Fixed an issue where using **postman-codegen** failed converting strings containing digits to kebab-case.
* Fixed an issue where the ***error-code*** command could not parse List[str] parameter.
* Updated validation *LO107* to support more section types in XSIAM layouts.

## 1.10.4
* Added support for running **lint** in multiple native-docker images.

## 1.10.3
* Fixed an issue where running **format** would fail after running npm install.
* Improved the graph validations in the **validate** command:
  - GR100 will now run on all content items of changed packs.
  - GR101 and GR102 will now catch invalid fromversion/toversion of files **using** the changed items.
  - GR103 errors will raise a warning when using the *-a* flag, but an error if using the *-i* or *g* flags.
* Fixed an issue where test-playbooks timed out.
* Fixed an issue where making a change in a module using an ApiModule would cause lint to run on the ApiModule unnecessarily.
* Fixed an issue where the `marketplace` field was not used when dumping pack zips.
* Fixed a typo in the README content generated with **update-release-notes** for updating integrations.
* Fixed an issue in **validate**, where using the `-gr` and `-i` flags did not run properly.
* Added the `sectionorder` field to integration scheme.
* Fixed an issue where in some occasions running of test-playbooks could receive session timeouts.
* Fixed an issue where **validate** command failed on core pack dependencies validation because of test dependencies.

## 1.10.2
* Added markdown lint formatting for README files in the **format** command.
* Fixed an issue where **lint** failed when using the `-cdam` flag with changed dependant api modules.
* Fixed an issue in the **upload** command, where `json`-based content items were not unified correctly when using the `--zip` argument.
* Added XPANSE core packs validations.

## 1.10.1
* Fixed an issue where **update-content-graph** failed to execute.

## 1.10.0
* **Breaking change**: Removed usage of `pipenv`, `isort` and `autopep8` in the **split** and **download** commands. Removed the `--no-pipenv` and `--no-code-formatting` flags. Please see https://xsoar.pan.dev/docs/tutorials/tut-setup-dev-remote for the recommended environment setup.
* Fixed an issue in **prepare-content** command where large code lines were broken.
* Fixed an issue where git-*renamed_files* were not retrieved properly.
* Fixed an issue where test dependencies were calculated in all level dependencies calculation.
* Added formatting and validation to XSIAM content types.
* Fixed an issue where several XSIAM content types were not validated when passing the `-a` flag.
* Added a UUID to name mapper for **download** it replaces UUIDs with names on all downloaded files.
* Updated the demisto-py to v3.2.6 which now supports basic proxy authentication.
* Improved the message shown when using **upload** and overwriting packs.
* Added support for the **Layout Rule** content type in the id-set and the content graph.
* Updated the default general `fromVersion` value on **format** to `6.8.0`
* Fixed an issue where **lint** sometimes failed when using the `-cdam` flag due to wrong file duplications filtering.
* Added the content graph to **validate**, use with the `--graph` flag.

## 1.9.0
* Fixed an issue where the Slack notifier was using a deprecated argument.
* Added the `--docker-image` argument to the **lint** command, which allows determining the docker image to run lint on. Possible options are: `'native:ga'`, `'native:maintenance'`, `'native:dev'`, `'all'`, a specific docker image (from Docker Hub) or, the default `'from-yml'`.
* Fixed an issue in **prepare-content** command where large code lines were broken.
* Added a logger warning to **get_demisto_version**, the task will now fail with a more informative message.
* Fixed an issue where the **upload** and **prepare-content** commands didn't add `fromServerVersion` and `toServerVersion` to layouts.
* Updated **lint** to use graph instead of id_set when running with `--check-dependent-api-module` flag.
* Added the marketplaces field to all schemas.
* Added the flag `--xsoar-only` to the **doc-review** command which enables reviewing documents that belong to XSOAR-supported Packs.
* Fixed an issue in **update-release-notes** command where an error occurred when executing the same command a second time.
* Fixed an issue where **validate** would not always ignore errors listed under `.pack-ignore`.
* Fixed an issue where running **validate** on a specific pack didn't test all the relevant entities.
* Fixed an issue where fields ending with `_x2` where not replaced in the appropriate Marketplace.

## 1.8.3
* Changed **validate** to allow hiding parameters of type 0, 4, 12 and 14 when replacing with type 9 (credentials) with the same name.
* Fixed an issue where **update-release-notes** fails to update *MicrosoftApiModule* dependent integrations.
* Fixed an issue where the **upload** command failed because `docker_native_image_config.json` file could not be found.
* Added a metadata file to the content graph zip, to be used in the **update-content-graph** command.
* Updated the **validate** and **update-release-notes** commands to unskip the *Triggers Recommendations* content type.


## 1.8.2
* Fixed an issue where demisto-py failed to upload content to XSIAM when `DEMISTO_USERNAME` environment variable is set.
* Fixed an issue where the **prepare-content** command output invalid automation name when used with the --*custom* argument.
* Fixed an issue where modeling rules with arbitrary whitespace characters were not parsed correctly.
* Added support for the **nativeImage** key for an integration/script in the **prepare-content** command.
* Added **validate** checks for integrations declared deprecated (display name, description) but missing the `deprecated` flag.
* Changed the **validate** command to fail on the IN145 error code only when the parameter with type 4 is not hidden.
* Fixed an issue where downloading content layouts with `detailsV2=None` resulted in an error.
* Fixed an issue where **xdrctemplate** was missing 'external' prefix.
* Fixed an issue in **prepare-content** command providing output path.
* Updated the **validate** and **update-release-notes** commands to skip the *Triggers Recommendations* content type.
* Added a new validation to the **validate** command to verify that the release notes headers are in the correct format.
* Changed the **validate** command to fail on the IN140 error code only when the skipped integration has no unit tests.
* Changed **validate** to allow hiding parameters of type 4 (secret) when replacing with type 9 (credentials) with the same name.
* Fixed an issue where the **update-release-notes** command didn't add release-notes properly to some *new* content items.
* Added validation that checks that the `nativeimage` key is not defined in script/integration yml.
* Added to the **format** command the ability to remove `nativeimage` key in case defined in script/integration yml.
* Enhanced the **update-content-graph** command to support `--use-git`, `--imported_path` and `--output-path` arguments.
* Fixed an issue where **doc-review** failed when reviewing command name in some cases.
* Fixed an issue where **download** didn't identify playbooks properly, and downloaded files with UUIDs instead of file/script names.

## 1.8.1
* Fixed an issue where **format** created duplicate configuration parameters.
* Added hidden properties to integration command argument and script argument.
* Added `--override-existing` to **upload** that skips the confirmation prompt for overriding existing content packs. @mattbibbydw
* Fixed an issue where **validate** failed in private repos when attempting to read from a nonexisting `approved_categories.json`.
* Fixed an issue where **validate** used absolute paths when getting remote `pack_metadata.json` files in private repos.
* Fixed an issue in **download**, where names of custom scripts were replaced with UUIDs in IncidentFields and Layouts.

## 1.8.0
* Updated the supported python versions, as `>=3.8,<3.11`, as some of the dependencies are not supported on `3.11` yet.
* Added a **validate** step for **Modeling Rules** testdata files.
* Added the **update-content-graph** command.
* Added the ability to limit the number of CPU cores with `DEMISTO_SDK_MAX_CPU_CORES` envirment variable.
* Added the **prepare-content** command.
* Added support for fromversion/toversion in XSIAM content items (correlation rules, XSIAM dashboards, XSIAM reports and triggers).
* Added a **validate** step checking types of attributes in the schema file of modeling rule.
* Added a **validate** step checking that the dataset name of a modeling rule shows in the xif and schema files.
* Added a **validate** step checking that a correlation rule file does not start with a hyphen.
* Added a **validate** step checking that xsiam content items follow naming conventions.
* Fixed an issue where SDK commands failed on the deprecated `packaging.version.LegacyVersion`, by locking the `packaging` version to `<22`.
* Fixed an issue where **update-release-notes** failed when changing only xif file in **Modeling Rules**.
* Fixed an issue where *is_valid_category* and *is_categories_field_match_standard* failed when running in a private repo.
* Fixed an issue where **validate** didn't fail on the MR103 validation error.
* Fixed the *--release-notes* option, to support the new CHANGELOG format.
* Fixed an issue where **validate** failed when only changing a modeling rules's xif file.
* Fixed an issue where **format** failed on indicator files with a `None` value under the `tabs` key.
* Fixed an issue where **validate** only printed errors for one change of context path, rather than print all.
* Fixed an issue where **download** did not suggest using a username/password when authenticating with XSOAR and using invalid arguments.
* Fixed an issue where **download** failed when listing or downloading content items that are not unicode-encoded.
* Added support for fromversion/toversion in XSIAM content items (correlation rules, XSIAM dashboards, XSIAM reports and triggers).
* Updated the supported python versions, as `>=3.8,<3.11`, as some of the dependencies are not supported on `3.11` yet.
* Added **prepare-content** command which will prepare the pack or content item for the platform.
* Patched an issue where deprecated `packaging.version.LegacyVersion`, locking packaging version to `<22`.

## 1.7.9
* Fixed an issue where an error message in **validate** would not include the suggested fix.
* Added a validation that enforces predefined categories on MP Packs & integration yml files, the validation also ensures that each pack has only one category.
* Fixed an issue where **update-release-notes** did not generate release notes for **XDRC Templates**.
* Fixed an issue where **upload** failed without explaining the reason.
* Improved implementation of the docker_helper module.
* Fixed an issue where **validate** did not check changed pack_metadata.json files when running using git.
* Added support for **xdrctemplate** to content graph.
* Fixed an issue where local copies of the newly-introduced `DemistoClassApiModule.py` were validated.
* Added new release notes templates for the addition and modification of playbooks, layouts and types in the **doc-review** command.
* Fixed an issue where the **doc-review** command failed on descriptions of new content items.
* Added the `Command XXX is deprecated. Use XXX instead.` release notes templates to **doc-review** command.
* Fixed an issue where the **update-release-notes** command didn't add the modeling-rules description for new modeling-rules files.

## 1.7.8
* Added the capability to run the MDX server in a docker container for environments without node.
* Fixed an issue where **generate-docs** with `-c` argument updated sections of the incorrect commands.
* Added IF113 error code to **ALLOWED_IGNORE_ERRORS**.
* Fixed an issue where **validate** failed on playbooks with non-string input values.
* Added the `DEMISTO_SDK_IGNORE_CONTENT_WARNING` environment variable, to allow suppressing warnings when commands are not run under a content repo folder.
* Fixed an issue where **validate** failed to recognize integration tests that were missing from config.json
* Added support for **xpanse** marketplace in **create-id-set** and **create-content-artifacts** commands.
* Fixed an issue where **split** failed on yml files.
* Added support for marketplace-specific tags.
* Fixed an issue where **download** would not run `isort`. @maxgubler
* Fixed an issue where XSIAM Dashboards and Reports images failed the build.
* Added support for **xpanse** marketplace to content graph.

## 1.7.7
* Fixed an issue where paybooks **generate-docs** didn't parse complex input values when no accessor field is given correctly.
* Fixed an issue in the **download** command, where an exception would be raised when downloading system playbooks.
* Fixed an issue where the **upload** failed on playbooks containing a value that starts with `=`.
* Fixed an issue where the **generate-unit-tests** failed to generate assertions, and generate unit tests when command names does not match method name.
* Fixed an issue where the **download** command did not honor the `--no-code-formatting` flag properly. @maxgubler
* Added a new check to **validate**, making sure playbook task values are passed as references.
* Fixed an issue where the **update-release-notes** deleted existing release notes, now appending to it instead.
* Fixed an issue where **validate** printed blank space in case of validation failed and ignored.
* Renamed 'Agent Config' to 'XDRC Templates'.
* Fixed an issue where the **zip-packs** command did not work with the CommonServerUserPython and CommonServerUserPowerShell package.

## 1.7.6

* Fixed parsing of initialization arguments of client classes in the **generate-unit-tests** command.
* Added support for AgentConfig content item in the **upload**, **create-id-set**, **find-dependecies**, **unify** and **create-content-artifacts** commands.
* Added support for XSIAM Report preview image.

## 1.7.5

* Fixed an issue where the **upload** command did not work with the CommonServerUserPython package.
* Fixed an issue in the **download** command, where some playbooks were downloaded as test playbooks.
* Added playbook modification capabilities in **TestSuite**.
* Added a new command **create-content-graph**.
* Fixed an issue in the **upload** command, where the temporary zip would not clean up properly.
* Improved content items parsing in the **create-content-graph** command.
* Added an error when the docker daemon is unavailable when running **lint**.
* Removed the validation of a subtype change for scripts in the **validate** command.
* Fixed an issue where names of XSIAM content items were not normalized properly.
* Fixed an issue where the **download** command was downloading playbooks with **script** (id) and not **scriptName**.
* Fixed an issue where script yml files were not properly identified by `find_type`.
* Removed nightly integrations filtering when deciding if a test should run.
* Added support for XSIAM Dashboard preview image.
* Added the `--no-code-formatting` flag to the **download** command, allowing to skip autopep8 and isort.
* Fixed an issue in the **update-release-notes** command, where generating release notes for modeling rules schema file caused exception.

## 1.7.4

* Fixed an issue where the **doc-review** command showed irrelevant messages.
* Fixed an issue in **validate**, where backward-compatibility failures prevented other validations from running.
* Fixed an issue in **validate**, where content-like files under infrastructure paths were not ignored.
* Fixed an issue in the AMI mapping, where server versions were missing.
* Change the way the normalize name is set for external files.
* Added dump function to XSIAM pack objects to dulicate the files.
* Fixed an issue where the `contribution_converter` did not support changes made to ApiModules.
* Added name normalization according to new convention to XSIAM content items
* Added playbook modification capabilities in **TestSuite**.
* Fixed an issue in create-content-artifacts where it will not get a normalize name for the item and it will try to duplicate the same file.

## 1.7.3

* Fixed an issue in the **format** command where fail when executed from environment without mdx server available.
* Added `Added a`, `Added an` to the list of allowed changelog prefixes.
* Added support for Indicator Types/Reputations in the **upload** command.
* Fixed an issue when running from a subdirectory of a content repo failed.
* Changing the way we are using XSIAM servers api-keys in **test-content** .
* Added a success message to **postman-codegen**.

## 1.7.2

* Fixed an issue in the **validate** command where incident fields were not found in mappers even when they exist
* Added an ability to provide list of marketplace names as a param attribute to **validate** and **upload**
* Added the file type to the error message when it is not supported.
* Fixed an issue where `contribution_converter` incorrectly mapped _Indicator Field_ objects to the _incidentfield_ directory in contribution zip files.
* Fixed a bug where **validate** returned error on empty inputs not used in playbooks.
* Added the `DEMISTO_SDK_CONTENT_PATH` environment variable, implicitly used in various commands.
* Added link to documentation for error messages regarding use cases and tags.

## 1.7.1

* Fixed an issue where *indicatorTypes* and *betaIntegrations* were not found in the id_set.
* Updated the default general `fromVersion` value on **format** to `6.5.0`
* Fixed an issue where the **validate** command did not fail when the integration yml file name was not the same as the folder containing it.
* Added an option to have **generate-docs** take a Playbooks folder path as input, and generate docs for all playbooks in it.
* Fixed an issue where the suggestion in case of `IF113` included uppercase letters for the `cliName` parameter.
* Added new validation to the **validate** command to fail and list all the file paths of files that are using a deprecated integration command / script / playbook.
* **validate** will no longer fail on playbooks calling subplaybooks that have a higher `fromVersion` value, if  calling the subplaybook has `skipifunavailable=True`.
* Fixed an issue where relative paths were not accessed correctly.
* Running any `demisto-sdk` command in a folder with a `.env` file will load it, temporarily overriding existing environment variables.
* Fixed an issue where **validate** did not properly detect deleted files.
* Added new validations to the **validate** command to verify that the schema file exists for a modeling rule and that the schema and rules keys are empty in the yml file.
* Fixed an issue where *find_type* didn't recognize exported incident types.
* Added a new validation to **validate**, making sure all inputs of a playbook are used.
* Added a new validation to **validate**, making sure all inputs used in a playbook declared in the input section.
* The **format** command will now replace the *fromServerVersion* field with *fromVersion*.

## 1.7.0

* Allowed JSON Handlers to accept kwargs, for custoimzing behavior.
* Fixed an issue where an incorrect error was shown when the `id` of a content item differed from its `name` attribute.
* Fixed an issue where the `preserve_quotes` in ruamel_handler received an incorrect value @icholy
* Fixed an issue where ignoring RM110 error code wasn't working and added a validation to **ALLOWED_IGNORE_ERRORS** to validate that all error codes are inserted in the right format.
* Fixed an issue where the contribution credit text was not added correctly to the pack README.
* Changed the contribution file implementation from markdown to a list of contributor names. The **create-content-artifact** will use this list to prepare the needed credit message.
* Added a new validation to the `XSOAR-linter` in the **lint** command for verifying that demisto.log is not used in the code.
* The **generate-docs** command will now auto-generate the Incident Mirroring section when implemented in an integration.
* Added support to automatically generate release notes for deprecated items in the **update-release-notes** command.
* Fixed an issue causing any command to crash when unable to detect local repository properties.
* Fixed an issue where running in a private gitlab repo caused a warning message to be shown multiple times.
* Added a new validation to the **validate** command to verify that markdown and python files do not contain words related to copyright section.
* Fixed an issue where **lint** crashed when provided an input file path (expecting a directory).

## 1.6.9

* Added a new validation that checks whether a pack should be deprecated.
* Added a new ability to the **format** command to deprecate a pack.
* Fixed an issue where the **validate** command sometimes returned a false negative in cases where there are several sub-playbooks with the same ID.
* Added a new validation to the **validate** command to verify that the docker in use is not deprecated.
* Added support for multiple ApiModules in the **unify** command
* Added a check to **validate** command, preventing use of relative urls in README files.
* Added environment variable **DEMISTO_SDK_MARKETPLACE** expected to affect *MarketplaceTagParser* *marketplace* value. The value will be automatically set when passing *marketplace* arg to the commands **unify**, **zip-packs**, **create-content-artifacts** and **upload**.
* Added slack notifier for build failures on the master branch.
* Added support for modeling and parsing rules in the **split** command.
* Added support for README files in **format** command.
* Added a **validate** check, making sure classifier id and name values match. Updated the classifier **format** to update the id accordingly.
* The **generate-docs** command will now auto-generate the playbook image link by default.
* Added the `--custom-image-link` argument to override.
* Added a new flag to **generate-docs** command, allowing to add a custom image link to a playbook README.
* Added a new validation to the **validate** command to verify that the package directory name is the same as the files contained in the that package.
* Added support in the **unify** command to unify a schema into its Modeling Rule.

## 1.6.8

* Fixed an issue where **validate** did not fail on invalid playbook entities' versions (i.e. subplaybooks or scripts with higher fromversion than their parent playbook).
* Added support for running lint via a remote docker ssh connection. Use `DOCKER_HOST` env variable to specify a remote docker connection, such as: `DOCKER_HOST=ssh://myuser@myhost.com`.
* Fixed an issue where the pack cache in *get_marketplaces* caused the function to return invalid values.
* Fixed an issue where running format on a pack with XSIAM entities would fail.
* Added the new `display_name` field to relevant entities in the **create-id-set** command.
* Added a new validation to the **validate** command to verify the existence of "Reliability" parameter if the integration have reputation command.
* Fixed a bug where terminating the **lint** command failed (`ctrl + c`).
* Removed the validation of a subtype change in integrations and scripts from **validate**.
* Fixed an issue where **download** did not behave as expected when prompting for a version update. Reported by @K-Yo
* Added support for adoption release notes.
* Fixed an issue where **merge-id-sets** failed when a key was missing in one id-set.json.
* Fixed a bug where some mypy messages were not parsed properly in **lint**.
* Added a validation to the **validate** command, failing when '`fromversion`' or '`toversion`' in a content entity are incorrect format.
* Added a validation to the **validate** command, checking if `fromversion` <= `toversion`.
* Fixed an issue where coverage reports used the wrong logging level, marking debug logs as errors.
* Added a new validation to the **validate** command, to check when the discouraged `http` prefixes are used when setting defaultvalue, rather than `https`.
* Added a check to the **lint** command for finding hard-coded usage of the http protocol.
* Locked the dependency on Docker.
* Removed a traceback line from the **init** command templates: BaseIntegration, BaseScript.
* Updated the token in **_add_pr_comment** method from the content-bot token to the xsoar-bot token.

## 1.6.7

* Added the `types-markdown` dependency, adding markdown capabilities to existing linters using the [Markdown](https://pypi.org/project/Markdown/) package.
* Added support in the **format** command to remove nonexistent incident/indicator fields from *layouts/mappers*
* Added the `Note: XXX` and `XXX now generally available.` release notes templates to **doc-review** command.
* Updated the logs shown during the docker build step.
* Removed a false warning about configuring the `GITLAB_TOKEN` environment variable when it's not needed.
* Removed duplicate identifiers for XSIAM integrations.
* Updated the *tags* and *use cases* in pack metadata validation to use the local files only.
* Fixed the error message in checkbox validation where the defaultvalue is wrong and added the name of the variable that should be fixed.
* Added types to `find_type_by_path` under tools.py.
* Fixed an issue where YAML files contained incorrect value type for `tests` key when running `format --deprecate`.
* Added a deprecation message to the `tests:` section of yaml files when running `format --deprecate`.
* Added use case for **validate** on *wizard* objects - set_playbook is mapped to all integrations.
* Added the 'integration-get-indicators' commands to be ignored by the **verify_yml_commands_match_readme** validation, the validation will no longer fail if these commands are not in the readme file.
* Added a new validation to the **validate** command to verify that if the phrase "breaking changes" is present in a pack release notes, a JSON file with the same name exists and contains the relevant breaking changes information.
* Improved logs when running test playbooks (in a build).
* Fixed an issue in **upload** did not include list-type content items. @nicolas-rdgs
* Reverted release notes to old format.

## 1.6.6

* Added debug print when excluding item from ID set due to missing dependency.
* Added a validation to the **validate** command, failing when non-ignorable errors are present in .pack-ignore.
* Fixed an issue where `mdx server` did not close when stopped in mid run.
* Fixed an issue where `-vvv` flag did not print logs on debug level.
* enhanced ***validate*** command to list all command names affected by a backward compatibility break, instead of only one.
* Added support for Wizard content item in the **format**, **validate**, **upload**, **create-id-set**, **find-dependecies** and **create-content-artifacts** commands.
* Added a new flag to the **validate** command, allowing to run specific validations.
* Added support in **unify** and **create-content-artifacts** for displaying different documentations (detailed description + readme) for content items, depending on the marketplace version.
* Fixed an issue in **upload** where list items were not uploaded.
* Added a new validation to **validate** command to verify that *cliName* and *id* keys of the incident field or the indicator field are matches.
* Added the flag '-x', '--xsiam' to **upload** command to upload XSIAM entities to XSIAM server.
* Fixed the integration field *isFetchEvents* to be in lowercase.
* Fixed an issue where **validate -i** run after **format -i** on an existing file in the repo instead of **validate -g**.
* Added the following commands: 'update-remote-data', 'get-modified-remote-data', 'update-remote-system' to be ignored by the **verify_yml_commands_match_readme** validation, the validation will no longer fail if these commands are not in the readme file.
* Updated the release note template to include a uniform format for all items.
* Added HelloWorldSlim template option for *--template* flag in **demisto-sdk init** command.
* Fixed an issue where the HelloWorldSlim template in **demisto-sdk init** command had an integration id that was conflicting with HelloWorld integration id.
* Updated the SDK to use demisto-py 3.1.6, allowing use of a proxy with an environment variable.
* Set the default logger level to `warning`, to avoid unwanted debug logs.
* The **format** command now validates that default value of checkbox parameters is a string 'true' or 'false'.
* Fixed an issue where `FileType.PLAYBOOK` would show instead of `Playbook` in readme error messages.
* Added a new validation to **validate** proper defaultvalue for checkbox fields.

## 1.6.5

* Fixed an issue in the **format** command where the `id` field was overwritten for existing JSON files.
* Fixed an issue where the **doc-review** command was successful even when the release-note is malformed.
* Added timestamps to the `demisto-sdk` logger.
* Added time measurements to **lint**.
* Added the flag '-d', '--dependency' to **find-dependencies** command to get the content items that cause the dependencies between two packs.
* Fixed an issue where **update-release-notes** used the *trigger_id* field instead of the *trigger_name* field.
* Fixed an issue where **doc-review** failed to recognize script names, in scripts using the old file structure.
* Fixed an issue where concurrent processes created by **lint** caused deadlocks when opening files.
* Fixed an issue in the **format** command where `_dev` or `_copy` suffixes weren't removed from the subscript names in playbooks and layouts.
* Fixed an issue where **validate** failed on nonexistent `README.md` files.
* Added support of XSIAM content items to the **validate** command.
* Report **lint** summary results and failed packages after reporting time measurements.

## 1.6.4

* Added the new **generate-yml-from-python** command.
* Added a code *type* indication for integration and script objects in the *ID Set*.
* Added the [Vulture](https://github.com/jendrikseipp/vulture) linter to the pre-commit hook.
* The `demisto-sdk` pack will now be distributed via PyPi with a **wheel** file.
* Fixed a bug where any edited json file that contained a forward slash (`/`) escaped.
* Added a new validation to **validate** command to verify that the metadata *currentVersion* is
the same as the last release note version.
* The **validate** command now checks if there're none-deprecated integration commands that are missing from the readme file.
* Fixed an issue where *dockerimage* changes in Scripts weren't recognized by the **update-release-notes** command.
* Fixed an issue where **update-xsoar-config-file** did not properly insert the marketplace packs list to the file.
* Added the pack name to the known words by default when running the **doc-review** command.
* Added support for new XSIAM entities in **create-id-set** command.
* Added support for new XSIAM entities in **create-content-artifacts** command.
* Added support for Parsing/Modeling Rule content item in the **unify** command.
* Added the integration name, the commands name and the script name to the known words by default when running the **doc-review** command.
* Added an argument '-c' '--custom' to the **unify** command, if True will append to the unified yml name/display/id the custom label provided
* Added support for sub words suggestion in kebab-case sentences when running the **doc-review** command.
* Added support for new XSIAM entities in **update-release-notes** command.
* Enhanced the message of alternative suggestion words shown when running **doc-review** command.
* Fixed an incorrect error message, in case `node` is not installed on the machine.
* Fixed an issue in the **lint** command where the *check-dependent-api-modules* argument was set to true by default.
* Added a new command **generate-unit-tests**.
* Added a new validation to **validate** all SIEM integration have the same suffix.
* Fixed the destination path of the unified parsing/modeling rules in **create-content-artifacts** command.
* Fixed an issue in the **validate** command, where we validated wrongfully the existence of readme file for the *ApiModules* pack.
* Fixed an issue in the **validate** command, where an error message that was displayed for scripts validation was incorrect.
* Fixed an issue in the **validate** and **format** commands where *None* arguments in integration commands caused the commands to fail unexpectedly.
* Added support for running tests on XSIAM machines in the **test-content** command.
* Fixed an issue where the **validate** command did not work properly when deleting non-content items.
* Added the flag '-d', '--dependency' to **find-dependencies** command to get the content items that cause the dependencies between two packs.

## 1.6.3

* **Breaking change**: Fixed a typo in the **validate** `--quiet-bc-validation` flag (was `--quite-bc-validation`). @upstart-swiss
* Dropped support for python 3.7: Demisto-SDK is now supported on Python 3.8 or newer.
* Added an argument to YAMLHandler, allowing to set a maximal width for YAML files. This fixes an issue where a wrong default was used.
* Added the detach mechanism to the **upload** command, If you set the --input-config-file flag, any files in the repo's SystemPacks folder will be detached.
* Added the reattach mechanism to the **upload** command, If you set the --input-config-file flag, any detached item in your XSOAR instance that isn't currently in the repo's SystemPacks folder will be re-attached.
* Fixed an issue in the **validate** command that did not work properly when using the *-g* flag.
* Enhanced the dependency message shown when running **lint**.
* Fixed an issue where **update-release-notes** didn't update the currentVersion in pack_metadata.
* Improved the logging in **test-content** for helping catch typos in external playbook configuration.

## 1.6.2

* Added dependency validation support for core marketplacev2 packs.
* Fixed an issue in **update-release-notes** where suggestion fix failed in validation.
* Fixed a bug where `.env` files didn't load. @nicolas-rdgs
* Fixed a bug where **validate** command failed when the *categories* field in the pack metadata was empty for non-integration packs.
* Added *system* and *item-type* arguments to the **download** command, used when downloading system items.
* Added a validation to **validate**, checking that each script, integration and playbook have a README file. This validation only runs when the command is called with either the `-i` or the `-g` flag.
* Fixed a regression issue with **doc-review**, where the `-g` flag did not work.
* Improved the detection of errors in **doc-review** command.
* The **validate** command now checks if a readme file is empty, only for packs that contain playbooks or were written by a partner.
* The **validate** command now makes sure common contextPath values (e.g. `DBotScore.Score`) have a non-empty description, and **format** populates them automatically.
* Fixed an issue where the **generate-outputs** command did not work properly when examples were provided.
* Fixed an issue in the **generate-outputs** command, where the outputs were not written to the specified output path.
* The **generate-outputs** command can now generate outputs from multiple calls to the same command (useful when different args provide different outputs).
* The **generate-outputs** command can now update a yaml file with new outputs, without deleting or overwriting existing ones.
* Fixed a bug where **doc-review** command failed on existing templates.
* Fixed a bug where **validate** command failed when the word demisto is in the repo README file.
* Added support for adding test-playbooks to the zip file result in *create-content-artifacts* command for marketplacev2.
* Fixed an issue in **find-dependencies** where using the argument *-o* without the argument *--all-packs-dependencies* did not print a proper warning.
* Added a **validate** check to prevent deletion of files whose deletion is not supported by the XSOAR marketplace.
* Removed the support in the *maintenance* option of the *-u* flag in the **update-release-notes** command.
* Added validation for forbidden words and phrases in the **doc-review** command.
* Added a retries mechanism to the **test-content** command to stabilize the build process.
* Added support for all `git` platforms to get remote files.
* Refactored the **format** command's effect on the *fromversion* field:
  * Fixed a bug where the *fromversion* field was removed when modifying a content item.
  * Updated the general default *fromversion* and the default *fromversion* of newly-introduced content items (e.g. `Lists`, `Jobs`).
  * Added an interactive mode functionality for all content types, to ask the user whether to set a default *fromversion*, if could not automatically determine its value. Use `-y` to assume 'yes' as an answer to all prompts and run non-interactively.

## 1.6.1

* Added the '--use-packs-known-words' argument to the **doc-review** command
* Added YAML_Loader to handle yaml files in a standard way across modules, replacing PYYAML.
* Fixed an issue when filtering items using the ID set in the **create-content-artifacts** command.
* Fixed an issue in the **generate-docs** command where tables were generated with an empty description column.
* Fixed an issue in the **split** command where splitting failed when using relative input/output paths.
* Added warning when inferred files are missing.
* Added to **validate** a validation for integration image dimensions, which should be 120x50px.
* Improved an error in the **validate** command to better differentiate between the case where a required fetch parameter is malformed or missing.

## 1.6.0

* Fixed an issue in the **create-id-set** command where similar items from different marketplaces were reported as duplicated.
* Fixed typo in demisto-sdk init
* Fixed an issue where the **lint** command did not handle all container exit codes.
* Add to **validate** a validation for pack name to make sure it is unchanged.
* Added a validation to the **validate** command that verifies that the version in the pack_metdata file is written in the correct format.
* Fixed an issue in the **format** command where missing *fromVersion* field in indicator fields caused an error.

## 1.5.9

* Added option to specify `External Playbook Configuration` to change inputs of Playbooks triggered as part of **test-content**
* Improved performance of the **lint** command.
* Improved performance of the **validate** command when checking README images.
* ***create-id-set*** command - the default value of the **marketplace** argument was changed from ‘xsoar’ to all packs existing in the content repository. When using the command, make sure to pass the relevant marketplace to use.

## 1.5.8

* Fixed an issue where the command **doc-review** along with the argument `--release-notes` failed on yml/json files with invalid schema.
* Fixed an issue where the **lint** command failed on packs using python 3.10

## 1.5.7

* Fixed an issue where reading remote yaml files failed.
* Fixed an issue in **validate** failed with no error message for lists (when no fromVersion field was found).
* Fixed an issue when running **validate** or **format** in a gitlab repository, and failing to determine its project id.
* Added an enhancement to **split**, handling an empty output argument.
* Added the ability to add classifiers and mappers to conf.json.
* Added the Alias field to the incident field schema.

## 1.5.6

* Added 'deprecated' release notes template.
* Fixed an issue where **run-test-playbook** command failed to get the task entries when the test playbook finished with errors.
* Fixed an issue in **validate** command when running with `no-conf-json` argument to ignore the `conf.json` file.
* Added error type text (`ERROR` or `WARNING`) to **validate** error prints.
* Fixed an issue where the **format** command on test playbook did not format the ID to be equal to the name of the test playbook.
* Enhanced the **update-release-notes** command to automatically commit release notes config file upon creation.
* The **validate** command will validate that an indicator field of type html has fromVersion of 6.1.0 and above.
* The **format** command will now add fromVersion 6.1.0 to indicator field of type html.
* Added support for beta integrations in the **format** command.
* Fixed an issue where the **postman-codegen** command failed when called with the `--config-out` flag.
* Removed the integration documentation from the detailed description while performing **split** command to the unified yml file.
* Removed the line which indicates the version of the product from the README.md file for new contributions.

## 1.5.5

* Fixed an issue in the **update-release-notes** command, which did not work when changes were made in multiple packs.
* Changed the **validate** command to fail on missing test-playbooks only if no unittests are found.
* Fixed `to_kebab_case`, it will now deal with strings that have hyphens, commas or periods in them, changing them to be hyphens in the new string.
* Fixed an issue in the **create-id-set** command, where the `source` value included the git token if it was specified in the remote url.
* Fixed an issue in the **merge-id-set** command, where merging fails because of duplicates but the packs are in the XSOAR repo but in different version control.
* Fixed missing `Lists` Content Item as valid `IDSetType`
* Added enhancement for **generate-docs**. It is possible to provide both file or a comma seperated list as `examples`. Also, it's possible to provide more than one example for a script or a command.
* Added feature in **format** to sync YML and JSON files to the `master` file structure.
* Added option to specify `Incident Type`, `Incoming Mapper` and `Classifier` when configuring instance in **test-content**
* added a new command **run-test-playbook** to run a test playbook in a given XSOAR instance.
* Fixed an issue in **format** when running on a modified YML, that the `id` value is not changed to its old `id` value.
* Enhancement for **split** command, replace `ApiModule` code block to `import` when splitting a YML.
* Fixed an issue where indicator types were missing from the pack's content, when uploading using **zip-packs**.
* The request data body format generated in the **postman-codegen** will use the python argument's name and not the raw data argument's name.
* Added the flag '--filter-by-id-set' to **create-content-artifacts** to create artifacts only for items in the given id_set.json.

## 1.5.4

* Fixed an issue with the **format** command when contributing via the UI
* The **format** command will now not remove the `defaultRows` key from incident, indicator and generic fields with `type: grid`.
* Fixed an issue with the **validate** command when a layoutscontainer did not have the `fromversion` field set.
* added a new command **update-xsoar-config-file** to handle your XSOAR Configuration File.
* Added `skipVerify` argument in **upload** command to skip pack signature verification.
* Fixed an issue when the **run** command  failed running when there’s more than one playground, by explicitly using the current user’s playground.
* Added support for Job content item in the **format**, **validate**, **upload**, **create-id-set**, **find-dependecies** and **create-content-artifacts** commands.
* Added a **source** field to the **id_set** entitles.
* Two entitles will not consider as duplicates if they share the same pack and the same source.
* Fixed a bug when duplicates were found in **find_dependencies**.
* Added function **get_current_repo** to `tools`.
* The **postman-codegen** will not have duplicates argument name. It will rename them to the minimum distinguished shared path for each of them.

## 1.5.3

* The **format** command will now set `unsearchable: True` for incident, indicator and generic fields.
* Fixed an issue where the **update-release-notes** command crashes with `--help` flag.
* Added validation to the **validate** command that verifies the `unsearchable` key in incident, indicator and generic fields is set to true.
* Removed a validation that DBotRole should be set for automation that requires elevated permissions to the `XSOAR-linter` in the **lint** command.
* Fixed an issue in **Validate** command where playbooks conditional tasks were mishandeled.
* Added a validation to prevent contributors from using the `fromlicense` key as a configuration parameter in an integration's YML
* Added a validation to ensure that the type for **API token** (and similar) parameters are configured correctly as a `credential` type in the integration configuration YML.
* Added an assertion that checks for duplicated requests' names when generating an integration from a postman collection.
* Added support for [.env files](https://pypi.org/project/python-dotenv/). You can now add a `.env` file to your repository with the logging information instead of setting a global environment variables.
* When running **lint** command with --keep-container flag, the docker images are committed.
* The **validate** command will not return missing test playbook error when given a script with dynamic-section tag.

## 1.5.2

* Added a validation to **update-release-notes** command to ensure that the `--version` flag argument is in the right format.
* added a new command **coverage-analyze** to generate and print coverage reports.
* Fixed an issue in **validate** in repositories which are not in GitHub or GitLab
* Added a validation that verifies that readme image absolute links do not contain the working branch name.
* Added support for List content item in the **format**, **validate**, **download**, **upload**, **create-id-set**, **find-dependecies** and **create-content-artifacts** commands.
* Added a validation to ensure reputation command's default argument is set as an array input.
* Added the `--fail-duplicates` flag for the **merge-id-set** command which will fail the command if duplicates are found.
* Added the `--fail-duplicates` flag for the **create-id-set** command which will fail the command if duplicates are found.

## 1.5.1

* Fixed an issue where **validate** command failed to recognized test playbooks for beta integrations as valid tests.
* Fixed an issue were the **validate** command was falsely recognizing image paths in readme files.
* Fixed an issue where the **upload** command error message upon upload failure pointed to wrong file rather than to the pack metadata.
* Added a validation that verifies that each script which appears in incident fields, layouts or layout containers exists in the id_set.json.
* Fixed an issue where the **postman code-gen** command generated double dots for context outputs when it was not needed.
* Fixed an issue where there **validate** command on release notes file crashed when author image was added or modified.
* Added input handling when running **find-dependencies**, replacing string manipulations.
* Fixed an issue where the **validate** command did not handle multiple playbooks with the same name in the id_set.
* Added support for GitLab repositories in **validate**

## 1.5.0

* Fixed an issue where **upload** command failed to upload packs not under content structure.
* Added support for **init** command to run from non-content repo.
* The **split-yml** has been renamed to **split** and now supports splitting Dashboards from unified Generic Modules.
* Fixed an issue where the skipped tests validation ran on the `ApiModules` pack in the **validate** command.
* The **init** command will now create the `Generic Object` entities directories.
* Fixed an issue where the **format** command failed to recognize changed files from git.
* Fixed an issue where the **json-to-outputs** command failed checking whether `0001-01-01T00:00:00` is of type `Date`
* Added to the **generate context** command to generate context paths for integrations from an example file.
* Fixed an issue where **validate** failed on release notes configuration files.
* Fixed an issue where the **validate** command failed on pack input if git detected changed files outside of `Packs` directory.
* Fixed an issue where **validate** command failed to recognize files inside validated pack when validation release notes, resulting in a false error message for missing entity in release note.
* Fixed an issue where the **download** command failed when downloading an invalid YML, instead of skipping it.

## 1.4.9

* Added validation that the support URL in partner contribution pack metadata does not lead to a GitHub repo.
* Enhanced ***generate-docs*** with default `additionalinformation` (description) for common parameters.
* Added to **validate** command a validation that a content item's id and name will not end with spaces.
* The **format** command will now remove trailing whitespaces from content items' id and name fields.
* Fixed an issue where **update-release-notes** could fail on files outside the user given pack.
* Fixed an issue where the **generate-test-playbook** command would not place the playbook in the proper folder.
* Added to **validate** command a validation that packs with `Iron Bank` uses the latest docker from Iron Bank.
* Added to **update-release-notes** command support for `Generic Object` entities.
* Fixed an issue where playbook `fromversion` mismatch validation failed even if `skipunavailable` was set to true.
* Added to the **create artifacts** command support for release notes configuration file.
* Added validation to **validate** for release notes config file.
* Added **isoversize** and **isautoswitchedtoquietmode** fields to the playbook schema.
* Added to the **update-release-notes** command `-bc` flag to generate template for breaking changes version.
* Fixed an issue where **validate** did not search description files correctly, leading to a wrong warning message.

## 1.4.8

* Fixed an issue where yml files with `!reference` failed to load properly.
* Fixed an issue when `View Integration Documentation` button was added twice during the download and re-upload.
* Fixed an issue when `(Partner Contribution)` was added twice to the display name during the download and re-upload.
* Added the following enhancements in the **generate-test-playbook** command:
  * Added the *--commands* argument to generate tasks for specific commands.
  * Added the *--examples* argument to get the command examples file path and generate tasks from the commands and arguments specified there.
  * Added the *--upload* flag to specify whether to upload the test playbook after the generation.
  * Fixed the output condition generation for outputs of type `Boolean`.

## 1.4.7

* Fixed an issue where an empty list for a command context didn't produce an indication other than an empty table.
* Fixed an issue where the **format** command has incorrectly recognized on which files to run when running using git.
* Fixed an issue where author image validations were not checked properly.
* Fixed an issue where new old-formatted scripts and integrations were not validated.
* Fixed an issue where the wording in the from version validation error for subplaybooks was incorrect.
* Fixed an issue where the **update-release-notes** command used the old docker image version instead of the new when detecting a docker change.
* Fixed an issue where the **generate-test-playbook** command used an incorrect argument name as default
* Fixed an issue where the **json-to-outputs** command used an incorrect argument name as default when using `-d`.
* Fixed an issue where validations failed while trying to validate non content files.
* Fixed an issue where README validations did not work post VS Code formatting.
* Fixed an issue where the description validations were inconsistent when running through an integration file or a description file.

## 1.4.6

* Fixed an issue where **validate** suggests, with no reason, running **format** on missing mandatory keys in yml file.
* Skipped existence of TestPlaybook check on community and contribution integrations.
* Fixed an issue where pre-commit didn't run on the demisto_sdk/commands folder.
* The **init** command will now change the script template name in the code to the given script name.
* Expanded the validations performed on beta integrations.
* Added support for PreProcessRules in the **format**, **validate**, **download**, and **create-content-artifacts** commands.
* Improved the error messages in **generate-docs**, if an example was not provided.
* Added to **validate** command a validation that a content entity or a pack name does not contain the words "partner" and "community".
* Fixed an issue where **update-release-notes** ignores *--text* flag while using *-f*
* Fixed the outputs validations in **validate** so enrichment commands will not be checked to have DBotScore outputs.
* Added a new validation to require the dockerimage key to exist in an integration and script yml files.
* Enhanced the **generate-test-playbook** command to use only integration tested on commands, rather than (possibly) other integrations implementing them.
* Expanded unify command to support GenericModules - Unifies a GenericModule object with its Dashboards.
* Added validators for generic objects:
  * Generic Field validator - verify that the 'fromVersion' field is above 6.5.0, 'group' field equals 4 and 'id' field starts with the prefix 'generic_'.
  * Generic Type validator - verify that the 'fromVersion' field is above 6.5.0
  * Generic Module validator - verify that the 'fromVersion' field is above 6.5.0
  * Generic Definition validator - verify that the 'fromVersion' field is above 6.5.0
* Expanded Format command to support Generic Objects - Fixes generic objects according to their validations.
* Fixed an issue where the **update-release-notes** command did not handle ApiModules properly.
* Added option to enter a dictionary or json of format `[{field_name:description}]` in the **json-to-outputs** command,
  with the `-d` flag.
* Improved the outputs for the **format** command.
* Fixed an issue where the validations performed after the **format** command were inconsistent with **validate**.
* Added to the **validate** command a validation for the author image.
* Updated the **create-content-artifacts** command to support generic modules, definitions, fields and types.
* Added an option to ignore errors for file paths and not only file name in .pack-ignore file.

## 1.4.5

* Enhanced the **postman-codegen** command to name all generated arguments with lower case.
* Fixed an issue where the **find-dependencies** command miscalculated the dependencies for playbooks that use generic commands.
* Fixed an issue where the **validate** command failed in external repositories in case the DEMISTO_SDK_GITHUB_TOKEN was not set.
* Fixed an issue where **openapi-codegen** corrupted the swagger file by overwriting configuration to swagger file.
* Updated the **upload** command to support uploading zipped packs to the marketplace.
* Added to the **postman-codegen** command support of path variables.
* Fixed an issue where **openapi-codegen** entered into an infinite loop on circular references in the swagger file.
* The **format** command will now set `fromVersion: 6.2.0` for widgets with 'metrics' data type.
* Updated the **find-dependencies** command to support generic modules, definitions, fields and types.
* Fixed an issue where **openapi-codegen** tried to extract reference example outputs, leading to an exception.
* Added an option to ignore secrets automatically when using the **init** command to create a pack.
* Added a tool that gives the ability to temporarily suppress console output.

## 1.4.4

* When formatting incident types with Auto-Extract rules and without mode field, the **format** command will now add the user selected mode.
* Added new validation that DBotRole is set for scripts that requires elevated permissions to the `XSOAR-linter` in the **lint** command.
* Added url escaping to markdown human readable section in generate docs to avoid autolinking.
* Added a validation that mapper's id and name are matching. Updated the format of mapper to include update_id too.
* Added a validation to ensure that image paths in the README files are valid.
* Fixed **find_type** function to correctly find test files, such as, test script and test playbook.
* Added scheme validations for the new Generic Object Types, Fields, and Modules.
* Renamed the flag *--input-old-version* to *--old-version* in the **generate-docs** command.
* Refactored the **update-release-notes** command:
  * Replaced the *--all* flag with *--use-git* or *-g*.
  * Added the *--force* flag to update the pack release notes without changes in the pack.
  * The **update-release-notes** command will now update all dependent integrations on ApiModule change, even if not specified.
  * If more than one pack has changed, the full list of updated packs will be printed at the end of **update-release-notes** command execution.
  * Fixed an issue where the **update-release-notes** command did not add docker image release notes entry for release notes file if a script was changed.
  * Fixed an issue where the **update-release-notes** command did not detect changed files that had the same name.
  * Fixed an issue in the **update-release-notes** command where the version support of JSON files was mishandled.
* Fixed an issue where **format** did not skip files in test and documentation directories.
* Updated the **create-id-set** command to support generic modules, definitions, fields and types.
* Changed the **convert** command to generate old layout fromversion to 5.0.0 instead of 4.1.0
* Enhanced the command **postman-codegen** with type hints for templates.

## 1.4.3

* Fixed an issue where **json-to-outputs** command returned an incorrect output when json is a list.
* Fixed an issue where if a pack README.md did not exist it could cause an error in the validation process.
* Fixed an issue where the *--name* was incorrectly required in the **init** command.
* Adding the option to run **validate** on a specific path while using git (*-i* & *-g*).
* The **format** command will now change UUIDs in .yml and .json files to their respective content entity name.
* Added a playbook validation to check if a task sub playbook exists in the id set in the **validate** command.
* Added the option to add new tags/usecases to the approved list and to the pack metadata on the same pull request.
* Fixed an issue in **test_content** where when different servers ran tests for the same integration, the server URL parameters were not set correctly.
* Added a validation in the **validate** command to ensure that the ***endpoint*** command is configured correctly in yml file.
* Added a warning when pack_metadata's description field is longer than 130 characters.
* Fixed an issue where a redundant print occurred on release notes validation.
* Added new validation in the **validate** command to ensure that the minimal fromVersion in a widget of type metrics will be 6.2.0.
* Added the *--release-notes* flag to demisto-sdk to get the current version release notes entries.

## 1.4.2

* Added to `pylint` summary an indication if a test was skipped.
* Added to the **init** command the option to specify fromversion.
* Fixed an issue where running **init** command without filling the metadata file.
* Added the *--docker-timeout* flag in the **lint** command to control the request timeout for the Docker client.
* Fixed an issue where **update-release-notes** command added only one docker image release notes entry for release notes file, and not for every entity whom docker image was updated.
* Added a validation to ensure that incident/indicator fields names starts with their pack name in the **validate** command. (Checked only for new files and only when using git *-g*)
* Updated the **find-dependencies** command to return the 'dependencies' according the layout type ('incident', 'indicator').
* Enhanced the "vX" display name validation for scripts and integrations in the **validate** command to check for every versioned script or integration, and not only v2.
* Added the *--fail-duplicates* flag for the **create-id-set** command which will fail the command if duplicates are found.
* Added to the **generate-docs** command automatic addition to git when a new readme file is created.

## 1.4.1

* When in private repo without `DEMSITO_SDK_GITHUB_TOKEN` configured, get_remote_file will take files from the local origin/master.
* Enhanced the **unify** command when giving input of a file and not a directory return a clear error message.
* Added a validation to ensure integrations are not skipped and at least one test playbook is not skipped for each integration or script.
* Added to the Content Tests support for `context_print_dt`, which queries the incident context and prints the result as a json.
* Added new validation for the `xsoar_config.json` file in the **validate** command.
* Added a version differences section to readme in **generate-docs** command.
* Added the *--docs-format* flag in the **integration-diff** command to get the output in README format.
* Added the *--input-old-version* and *--skip-breaking-changes* flags in the **generate-docs** command to get the details for the breaking section and to skip the breaking changes section.

## 1.4.0

* Enable passing a comma-separated list of paths for the `--input` option of the **lint** command.
* Added new validation of unimplemented test-module command in the code to the `XSOAR-linter` in the **lint** command.
* Fixed the **generate-docs** to handle integration authentication parameter.
* Added a validation to ensure that description and README do not contain the word 'Demisto'.
* Improved the deprecated message validation required from playbooks and scripts.
* Added the `--quite-bc-validation` flag for the **validate** command to run the backwards compatibility validation in quite mode (errors is treated like warnings).
* Fixed the **update release notes** command to display a name for old layouts.
* Added the ability to append to the pack README credit to contributors.
* Added identification for parameter differences in **integration-diff** command.
* Fixed **format** to use git as a default value.
* Updated the **upload** command to support reports.
* Fixed an issue where **generate-docs** command was displaying 'None' when credentials parameter display field configured was not configured.
* Fixed an issue where **download** did not return exit code 1 on failure.
* Updated the validation that incident fields' names do not contain the word incident will aplly to core packs only.
* Added a playbook validation to verify all conditional tasks have an 'else' path in **validate** command.
* Renamed the GitHub authentication token environment variable `GITHUB_TOKEN` to `DEMITO_SDK_GITHUB_TOKEN`.
* Added to the **update-release-notes** command automatic addition to git when new release notes file is created.
* Added validation to ensure that integrations, scripts, and playbooks do not contain the entity type in their names.
* Added the **convert** command to convert entities between XSOAR versions.
* Added the *--deprecate* flag in **format** command to deprecate integrations, scripts, and playbooks.
* Fixed an issue where ignoring errors did not work when running the **validate** command on specific files (-i).

## 1.3.9

* Added a validation verifying that the pack's README.md file is not equal to pack description.
* Fixed an issue where the **Assume yes** flag did not work properly for some entities in the **format** command.
* Improved the error messages for separators in folder and file names in the **validate** command.
* Removed the **DISABLE_SDK_VERSION_CHECK** environment variable. To disable new version checks, use the **DEMISTO_SDK_SKIP_VERSION_CHECK** envirnoment variable.
* Fixed an issue where the demisto-sdk version check failed due to a rate limit.
* Fixed an issue with playbooks scheme validation.

## 1.3.8

* Updated the **secrets** command to work on forked branches.

## 1.3.7

* Added a validation to ensure correct image and description file names.
* Fixed an issue where the **validate** command failed when 'display' field in credentials param in yml is empty but 'displaypassword' was provided.
* Added the **integration-diff** command to check differences between two versions of an integration and to return a report of missing and changed elements in the new version.
* Added a validation verifying that the pack's README.md file is not missing or empty for partner packs or packs contains use cases.
* Added a validation to ensure that the integration and script folder and file names will not contain separators (`_`, `-`, ``).
* When formatting new pack, the **format** command will set the *fromversion* key to 5.5.0 in the new files without fromversion.

## 1.3.6

* Added a validation that core packs are not dependent on non-core packs.
* Added a validation that a pack name follows XSOAR standards.
* Fixed an issue where in some cases the `get_remote_file` function failed due to an invalid path.
* Fixed an issue where running **update-release-notes** with updated integration logo, did not detect any file changes.
* Fixed an issue where the **create-id-set** command did not identify unified integrations correctly.
* Fixed an issue where the `CommonTypes` pack was not identified as a dependency for all feed integrations.
* Added support for running SDK commands in private repositories.
* Fixed an issue where running the **init** command did not set the correct category field in an integration .yml file for a newly created pack.
* When formatting new contributed pack, the **format** command will set the *fromversion* key to 6.0.0 in the relevant files.
* If the environment variable "DISABLE_SDK_VERSION_CHECK" is define, the demisto-sdk will no longer check for newer version when running a command.
* Added the `--use-pack-metadata` flag for the **find-dependencies** command to update the calculated dependencies using the the packs metadata files.
* Fixed an issue where **validate** failed on scripts in case the `outputs` field was set to `None`.
* Fixed an issue where **validate** was failing on editing existing release notes.
* Added a validation for README files verifying that the file doesn't contain template text copied from HelloWorld or HelloWorldPremium README.

## 1.3.5

* Added a validation that layoutscontainer's id and name are matching. Updated the format of layoutcontainer to include update_id too.
* Added a validation that commands' names and arguments in core packs, or scripts' arguments do not contain the word incident.
* Fixed issue where running the **generate-docs** command with -c flag ran all the commands and not just the commands specified by the flag.
* Fixed the error message of the **validate** command to not always suggest adding the *description* field.
* Fixed an issue where running **format** on feed integration generated invalid parameter structure.
* Fixed an issue where the **generate-docs** command did not add all the used scripts in a playbook to the README file.
* Fixed an issue where contrib/partner details might be added twice to the same file, when using unify and create-content-artifacts commands
* Fixed issue where running **validate** command on image-related integration did not return the correct outputs to json file.
* When formatting playbooks, the **format** command will now remove empty fields from SetIncident, SetIndicator, CreateNewIncident, CreateNewIndicator script arguments.
* Added an option to fill in the developer email when running the **init** command.

## 1.3.4

* Updated the **validate** command to check that the 'additionalinfo' field only contains the expected value for feed required parameters and not equal to it.
* Added a validation that community/partner details are not in the detailed description file.
* Added a validation that the Use Case tag in pack_metadata file is only used when the pack contains at least one PB, Incident Type or Layout.
* Added a validation that makes sure outputs in integrations are matching the README file when only README has changed.
* Added the *hidden* field to the integration schema.
* Fixed an issue where running **format** on a playbook whose `name` does not equal its `id` would cause other playbooks who use that playbook as a sub-playbook to fail.
* Added support for local custom command configuration file `.demisto-sdk-conf`.
* Updated the **format** command to include an update to the description file of an integration, to remove community/partner details.

## 1.3.3

* Fixed an issue where **lint** failed where *.Dockerfile* exists prior running the lint command.
* Added FeedHelloWorld template option for *--template* flag in **demisto-sdk init** command.
* Fixed issue where **update-release-notes** deleted release note file if command was called more than once.
* Fixed issue where **update-release-notes** added docker image release notes every time the command was called.
* Fixed an issue where running **update-release-notes** on a pack with newly created integration, had also added a docker image entry in the release notes.
* Fixed an issue where `XSOAR-linter` did not find *NotImplementedError* in main.
* Added validation for README files verifying their length (over 30 chars).
* When using *-g* flag in the **validate** command it will now ignore untracked files by default.
* Added the *--include-untracked* flag to the **validate** command to include files which are untracked by git in the validation process.
* Improved the `pykwalify` error outputs in the **validate** command.
* Added the *--print-pykwalify* flag to the **validate** command to print the unchanged output from `pykwalify`.

## 1.3.2

* Updated the format of the outputs when using the *--json-file* flag to create a JSON file output for the **validate** and **lint** commands.
* Added the **doc-review** command to check spelling in .md and .yml files as well as a basic release notes review.
* Added a validation that a pack's display name does not already exist in content repository.
* Fixed an issue where the **validate** command failed to detect duplicate params in an integration.
* Fixed an issue where the **validate** command failed to detect duplicate arguments in a command in an integration.

## 1.3.1

* Fixed an issue where the **validate** command failed to validate the release notes of beta integrations.
* Updated the **upload** command to support indicator fields.
* The **validate** and **update-release-notes** commands will now check changed files against `demisto/master` if it is configured locally.
* Fixed an issue where **validate** would incorrectly identify files as renamed.
* Added a validation that integration properties (such as feed, mappers, mirroring, etc) are not removed.
* Fixed an issue where **validate** failed when comparing branch against commit hash.
* Added the *--no-pipenv* flag to the **split-yml** command.
* Added a validation that incident fields and incident types are not removed from mappers.
* Fixed an issue where the *c
reate-id-set* flag in the *validate* command did not work while not using git.
* Added the *hiddenusername* field to the integration schema.
* Added a validation that images that are not integration images, do not ask for a new version or RN

## 1.3.0

* Do not collect optional dependencies on indicator types reputation commands.
* Fixed an issue where downloading indicator layoutscontainer objects failed.
* Added a validation that makes sure outputs in integrations are matching the README file.
* Fixed an issue where the *create-id-set* flag in the **validate** command did not work.
* Added a warning in case no id_set file is found when running the **validate** command.
* Fixed an issue where changed files were not recognised correctly on forked branches in the **validate** and the **update-release-notes** commands.
* Fixed an issue when files were classified incorrectly when running *update-release-notes*.
* Added a validation that integration and script file paths are compatible with our convention.
* Fixed an issue where id_set.json file was re created whenever running the generate-docs command.
* added the *--json-file* flag to create a JSON file output for the **validate** and **lint** commands.

## 1.2.19

* Fixed an issue where merge id_set was not updated to work with the new entity of Packs.
* Added a validation that the playbook's version matches the version of its sub-playbooks, scripts, and integrations.

## 1.2.18

* Changed the *skip-id-set-creation* flag to *create-id-set* in the **validate** command. Its default value will be False.
* Added support for the 'cve' reputation command in default arg validation.
* Filter out generic and reputation command from scripts and playbooks dependencies calculation.
* Added support for the incident fields in outgoing mappers in the ID set.
* Added a validation that the taskid field and the id field under the task field are both from uuid format and contain the same value.
* Updated the **format** command to generate uuid value for the taskid field and for the id under the task field in case they hold an invalid values.
* Exclude changes from doc_files directory on validation.
* Added a validation that an integration command has at most one default argument.
* Fixing an issue where pack metadata version bump was not enforced when modifying an old format (unified) file.
* Added validation that integration parameter's display names are capitalized and spaced using whitespaces and not underscores.
* Fixed an issue where beta integrations where not running deprecation validations.
* Allowed adding additional information to the deprecated description.
* Fixing an issue when escaping less and greater signs in integration params did not work as expected.

## 1.2.17

* Added a validation that the classifier of an integration exists.
* Added a validation that the mapper of an integration exists.
* Added a validation that the incident types of a classifier exist.
* Added a validation that the incident types of a mapper exist.
* Added support for *text* argument when running **demisto-sdk update-release-notes** on the ApiModules pack.
* Added a validation for the minimal version of an indicator field of type grid.
* Added new validation for incident and indicator fields in classifiers mappers and layouts exist in the content.
* Added cache for get_remote_file to reducing failures from accessing the remote repo.
* Fixed an issue in the **format** command where `_dev` or `_copy` suffixes weren't removed from the `id` of the given playbooks.
* Playbook dependencies from incident and indicator fields are now marked as optional.
* Mappers dependencies from incident types and incident fields are now marked as optional.
* Classifier dependencies from incident types are now marked as optional.
* Updated **demisto-sdk init** command to no longer create `created` field in pack_metadata file
* Updated **generate-docs** command to take the parameters names in setup section from display field and to use additionalinfo field when exist.
* Using the *verbose* argument in the **find-dependencies** command will now log to the console.
* Improved the deprecated message validation required from integrations.
* Fixed an issue in the **generate-docs** command where **Context Example** section was created when it was empty.

## 1.2.16

* Added allowed ignore errors to the *IDSetValidator*.
* Fixed an issue where an irrelevant id_set validation ran in the **validate** command when using the *--id-set* flag.
* Fixed an issue were **generate-docs** command has failed if a command did not exist in commands permissions file.
* Improved a **validate** command message for missing release notes of api module dependencies.

## 1.2.15

* Added the *ID101* to the allowed ignored errors.

## 1.2.14

* SDK repository is now mypy check_untyped_defs complaint.
* The lint command will now ignore the unsubscriptable-object (E1136) pylint error in dockers based on python 3.9 - this will be removed once a new pylint version is released.
* Added an option for **format** to run on a whole pack.
* Added new validation of unimplemented commands from yml in the code to `XSOAR-linter`.
* Fixed an issue where Auto-Extract fields were only checked for newly added incident types in the **validate** command.
* Added a new warning validation of direct access to args/params dicts to `XSOAR-linter`.

## 1.2.13

* Added new validation of indicators usage in CommandResults to `XSOAR-linter`.
* Running **demisto-sdk lint** will automatically run on changed files (same behavior as the -g flag).
* Removed supported version message from the documentation when running **generate_docs**.
* Added a print to indicate backwards compatibility is being checked in **validate** command.
* Added a percent print when running the **validate** command with the *-a* flag.
* Fixed a regression in the **upload** command where it was ignoring `DEMISTO_VERIFY_SSL` env var.
* Fixed an issue where the **upload** command would fail to upload beta integrations.
* Fixed an issue where the **validate** command did not create the *id_set.json* file when running with *-a* flag.
* Added price change validation in the **validate** command.
* Added validations that checks in read-me for empty sections or leftovers from the auto generated read-me that should be changed.
* Added new code validation for *NotImplementedError* to raise a warning in `XSOAR-linter`.
* Added validation for support types in the pack metadata file.
* Added support for *--template* flag in **demisto-sdk init** command.
* Fixed an issue with running **validate** on master branch where the changed files weren't compared to previous commit when using the *-g* flag.
* Fixed an issue where the `XSOAR-linter` ran *NotImplementedError* validation on scripts.
* Added support for Auto-Extract feature validation in incident types in the **validate** command.
* Fixed an issue in the **lint** command where the *-i* flag was ignored.
* Improved **merge-id-sets** command to support merge between two ID sets that contain the same pack.
* Fixed an issue in the **lint** command where flake8 ran twice.

## 1.2.12

* Bandit now reports also on medium severity issues.
* Fixed an issue with support for Docker Desktop on Mac version 2.5.0+.
* Added support for vulture and mypy linting when running without docker.
* Added support for *prev-ver* flag in **update-release-notes** command.
* Improved retry support when building docker images for linting.
* Added the option to create an ID set on a specific pack in **create-id-set** command.
* Added the *--skip-id-set-creation* flag to **validate** command in order to add the capability to run validate command without creating id_set validation.
* Fixed an issue where **validate** command checked docker image tag on ApiModules pack.
* Fixed an issue where **find-dependencies** did not calculate dashboards and reports dependencies.
* Added supported version message to the documentation and release notes files when running **generate_docs** and **update-release-notes** commands respectively.
* Added new code validations for *NotImplementedError* exception raise to `XSOAR-linter`.
* Command create-content-artifacts additional support for **Author_image.png** object.
* Fixed an issue where schemas were not enforced for incident fields, indicator fields and old layouts in the validate command.
* Added support for **update-release-notes** command to update release notes according to master branch.

## 1.2.11

* Fixed an issue where the ***generate-docs*** command reset the enumeration of line numbering after an MD table.
* Updated the **upload** command to support mappers.
* Fixed an issue where exceptions were no printed in the **format** while the *--verbose* flag is set.
* Fixed an issue where *--assume-yes* flag did not work in the **format** command when running on a playbook without a `fromversion` field.
* Fixed an issue where the **format** command would fail in case `conf.json` file was not found instead of skipping the update.
* Fixed an issue where integration with v2 were recognised by the `name` field instead of the `display` field in the **validate** command.
* Added a playbook validation to check if a task script exists in the id set in the **validate** command.
* Added new integration category `File Integrity Management` in the **validate** command.

## 1.2.10

* Added validation for approved content pack use-cases and tags.
* Added new code validations for *CommonServerPython* import to `XSOAR-linter`.
* Added *default value* and *predefined values* to argument description in **generate-docs** command.
* Added a new validation that checks if *get-mapping-fields* command exists if the integration schema has *{ismappable: true}* in **validate** command.
* Fixed an issue where the *--staged* flag recognised added files as modified in the **validate** command.
* Fixed an issue where a backwards compatibility warning was raised for all added files in the **validate** command.
* Fixed an issue where **validate** command failed when no tests were given for a partner supported pack.
* Updated the **download** command to support mappers.
* Fixed an issue where the ***format*** command added a duplicate parameter.
* For partner supported content packs, added support for a list of emails.
* Removed validation of README files from the ***validate*** command.
* Fixed an issue where the ***validate*** command required release notes for ApiModules pack.

## 1.2.9

* Fixed an issue in the **openapi_codegen** command where it created duplicate functions name from the swagger file.
* Fixed an issue in the **update-release-notes** command where the *update type* argument was not verified.
* Fixed an issue in the **validate** command where no error was raised in case a non-existing docker image was presented.
* Fixed an issue in the **format** command where format failed when trying to update invalid Docker image.
* The **format** command will now preserve the **isArray** argument in integration's reputation commands and will show a warning if it set to **false**.
* Fixed an issue in the **lint** command where *finally* clause was not supported in main function.
* Fixed an issue in the **validate** command where changing any entity ID was not validated.
* Fixed an issue in the **validate** command where *--staged* flag did not bring only changed files.
* Fixed the **update-release-notes** command to ignore changes in the metadata file.
* Fixed the **validate** command to ignore metadata changes when checking if a version bump is needed.

## 1.2.8

* Added a new validation that checks in playbooks for the usage of `DeleteContext` in **validate** command.
* Fixed an issue in the **upload** command where it would try to upload content entities with unsupported versions.
* Added a new validation that checks in playbooks for the usage of specific instance in **validate** command.
* Added the **--staged** flag to **validate** command to run on staged files only.

## 1.2.7

* Changed input parameters in **find-dependencies** command.
  * Use ***-i, --input*** instead of ***-p, --path***.
  * Use ***-idp, --id-set-path*** instead of ***-i, --id-set-path***.
* Fixed an issue in the **unify** command where it crashed on an integration without an image file.
* Fixed an issue in the **format** command where unnecessary files were not skipped.
* Fixed an issue in the **update-release-notes** command where the *text* argument was not respected in all cases.
* Fixed an issue in the **validate** command where a warning about detailed description was given for unified or deprecated integrations.
* Improved the error returned by the **validate** command when running on files using the old format.

## 1.2.6

* No longer require setting `DEMISTO_README_VALIDATION` env var to enable README mdx validation. Validation will now run automatically if all necessary node modules are available.
* Fixed an issue in the **validate** command where the `--skip-pack-dependencies` would not skip id-set creation.
* Fixed an issue in the **validate** command where validation would fail if supplied an integration with an empty `commands` key.
* Fixed an issue in the **validate** command where validation would fail due to a required version bump for packs which are not versioned.
* Will use env var `DEMISTO_VERIFY_SSL` to determine if to use a secure connection for commands interacting with the Server when `--insecure` is not passed. If working with a local Server without a trusted certificate, you can set env var `DEMISTO_VERIFY_SSL=no` to avoid using `--insecure` on each command.
* Unifier now adds a link to the integration documentation to the integration detailed description.
* Fixed an issue in the **secrets** command where ignored secrets were not skipped.

## 1.2.5

* Added support for special fields: *defaultclassifier*, *defaultmapperin*, *defaultmapperout* in **download** command.
* Added -y option **format** command to assume "yes" as answer to all prompts and run non-interactively
* Speed up improvements for `validate` of README files.
* Updated the **format** command to adhere to the defined content schema and sub-schemas, aligning its behavior with the **validate** command.
* Added support for canvasContextConnections files in **format** command.

## 1.2.4

* Updated detailed description for community integrations.

## 1.2.3

* Fixed an issue where running **validate** failed on playbook with task that adds tags to the evidence data.
* Added the *displaypassword* field to the integration schema.
* Added new code validations to `XSOAR-linter`.
  * As warnings messages:
    * `demisto.params()` should be used only inside main function.
    * `demisto.args()` should be used only inside main function.
    * Functions args should have type annotations.
* Added `fromversion` field validation to test playbooks and scripts in **validate** command.

## 1.2.2

* Add support for warning msgs in the report and summary to **lint** command.
* Fixed an issue where **json-to-outputs** determined bool values as int.
* Fixed an issue where **update-release-notes** was crushing on `--all` flag.
* Fixed an issue where running **validate**, **update-release-notes** outside of content repo crushed without a meaningful error message.
* Added support for layoutscontainer in **init** contribution flow.
* Added a validation for tlp_color param in feeds in **validate** command.
* Added a validation for removal of integration parameters in **validate** command.
* Fixed an issue where **update-release-notes** was failing with a wrong error message when no pack or input was given.
* Improved formatting output of the **generate-docs** command.
* Add support for env variable *DEMISTO_SDK_ID_SET_REFRESH_INTERVAL*. Set this env variable to the refresh interval in minutes. The id set will be regenerated only if the refresh interval has passed since the last generation. Useful when generating Script documentation, to avoid re-generating the id_set every run.
* Added new code validations to `XSOAR-linter`.
  * As error messages:
    * Longer than 10 seconds sleep statements for non long running integrations.
    * exit() usage.
    * quit() usage.
  * As warnings messages:
    * `demisto.log` should not be used.
    * main function existence.
    * `demito.results` should not be used.
    * `return_output` should not be used.
    * try-except statement in main function.
    * `return_error` usage in main function.
    * only once `return_error` usage.
* Fixed an issue where **lint** command printed logs twice.
* Fixed an issue where *suffix* did not work as expected in the **create-content-artifacts** command.
* Added support for *prev-ver* flag in **lint** and **secrets** commands.
* Added support for *text* flag to **update-release-notes** command to add the same text to all release notes.
* Fixed an issue where **validate** did not recognize added files if they were modified locally.
* Added a validation that checks the `fromversion` field exists and is set to 5.0.0 or above when working or comparing to a non-feature branch in **validate** command.
* Added a validation that checks the certification field in the pack_metadata file is valid in **validate** command.
* The **update-release-notes** command will now automatically add docker image update to the release notes.

## 1.2.1

* Added an additional linter `XSOAR-linter` to the **lint** command which custom validates py files. currently checks for:
  * `Sys.exit` usages with non zero value.
  * Any `Print` usages.
* Fixed an issue where renamed files were failing on *validate*.
* Fixed an issue where single changed files did not required release notes update.
* Fixed an issue where doc_images required release-notes and validations.
* Added handling of dependent packs when running **update-release-notes** on changed *APIModules*.
  * Added new argument *--id-set-path* for id_set.json path.
  * When changes to *APIModule* is detected and an id_set.json is available - the command will update the dependent pack as well.
* Added handling of dependent packs when running **validate** on changed *APIModules*.
  * Added new argument *--id-set-path* for id_set.json path.
  * When changes to *APIModule* is detected and an id_set.json is available - the command will validate that the dependent pack has release notes as well.
* Fixed an issue where the find_type function didn't recognize file types correctly.
* Fixed an issue where **update-release-notes** command did not work properly on Windows.
* Added support for indicator fields in **update-release-notes** command.
* Fixed an issue where files in test dirs where being validated.

## 1.2.0

* Fixed an issue where **format** did not update the test playbook from its pack.
* Fixed an issue where **validate** validated non integration images.
* Fixed an issue where **update-release-notes** did not identified old yml integrations and scripts.
* Added revision templates to the **update-release-notes** command.
* Fixed an issue where **update-release-notes** crashed when a file was renamed.
* Fixed an issue where **validate** failed on deleted files.
* Fixed an issue where **validate** validated all images instead of packs only.
* Fixed an issue where a warning was not printed in the **format** in case a non-supported file type is inputted.
* Fixed an issue where **validate** did not fail if no release notes were added when adding files to existing packs.
* Added handling of incorrect layout paths via the **format** command.
* Refactor **create-content-artifacts** command - Efficient artifacts creation and better logging.
* Fixed an issue where image and description files were not handled correctly by **validate** and **update-release-notes** commands.
* Fixed an issue where the **format** command didn't remove all extra fields in a file.
* Added an error in case an invalid id_set.json file is found while running the **validate** command.
* Added fetch params checks to the **validate** command.

## 1.1.11

* Added line number to secrets' path in **secrets** command report.
* Fixed an issue where **init** a community pack did not present the valid support URL.
* Fixed an issue where **init** offered a non relevant pack support type.
* Fixed an issue where **lint** did not pull docker images for powershell.
* Fixed an issue where **find-dependencies** did not find all the script dependencies.
* Fixed an issue where **find-dependencies** did not collect indicator fields as dependencies for playbooks.
* Updated the **validate** and the **secrets** commands to be less dependent on regex.
* Fixed an issue where **lint** did not run on circle when docker did not return ping.
* Updated the missing release notes error message (RN106) in the **Validate** command.
* Fixed an issue where **Validate** would return missing release notes when two packs with the same substring existed in the modified files.
* Fixed an issue where **update-release-notes** would add duplicate release notes when two packs with the same substring existed in the modified files.
* Fixed an issue where **update-release-notes** would fail to bump new versions if the feature branch was out of sync with the master branch.
* Fixed an issue where a non-descriptive error would be returned when giving the **update-release-notes** command a pack which can not be found.
* Added dependencies check for *widgets* in **find-dependencies** command.
* Added a `update-docker` flag to **format** command.
* Added a `json-to-outputs` flag to the **run** command.
* Added a verbose (`-v`) flag to **format** command.
* Fixed an issue where **download** added the prefix "playbook-" to the name of playbooks.

## 1.1.10

* Updated the **init** command. Relevant only when passing the *--contribution* argument.
  * Added the *--author* option.
  * The *support* field of the pack's metadata is set to *community*.
* Added a proper error message in the **Validate** command upon a missing description in the root of the yml.
* **Format** now works with a relative path.
* **Validate** now fails when all release notes have been excluded.
* Fixed issue where correct error message would not propagate for invalid images.
* Added the *--skip-pack-dependencies* flag to **validate** command to skip pack dependencies validation. Relevant when using the *-g* flag.
* Fixed an issue where **Validate** and **Format** commands failed integrations with `defaultvalue` field in fetch incidents related parameters.
* Fixed an issue in the **Validate** command in which unified YAML files were not ignored.
* Fixed an issue in **generate-docs** where scripts and playbooks inputs and outputs were not parsed correctly.
* Fixed an issue in the **openapi-codegen** command where missing reference fields in the swagger JSON caused errors.
* Fixed an issue in the **openapi-codegen** command where empty objects in the swagger JSON paths caused errors.
* **update-release-notes** command now accept path of the pack instead of pack name.
* Fixed an issue where **generate-docs** was inserting unnecessary escape characters.
* Fixed an issue in the **update-release-notes** command where changes to the pack_metadata were not detected.
* Fixed an issue where **validate** did not check for missing release notes in old format files.

## 1.1.9

* Fixed an issue where **update-release-notes** command failed on invalid file types.

## 1.1.8

* Fixed a regression where **upload** command failed on test playbooks.
* Added new *githubUser* field in pack metadata init command.
* Support beta integration in the commands **split-yml, extract-code, generate-test-playbook and generate-docs.**
* Fixed an issue where **find-dependencies** ignored *toversion* field in content items.
* Added support for *layoutscontainer*, *classifier_5_9_9*, *mapper*, *report*, and *widget* in the **Format** command.
* Fixed an issue where **Format** will set the `ID` field to be equal to the `name` field in modified playbooks.
* Fixed an issue where **Format** did not work for test playbooks.
* Improved **update-release-notes** command:
  * Write content description to release notes for new items.
  * Update format for file types without description: Connections, Incident Types, Indicator Types, Layouts, Incident Fields.
* Added a validation for feedTags param in feeds in **validate** command.
* Fixed readme validation issue in community support packs.
* Added the **openapi-codegen** command to generate integrations from OpenAPI specification files.
* Fixed an issue were release notes validations returned wrong results for *CommonScripts* pack.
* Added validation for image links in README files in **validate** command.
* Added a validation for default value of fetch param in feeds in **validate** command.
* Fixed an issue where the **Init** command failed on scripts.

## 1.1.7

* Fixed an issue where running the **format** command on feed integrations removed the `defaultvalue` fields.
* Playbook branch marked with *skipunavailable* is now set as an optional dependency in the **find-dependencies** command.
* The **feedReputation** parameter can now be hidden in a feed integration.
* Fixed an issue where running the **unify** command on JS package failed.
* Added the *--no-update* flag to the **find-dependencies** command.
* Added the following validations in **validate** command:
  * Validating that a pack does not depend on NonSupported / Deprecated packs.

## 1.1.6

* Added the *--description* option to the **init** command.
* Added the *--contribution* option to the **init** command which converts a contribution zip to proper pack format.
* Improved **validate** command performance time and outputs.
* Added the flag *--no-docker-checks* to **validate** command to skip docker checks.
* Added the flag *--print-ignored-files* to **validate** command to print ignored files report when the command is done.
* Added the following validations in **validate** command:
  * Validating that existing release notes are not modified.
  * Validating release notes are not added to new packs.
  * Validating that the "currentVersion" field was raised in the pack_metadata for modified packs.
  * Validating that the timestamp in the "created" field in the pack_metadata is in ISO format.
* Running `demisto-sdk validate` will run the **validate** command using git and only on committed files (same as using *-g --post-commit*).
* Fixed an issue where release notes were not checked correctly in **validate** command.
* Fixed an issue in the **create-id-set** command where optional playbook tasks were not taken into consideration.
* Added a prompt to the `demisto-sdk update-release-notes` command to prompt users to commit changes before running the release notes command.
* Added support to `layoutscontainer` in **validate** command.

## 1.1.5

* Fixed an issue in **find-dependencies** command.
* **lint** command now verifies flake8 on CommonServerPython script.

## 1.1.4

* Fixed an issue with the default output file name of the **unify** command when using "." as an output path.
* **Unify** command now adds contributor details to the display name and description.
* **Format** command now adds *isFetch* and *incidenttype* fields to integration yml.
* Removed the *feedIncremental* field from the integration schema.
* **Format** command now adds *feedBypassExclusionList*, *Fetch indicators*, *feedReputation*, *feedReliability*,
     *feedExpirationPolicy*, *feedExpirationInterval* and *feedFetchInterval* fields to integration yml.
* Fixed an issue in the playbooks schema.
* Fixed an issue where generated release notes were out of order.
* Improved pack dependencies detection.
* Fixed an issue where test playbooks were mishandled in **validate** command.

## 1.1.3

* Added a validation for invalid id fields in indicators types files in **validate** command.
* Added default behavior for **update-release-notes** command.
* Fixed an error where README files were failing release notes validation.
* Updated format of generated release notes to be more user friendly.
* Improved error messages for the **update-release-notes** command.
* Added support for `Connections`, `Dashboards`, `Widgets`, and `Indicator Types` to **update-release-notes** command.
* **Validate** now supports scripts under the *TestPlaybooks* directory.
* Fixed an issue where **validate** did not support powershell files.

## 1.1.2

* Added a validation for invalid playbookID fields in incidents types files in **validate** command.
* Added a code formatter for python files.
* Fixed an issue where new and old classifiers where mixed on validate command.
* Added *feedIncremental* field to the integration schema.
* Fixed error in the **upload** command where unified YMLs were not uploaded as expected if the given input was a pack.
* Fixed an issue where the **secrets** command failed due to a space character in the file name.
* Ignored RN validation for *NonSupported* pack.
* You can now ignore IF107, SC100, RP102 error codes in the **validate** command.
* Fixed an issue where the **download** command was crashing when received as input a JS integration or script.
* Fixed an issue where **validate** command checked docker image for JS integrations and scripts.
* **validate** command now checks scheme for reports and connections.
* Fixed an issue where **validate** command checked docker when running on all files.
* Fixed an issue where **validate** command did not fail when docker image was not on the latest numeric tag.
* Fixed an issue where beta integrations were not validated correctly in **validate** command.

## 1.1.1

* fixed and issue where file types were not recognized correctly in **validate** command.
* Added better outputs for validate command.

## 1.1.0

* Fixed an issue where changes to only non-validated files would fail validation.
* Fixed an issue in **validate** command where moved files were failing validation for new packs.
* Fixed an issue in **validate** command where added files were failing validation due to wrong file type detection.
* Added support for new classifiers and mappers in **validate** command.
* Removed support of old RN format validation.
* Updated **secrets** command output format.
* Added support for error ignore on deprecated files in **validate** command.
* Improved errors outputs in **validate** command.
* Added support for linting an entire pack.

## 1.0.9

* Fixed a bug where misleading error was presented when pack name was not found.
* **Update-release-notes** now detects added files for packs with versions.
* Readme files are now ignored by **update-release-notes** and validation of release notes.
* Empty release notes no longer cause an uncaught error during validation.

## 1.0.8

* Changed the output format of demisto-sdk secrets.
* Added a validation that checkbox items are not required in integrations.
* Added pack release notes generation and validation.
* Improved pack metadata validation.
* Fixed an issue in **validate** where renamed files caused an error

## 1.0.4

* Fix the **format** command to update the `id` field to be equal to `details` field in indicator-type files, and to `name` field in incident-type & dashboard files.
* Fixed a bug in the **validate** command for layout files that had `sortValues` fields.
* Fixed a bug in the **format** command where `playbookName` field was not always present in the file.
* Fixed a bug in the **format** command where indicatorField wasn't part of the SDK schemas.
* Fixed a bug in **upload** command where created unified docker45 yml files were not deleted.
* Added support for IndicatorTypes directory in packs (for `reputation` files, instead of Misc).
* Fixed parsing playbook condition names as string instead of boolean in **validate** command
* Improved image validation in YAML files.
* Removed validation for else path in playbook condition tasks.

## 1.0.3

* Fixed a bug in the **format** command where comments were being removed from YAML files.
* Added output fields: *file_path* and *kind* for layouts in the id-set.json created by **create-id-set** command.
* Fixed a bug in the **create-id-set** command Who returns Duplicate for Layouts with a different kind.
* Added formatting to **generate-docs** command results replacing all `<br>` tags with `<br/>`.
* Fixed a bug in the **download** command when custom content contained not supported content entity.
* Fixed a bug in **format** command in which boolean strings  (e.g. 'yes' or 'no') were converted to boolean values (e.g. 'True' or 'False').
* **format** command now removes *sourceplaybookid* field from playbook files.
* Fixed a bug in **generate-docs** command in which integration dependencies were not detected when generating documentation for a playbook.

## 1.0.1

* Fixed a bug in the **unify** command when output path was provided empty.
* Improved error message for integration with no tests configured.
* Improved the error message returned from the **validate** command when an integration is missing or contains malformed fetch incidents related parameters.
* Fixed a bug in the **create** command where a unified YML with a docker image for 4.5 was copied incorrectly.
* Missing release notes message are now showing the release notes file path to update.
* Fixed an issue in the **validate** command in which unified YAML files were not ignored.
* File format suggestions are now shown in the relevant file format (JSON or YAML).
* Changed Docker image validation to fail only on non-valid ones.
* Removed backward compatibility validation when Docker image is updated.

## 1.0.0

* Improved the *upload* command to support the upload of all the content entities within a pack.
* The *upload* command now supports the improved pack file structure.
* Added an interactive option to format integrations, scripts and playbooks with No TestPlaybooks configured.
* Added an interactive option to configure *conf.json* file with missing test playbooks for integrations, scripts and playbooks
* Added *download* command to download custom content from Demisto instance to the local content repository.
* Improved validation failure messages to include a command suggestion, wherever relevant, to fix the raised issue.
* Improved 'validate' help and documentation description
* validate - checks that scripts, playbooks, and integrations have the *tests* key.
* validate - checks that test playbooks are configured in `conf.json`.
* demisto-sdk lint - Copy dir better handling.
* demisto-sdk lint - Add error when package missing in docker image.
* Added *-a , --validate-all* option in *validate* to run all validation on all files.
* Added *-i , --input* option in *validate* to run validation on a specified pack/file.
* added *-i, --input* option in *secrets* to run on a specific file.
* Added an allowed hidden parameter: *longRunning* to the hidden integration parameters validation.
* Fixed an issue with **format** command when executing with an output path of a folder and not a file path.
* Bug fixes in generate-docs command given playbook as input.
* Fixed an issue with lint command in which flake8 was not running on unit test files.

## 0.5.2

* Added *-c, --command* option in *generate-docs* to generate a specific command from an integration.
* Fixed an issue when getting README/CHANGELOG files from git and loading them.
* Removed release notes validation for new content.
* Fixed secrets validations for files with the same name in a different directory.
* demisto-sdk lint - parallelization working with specifying the number of workers.
* demisto-sdk lint - logging levels output, 3 levels.
* demisto-sdk lint - JSON report, structured error reports in JSON format.
* demisto-sdk lint - XML JUnit report for unit-tests.
* demisto-sdk lint - new packages used to accelerate execution time.
* demisto-sdk secrets - command now respects the generic whitelist, and not only the pack secrets.

## 0.5.0

[PyPI History][1]

[1]: https://pypi.org/project/demisto-sdk/#history

## 0.4.9

* Fixed an issue in *generate-docs* where Playbooks and Scripts documentation failed.
* Added a graceful error message when executing the *run" command with a misspelled command.
* Added more informative errors upon failures of the *upload* command.
* format command:
  * Added format for json files: IncidentField, IncidentType, IndicatorField, IndicatorType, Layout, Dashboard.
  * Added the *-fv --from-version*, *-nv --no-validation* arguments.
  * Removed the *-t yml_type* argument, the file type will be inferred.
  * Removed the *-g use_git* argument, running format without arguments will run automatically on git diff.
* Fixed an issue in loading playbooks with '=' character.
* Fixed an issue in *validate* failed on deleted README files.

## 0.4.8

* Added the *max* field to the Playbook schema, allowing to define it in tasks loop.
* Fixed an issue in *validate* where Condition branches checks were case sensitive.

## 0.4.7

* Added the *slareminder* field to the Playbook schema.
* Added the *common_server*, *demisto_mock* arguments to the *init* command.
* Fixed an issue in *generate-docs* where the general section was not being generated correctly.
* Fixed an issue in *validate* where Incident type validation failed.

## 0.4.6

* Fixed an issue where the *validate* command did not identify CHANGELOG in packs.
* Added a new command, *id-set* to create the id set - the content dependency tree by file IDs.

## 0.4.5

* generate-docs command:
  * Added the *use_cases*, *permissions*, *command_permissions* and *limitations*.
  * Added the *--insecure* argument to support running the script and integration command in Demisto.
  * Removed the *-t yml_type* argument, the file type will be inferred.
  * The *-o --output* argument is no longer mandatory, default value will be the input file directory.
* Added support for env var: *DEMISTO_SDK_SKIP_VERSION_CHECK*. When set version checks are skipped.
* Fixed an issue in which the CHANGELOG files did not match our scheme.
* Added a validator to verify that there are no hidden integration parameters.
* Fixed an issue where the *validate* command ran on test files.
* Removed the *env-dir* argument from the demisto-sdk.
* README files which are html files will now be skipped in the *validate* command.
* Added support for env var: *DEMISTO_README_VALIDATOR*. When not set the readme validation will not run.

## 0.4.4

* Added a validator for IncidentTypes (incidenttype-*.json).
* Fixed an issue where the -p flag in the *validate* command was not working.
* Added a validator for README.md files.
* Release notes validator will now run on: incident fields, indicator fields, incident types, dashboard and reputations.
* Fixed an issue where the validator of reputation(Indicator Type) did not check on the details field.
* Fixed an issue where the validator attempted validating non-existing files after deletions or name refactoring.
* Removed the *yml_type* argument in the *split-yml*, *extract-code* commands.
* Removed the *file_type* argument in the *generate-test-playbook* command.
* Fixed the *insecure* argument in *upload*.
* Added the *insecure* argument in *run-playbook*.
* Standardise the *-i --input*, *-o --output* to demisto-sdk commands.

## 0.4.3

* Fixed an issue where the incident and indicator field BC check failed.
* Support for linting and unit testing PowerShell integrations.

## 0.4.2

* Fixed an issue where validate failed on Windows.
* Added a validator to verify all branches are handled in conditional task in a playbook.
* Added a warning message when not running the latest sdk version.
* Added a validator to check that the root is connected to all tasks in the playbook.
* Added a validator for Dashboards (dashboard-*.json).
* Added a validator for Indicator Types (reputation-*.json).
* Added a BC validation for changing incident field type.
* Fixed an issue where init command would generate an invalid yml for scripts.
* Fixed an issue in misleading error message in v2 validation hook.
* Fixed an issue in v2 hook which now is set only on newly added scripts.
* Added more indicative message for errors in yaml files.
* Disabled pykwalify info log prints.

## 0.3.10

* Added a BC check for incident fields - changing from version is not allowed.
* Fixed an issue in create-content-artifacts where scripts in Packs in TestPlaybooks dir were copied with a wrong prefix.

## 0.3.9

* Added a validation that incident field can not be required.
* Added validation for fetch incident parameters.
* Added validation for feed integration parameters.
* Added to the *format* command the deletion of the *sourceplaybookid* field.
* Fixed an issue where *fieldMapping* in playbook did not pass the scheme validation.
* Fixed an issue where *create-content-artifacts* did not copy TestPlaybooks in Packs without prefix of *playbook-*.
* Added a validation the a playbook can not have a rolename set.
* Added to the image validator the new DBot default image.
* Added the fields: elasticcommonfields, quiet, quietmode to the Playbook schema.
* Fixed an issue where *validate* failed on integration commands without outputs.
* Added a new hook for naming of v2 integrations and scripts.

## 0.3.8

* Fixed an issue where *create-content-artifact* was not loading the data in the yml correctly.
* Fixed an issue where *unify* broke long lines in script section causing syntax errors

## 0.3.7

* Added *generate-docs* command to generate documentation file for integration, playbook or script.
* Fixed an issue where *unify* created a malformed integration yml.
* Fixed an issue where demisto-sdk **init** creates unit-test file with invalid import.

## 0.3.6

* Fixed an issue where demisto-sdk **validate** failed on modified scripts without error message.

## 0.3.5

* Fixed an issue with docker tag validation for integrations.
* Restructured repo source code.

## 0.3.4

* Saved failing unit tests as a file.
* Fixed an issue where "_test" file for scripts/integrations created using **init** would import the "HelloWorld" templates.
* Fixed an issue in demisto-sdk **validate** - was failing on backward compatiblity check
* Fixed an issue in demisto-sdk **secrets** - empty line in .secrets-ignore always made the secrets check to pass
* Added validation for docker image inside integrations and scripts.
* Added --use-git flag to **format** command to format all changed files.
* Fixed an issue where **validate** did not fail on dockerimage changes with bc check.
* Added new flag **--ignore-entropy** to demisto-sdk **secrets**, this will allow skip entropy secrets check.
* Added --outfile to **lint** to allow saving failed packages to a file.

## 0.3.3

* Added backwards compatibility break error message.
* Added schema for incident types.
* Added **additionalinfo** field to as an available field for integration configuration.
* Added pack parameter for **init**.
* Fixed an issue where error would appear if name parameter is not set in **init**.

## 0.3.2

* Fixed the handling of classifier files in **validate**.

## 0.3.1

* Fixed the handling of newly created reputation files in **validate**.
* Added an option to perform **validate** on a specific file.

## 0.3.0

* Added support for multi-package **lint** both with parallel and without.
* Added all parameter in **lint** to run on all packages and packs in content repository.
* Added **format** for:
  * Scripts
  * Playbooks
  * Integrations
* Improved user outputs for **secrets** command.
* Fixed an issue where **lint** would run pytest and pylint only on a single docker per integration.
* Added auto-complete functionality to demisto-sdk.
* Added git parameter in **lint** to run only on changed packages.
* Added the **run-playbook** command
* Added **run** command which runs a command in the Demisto playground.
* Added **upload** command which uploads an integration or a script to a Demisto instance.
* Fixed and issue where **validate** checked if release notes exist for new integrations and scripts.
* Added **generate-test-playbook** command which generates a basic test playbook for an integration or a script.
* **validate** now supports indicator fields.
* Fixed an issue with layouts scheme validation.
* Adding **init** command.
* Added **json-to-outputs** command which generates the yaml section for outputs from an API raw response.

## 0.2.6

* Fixed an issue with locating release notes for beta integrations in **validate**.

## 0.2.5

* Fixed an issue with locating release notes for beta integrations in **validate**.

## 0.2.4

* Adding image validation to Beta_Integration and Packs in **validate**.

## 0.2.3

* Adding Beta_Integration to the structure validation process.
* Fixing bug where **validate** did checks on TestPlaybooks.
* Added requirements parameter to **lint**.

## 0.2.2

* Fixing bug where **lint** did not return exit code 1 on failure.
* Fixing bug where **validate** did not print error message in case no release notes were give.

## 0.2.1

* **Validate** now checks that the id and name fields are identical in yml files.
* Fixed a bug where sdk did not return any exit code.

## 0.2.0

* Added Release Notes Validator.
* Fixed the Unifier selection of your python file to use as the code.
* **Validate** now supports Indicator fields.
* Fixed a bug where **validate** and **secrets** did not return exit code 1 on failure.
* **Validate** now runs on newly added scripts.

## 0.1.8

* Added support for `--version`.
* Fixed an issue in file_validator when calling `checked_type` method with script regex.

## 0.1.2

* Restructuring validation to support content packs.
* Added secrets validation.
* Added content bundle creation.
* Added lint and unit test run.

## 0.1.1

* Added new logic to the unifier.
* Added detailed README.
* Some small adjustments and fixes.

## 0.1.0

Capabilities:

* **Extract** components(code, image, description etc.) from a Demisto YAML file into a directory.
* **Unify** components(code, image, description etc.) to a single Demisto YAML file.
* **Validate** Demisto content files.<|MERGE_RESOLUTION|>--- conflicted
+++ resolved
@@ -2,11 +2,8 @@
 ## Unreleased
 * Added support to automatically detect the correct file model by file path when reading files.
 * Fixed an issue where **run-playbook** command didn't work if the *url* argument was not provided.
-<<<<<<< HEAD
+* Fixed an issue where **validate** command failed on valid complex layout rules and triggers.
 * Fixed an issue where *validate* failed with release notes files for assets modeling rules.
-=======
-* Fixed an issue where **validate** command failed on valid complex layout rules and triggers.
->>>>>>> 5ff21a94
 
 ## 1.24.0
 * Fixed an issue where the error was not clear when trying to retrieve the server version.
