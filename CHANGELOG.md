--- conflicted
+++ resolved
@@ -21,10 +21,7 @@
 * Added support for fromversion/toversion in XSIAM content items (correlation rules, XSIAM dashboards, XSIAM reports and triggers).
 * Updated the supported python versions, as `>=3.8,<3.11`, as some of the dependencies are not supported on `3.11` yet.
 * Added **prepare-content** command which will prepare the pack or content item for the platform.
-<<<<<<< HEAD
-=======
 * Patched an issue where deprecated `packaging.version.LegacyVersion`, locking packaging version to `<22`.
->>>>>>> 706a7b5c
 
 ## 1.7.9
 * Fixed an issue where an error message in **validate** would not include the suggested fix.
