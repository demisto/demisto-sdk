# Changelog

## Unreleased
* Fixed an issue where using **download** on non-unicode content, merging them into existing files caused an error.
* Changed an internal setting to allow writing non-ascii content (unicode) using `YAMLHandler` and `JSONHandler`.
* Fixed an issue where an error message in **unify** was unclear for invalid input.
* Fixed an issue where running **validate** failed with **is_valid_integration_file_path_in_folder** on integrations that use API modules.
* Fixed an issue where **validate** failed with **is_valid_integration_file_path_in_folder** on integrations that use the `MSAPIModule`.
* Added **validate** check for the `modules` field in `pack_metadata.json` files.
* Changed **lint** to skip deprecated content, unless when using the `-i` flag.
<<<<<<< HEAD
* Fixed an issue where **update-release-notes** failed when a new *Parsing Rule* was added to a pack.
=======
* Refactored the logging framework. Demisto-SDK logs will now be written to `.demist_sdk_debug.log` under the content path (when detected) or the current directory.
>>>>>>> 81bc9970

## 1.10.6
* Fixed an issue where running **validate** with the `-g` flag would skip some validations for old-formatted (unified) integration/script files.
* Deprecated integrations and scripts will not run anymore when providing the **--all-packs** to the **lint** command.
* Fixed an issue where a pack `serverMinVersion` would be calculated by the minimal fromVersion of its content items.
* Added the `--docker-image-target` flag to **lint** for testing native supported content with new images.

## 1.10.5
* Fixed an issue where running **run-test-playbook** would not use the `verify` parameter correctly. @ajoga
* Added a newline at the end of README files generated in **generate-docs**.
* Added the value `3` (out of bounds) to the `onChangeRepAlg` and `reputationCalc` fields under the `IncidentType` and `GenericType` schemas. **validate** will allow using it now.
* Fixed an issue where **doc-review** required dot suffixes in release notes describing new content.
* Fixed an issue where **validate** failed on Feed Integrations after adding the new *Collect/Connect* section field.
* Fixed an issue where using **postman-codegen** failed converting strings containing digits to kebab-case.
* Fixed an issue where the ***error-code*** command could not parse List[str] parameter.
* Updated validation *LO107* to support more section types in XSIAM layouts.

## 1.10.4
* Added support for running **lint** in multiple native-docker images.

## 1.10.3
* Fixed an issue where running **format** would fail after running npm install.
* Improved the graph validations in the **validate** command:
  - GR100 will now run on all content items of changed packs.
  - GR101 and GR102 will now catch invalid fromversion/toversion of files **using** the changed items.
  - GR103 errors will raise a warning when using the *-a* flag, but an error if using the *-i* or *g* flags.
* Fixed an issue where test-playbooks timed out.
* Fixed an issue where making a change in a module using an ApiModule would cause lint to run on the ApiModule unnecessarily.
* Fixed an issue where the `marketplace` field was not used when dumping pack zips.
* Fixed a typo in the README content generated with **update-release-notes** for updating integrations.
* Fixed an issue in **validate**, where using the `-gr` and `-i` flags did not run properly.
* Added the `sectionorder` field to integration scheme.
* Fixed an issue where in some occasions running of test-playbooks could receive session timeouts.
* Fixed an issue where **validate** command failed on core pack dependencies validation because of test dependencies.

## 1.10.2
* Added markdown lint formatting for README files in the **format** command.
* Fixed an issue where **lint** failed when using the `-cdam` flag with changed dependant api modules.
* Fixed an issue in the **upload** command, where `json`-based content items were not unified correctly when using the `--zip` argument.
* Added XPANSE core packs validations.

## 1.10.1
* Fixed an issue where **update-content-graph** failed to execute.

## 1.10.0
* **Breaking change**: Removed usage of `pipenv`, `isort` and `autopep8` in the **split** and **download** commands. Removed the `--no-pipenv` and `--no-code-formatting` flags. Please see https://xsoar.pan.dev/docs/tutorials/tut-setup-dev-remote for the recommended environment setup.
* Fixed an issue in **prepare-content** command where large code lines were broken.
* Fixed an issue where git-*renamed_files* were not retrieved properly.
* Fixed an issue where test dependencies were calculated in all level dependencies calculation.
* Added formatting and validation to XSIAM content types.
* Fixed an issue where several XSIAM content types were not validated when passing the `-a` flag.
* Added a UUID to name mapper for **download** it replaces UUIDs with names on all downloaded files.
* Updated the demisto-py to v3.2.6 which now supports basic proxy authentication.
* Improved the message shown when using **upload** and overwriting packs.
* Added support for the **Layout Rule** content type in the id-set and the content graph.
* Updated the default general `fromVersion` value on **format** to `6.8.0`
* Fixed an issue where **lint** sometimes failed when using the `-cdam` flag due to wrong file duplications filtering.
* Added the content graph to **validate**, use with the `--graph` flag.


## 1.9.0
* Fixed an issue where the Slack notifier was using a deprecated argument.
* Added the `--docker-image` argument to the **lint** command, which allows determining the docker image to run lint on. Possible options are: `'native:ga'`, `'native:maintenance'`, `'native:dev'`, `'all'`, a specific docker image (from Docker Hub) or, the default `'from-yml'`.
* Fixed an issue in **prepare-content** command where large code lines were broken.
* Added a logger warning to **get_demisto_version**, the task will now fail with a more informative message.
* Fixed an issue where the **upload** and **prepare-content** commands didn't add `fromServerVersion` and `toServerVersion` to layouts.
* Updated **lint** to use graph instead of id_set when running with `--check-dependent-api-module` flag.
* Added the marketplaces field to all schemas.
* Added the flag `--xsoar-only` to the **doc-review** command which enables reviewing documents that belong to XSOAR-supported Packs.
* Fixed an issue in **update-release-notes** command where an error occurred when executing the same command a second time.
* Fixed an issue where **validate** would not always ignore errors listed under `.pack-ignore`.
* Fixed an issue where running **validate** on a specific pack didn't test all the relevant entities.
* Fixed an issue where fields ending with `_x2` where not replaced in the appropriate Marketplace.

## 1.8.3
* Changed **validate** to allow hiding parameters of type 0, 4, 12 and 14 when replacing with type 9 (credentials) with the same name.
* Fixed an issue where **update-release-notes** fails to update *MicrosoftApiModule* dependent integrations.
* Fixed an issue where the **upload** command failed because `docker_native_image_config.json` file could not be found.
* Added a metadata file to the content graph zip, to be used in the **update-content-graph** command.
* Updated the **validate** and **update-release-notes** commands to unskip the *Triggers Recommendations* content type.


## 1.8.2
* Fixed an issue where demisto-py failed to upload content to XSIAM when `DEMISTO_USERNAME` environment variable is set.
* Fixed an issue where the **prepare-content** command output invalid automation name when used with the --*custom* argument.
* Fixed an issue where modeling rules with arbitrary whitespace characters were not parsed correctly.
* Added support for the **nativeImage** key for an integration/script in the **prepare-content** command.
* Added **validate** checks for integrations declared deprecated (display name, description) but missing the `deprecated` flag.
* Changed the **validate** command to fail on the IN145 error code only when the parameter with type 4 is not hidden.
* Fixed an issue where downloading content layouts with `detailsV2=None` resulted in an error.
* Fixed an issue where **xdrctemplate** was missing 'external' prefix.
* Fixed an issue in **prepare-content** command providing output path.
* Updated the **validate** and **update-release-notes** commands to skip the *Triggers Recommendations* content type.
* Added a new validation to the **validate** command to verify that the release notes headers are in the correct format.
* Changed the **validate** command to fail on the IN140 error code only when the skipped integration has no unit tests.
* Changed **validate** to allow hiding parameters of type 4 (secret) when replacing with type 9 (credentials) with the same name.
* Fixed an issue where the **update-release-notes** command didn't add release-notes properly to some *new* content items.
* Added validation that checks that the `nativeimage` key is not defined in script/integration yml.
* Added to the **format** command the ability to remove `nativeimage` key in case defined in script/integration yml.
* Enhanced the **update-content-graph** command to support `--use-git`, `--imported_path` and `--output-path` arguments.
* Fixed an issue where **doc-review** failed when reviewing command name in some cases.
* Fixed an issue where **download** didn't identify playbooks properly, and downloaded files with UUIDs instead of file/script names.

## 1.8.1
* Fixed an issue where **format** created duplicate configuration parameters.
* Added hidden properties to integration command argument and script argument.
* Added `--override-existing` to **upload** that skips the confirmation prompt for overriding existing content packs. @mattbibbydw
* Fixed an issue where **validate** failed in private repos when attempting to read from a nonexisting `approved_categories.json`.
* Fixed an issue where **validate** used absolute paths when getting remote `pack_metadata.json` files in private repos.
* Fixed an issue in **download**, where names of custom scripts were replaced with UUIDs in IncidentFields and Layouts.

## 1.8.0
* Updated the supported python versions, as `>=3.8,<3.11`, as some of the dependencies are not supported on `3.11` yet.
* Added a **validate** step for **Modeling Rules** testdata files.
* Added the **update-content-graph** command.
* Added the ability to limit the number of CPU cores with `DEMISTO_SDK_MAX_CPU_CORES` envirment variable.
* Added the **prepare-content** command.
* Added support for fromversion/toversion in XSIAM content items (correlation rules, XSIAM dashboards, XSIAM reports and triggers).
* Added a **validate** step checking types of attributes in the schema file of modeling rule.
* Added a **validate** step checking that the dataset name of a modeling rule shows in the xif and schema files.
* Added a **validate** step checking that a correlation rule file does not start with a hyphen.
* Added a **validate** step checking that xsiam content items follow naming conventions.
* Fixed an issue where SDK commands failed on the deprecated `packaging.version.LegacyVersion`, by locking the `packaging` version to `<22`.
* Fixed an issue where **update-release-notes** failed when changing only xif file in **Modeling Rules**.
* Fixed an issue where *is_valid_category* and *is_categories_field_match_standard* failed when running in a private repo.
* Fixed an issue where **validate** didn't fail on the MR103 validation error.
* Fixed the *--release-notes* option, to support the new CHANGELOG format.
* Fixed an issue where **validate** failed when only changing a modeling rules's xif file.
* Fixed an issue where **format** failed on indicator files with a `None` value under the `tabs` key.
* Fixed an issue where **validate** only printed errors for one change of context path, rather than print all.
* Fixed an issue where **download** did not suggest using a username/password when authenticating with XSOAR and using invalid arguments.
* Fixed an issue where **download** failed when listing or downloading content items that are not unicode-encoded.
* Added support for fromversion/toversion in XSIAM content items (correlation rules, XSIAM dashboards, XSIAM reports and triggers).
* Updated the supported python versions, as `>=3.8,<3.11`, as some of the dependencies are not supported on `3.11` yet.
* Added **prepare-content** command which will prepare the pack or content item for the platform.
* Patched an issue where deprecated `packaging.version.LegacyVersion`, locking packaging version to `<22`.

## 1.7.9
* Fixed an issue where an error message in **validate** would not include the suggested fix.
* Added a validation that enforces predefined categories on MP Packs & integration yml files, the validation also ensures that each pack has only one category.
* Fixed an issue where **update-release-notes** did not generate release notes for **XDRC Templates**.
* Fixed an issue where **upload** failed without explaining the reason.
* Improved implementation of the docker_helper module.
* Fixed an issue where **validate** did not check changed pack_metadata.json files when running using git.
* Added support for **xdrctemplate** to content graph.
* Fixed an issue where local copies of the newly-introduced `DemistoClassApiModule.py` were validated.
* Added new release notes templates for the addition and modification of playbooks, layouts and types in the **doc-review** command.
* Fixed an issue where the **doc-review** command failed on descriptions of new content items.
* Added the `Command XXX is deprecated. Use XXX instead.` release notes templates to **doc-review** command.
* Fixed an issue where the **update-release-notes** command didn't add the modeling-rules description for new modeling-rules files.

## 1.7.8
* Added the capability to run the MDX server in a docker container for environments without node.
* Fixed an issue where **generate-docs** with `-c` argument updated sections of the incorrect commands.
* Added IF113 error code to **ALLOWED_IGNORE_ERRORS**.
* Fixed an issue where **validate** failed on playbooks with non-string input values.
* Added the `DEMISTO_SDK_IGNORE_CONTENT_WARNING` environment variable, to allow suppressing warnings when commands are not run under a content repo folder.
* Fixed an issue where **validate** failed to recognize integration tests that were missing from config.json
* Added support for **xpanse** marketplace in **create-id-set** and **create-content-artifacts** commands.
* Fixed an issue where **split** failed on yml files.
* Added support for marketplace-specific tags.
* Fixed an issue where **download** would not run `isort`. @maxgubler
* Fixed an issue where XSIAM Dashboards and Reports images failed the build.
* Added support for **xpanse** marketplace to content graph.

## 1.7.7
* Fixed an issue where paybooks **generate-docs** didn't parse complex input values when no accessor field is given correctly.
* Fixed an issue in the **download** command, where an exception would be raised when downloading system playbooks.
* Fixed an issue where the **upload** failed on playbooks containing a value that starts with `=`.
* Fixed an issue where the **generate-unit-tests** failed to generate assertions, and generate unit tests when command names does not match method name.
* Fixed an issue where the **download** command did not honor the `--no-code-formatting` flag properly. @maxgubler
* Added a new check to **validate**, making sure playbook task values are passed as references.
* Fixed an issue where the **update-release-notes** deleted existing release notes, now appending to it instead.
* Fixed an issue where **validate** printed blank space in case of validation failed and ignored.
* Renamed 'Agent Config' to 'XDRC Templates'.
* Fixed an issue where the **zip-packs** command did not work with the CommonServerUserPython and CommonServerUserPowerShell package.

## 1.7.6

* Fixed parsing of initialization arguments of client classes in the **generate-unit-tests** command.
* Added support for AgentConfig content item in the **upload**, **create-id-set**, **find-dependecies**, **unify** and **create-content-artifacts** commands.
* Added support for XSIAM Report preview image.

## 1.7.5

* Fixed an issue where the **upload** command did not work with the CommonServerUserPython package.
* Fixed an issue in the **download** command, where some playbooks were downloaded as test playbooks.
* Added playbook modification capabilities in **TestSuite**.
* Added a new command **create-content-graph**.
* Fixed an issue in the **upload** command, where the temporary zip would not clean up properly.
* Improved content items parsing in the **create-content-graph** command.
* Added an error when the docker daemon is unavailable when running **lint**.
* Removed the validation of a subtype change for scripts in the **validate** command.
* Fixed an issue where names of XSIAM content items were not normalized properly.
* Fixed an issue where the **download** command was downloading playbooks with **script** (id) and not **scriptName**.
* Fixed an issue where script yml files were not properly identified by `find_type`.
* Removed nightly integrations filtering when deciding if a test should run.
* Added support for XSIAM Dashboard preview image.
* Added the `--no-code-formatting` flag to the **download** command, allowing to skip autopep8 and isort.
* Fixed an issue in the **update-release-notes** command, where generating release notes for modeling rules schema file caused exception.

## 1.7.4

* Fixed an issue where the **doc-review** command showed irrelevant messages.
* Fixed an issue in **validate**, where backward-compatibility failures prevented other validations from running.
* Fixed an issue in **validate**, where content-like files under infrastructure paths were not ignored.
* Fixed an issue in the AMI mapping, where server versions were missing.
* Change the way the normalize name is set for external files.
* Added dump function to XSIAM pack objects to dulicate the files.
* Fixed an issue where the `contribution_converter` did not support changes made to ApiModules.
* Added name normalization according to new convention to XSIAM content items
* Added playbook modification capabilities in **TestSuite**.
* Fixed an issue in create-content-artifacts where it will not get a normalize name for the item and it will try to duplicate the same file.

## 1.7.3

* Fixed an issue in the **format** command where fail when executed from environment without mdx server available.
* Added `Added a`, `Added an` to the list of allowed changelog prefixes.
* Added support for Indicator Types/Reputations in the **upload** command.
* Fixed an issue when running from a subdirectory of a content repo failed.
* Changing the way we are using XSIAM servers api-keys in **test-content** .
* Added a success message to **postman-codegen**.

## 1.7.2

* Fixed an issue in the **validate** command where incident fields were not found in mappers even when they exist
* Added an ability to provide list of marketplace names as a param attribute to **validate** and **upload**
* Added the file type to the error message when it is not supported.
* Fixed an issue where `contribution_converter` incorrectly mapped _Indicator Field_ objects to the _incidentfield_ directory in contribution zip files.
* Fixed a bug where **validate** returned error on empty inputs not used in playbooks.
* Added the `DEMISTO_SDK_CONTENT_PATH` environment variable, implicitly used in various commands.
* Added link to documentation for error messages regarding use cases and tags.

## 1.7.1

* Fixed an issue where *indicatorTypes* and *betaIntegrations* were not found in the id_set.
* Updated the default general `fromVersion` value on **format** to `6.5.0`
* Fixed an issue where the **validate** command did not fail when the integration yml file name was not the same as the folder containing it.
* Added an option to have **generate-docs** take a Playbooks folder path as input, and generate docs for all playbooks in it.
* Fixed an issue where the suggestion in case of `IF113` included uppercase letters for the `cliName` parameter.
* Added new validation to the **validate** command to fail and list all the file paths of files that are using a deprecated integration command / script / playbook.
* **validate** will no longer fail on playbooks calling subplaybooks that have a higher `fromVersion` value, if  calling the subplaybook has `skipifunavailable=True`.
* Fixed an issue where relative paths were not accessed correctly.
* Running any `demisto-sdk` command in a folder with a `.env` file will load it, temporarily overriding existing environment variables.
* Fixed an issue where **validate** did not properly detect deleted files.
* Added new validations to the **validate** command to verify that the schema file exists for a modeling rule and that the schema and rules keys are empty in the yml file.
* Fixed an issue where *find_type* didn't recognize exported incident types.
* Added a new validation to **validate**, making sure all inputs of a playbook are used.
* Added a new validation to **validate**, making sure all inputs used in a playbook declared in the input section.
* The **format** command will now replace the *fromServerVersion* field with *fromVersion*.

## 1.7.0

* Allowed JSON Handlers to accept kwargs, for custoimzing behavior.
* Fixed an issue where an incorrect error was shown when the `id` of a content item differed from its `name` attribute.
* Fixed an issue where the `preserve_quotes` in ruamel_handler received an incorrect value @icholy
* Fixed an issue where ignoring RM110 error code wasn't working and added a validation to **ALLOWED_IGNORE_ERRORS** to validate that all error codes are inserted in the right format.
* Fixed an issue where the contribution credit text was not added correctly to the pack README.
* Changed the contribution file implementation from markdown to a list of contributor names. The **create-content-artifact** will use this list to prepare the needed credit message.
* Added a new validation to the `XSOAR-linter` in the **lint** command for verifying that demisto.log is not used in the code.
* The **generate-docs** command will now auto-generate the Incident Mirroring section when implemented in an integration.
* Added support to automatically generate release notes for deprecated items in the **update-release-notes** command.
* Fixed an issue causing any command to crash when unable to detect local repository properties.
* Fixed an issue where running in a private gitlab repo caused a warning message to be shown multiple times.
* Added a new validation to the **validate** command to verify that markdown and python files do not contain words related to copyright section.
* Fixed an issue where **lint** crashed when provided an input file path (expecting a directory).

## 1.6.9

* Added a new validation that checks whether a pack should be deprecated.
* Added a new ability to the **format** command to deprecate a pack.
* Fixed an issue where the **validate** command sometimes returned a false negative in cases where there are several sub-playbooks with the same ID.
* Added a new validation to the **validate** command to verify that the docker in use is not deprecated.
* Added support for multiple ApiModules in the **unify** command
* Added a check to **validate** command, preventing use of relative urls in README files.
* Added environment variable **DEMISTO_SDK_MARKETPLACE** expected to affect *MarketplaceTagParser* *marketplace* value. The value will be automatically set when passing *marketplace* arg to the commands **unify**, **zip-packs**, **create-content-artifacts** and **upload**.
* Added slack notifier for build failures on the master branch.
* Added support for modeling and parsing rules in the **split** command.
* Added support for README files in **format** command.
* Added a **validate** check, making sure classifier id and name values match. Updated the classifier **format** to update the id accordingly.
* The **generate-docs** command will now auto-generate the playbook image link by default.
* Added the `--custom-image-link` argument to override.
* Added a new flag to **generate-docs** command, allowing to add a custom image link to a playbook README.
* Added a new validation to the **validate** command to verify that the package directory name is the same as the files contained in the that package.
* Added support in the **unify** command to unify a schema into its Modeling Rule.

## 1.6.8

* Fixed an issue where **validate** did not fail on invalid playbook entities' versions (i.e. subplaybooks or scripts with higher fromversion than their parent playbook).
* Added support for running lint via a remote docker ssh connection. Use `DOCKER_HOST` env variable to specify a remote docker connection, such as: `DOCKER_HOST=ssh://myuser@myhost.com`.
* Fixed an issue where the pack cache in *get_marketplaces* caused the function to return invalid values.
* Fixed an issue where running format on a pack with XSIAM entities would fail.
* Added the new `display_name` field to relevant entities in the **create-id-set** command.
* Added a new validation to the **validate** command to verify the existence of "Reliability" parameter if the integration have reputation command.
* Fixed a bug where terminating the **lint** command failed (`ctrl + c`).
* Removed the validation of a subtype change in integrations and scripts from **validate**.
* Fixed an issue where **download** did not behave as expected when prompting for a version update. Reported by @K-Yo
* Added support for adoption release notes.
* Fixed an issue where **merge-id-sets** failed when a key was missing in one id-set.json.
* Fixed a bug where some mypy messages were not parsed properly in **lint**.
* Added a validation to the **validate** command, failing when '`fromversion`' or '`toversion`' in a content entity are incorrect format.
* Added a validation to the **validate** command, checking if `fromversion` <= `toversion`.
* Fixed an issue where coverage reports used the wrong logging level, marking debug logs as errors.
* Added a new validation to the **validate** command, to check when the discouraged `http` prefixes are used when setting defaultvalue, rather than `https`.
* Added a check to the **lint** command for finding hard-coded usage of the http protocol.
* Locked the dependency on Docker.
* Removed a traceback line from the **init** command templates: BaseIntegration, BaseScript.
* Updated the token in **_add_pr_comment** method from the content-bot token to the xsoar-bot token.

## 1.6.7

* Added the `types-markdown` dependency, adding markdown capabilities to existing linters using the [Markdown](https://pypi.org/project/Markdown/) package.
* Added support in the **format** command to remove nonexistent incident/indicator fields from *layouts/mappers*
* Added the `Note: XXX` and `XXX now generally available.` release notes templates to **doc-review** command.
* Updated the logs shown during the docker build step.
* Removed a false warning about configuring the `GITLAB_TOKEN` environment variable when it's not needed.
* Removed duplicate identifiers for XSIAM integrations.
* Updated the *tags* and *use cases* in pack metadata validation to use the local files only.
* Fixed the error message in checkbox validation where the defaultvalue is wrong and added the name of the variable that should be fixed.
* Added types to `find_type_by_path` under tools.py.
* Fixed an issue where YAML files contained incorrect value type for `tests` key when running `format --deprecate`.
* Added a deprecation message to the `tests:` section of yaml files when running `format --deprecate`.
* Added use case for **validate** on *wizard* objects - set_playbook is mapped to all integrations.
* Added the 'integration-get-indicators' commands to be ignored by the **verify_yml_commands_match_readme** validation, the validation will no longer fail if these commands are not in the readme file.
* Added a new validation to the **validate** command to verify that if the phrase "breaking changes" is present in a pack release notes, a JSON file with the same name exists and contains the relevant breaking changes information.
* Improved logs when running test playbooks (in a build).
* Fixed an issue in **upload** did not include list-type content items. @nicolas-rdgs
* Reverted release notes to old format.

## 1.6.6

* Added debug print when excluding item from ID set due to missing dependency.
* Added a validation to the **validate** command, failing when non-ignorable errors are present in .pack-ignore.
* Fixed an issue where `mdx server` did not close when stopped in mid run.
* Fixed an issue where `-vvv` flag did not print logs on debug level.
* enhanced ***validate*** command to list all command names affected by a backward compatibility break, instead of only one.
* Added support for Wizard content item in the **format**, **validate**, **upload**, **create-id-set**, **find-dependecies** and **create-content-artifacts** commands.
* Added a new flag to the **validate** command, allowing to run specific validations.
* Added support in **unify** and **create-content-artifacts** for displaying different documentations (detailed description + readme) for content items, depending on the marketplace version.
* Fixed an issue in **upload** where list items were not uploaded.
* Added a new validation to **validate** command to verify that *cliName* and *id* keys of the incident field or the indicator field are matches.
* Added the flag '-x', '--xsiam' to **upload** command to upload XSIAM entities to XSIAM server.
* Fixed the integration field *isFetchEvents* to be in lowercase.
* Fixed an issue where **validate -i** run after **format -i** on an existing file in the repo instead of **validate -g**.
* Added the following commands: 'update-remote-data', 'get-modified-remote-data', 'update-remote-system' to be ignored by the **verify_yml_commands_match_readme** validation, the validation will no longer fail if these commands are not in the readme file.
* Updated the release note template to include a uniform format for all items.
* Added HelloWorldSlim template option for *--template* flag in **demisto-sdk init** command.
* Fixed an issue where the HelloWorldSlim template in **demisto-sdk init** command had an integration id that was conflicting with HelloWorld integration id.
* Updated the SDK to use demisto-py 3.1.6, allowing use of a proxy with an environment variable.
* Set the default logger level to `warning`, to avoid unwanted debug logs.
* The **format** command now validates that default value of checkbox parameters is a string 'true' or 'false'.
* Fixed an issue where `FileType.PLAYBOOK` would show instead of `Playbook` in readme error messages.
* Added a new validation to **validate** proper defaultvalue for checkbox fields.

## 1.6.5

* Fixed an issue in the **format** command where the `id` field was overwritten for existing JSON files.
* Fixed an issue where the **doc-review** command was successful even when the release-note is malformed.
* Added timestamps to the `demisto-sdk` logger.
* Added time measurements to **lint**.
* Added the flag '-d', '--dependency' to **find-dependencies** command to get the content items that cause the dependencies between two packs.
* Fixed an issue where **update-release-notes** used the *trigger_id* field instead of the *trigger_name* field.
* Fixed an issue where **doc-review** failed to recognize script names, in scripts using the old file structure.
* Fixed an issue where concurrent processes created by **lint** caused deadlocks when opening files.
* Fixed an issue in the **format** command where `_dev` or `_copy` suffixes weren't removed from the subscript names in playbooks and layouts.
* Fixed an issue where **validate** failed on nonexistent `README.md` files.
* Added support of XSIAM content items to the **validate** command.
* Report **lint** summary results and failed packages after reporting time measurements.

## 1.6.4

* Added the new **generate-yml-from-python** command.
* Added a code *type* indication for integration and script objects in the *ID Set*.
* Added the [Vulture](https://github.com/jendrikseipp/vulture) linter to the pre-commit hook.
* The `demisto-sdk` pack will now be distributed via PyPi with a **wheel** file.
* Fixed a bug where any edited json file that contained a forward slash (`/`) escaped.
* Added a new validation to **validate** command to verify that the metadata *currentVersion* is
the same as the last release note version.
* The **validate** command now checks if there're none-deprecated integration commands that are missing from the readme file.
* Fixed an issue where *dockerimage* changes in Scripts weren't recognized by the **update-release-notes** command.
* Fixed an issue where **update-xsoar-config-file** did not properly insert the marketplace packs list to the file.
* Added the pack name to the known words by default when running the **doc-review** command.
* Added support for new XSIAM entities in **create-id-set** command.
* Added support for new XSIAM entities in **create-content-artifacts** command.
* Added support for Parsing/Modeling Rule content item in the **unify** command.
* Added the integration name, the commands name and the script name to the known words by default when running the **doc-review** command.
* Added an argument '-c' '--custom' to the **unify** command, if True will append to the unified yml name/display/id the custom label provided
* Added support for sub words suggestion in kebab-case sentences when running the **doc-review** command.
* Added support for new XSIAM entities in **update-release-notes** command.
* Enhanced the message of alternative suggestion words shown when running **doc-review** command.
* Fixed an incorrect error message, in case `node` is not installed on the machine.
* Fixed an issue in the **lint** command where the *check-dependent-api-modules* argument was set to true by default.
* Added a new command **generate-unit-tests**.
* Added a new validation to **validate** all SIEM integration have the same suffix.
* Fixed the destination path of the unified parsing/modeling rules in **create-content-artifacts** command.
* Fixed an issue in the **validate** command, where we validated wrongfully the existence of readme file for the *ApiModules* pack.
* Fixed an issue in the **validate** command, where an error message that was displayed for scripts validation was incorrect.
* Fixed an issue in the **validate** and **format** commands where *None* arguments in integration commands caused the commands to fail unexpectedly.
* Added support for running tests on XSIAM machines in the **test-content** command.
* Fixed an issue where the **validate** command did not work properly when deleting non-content items.
* Added the flag '-d', '--dependency' to **find-dependencies** command to get the content items that cause the dependencies between two packs.

## 1.6.3

* **Breaking change**: Fixed a typo in the **validate** `--quiet-bc-validation` flag (was `--quite-bc-validation`). @upstart-swiss
* Dropped support for python 3.7: Demisto-SDK is now supported on Python 3.8 or newer.
* Added an argument to YAMLHandler, allowing to set a maximal width for YAML files. This fixes an issue where a wrong default was used.
* Added the detach mechanism to the **upload** command, If you set the --input-config-file flag, any files in the repo's SystemPacks folder will be detached.
* Added the reattach mechanism to the **upload** command, If you set the --input-config-file flag, any detached item in your XSOAR instance that isn't currently in the repo's SystemPacks folder will be re-attached.
* Fixed an issue in the **validate** command that did not work properly when using the *-g* flag.
* Enhanced the dependency message shown when running **lint**.
* Fixed an issue where **update-release-notes** didn't update the currentVersion in pack_metadata.
* Improved the logging in **test-content** for helping catch typos in external playbook configuration.

## 1.6.2

* Added dependency validation support for core marketplacev2 packs.
* Fixed an issue in **update-release-notes** where suggestion fix failed in validation.
* Fixed a bug where `.env` files didn't load. @nicolas-rdgs
* Fixed a bug where **validate** command failed when the *categories* field in the pack metadata was empty for non-integration packs.
* Added *system* and *item-type* arguments to the **download** command, used when downloading system items.
* Added a validation to **validate**, checking that each script, integration and playbook have a README file. This validation only runs when the command is called with either the `-i` or the `-g` flag.
* Fixed a regression issue with **doc-review**, where the `-g` flag did not work.
* Improved the detection of errors in **doc-review** command.
* The **validate** command now checks if a readme file is empty, only for packs that contain playbooks or were written by a partner.
* The **validate** command now makes sure common contextPath values (e.g. `DBotScore.Score`) have a non-empty description, and **format** populates them automatically.
* Fixed an issue where the **generate-outputs** command did not work properly when examples were provided.
* Fixed an issue in the **generate-outputs** command, where the outputs were not written to the specified output path.
* The **generate-outputs** command can now generate outputs from multiple calls to the same command (useful when different args provide different outputs).
* The **generate-outputs** command can now update a yaml file with new outputs, without deleting or overwriting existing ones.
* Fixed a bug where **doc-review** command failed on existing templates.
* Fixed a bug where **validate** command failed when the word demisto is in the repo README file.
* Added support for adding test-playbooks to the zip file result in *create-content-artifacts* command for marketplacev2.
* Fixed an issue in **find-dependencies** where using the argument *-o* without the argument *--all-packs-dependencies* did not print a proper warning.
* Added a **validate** check to prevent deletion of files whose deletion is not supported by the XSOAR marketplace.
* Removed the support in the *maintenance* option of the *-u* flag in the **update-release-notes** command.
* Added validation for forbidden words and phrases in the **doc-review** command.
* Added a retries mechanism to the **test-content** command to stabilize the build process.
* Added support for all `git` platforms to get remote files.
* Refactored the **format** command's effect on the *fromversion* field:
  * Fixed a bug where the *fromversion* field was removed when modifying a content item.
  * Updated the general default *fromversion* and the default *fromversion* of newly-introduced content items (e.g. `Lists`, `Jobs`).
  * Added an interactive mode functionality for all content types, to ask the user whether to set a default *fromversion*, if could not automatically determine its value. Use `-y` to assume 'yes' as an answer to all prompts and run non-interactively.

## 1.6.1

* Added the '--use-packs-known-words' argument to the **doc-review** command
* Added YAML_Loader to handle yaml files in a standard way across modules, replacing PYYAML.
* Fixed an issue when filtering items using the ID set in the **create-content-artifacts** command.
* Fixed an issue in the **generate-docs** command where tables were generated with an empty description column.
* Fixed an issue in the **split** command where splitting failed when using relative input/output paths.
* Added warning when inferred files are missing.
* Added to **validate** a validation for integration image dimensions, which should be 120x50px.
* Improved an error in the **validate** command to better differentiate between the case where a required fetch parameter is malformed or missing.

## 1.6.0

* Fixed an issue in the **create-id-set** command where similar items from different marketplaces were reported as duplicated.
* Fixed typo in demisto-sdk init
* Fixed an issue where the **lint** command did not handle all container exit codes.
* Add to **validate** a validation for pack name to make sure it is unchanged.
* Added a validation to the **validate** command that verifies that the version in the pack_metdata file is written in the correct format.
* Fixed an issue in the **format** command where missing *fromVersion* field in indicator fields caused an error.

## 1.5.9

* Added option to specify `External Playbook Configuration` to change inputs of Playbooks triggered as part of **test-content**
* Improved performance of the **lint** command.
* Improved performance of the **validate** command when checking README images.
* ***create-id-set*** command - the default value of the **marketplace** argument was changed from ‘xsoar’ to all packs existing in the content repository. When using the command, make sure to pass the relevant marketplace to use.

## 1.5.8

* Fixed an issue where the command **doc-review** along with the argument `--release-notes` failed on yml/json files with invalid schema.
* Fixed an issue where the **lint** command failed on packs using python 3.10

## 1.5.7

* Fixed an issue where reading remote yaml files failed.
* Fixed an issue in **validate** failed with no error message for lists (when no fromVersion field was found).
* Fixed an issue when running **validate** or **format** in a gitlab repository, and failing to determine its project id.
* Added an enhancement to **split**, handling an empty output argument.
* Added the ability to add classifiers and mappers to conf.json.
* Added the Alias field to the incident field schema.

## 1.5.6

* Added 'deprecated' release notes template.
* Fixed an issue where **run-test-playbook** command failed to get the task entries when the test playbook finished with errors.
* Fixed an issue in **validate** command when running with `no-conf-json` argument to ignore the `conf.json` file.
* Added error type text (`ERROR` or `WARNING`) to **validate** error prints.
* Fixed an issue where the **format** command on test playbook did not format the ID to be equal to the name of the test playbook.
* Enhanced the **update-release-notes** command to automatically commit release notes config file upon creation.
* The **validate** command will validate that an indicator field of type html has fromVersion of 6.1.0 and above.
* The **format** command will now add fromVersion 6.1.0 to indicator field of type html.
* Added support for beta integrations in the **format** command.
* Fixed an issue where the **postman-codegen** command failed when called with the `--config-out` flag.
* Removed the integration documentation from the detailed description while performing **split** command to the unified yml file.
* Removed the line which indicates the version of the product from the README.md file for new contributions.

## 1.5.5

* Fixed an issue in the **update-release-notes** command, which did not work when changes were made in multiple packs.
* Changed the **validate** command to fail on missing test-playbooks only if no unittests are found.
* Fixed `to_kebab_case`, it will now deal with strings that have hyphens, commas or periods in them, changing them to be hyphens in the new string.
* Fixed an issue in the **create-id-set** command, where the `source` value included the git token if it was specified in the remote url.
* Fixed an issue in the **merge-id-set** command, where merging fails because of duplicates but the packs are in the XSOAR repo but in different version control.
* Fixed missing `Lists` Content Item as valid `IDSetType`
* Added enhancement for **generate-docs**. It is possible to provide both file or a comma seperated list as `examples`. Also, it's possible to provide more than one example for a script or a command.
* Added feature in **format** to sync YML and JSON files to the `master` file structure.
* Added option to specify `Incident Type`, `Incoming Mapper` and `Classifier` when configuring instance in **test-content**
* added a new command **run-test-playbook** to run a test playbook in a given XSOAR instance.
* Fixed an issue in **format** when running on a modified YML, that the `id` value is not changed to its old `id` value.
* Enhancement for **split** command, replace `ApiModule` code block to `import` when splitting a YML.
* Fixed an issue where indicator types were missing from the pack's content, when uploading using **zip-packs**.
* The request data body format generated in the **postman-codegen** will use the python argument's name and not the raw data argument's name.
* Added the flag '--filter-by-id-set' to **create-content-artifacts** to create artifacts only for items in the given id_set.json.

## 1.5.4

* Fixed an issue with the **format** command when contributing via the UI
* The **format** command will now not remove the `defaultRows` key from incident, indicator and generic fields with `type: grid`.
* Fixed an issue with the **validate** command when a layoutscontainer did not have the `fromversion` field set.
* added a new command **update-xsoar-config-file** to handle your XSOAR Configuration File.
* Added `skipVerify` argument in **upload** command to skip pack signature verification.
* Fixed an issue when the **run** command  failed running when there’s more than one playground, by explicitly using the current user’s playground.
* Added support for Job content item in the **format**, **validate**, **upload**, **create-id-set**, **find-dependecies** and **create-content-artifacts** commands.
* Added a **source** field to the **id_set** entitles.
* Two entitles will not consider as duplicates if they share the same pack and the same source.
* Fixed a bug when duplicates were found in **find_dependencies**.
* Added function **get_current_repo** to `tools`.
* The **postman-codegen** will not have duplicates argument name. It will rename them to the minimum distinguished shared path for each of them.

## 1.5.3

* The **format** command will now set `unsearchable: True` for incident, indicator and generic fields.
* Fixed an issue where the **update-release-notes** command crashes with `--help` flag.
* Added validation to the **validate** command that verifies the `unsearchable` key in incident, indicator and generic fields is set to true.
* Removed a validation that DBotRole should be set for automation that requires elevated permissions to the `XSOAR-linter` in the **lint** command.
* Fixed an issue in **Validate** command where playbooks conditional tasks were mishandeled.
* Added a validation to prevent contributors from using the `fromlicense` key as a configuration parameter in an integration's YML
* Added a validation to ensure that the type for **API token** (and similar) parameters are configured correctly as a `credential` type in the integration configuration YML.
* Added an assertion that checks for duplicated requests' names when generating an integration from a postman collection.
* Added support for [.env files](https://pypi.org/project/python-dotenv/). You can now add a `.env` file to your repository with the logging information instead of setting a global environment variables.
* When running **lint** command with --keep-container flag, the docker images are committed.
* The **validate** command will not return missing test playbook error when given a script with dynamic-section tag.

## 1.5.2

* Added a validation to **update-release-notes** command to ensure that the `--version` flag argument is in the right format.
* added a new command **coverage-analyze** to generate and print coverage reports.
* Fixed an issue in **validate** in repositories which are not in GitHub or GitLab
* Added a validation that verifies that readme image absolute links do not contain the working branch name.
* Added support for List content item in the **format**, **validate**, **download**, **upload**, **create-id-set**, **find-dependecies** and **create-content-artifacts** commands.
* Added a validation to ensure reputation command's default argument is set as an array input.
* Added the `--fail-duplicates` flag for the **merge-id-set** command which will fail the command if duplicates are found.
* Added the `--fail-duplicates` flag for the **create-id-set** command which will fail the command if duplicates are found.

## 1.5.1

* Fixed an issue where **validate** command failed to recognized test playbooks for beta integrations as valid tests.
* Fixed an issue were the **validate** command was falsely recognizing image paths in readme files.
* Fixed an issue where the **upload** command error message upon upload failure pointed to wrong file rather than to the pack metadata.
* Added a validation that verifies that each script which appears in incident fields, layouts or layout containers exists in the id_set.json.
* Fixed an issue where the **postman code-gen** command generated double dots for context outputs when it was not needed.
* Fixed an issue where there **validate** command on release notes file crashed when author image was added or modified.
* Added input handling when running **find-dependencies**, replacing string manipulations.
* Fixed an issue where the **validate** command did not handle multiple playbooks with the same name in the id_set.
* Added support for GitLab repositories in **validate**

## 1.5.0

* Fixed an issue where **upload** command failed to upload packs not under content structure.
* Added support for **init** command to run from non-content repo.
* The **split-yml** has been renamed to **split** and now supports splitting Dashboards from unified Generic Modules.
* Fixed an issue where the skipped tests validation ran on the `ApiModules` pack in the **validate** command.
* The **init** command will now create the `Generic Object` entities directories.
* Fixed an issue where the **format** command failed to recognize changed files from git.
* Fixed an issue where the **json-to-outputs** command failed checking whether `0001-01-01T00:00:00` is of type `Date`
* Added to the **generate context** command to generate context paths for integrations from an example file.
* Fixed an issue where **validate** failed on release notes configuration files.
* Fixed an issue where the **validate** command failed on pack input if git detected changed files outside of `Packs` directory.
* Fixed an issue where **validate** command failed to recognize files inside validated pack when validation release notes, resulting in a false error message for missing entity in release note.
* Fixed an issue where the **download** command failed when downloading an invalid YML, instead of skipping it.

## 1.4.9

* Added validation that the support URL in partner contribution pack metadata does not lead to a GitHub repo.
* Enhanced ***generate-docs*** with default `additionalinformation` (description) for common parameters.
* Added to **validate** command a validation that a content item's id and name will not end with spaces.
* The **format** command will now remove trailing whitespaces from content items' id and name fields.
* Fixed an issue where **update-release-notes** could fail on files outside the user given pack.
* Fixed an issue where the **generate-test-playbook** command would not place the playbook in the proper folder.
* Added to **validate** command a validation that packs with `Iron Bank` uses the latest docker from Iron Bank.
* Added to **update-release-notes** command support for `Generic Object` entities.
* Fixed an issue where playbook `fromversion` mismatch validation failed even if `skipunavailable` was set to true.
* Added to the **create artifacts** command support for release notes configuration file.
* Added validation to **validate** for release notes config file.
* Added **isoversize** and **isautoswitchedtoquietmode** fields to the playbook schema.
* Added to the **update-release-notes** command `-bc` flag to generate template for breaking changes version.
* Fixed an issue where **validate** did not search description files correctly, leading to a wrong warning message.

## 1.4.8

* Fixed an issue where yml files with `!reference` failed to load properly.
* Fixed an issue when `View Integration Documentation` button was added twice during the download and re-upload.
* Fixed an issue when `(Partner Contribution)` was added twice to the display name during the download and re-upload.
* Added the following enhancements in the **generate-test-playbook** command:
  * Added the *--commands* argument to generate tasks for specific commands.
  * Added the *--examples* argument to get the command examples file path and generate tasks from the commands and arguments specified there.
  * Added the *--upload* flag to specify whether to upload the test playbook after the generation.
  * Fixed the output condition generation for outputs of type `Boolean`.

## 1.4.7

* Fixed an issue where an empty list for a command context didn't produce an indication other than an empty table.
* Fixed an issue where the **format** command has incorrectly recognized on which files to run when running using git.
* Fixed an issue where author image validations were not checked properly.
* Fixed an issue where new old-formatted scripts and integrations were not validated.
* Fixed an issue where the wording in the from version validation error for subplaybooks was incorrect.
* Fixed an issue where the **update-release-notes** command used the old docker image version instead of the new when detecting a docker change.
* Fixed an issue where the **generate-test-playbook** command used an incorrect argument name as default
* Fixed an issue where the **json-to-outputs** command used an incorrect argument name as default when using `-d`.
* Fixed an issue where validations failed while trying to validate non content files.
* Fixed an issue where README validations did not work post VS Code formatting.
* Fixed an issue where the description validations were inconsistent when running through an integration file or a description file.

## 1.4.6

* Fixed an issue where **validate** suggests, with no reason, running **format** on missing mandatory keys in yml file.
* Skipped existence of TestPlaybook check on community and contribution integrations.
* Fixed an issue where pre-commit didn't run on the demisto_sdk/commands folder.
* The **init** command will now change the script template name in the code to the given script name.
* Expanded the validations performed on beta integrations.
* Added support for PreProcessRules in the **format**, **validate**, **download**, and **create-content-artifacts** commands.
* Improved the error messages in **generate-docs**, if an example was not provided.
* Added to **validate** command a validation that a content entity or a pack name does not contain the words "partner" and "community".
* Fixed an issue where **update-release-notes** ignores *--text* flag while using *-f*
* Fixed the outputs validations in **validate** so enrichment commands will not be checked to have DBotScore outputs.
* Added a new validation to require the dockerimage key to exist in an integration and script yml files.
* Enhanced the **generate-test-playbook** command to use only integration tested on commands, rather than (possibly) other integrations implementing them.
* Expanded unify command to support GenericModules - Unifies a GenericModule object with its Dashboards.
* Added validators for generic objects:
  * Generic Field validator - verify that the 'fromVersion' field is above 6.5.0, 'group' field equals 4 and 'id' field starts with the prefix 'generic_'.
  * Generic Type validator - verify that the 'fromVersion' field is above 6.5.0
  * Generic Module validator - verify that the 'fromVersion' field is above 6.5.0
  * Generic Definition validator - verify that the 'fromVersion' field is above 6.5.0
* Expanded Format command to support Generic Objects - Fixes generic objects according to their validations.
* Fixed an issue where the **update-release-notes** command did not handle ApiModules properly.
* Added option to enter a dictionary or json of format `[{field_name:description}]` in the **json-to-outputs** command,
  with the `-d` flag.
* Improved the outputs for the **format** command.
* Fixed an issue where the validations performed after the **format** command were inconsistent with **validate**.
* Added to the **validate** command a validation for the author image.
* Updated the **create-content-artifacts** command to support generic modules, definitions, fields and types.
* Added an option to ignore errors for file paths and not only file name in .pack-ignore file.

## 1.4.5

* Enhanced the **postman-codegen** command to name all generated arguments with lower case.
* Fixed an issue where the **find-dependencies** command miscalculated the dependencies for playbooks that use generic commands.
* Fixed an issue where the **validate** command failed in external repositories in case the DEMISTO_SDK_GITHUB_TOKEN was not set.
* Fixed an issue where **openapi-codegen** corrupted the swagger file by overwriting configuration to swagger file.
* Updated the **upload** command to support uploading zipped packs to the marketplace.
* Added to the **postman-codegen** command support of path variables.
* Fixed an issue where **openapi-codegen** entered into an infinite loop on circular references in the swagger file.
* The **format** command will now set `fromVersion: 6.2.0` for widgets with 'metrics' data type.
* Updated the **find-dependencies** command to support generic modules, definitions, fields and types.
* Fixed an issue where **openapi-codegen** tried to extract reference example outputs, leading to an exception.
* Added an option to ignore secrets automatically when using the **init** command to create a pack.
* Added a tool that gives the ability to temporarily suppress console output.

## 1.4.4

* When formatting incident types with Auto-Extract rules and without mode field, the **format** command will now add the user selected mode.
* Added new validation that DBotRole is set for scripts that requires elevated permissions to the `XSOAR-linter` in the **lint** command.
* Added url escaping to markdown human readable section in generate docs to avoid autolinking.
* Added a validation that mapper's id and name are matching. Updated the format of mapper to include update_id too.
* Added a validation to ensure that image paths in the README files are valid.
* Fixed **find_type** function to correctly find test files, such as, test script and test playbook.
* Added scheme validations for the new Generic Object Types, Fields, and Modules.
* Renamed the flag *--input-old-version* to *--old-version* in the **generate-docs** command.
* Refactored the **update-release-notes** command:
  * Replaced the *--all* flag with *--use-git* or *-g*.
  * Added the *--force* flag to update the pack release notes without changes in the pack.
  * The **update-release-notes** command will now update all dependent integrations on ApiModule change, even if not specified.
  * If more than one pack has changed, the full list of updated packs will be printed at the end of **update-release-notes** command execution.
  * Fixed an issue where the **update-release-notes** command did not add docker image release notes entry for release notes file if a script was changed.
  * Fixed an issue where the **update-release-notes** command did not detect changed files that had the same name.
  * Fixed an issue in the **update-release-notes** command where the version support of JSON files was mishandled.
* Fixed an issue where **format** did not skip files in test and documentation directories.
* Updated the **create-id-set** command to support generic modules, definitions, fields and types.
* Changed the **convert** command to generate old layout fromversion to 5.0.0 instead of 4.1.0
* Enhanced the command **postman-codegen** with type hints for templates.

## 1.4.3

* Fixed an issue where **json-to-outputs** command returned an incorrect output when json is a list.
* Fixed an issue where if a pack README.md did not exist it could cause an error in the validation process.
* Fixed an issue where the *--name* was incorrectly required in the **init** command.
* Adding the option to run **validate** on a specific path while using git (*-i* & *-g*).
* The **format** command will now change UUIDs in .yml and .json files to their respective content entity name.
* Added a playbook validation to check if a task sub playbook exists in the id set in the **validate** command.
* Added the option to add new tags/usecases to the approved list and to the pack metadata on the same pull request.
* Fixed an issue in **test_content** where when different servers ran tests for the same integration, the server URL parameters were not set correctly.
* Added a validation in the **validate** command to ensure that the ***endpoint*** command is configured correctly in yml file.
* Added a warning when pack_metadata's description field is longer than 130 characters.
* Fixed an issue where a redundant print occurred on release notes validation.
* Added new validation in the **validate** command to ensure that the minimal fromVersion in a widget of type metrics will be 6.2.0.
* Added the *--release-notes* flag to demisto-sdk to get the current version release notes entries.

## 1.4.2

* Added to `pylint` summary an indication if a test was skipped.
* Added to the **init** command the option to specify fromversion.
* Fixed an issue where running **init** command without filling the metadata file.
* Added the *--docker-timeout* flag in the **lint** command to control the request timeout for the Docker client.
* Fixed an issue where **update-release-notes** command added only one docker image release notes entry for release notes file, and not for every entity whom docker image was updated.
* Added a validation to ensure that incident/indicator fields names starts with their pack name in the **validate** command. (Checked only for new files and only when using git *-g*)
* Updated the **find-dependencies** command to return the 'dependencies' according the layout type ('incident', 'indicator').
* Enhanced the "vX" display name validation for scripts and integrations in the **validate** command to check for every versioned script or integration, and not only v2.
* Added the *--fail-duplicates* flag for the **create-id-set** command which will fail the command if duplicates are found.
* Added to the **generate-docs** command automatic addition to git when a new readme file is created.

## 1.4.1

* When in private repo without `DEMSITO_SDK_GITHUB_TOKEN` configured, get_remote_file will take files from the local origin/master.
* Enhanced the **unify** command when giving input of a file and not a directory return a clear error message.
* Added a validation to ensure integrations are not skipped and at least one test playbook is not skipped for each integration or script.
* Added to the Content Tests support for `context_print_dt`, which queries the incident context and prints the result as a json.
* Added new validation for the `xsoar_config.json` file in the **validate** command.
* Added a version differences section to readme in **generate-docs** command.
* Added the *--docs-format* flag in the **integration-diff** command to get the output in README format.
* Added the *--input-old-version* and *--skip-breaking-changes* flags in the **generate-docs** command to get the details for the breaking section and to skip the breaking changes section.

## 1.4.0

* Enable passing a comma-separated list of paths for the `--input` option of the **lint** command.
* Added new validation of unimplemented test-module command in the code to the `XSOAR-linter` in the **lint** command.
* Fixed the **generate-docs** to handle integration authentication parameter.
* Added a validation to ensure that description and README do not contain the word 'Demisto'.
* Improved the deprecated message validation required from playbooks and scripts.
* Added the `--quite-bc-validation` flag for the **validate** command to run the backwards compatibility validation in quite mode (errors is treated like warnings).
* Fixed the **update release notes** command to display a name for old layouts.
* Added the ability to append to the pack README credit to contributors.
* Added identification for parameter differences in **integration-diff** command.
* Fixed **format** to use git as a default value.
* Updated the **upload** command to support reports.
* Fixed an issue where **generate-docs** command was displaying 'None' when credentials parameter display field configured was not configured.
* Fixed an issue where **download** did not return exit code 1 on failure.
* Updated the validation that incident fields' names do not contain the word incident will aplly to core packs only.
* Added a playbook validation to verify all conditional tasks have an 'else' path in **validate** command.
* Renamed the GitHub authentication token environment variable `GITHUB_TOKEN` to `DEMITO_SDK_GITHUB_TOKEN`.
* Added to the **update-release-notes** command automatic addition to git when new release notes file is created.
* Added validation to ensure that integrations, scripts, and playbooks do not contain the entity type in their names.
* Added the **convert** command to convert entities between XSOAR versions.
* Added the *--deprecate* flag in **format** command to deprecate integrations, scripts, and playbooks.
* Fixed an issue where ignoring errors did not work when running the **validate** command on specific files (-i).

## 1.3.9

* Added a validation verifying that the pack's README.md file is not equal to pack description.
* Fixed an issue where the **Assume yes** flag did not work properly for some entities in the **format** command.
* Improved the error messages for separators in folder and file names in the **validate** command.
* Removed the **DISABLE_SDK_VERSION_CHECK** environment variable. To disable new version checks, use the **DEMISTO_SDK_SKIP_VERSION_CHECK** envirnoment variable.
* Fixed an issue where the demisto-sdk version check failed due to a rate limit.
* Fixed an issue with playbooks scheme validation.

## 1.3.8

* Updated the **secrets** command to work on forked branches.

## 1.3.7

* Added a validation to ensure correct image and description file names.
* Fixed an issue where the **validate** command failed when 'display' field in credentials param in yml is empty but 'displaypassword' was provided.
* Added the **integration-diff** command to check differences between two versions of an integration and to return a report of missing and changed elements in the new version.
* Added a validation verifying that the pack's README.md file is not missing or empty for partner packs or packs contains use cases.
* Added a validation to ensure that the integration and script folder and file names will not contain separators (`_`, `-`, ``).
* When formatting new pack, the **format** command will set the *fromversion* key to 5.5.0 in the new files without fromversion.

## 1.3.6

* Added a validation that core packs are not dependent on non-core packs.
* Added a validation that a pack name follows XSOAR standards.
* Fixed an issue where in some cases the `get_remote_file` function failed due to an invalid path.
* Fixed an issue where running **update-release-notes** with updated integration logo, did not detect any file changes.
* Fixed an issue where the **create-id-set** command did not identify unified integrations correctly.
* Fixed an issue where the `CommonTypes` pack was not identified as a dependency for all feed integrations.
* Added support for running SDK commands in private repositories.
* Fixed an issue where running the **init** command did not set the correct category field in an integration .yml file for a newly created pack.
* When formatting new contributed pack, the **format** command will set the *fromversion* key to 6.0.0 in the relevant files.
* If the environment variable "DISABLE_SDK_VERSION_CHECK" is define, the demisto-sdk will no longer check for newer version when running a command.
* Added the `--use-pack-metadata` flag for the **find-dependencies** command to update the calculated dependencies using the the packs metadata files.
* Fixed an issue where **validate** failed on scripts in case the `outputs` field was set to `None`.
* Fixed an issue where **validate** was failing on editing existing release notes.
* Added a validation for README files verifying that the file doesn't contain template text copied from HelloWorld or HelloWorldPremium README.

## 1.3.5

* Added a validation that layoutscontainer's id and name are matching. Updated the format of layoutcontainer to include update_id too.
* Added a validation that commands' names and arguments in core packs, or scripts' arguments do not contain the word incident.
* Fixed issue where running the **generate-docs** command with -c flag ran all the commands and not just the commands specified by the flag.
* Fixed the error message of the **validate** command to not always suggest adding the *description* field.
* Fixed an issue where running **format** on feed integration generated invalid parameter structure.
* Fixed an issue where the **generate-docs** command did not add all the used scripts in a playbook to the README file.
* Fixed an issue where contrib/partner details might be added twice to the same file, when using unify and create-content-artifacts commands
* Fixed issue where running **validate** command on image-related integration did not return the correct outputs to json file.
* When formatting playbooks, the **format** command will now remove empty fields from SetIncident, SetIndicator, CreateNewIncident, CreateNewIndicator script arguments.
* Added an option to fill in the developer email when running the **init** command.

## 1.3.4

* Updated the **validate** command to check that the 'additionalinfo' field only contains the expected value for feed required parameters and not equal to it.
* Added a validation that community/partner details are not in the detailed description file.
* Added a validation that the Use Case tag in pack_metadata file is only used when the pack contains at least one PB, Incident Type or Layout.
* Added a validation that makes sure outputs in integrations are matching the README file when only README has changed.
* Added the *hidden* field to the integration schema.
* Fixed an issue where running **format** on a playbook whose `name` does not equal its `id` would cause other playbooks who use that playbook as a sub-playbook to fail.
* Added support for local custom command configuration file `.demisto-sdk-conf`.
* Updated the **format** command to include an update to the description file of an integration, to remove community/partner details.

## 1.3.3

* Fixed an issue where **lint** failed where *.Dockerfile* exists prior running the lint command.
* Added FeedHelloWorld template option for *--template* flag in **demisto-sdk init** command.
* Fixed issue where **update-release-notes** deleted release note file if command was called more than once.
* Fixed issue where **update-release-notes** added docker image release notes every time the command was called.
* Fixed an issue where running **update-release-notes** on a pack with newly created integration, had also added a docker image entry in the release notes.
* Fixed an issue where `XSOAR-linter` did not find *NotImplementedError* in main.
* Added validation for README files verifying their length (over 30 chars).
* When using *-g* flag in the **validate** command it will now ignore untracked files by default.
* Added the *--include-untracked* flag to the **validate** command to include files which are untracked by git in the validation process.
* Improved the `pykwalify` error outputs in the **validate** command.
* Added the *--print-pykwalify* flag to the **validate** command to print the unchanged output from `pykwalify`.

## 1.3.2

* Updated the format of the outputs when using the *--json-file* flag to create a JSON file output for the **validate** and **lint** commands.
* Added the **doc-review** command to check spelling in .md and .yml files as well as a basic release notes review.
* Added a validation that a pack's display name does not already exist in content repository.
* Fixed an issue where the **validate** command failed to detect duplicate params in an integration.
* Fixed an issue where the **validate** command failed to detect duplicate arguments in a command in an integration.

## 1.3.1

* Fixed an issue where the **validate** command failed to validate the release notes of beta integrations.
* Updated the **upload** command to support indicator fields.
* The **validate** and **update-release-notes** commands will now check changed files against `demisto/master` if it is configured locally.
* Fixed an issue where **validate** would incorrectly identify files as renamed.
* Added a validation that integration properties (such as feed, mappers, mirroring, etc) are not removed.
* Fixed an issue where **validate** failed when comparing branch against commit hash.
* Added the *--no-pipenv* flag to the **split-yml** command.
* Added a validation that incident fields and incident types are not removed from mappers.
* Fixed an issue where the *c
reate-id-set* flag in the *validate* command did not work while not using git.
* Added the *hiddenusername* field to the integration schema.
* Added a validation that images that are not integration images, do not ask for a new version or RN

## 1.3.0

* Do not collect optional dependencies on indicator types reputation commands.
* Fixed an issue where downloading indicator layoutscontainer objects failed.
* Added a validation that makes sure outputs in integrations are matching the README file.
* Fixed an issue where the *create-id-set* flag in the **validate** command did not work.
* Added a warning in case no id_set file is found when running the **validate** command.
* Fixed an issue where changed files were not recognised correctly on forked branches in the **validate** and the **update-release-notes** commands.
* Fixed an issue when files were classified incorrectly when running *update-release-notes*.
* Added a validation that integration and script file paths are compatible with our convention.
* Fixed an issue where id_set.json file was re created whenever running the generate-docs command.
* added the *--json-file* flag to create a JSON file output for the **validate** and **lint** commands.

## 1.2.19

* Fixed an issue where merge id_set was not updated to work with the new entity of Packs.
* Added a validation that the playbook's version matches the version of its sub-playbooks, scripts, and integrations.

## 1.2.18

* Changed the *skip-id-set-creation* flag to *create-id-set* in the **validate** command. Its default value will be False.
* Added support for the 'cve' reputation command in default arg validation.
* Filter out generic and reputation command from scripts and playbooks dependencies calculation.
* Added support for the incident fields in outgoing mappers in the ID set.
* Added a validation that the taskid field and the id field under the task field are both from uuid format and contain the same value.
* Updated the **format** command to generate uuid value for the taskid field and for the id under the task field in case they hold an invalid values.
* Exclude changes from doc_files directory on validation.
* Added a validation that an integration command has at most one default argument.
* Fixing an issue where pack metadata version bump was not enforced when modifying an old format (unified) file.
* Added validation that integration parameter's display names are capitalized and spaced using whitespaces and not underscores.
* Fixed an issue where beta integrations where not running deprecation validations.
* Allowed adding additional information to the deprecated description.
* Fixing an issue when escaping less and greater signs in integration params did not work as expected.

## 1.2.17

* Added a validation that the classifier of an integration exists.
* Added a validation that the mapper of an integration exists.
* Added a validation that the incident types of a classifier exist.
* Added a validation that the incident types of a mapper exist.
* Added support for *text* argument when running **demisto-sdk update-release-notes** on the ApiModules pack.
* Added a validation for the minimal version of an indicator field of type grid.
* Added new validation for incident and indicator fields in classifiers mappers and layouts exist in the content.
* Added cache for get_remote_file to reducing failures from accessing the remote repo.
* Fixed an issue in the **format** command where `_dev` or `_copy` suffixes weren't removed from the `id` of the given playbooks.
* Playbook dependencies from incident and indicator fields are now marked as optional.
* Mappers dependencies from incident types and incident fields are now marked as optional.
* Classifier dependencies from incident types are now marked as optional.
* Updated **demisto-sdk init** command to no longer create `created` field in pack_metadata file
* Updated **generate-docs** command to take the parameters names in setup section from display field and to use additionalinfo field when exist.
* Using the *verbose* argument in the **find-dependencies** command will now log to the console.
* Improved the deprecated message validation required from integrations.
* Fixed an issue in the **generate-docs** command where **Context Example** section was created when it was empty.

## 1.2.16

* Added allowed ignore errors to the *IDSetValidator*.
* Fixed an issue where an irrelevant id_set validation ran in the **validate** command when using the *--id-set* flag.
* Fixed an issue were **generate-docs** command has failed if a command did not exist in commands permissions file.
* Improved a **validate** command message for missing release notes of api module dependencies.

## 1.2.15

* Added the *ID101* to the allowed ignored errors.

## 1.2.14

* SDK repository is now mypy check_untyped_defs complaint.
* The lint command will now ignore the unsubscriptable-object (E1136) pylint error in dockers based on python 3.9 - this will be removed once a new pylint version is released.
* Added an option for **format** to run on a whole pack.
* Added new validation of unimplemented commands from yml in the code to `XSOAR-linter`.
* Fixed an issue where Auto-Extract fields were only checked for newly added incident types in the **validate** command.
* Added a new warning validation of direct access to args/params dicts to `XSOAR-linter`.

## 1.2.13

* Added new validation of indicators usage in CommandResults to `XSOAR-linter`.
* Running **demisto-sdk lint** will automatically run on changed files (same behavior as the -g flag).
* Removed supported version message from the documentation when running **generate_docs**.
* Added a print to indicate backwards compatibility is being checked in **validate** command.
* Added a percent print when running the **validate** command with the *-a* flag.
* Fixed a regression in the **upload** command where it was ignoring `DEMISTO_VERIFY_SSL` env var.
* Fixed an issue where the **upload** command would fail to upload beta integrations.
* Fixed an issue where the **validate** command did not create the *id_set.json* file when running with *-a* flag.
* Added price change validation in the **validate** command.
* Added validations that checks in read-me for empty sections or leftovers from the auto generated read-me that should be changed.
* Added new code validation for *NotImplementedError* to raise a warning in `XSOAR-linter`.
* Added validation for support types in the pack metadata file.
* Added support for *--template* flag in **demisto-sdk init** command.
* Fixed an issue with running **validate** on master branch where the changed files weren't compared to previous commit when using the *-g* flag.
* Fixed an issue where the `XSOAR-linter` ran *NotImplementedError* validation on scripts.
* Added support for Auto-Extract feature validation in incident types in the **validate** command.
* Fixed an issue in the **lint** command where the *-i* flag was ignored.
* Improved **merge-id-sets** command to support merge between two ID sets that contain the same pack.
* Fixed an issue in the **lint** command where flake8 ran twice.

## 1.2.12

* Bandit now reports also on medium severity issues.
* Fixed an issue with support for Docker Desktop on Mac version 2.5.0+.
* Added support for vulture and mypy linting when running without docker.
* Added support for *prev-ver* flag in **update-release-notes** command.
* Improved retry support when building docker images for linting.
* Added the option to create an ID set on a specific pack in **create-id-set** command.
* Added the *--skip-id-set-creation* flag to **validate** command in order to add the capability to run validate command without creating id_set validation.
* Fixed an issue where **validate** command checked docker image tag on ApiModules pack.
* Fixed an issue where **find-dependencies** did not calculate dashboards and reports dependencies.
* Added supported version message to the documentation and release notes files when running **generate_docs** and **update-release-notes** commands respectively.
* Added new code validations for *NotImplementedError* exception raise to `XSOAR-linter`.
* Command create-content-artifacts additional support for **Author_image.png** object.
* Fixed an issue where schemas were not enforced for incident fields, indicator fields and old layouts in the validate command.
* Added support for **update-release-notes** command to update release notes according to master branch.

## 1.2.11

* Fixed an issue where the ***generate-docs*** command reset the enumeration of line numbering after an MD table.
* Updated the **upload** command to support mappers.
* Fixed an issue where exceptions were no printed in the **format** while the *--verbose* flag is set.
* Fixed an issue where *--assume-yes* flag did not work in the **format** command when running on a playbook without a `fromversion` field.
* Fixed an issue where the **format** command would fail in case `conf.json` file was not found instead of skipping the update.
* Fixed an issue where integration with v2 were recognised by the `name` field instead of the `display` field in the **validate** command.
* Added a playbook validation to check if a task script exists in the id set in the **validate** command.
* Added new integration category `File Integrity Management` in the **validate** command.

## 1.2.10

* Added validation for approved content pack use-cases and tags.
* Added new code validations for *CommonServerPython* import to `XSOAR-linter`.
* Added *default value* and *predefined values* to argument description in **generate-docs** command.
* Added a new validation that checks if *get-mapping-fields* command exists if the integration schema has *{ismappable: true}* in **validate** command.
* Fixed an issue where the *--staged* flag recognised added files as modified in the **validate** command.
* Fixed an issue where a backwards compatibility warning was raised for all added files in the **validate** command.
* Fixed an issue where **validate** command failed when no tests were given for a partner supported pack.
* Updated the **download** command to support mappers.
* Fixed an issue where the ***format*** command added a duplicate parameter.
* For partner supported content packs, added support for a list of emails.
* Removed validation of README files from the ***validate*** command.
* Fixed an issue where the ***validate*** command required release notes for ApiModules pack.

## 1.2.9

* Fixed an issue in the **openapi_codegen** command where it created duplicate functions name from the swagger file.
* Fixed an issue in the **update-release-notes** command where the *update type* argument was not verified.
* Fixed an issue in the **validate** command where no error was raised in case a non-existing docker image was presented.
* Fixed an issue in the **format** command where format failed when trying to update invalid Docker image.
* The **format** command will now preserve the **isArray** argument in integration's reputation commands and will show a warning if it set to **false**.
* Fixed an issue in the **lint** command where *finally* clause was not supported in main function.
* Fixed an issue in the **validate** command where changing any entity ID was not validated.
* Fixed an issue in the **validate** command where *--staged* flag did not bring only changed files.
* Fixed the **update-release-notes** command to ignore changes in the metadata file.
* Fixed the **validate** command to ignore metadata changes when checking if a version bump is needed.

## 1.2.8

* Added a new validation that checks in playbooks for the usage of `DeleteContext` in **validate** command.
* Fixed an issue in the **upload** command where it would try to upload content entities with unsupported versions.
* Added a new validation that checks in playbooks for the usage of specific instance in **validate** command.
* Added the **--staged** flag to **validate** command to run on staged files only.

## 1.2.7

* Changed input parameters in **find-dependencies** command.
  * Use ***-i, --input*** instead of ***-p, --path***.
  * Use ***-idp, --id-set-path*** instead of ***-i, --id-set-path***.
* Fixed an issue in the **unify** command where it crashed on an integration without an image file.
* Fixed an issue in the **format** command where unnecessary files were not skipped.
* Fixed an issue in the **update-release-notes** command where the *text* argument was not respected in all cases.
* Fixed an issue in the **validate** command where a warning about detailed description was given for unified or deprecated integrations.
* Improved the error returned by the **validate** command when running on files using the old format.

## 1.2.6

* No longer require setting `DEMISTO_README_VALIDATION` env var to enable README mdx validation. Validation will now run automatically if all necessary node modules are available.
* Fixed an issue in the **validate** command where the `--skip-pack-dependencies` would not skip id-set creation.
* Fixed an issue in the **validate** command where validation would fail if supplied an integration with an empty `commands` key.
* Fixed an issue in the **validate** command where validation would fail due to a required version bump for packs which are not versioned.
* Will use env var `DEMISTO_VERIFY_SSL` to determine if to use a secure connection for commands interacting with the Server when `--insecure` is not passed. If working with a local Server without a trusted certificate, you can set env var `DEMISTO_VERIFY_SSL=no` to avoid using `--insecure` on each command.
* Unifier now adds a link to the integration documentation to the integration detailed description.
* Fixed an issue in the **secrets** command where ignored secrets were not skipped.

## 1.2.5

* Added support for special fields: *defaultclassifier*, *defaultmapperin*, *defaultmapperout* in **download** command.
* Added -y option **format** command to assume "yes" as answer to all prompts and run non-interactively
* Speed up improvements for `validate` of README files.
* Updated the **format** command to adhere to the defined content schema and sub-schemas, aligning its behavior with the **validate** command.
* Added support for canvasContextConnections files in **format** command.

## 1.2.4

* Updated detailed description for community integrations.

## 1.2.3

* Fixed an issue where running **validate** failed on playbook with task that adds tags to the evidence data.
* Added the *displaypassword* field to the integration schema.
* Added new code validations to `XSOAR-linter`.
  * As warnings messages:
    * `demisto.params()` should be used only inside main function.
    * `demisto.args()` should be used only inside main function.
    * Functions args should have type annotations.
* Added `fromversion` field validation to test playbooks and scripts in **validate** command.

## 1.2.2

* Add support for warning msgs in the report and summary to **lint** command.
* Fixed an issue where **json-to-outputs** determined bool values as int.
* Fixed an issue where **update-release-notes** was crushing on `--all` flag.
* Fixed an issue where running **validate**, **update-release-notes** outside of content repo crushed without a meaningful error message.
* Added support for layoutscontainer in **init** contribution flow.
* Added a validation for tlp_color param in feeds in **validate** command.
* Added a validation for removal of integration parameters in **validate** command.
* Fixed an issue where **update-release-notes** was failing with a wrong error message when no pack or input was given.
* Improved formatting output of the **generate-docs** command.
* Add support for env variable *DEMISTO_SDK_ID_SET_REFRESH_INTERVAL*. Set this env variable to the refresh interval in minutes. The id set will be regenerated only if the refresh interval has passed since the last generation. Useful when generating Script documentation, to avoid re-generating the id_set every run.
* Added new code validations to `XSOAR-linter`.
  * As error messages:
    * Longer than 10 seconds sleep statements for non long running integrations.
    * exit() usage.
    * quit() usage.
  * As warnings messages:
    * `demisto.log` should not be used.
    * main function existence.
    * `demito.results` should not be used.
    * `return_output` should not be used.
    * try-except statement in main function.
    * `return_error` usage in main function.
    * only once `return_error` usage.
* Fixed an issue where **lint** command printed logs twice.
* Fixed an issue where *suffix* did not work as expected in the **create-content-artifacts** command.
* Added support for *prev-ver* flag in **lint** and **secrets** commands.
* Added support for *text* flag to **update-release-notes** command to add the same text to all release notes.
* Fixed an issue where **validate** did not recognize added files if they were modified locally.
* Added a validation that checks the `fromversion` field exists and is set to 5.0.0 or above when working or comparing to a non-feature branch in **validate** command.
* Added a validation that checks the certification field in the pack_metadata file is valid in **validate** command.
* The **update-release-notes** command will now automatically add docker image update to the release notes.

## 1.2.1

* Added an additional linter `XSOAR-linter` to the **lint** command which custom validates py files. currently checks for:
  * `Sys.exit` usages with non zero value.
  * Any `Print` usages.
* Fixed an issue where renamed files were failing on *validate*.
* Fixed an issue where single changed files did not required release notes update.
* Fixed an issue where doc_images required release-notes and validations.
* Added handling of dependent packs when running **update-release-notes** on changed *APIModules*.
  * Added new argument *--id-set-path* for id_set.json path.
  * When changes to *APIModule* is detected and an id_set.json is available - the command will update the dependent pack as well.
* Added handling of dependent packs when running **validate** on changed *APIModules*.
  * Added new argument *--id-set-path* for id_set.json path.
  * When changes to *APIModule* is detected and an id_set.json is available - the command will validate that the dependent pack has release notes as well.
* Fixed an issue where the find_type function didn't recognize file types correctly.
* Fixed an issue where **update-release-notes** command did not work properly on Windows.
* Added support for indicator fields in **update-release-notes** command.
* Fixed an issue where files in test dirs where being validated.

## 1.2.0

* Fixed an issue where **format** did not update the test playbook from its pack.
* Fixed an issue where **validate** validated non integration images.
* Fixed an issue where **update-release-notes** did not identified old yml integrations and scripts.
* Added revision templates to the **update-release-notes** command.
* Fixed an issue where **update-release-notes** crashed when a file was renamed.
* Fixed an issue where **validate** failed on deleted files.
* Fixed an issue where **validate** validated all images instead of packs only.
* Fixed an issue where a warning was not printed in the **format** in case a non-supported file type is inputted.
* Fixed an issue where **validate** did not fail if no release notes were added when adding files to existing packs.
* Added handling of incorrect layout paths via the **format** command.
* Refactor **create-content-artifacts** command - Efficient artifacts creation and better logging.
* Fixed an issue where image and description files were not handled correctly by **validate** and **update-release-notes** commands.
* Fixed an issue where the **format** command didn't remove all extra fields in a file.
* Added an error in case an invalid id_set.json file is found while running the **validate** command.
* Added fetch params checks to the **validate** command.

## 1.1.11

* Added line number to secrets' path in **secrets** command report.
* Fixed an issue where **init** a community pack did not present the valid support URL.
* Fixed an issue where **init** offered a non relevant pack support type.
* Fixed an issue where **lint** did not pull docker images for powershell.
* Fixed an issue where **find-dependencies** did not find all the script dependencies.
* Fixed an issue where **find-dependencies** did not collect indicator fields as dependencies for playbooks.
* Updated the **validate** and the **secrets** commands to be less dependent on regex.
* Fixed an issue where **lint** did not run on circle when docker did not return ping.
* Updated the missing release notes error message (RN106) in the **Validate** command.
* Fixed an issue where **Validate** would return missing release notes when two packs with the same substring existed in the modified files.
* Fixed an issue where **update-release-notes** would add duplicate release notes when two packs with the same substring existed in the modified files.
* Fixed an issue where **update-release-notes** would fail to bump new versions if the feature branch was out of sync with the master branch.
* Fixed an issue where a non-descriptive error would be returned when giving the **update-release-notes** command a pack which can not be found.
* Added dependencies check for *widgets* in **find-dependencies** command.
* Added a `update-docker` flag to **format** command.
* Added a `json-to-outputs` flag to the **run** command.
* Added a verbose (`-v`) flag to **format** command.
* Fixed an issue where **download** added the prefix "playbook-" to the name of playbooks.

## 1.1.10

* Updated the **init** command. Relevant only when passing the *--contribution* argument.
  * Added the *--author* option.
  * The *support* field of the pack's metadata is set to *community*.
* Added a proper error message in the **Validate** command upon a missing description in the root of the yml.
* **Format** now works with a relative path.
* **Validate** now fails when all release notes have been excluded.
* Fixed issue where correct error message would not propagate for invalid images.
* Added the *--skip-pack-dependencies* flag to **validate** command to skip pack dependencies validation. Relevant when using the *-g* flag.
* Fixed an issue where **Validate** and **Format** commands failed integrations with `defaultvalue` field in fetch incidents related parameters.
* Fixed an issue in the **Validate** command in which unified YAML files were not ignored.
* Fixed an issue in **generate-docs** where scripts and playbooks inputs and outputs were not parsed correctly.
* Fixed an issue in the **openapi-codegen** command where missing reference fields in the swagger JSON caused errors.
* Fixed an issue in the **openapi-codegen** command where empty objects in the swagger JSON paths caused errors.
* **update-release-notes** command now accept path of the pack instead of pack name.
* Fixed an issue where **generate-docs** was inserting unnecessary escape characters.
* Fixed an issue in the **update-release-notes** command where changes to the pack_metadata were not detected.
* Fixed an issue where **validate** did not check for missing release notes in old format files.

## 1.1.9

* Fixed an issue where **update-release-notes** command failed on invalid file types.

## 1.1.8

* Fixed a regression where **upload** command failed on test playbooks.
* Added new *githubUser* field in pack metadata init command.
* Support beta integration in the commands **split-yml, extract-code, generate-test-playbook and generate-docs.**
* Fixed an issue where **find-dependencies** ignored *toversion* field in content items.
* Added support for *layoutscontainer*, *classifier_5_9_9*, *mapper*, *report*, and *widget* in the **Format** command.
* Fixed an issue where **Format** will set the `ID` field to be equal to the `name` field in modified playbooks.
* Fixed an issue where **Format** did not work for test playbooks.
* Improved **update-release-notes** command:
  * Write content description to release notes for new items.
  * Update format for file types without description: Connections, Incident Types, Indicator Types, Layouts, Incident Fields.
* Added a validation for feedTags param in feeds in **validate** command.
* Fixed readme validation issue in community support packs.
* Added the **openapi-codegen** command to generate integrations from OpenAPI specification files.
* Fixed an issue were release notes validations returned wrong results for *CommonScripts* pack.
* Added validation for image links in README files in **validate** command.
* Added a validation for default value of fetch param in feeds in **validate** command.
* Fixed an issue where the **Init** command failed on scripts.

## 1.1.7

* Fixed an issue where running the **format** command on feed integrations removed the `defaultvalue` fields.
* Playbook branch marked with *skipunavailable* is now set as an optional dependency in the **find-dependencies** command.
* The **feedReputation** parameter can now be hidden in a feed integration.
* Fixed an issue where running the **unify** command on JS package failed.
* Added the *--no-update* flag to the **find-dependencies** command.
* Added the following validations in **validate** command:
  * Validating that a pack does not depend on NonSupported / Deprecated packs.

## 1.1.6

* Added the *--description* option to the **init** command.
* Added the *--contribution* option to the **init** command which converts a contribution zip to proper pack format.
* Improved **validate** command performance time and outputs.
* Added the flag *--no-docker-checks* to **validate** command to skip docker checks.
* Added the flag *--print-ignored-files* to **validate** command to print ignored files report when the command is done.
* Added the following validations in **validate** command:
  * Validating that existing release notes are not modified.
  * Validating release notes are not added to new packs.
  * Validating that the "currentVersion" field was raised in the pack_metadata for modified packs.
  * Validating that the timestamp in the "created" field in the pack_metadata is in ISO format.
* Running `demisto-sdk validate` will run the **validate** command using git and only on committed files (same as using *-g --post-commit*).
* Fixed an issue where release notes were not checked correctly in **validate** command.
* Fixed an issue in the **create-id-set** command where optional playbook tasks were not taken into consideration.
* Added a prompt to the `demisto-sdk update-release-notes` command to prompt users to commit changes before running the release notes command.
* Added support to `layoutscontainer` in **validate** command.

## 1.1.5

* Fixed an issue in **find-dependencies** command.
* **lint** command now verifies flake8 on CommonServerPython script.

## 1.1.4

* Fixed an issue with the default output file name of the **unify** command when using "." as an output path.
* **Unify** command now adds contributor details to the display name and description.
* **Format** command now adds *isFetch* and *incidenttype* fields to integration yml.
* Removed the *feedIncremental* field from the integration schema.
* **Format** command now adds *feedBypassExclusionList*, *Fetch indicators*, *feedReputation*, *feedReliability*,
     *feedExpirationPolicy*, *feedExpirationInterval* and *feedFetchInterval* fields to integration yml.
* Fixed an issue in the playbooks schema.
* Fixed an issue where generated release notes were out of order.
* Improved pack dependencies detection.
* Fixed an issue where test playbooks were mishandled in **validate** command.

## 1.1.3

* Added a validation for invalid id fields in indicators types files in **validate** command.
* Added default behavior for **update-release-notes** command.
* Fixed an error where README files were failing release notes validation.
* Updated format of generated release notes to be more user friendly.
* Improved error messages for the **update-release-notes** command.
* Added support for `Connections`, `Dashboards`, `Widgets`, and `Indicator Types` to **update-release-notes** command.
* **Validate** now supports scripts under the *TestPlaybooks* directory.
* Fixed an issue where **validate** did not support powershell files.

## 1.1.2

* Added a validation for invalid playbookID fields in incidents types files in **validate** command.
* Added a code formatter for python files.
* Fixed an issue where new and old classifiers where mixed on validate command.
* Added *feedIncremental* field to the integration schema.
* Fixed error in the **upload** command where unified YMLs were not uploaded as expected if the given input was a pack.
* Fixed an issue where the **secrets** command failed due to a space character in the file name.
* Ignored RN validation for *NonSupported* pack.
* You can now ignore IF107, SC100, RP102 error codes in the **validate** command.
* Fixed an issue where the **download** command was crashing when received as input a JS integration or script.
* Fixed an issue where **validate** command checked docker image for JS integrations and scripts.
* **validate** command now checks scheme for reports and connections.
* Fixed an issue where **validate** command checked docker when running on all files.
* Fixed an issue where **validate** command did not fail when docker image was not on the latest numeric tag.
* Fixed an issue where beta integrations were not validated correctly in **validate** command.

## 1.1.1

* fixed and issue where file types were not recognized correctly in **validate** command.
* Added better outputs for validate command.

## 1.1.0

* Fixed an issue where changes to only non-validated files would fail validation.
* Fixed an issue in **validate** command where moved files were failing validation for new packs.
* Fixed an issue in **validate** command where added files were failing validation due to wrong file type detection.
* Added support for new classifiers and mappers in **validate** command.
* Removed support of old RN format validation.
* Updated **secrets** command output format.
* Added support for error ignore on deprecated files in **validate** command.
* Improved errors outputs in **validate** command.
* Added support for linting an entire pack.

## 1.0.9

* Fixed a bug where misleading error was presented when pack name was not found.
* **Update-release-notes** now detects added files for packs with versions.
* Readme files are now ignored by **update-release-notes** and validation of release notes.
* Empty release notes no longer cause an uncaught error during validation.

## 1.0.8

* Changed the output format of demisto-sdk secrets.
* Added a validation that checkbox items are not required in integrations.
* Added pack release notes generation and validation.
* Improved pack metadata validation.
* Fixed an issue in **validate** where renamed files caused an error

## 1.0.4

* Fix the **format** command to update the `id` field to be equal to `details` field in indicator-type files, and to `name` field in incident-type & dashboard files.
* Fixed a bug in the **validate** command for layout files that had `sortValues` fields.
* Fixed a bug in the **format** command where `playbookName` field was not always present in the file.
* Fixed a bug in the **format** command where indicatorField wasn't part of the SDK schemas.
* Fixed a bug in **upload** command where created unified docker45 yml files were not deleted.
* Added support for IndicatorTypes directory in packs (for `reputation` files, instead of Misc).
* Fixed parsing playbook condition names as string instead of boolean in **validate** command
* Improved image validation in YAML files.
* Removed validation for else path in playbook condition tasks.

## 1.0.3

* Fixed a bug in the **format** command where comments were being removed from YAML files.
* Added output fields: *file_path* and *kind* for layouts in the id-set.json created by **create-id-set** command.
* Fixed a bug in the **create-id-set** command Who returns Duplicate for Layouts with a different kind.
* Added formatting to **generate-docs** command results replacing all `<br>` tags with `<br/>`.
* Fixed a bug in the **download** command when custom content contained not supported content entity.
* Fixed a bug in **format** command in which boolean strings  (e.g. 'yes' or 'no') were converted to boolean values (e.g. 'True' or 'False').
* **format** command now removes *sourceplaybookid* field from playbook files.
* Fixed a bug in **generate-docs** command in which integration dependencies were not detected when generating documentation for a playbook.

## 1.0.1

* Fixed a bug in the **unify** command when output path was provided empty.
* Improved error message for integration with no tests configured.
* Improved the error message returned from the **validate** command when an integration is missing or contains malformed fetch incidents related parameters.
* Fixed a bug in the **create** command where a unified YML with a docker image for 4.5 was copied incorrectly.
* Missing release notes message are now showing the release notes file path to update.
* Fixed an issue in the **validate** command in which unified YAML files were not ignored.
* File format suggestions are now shown in the relevant file format (JSON or YAML).
* Changed Docker image validation to fail only on non-valid ones.
* Removed backward compatibility validation when Docker image is updated.

## 1.0.0

* Improved the *upload* command to support the upload of all the content entities within a pack.
* The *upload* command now supports the improved pack file structure.
* Added an interactive option to format integrations, scripts and playbooks with No TestPlaybooks configured.
* Added an interactive option to configure *conf.json* file with missing test playbooks for integrations, scripts and playbooks
* Added *download* command to download custom content from Demisto instance to the local content repository.
* Improved validation failure messages to include a command suggestion, wherever relevant, to fix the raised issue.
* Improved 'validate' help and documentation description
* validate - checks that scripts, playbooks, and integrations have the *tests* key.
* validate - checks that test playbooks are configured in `conf.json`.
* demisto-sdk lint - Copy dir better handling.
* demisto-sdk lint - Add error when package missing in docker image.
* Added *-a , --validate-all* option in *validate* to run all validation on all files.
* Added *-i , --input* option in *validate* to run validation on a specified pack/file.
* added *-i, --input* option in *secrets* to run on a specific file.
* Added an allowed hidden parameter: *longRunning* to the hidden integration parameters validation.
* Fixed an issue with **format** command when executing with an output path of a folder and not a file path.
* Bug fixes in generate-docs command given playbook as input.
* Fixed an issue with lint command in which flake8 was not running on unit test files.

## 0.5.2

* Added *-c, --command* option in *generate-docs* to generate a specific command from an integration.
* Fixed an issue when getting README/CHANGELOG files from git and loading them.
* Removed release notes validation for new content.
* Fixed secrets validations for files with the same name in a different directory.
* demisto-sdk lint - parallelization working with specifying the number of workers.
* demisto-sdk lint - logging levels output, 3 levels.
* demisto-sdk lint - JSON report, structured error reports in JSON format.
* demisto-sdk lint - XML JUnit report for unit-tests.
* demisto-sdk lint - new packages used to accelerate execution time.
* demisto-sdk secrets - command now respects the generic whitelist, and not only the pack secrets.

## 0.5.0

[PyPI History][1]

[1]: https://pypi.org/project/demisto-sdk/#history

## 0.4.9

* Fixed an issue in *generate-docs* where Playbooks and Scripts documentation failed.
* Added a graceful error message when executing the *run" command with a misspelled command.
* Added more informative errors upon failures of the *upload* command.
* format command:
  * Added format for json files: IncidentField, IncidentType, IndicatorField, IndicatorType, Layout, Dashboard.
  * Added the *-fv --from-version*, *-nv --no-validation* arguments.
  * Removed the *-t yml_type* argument, the file type will be inferred.
  * Removed the *-g use_git* argument, running format without arguments will run automatically on git diff.
* Fixed an issue in loading playbooks with '=' character.
* Fixed an issue in *validate* failed on deleted README files.

## 0.4.8

* Added the *max* field to the Playbook schema, allowing to define it in tasks loop.
* Fixed an issue in *validate* where Condition branches checks were case sensitive.

## 0.4.7

* Added the *slareminder* field to the Playbook schema.
* Added the *common_server*, *demisto_mock* arguments to the *init* command.
* Fixed an issue in *generate-docs* where the general section was not being generated correctly.
* Fixed an issue in *validate* where Incident type validation failed.

## 0.4.6

* Fixed an issue where the *validate* command did not identify CHANGELOG in packs.
* Added a new command, *id-set* to create the id set - the content dependency tree by file IDs.

## 0.4.5

* generate-docs command:
  * Added the *use_cases*, *permissions*, *command_permissions* and *limitations*.
  * Added the *--insecure* argument to support running the script and integration command in Demisto.
  * Removed the *-t yml_type* argument, the file type will be inferred.
  * The *-o --output* argument is no longer mandatory, default value will be the input file directory.
* Added support for env var: *DEMISTO_SDK_SKIP_VERSION_CHECK*. When set version checks are skipped.
* Fixed an issue in which the CHANGELOG files did not match our scheme.
* Added a validator to verify that there are no hidden integration parameters.
* Fixed an issue where the *validate* command ran on test files.
* Removed the *env-dir* argument from the demisto-sdk.
* README files which are html files will now be skipped in the *validate* command.
* Added support for env var: *DEMISTO_README_VALIDATOR*. When not set the readme validation will not run.

## 0.4.4

* Added a validator for IncidentTypes (incidenttype-*.json).
* Fixed an issue where the -p flag in the *validate* command was not working.
* Added a validator for README.md files.
* Release notes validator will now run on: incident fields, indicator fields, incident types, dashboard and reputations.
* Fixed an issue where the validator of reputation(Indicator Type) did not check on the details field.
* Fixed an issue where the validator attempted validating non-existing files after deletions or name refactoring.
* Removed the *yml_type* argument in the *split-yml*, *extract-code* commands.
* Removed the *file_type* argument in the *generate-test-playbook* command.
* Fixed the *insecure* argument in *upload*.
* Added the *insecure* argument in *run-playbook*.
* Standardise the *-i --input*, *-o --output* to demisto-sdk commands.

## 0.4.3

* Fixed an issue where the incident and indicator field BC check failed.
* Support for linting and unit testing PowerShell integrations.

## 0.4.2

* Fixed an issue where validate failed on Windows.
* Added a validator to verify all branches are handled in conditional task in a playbook.
* Added a warning message when not running the latest sdk version.
* Added a validator to check that the root is connected to all tasks in the playbook.
* Added a validator for Dashboards (dashboard-*.json).
* Added a validator for Indicator Types (reputation-*.json).
* Added a BC validation for changing incident field type.
* Fixed an issue where init command would generate an invalid yml for scripts.
* Fixed an issue in misleading error message in v2 validation hook.
* Fixed an issue in v2 hook which now is set only on newly added scripts.
* Added more indicative message for errors in yaml files.
* Disabled pykwalify info log prints.

## 0.3.10

* Added a BC check for incident fields - changing from version is not allowed.
* Fixed an issue in create-content-artifacts where scripts in Packs in TestPlaybooks dir were copied with a wrong prefix.

## 0.3.9

* Added a validation that incident field can not be required.
* Added validation for fetch incident parameters.
* Added validation for feed integration parameters.
* Added to the *format* command the deletion of the *sourceplaybookid* field.
* Fixed an issue where *fieldMapping* in playbook did not pass the scheme validation.
* Fixed an issue where *create-content-artifacts* did not copy TestPlaybooks in Packs without prefix of *playbook-*.
* Added a validation the a playbook can not have a rolename set.
* Added to the image validator the new DBot default image.
* Added the fields: elasticcommonfields, quiet, quietmode to the Playbook schema.
* Fixed an issue where *validate* failed on integration commands without outputs.
* Added a new hook for naming of v2 integrations and scripts.

## 0.3.8

* Fixed an issue where *create-content-artifact* was not loading the data in the yml correctly.
* Fixed an issue where *unify* broke long lines in script section causing syntax errors

## 0.3.7

* Added *generate-docs* command to generate documentation file for integration, playbook or script.
* Fixed an issue where *unify* created a malformed integration yml.
* Fixed an issue where demisto-sdk **init** creates unit-test file with invalid import.

## 0.3.6

* Fixed an issue where demisto-sdk **validate** failed on modified scripts without error message.

## 0.3.5

* Fixed an issue with docker tag validation for integrations.
* Restructured repo source code.

## 0.3.4

* Saved failing unit tests as a file.
* Fixed an issue where "_test" file for scripts/integrations created using **init** would import the "HelloWorld" templates.
* Fixed an issue in demisto-sdk **validate** - was failing on backward compatiblity check
* Fixed an issue in demisto-sdk **secrets** - empty line in .secrets-ignore always made the secrets check to pass
* Added validation for docker image inside integrations and scripts.
* Added --use-git flag to **format** command to format all changed files.
* Fixed an issue where **validate** did not fail on dockerimage changes with bc check.
* Added new flag **--ignore-entropy** to demisto-sdk **secrets**, this will allow skip entropy secrets check.
* Added --outfile to **lint** to allow saving failed packages to a file.

## 0.3.3

* Added backwards compatibility break error message.
* Added schema for incident types.
* Added **additionalinfo** field to as an available field for integration configuration.
* Added pack parameter for **init**.
* Fixed an issue where error would appear if name parameter is not set in **init**.

## 0.3.2

* Fixed the handling of classifier files in **validate**.

## 0.3.1

* Fixed the handling of newly created reputation files in **validate**.
* Added an option to perform **validate** on a specific file.

## 0.3.0

* Added support for multi-package **lint** both with parallel and without.
* Added all parameter in **lint** to run on all packages and packs in content repository.
* Added **format** for:
  * Scripts
  * Playbooks
  * Integrations
* Improved user outputs for **secrets** command.
* Fixed an issue where **lint** would run pytest and pylint only on a single docker per integration.
* Added auto-complete functionality to demisto-sdk.
* Added git parameter in **lint** to run only on changed packages.
* Added the **run-playbook** command
* Added **run** command which runs a command in the Demisto playground.
* Added **upload** command which uploads an integration or a script to a Demisto instance.
* Fixed and issue where **validate** checked if release notes exist for new integrations and scripts.
* Added **generate-test-playbook** command which generates a basic test playbook for an integration or a script.
* **validate** now supports indicator fields.
* Fixed an issue with layouts scheme validation.
* Adding **init** command.
* Added **json-to-outputs** command which generates the yaml section for outputs from an API raw response.

## 0.2.6

* Fixed an issue with locating release notes for beta integrations in **validate**.

## 0.2.5

* Fixed an issue with locating release notes for beta integrations in **validate**.

## 0.2.4

* Adding image validation to Beta_Integration and Packs in **validate**.

## 0.2.3

* Adding Beta_Integration to the structure validation process.
* Fixing bug where **validate** did checks on TestPlaybooks.
* Added requirements parameter to **lint**.

## 0.2.2

* Fixing bug where **lint** did not return exit code 1 on failure.
* Fixing bug where **validate** did not print error message in case no release notes were give.

## 0.2.1

* **Validate** now checks that the id and name fields are identical in yml files.
* Fixed a bug where sdk did not return any exit code.

## 0.2.0

* Added Release Notes Validator.
* Fixed the Unifier selection of your python file to use as the code.
* **Validate** now supports Indicator fields.
* Fixed a bug where **validate** and **secrets** did not return exit code 1 on failure.
* **Validate** now runs on newly added scripts.

## 0.1.8

* Added support for `--version`.
* Fixed an issue in file_validator when calling `checked_type` method with script regex.

## 0.1.2

* Restructuring validation to support content packs.
* Added secrets validation.
* Added content bundle creation.
* Added lint and unit test run.

## 0.1.1

* Added new logic to the unifier.
* Added detailed README.
* Some small adjustments and fixes.

## 0.1.0

Capabilities:

* **Extract** components(code, image, description etc.) from a Demisto YAML file into a directory.
* **Unify** components(code, image, description etc.) to a single Demisto YAML file.
* **Validate** Demisto content files.<|MERGE_RESOLUTION|>--- conflicted
+++ resolved
@@ -8,11 +8,8 @@
 * Fixed an issue where **validate** failed with **is_valid_integration_file_path_in_folder** on integrations that use the `MSAPIModule`.
 * Added **validate** check for the `modules` field in `pack_metadata.json` files.
 * Changed **lint** to skip deprecated content, unless when using the `-i` flag.
-<<<<<<< HEAD
 * Fixed an issue where **update-release-notes** failed when a new *Parsing Rule* was added to a pack.
-=======
 * Refactored the logging framework. Demisto-SDK logs will now be written to `.demist_sdk_debug.log` under the content path (when detected) or the current directory.
->>>>>>> 81bc9970
 
 ## 1.10.6
 * Fixed an issue where running **validate** with the `-g` flag would skip some validations for old-formatted (unified) integration/script files.
