--- conflicted
+++ resolved
@@ -1,17 +1,14 @@
 # Changelog
 * Added new *githubUser* field in pack metadata init command.
 * Support beta integration in the commands **split-yml, extract-code, generate-test-playbook and generate-docs.**
-<<<<<<< HEAD
+* Fixed an issue were **find-dependencies** ignored *toversion* field in content items.
+
 * **Format** command:
     * Added support for `layoutscontainer`.
     * Added support for `classifier_5_9_9`.
     * Added support for `mappers`.
     * Added support for `widget`
     * Running **Format** on playbooks will set the `ID` field to be equal to `name` field for new playbooks only.
-=======
-* Fixed an issue were **find-dependencies** ignored *toversion* field in content items.
-
->>>>>>> a17e868e
 # 1.1.7
 * Fixed an issue where running the **format** command on feed integrations removed the `defaultvalue` fields.
 * Playbook branch marked with *skipunavailable* is now set as an optional dependency in the **find-dependencies** command.
