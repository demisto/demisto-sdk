--- conflicted
+++ resolved
@@ -13,9 +13,7 @@
 * Added the flag '-x', '--xsiam' to **upload** command to upload XSIAM entities to XSIAM server.
 * Fixed the integration field *isFetchEvents* to be in lowercase.
 * Fixed an issue where **validate -i** run after **format -i** on an existing file in the repo instead of **validate -g**.
-* Added the following commands: 'update-remote-data', 'get-modified-remote-data', 'update-remote-system' to be ignored by the **verify_yml_commands_match_readme** validation, the validation will no longer fail if these commands are not in the readme file.
-<<<<<<< HEAD
-=======
+* Added the following commands: 'update-remote-data', 'get-modified-remote-data', 'update-remote-system' and 'integration-get-indicators' to be ignored by the **verify_yml_commands_match_readme** validation, the validation will no longer fail if these commands are not in the readme file.
 * Updated the release note template to include a uniform format for all items.
 * Added HelloWorldSlim template option for *--template* flag in **demisto-sdk init** command.
 * Fixed an issue where the HelloWorldSlim template in **demisto-sdk init** command had an integration id that was conflicting with HelloWorld integration id.
@@ -23,7 +21,6 @@
 * Set the default logger level to `warning`, to avoid unwanted debug logs.
 * The **format** command now validates that default value of checkbox parameters is a string 'true' or 'false'.
 * Fixed an issue where `FileType.PLAYBOOK` would show instead of `Playbook` in readme error messages.
->>>>>>> 0d1a8e89
 
 ## 1.6.5
 
