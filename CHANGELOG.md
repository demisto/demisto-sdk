# Changelog
* *Unify* command now adds contributor details to the display name and description.
<<<<<<< HEAD
* *Format* command now adds *isFetch* and *incidenttype* fields to integration yml.
=======
* Removed the *feedIncremental* field from the integration schema.
>>>>>>> 6b540236

#### 1.1.3
* Added a validation for invalid id fields in indicators types files in **validate** command.
* Added default behavior for **update-release-notes** command.
* Fixed an error where README files were failing release notes validation.
* Updated format of generated release notes to be more user friendly.
* Improved error messages for the **update-release-notes** command.
* Added support for `Connections`, `Dashboards`, `Widgets`, and `Indicator Types` to **update-release-notes** command.
* **Validate** now supports scripts under the *TestPlaybooks* directory.
* Fixed an issue where **validate** did not support powershell files.

#### 1.1.2
* Added a validation for invalid playbookID fields in incidents types files in **validate** command.
* Added a code formatter for python files.
* Fixed an issue where new and old classifiers where mixed on validate command.
* Added *feedIncremental* field to the integration schema.
* Fixed error in the **upload** command where unified YMLs were not uploaded as expected if the given input was a pack.
* Fixed an issue where the **secrets** command failed due to a space character in the file name.
* Ignored RN validation for *NonSupported* pack.
* You can now ignore IF107, SC100, RP102 error codes in the **validate** command.
* Fixed an issue where the **download** command was crashing when received as input a JS integration or script.
* Fixed an issue where **validate** command checked docker image for JS integrations and scripts.
* **validate** command now checks scheme for reports and connections.
* Fixed an issue where **validate** command checked docker when running on all files.
* Fixed an issue where **validate** command did not fail when docker image was not on the latest numeric tag.
* Fixed an issue where beta integrations were not validated correctly in **validate** command.

#### 1.1.1
* fixed and issue where file types were not recognized correctly in **validate** command.
* Added better outputs for validate command.

#### 1.1.0
* Fixed an issue where changes to only non-validated files would fail validation.
* Fixed an issue in **validate** command where moved files were failing validation for new packs.
* Fixed an issue in **validate** command where added files were failing validation due to wrong file type detection.
* Added support for new classifiers and mappers in **validate** command.
* Removed support of old RN format validation.
* Updated **secrets** command output format.
* Added support for error ignore on deprecated files in **validate** command.
* Improved errors outputs in **validate** command.
* Added support for linting an entire pack.

#### 1.0.9
* Fixed a bug where misleading error was presented when pack name was not found.
* **Update-release-notes** now detects added files for packs with versions.
* Readme files are now ignored by **update-release-notes** and validation of release notes.
* Empty release notes no longer cause an uncaught error during validation.

#### 1.0.8
* Changed the output format of demisto-sdk secrets.
* Added a validation that checkbox items are not required in integrations.
* Added pack release notes generation and validation.
* Improved pack metadata validation.
* Fixed an issue in **validate** where renamed files caused an error

#### 1.0.4
* Fix the **format** command to update the `id` field to be equal to `details` field in indicator-type files, and to `name` field in incident-type & dashboard files.
* Fixed a bug in the **validate** command for layout files that had `sortValues` fields.
* Fixed a bug in the **format** command where `playbookName` field was not always present in the file.
* Fixed a bug in the **format** command where indicatorField wasn't part of the SDK schemas.
* Fixed a bug in **upload** command where created unified docker45 yml files were not deleted.
* Added support for IndicatorTypes directory in packs (for `reputation` files, instead of Misc).
* Fixed parsing playbook condition names as string instead of boolean in **validate** command
* Improved image validation in YAML files.
* Removed validation for else path in playbook condition tasks.

#### 1.0.3
* Fixed a bug in the **format** command where comments were being removed from YAML files.
* Added output fields: _file_path_ and _kind_ for layouts in the id-set.json created by **create-id-set** command.
* Fixed a bug in the **create-id-set** command Who returns Duplicate for Layouts with a different kind.
* Added formatting to **generate-docs** command results replacing all `<br>` tags with `<br/>`.
* Fixed a bug in the **download** command when custom content contained not supported content entity.
* Fixed a bug in **format** command in which boolean strings  (e.g. 'yes' or 'no') were converted to boolean values (e.g. 'True' or 'False').
* **format** command now removes *sourceplaybookid* field from playbook files.
* Fixed a bug in **generate-docs** command in which integration dependencies were not detected when generating documentation for a playbook.


#### 1.0.1
* Fixed a bug in the **unify** command when output path was provided empty.
* Improved error message for integration with no tests configured.
* Improved the error message returned from the **validate** command when an integration is missing or contains malformed fetch incidents related parameters.
* Fixed a bug in the **create** command where a unified YML with a docker image for 4.5 was copied incorrectly.
* Missing release notes message are now showing the release notes file path to update.
* Fixed an issue in the **validate** command in which unified YAML files were not ignored.
* File format suggestions are now shown in the relevant file format (JSON or YAML).
* Changed Docker image validation to fail only on non-valid ones.
* Removed backward compatibility validation when Docker image is updated.

#### 1.0.0
* Improved the *upload* command to support the upload of all the content entities within a pack.
* The *upload* command now supports the improved pack file structure.
* Added an interactive option to format integrations, scripts and playbooks with No TestPlaybooks configured.
* Added an interactive option to configure *conf.json* file with missing test playbooks for integrations, scripts and playbooks
* Added *download* command to download custom content from Demisto instance to the local content repository.
* Improved validation failure messages to include a command suggestion, wherever relevant, to fix the raised issue.
* Improved 'validate' help and documentation description
* validate - checks that scripts, playbooks, and integrations have the *tests* key.
* validate - checks that test playbooks are configured in `conf.json`.
* demisto-sdk lint - Copy dir better handling.
* demisto-sdk lint - Add error when package missing in docker image.
* Added *-a , --validate-all* option in *validate* to run all validation on all files.
* Added *-i , --input* option in *validate* to run validation on a specified pack/file.
* added *-i, --input* option in *secrets* to run on a specific file.
* Added an allowed hidden parameter: *longRunning* to the hidden integration parameters validation.
* Fixed an issue with **format** command when executing with an output path of a folder and not a file path.
* Bug fixes in generate-docs command given playbook as input.
* Fixed an issue with lint command in which flake8 was not running on unit test files.

#### 0.5.2
* Added *-c, --command* option in *generate-docs* to generate a specific command from an integration.
* Fixed an issue when getting README/CHANGELOG files from git and loading them.
* Removed release notes validation for new content.
* Fixed secrets validations for files with the same name in a different directory.
* demisto-sdk lint - parallelization working with specifying the number of workers.
* demisto-sdk lint - logging levels output, 3 levels.
* demisto-sdk lint - JSON report, structured error reports in JSON format.
* demisto-sdk lint - XML JUnit report for unit-tests.
* demisto-sdk lint - new packages used to accelerate execution time.
* demisto-sdk secrets - command now respects the generic whitelist, and not only the pack secrets.

#### 0.5.0
[PyPI History][1]

[1]: https://pypi.org/project/demisto-sdk/#history
### 0.4.9
* Fixed an issue in *generate-docs* where Playbooks and Scripts documentation failed.
* Added a graceful error message when executing the *run" command with a misspelled command.
* Added more informative errors upon failures of the *upload* command.
* format command:
    * Added format for json files: IncidentField, IncidentType, IndicatorField, IndicatorType, Layout, Dashboard.
    * Added the *-fv --from-version*, *-nv --no-validation* arguments.
    * Removed the *-t yml_type* argument, the file type will be inferred.
    * Removed the *-g use_git* argument, running format without arguments will run automatically on git diff.
* Fixed an issue in loading playbooks with '=' character.
* Fixed an issue in *validate* failed on deleted README files.

### 0.4.8
* Added the *max* field to the Playbook schema, allowing to define it in tasks loop.
* Fixed an issue in *validate* where Condition branches checks were case sensitive.

### 0.4.7
* Added the *slareminder* field to the Playbook schema.
* Added the *common_server*, *demisto_mock* arguments to the *init* command.
* Fixed an issue in *generate-docs* where the general section was not being generated correctly.
* Fixed an issue in *validate* where Incident type validation failed.

### 0.4.6
* Fixed an issue where the *validate* command did not identify CHANGELOG in packs.
* Added a new command, *id-set* to create the id set - the content dependency tree by file IDs.

### 0.4.5
* generate-docs command:
    * Added the *use_cases*, *permissions*, *command_permissions* and *limitations*.
    * Added the *--insecure* argument to support running the script and integration command in Demisto.
    * Removed the *-t yml_type* argument, the file type will be inferred.
    * The *-o --output* argument is no longer mandatory, default value will be the input file directory.
* Added support for env var: *DEMISTO_SDK_SKIP_VERSION_CHECK*. When set version checks are skipped.
* Fixed an issue in which the CHANGELOG files did not match our scheme.
* Added a validator to verify that there are no hidden integration parameters.
* Fixed an issue where the *validate* command ran on test files.
* Removed the *env-dir* argument from the demisto-sdk.
* README files which are html files will now be skipped in the *validate* command.
* Added support for env var: *DEMISTO_README_VALIDATOR*. When not set the readme validation will not run.

### 0.4.4
* Added a validator for IncidentTypes (incidenttype-*.json).
* Fixed an issue where the -p flag in the *validate* command was not working.
* Added a validator for README.md files.
* Release notes validator will now run on: incident fields, indicator fields, incident types, dashboard and reputations.
* Fixed an issue where the validator of reputation(Indicator Type) did not check on the details field.
* Fixed an issue where the validator attempted validating non-existing files after deletions or name refactoring.
* Removed the *yml_type* argument in the *split-yml*, *extract-code* commands.
* Removed the *file_type* argument in the *generate-test-playbook* command.
* Fixed the *insecure* argument in *upload*.
* Added the *insecure* argument in *run-playbook*.
* Standardise the *-i --input*, *-o --output* to demisto-sdk commands.

### 0.4.3
* Fixed an issue where the incident and indicator field BC check failed.
* Support for linting and unit testing PowerShell integrations.

### 0.4.2
* Fixed an issue where validate failed on Windows.
* Added a validator to verify all branches are handled in conditional task in a playbook.
* Added a warning message when not running the latest sdk version.
* Added a validator to check that the root is connected to all tasks in the playbook.
* Added a validator for Dashboards (dashboard-*.json).
* Added a validator for Indicator Types (reputation-*.json).
* Added a BC validation for changing incident field type.
* Fixed an issue where init command would generate an invalid yml for scripts.
* Fixed an issue in misleading error message in v2 validation hook.
* Fixed an issue in v2 hook which now is set only on newly added scripts.
* Added more indicative message for errors in yaml files.
* Disabled pykwalify info log prints.

### 0.3.10
* Added a BC check for incident fields - changing from version is not allowed.
* Fixed an issue in create-content-artifacts where scripts in Packs in TestPlaybooks dir were copied with a wrong prefix.


### 0.3.9
* Added a validation that incident field can not be required.
* Added validation for fetch incident parameters.
* Added validation for feed integration parameters.
* Added to the *format* command the deletion of the *sourceplaybookid* field.
* Fixed an issue where *fieldMapping* in playbook did not pass the scheme validation.
* Fixed an issue where *create-content-artifacts* did not copy TestPlaybooks in Packs without prefix of *playbook-*.
* Added a validation the a playbook can not have a rolename set.
* Added to the image validator the new DBot default image.
* Added the fields: elasticcommonfields, quiet, quietmode to the Playbook schema.
* Fixed an issue where *validate* failed on integration commands without outputs.
* Added a new hook for naming of v2 integrations and scripts.


### 0.3.8
* Fixed an issue where *create-content-artifact* was not loading the data in the yml correctly.
* Fixed an issue where *unify* broke long lines in script section causing syntax errors


### 0.3.7
* Added *generate-docs* command to generate documentation file for integration, playbook or script.
* Fixed an issue where *unify* created a malformed integration yml.
* Fixed an issue where demisto-sdk **init** creates unit-test file with invalid import.


### 0.3.6
* Fixed an issue where demisto-sdk **validate** failed on modified scripts without error message.


### 0.3.5
* Fixed an issue with docker tag validation for integrations.
* Restructured repo source code.


### 0.3.4
* Saved failing unit tests as a file.
* Fixed an issue where "_test" file for scripts/integrations created using **init** would import the "HelloWorld" templates.
* Fixed an issue in demisto-sdk **validate** - was failing on backward compatiblity check
* Fixed an issue in demisto-sdk **secrets** - empty line in .secrets-ignore always made the secrets check to pass
* Added validation for docker image inside integrations and scripts.
* Added --use-git flag to **format** command to format all changed files.
* Fixed an issue where **validate** did not fail on dockerimage changes with bc check.
* Added new flag **--ignore-entropy** to demisto-sdk **secrets**, this will allow skip entropy secrets check.
* Added --outfile to **lint** to allow saving failed packages to a file.


### 0.3.3
* Added backwards compatibility break error message.
* Added schema for incident types.
* Added **additionalinfo** field to as an available field for integration configuration.
* Added pack parameter for **init**.
* Fixed an issue where error would appear if name parameter is not set in **init**.


### 0.3.2
* Fixed the handling of classifier files in **validate**.


### 0.3.1
* Fixed the handling of newly created reputation files in **validate**.
* Added an option to perform **validate** on a specific file.


### 0.3.0
* Added support for multi-package **lint** both with parallel and without.
* Added all parameter in **lint** to run on all packages and packs in content repository.
* Added **format** for:
    * Scripts
    * Playbooks
    * Integrations
* Improved user outputs for **secrets** command.
* Fixed an issue where **lint** would run pytest and pylint only on a single docker per integration.
* Added auto-complete functionality to demisto-sdk.
* Added git parameter in **lint** to run only on changed packages.
* Added the **run-playbook** command
* Added **run** command which runs a command in the Demisto playground.
* Added **upload** command which uploads an integration or a script to a Demisto instance.
* Fixed and issue where **validate** checked if release notes exist for new integrations and scripts.
* Added **generate-test-playbook** command which generates a basic test playbook for an integration or a script.
* **validate** now supports indicator fields.
* Fixed an issue with layouts scheme validation.
* Adding **init** command.
* Added **json-to-outputs** command which generates the yaml section for outputs from an API raw response.

### 0.2.6

* Fixed an issue with locating release notes for beta integrations in **validate**.

### 0.2.5

* Fixed an issue with locating release notes for beta integrations in **validate**.

### 0.2.4

* Adding image validation to Beta_Integration and Packs in **validate**.

### 0.2.3

* Adding Beta_Integration to the structure validation process.
* Fixing bug where **validate** did checks on TestPlaybooks.
* Added requirements parameter to **lint**.

### 0.2.2

* Fixing bug where **lint** did not return exit code 1 on failure.
* Fixing bug where **validate** did not print error message in case no release notes were give.

### 0.2.1

* **Validate** now checks that the id and name fields are identical in yml files.
* Fixed a bug where sdk did not return any exit code.

### 0.2.0

* Added Release Notes Validator.
* Fixed the Unifier selection of your python file to use as the code.
* **Validate** now supports Indicator fields.
* Fixed a bug where **validate** and **secrets** did not return exit code 1 on failure.
* **Validate** now runs on newly added scripts.

### 0.1.8

* Added support for `--version`.
* Fixed an issue in file_validator when calling `checked_type` method with script regex.

### 0.1.2
* Restructuring validation to support content packs.
* Added secrets validation.
* Added content bundle creation.
* Added lint and unit test run.

### 0.1.1

* Added new logic to the unifier.
* Added detailed README.
* Some small adjustments and fixes.

### 0.1.0

Capabilities:
* **Extract** components(code, image, description etc.) from a Demisto YAML file into a directory.
* **Unify** components(code, image, description etc.) to a single Demisto YAML file.
* **Validate** Demisto content files.<|MERGE_RESOLUTION|>--- conflicted
+++ resolved
@@ -1,10 +1,7 @@
 # Changelog
 * *Unify* command now adds contributor details to the display name and description.
-<<<<<<< HEAD
 * *Format* command now adds *isFetch* and *incidenttype* fields to integration yml.
-=======
 * Removed the *feedIncremental* field from the integration schema.
->>>>>>> 6b540236
 
 #### 1.1.3
 * Added a validation for invalid id fields in indicators types files in **validate** command.
