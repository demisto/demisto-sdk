# Changelog

## Unreleased
* Added markdown lint formatting for README files in the **format** command.
* Fixed an issue where **lint** failed when using the `-cdam` flag with changed dependant api modules due to partial file duplications filtering.
* Fixed an issue in **upload** command where `json` based content items were not unified correctly when using the `--zip` argument.
<<<<<<< HEAD
* Fixed an issue where in some occasions running of test-playbooks could receive session timeouts.
=======
* Added the `sectionorder` field to integration scheme.
>>>>>>> 35b3cf8b

## 1.10.1
* Fixed an issue where **update-content-graph** failed to execute.

## 1.10.0
* **Breaking change**: Removed usage of `pipenv`, `isort` and `autopep8` in the **split** and **download** commands. Removed the `--no-pipenv` and `--no-code-formatting` flags. Please see https://xsoar.pan.dev/docs/tutorials/tut-setup-dev-remote for the recommended environment setup.
* Fixed an issue in **prepare-content** command where large code lines were broken.
* Fixed an issue where git-*renamed_files* were not retrieved properly.
* Fixed an issue where test dependencies were calculated in all level dependencies calculation.
* Added formatting and validation to XSIAM content types.
* Fixed an issue where several XSIAM content types were not validated when passing the `-a` flag.
* Added a UUID to name mapper for **download** it replaces UUIDs with names on all downloaded files.
* Updated the demisto-py to v3.2.6 which now supports basic proxy authentication.
* Improved the message shown when using **upload** and overwriting packs.
* Added support for the **Layout Rule** content type in the id-set and the content graph.
* Updated the default general `fromVersion` value on **format** to `6.8.0`
* Fixed an issue where **lint** sometimes failed when using the `-cdam` flag due to wrong file duplications filtering.
* Added the content graph to **validate**, use with the `--graph` flag.


## 1.9.0
* Fixed an issue where the Slack notifier was using a deprecated argument.
* Added the `--docker-image` argument to the **lint** command, which allows determining the docker image to run lint on. Possible options are: `'native:ga'`, `'native:maintenance'`, `'native:dev'`, `'all'`, a specific docker image (from Docker Hub) or, the default `'from-yml'`.
* Fixed an issue in **prepare-content** command where large code lines were broken.
* Added a logger warning to **get_demisto_version**, the task will now fail with a more informative message.
* Fixed an issue where the **upload** and **prepare-content** commands didn't add `fromServerVersion` and `toServerVersion` to layouts.
* Updated **lint** to use graph instead of id_set when running with `--check-dependent-api-module` flag.
* Added the marketplaces field to all schemas.
* Added the flag `--xsoar-only` to the **doc-review** command which enables reviewing documents that belong to XSOAR-supported Packs.
* Fixed an issue in **update-release-notes** command where an error occurred when executing the same command a second time.
* Fixed an issue where **validate** would not always ignore errors listed under `.pack-ignore`.
* Fixed an issue where running **validate** on a specific pack didn't test all the relevant entities.
* Fixed an issue where fields ending with `_x2` where not replaced in the appropriate Marketplace.

## 1.8.3
* Changed **validate** to allow hiding parameters of type 0, 4, 12 and 14 when replacing with type 9 (credentials) with the same name.
* Fixed an issue where **update-release-notes** fails to update *MicrosoftApiModule* dependent integrations.
* Fixed an issue where the **upload** command failed because `docker_native_image_config.json` file could not be found.
* Added a metadata file to the content graph zip, to be used in the **update-content-graph** command.
* Updated the **validate** and **update-release-notes** commands to unskip the *Triggers Recommendations* content type.


## 1.8.2
* Fixed an issue where demisto-py failed to upload content to XSIAM when `DEMISTO_USERNAME` environment variable is set.
* Fixed an issue where the **prepare-content** command output invalid automation name when used with the --*custom* argument.
* Fixed an issue where modeling rules with arbitrary whitespace characters were not parsed correctly.
* Added support for the **nativeImage** key for an integration/script in the **prepare-content** command.
* Added **validate** checks for integrations declared deprecated (display name, description) but missing the `deprecated` flag.
* Changed the **validate** command to fail on the IN145 error code only when the parameter with type 4 is not hidden.
* Fixed an issue where downloading content layouts with `detailsV2=None` resulted in an error.
* Fixed an issue where **xdrctemplate** was missing 'external' prefix.
* Fixed an issue in **prepare-content** command providing output path.
* Updated the **validate** and **update-release-notes** commands to skip the *Triggers Recommendations* content type.
* Added a new validation to the **validate** command to verify that the release notes headers are in the correct format.
* Changed the **validate** command to fail on the IN140 error code only when the skipped integration has no unit tests.
* Changed **validate** to allow hiding parameters of type 4 (secret) when replacing with type 9 (credentials) with the same name.
* Fixed an issue where the **update-release-notes** command didn't add release-notes properly to some *new* content items.
* Added validation that checks that the `nativeimage` key is not defined in script/integration yml.
* Added to the **format** command the ability to remove `nativeimage` key in case defined in script/integration yml.
* Enhanced the **update-content-graph** command to support `--use-git`, `--imported_path` and `--output-path` arguments.
* Fixed an issue where **doc-review** failed when reviewing command name in some cases.
* Fixed an issue where **download** didn't identify playbooks properly, and downloaded files with UUIDs instead of file/script names.

## 1.8.1
* Fixed an issue where **format** created duplicate configuration parameters.
* Added hidden properties to integration command argument and script argument.
* Added `--override-existing` to **upload** that skips the confirmation prompt for overriding existing content packs. @mattbibbydw
* Fixed an issue where **validate** failed in private repos when attempting to read from a nonexisting `approved_categories.json`.
* Fixed an issue where **validate** used absolute paths when getting remote `pack_metadata.json` files in private repos.
* Fixed an issue in **download**, where names of custom scripts were replaced with UUIDs in IncidentFields and Layouts.

## 1.8.0
* Updated the supported python versions, as `>=3.8,<3.11`, as some of the dependencies are not supported on `3.11` yet.
* Added a **validate** step for **Modeling Rules** testdata files.
* Added the **update-content-graph** command.
* Added the ability to limit the number of CPU cores with `DEMISTO_SDK_MAX_CPU_CORES` envirment variable.
* Added the **prepare-content** command.
* Added support for fromversion/toversion in XSIAM content items (correlation rules, XSIAM dashboards, XSIAM reports and triggers).
* Added a **validate** step checking types of attributes in the schema file of modeling rule.
* Added a **validate** step checking that the dataset name of a modeling rule shows in the xif and schema files.
* Added a **validate** step checking that a correlation rule file does not start with a hyphen.
* Added a **validate** step checking that xsiam content items follow naming conventions.
* Fixed an issue where SDK commands failed on the deprecated `packaging.version.LegacyVersion`, by locking the `packaging` version to `<22`.
* Fixed an issue where **update-release-notes** failed when changing only xif file in **Modeling Rules**.
* Fixed an issue where *is_valid_category* and *is_categories_field_match_standard* failed when running in a private repo.
* Fixed an issue where **validate** didn't fail on the MR103 validation error.
* Fixed the *--release-notes* option, to support the new CHANGELOG format.
* Fixed an issue where **validate** failed when only changing a modeling rules's xif file.
* Fixed an issue where **format** failed on indicator files with a `None` value under the `tabs` key.
* Fixed an issue where **validate** only printed errors for one change of context path, rather than print all.
* Fixed an issue where **download** did not suggest using a username/password when authenticating with XSOAR and using invalid arguments.
* Fixed an issue where **download** failed when listing or downloading content items that are not unicode-encoded.
* Added support for fromversion/toversion in XSIAM content items (correlation rules, XSIAM dashboards, XSIAM reports and triggers).
* Updated the supported python versions, as `>=3.8,<3.11`, as some of the dependencies are not supported on `3.11` yet.
* Added **prepare-content** command which will prepare the pack or content item for the platform.
* Patched an issue where deprecated `packaging.version.LegacyVersion`, locking packaging version to `<22`.

## 1.7.9
* Fixed an issue where an error message in **validate** would not include the suggested fix.
* Added a validation that enforces predefined categories on MP Packs & integration yml files, the validation also ensures that each pack has only one category.
* Fixed an issue where **update-release-notes** did not generate release notes for **XDRC Templates**.
* Fixed an issue where **upload** failed without explaining the reason.
* Improved implementation of the docker_helper module.
* Fixed an issue where **validate** did not check changed pack_metadata.json files when running using git.
* Added support for **xdrctemplate** to content graph.
* Fixed an issue where local copies of the newly-introduced `DemistoClassApiModule.py` were validated.
* Added new release notes templates for the addition and modification of playbooks, layouts and types in the **doc-review** command.
* Fixed an issue where the **doc-review** command failed on descriptions of new content items.
* Added the `Command XXX is deprecated. Use XXX instead.` release notes templates to **doc-review** command.
* Fixed an issue where the **update-release-notes** command didn't add the modeling-rules description for new modeling-rules files.

## 1.7.8
* Added the capability to run the MDX server in a docker container for environments without node.
* Fixed an issue where **generate-docs** with `-c` argument updated sections of the incorrect commands.
* Added IF113 error code to **ALLOWED_IGNORE_ERRORS**.
* Fixed an issue where **validate** failed on playbooks with non-string input values.
* Added the `DEMISTO_SDK_IGNORE_CONTENT_WARNING` environment variable, to allow suppressing warnings when commands are not run under a content repo folder.
* Fixed an issue where **validate** failed to recognize integration tests that were missing from config.json
* Added support for **xpanse** marketplace in **create-id-set** and **create-content-artifacts** commands.
* Fixed an issue where **split** failed on yml files.
* Added support for marketplace-specific tags.
* Fixed an issue where **download** would not run `isort`. @maxgubler
* Fixed an issue where XSIAM Dashboards and Reports images failed the build.
* Added support for **xpanse** marketplace to content graph.

## 1.7.7
* Fixed an issue where paybooks **generate-docs** didn't parse complex input values when no accessor field is given correctly.
* Fixed an issue in the **download** command, where an exception would be raised when downloading system playbooks.
* Fixed an issue where the **upload** failed on playbooks containing a value that starts with `=`.
* Fixed an issue where the **generate-unit-tests** failed to generate assertions, and generate unit tests when command names does not match method name.
* Fixed an issue where the **download** command did not honor the `--no-code-formatting` flag properly. @maxgubler
* Added a new check to **validate**, making sure playbook task values are passed as references.
* Fixed an issue where the **update-release-notes** deleted existing release notes, now appending to it instead.
* Fixed an issue where **validate** printed blank space in case of validation failed and ignored.
* Renamed 'Agent Config' to 'XDRC Templates'.
* Fixed an issue where the **zip-packs** command did not work with the CommonServerUserPython and CommonServerUserPowerShell package.

## 1.7.6

* Fixed parsing of initialization arguments of client classes in the **generate-unit-tests** command.
* Added support for AgentConfig content item in the **upload**, **create-id-set**, **find-dependecies**, **unify** and **create-content-artifacts** commands.
* Added support for XSIAM Report preview image.

## 1.7.5

* Fixed an issue where the **upload** command did not work with the CommonServerUserPython package.
* Fixed an issue in the **download** command, where some playbooks were downloaded as test playbooks.
* Added playbook modification capabilities in **TestSuite**.
* Added a new command **create-content-graph**.
* Fixed an issue in the **upload** command, where the temporary zip would not clean up properly.
* Improved content items parsing in the **create-content-graph** command.
* Added an error when the docker daemon is unavailable when running **lint**.
* Removed the validation of a subtype change for scripts in the **validate** command.
* Fixed an issue where names of XSIAM content items were not normalized properly.
* Fixed an issue where the **download** command was downloading playbooks with **script** (id) and not **scriptName**.
* Fixed an issue where script yml files were not properly identified by `find_type`.
* Removed nightly integrations filtering when deciding if a test should run.
* Added support for XSIAM Dashboard preview image.
* Added the `--no-code-formatting` flag to the **download** command, allowing to skip autopep8 and isort.
* Fixed an issue in the **update-release-notes** command, where generating release notes for modeling rules schema file caused exception.

## 1.7.4

* Fixed an issue where the **doc-review** command showed irrelevant messages.
* Fixed an issue in **validate**, where backward-compatibility failures prevented other validations from running.
* Fixed an issue in **validate**, where content-like files under infrastructure paths were not ignored.
* Fixed an issue in the AMI mapping, where server versions were missing.
* Change the way the normalize name is set for external files.
* Added dump function to XSIAM pack objects to dulicate the files.
* Fixed an issue where the `contribution_converter` did not support changes made to ApiModules.
* Added name normalization according to new convention to XSIAM content items
* Added playbook modification capabilities in **TestSuite**.
* Fixed an issue in create-content-artifacts where it will not get a normalize name for the item and it will try to duplicate the same file.

## 1.7.3

* Fixed an issue in the **format** command where fail when executed from environment without mdx server available.
* Added `Added a`, `Added an` to the list of allowed changelog prefixes.
* Added support for Indicator Types/Reputations in the **upload** command.
* Fixed an issue when running from a subdirectory of a content repo failed.
* Changing the way we are using XSIAM servers api-keys in **test-content** .
* Added a success message to **postman-codegen**.

## 1.7.2

* Fixed an issue in the **validate** command where incident fields were not found in mappers even when they exist
* Added an ability to provide list of marketplace names as a param attribute to **validate** and **upload**
* Added the file type to the error message when it is not supported.
* Fixed an issue where `contribution_converter` incorrectly mapped _Indicator Field_ objects to the _incidentfield_ directory in contribution zip files.
* Fixed a bug where **validate** returned error on empty inputs not used in playbooks.
* Added the `DEMISTO_SDK_CONTENT_PATH` environment variable, implicitly used in various commands.
* Added link to documentation for error messages regarding use cases and tags.

## 1.7.1

* Fixed an issue where *indicatorTypes* and *betaIntegrations* were not found in the id_set.
* Updated the default general `fromVersion` value on **format** to `6.5.0`
* Fixed an issue where the **validate** command did not fail when the integration yml file name was not the same as the folder containing it.
* Added an option to have **generate-docs** take a Playbooks folder path as input, and generate docs for all playbooks in it.
* Fixed an issue where the suggestion in case of `IF113` included uppercase letters for the `cliName` parameter.
* Added new validation to the **validate** command to fail and list all the file paths of files that are using a deprecated integration command / script / playbook.
* **validate** will no longer fail on playbooks calling subplaybooks that have a higher `fromVersion` value, if  calling the subplaybook has `skipifunavailable=True`.
* Fixed an issue where relative paths were not accessed correctly.
* Running any `demisto-sdk` command in a folder with a `.env` file will load it, temporarily overriding existing environment variables.
* Fixed an issue where **validate** did not properly detect deleted files.
* Added new validations to the **validate** command to verify that the schema file exists for a modeling rule and that the schema and rules keys are empty in the yml file.
* Fixed an issue where *find_type* didn't recognize exported incident types.
* Added a new validation to **validate**, making sure all inputs of a playbook are used.
* Added a new validation to **validate**, making sure all inputs used in a playbook declared in the input section.
* The **format** command will now replace the *fromServerVersion* field with *fromVersion*.

## 1.7.0

* Allowed JSON Handlers to accept kwargs, for custoimzing behavior.
* Fixed an issue where an incorrect error was shown when the `id` of a content item differed from its `name` attribute.
* Fixed an issue where the `preserve_quotes` in ruamel_handler received an incorrect value @icholy
* Fixed an issue where ignoring RM110 error code wasn't working and added a validation to **ALLOWED_IGNORE_ERRORS** to validate that all error codes are inserted in the right format.
* Fixed an issue where the contribution credit text was not added correctly to the pack README.
* Changed the contribution file implementation from markdown to a list of contributor names. The **create-content-artifact** will use this list to prepare the needed credit message.
* Added a new validation to the `XSOAR-linter` in the **lint** command for verifying that demisto.log is not used in the code.
* The **generate-docs** command will now auto-generate the Incident Mirroring section when implemented in an integration.
* Added support to automatically generate release notes for deprecated items in the **update-release-notes** command.
* Fixed an issue causing any command to crash when unable to detect local repository properties.
* Fixed an issue where running in a private gitlab repo caused a warning message to be shown multiple times.
* Added a new validation to the **validate** command to verify that markdown and python files do not contain words related to copyright section.
* Fixed an issue where **lint** crashed when provided an input file path (expecting a directory).

## 1.6.9

* Added a new validation that checks whether a pack should be deprecated.
* Added a new ability to the **format** command to deprecate a pack.
* Fixed an issue where the **validate** command sometimes returned a false negative in cases where there are several sub-playbooks with the same ID.
* Added a new validation to the **validate** command to verify that the docker in use is not deprecated.
* Added support for multiple ApiModules in the **unify** command
* Added a check to **validate** command, preventing use of relative urls in README files.
* Added environment variable **DEMISTO_SDK_MARKETPLACE** expected to affect *MarketplaceTagParser* *marketplace* value. The value will be automatically set when passing *marketplace* arg to the commands **unify**, **zip-packs**, **create-content-artifacts** and **upload**.
* Added slack notifier for build failures on the master branch.
* Added support for modeling and parsing rules in the **split** command.
* Added support for README files in **format** command.
* Added a **validate** check, making sure classifier id and name values match. Updated the classifier **format** to update the id accordingly.
* The **generate-docs** command will now auto-generate the playbook image link by default.
* Added the `--custom-image-link` argument to override.
* Added a new flag to **generate-docs** command, allowing to add a custom image link to a playbook README.
* Added a new validation to the **validate** command to verify that the package directory name is the same as the files contained in the that package.
* Added support in the **unify** command to unify a schema into its Modeling Rule.

## 1.6.8

* Fixed an issue where **validate** did not fail on invalid playbook entities' versions (i.e. subplaybooks or scripts with higher fromversion than their parent playbook).
* Added support for running lint via a remote docker ssh connection. Use `DOCKER_HOST` env variable to specify a remote docker connection, such as: `DOCKER_HOST=ssh://myuser@myhost.com`.
* Fixed an issue where the pack cache in *get_marketplaces* caused the function to return invalid values.
* Fixed an issue where running format on a pack with XSIAM entities would fail.
* Added the new `display_name` field to relevant entities in the **create-id-set** command.
* Added a new validation to the **validate** command to verify the existence of "Reliability" parameter if the integration have reputation command.
* Fixed a bug where terminating the **lint** command failed (`ctrl + c`).
* Removed the validation of a subtype change in integrations and scripts from **validate**.
* Fixed an issue where **download** did not behave as expected when prompting for a version update. Reported by @K-Yo
* Added support for adoption release notes.
* Fixed an issue where **merge-id-sets** failed when a key was missing in one id-set.json.
* Fixed a bug where some mypy messages were not parsed properly in **lint**.
* Added a validation to the **validate** command, failing when '`fromversion`' or '`toversion`' in a content entity are incorrect format.
* Added a validation to the **validate** command, checking if `fromversion` <= `toversion`.
* Fixed an issue where coverage reports used the wrong logging level, marking debug logs as errors.
* Added a new validation to the **validate** command, to check when the discouraged `http` prefixes are used when setting defaultvalue, rather than `https`.
* Added a check to the **lint** command for finding hard-coded usage of the http protocol.
* Locked the dependency on Docker.
* Removed a traceback line from the **init** command templates: BaseIntegration, BaseScript.
* Updated the token in **_add_pr_comment** method from the content-bot token to the xsoar-bot token.

## 1.6.7

* Added the `types-markdown` dependency, adding markdown capabilities to existing linters using the [Markdown](https://pypi.org/project/Markdown/) package.
* Added support in the **format** command to remove nonexistent incident/indicator fields from *layouts/mappers*
* Added the `Note: XXX` and `XXX now generally available.` release notes templates to **doc-review** command.
* Updated the logs shown during the docker build step.
* Removed a false warning about configuring the `GITLAB_TOKEN` environment variable when it's not needed.
* Removed duplicate identifiers for XSIAM integrations.
* Updated the *tags* and *use cases* in pack metadata validation to use the local files only.
* Fixed the error message in checkbox validation where the defaultvalue is wrong and added the name of the variable that should be fixed.
* Added types to `find_type_by_path` under tools.py.
* Fixed an issue where YAML files contained incorrect value type for `tests` key when running `format --deprecate`.
* Added a deprecation message to the `tests:` section of yaml files when running `format --deprecate`.
* Added use case for **validate** on *wizard* objects - set_playbook is mapped to all integrations.
* Added the 'integration-get-indicators' commands to be ignored by the **verify_yml_commands_match_readme** validation, the validation will no longer fail if these commands are not in the readme file.
* Added a new validation to the **validate** command to verify that if the phrase "breaking changes" is present in a pack release notes, a JSON file with the same name exists and contains the relevant breaking changes information.
* Improved logs when running test playbooks (in a build).
* Fixed an issue in **upload** did not include list-type content items. @nicolas-rdgs
* Reverted release notes to old format.

## 1.6.6

* Added debug print when excluding item from ID set due to missing dependency.
* Added a validation to the **validate** command, failing when non-ignorable errors are present in .pack-ignore.
* Fixed an issue where `mdx server` did not close when stopped in mid run.
* Fixed an issue where `-vvv` flag did not print logs on debug level.
* enhanced ***validate*** command to list all command names affected by a backward compatibility break, instead of only one.
* Added support for Wizard content item in the **format**, **validate**, **upload**, **create-id-set**, **find-dependecies** and **create-content-artifacts** commands.
* Added a new flag to the **validate** command, allowing to run specific validations.
* Added support in **unify** and **create-content-artifacts** for displaying different documentations (detailed description + readme) for content items, depending on the marketplace version.
* Fixed an issue in **upload** where list items were not uploaded.
* Added a new validation to **validate** command to verify that *cliName* and *id* keys of the incident field or the indicator field are matches.
* Added the flag '-x', '--xsiam' to **upload** command to upload XSIAM entities to XSIAM server.
* Fixed the integration field *isFetchEvents* to be in lowercase.
* Fixed an issue where **validate -i** run after **format -i** on an existing file in the repo instead of **validate -g**.
* Added the following commands: 'update-remote-data', 'get-modified-remote-data', 'update-remote-system' to be ignored by the **verify_yml_commands_match_readme** validation, the validation will no longer fail if these commands are not in the readme file.
* Updated the release note template to include a uniform format for all items.
* Added HelloWorldSlim template option for *--template* flag in **demisto-sdk init** command.
* Fixed an issue where the HelloWorldSlim template in **demisto-sdk init** command had an integration id that was conflicting with HelloWorld integration id.
* Updated the SDK to use demisto-py 3.1.6, allowing use of a proxy with an environment variable.
* Set the default logger level to `warning`, to avoid unwanted debug logs.
* The **format** command now validates that default value of checkbox parameters is a string 'true' or 'false'.
* Fixed an issue where `FileType.PLAYBOOK` would show instead of `Playbook` in readme error messages.
* Added a new validation to **validate** proper defaultvalue for checkbox fields.

## 1.6.5

* Fixed an issue in the **format** command where the `id` field was overwritten for existing JSON files.
* Fixed an issue where the **doc-review** command was successful even when the release-note is malformed.
* Added timestamps to the `demisto-sdk` logger.
* Added time measurements to **lint**.
* Added the flag '-d', '--dependency' to **find-dependencies** command to get the content items that cause the dependencies between two packs.
* Fixed an issue where **update-release-notes** used the *trigger_id* field instead of the *trigger_name* field.
* Fixed an issue where **doc-review** failed to recognize script names, in scripts using the old file structure.
* Fixed an issue where concurrent processes created by **lint** caused deadlocks when opening files.
* Fixed an issue in the **format** command where `_dev` or `_copy` suffixes weren't removed from the subscript names in playbooks and layouts.
* Fixed an issue where **validate** failed on nonexistent `README.md` files.
* Added support of XSIAM content items to the **validate** command.
* Report **lint** summary results and failed packages after reporting time measurements.

## 1.6.4

* Added the new **generate-yml-from-python** command.
* Added a code *type* indication for integration and script objects in the *ID Set*.
* Added the [Vulture](https://github.com/jendrikseipp/vulture) linter to the pre-commit hook.
* The `demisto-sdk` pack will now be distributed via PyPi with a **wheel** file.
* Fixed a bug where any edited json file that contained a forward slash (`/`) escaped.
* Added a new validation to **validate** command to verify that the metadata *currentVersion* is
the same as the last release note version.
* The **validate** command now checks if there're none-deprecated integration commands that are missing from the readme file.
* Fixed an issue where *dockerimage* changes in Scripts weren't recognized by the **update-release-notes** command.
* Fixed an issue where **update-xsoar-config-file** did not properly insert the marketplace packs list to the file.
* Added the pack name to the known words by default when running the **doc-review** command.
* Added support for new XSIAM entities in **create-id-set** command.
* Added support for new XSIAM entities in **create-content-artifacts** command.
* Added support for Parsing/Modeling Rule content item in the **unify** command.
* Added the integration name, the commands name and the script name to the known words by default when running the **doc-review** command.
* Added an argument '-c' '--custom' to the **unify** command, if True will append to the unified yml name/display/id the custom label provided
* Added support for sub words suggestion in kebab-case sentences when running the **doc-review** command.
* Added support for new XSIAM entities in **update-release-notes** command.
* Enhanced the message of alternative suggestion words shown when running **doc-review** command.
* Fixed an incorrect error message, in case `node` is not installed on the machine.
* Fixed an issue in the **lint** command where the *check-dependent-api-modules* argument was set to true by default.
* Added a new command **generate-unit-tests**.
* Added a new validation to **validate** all SIEM integration have the same suffix.
* Fixed the destination path of the unified parsing/modeling rules in **create-content-artifacts** command.
* Fixed an issue in the **validate** command, where we validated wrongfully the existence of readme file for the *ApiModules* pack.
* Fixed an issue in the **validate** command, where an error message that was displayed for scripts validation was incorrect.
* Fixed an issue in the **validate** and **format** commands where *None* arguments in integration commands caused the commands to fail unexpectedly.
* Added support for running tests on XSIAM machines in the **test-content** command.
* Fixed an issue where the **validate** command did not work properly when deleting non-content items.
* Added the flag '-d', '--dependency' to **find-dependencies** command to get the content items that cause the dependencies between two packs.

## 1.6.3

* **Breaking change**: Fixed a typo in the **validate** `--quiet-bc-validation` flag (was `--quite-bc-validation`). @upstart-swiss
* Dropped support for python 3.7: Demisto-SDK is now supported on Python 3.8 or newer.
* Added an argument to YAMLHandler, allowing to set a maximal width for YAML files. This fixes an issue where a wrong default was used.
* Added the detach mechanism to the **upload** command, If you set the --input-config-file flag, any files in the repo's SystemPacks folder will be detached.
* Added the reattach mechanism to the **upload** command, If you set the --input-config-file flag, any detached item in your XSOAR instance that isn't currently in the repo's SystemPacks folder will be re-attached.
* Fixed an issue in the **validate** command that did not work properly when using the *-g* flag.
* Enhanced the dependency message shown when running **lint**.
* Fixed an issue where **update-release-notes** didn't update the currentVersion in pack_metadata.
* Improved the logging in **test-content** for helping catch typos in external playbook configuration.

## 1.6.2

* Added dependency validation support for core marketplacev2 packs.
* Fixed an issue in **update-release-notes** where suggestion fix failed in validation.
* Fixed a bug where `.env` files didn't load. @nicolas-rdgs
* Fixed a bug where **validate** command failed when the *categories* field in the pack metadata was empty for non-integration packs.
* Added *system* and *item-type* arguments to the **download** command, used when downloading system items.
* Added a validation to **validate**, checking that each script, integration and playbook have a README file. This validation only runs when the command is called with either the `-i` or the `-g` flag.
* Fixed a regression issue with **doc-review**, where the `-g` flag did not work.
* Improved the detection of errors in **doc-review** command.
* The **validate** command now checks if a readme file is empty, only for packs that contain playbooks or were written by a partner.
* The **validate** command now makes sure common contextPath values (e.g. `DBotScore.Score`) have a non-empty description, and **format** populates them automatically.
* Fixed an issue where the **generate-outputs** command did not work properly when examples were provided.
* Fixed an issue in the **generate-outputs** command, where the outputs were not written to the specified output path.
* The **generate-outputs** command can now generate outputs from multiple calls to the same command (useful when different args provide different outputs).
* The **generate-outputs** command can now update a yaml file with new outputs, without deleting or overwriting existing ones.
* Fixed a bug where **doc-review** command failed on existing templates.
* Fixed a bug where **validate** command failed when the word demisto is in the repo README file.
* Added support for adding test-playbooks to the zip file result in *create-content-artifacts* command for marketplacev2.
* Fixed an issue in **find-dependencies** where using the argument *-o* without the argument *--all-packs-dependencies* did not print a proper warning.
* Added a **validate** check to prevent deletion of files whose deletion is not supported by the XSOAR marketplace.
* Removed the support in the *maintenance* option of the *-u* flag in the **update-release-notes** command.
* Added validation for forbidden words and phrases in the **doc-review** command.
* Added a retries mechanism to the **test-content** command to stabilize the build process.
* Added support for all `git` platforms to get remote files.
* Refactored the **format** command's effect on the *fromversion* field:
  * Fixed a bug where the *fromversion* field was removed when modifying a content item.
  * Updated the general default *fromversion* and the default *fromversion* of newly-introduced content items (e.g. `Lists`, `Jobs`).
  * Added an interactive mode functionality for all content types, to ask the user whether to set a default *fromversion*, if could not automatically determine its value. Use `-y` to assume 'yes' as an answer to all prompts and run non-interactively.

## 1.6.1

* Added the '--use-packs-known-words' argument to the **doc-review** command
* Added YAML_Loader to handle yaml files in a standard way across modules, replacing PYYAML.
* Fixed an issue when filtering items using the ID set in the **create-content-artifacts** command.
* Fixed an issue in the **generate-docs** command where tables were generated with an empty description column.
* Fixed an issue in the **split** command where splitting failed when using relative input/output paths.
* Added warning when inferred files are missing.
* Added to **validate** a validation for integration image dimensions, which should be 120x50px.
* Improved an error in the **validate** command to better differentiate between the case where a required fetch parameter is malformed or missing.

## 1.6.0

* Fixed an issue in the **create-id-set** command where similar items from different marketplaces were reported as duplicated.
* Fixed typo in demisto-sdk init
* Fixed an issue where the **lint** command did not handle all container exit codes.
* Add to **validate** a validation for pack name to make sure it is unchanged.
* Added a validation to the **validate** command that verifies that the version in the pack_metdata file is written in the correct format.
* Fixed an issue in the **format** command where missing *fromVersion* field in indicator fields caused an error.

## 1.5.9

* Added option to specify `External Playbook Configuration` to change inputs of Playbooks triggered as part of **test-content**
* Improved performance of the **lint** command.
* Improved performance of the **validate** command when checking README images.
* ***create-id-set*** command - the default value of the **marketplace** argument was changed from ‘xsoar’ to all packs existing in the content repository. When using the command, make sure to pass the relevant marketplace to use.

## 1.5.8

* Fixed an issue where the command **doc-review** along with the argument `--release-notes` failed on yml/json files with invalid schema.
* Fixed an issue where the **lint** command failed on packs using python 3.10

## 1.5.7

* Fixed an issue where reading remote yaml files failed.
* Fixed an issue in **validate** failed with no error message for lists (when no fromVersion field was found).
* Fixed an issue when running **validate** or **format** in a gitlab repository, and failing to determine its project id.
* Added an enhancement to **split**, handling an empty output argument.
* Added the ability to add classifiers and mappers to conf.json.
* Added the Alias field to the incident field schema.

## 1.5.6

* Added 'deprecated' release notes template.
* Fixed an issue where **run-test-playbook** command failed to get the task entries when the test playbook finished with errors.
* Fixed an issue in **validate** command when running with `no-conf-json` argument to ignore the `conf.json` file.
* Added error type text (`ERROR` or `WARNING`) to **validate** error prints.
* Fixed an issue where the **format** command on test playbook did not format the ID to be equal to the name of the test playbook.
* Enhanced the **update-release-notes** command to automatically commit release notes config file upon creation.
* The **validate** command will validate that an indicator field of type html has fromVersion of 6.1.0 and above.
* The **format** command will now add fromVersion 6.1.0 to indicator field of type html.
* Added support for beta integrations in the **format** command.
* Fixed an issue where the **postman-codegen** command failed when called with the `--config-out` flag.
* Removed the integration documentation from the detailed description while performing **split** command to the unified yml file.
* Removed the line which indicates the version of the product from the README.md file for new contributions.

## 1.5.5

* Fixed an issue in the **update-release-notes** command, which did not work when changes were made in multiple packs.
* Changed the **validate** command to fail on missing test-playbooks only if no unittests are found.
* Fixed `to_kebab_case`, it will now deal with strings that have hyphens, commas or periods in them, changing them to be hyphens in the new string.
* Fixed an issue in the **create-id-set** command, where the `source` value included the git token if it was specified in the remote url.
* Fixed an issue in the **merge-id-set** command, where merging fails because of duplicates but the packs are in the XSOAR repo but in different version control.
* Fixed missing `Lists` Content Item as valid `IDSetType`
* Added enhancement for **generate-docs**. It is possible to provide both file or a comma seperated list as `examples`. Also, it's possible to provide more than one example for a script or a command.
* Added feature in **format** to sync YML and JSON files to the `master` file structure.
* Added option to specify `Incident Type`, `Incoming Mapper` and `Classifier` when configuring instance in **test-content**
* added a new command **run-test-playbook** to run a test playbook in a given XSOAR instance.
* Fixed an issue in **format** when running on a modified YML, that the `id` value is not changed to its old `id` value.
* Enhancement for **split** command, replace `ApiModule` code block to `import` when splitting a YML.
* Fixed an issue where indicator types were missing from the pack's content, when uploading using **zip-packs**.
* The request data body format generated in the **postman-codegen** will use the python argument's name and not the raw data argument's name.
* Added the flag '--filter-by-id-set' to **create-content-artifacts** to create artifacts only for items in the given id_set.json.

## 1.5.4

* Fixed an issue with the **format** command when contributing via the UI
* The **format** command will now not remove the `defaultRows` key from incident, indicator and generic fields with `type: grid`.
* Fixed an issue with the **validate** command when a layoutscontainer did not have the `fromversion` field set.
* added a new command **update-xsoar-config-file** to handle your XSOAR Configuration File.
* Added `skipVerify` argument in **upload** command to skip pack signature verification.
* Fixed an issue when the **run** command  failed running when there’s more than one playground, by explicitly using the current user’s playground.
* Added support for Job content item in the **format**, **validate**, **upload**, **create-id-set**, **find-dependecies** and **create-content-artifacts** commands.
* Added a **source** field to the **id_set** entitles.
* Two entitles will not consider as duplicates if they share the same pack and the same source.
* Fixed a bug when duplicates were found in **find_dependencies**.
* Added function **get_current_repo** to `tools`.
* The **postman-codegen** will not have duplicates argument name. It will rename them to the minimum distinguished shared path for each of them.

## 1.5.3

* The **format** command will now set `unsearchable: True` for incident, indicator and generic fields.
* Fixed an issue where the **update-release-notes** command crashes with `--help` flag.
* Added validation to the **validate** command that verifies the `unsearchable` key in incident, indicator and generic fields is set to true.
* Removed a validation that DBotRole should be set for automation that requires elevated permissions to the `XSOAR-linter` in the **lint** command.
* Fixed an issue in **Validate** command where playbooks conditional tasks were mishandeled.
* Added a validation to prevent contributors from using the `fromlicense` key as a configuration parameter in an integration's YML
* Added a validation to ensure that the type for **API token** (and similar) parameters are configured correctly as a `credential` type in the integration configuration YML.
* Added an assertion that checks for duplicated requests' names when generating an integration from a postman collection.
* Added support for [.env files](https://pypi.org/project/python-dotenv/). You can now add a `.env` file to your repository with the logging information instead of setting a global environment variables.
* When running **lint** command with --keep-container flag, the docker images are committed.
* The **validate** command will not return missing test playbook error when given a script with dynamic-section tag.

## 1.5.2

* Added a validation to **update-release-notes** command to ensure that the `--version` flag argument is in the right format.
* added a new command **coverage-analyze** to generate and print coverage reports.
* Fixed an issue in **validate** in repositories which are not in GitHub or GitLab
* Added a validation that verifies that readme image absolute links do not contain the working branch name.
* Added support for List content item in the **format**, **validate**, **download**, **upload**, **create-id-set**, **find-dependecies** and **create-content-artifacts** commands.
* Added a validation to ensure reputation command's default argument is set as an array input.
* Added the `--fail-duplicates` flag for the **merge-id-set** command which will fail the command if duplicates are found.
* Added the `--fail-duplicates` flag for the **create-id-set** command which will fail the command if duplicates are found.

## 1.5.1

* Fixed an issue where **validate** command failed to recognized test playbooks for beta integrations as valid tests.
* Fixed an issue were the **validate** command was falsely recognizing image paths in readme files.
* Fixed an issue where the **upload** command error message upon upload failure pointed to wrong file rather than to the pack metadata.
* Added a validation that verifies that each script which appears in incident fields, layouts or layout containers exists in the id_set.json.
* Fixed an issue where the **postman code-gen** command generated double dots for context outputs when it was not needed.
* Fixed an issue where there **validate** command on release notes file crashed when author image was added or modified.
* Added input handling when running **find-dependencies**, replacing string manipulations.
* Fixed an issue where the **validate** command did not handle multiple playbooks with the same name in the id_set.
* Added support for GitLab repositories in **validate**

## 1.5.0

* Fixed an issue where **upload** command failed to upload packs not under content structure.
* Added support for **init** command to run from non-content repo.
* The **split-yml** has been renamed to **split** and now supports splitting Dashboards from unified Generic Modules.
* Fixed an issue where the skipped tests validation ran on the `ApiModules` pack in the **validate** command.
* The **init** command will now create the `Generic Object` entities directories.
* Fixed an issue where the **format** command failed to recognize changed files from git.
* Fixed an issue where the **json-to-outputs** command failed checking whether `0001-01-01T00:00:00` is of type `Date`
* Added to the **generate context** command to generate context paths for integrations from an example file.
* Fixed an issue where **validate** failed on release notes configuration files.
* Fixed an issue where the **validate** command failed on pack input if git detected changed files outside of `Packs` directory.
* Fixed an issue where **validate** command failed to recognize files inside validated pack when validation release notes, resulting in a false error message for missing entity in release note.
* Fixed an issue where the **download** command failed when downloading an invalid YML, instead of skipping it.

## 1.4.9

* Added validation that the support URL in partner contribution pack metadata does not lead to a GitHub repo.
* Enhanced ***generate-docs*** with default `additionalinformation` (description) for common parameters.
* Added to **validate** command a validation that a content item's id and name will not end with spaces.
* The **format** command will now remove trailing whitespaces from content items' id and name fields.
* Fixed an issue where **update-release-notes** could fail on files outside the user given pack.
* Fixed an issue where the **generate-test-playbook** command would not place the playbook in the proper folder.
* Added to **validate** command a validation that packs with `Iron Bank` uses the latest docker from Iron Bank.
* Added to **update-release-notes** command support for `Generic Object` entities.
* Fixed an issue where playbook `fromversion` mismatch validation failed even if `skipunavailable` was set to true.
* Added to the **create artifacts** command support for release notes configuration file.
* Added validation to **validate** for release notes config file.
* Added **isoversize** and **isautoswitchedtoquietmode** fields to the playbook schema.
* Added to the **update-release-notes** command `-bc` flag to generate template for breaking changes version.
* Fixed an issue where **validate** did not search description files correctly, leading to a wrong warning message.

## 1.4.8

* Fixed an issue where yml files with `!reference` failed to load properly.
* Fixed an issue when `View Integration Documentation` button was added twice during the download and re-upload.
* Fixed an issue when `(Partner Contribution)` was added twice to the display name during the download and re-upload.
* Added the following enhancements in the **generate-test-playbook** command:
  * Added the *--commands* argument to generate tasks for specific commands.
  * Added the *--examples* argument to get the command examples file path and generate tasks from the commands and arguments specified there.
  * Added the *--upload* flag to specify whether to upload the test playbook after the generation.
  * Fixed the output condition generation for outputs of type `Boolean`.

## 1.4.7

* Fixed an issue where an empty list for a command context didn't produce an indication other than an empty table.
* Fixed an issue where the **format** command has incorrectly recognized on which files to run when running using git.
* Fixed an issue where author image validations were not checked properly.
* Fixed an issue where new old-formatted scripts and integrations were not validated.
* Fixed an issue where the wording in the from version validation error for subplaybooks was incorrect.
* Fixed an issue where the **update-release-notes** command used the old docker image version instead of the new when detecting a docker change.
* Fixed an issue where the **generate-test-playbook** command used an incorrect argument name as default
* Fixed an issue where the **json-to-outputs** command used an incorrect argument name as default when using `-d`.
* Fixed an issue where validations failed while trying to validate non content files.
* Fixed an issue where README validations did not work post VS Code formatting.
* Fixed an issue where the description validations were inconsistent when running through an integration file or a description file.

## 1.4.6

* Fixed an issue where **validate** suggests, with no reason, running **format** on missing mandatory keys in yml file.
* Skipped existence of TestPlaybook check on community and contribution integrations.
* Fixed an issue where pre-commit didn't run on the demisto_sdk/commands folder.
* The **init** command will now change the script template name in the code to the given script name.
* Expanded the validations performed on beta integrations.
* Added support for PreProcessRules in the **format**, **validate**, **download**, and **create-content-artifacts** commands.
* Improved the error messages in **generate-docs**, if an example was not provided.
* Added to **validate** command a validation that a content entity or a pack name does not contain the words "partner" and "community".
* Fixed an issue where **update-release-notes** ignores *--text* flag while using *-f*
* Fixed the outputs validations in **validate** so enrichment commands will not be checked to have DBotScore outputs.
* Added a new validation to require the dockerimage key to exist in an integration and script yml files.
* Enhanced the **generate-test-playbook** command to use only integration tested on commands, rather than (possibly) other integrations implementing them.
* Expanded unify command to support GenericModules - Unifies a GenericModule object with its Dashboards.
* Added validators for generic objects:
  * Generic Field validator - verify that the 'fromVersion' field is above 6.5.0, 'group' field equals 4 and 'id' field starts with the prefix 'generic_'.
  * Generic Type validator - verify that the 'fromVersion' field is above 6.5.0
  * Generic Module validator - verify that the 'fromVersion' field is above 6.5.0
  * Generic Definition validator - verify that the 'fromVersion' field is above 6.5.0
* Expanded Format command to support Generic Objects - Fixes generic objects according to their validations.
* Fixed an issue where the **update-release-notes** command did not handle ApiModules properly.
* Added option to enter a dictionary or json of format `[{field_name:description}]` in the **json-to-outputs** command,
  with the `-d` flag.
* Improved the outputs for the **format** command.
* Fixed an issue where the validations performed after the **format** command were inconsistent with **validate**.
* Added to the **validate** command a validation for the author image.
* Updated the **create-content-artifacts** command to support generic modules, definitions, fields and types.
* Added an option to ignore errors for file paths and not only file name in .pack-ignore file.

## 1.4.5

* Enhanced the **postman-codegen** command to name all generated arguments with lower case.
* Fixed an issue where the **find-dependencies** command miscalculated the dependencies for playbooks that use generic commands.
* Fixed an issue where the **validate** command failed in external repositories in case the DEMISTO_SDK_GITHUB_TOKEN was not set.
* Fixed an issue where **openapi-codegen** corrupted the swagger file by overwriting configuration to swagger file.
* Updated the **upload** command to support uploading zipped packs to the marketplace.
* Added to the **postman-codegen** command support of path variables.
* Fixed an issue where **openapi-codegen** entered into an infinite loop on circular references in the swagger file.
* The **format** command will now set `fromVersion: 6.2.0` for widgets with 'metrics' data type.
* Updated the **find-dependencies** command to support generic modules, definitions, fields and types.
* Fixed an issue where **openapi-codegen** tried to extract reference example outputs, leading to an exception.
* Added an option to ignore secrets automatically when using the **init** command to create a pack.
* Added a tool that gives the ability to temporarily suppress console output.

## 1.4.4

* When formatting incident types with Auto-Extract rules and without mode field, the **format** command will now add the user selected mode.
* Added new validation that DBotRole is set for scripts that requires elevated permissions to the `XSOAR-linter` in the **lint** command.
* Added url escaping to markdown human readable section in generate docs to avoid autolinking.
* Added a validation that mapper's id and name are matching. Updated the format of mapper to include update_id too.
* Added a validation to ensure that image paths in the README files are valid.
* Fixed **find_type** function to correctly find test files, such as, test script and test playbook.
* Added scheme validations for the new Generic Object Types, Fields, and Modules.
* Renamed the flag *--input-old-version* to *--old-version* in the **generate-docs** command.
* Refactored the **update-release-notes** command:
  * Replaced the *--all* flag with *--use-git* or *-g*.
  * Added the *--force* flag to update the pack release notes without changes in the pack.
  * The **update-release-notes** command will now update all dependent integrations on ApiModule change, even if not specified.
  * If more than one pack has changed, the full list of updated packs will be printed at the end of **update-release-notes** command execution.
  * Fixed an issue where the **update-release-notes** command did not add docker image release notes entry for release notes file if a script was changed.
  * Fixed an issue where the **update-release-notes** command did not detect changed files that had the same name.
  * Fixed an issue in the **update-release-notes** command where the version support of JSON files was mishandled.
* Fixed an issue where **format** did not skip files in test and documentation directories.
* Updated the **create-id-set** command to support generic modules, definitions, fields and types.
* Changed the **convert** command to generate old layout fromversion to 5.0.0 instead of 4.1.0
* Enhanced the command **postman-codegen** with type hints for templates.

## 1.4.3

* Fixed an issue where **json-to-outputs** command returned an incorrect output when json is a list.
* Fixed an issue where if a pack README.md did not exist it could cause an error in the validation process.
* Fixed an issue where the *--name* was incorrectly required in the **init** command.
* Adding the option to run **validate** on a specific path while using git (*-i* & *-g*).
* The **format** command will now change UUIDs in .yml and .json files to their respective content entity name.
* Added a playbook validation to check if a task sub playbook exists in the id set in the **validate** command.
* Added the option to add new tags/usecases to the approved list and to the pack metadata on the same pull request.
* Fixed an issue in **test_content** where when different servers ran tests for the same integration, the server URL parameters were not set correctly.
* Added a validation in the **validate** command to ensure that the ***endpoint*** command is configured correctly in yml file.
* Added a warning when pack_metadata's description field is longer than 130 characters.
* Fixed an issue where a redundant print occurred on release notes validation.
* Added new validation in the **validate** command to ensure that the minimal fromVersion in a widget of type metrics will be 6.2.0.
* Added the *--release-notes* flag to demisto-sdk to get the current version release notes entries.

## 1.4.2

* Added to `pylint` summary an indication if a test was skipped.
* Added to the **init** command the option to specify fromversion.
* Fixed an issue where running **init** command without filling the metadata file.
* Added the *--docker-timeout* flag in the **lint** command to control the request timeout for the Docker client.
* Fixed an issue where **update-release-notes** command added only one docker image release notes entry for release notes file, and not for every entity whom docker image was updated.
* Added a validation to ensure that incident/indicator fields names starts with their pack name in the **validate** command. (Checked only for new files and only when using git *-g*)
* Updated the **find-dependencies** command to return the 'dependencies' according the layout type ('incident', 'indicator').
* Enhanced the "vX" display name validation for scripts and integrations in the **validate** command to check for every versioned script or integration, and not only v2.
* Added the *--fail-duplicates* flag for the **create-id-set** command which will fail the command if duplicates are found.
* Added to the **generate-docs** command automatic addition to git when a new readme file is created.

## 1.4.1

* When in private repo without `DEMSITO_SDK_GITHUB_TOKEN` configured, get_remote_file will take files from the local origin/master.
* Enhanced the **unify** command when giving input of a file and not a directory return a clear error message.
* Added a validation to ensure integrations are not skipped and at least one test playbook is not skipped for each integration or script.
* Added to the Content Tests support for `context_print_dt`, which queries the incident context and prints the result as a json.
* Added new validation for the `xsoar_config.json` file in the **validate** command.
* Added a version differences section to readme in **generate-docs** command.
* Added the *--docs-format* flag in the **integration-diff** command to get the output in README format.
* Added the *--input-old-version* and *--skip-breaking-changes* flags in the **generate-docs** command to get the details for the breaking section and to skip the breaking changes section.

## 1.4.0

* Enable passing a comma-separated list of paths for the `--input` option of the **lint** command.
* Added new validation of unimplemented test-module command in the code to the `XSOAR-linter` in the **lint** command.
* Fixed the **generate-docs** to handle integration authentication parameter.
* Added a validation to ensure that description and README do not contain the word 'Demisto'.
* Improved the deprecated message validation required from playbooks and scripts.
* Added the `--quite-bc-validation` flag for the **validate** command to run the backwards compatibility validation in quite mode (errors is treated like warnings).
* Fixed the **update release notes** command to display a name for old layouts.
* Added the ability to append to the pack README credit to contributors.
* Added identification for parameter differences in **integration-diff** command.
* Fixed **format** to use git as a default value.
* Updated the **upload** command to support reports.
* Fixed an issue where **generate-docs** command was displaying 'None' when credentials parameter display field configured was not configured.
* Fixed an issue where **download** did not return exit code 1 on failure.
* Updated the validation that incident fields' names do not contain the word incident will aplly to core packs only.
* Added a playbook validation to verify all conditional tasks have an 'else' path in **validate** command.
* Renamed the GitHub authentication token environment variable `GITHUB_TOKEN` to `DEMITO_SDK_GITHUB_TOKEN`.
* Added to the **update-release-notes** command automatic addition to git when new release notes file is created.
* Added validation to ensure that integrations, scripts, and playbooks do not contain the entity type in their names.
* Added the **convert** command to convert entities between XSOAR versions.
* Added the *--deprecate* flag in **format** command to deprecate integrations, scripts, and playbooks.
* Fixed an issue where ignoring errors did not work when running the **validate** command on specific files (-i).

## 1.3.9

* Added a validation verifying that the pack's README.md file is not equal to pack description.
* Fixed an issue where the **Assume yes** flag did not work properly for some entities in the **format** command.
* Improved the error messages for separators in folder and file names in the **validate** command.
* Removed the **DISABLE_SDK_VERSION_CHECK** environment variable. To disable new version checks, use the **DEMISTO_SDK_SKIP_VERSION_CHECK** envirnoment variable.
* Fixed an issue where the demisto-sdk version check failed due to a rate limit.
* Fixed an issue with playbooks scheme validation.

## 1.3.8

* Updated the **secrets** command to work on forked branches.

## 1.3.7

* Added a validation to ensure correct image and description file names.
* Fixed an issue where the **validate** command failed when 'display' field in credentials param in yml is empty but 'displaypassword' was provided.
* Added the **integration-diff** command to check differences between two versions of an integration and to return a report of missing and changed elements in the new version.
* Added a validation verifying that the pack's README.md file is not missing or empty for partner packs or packs contains use cases.
* Added a validation to ensure that the integration and script folder and file names will not contain separators (`_`, `-`, ``).
* When formatting new pack, the **format** command will set the *fromversion* key to 5.5.0 in the new files without fromversion.

## 1.3.6

* Added a validation that core packs are not dependent on non-core packs.
* Added a validation that a pack name follows XSOAR standards.
* Fixed an issue where in some cases the `get_remote_file` function failed due to an invalid path.
* Fixed an issue where running **update-release-notes** with updated integration logo, did not detect any file changes.
* Fixed an issue where the **create-id-set** command did not identify unified integrations correctly.
* Fixed an issue where the `CommonTypes` pack was not identified as a dependency for all feed integrations.
* Added support for running SDK commands in private repositories.
* Fixed an issue where running the **init** command did not set the correct category field in an integration .yml file for a newly created pack.
* When formatting new contributed pack, the **format** command will set the *fromversion* key to 6.0.0 in the relevant files.
* If the environment variable "DISABLE_SDK_VERSION_CHECK" is define, the demisto-sdk will no longer check for newer version when running a command.
* Added the `--use-pack-metadata` flag for the **find-dependencies** command to update the calculated dependencies using the the packs metadata files.
* Fixed an issue where **validate** failed on scripts in case the `outputs` field was set to `None`.
* Fixed an issue where **validate** was failing on editing existing release notes.
* Added a validation for README files verifying that the file doesn't contain template text copied from HelloWorld or HelloWorldPremium README.

## 1.3.5

* Added a validation that layoutscontainer's id and name are matching. Updated the format of layoutcontainer to include update_id too.
* Added a validation that commands' names and arguments in core packs, or scripts' arguments do not contain the word incident.
* Fixed issue where running the **generate-docs** command with -c flag ran all the commands and not just the commands specified by the flag.
* Fixed the error message of the **validate** command to not always suggest adding the *description* field.
* Fixed an issue where running **format** on feed integration generated invalid parameter structure.
* Fixed an issue where the **generate-docs** command did not add all the used scripts in a playbook to the README file.
* Fixed an issue where contrib/partner details might be added twice to the same file, when using unify and create-content-artifacts commands
* Fixed issue where running **validate** command on image-related integration did not return the correct outputs to json file.
* When formatting playbooks, the **format** command will now remove empty fields from SetIncident, SetIndicator, CreateNewIncident, CreateNewIndicator script arguments.
* Added an option to fill in the developer email when running the **init** command.

## 1.3.4

* Updated the **validate** command to check that the 'additionalinfo' field only contains the expected value for feed required parameters and not equal to it.
* Added a validation that community/partner details are not in the detailed description file.
* Added a validation that the Use Case tag in pack_metadata file is only used when the pack contains at least one PB, Incident Type or Layout.
* Added a validation that makes sure outputs in integrations are matching the README file when only README has changed.
* Added the *hidden* field to the integration schema.
* Fixed an issue where running **format** on a playbook whose `name` does not equal its `id` would cause other playbooks who use that playbook as a sub-playbook to fail.
* Added support for local custom command configuration file `.demisto-sdk-conf`.
* Updated the **format** command to include an update to the description file of an integration, to remove community/partner details.

## 1.3.3

* Fixed an issue where **lint** failed where *.Dockerfile* exists prior running the lint command.
* Added FeedHelloWorld template option for *--template* flag in **demisto-sdk init** command.
* Fixed issue where **update-release-notes** deleted release note file if command was called more than once.
* Fixed issue where **update-release-notes** added docker image release notes every time the command was called.
* Fixed an issue where running **update-release-notes** on a pack with newly created integration, had also added a docker image entry in the release notes.
* Fixed an issue where `XSOAR-linter` did not find *NotImplementedError* in main.
* Added validation for README files verifying their length (over 30 chars).
* When using *-g* flag in the **validate** command it will now ignore untracked files by default.
* Added the *--include-untracked* flag to the **validate** command to include files which are untracked by git in the validation process.
* Improved the `pykwalify` error outputs in the **validate** command.
* Added the *--print-pykwalify* flag to the **validate** command to print the unchanged output from `pykwalify`.

## 1.3.2

* Updated the format of the outputs when using the *--json-file* flag to create a JSON file output for the **validate** and **lint** commands.
* Added the **doc-review** command to check spelling in .md and .yml files as well as a basic release notes review.
* Added a validation that a pack's display name does not already exist in content repository.
* Fixed an issue where the **validate** command failed to detect duplicate params in an integration.
* Fixed an issue where the **validate** command failed to detect duplicate arguments in a command in an integration.

## 1.3.1

* Fixed an issue where the **validate** command failed to validate the release notes of beta integrations.
* Updated the **upload** command to support indicator fields.
* The **validate** and **update-release-notes** commands will now check changed files against `demisto/master` if it is configured locally.
* Fixed an issue where **validate** would incorrectly identify files as renamed.
* Added a validation that integration properties (such as feed, mappers, mirroring, etc) are not removed.
* Fixed an issue where **validate** failed when comparing branch against commit hash.
* Added the *--no-pipenv* flag to the **split-yml** command.
* Added a validation that incident fields and incident types are not removed from mappers.
* Fixed an issue where the *c
reate-id-set* flag in the *validate* command did not work while not using git.
* Added the *hiddenusername* field to the integration schema.
* Added a validation that images that are not integration images, do not ask for a new version or RN

## 1.3.0

* Do not collect optional dependencies on indicator types reputation commands.
* Fixed an issue where downloading indicator layoutscontainer objects failed.
* Added a validation that makes sure outputs in integrations are matching the README file.
* Fixed an issue where the *create-id-set* flag in the **validate** command did not work.
* Added a warning in case no id_set file is found when running the **validate** command.
* Fixed an issue where changed files were not recognised correctly on forked branches in the **validate** and the **update-release-notes** commands.
* Fixed an issue when files were classified incorrectly when running *update-release-notes*.
* Added a validation that integration and script file paths are compatible with our convention.
* Fixed an issue where id_set.json file was re created whenever running the generate-docs command.
* added the *--json-file* flag to create a JSON file output for the **validate** and **lint** commands.

## 1.2.19

* Fixed an issue where merge id_set was not updated to work with the new entity of Packs.
* Added a validation that the playbook's version matches the version of its sub-playbooks, scripts, and integrations.

## 1.2.18

* Changed the *skip-id-set-creation* flag to *create-id-set* in the **validate** command. Its default value will be False.
* Added support for the 'cve' reputation command in default arg validation.
* Filter out generic and reputation command from scripts and playbooks dependencies calculation.
* Added support for the incident fields in outgoing mappers in the ID set.
* Added a validation that the taskid field and the id field under the task field are both from uuid format and contain the same value.
* Updated the **format** command to generate uuid value for the taskid field and for the id under the task field in case they hold an invalid values.
* Exclude changes from doc_files directory on validation.
* Added a validation that an integration command has at most one default argument.
* Fixing an issue where pack metadata version bump was not enforced when modifying an old format (unified) file.
* Added validation that integration parameter's display names are capitalized and spaced using whitespaces and not underscores.
* Fixed an issue where beta integrations where not running deprecation validations.
* Allowed adding additional information to the deprecated description.
* Fixing an issue when escaping less and greater signs in integration params did not work as expected.

## 1.2.17

* Added a validation that the classifier of an integration exists.
* Added a validation that the mapper of an integration exists.
* Added a validation that the incident types of a classifier exist.
* Added a validation that the incident types of a mapper exist.
* Added support for *text* argument when running **demisto-sdk update-release-notes** on the ApiModules pack.
* Added a validation for the minimal version of an indicator field of type grid.
* Added new validation for incident and indicator fields in classifiers mappers and layouts exist in the content.
* Added cache for get_remote_file to reducing failures from accessing the remote repo.
* Fixed an issue in the **format** command where `_dev` or `_copy` suffixes weren't removed from the `id` of the given playbooks.
* Playbook dependencies from incident and indicator fields are now marked as optional.
* Mappers dependencies from incident types and incident fields are now marked as optional.
* Classifier dependencies from incident types are now marked as optional.
* Updated **demisto-sdk init** command to no longer create `created` field in pack_metadata file
* Updated **generate-docs** command to take the parameters names in setup section from display field and to use additionalinfo field when exist.
* Using the *verbose* argument in the **find-dependencies** command will now log to the console.
* Improved the deprecated message validation required from integrations.
* Fixed an issue in the **generate-docs** command where **Context Example** section was created when it was empty.

## 1.2.16

* Added allowed ignore errors to the *IDSetValidator*.
* Fixed an issue where an irrelevant id_set validation ran in the **validate** command when using the *--id-set* flag.
* Fixed an issue were **generate-docs** command has failed if a command did not exist in commands permissions file.
* Improved a **validate** command message for missing release notes of api module dependencies.

## 1.2.15

* Added the *ID101* to the allowed ignored errors.

## 1.2.14

* SDK repository is now mypy check_untyped_defs complaint.
* The lint command will now ignore the unsubscriptable-object (E1136) pylint error in dockers based on python 3.9 - this will be removed once a new pylint version is released.
* Added an option for **format** to run on a whole pack.
* Added new validation of unimplemented commands from yml in the code to `XSOAR-linter`.
* Fixed an issue where Auto-Extract fields were only checked for newly added incident types in the **validate** command.
* Added a new warning validation of direct access to args/params dicts to `XSOAR-linter`.

## 1.2.13

* Added new validation of indicators usage in CommandResults to `XSOAR-linter`.
* Running **demisto-sdk lint** will automatically run on changed files (same behavior as the -g flag).
* Removed supported version message from the documentation when running **generate_docs**.
* Added a print to indicate backwards compatibility is being checked in **validate** command.
* Added a percent print when running the **validate** command with the *-a* flag.
* Fixed a regression in the **upload** command where it was ignoring `DEMISTO_VERIFY_SSL` env var.
* Fixed an issue where the **upload** command would fail to upload beta integrations.
* Fixed an issue where the **validate** command did not create the *id_set.json* file when running with *-a* flag.
* Added price change validation in the **validate** command.
* Added validations that checks in read-me for empty sections or leftovers from the auto generated read-me that should be changed.
* Added new code validation for *NotImplementedError* to raise a warning in `XSOAR-linter`.
* Added validation for support types in the pack metadata file.
* Added support for *--template* flag in **demisto-sdk init** command.
* Fixed an issue with running **validate** on master branch where the changed files weren't compared to previous commit when using the *-g* flag.
* Fixed an issue where the `XSOAR-linter` ran *NotImplementedError* validation on scripts.
* Added support for Auto-Extract feature validation in incident types in the **validate** command.
* Fixed an issue in the **lint** command where the *-i* flag was ignored.
* Improved **merge-id-sets** command to support merge between two ID sets that contain the same pack.
* Fixed an issue in the **lint** command where flake8 ran twice.

## 1.2.12

* Bandit now reports also on medium severity issues.
* Fixed an issue with support for Docker Desktop on Mac version 2.5.0+.
* Added support for vulture and mypy linting when running without docker.
* Added support for *prev-ver* flag in **update-release-notes** command.
* Improved retry support when building docker images for linting.
* Added the option to create an ID set on a specific pack in **create-id-set** command.
* Added the *--skip-id-set-creation* flag to **validate** command in order to add the capability to run validate command without creating id_set validation.
* Fixed an issue where **validate** command checked docker image tag on ApiModules pack.
* Fixed an issue where **find-dependencies** did not calculate dashboards and reports dependencies.
* Added supported version message to the documentation and release notes files when running **generate_docs** and **update-release-notes** commands respectively.
* Added new code validations for *NotImplementedError* exception raise to `XSOAR-linter`.
* Command create-content-artifacts additional support for **Author_image.png** object.
* Fixed an issue where schemas were not enforced for incident fields, indicator fields and old layouts in the validate command.
* Added support for **update-release-notes** command to update release notes according to master branch.

## 1.2.11

* Fixed an issue where the ***generate-docs*** command reset the enumeration of line numbering after an MD table.
* Updated the **upload** command to support mappers.
* Fixed an issue where exceptions were no printed in the **format** while the *--verbose* flag is set.
* Fixed an issue where *--assume-yes* flag did not work in the **format** command when running on a playbook without a `fromversion` field.
* Fixed an issue where the **format** command would fail in case `conf.json` file was not found instead of skipping the update.
* Fixed an issue where integration with v2 were recognised by the `name` field instead of the `display` field in the **validate** command.
* Added a playbook validation to check if a task script exists in the id set in the **validate** command.
* Added new integration category `File Integrity Management` in the **validate** command.

## 1.2.10

* Added validation for approved content pack use-cases and tags.
* Added new code validations for *CommonServerPython* import to `XSOAR-linter`.
* Added *default value* and *predefined values* to argument description in **generate-docs** command.
* Added a new validation that checks if *get-mapping-fields* command exists if the integration schema has *{ismappable: true}* in **validate** command.
* Fixed an issue where the *--staged* flag recognised added files as modified in the **validate** command.
* Fixed an issue where a backwards compatibility warning was raised for all added files in the **validate** command.
* Fixed an issue where **validate** command failed when no tests were given for a partner supported pack.
* Updated the **download** command to support mappers.
* Fixed an issue where the ***format*** command added a duplicate parameter.
* For partner supported content packs, added support for a list of emails.
* Removed validation of README files from the ***validate*** command.
* Fixed an issue where the ***validate*** command required release notes for ApiModules pack.

## 1.2.9

* Fixed an issue in the **openapi_codegen** command where it created duplicate functions name from the swagger file.
* Fixed an issue in the **update-release-notes** command where the *update type* argument was not verified.
* Fixed an issue in the **validate** command where no error was raised in case a non-existing docker image was presented.
* Fixed an issue in the **format** command where format failed when trying to update invalid Docker image.
* The **format** command will now preserve the **isArray** argument in integration's reputation commands and will show a warning if it set to **false**.
* Fixed an issue in the **lint** command where *finally* clause was not supported in main function.
* Fixed an issue in the **validate** command where changing any entity ID was not validated.
* Fixed an issue in the **validate** command where *--staged* flag did not bring only changed files.
* Fixed the **update-release-notes** command to ignore changes in the metadata file.
* Fixed the **validate** command to ignore metadata changes when checking if a version bump is needed.

## 1.2.8

* Added a new validation that checks in playbooks for the usage of `DeleteContext` in **validate** command.
* Fixed an issue in the **upload** command where it would try to upload content entities with unsupported versions.
* Added a new validation that checks in playbooks for the usage of specific instance in **validate** command.
* Added the **--staged** flag to **validate** command to run on staged files only.

## 1.2.7

* Changed input parameters in **find-dependencies** command.
  * Use ***-i, --input*** instead of ***-p, --path***.
  * Use ***-idp, --id-set-path*** instead of ***-i, --id-set-path***.
* Fixed an issue in the **unify** command where it crashed on an integration without an image file.
* Fixed an issue in the **format** command where unnecessary files were not skipped.
* Fixed an issue in the **update-release-notes** command where the *text* argument was not respected in all cases.
* Fixed an issue in the **validate** command where a warning about detailed description was given for unified or deprecated integrations.
* Improved the error returned by the **validate** command when running on files using the old format.

## 1.2.6

* No longer require setting `DEMISTO_README_VALIDATION` env var to enable README mdx validation. Validation will now run automatically if all necessary node modules are available.
* Fixed an issue in the **validate** command where the `--skip-pack-dependencies` would not skip id-set creation.
* Fixed an issue in the **validate** command where validation would fail if supplied an integration with an empty `commands` key.
* Fixed an issue in the **validate** command where validation would fail due to a required version bump for packs which are not versioned.
* Will use env var `DEMISTO_VERIFY_SSL` to determine if to use a secure connection for commands interacting with the Server when `--insecure` is not passed. If working with a local Server without a trusted certificate, you can set env var `DEMISTO_VERIFY_SSL=no` to avoid using `--insecure` on each command.
* Unifier now adds a link to the integration documentation to the integration detailed description.
* Fixed an issue in the **secrets** command where ignored secrets were not skipped.

## 1.2.5

* Added support for special fields: *defaultclassifier*, *defaultmapperin*, *defaultmapperout* in **download** command.
* Added -y option **format** command to assume "yes" as answer to all prompts and run non-interactively
* Speed up improvements for `validate` of README files.
* Updated the **format** command to adhere to the defined content schema and sub-schemas, aligning its behavior with the **validate** command.
* Added support for canvasContextConnections files in **format** command.

## 1.2.4

* Updated detailed description for community integrations.

## 1.2.3

* Fixed an issue where running **validate** failed on playbook with task that adds tags to the evidence data.
* Added the *displaypassword* field to the integration schema.
* Added new code validations to `XSOAR-linter`.
  * As warnings messages:
    * `demisto.params()` should be used only inside main function.
    * `demisto.args()` should be used only inside main function.
    * Functions args should have type annotations.
* Added `fromversion` field validation to test playbooks and scripts in **validate** command.

## 1.2.2

* Add support for warning msgs in the report and summary to **lint** command.
* Fixed an issue where **json-to-outputs** determined bool values as int.
* Fixed an issue where **update-release-notes** was crushing on `--all` flag.
* Fixed an issue where running **validate**, **update-release-notes** outside of content repo crushed without a meaningful error message.
* Added support for layoutscontainer in **init** contribution flow.
* Added a validation for tlp_color param in feeds in **validate** command.
* Added a validation for removal of integration parameters in **validate** command.
* Fixed an issue where **update-release-notes** was failing with a wrong error message when no pack or input was given.
* Improved formatting output of the **generate-docs** command.
* Add support for env variable *DEMISTO_SDK_ID_SET_REFRESH_INTERVAL*. Set this env variable to the refresh interval in minutes. The id set will be regenerated only if the refresh interval has passed since the last generation. Useful when generating Script documentation, to avoid re-generating the id_set every run.
* Added new code validations to `XSOAR-linter`.
  * As error messages:
    * Longer than 10 seconds sleep statements for non long running integrations.
    * exit() usage.
    * quit() usage.
  * As warnings messages:
    * `demisto.log` should not be used.
    * main function existence.
    * `demito.results` should not be used.
    * `return_output` should not be used.
    * try-except statement in main function.
    * `return_error` usage in main function.
    * only once `return_error` usage.
* Fixed an issue where **lint** command printed logs twice.
* Fixed an issue where *suffix* did not work as expected in the **create-content-artifacts** command.
* Added support for *prev-ver* flag in **lint** and **secrets** commands.
* Added support for *text* flag to **update-release-notes** command to add the same text to all release notes.
* Fixed an issue where **validate** did not recognize added files if they were modified locally.
* Added a validation that checks the `fromversion` field exists and is set to 5.0.0 or above when working or comparing to a non-feature branch in **validate** command.
* Added a validation that checks the certification field in the pack_metadata file is valid in **validate** command.
* The **update-release-notes** command will now automatically add docker image update to the release notes.

## 1.2.1

* Added an additional linter `XSOAR-linter` to the **lint** command which custom validates py files. currently checks for:
  * `Sys.exit` usages with non zero value.
  * Any `Print` usages.
* Fixed an issue where renamed files were failing on *validate*.
* Fixed an issue where single changed files did not required release notes update.
* Fixed an issue where doc_images required release-notes and validations.
* Added handling of dependent packs when running **update-release-notes** on changed *APIModules*.
  * Added new argument *--id-set-path* for id_set.json path.
  * When changes to *APIModule* is detected and an id_set.json is available - the command will update the dependent pack as well.
* Added handling of dependent packs when running **validate** on changed *APIModules*.
  * Added new argument *--id-set-path* for id_set.json path.
  * When changes to *APIModule* is detected and an id_set.json is available - the command will validate that the dependent pack has release notes as well.
* Fixed an issue where the find_type function didn't recognize file types correctly.
* Fixed an issue where **update-release-notes** command did not work properly on Windows.
* Added support for indicator fields in **update-release-notes** command.
* Fixed an issue where files in test dirs where being validated.

## 1.2.0

* Fixed an issue where **format** did not update the test playbook from its pack.
* Fixed an issue where **validate** validated non integration images.
* Fixed an issue where **update-release-notes** did not identified old yml integrations and scripts.
* Added revision templates to the **update-release-notes** command.
* Fixed an issue where **update-release-notes** crashed when a file was renamed.
* Fixed an issue where **validate** failed on deleted files.
* Fixed an issue where **validate** validated all images instead of packs only.
* Fixed an issue where a warning was not printed in the **format** in case a non-supported file type is inputted.
* Fixed an issue where **validate** did not fail if no release notes were added when adding files to existing packs.
* Added handling of incorrect layout paths via the **format** command.
* Refactor **create-content-artifacts** command - Efficient artifacts creation and better logging.
* Fixed an issue where image and description files were not handled correctly by **validate** and **update-release-notes** commands.
* Fixed an issue where the **format** command didn't remove all extra fields in a file.
* Added an error in case an invalid id_set.json file is found while running the **validate** command.
* Added fetch params checks to the **validate** command.

## 1.1.11

* Added line number to secrets' path in **secrets** command report.
* Fixed an issue where **init** a community pack did not present the valid support URL.
* Fixed an issue where **init** offered a non relevant pack support type.
* Fixed an issue where **lint** did not pull docker images for powershell.
* Fixed an issue where **find-dependencies** did not find all the script dependencies.
* Fixed an issue where **find-dependencies** did not collect indicator fields as dependencies for playbooks.
* Updated the **validate** and the **secrets** commands to be less dependent on regex.
* Fixed an issue where **lint** did not run on circle when docker did not return ping.
* Updated the missing release notes error message (RN106) in the **Validate** command.
* Fixed an issue where **Validate** would return missing release notes when two packs with the same substring existed in the modified files.
* Fixed an issue where **update-release-notes** would add duplicate release notes when two packs with the same substring existed in the modified files.
* Fixed an issue where **update-release-notes** would fail to bump new versions if the feature branch was out of sync with the master branch.
* Fixed an issue where a non-descriptive error would be returned when giving the **update-release-notes** command a pack which can not be found.
* Added dependencies check for *widgets* in **find-dependencies** command.
* Added a `update-docker` flag to **format** command.
* Added a `json-to-outputs` flag to the **run** command.
* Added a verbose (`-v`) flag to **format** command.
* Fixed an issue where **download** added the prefix "playbook-" to the name of playbooks.

## 1.1.10

* Updated the **init** command. Relevant only when passing the *--contribution* argument.
  * Added the *--author* option.
  * The *support* field of the pack's metadata is set to *community*.
* Added a proper error message in the **Validate** command upon a missing description in the root of the yml.
* **Format** now works with a relative path.
* **Validate** now fails when all release notes have been excluded.
* Fixed issue where correct error message would not propagate for invalid images.
* Added the *--skip-pack-dependencies* flag to **validate** command to skip pack dependencies validation. Relevant when using the *-g* flag.
* Fixed an issue where **Validate** and **Format** commands failed integrations with `defaultvalue` field in fetch incidents related parameters.
* Fixed an issue in the **Validate** command in which unified YAML files were not ignored.
* Fixed an issue in **generate-docs** where scripts and playbooks inputs and outputs were not parsed correctly.
* Fixed an issue in the **openapi-codegen** command where missing reference fields in the swagger JSON caused errors.
* Fixed an issue in the **openapi-codegen** command where empty objects in the swagger JSON paths caused errors.
* **update-release-notes** command now accept path of the pack instead of pack name.
* Fixed an issue where **generate-docs** was inserting unnecessary escape characters.
* Fixed an issue in the **update-release-notes** command where changes to the pack_metadata were not detected.
* Fixed an issue where **validate** did not check for missing release notes in old format files.

## 1.1.9

* Fixed an issue where **update-release-notes** command failed on invalid file types.

## 1.1.8

* Fixed a regression where **upload** command failed on test playbooks.
* Added new *githubUser* field in pack metadata init command.
* Support beta integration in the commands **split-yml, extract-code, generate-test-playbook and generate-docs.**
* Fixed an issue where **find-dependencies** ignored *toversion* field in content items.
* Added support for *layoutscontainer*, *classifier_5_9_9*, *mapper*, *report*, and *widget* in the **Format** command.
* Fixed an issue where **Format** will set the `ID` field to be equal to the `name` field in modified playbooks.
* Fixed an issue where **Format** did not work for test playbooks.
* Improved **update-release-notes** command:
  * Write content description to release notes for new items.
  * Update format for file types without description: Connections, Incident Types, Indicator Types, Layouts, Incident Fields.
* Added a validation for feedTags param in feeds in **validate** command.
* Fixed readme validation issue in community support packs.
* Added the **openapi-codegen** command to generate integrations from OpenAPI specification files.
* Fixed an issue were release notes validations returned wrong results for *CommonScripts* pack.
* Added validation for image links in README files in **validate** command.
* Added a validation for default value of fetch param in feeds in **validate** command.
* Fixed an issue where the **Init** command failed on scripts.

## 1.1.7

* Fixed an issue where running the **format** command on feed integrations removed the `defaultvalue` fields.
* Playbook branch marked with *skipunavailable* is now set as an optional dependency in the **find-dependencies** command.
* The **feedReputation** parameter can now be hidden in a feed integration.
* Fixed an issue where running the **unify** command on JS package failed.
* Added the *--no-update* flag to the **find-dependencies** command.
* Added the following validations in **validate** command:
  * Validating that a pack does not depend on NonSupported / Deprecated packs.

## 1.1.6

* Added the *--description* option to the **init** command.
* Added the *--contribution* option to the **init** command which converts a contribution zip to proper pack format.
* Improved **validate** command performance time and outputs.
* Added the flag *--no-docker-checks* to **validate** command to skip docker checks.
* Added the flag *--print-ignored-files* to **validate** command to print ignored files report when the command is done.
* Added the following validations in **validate** command:
  * Validating that existing release notes are not modified.
  * Validating release notes are not added to new packs.
  * Validating that the "currentVersion" field was raised in the pack_metadata for modified packs.
  * Validating that the timestamp in the "created" field in the pack_metadata is in ISO format.
* Running `demisto-sdk validate` will run the **validate** command using git and only on committed files (same as using *-g --post-commit*).
* Fixed an issue where release notes were not checked correctly in **validate** command.
* Fixed an issue in the **create-id-set** command where optional playbook tasks were not taken into consideration.
* Added a prompt to the `demisto-sdk update-release-notes` command to prompt users to commit changes before running the release notes command.
* Added support to `layoutscontainer` in **validate** command.

## 1.1.5

* Fixed an issue in **find-dependencies** command.
* **lint** command now verifies flake8 on CommonServerPython script.

## 1.1.4

* Fixed an issue with the default output file name of the **unify** command when using "." as an output path.
* **Unify** command now adds contributor details to the display name and description.
* **Format** command now adds *isFetch* and *incidenttype* fields to integration yml.
* Removed the *feedIncremental* field from the integration schema.
* **Format** command now adds *feedBypassExclusionList*, *Fetch indicators*, *feedReputation*, *feedReliability*,
     *feedExpirationPolicy*, *feedExpirationInterval* and *feedFetchInterval* fields to integration yml.
* Fixed an issue in the playbooks schema.
* Fixed an issue where generated release notes were out of order.
* Improved pack dependencies detection.
* Fixed an issue where test playbooks were mishandled in **validate** command.

## 1.1.3

* Added a validation for invalid id fields in indicators types files in **validate** command.
* Added default behavior for **update-release-notes** command.
* Fixed an error where README files were failing release notes validation.
* Updated format of generated release notes to be more user friendly.
* Improved error messages for the **update-release-notes** command.
* Added support for `Connections`, `Dashboards`, `Widgets`, and `Indicator Types` to **update-release-notes** command.
* **Validate** now supports scripts under the *TestPlaybooks* directory.
* Fixed an issue where **validate** did not support powershell files.

## 1.1.2

* Added a validation for invalid playbookID fields in incidents types files in **validate** command.
* Added a code formatter for python files.
* Fixed an issue where new and old classifiers where mixed on validate command.
* Added *feedIncremental* field to the integration schema.
* Fixed error in the **upload** command where unified YMLs were not uploaded as expected if the given input was a pack.
* Fixed an issue where the **secrets** command failed due to a space character in the file name.
* Ignored RN validation for *NonSupported* pack.
* You can now ignore IF107, SC100, RP102 error codes in the **validate** command.
* Fixed an issue where the **download** command was crashing when received as input a JS integration or script.
* Fixed an issue where **validate** command checked docker image for JS integrations and scripts.
* **validate** command now checks scheme for reports and connections.
* Fixed an issue where **validate** command checked docker when running on all files.
* Fixed an issue where **validate** command did not fail when docker image was not on the latest numeric tag.
* Fixed an issue where beta integrations were not validated correctly in **validate** command.

## 1.1.1

* fixed and issue where file types were not recognized correctly in **validate** command.
* Added better outputs for validate command.

## 1.1.0

* Fixed an issue where changes to only non-validated files would fail validation.
* Fixed an issue in **validate** command where moved files were failing validation for new packs.
* Fixed an issue in **validate** command where added files were failing validation due to wrong file type detection.
* Added support for new classifiers and mappers in **validate** command.
* Removed support of old RN format validation.
* Updated **secrets** command output format.
* Added support for error ignore on deprecated files in **validate** command.
* Improved errors outputs in **validate** command.
* Added support for linting an entire pack.

## 1.0.9

* Fixed a bug where misleading error was presented when pack name was not found.
* **Update-release-notes** now detects added files for packs with versions.
* Readme files are now ignored by **update-release-notes** and validation of release notes.
* Empty release notes no longer cause an uncaught error during validation.

## 1.0.8

* Changed the output format of demisto-sdk secrets.
* Added a validation that checkbox items are not required in integrations.
* Added pack release notes generation and validation.
* Improved pack metadata validation.
* Fixed an issue in **validate** where renamed files caused an error

## 1.0.4

* Fix the **format** command to update the `id` field to be equal to `details` field in indicator-type files, and to `name` field in incident-type & dashboard files.
* Fixed a bug in the **validate** command for layout files that had `sortValues` fields.
* Fixed a bug in the **format** command where `playbookName` field was not always present in the file.
* Fixed a bug in the **format** command where indicatorField wasn't part of the SDK schemas.
* Fixed a bug in **upload** command where created unified docker45 yml files were not deleted.
* Added support for IndicatorTypes directory in packs (for `reputation` files, instead of Misc).
* Fixed parsing playbook condition names as string instead of boolean in **validate** command
* Improved image validation in YAML files.
* Removed validation for else path in playbook condition tasks.

## 1.0.3

* Fixed a bug in the **format** command where comments were being removed from YAML files.
* Added output fields: *file_path* and *kind* for layouts in the id-set.json created by **create-id-set** command.
* Fixed a bug in the **create-id-set** command Who returns Duplicate for Layouts with a different kind.
* Added formatting to **generate-docs** command results replacing all `<br>` tags with `<br/>`.
* Fixed a bug in the **download** command when custom content contained not supported content entity.
* Fixed a bug in **format** command in which boolean strings  (e.g. 'yes' or 'no') were converted to boolean values (e.g. 'True' or 'False').
* **format** command now removes *sourceplaybookid* field from playbook files.
* Fixed a bug in **generate-docs** command in which integration dependencies were not detected when generating documentation for a playbook.

## 1.0.1

* Fixed a bug in the **unify** command when output path was provided empty.
* Improved error message for integration with no tests configured.
* Improved the error message returned from the **validate** command when an integration is missing or contains malformed fetch incidents related parameters.
* Fixed a bug in the **create** command where a unified YML with a docker image for 4.5 was copied incorrectly.
* Missing release notes message are now showing the release notes file path to update.
* Fixed an issue in the **validate** command in which unified YAML files were not ignored.
* File format suggestions are now shown in the relevant file format (JSON or YAML).
* Changed Docker image validation to fail only on non-valid ones.
* Removed backward compatibility validation when Docker image is updated.

## 1.0.0

* Improved the *upload* command to support the upload of all the content entities within a pack.
* The *upload* command now supports the improved pack file structure.
* Added an interactive option to format integrations, scripts and playbooks with No TestPlaybooks configured.
* Added an interactive option to configure *conf.json* file with missing test playbooks for integrations, scripts and playbooks
* Added *download* command to download custom content from Demisto instance to the local content repository.
* Improved validation failure messages to include a command suggestion, wherever relevant, to fix the raised issue.
* Improved 'validate' help and documentation description
* validate - checks that scripts, playbooks, and integrations have the *tests* key.
* validate - checks that test playbooks are configured in `conf.json`.
* demisto-sdk lint - Copy dir better handling.
* demisto-sdk lint - Add error when package missing in docker image.
* Added *-a , --validate-all* option in *validate* to run all validation on all files.
* Added *-i , --input* option in *validate* to run validation on a specified pack/file.
* added *-i, --input* option in *secrets* to run on a specific file.
* Added an allowed hidden parameter: *longRunning* to the hidden integration parameters validation.
* Fixed an issue with **format** command when executing with an output path of a folder and not a file path.
* Bug fixes in generate-docs command given playbook as input.
* Fixed an issue with lint command in which flake8 was not running on unit test files.

## 0.5.2

* Added *-c, --command* option in *generate-docs* to generate a specific command from an integration.
* Fixed an issue when getting README/CHANGELOG files from git and loading them.
* Removed release notes validation for new content.
* Fixed secrets validations for files with the same name in a different directory.
* demisto-sdk lint - parallelization working with specifying the number of workers.
* demisto-sdk lint - logging levels output, 3 levels.
* demisto-sdk lint - JSON report, structured error reports in JSON format.
* demisto-sdk lint - XML JUnit report for unit-tests.
* demisto-sdk lint - new packages used to accelerate execution time.
* demisto-sdk secrets - command now respects the generic whitelist, and not only the pack secrets.

## 0.5.0

[PyPI History][1]

[1]: https://pypi.org/project/demisto-sdk/#history

## 0.4.9

* Fixed an issue in *generate-docs* where Playbooks and Scripts documentation failed.
* Added a graceful error message when executing the *run" command with a misspelled command.
* Added more informative errors upon failures of the *upload* command.
* format command:
  * Added format for json files: IncidentField, IncidentType, IndicatorField, IndicatorType, Layout, Dashboard.
  * Added the *-fv --from-version*, *-nv --no-validation* arguments.
  * Removed the *-t yml_type* argument, the file type will be inferred.
  * Removed the *-g use_git* argument, running format without arguments will run automatically on git diff.
* Fixed an issue in loading playbooks with '=' character.
* Fixed an issue in *validate* failed on deleted README files.

## 0.4.8

* Added the *max* field to the Playbook schema, allowing to define it in tasks loop.
* Fixed an issue in *validate* where Condition branches checks were case sensitive.

## 0.4.7

* Added the *slareminder* field to the Playbook schema.
* Added the *common_server*, *demisto_mock* arguments to the *init* command.
* Fixed an issue in *generate-docs* where the general section was not being generated correctly.
* Fixed an issue in *validate* where Incident type validation failed.

## 0.4.6

* Fixed an issue where the *validate* command did not identify CHANGELOG in packs.
* Added a new command, *id-set* to create the id set - the content dependency tree by file IDs.

## 0.4.5

* generate-docs command:
  * Added the *use_cases*, *permissions*, *command_permissions* and *limitations*.
  * Added the *--insecure* argument to support running the script and integration command in Demisto.
  * Removed the *-t yml_type* argument, the file type will be inferred.
  * The *-o --output* argument is no longer mandatory, default value will be the input file directory.
* Added support for env var: *DEMISTO_SDK_SKIP_VERSION_CHECK*. When set version checks are skipped.
* Fixed an issue in which the CHANGELOG files did not match our scheme.
* Added a validator to verify that there are no hidden integration parameters.
* Fixed an issue where the *validate* command ran on test files.
* Removed the *env-dir* argument from the demisto-sdk.
* README files which are html files will now be skipped in the *validate* command.
* Added support for env var: *DEMISTO_README_VALIDATOR*. When not set the readme validation will not run.

## 0.4.4

* Added a validator for IncidentTypes (incidenttype-*.json).
* Fixed an issue where the -p flag in the *validate* command was not working.
* Added a validator for README.md files.
* Release notes validator will now run on: incident fields, indicator fields, incident types, dashboard and reputations.
* Fixed an issue where the validator of reputation(Indicator Type) did not check on the details field.
* Fixed an issue where the validator attempted validating non-existing files after deletions or name refactoring.
* Removed the *yml_type* argument in the *split-yml*, *extract-code* commands.
* Removed the *file_type* argument in the *generate-test-playbook* command.
* Fixed the *insecure* argument in *upload*.
* Added the *insecure* argument in *run-playbook*.
* Standardise the *-i --input*, *-o --output* to demisto-sdk commands.

## 0.4.3

* Fixed an issue where the incident and indicator field BC check failed.
* Support for linting and unit testing PowerShell integrations.

## 0.4.2

* Fixed an issue where validate failed on Windows.
* Added a validator to verify all branches are handled in conditional task in a playbook.
* Added a warning message when not running the latest sdk version.
* Added a validator to check that the root is connected to all tasks in the playbook.
* Added a validator for Dashboards (dashboard-*.json).
* Added a validator for Indicator Types (reputation-*.json).
* Added a BC validation for changing incident field type.
* Fixed an issue where init command would generate an invalid yml for scripts.
* Fixed an issue in misleading error message in v2 validation hook.
* Fixed an issue in v2 hook which now is set only on newly added scripts.
* Added more indicative message for errors in yaml files.
* Disabled pykwalify info log prints.

## 0.3.10

* Added a BC check for incident fields - changing from version is not allowed.
* Fixed an issue in create-content-artifacts where scripts in Packs in TestPlaybooks dir were copied with a wrong prefix.

## 0.3.9

* Added a validation that incident field can not be required.
* Added validation for fetch incident parameters.
* Added validation for feed integration parameters.
* Added to the *format* command the deletion of the *sourceplaybookid* field.
* Fixed an issue where *fieldMapping* in playbook did not pass the scheme validation.
* Fixed an issue where *create-content-artifacts* did not copy TestPlaybooks in Packs without prefix of *playbook-*.
* Added a validation the a playbook can not have a rolename set.
* Added to the image validator the new DBot default image.
* Added the fields: elasticcommonfields, quiet, quietmode to the Playbook schema.
* Fixed an issue where *validate* failed on integration commands without outputs.
* Added a new hook for naming of v2 integrations and scripts.

## 0.3.8

* Fixed an issue where *create-content-artifact* was not loading the data in the yml correctly.
* Fixed an issue where *unify* broke long lines in script section causing syntax errors

## 0.3.7

* Added *generate-docs* command to generate documentation file for integration, playbook or script.
* Fixed an issue where *unify* created a malformed integration yml.
* Fixed an issue where demisto-sdk **init** creates unit-test file with invalid import.

## 0.3.6

* Fixed an issue where demisto-sdk **validate** failed on modified scripts without error message.

## 0.3.5

* Fixed an issue with docker tag validation for integrations.
* Restructured repo source code.

## 0.3.4

* Saved failing unit tests as a file.
* Fixed an issue where "_test" file for scripts/integrations created using **init** would import the "HelloWorld" templates.
* Fixed an issue in demisto-sdk **validate** - was failing on backward compatiblity check
* Fixed an issue in demisto-sdk **secrets** - empty line in .secrets-ignore always made the secrets check to pass
* Added validation for docker image inside integrations and scripts.
* Added --use-git flag to **format** command to format all changed files.
* Fixed an issue where **validate** did not fail on dockerimage changes with bc check.
* Added new flag **--ignore-entropy** to demisto-sdk **secrets**, this will allow skip entropy secrets check.
* Added --outfile to **lint** to allow saving failed packages to a file.

## 0.3.3

* Added backwards compatibility break error message.
* Added schema for incident types.
* Added **additionalinfo** field to as an available field for integration configuration.
* Added pack parameter for **init**.
* Fixed an issue where error would appear if name parameter is not set in **init**.

## 0.3.2

* Fixed the handling of classifier files in **validate**.

## 0.3.1

* Fixed the handling of newly created reputation files in **validate**.
* Added an option to perform **validate** on a specific file.

## 0.3.0

* Added support for multi-package **lint** both with parallel and without.
* Added all parameter in **lint** to run on all packages and packs in content repository.
* Added **format** for:
  * Scripts
  * Playbooks
  * Integrations
* Improved user outputs for **secrets** command.
* Fixed an issue where **lint** would run pytest and pylint only on a single docker per integration.
* Added auto-complete functionality to demisto-sdk.
* Added git parameter in **lint** to run only on changed packages.
* Added the **run-playbook** command
* Added **run** command which runs a command in the Demisto playground.
* Added **upload** command which uploads an integration or a script to a Demisto instance.
* Fixed and issue where **validate** checked if release notes exist for new integrations and scripts.
* Added **generate-test-playbook** command which generates a basic test playbook for an integration or a script.
* **validate** now supports indicator fields.
* Fixed an issue with layouts scheme validation.
* Adding **init** command.
* Added **json-to-outputs** command which generates the yaml section for outputs from an API raw response.

## 0.2.6

* Fixed an issue with locating release notes for beta integrations in **validate**.

## 0.2.5

* Fixed an issue with locating release notes for beta integrations in **validate**.

## 0.2.4

* Adding image validation to Beta_Integration and Packs in **validate**.

## 0.2.3

* Adding Beta_Integration to the structure validation process.
* Fixing bug where **validate** did checks on TestPlaybooks.
* Added requirements parameter to **lint**.

## 0.2.2

* Fixing bug where **lint** did not return exit code 1 on failure.
* Fixing bug where **validate** did not print error message in case no release notes were give.

## 0.2.1

* **Validate** now checks that the id and name fields are identical in yml files.
* Fixed a bug where sdk did not return any exit code.

## 0.2.0

* Added Release Notes Validator.
* Fixed the Unifier selection of your python file to use as the code.
* **Validate** now supports Indicator fields.
* Fixed a bug where **validate** and **secrets** did not return exit code 1 on failure.
* **Validate** now runs on newly added scripts.

## 0.1.8

* Added support for `--version`.
* Fixed an issue in file_validator when calling `checked_type` method with script regex.

## 0.1.2

* Restructuring validation to support content packs.
* Added secrets validation.
* Added content bundle creation.
* Added lint and unit test run.

## 0.1.1

* Added new logic to the unifier.
* Added detailed README.
* Some small adjustments and fixes.

## 0.1.0

Capabilities:

* **Extract** components(code, image, description etc.) from a Demisto YAML file into a directory.
* **Unify** components(code, image, description etc.) to a single Demisto YAML file.
* **Validate** Demisto content files.<|MERGE_RESOLUTION|>--- conflicted
+++ resolved
@@ -4,11 +4,8 @@
 * Added markdown lint formatting for README files in the **format** command.
 * Fixed an issue where **lint** failed when using the `-cdam` flag with changed dependant api modules due to partial file duplications filtering.
 * Fixed an issue in **upload** command where `json` based content items were not unified correctly when using the `--zip` argument.
-<<<<<<< HEAD
+* Added the `sectionorder` field to integration scheme.
 * Fixed an issue where in some occasions running of test-playbooks could receive session timeouts.
-=======
-* Added the `sectionorder` field to integration scheme.
->>>>>>> 35b3cf8b
 
 ## 1.10.1
 * Fixed an issue where **update-content-graph** failed to execute.
