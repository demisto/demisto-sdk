# Changelog
<<<<<<< HEAD
* Added the new **generate-yml-from-python** command.
=======

* Added the [Vulture](https://github.com/jendrikseipp/vulture) linter to the pre-commit hook.
>>>>>>> 0b1c5ee3
* The `demisto-sdk` pack will now be distributed via PyPi with a **wheel** file.
* Fixed a bug where any edited json file that contained a forward slash (`/`) escaped.
* Added a new validation to **validate** command to verify that the metadata *currentVersion* is
the same as the last release note version.
* Fixed an issue where *dockerimage* changes in Scripts weren't recognized by the **update-release-notes** command.
* Fixed an issue where **update-xsoar-config-file** did not properly insert the marketplace packs list to the file.
* Added the pack name to the known words by default when running the **doc-review** command.
* Added support for new XSIAM entities in **create-id-set** command.
* Added support for new XSIAM entities in **create-content-artifacts** command.
* Added support for Parsing/Modeling Rule content item in the **unify** command.
* Added the integration name, the commands name and the script name to the known words by default when running the **doc-review** command.
* Added an argument '-c' '--custom' to the **unify** command, if True will append to the unified yml name/display/id the custom label provided
* Added support for sub words suggestion in kebab-case sentences when running the **doc-review** command.
* Enhanced the message of alternative suggestion words shown when running **doc-review** command.

## 1.6.3

* **Breaking change**: Fixed a typo in the **validate** `--quiet-bc-validation` flag (was `--quite-bc-validation`). @upstart-swiss
* Dropped support for python 3.7: Demisto-SDK is now supported on Python 3.8 or newer.
* Added an argument to YAMLHandler, allowing to set a maximal width for YAML files. This fixes an issue where a wrong default was used.
* Added the detach mechanism to the **upload** command, If you set the --input-config-file flag, any files in the repo's SystemPacks folder will be detached.
* Added the reattach mechanism to the **upload** command, If you set the --input-config-file flag, any detached item in your XSOAR instance that isn't currently in the repo's SystemPacks folder will be re-attached.
* Fixed an issue in the **validate** command that did not work properly when using the *-g* flag.
* Enhanced the dependency message shown when running **lint**.
* Fixed an issue where **update-release-notes** didn't update the currentVersion in pack_metadata.
* Improved the logging in **test-content** for helping catch typos in external playbook configuration.

## 1.6.2

* Added dependency validation support for core marketplacev2 packs.
* Fixed an issue in **update-release-notes** where suggestion fix failed in validation.
* Fixed a bug where `.env` files didn't load. @nicolas-rdgs
* Fixed a bug where **validate** command failed when the *categories* field in the pack metadata was empty for non-integration packs.
* Added *system* and *item-type* arguments to the **download** command, used when downloading system items.
* Added a validation to **validate**, checking that each script, integration and playbook have a README file. This validation only runs when the command is called with either the `-i` or the `-g` flag.
* Fixed a regression issue with **doc-review**, where the `-g` flag did not work.
* Improved the detection of errors in **doc-review** command.
* The **validate** command now checks if a readme file is empty, only for packs that contain playbooks or were written by a partner.
* The **validate** command now makes sure common contextPath values (e.g. `DBotScore.Score`) have a non-empty description, and **format** populates them automatically.
* Fixed an issue where the **generate-outputs** command did not work properly when examples were provided.
* Fixed an issue in the **generate-outputs** command, where the outputs were not written to the specified output path.
* The **generate-outputs** command can now generate outputs from multiple calls to the same command (useful when different args provide different outputs).
* The **generate-outputs** command can now update a yaml file with new outputs, without deleting or overwriting existing ones.
* Fixed a bug where **doc-review** command failed on existing templates.
* Fixed a bug where **validate** command failed when the word demisto is in the repo README file.
* Added support for adding test-playbooks to the zip file result in *create-content-artifacts* command for marketplacev2.
* Fixed an issue in **find-dependencies** where using the argument *-o* without the argument *--all-packs-dependencies* did not print a proper warning.
* Added a **validate** check to prevent deletion of files whose deletion is not supported by the XSOAR marketplace.
* Removed the support in the *maintenance* option of the *-u* flag in the **update-release-notes** command.
* Added validation for forbidden words and phrases in the **doc-review** command.
* Added a retries mechanism to the **test-content** command to stabilize the build process.
* Added support for all `git` platforms to get remote files.
* Refactored the **format** command's effect on the *fromversion* field:
  * Fixed a bug where the *fromversion* field was removed when modifying a content item.
  * Updated the general default *fromversion* and the default *fromversion* of newly-introduced content items (e.g. `Lists`, `Jobs`).
  * Added an interactive mode functionality for all content types, to ask the user whether to set a default *fromversion*, if could not automatically determine its value. Use `-y` to assume 'yes' as an answer to all prompts and run non-interactively.

## 1.6.1

* Added the '--use-packs-known-words' argument to the **doc-review** command
* Added YAML_Loader to handle yaml files in a standard way across modules, replacing PYYAML.
* Fixed an issue when filtering items using the ID set in the **create-content-artifacts** command.
* Fixed an issue in the **generate-docs** command where tables were generated with an empty description column.
* Fixed an issue in the **split** command where splitting failed when using relative input/output paths.
* Added warning when inferred files are missing.
* Added to **validate** a validation for integration image dimensions, which should be 120x50px.
* Improved an error in the **validate** command to better differentiate between the case where a required fetch parameter is malformed or missing.

## 1.6.0

* Fixed an issue in the **create-id-set** command where similar items from different marketplaces were reported as duplicated.
* Fixed typo in demisto-sdk init
* Fixed an issue where the **lint** command did not handle all container exit codes.
* Add to **validate** a validation for pack name to make sure it is unchanged.
* Added a validation to the **validate** command that verifies that the version in the pack_metdata file is written in the correct format.
* Fixed an issue in the **format** command where missing *fromVersion* field in indicator fields caused an error.

## 1.5.9

* Added option to specify `External Playbook Configuration` to change inputs of Playbooks triggered as part of **test-content**
* Improved performance of the **lint** command.
* Improved performance of the **validate** command when checking README images.
* ***create-id-set*** command - the default value of the **marketplace** argument was changed from ‘xsoar’ to all packs existing in the content repository. When using the command, make sure to pass the relevant marketplace to use.

## 1.5.8

* Fixed an issue where the command **doc-review** along with the argument `--release-notes` failed on yml/json files with invalid schema.
* Fixed an issue where the **lint** command failed on packs using python 3.10

## 1.5.7

* Fixed an issue where reading remote yaml files failed.
* Fixed an issue in **validate** failed with no error message for lists (when no fromVersion field was found).
* Fixed an issue when running **validate** or **format** in a gitlab repository, and failing to determine its project id.
* Added an enhancement to **split**, handling an empty output argument.
* Added the ability to add classifiers and mappers to conf.json.
* Added the Alias field to the incident field schema.

## 1.5.6

* Added 'deprecated' release notes template.
* Fixed an issue where **run-test-playbook** command failed to get the task entries when the test playbook finished with errors.
* Fixed an issue in **validate** command when running with `no-conf-json` argument to ignore the `conf.json` file.
* Added error type text (`ERROR` or `WARNING`) to **validate** error prints.
* Fixed an issue where the **format** command on test playbook did not format the ID to be equal to the name of the test playbook.
* Enhanced the **update-release-notes** command to automatically commit release notes config file upon creation.
* The **validate** command will validate that an indicator field of type html has fromVersion of 6.1.0 and above.
* The **format** command will now add fromVersion 6.1.0 to indicator field of type html.
* Added support for beta integrations in the **format** command.
* Fixed an issue where the **postman-codegen** command failed when called with the `--config-out` flag.
* Removed the integration documentation from the detailed description while performing **split** command to the unified yml file.
* Removed the line which indicates the version of the product from the README.md file for new contributions.

## 1.5.5

* Fixed an issue in the **update-release-notes** command, which did not work when changes were made in multiple packs.
* Changed the **validate** command to fail on missing test-playbooks only if no unittests are found.
* Fixed `to_kebab_case`, it will now deal with strings that have hyphens, commas or periods in them, changing them to be hyphens in the new string.
* Fixed an issue in the **create-id-set** command, where the `source` value included the git token if it was specified in the remote url.
* Fixed an issue in the **merge-id-set** command, where merging fails because of duplicates but the packs are in the XSOAR repo but in different version control.
* Fixed missing `Lists` Content Item as valid `IDSetType`
* Added enhancement for **generate-docs**. It is possible to provide both file or a comma seperated list as `examples`. Also, it's possible to provide more than one example for a script or a command.
* Added feature in **format** to sync YML and JSON files to the `master` file structure.
* Added option to specify `Incident Type`, `Incoming Mapper` and `Classifier` when configuring instance in **test-content**
* added a new command **run-test-playbook** to run a test playbook in a given XSOAR instance.
* Fixed an issue in **format** when running on a modified YML, that the `id` value is not changed to its old `id` value.
* Enhancement for **split** command, replace `ApiModule` code block to `import` when splitting a YML.
* Fixed an issue where indicator types were missing from the pack's content, when uploading using **zip-packs**.
* The request data body format generated in the **postman-codegen** will use the python argument's name and not the raw data argument's name.
* Added the flag '--filter-by-id-set' to **create-content-artifacts** to create artifacts only for items in the given id_set.json.

## 1.5.4

* Fixed an issue with the **format** command when contributing via the UI
* The **format** command will now not remove the `defaultRows` key from incident, indicator and generic fields with `type: grid`.
* Fixed an issue with the **validate** command when a layoutscontainer did not have the `fromversion` field set.
* added a new command **update-xsoar-config-file** to handle your XSOAR Configuration File.
* Added `skipVerify` argument in **upload** command to skip pack signature verification.
* Fixed an issue when the **run** command  failed running when there’s more than one playground, by explicitly using the current user’s playground.
* Added support for Job content item in the **format**, **validate**, **upload**, **create-id-set**, **find-dependecies** and **create-content-artifacts** commands.
* Added a **source** field to the **id_set** entitles.
* Two entitles will not consider as duplicates if they share the same pack and the same source.
* Fixed a bug when duplicates were found in **find_dependencies**.
* Added function **get_current_repo** to `tools`.
* The **postman-codegen** will not have duplicates argument name. It will rename them to the minimum distinguished shared path for each of them.

## 1.5.3

* The **format** command will now set `unsearchable: True` for incident, indicator and generic fields.
* Fixed an issue where the **update-release-notes** command crashes with `--help` flag.
* Added validation to the **validate** command that verifies the `unsearchable` key in incident, indicator and generic fields is set to true.
* Removed a validation that DBotRole should be set for automation that requires elevated permissions to the `XSOAR-linter` in the **lint** command.
* Fixed an issue in **Validate** command where playbooks conditional tasks were mishandeled.
* Added a validation to prevent contributors from using the `fromlicense` key as a configuration parameter in an integration's YML
* Added a validation to ensure that the type for **API token** (and similar) parameters are configured correctly as a `credential` type in the integration configuration YML.
* Added an assertion that checks for duplicated requests' names when generating an integration from a postman collection.
* Added support for [.env files](https://pypi.org/project/python-dotenv/). You can now add a `.env` file to your repository with the logging information instead of setting a global environment variables.
* When running **lint** command with --keep-container flag, the docker images are committed.
* The **validate** command will not return missing test playbook error when given a script with dynamic-section tag.

## 1.5.2

* Added a validation to **update-release-notes** command to ensure that the `--version` flag argument is in the right format.
* added a new command **coverage-analyze** to generate and print coverage reports.
* Fixed an issue in **validate** in repositories which are not in GitHub or GitLab
* Added a validation that verifies that readme image absolute links do not contain the working branch name.
* Added support for List content item in the **format**, **validate**, **download**, **upload**, **create-id-set**, **find-dependecies** and **create-content-artifacts** commands.
* Added a validation to ensure reputation command's default argument is set as an array input.
* Added the `--fail-duplicates` flag for the **merge-id-set** command which will fail the command if duplicates are found.
* Added the `--fail-duplicates` flag for the **create-id-set** command which will fail the command if duplicates are found.

## 1.5.1

* Fixed an issue where **validate** command failed to recognized test playbooks for beta integrations as valid tests.
* Fixed an issue were the **validate** command was falsely recognizing image paths in readme files.
* Fixed an issue where the **upload** command error message upon upload failure pointed to wrong file rather than to the pack metadata.
* Added a validation that verifies that each script which appears in incident fields, layouts or layout containers exists in the id_set.json.
* Fixed an issue where the **postman code-gen** command generated double dots for context outputs when it was not needed.
* Fixed an issue where there **validate** command on release notes file crashed when author image was added or modified.
* Added input handling when running **find-dependencies**, replacing string manipulations.
* Fixed an issue where the **validate** command did not handle multiple playbooks with the same name in the id_set.
* Added support for GitLab repositories in **validate**

## 1.5.0

* Fixed an issue where **upload** command failed to upload packs not under content structure.
* Added support for **init** command to run from non-content repo.
* The **split-yml** has been renamed to **split** and now supports splitting Dashboards from unified Generic Modules.
* Fixed an issue where the skipped tests validation ran on the `ApiModules` pack in the **validate** command.
* The **init** command will now create the `Generic Object` entities directories.
* Fixed an issue where the **format** command failed to recognize changed files from git.
* Fixed an issue where the **json-to-outputs** command failed checking whether `0001-01-01T00:00:00` is of type `Date`
* Added to the **generate context** command to generate context paths for integrations from an example file.
* Fixed an issue where **validate** failed on release notes configuration files.
* Fixed an issue where the **validate** command failed on pack input if git detected changed files outside of `Packs` directory.
* Fixed an issue where **validate** command failed to recognize files inside validated pack when validation release notes, resulting in a false error message for missing entity in release note.
* Fixed an issue where the **download** command failed when downloading an invalid YML, instead of skipping it.

## 1.4.9

* Added validation that the support URL in partner contribution pack metadata does not lead to a GitHub repo.
* Enhanced ***generate-docs*** with default `additionalinformation` (description) for common parameters.
* Added to **validate** command a validation that a content item's id and name will not end with spaces.
* The **format** command will now remove trailing whitespaces from content items' id and name fields.
* Fixed an issue where **update-release-notes** could fail on files outside the user given pack.
* Fixed an issue where the **generate-test-playbook** command would not place the playbook in the proper folder.
* Added to **validate** command a validation that packs with `Iron Bank` uses the latest docker from Iron Bank.
* Added to **update-release-notes** command support for `Generic Object` entities.
* Fixed an issue where playbook `fromversion` mismatch validation failed even if `skipunavailable` was set to true.
* Added to the **create artifacts** command support for release notes configuration file.
* Added validation to **validate** for release notes config file.
* Added **isoversize** and **isautoswitchedtoquietmode** fields to the playbook schema.
* Added to the **update-release-notes** command `-bc` flag to generate template for breaking changes version.
* Fixed an issue where **validate** did not search description files correctly, leading to a wrong warning message.

## 1.4.8

* Fixed an issue where yml files with `!reference` failed to load properly.
* Fixed an issue when `View Integration Documentation` button was added twice during the download and re-upload.
* Fixed an issue when `(Partner Contribution)` was added twice to the display name during the download and re-upload.
* Added the following enhancements in the **generate-test-playbook** command:
  * Added the *--commands* argument to generate tasks for specific commands.
  * Added the *--examples* argument to get the command examples file path and generate tasks from the commands and arguments specified there.
  * Added the *--upload* flag to specify whether to upload the test playbook after the generation.
  * Fixed the output condition generation for outputs of type `Boolean`.

## 1.4.7

* Fixed an issue where an empty list for a command context didn't produce an indication other than an empty table.
* Fixed an issue where the **format** command has incorrectly recognized on which files to run when running using git.
* Fixed an issue where author image validations were not checked properly.
* Fixed an issue where new old-formatted scripts and integrations were not validated.
* Fixed an issue where the wording in the from version validation error for subplaybooks was incorrect.
* Fixed an issue where the **update-release-notes** command used the old docker image version instead of the new when detecting a docker change.
* Fixed an issue where the **generate-test-playbook** command used an incorrect argument name as default
* Fixed an issue where the **json-to-outputs** command used an incorrect argument name as default when using `-d`.
* Fixed an issue where validations failed while trying to validate non content files.
* Fixed an issue where README validations did not work post VS Code formatting.
* Fixed an issue where the description validations were inconsistent when running through an integration file or a description file.

## 1.4.6

* Fixed an issue where **validate** suggests, with no reason, running **format** on missing mandatory keys in yml file.
* Skipped existence of TestPlaybook check on community and contribution integrations.
* Fixed an issue where pre-commit didn't run on the demisto_sdk/commands folder.
* The **init** command will now change the script template name in the code to the given script name.
* Expanded the validations performed on beta integrations.
* Added support for PreProcessRules in the **format**, **validate**, **download**, and **create-content-artifacts** commands.
* Improved the error messages in **generate-docs**, if an example was not provided.
* Added to **validate** command a validation that a content entity or a pack name does not contain the words "partner" and "community".
* Fixed an issue where **update-release-notes** ignores *--text* flag while using *-f*
* Fixed the outputs validations in **validate** so enrichment commands will not be checked to have DBotScore outputs.
* Added a new validation to require the dockerimage key to exist in an integration and script yml files.
* Enhanced the **generate-test-playbook** command to use only integration tested on commands, rather than (possibly) other integrations implementing them.
* Expanded unify command to support GenericModules - Unifies a GenericModule object with its Dashboards.
* Added validators for generic objects:
  * Generic Field validator - verify that the 'fromVersion' field is above 6.5.0, 'group' field equals 4 and 'id' field starts with the prefix 'generic_'.
  * Generic Type validator - verify that the 'fromVersion' field is above 6.5.0
  * Generic Module validator - verify that the 'fromVersion' field is above 6.5.0
  * Generic Definition validator - verify that the 'fromVersion' field is above 6.5.0
* Expanded Format command to support Generic Objects - Fixes generic objects according to their validations.
* Fixed an issue where the **update-release-notes** command did not handle ApiModules properly.
* Added option to enter a dictionary or json of format `[{field_name:description}]` in the **json-to-outputs** command,
  with the `-d` flag.
* Improved the outputs for the **format** command.
* Fixed an issue where the validations performed after the **format** command were inconsistent with **validate**.
* Added to the **validate** command a validation for the author image.
* Updated the **create-content-artifacts** command to support generic modules, definitions, fields and types.
* Added an option to ignore errors for file paths and not only file name in .pack-ignore file.

## 1.4.5

* Enhanced the **postman-codegen** command to name all generated arguments with lower case.
* Fixed an issue where the **find-dependencies** command miscalculated the dependencies for playbooks that use generic commands.
* Fixed an issue where the **validate** command failed in external repositories in case the DEMISTO_SDK_GITHUB_TOKEN was not set.
* Fixed an issue where **openapi-codegen** corrupted the swagger file by overwriting configuration to swagger file.
* Updated the **upload** command to support uploading zipped packs to the marketplace.
* Added to the **postman-codegen** command support of path variables.
* Fixed an issue where **openapi-codegen** entered into an infinite loop on circular references in the swagger file.
* The **format** command will now set `fromVersion: 6.2.0` for widgets with 'metrics' data type.
* Updated the **find-dependencies** command to support generic modules, definitions, fields and types.
* Fixed an issue where **openapi-codegen** tried to extract reference example outputs, leading to an exception.
* Added an option to ignore secrets automatically when using the **init** command to create a pack.
* Added a tool that gives the ability to temporarily suppress console output.

## 1.4.4

* When formatting incident types with Auto-Extract rules and without mode field, the **format** command will now add the user selected mode.
* Added new validation that DBotRole is set for scripts that requires elevated permissions to the `XSOAR-linter` in the **lint** command.
* Added url escaping to markdown human readable section in generate docs to avoid autolinking.
* Added a validation that mapper's id and name are matching. Updated the format of mapper to include update_id too.
* Added a validation to ensure that image paths in the README files are valid.
* Fixed **find_type** function to correctly find test files, such as, test script and test playbook.
* Added scheme validations for the new Generic Object Types, Fields, and Modules.
* Renamed the flag *--input-old-version* to *--old-version* in the **generate-docs** command.
* Refactored the **update-release-notes** command:
  * Replaced the *--all* flag with *--use-git* or *-g*.
  * Added the *--force* flag to update the pack release notes without changes in the pack.
  * The **update-release-notes** command will now update all dependent integrations on ApiModule change, even if not specified.
  * If more than one pack has changed, the full list of updated packs will be printed at the end of **update-release-notes** command execution.
  * Fixed an issue where the **update-release-notes** command did not add docker image release notes entry for release notes file if a script was changed.
  * Fixed an issue where the **update-release-notes** command did not detect changed files that had the same name.
  * Fixed an issue in the **update-release-notes** command where the version support of JSON files was mishandled.
* Fixed an issue where **format** did not skip files in test and documentation directories.
* Updated the **create-id-set** command to support generic modules, definitions, fields and types.
* Changed the **convert** command to generate old layout fromversion to 5.0.0 instead of 4.1.0
* Enhanced the command **postman-codegen** with type hints for templates.

## 1.4.3

* Fixed an issue where **json-to-outputs** command returned an incorrect output when json is a list.
* Fixed an issue where if a pack README.md did not exist it could cause an error in the validation process.
* Fixed an issue where the *--name* was incorrectly required in the **init** command.
* Adding the option to run **validate** on a specific path while using git (*-i* & *-g*).
* The **format** command will now change UUIDs in .yml and .json files to their respective content entity name.
* Added a playbook validation to check if a task sub playbook exists in the id set in the **validate** command.
* Added the option to add new tags/usecases to the approved list and to the pack metadata on the same pull request.
* Fixed an issue in **test_content** where when different servers ran tests for the same integration, the server URL parameters were not set correctly.
* Added a validation in the **validate** command to ensure that the ***endpoint*** command is configured correctly in yml file.
* Added a warning when pack_metadata's description field is longer than 130 characters.
* Fixed an issue where a redundant print occurred on release notes validation.
* Added new validation in the **validate** command to ensure that the minimal fromVersion in a widget of type metrics will be 6.2.0.
* Added the *--release-notes* flag to demisto-sdk to get the current version release notes entries.

## 1.4.2

* Added to `pylint` summary an indication if a test was skipped.
* Added to the **init** command the option to specify fromversion.
* Fixed an issue where running **init** command without filling the metadata file.
* Added the *--docker-timeout* flag in the **lint** command to control the request timeout for the Docker client.
* Fixed an issue where **update-release-notes** command added only one docker image release notes entry for release notes file, and not for every entity whom docker image was updated.
* Added a validation to ensure that incident/indicator fields names starts with their pack name in the **validate** command. (Checked only for new files and only when using git *-g*)
* Updated the **find-dependencies** command to return the 'dependencies' according the layout type ('incident', 'indicator').
* Enhanced the "vX" display name validation for scripts and integrations in the **validate** command to check for every versioned script or integration, and not only v2.
* Added the *--fail-duplicates* flag for the **create-id-set** command which will fail the command if duplicates are found.
* Added to the **generate-docs** command automatic addition to git when a new readme file is created.

## 1.4.1

* When in private repo without `DEMSITO_SDK_GITHUB_TOKEN` configured, get_remote_file will take files from the local origin/master.
* Enhanced the **unify** command when giving input of a file and not a directory return a clear error message.
* Added a validation to ensure integrations are not skipped and at least one test playbook is not skipped for each integration or script.
* Added to the Content Tests support for `context_print_dt`, which queries the incident context and prints the result as a json.
* Added new validation for the `xsoar_config.json` file in the **validate** command.
* Added a version differences section to readme in **generate-docs** command.
* Added the *--docs-format* flag in the **integration-diff** command to get the output in README format.
* Added the *--input-old-version* and *--skip-breaking-changes* flags in the **generate-docs** command to get the details for the breaking section and to skip the breaking changes section.

## 1.4.0

* Enable passing a comma-separated list of paths for the `--input` option of the **lint** command.
* Added new validation of unimplemented test-module command in the code to the `XSOAR-linter` in the **lint** command.
* Fixed the **generate-docs** to handle integration authentication parameter.
* Added a validation to ensure that description and README do not contain the word 'Demisto'.
* Improved the deprecated message validation required from playbooks and scripts.
* Added the `--quite-bc-validation` flag for the **validate** command to run the backwards compatibility validation in quite mode (errors is treated like warnings).
* Fixed the **update release notes** command to display a name for old layouts.
* Added the ability to append to the pack README credit to contributors.
* Added identification for parameter differences in **integration-diff** command.
* Fixed **format** to use git as a default value.
* Updated the **upload** command to support reports.
* Fixed an issue where **generate-docs** command was displaying 'None' when credentials parameter display field configured was not configured.
* Fixed an issue where **download** did not return exit code 1 on failure.
* Updated the validation that incident fields' names do not contain the word incident will aplly to core packs only.
* Added a playbook validation to verify all conditional tasks have an 'else' path in **validate** command.
* Renamed the GitHub authentication token environment variable `GITHUB_TOKEN` to `DEMITO_SDK_GITHUB_TOKEN`.
* Added to the **update-release-notes** command automatic addition to git when new release notes file is created.
* Added validation to ensure that integrations, scripts, and playbooks do not contain the entity type in their names.
* Added the **convert** command to convert entities between XSOAR versions.
* Added the *--deprecate* flag in **format** command to deprecate integrations, scripts, and playbooks.
* Fixed an issue where ignoring errors did not work when running the **validate** command on specific files (-i).

## 1.3.9

* Added a validation verifying that the pack's README.md file is not equal to pack description.
* Fixed an issue where the **Assume yes** flag did not work properly for some entities in the **format** command.
* Improved the error messages for separators in folder and file names in the **validate** command.
* Removed the **DISABLE_SDK_VERSION_CHECK** environment variable. To disable new version checks, use the **DEMISTO_SDK_SKIP_VERSION_CHECK** envirnoment variable.
* Fixed an issue where the demisto-sdk version check failed due to a rate limit.
* Fixed an issue with playbooks scheme validation.

## 1.3.8

* Updated the **secrets** command to work on forked branches.

## 1.3.7

* Added a validation to ensure correct image and description file names.
* Fixed an issue where the **validate** command failed when 'display' field in credentials param in yml is empty but 'displaypassword' was provided.
* Added the **integration-diff** command to check differences between two versions of an integration and to return a report of missing and changed elements in the new version.
* Added a validation verifying that the pack's README.md file is not missing or empty for partner packs or packs contains use cases.
* Added a validation to ensure that the integration and script folder and file names will not contain separators (`_`, `-`, ``).
* When formatting new pack, the **format** command will set the *fromversion* key to 5.5.0 in the new files without fromversion.

## 1.3.6

* Added a validation that core packs are not dependent on non-core packs.
* Added a validation that a pack name follows XSOAR standards.
* Fixed an issue where in some cases the `get_remote_file` function failed due to an invalid path.
* Fixed an issue where running **update-release-notes** with updated integration logo, did not detect any file changes.
* Fixed an issue where the **create-id-set** command did not identify unified integrations correctly.
* Fixed an issue where the `CommonTypes` pack was not identified as a dependency for all feed integrations.
* Added support for running SDK commands in private repositories.
* Fixed an issue where running the **init** command did not set the correct category field in an integration .yml file for a newly created pack.
* When formatting new contributed pack, the **format** command will set the *fromversion* key to 6.0.0 in the relevant files.
* If the environment variable "DISABLE_SDK_VERSION_CHECK" is define, the demisto-sdk will no longer check for newer version when running a command.
* Added the `--use-pack-metadata` flag for the **find-dependencies** command to update the calculated dependencies using the the packs metadata files.
* Fixed an issue where **validate** failed on scripts in case the `outputs` field was set to `None`.
* Fixed an issue where **validate** was failing on editing existing release notes.
* Added a validation for README files verifying that the file doesn't contain template text copied from HelloWorld or HelloWorldPremium README.

## 1.3.5

* Added a validation that layoutscontainer's id and name are matching. Updated the format of layoutcontainer to include update_id too.
* Added a validation that commands' names and arguments in core packs, or scripts' arguments do not contain the word incident.
* Fixed issue where running the **generate-docs** command with -c flag ran all the commands and not just the commands specified by the flag.
* Fixed the error message of the **validate** command to not always suggest adding the *description* field.
* Fixed an issue where running **format** on feed integration generated invalid parameter structure.
* Fixed an issue where the **generate-docs** command did not add all the used scripts in a playbook to the README file.
* Fixed an issue where contrib/partner details might be added twice to the same file, when using unify and create-content-artifacts commands
* Fixed issue where running **validate** command on image-related integration did not return the correct outputs to json file.
* When formatting playbooks, the **format** command will now remove empty fields from SetIncident, SetIndicator, CreateNewIncident, CreateNewIndicator script arguments.
* Added an option to fill in the developer email when running the **init** command.

## 1.3.4

* Updated the **validate** command to check that the 'additionalinfo' field only contains the expected value for feed required parameters and not equal to it.
* Added a validation that community/partner details are not in the detailed description file.
* Added a validation that the Use Case tag in pack_metadata file is only used when the pack contains at least one PB, Incident Type or Layout.
* Added a validation that makes sure outputs in integrations are matching the README file when only README has changed.
* Added the *hidden* field to the integration schema.
* Fixed an issue where running **format** on a playbook whose `name` does not equal its `id` would cause other playbooks who use that playbook as a sub-playbook to fail.
* Added support for local custom command configuration file `.demisto-sdk-conf`.
* Updated the **format** command to include an update to the description file of an integration, to remove community/partner details.

## 1.3.3

* Fixed an issue where **lint** failed where *.Dockerfile* exists prior running the lint command.
* Added FeedHelloWorld template option for *--template* flag in **demisto-sdk init** command.
* Fixed issue where **update-release-notes** deleted release note file if command was called more than once.
* Fixed issue where **update-release-notes** added docker image release notes every time the command was called.
* Fixed an issue where running **update-release-notes** on a pack with newly created integration, had also added a docker image entry in the release notes.
* Fixed an issue where `XSOAR-linter` did not find *NotImplementedError* in main.
* Added validation for README files verifying their length (over 30 chars).
* When using *-g* flag in the **validate** command it will now ignore untracked files by default.
* Added the *--include-untracked* flag to the **validate** command to include files which are untracked by git in the validation process.
* Improved the `pykwalify` error outputs in the **validate** command.
* Added the *--print-pykwalify* flag to the **validate** command to print the unchanged output from `pykwalify`.

## 1.3.2

* Updated the format of the outputs when using the *--json-file* flag to create a JSON file output for the **validate** and **lint** commands.
* Added the **doc-review** command to check spelling in .md and .yml files as well as a basic release notes review.
* Added a validation that a pack's display name does not already exist in content repository.
* Fixed an issue where the **validate** command failed to detect duplicate params in an integration.
* Fixed an issue where the **validate** command failed to detect duplicate arguments in a command in an integration.

## 1.3.1

* Fixed an issue where the **validate** command failed to validate the release notes of beta integrations.
* Updated the **upload** command to support indicator fields.
* The **validate** and **update-release-notes** commands will now check changed files against `demisto/master` if it is configured locally.
* Fixed an issue where **validate** would incorrectly identify files as renamed.
* Added a validation that integration properties (such as feed, mappers, mirroring, etc) are not removed.
* Fixed an issue where **validate** failed when comparing branch against commit hash.
* Added the *--no-pipenv* flag to the **split-yml** command.
* Added a validation that incident fields and incident types are not removed from mappers.
* Fixed an issue where the *c
reate-id-set* flag in the *validate* command did not work while not using git.
* Added the *hiddenusername* field to the integration schema.
* Added a validation that images that are not integration images, do not ask for a new version or RN

## 1.3.0

* Do not collect optional dependencies on indicator types reputation commands.
* Fixed an issue where downloading indicator layoutscontainer objects failed.
* Added a validation that makes sure outputs in integrations are matching the README file.
* Fixed an issue where the *create-id-set* flag in the **validate** command did not work.
* Added a warning in case no id_set file is found when running the **validate** command.
* Fixed an issue where changed files were not recognised correctly on forked branches in the **validate** and the **update-release-notes** commands.
* Fixed an issue when files were classified incorrectly when running *update-release-notes*.
* Added a validation that integration and script file paths are compatible with our convention.
* Fixed an issue where id_set.json file was re created whenever running the generate-docs command.
* added the *--json-file* flag to create a JSON file output for the **validate** and **lint** commands.

## 1.2.19

* Fixed an issue where merge id_set was not updated to work with the new entity of Packs.
* Added a validation that the playbook's version matches the version of its sub-playbooks, scripts, and integrations.

## 1.2.18

* Changed the *skip-id-set-creation* flag to *create-id-set* in the **validate** command. Its default value will be False.
* Added support for the 'cve' reputation command in default arg validation.
* Filter out generic and reputation command from scripts and playbooks dependencies calculation.
* Added support for the incident fields in outgoing mappers in the ID set.
* Added a validation that the taskid field and the id field under the task field are both from uuid format and contain the same value.
* Updated the **format** command to generate uuid value for the taskid field and for the id under the task field in case they hold an invalid values.
* Exclude changes from doc_files directory on validation.
* Added a validation that an integration command has at most one default argument.
* Fixing an issue where pack metadata version bump was not enforced when modifying an old format (unified) file.
* Added validation that integration parameter's display names are capitalized and spaced using whitespaces and not underscores.
* Fixed an issue where beta integrations where not running deprecation validations.
* Allowed adding additional information to the deprecated description.
* Fixing an issue when escaping less and greater signs in integration params did not work as expected.

## 1.2.17

* Added a validation that the classifier of an integration exists.
* Added a validation that the mapper of an integration exists.
* Added a validation that the incident types of a classifier exist.
* Added a validation that the incident types of a mapper exist.
* Added support for *text* argument when running **demisto-sdk update-release-notes** on the ApiModules pack.
* Added a validation for the minimal version of an indicator field of type grid.
* Added new validation for incident and indicator fields in classifiers mappers and layouts exist in the content.
* Added cache for get_remote_file to reducing failures from accessing the remote repo.
* Fixed an issue in the **format** command where `_dev` or `_copy` suffixes weren't removed from the `id` of the given playbooks.
* Playbook dependencies from incident and indicator fields are now marked as optional.
* Mappers dependencies from incident types and incident fields are now marked as optional.
* Classifier dependencies from incident types are now marked as optional.
* Updated **demisto-sdk init** command to no longer create `created` field in pack_metadata file
* Updated **generate-docs** command to take the parameters names in setup section from display field and to use additionalinfo field when exist.
* Using the *verbose* argument in the **find-dependencies** command will now log to the console.
* Improved the deprecated message validation required from integrations.
* Fixed an issue in the **generate-docs** command where **Context Example** section was created when it was empty.

## 1.2.16

* Added allowed ignore errors to the *IDSetValidator*.
* Fixed an issue where an irrelevant id_set validation ran in the **validate** command when using the *--id-set* flag.
* Fixed an issue were **generate-docs** command has failed if a command did not exist in commands permissions file.
* Improved a **validate** command message for missing release notes of api module dependencies.

## 1.2.15

* Added the *ID101* to the allowed ignored errors.

## 1.2.14

* SDK repository is now mypy check_untyped_defs complaint.
* The lint command will now ignore the unsubscriptable-object (E1136) pylint error in dockers based on python 3.9 - this will be removed once a new pylint version is released.
* Added an option for **format** to run on a whole pack.
* Added new validation of unimplemented commands from yml in the code to `XSOAR-linter`.
* Fixed an issue where Auto-Extract fields were only checked for newly added incident types in the **validate** command.
* Added a new warning validation of direct access to args/params dicts to `XSOAR-linter`.

## 1.2.13

* Added new validation of indicators usage in CommandResults to `XSOAR-linter`.
* Running **demisto-sdk lint** will automatically run on changed files (same behavior as the -g flag).
* Removed supported version message from the documentation when running **generate_docs**.
* Added a print to indicate backwards compatibility is being checked in **validate** command.
* Added a percent print when running the **validate** command with the *-a* flag.
* Fixed a regression in the **upload** command where it was ignoring `DEMISTO_VERIFY_SSL` env var.
* Fixed an issue where the **upload** command would fail to upload beta integrations.
* Fixed an issue where the **validate** command did not create the *id_set.json* file when running with *-a* flag.
* Added price change validation in the **validate** command.
* Added validations that checks in read-me for empty sections or leftovers from the auto generated read-me that should be changed.
* Added new code validation for *NotImplementedError* to raise a warning in `XSOAR-linter`.
* Added validation for support types in the pack metadata file.
* Added support for *--template* flag in **demisto-sdk init** command.
* Fixed an issue with running **validate** on master branch where the changed files weren't compared to previous commit when using the *-g* flag.
* Fixed an issue where the `XSOAR-linter` ran *NotImplementedError* validation on scripts.
* Added support for Auto-Extract feature validation in incident types in the **validate** command.
* Fixed an issue in the **lint** command where the *-i* flag was ignored.
* Improved **merge-id-sets** command to support merge between two ID sets that contain the same pack.
* Fixed an issue in the **lint** command where flake8 ran twice.

## 1.2.12

* Bandit now reports also on medium severity issues.
* Fixed an issue with support for Docker Desktop on Mac version 2.5.0+.
* Added support for vulture and mypy linting when running without docker.
* Added support for *prev-ver* flag in **update-release-notes** command.
* Improved retry support when building docker images for linting.
* Added the option to create an ID set on a specific pack in **create-id-set** command.
* Added the *--skip-id-set-creation* flag to **validate** command in order to add the capability to run validate command without creating id_set validation.
* Fixed an issue where **validate** command checked docker image tag on ApiModules pack.
* Fixed an issue where **find-dependencies** did not calculate dashboards and reports dependencies.
* Added supported version message to the documentation and release notes files when running **generate_docs** and **update-release-notes** commands respectively.
* Added new code validations for *NotImplementedError* exception raise to `XSOAR-linter`.
* Command create-content-artifacts additional support for **Author_image.png** object.
* Fixed an issue where schemas were not enforced for incident fields, indicator fields and old layouts in the validate command.
* Added support for **update-release-notes** command to update release notes according to master branch.

## 1.2.11

* Fixed an issue where the ***generate-docs*** command reset the enumeration of line numbering after an MD table.
* Updated the **upload** command to support mappers.
* Fixed an issue where exceptions were no printed in the **format** while the *--verbose* flag is set.
* Fixed an issue where *--assume-yes* flag did not work in the **format** command when running on a playbook without a `fromversion` field.
* Fixed an issue where the **format** command would fail in case `conf.json` file was not found instead of skipping the update.
* Fixed an issue where integration with v2 were recognised by the `name` field instead of the `display` field in the **validate** command.
* Added a playbook validation to check if a task script exists in the id set in the **validate** command.
* Added new integration category `File Integrity Management` in the **validate** command.

## 1.2.10

* Added validation for approved content pack use-cases and tags.
* Added new code validations for *CommonServerPython* import to `XSOAR-linter`.
* Added *default value* and *predefined values* to argument description in **generate-docs** command.
* Added a new validation that checks if *get-mapping-fields* command exists if the integration schema has *{ismappable: true}* in **validate** command.
* Fixed an issue where the *--staged* flag recognised added files as modified in the **validate** command.
* Fixed an issue where a backwards compatibility warning was raised for all added files in the **validate** command.
* Fixed an issue where **validate** command failed when no tests were given for a partner supported pack.
* Updated the **download** command to support mappers.
* Fixed an issue where the ***format*** command added a duplicate parameter.
* For partner supported content packs, added support for a list of emails.
* Removed validation of README files from the ***validate*** command.
* Fixed an issue where the ***validate*** command required release notes for ApiModules pack.

## 1.2.9

* Fixed an issue in the **openapi_codegen** command where it created duplicate functions name from the swagger file.
* Fixed an issue in the **update-release-notes** command where the *update type* argument was not verified.
* Fixed an issue in the **validate** command where no error was raised in case a non-existing docker image was presented.
* Fixed an issue in the **format** command where format failed when trying to update invalid Docker image.
* The **format** command will now preserve the **isArray** argument in integration's reputation commands and will show a warning if it set to **false**.
* Fixed an issue in the **lint** command where *finally* clause was not supported in main function.
* Fixed an issue in the **validate** command where changing any entity ID was not validated.
* Fixed an issue in the **validate** command where *--staged* flag did not bring only changed files.
* Fixed the **update-release-notes** command to ignore changes in the metadata file.
* Fixed the **validate** command to ignore metadata changes when checking if a version bump is needed.

## 1.2.8

* Added a new validation that checks in playbooks for the usage of `DeleteContext` in **validate** command.
* Fixed an issue in the **upload** command where it would try to upload content entities with unsupported versions.
* Added a new validation that checks in playbooks for the usage of specific instance in **validate** command.
* Added the **--staged** flag to **validate** command to run on staged files only.

## 1.2.7

* Changed input parameters in **find-dependencies** command.
  * Use ***-i, --input*** instead of ***-p, --path***.
  * Use ***-idp, --id-set-path*** instead of ***-i, --id-set-path***.
* Fixed an issue in the **unify** command where it crashed on an integration without an image file.
* Fixed an issue in the **format** command where unnecessary files were not skipped.
* Fixed an issue in the **update-release-notes** command where the *text* argument was not respected in all cases.
* Fixed an issue in the **validate** command where a warning about detailed description was given for unified or deprecated integrations.
* Improved the error returned by the **validate** command when running on files using the old format.

## 1.2.6

* No longer require setting `DEMISTO_README_VALIDATION` env var to enable README mdx validation. Validation will now run automatically if all necessary node modules are available.
* Fixed an issue in the **validate** command where the `--skip-pack-dependencies` would not skip id-set creation.
* Fixed an issue in the **validate** command where validation would fail if supplied an integration with an empty `commands` key.
* Fixed an issue in the **validate** command where validation would fail due to a required version bump for packs which are not versioned.
* Will use env var `DEMISTO_VERIFY_SSL` to determine if to use a secure connection for commands interacting with the Server when `--insecure` is not passed. If working with a local Server without a trusted certificate, you can set env var `DEMISTO_VERIFY_SSL=no` to avoid using `--insecure` on each command.
* Unifier now adds a link to the integration documentation to the integration detailed description.
* Fixed an issue in the **secrets** command where ignored secrets were not skipped.

## 1.2.5

* Added support for special fields: *defaultclassifier*, *defaultmapperin*, *defaultmapperout* in **download** command.
* Added -y option **format** command to assume "yes" as answer to all prompts and run non-interactively
* Speed up improvements for `validate` of README files.
* Updated the **format** command to adhere to the defined content schema and sub-schemas, aligning its behavior with the **validate** command.
* Added support for canvasContextConnections files in **format** command.

## 1.2.4

* Updated detailed description for community integrations.

## 1.2.3

* Fixed an issue where running **validate** failed on playbook with task that adds tags to the evidence data.
* Added the *displaypassword* field to the integration schema.
* Added new code validations to `XSOAR-linter`.
  * As warnings messages:
    * `demisto.params()` should be used only inside main function.
    * `demisto.args()` should be used only inside main function.
    * Functions args should have type annotations.
* Added `fromversion` field validation to test playbooks and scripts in **validate** command.

## 1.2.2

* Add support for warning msgs in the report and summary to **lint** command.
* Fixed an issue where **json-to-outputs** determined bool values as int.
* Fixed an issue where **update-release-notes** was crushing on `--all` flag.
* Fixed an issue where running **validate**, **update-release-notes** outside of content repo crushed without a meaningful error message.
* Added support for layoutscontainer in **init** contribution flow.
* Added a validation for tlp_color param in feeds in **validate** command.
* Added a validation for removal of integration parameters in **validate** command.
* Fixed an issue where **update-release-notes** was failing with a wrong error message when no pack or input was given.
* Improved formatting output of the **generate-docs** command.
* Add support for env variable *DEMISTO_SDK_ID_SET_REFRESH_INTERVAL*. Set this env variable to the refresh interval in minutes. The id set will be regenerated only if the refresh interval has passed since the last generation. Useful when generating Script documentation, to avoid re-generating the id_set every run.
* Added new code validations to `XSOAR-linter`.
  * As error messages:
    * Longer than 10 seconds sleep statements for non long running integrations.
    * exit() usage.
    * quit() usage.
  * As warnings messages:
    * `demisto.log` should not be used.
    * main function existence.
    * `demito.results` should not be used.
    * `return_output` should not be used.
    * try-except statement in main function.
    * `return_error` usage in main function.
    * only once `return_error` usage.
* Fixed an issue where **lint** command printed logs twice.
* Fixed an issue where *suffix* did not work as expected in the **create-content-artifacts** command.
* Added support for *prev-ver* flag in **lint** and **secrets** commands.
* Added support for *text* flag to **update-release-notes** command to add the same text to all release notes.
* Fixed an issue where **validate** did not recognize added files if they were modified locally.
* Added a validation that checks the `fromversion` field exists and is set to 5.0.0 or above when working or comparing to a non-feature branch in **validate** command.
* Added a validation that checks the certification field in the pack_metadata file is valid in **validate** command.
* The **update-release-notes** command will now automatically add docker image update to the release notes.

## 1.2.1

* Added an additional linter `XSOAR-linter` to the **lint** command which custom validates py files. currently checks for:
  * `Sys.exit` usages with non zero value.
  * Any `Print` usages.
* Fixed an issue where renamed files were failing on *validate*.
* Fixed an issue where single changed files did not required release notes update.
* Fixed an issue where doc_images required release-notes and validations.
* Added handling of dependent packs when running **update-release-notes** on changed *APIModules*.
  * Added new argument *--id-set-path* for id_set.json path.
  * When changes to *APIModule* is detected and an id_set.json is available - the command will update the dependent pack as well.
* Added handling of dependent packs when running **validate** on changed *APIModules*.
  * Added new argument *--id-set-path* for id_set.json path.
  * When changes to *APIModule* is detected and an id_set.json is available - the command will validate that the dependent pack has release notes as well.
* Fixed an issue where the find_type function didn't recognize file types correctly.
* Fixed an issue where **update-release-notes** command did not work properly on Windows.
* Added support for indicator fields in **update-release-notes** command.
* Fixed an issue where files in test dirs where being validated.

## 1.2.0

* Fixed an issue where **format** did not update the test playbook from its pack.
* Fixed an issue where **validate** validated non integration images.
* Fixed an issue where **update-release-notes** did not identified old yml integrations and scripts.
* Added revision templates to the **update-release-notes** command.
* Fixed an issue where **update-release-notes** crashed when a file was renamed.
* Fixed an issue where **validate** failed on deleted files.
* Fixed an issue where **validate** validated all images instead of packs only.
* Fixed an issue where a warning was not printed in the **format** in case a non-supported file type is inputted.
* Fixed an issue where **validate** did not fail if no release notes were added when adding files to existing packs.
* Added handling of incorrect layout paths via the **format** command.
* Refactor **create-content-artifacts** command - Efficient artifacts creation and better logging.
* Fixed an issue where image and description files were not handled correctly by **validate** and **update-release-notes** commands.
* Fixed an issue where the **format** command didn't remove all extra fields in a file.
* Added an error in case an invalid id_set.json file is found while running the **validate** command.
* Added fetch params checks to the **validate** command.

## 1.1.11

* Added line number to secrets' path in **secrets** command report.
* Fixed an issue where **init** a community pack did not present the valid support URL.
* Fixed an issue where **init** offered a non relevant pack support type.
* Fixed an issue where **lint** did not pull docker images for powershell.
* Fixed an issue where **find-dependencies** did not find all the script dependencies.
* Fixed an issue where **find-dependencies** did not collect indicator fields as dependencies for playbooks.
* Updated the **validate** and the **secrets** commands to be less dependent on regex.
* Fixed an issue where **lint** did not run on circle when docker did not return ping.
* Updated the missing release notes error message (RN106) in the **Validate** command.
* Fixed an issue where **Validate** would return missing release notes when two packs with the same substring existed in the modified files.
* Fixed an issue where **update-release-notes** would add duplicate release notes when two packs with the same substring existed in the modified files.
* Fixed an issue where **update-release-notes** would fail to bump new versions if the feature branch was out of sync with the master branch.
* Fixed an issue where a non-descriptive error would be returned when giving the **update-release-notes** command a pack which can not be found.
* Added dependencies check for *widgets* in **find-dependencies** command.
* Added a `update-docker` flag to **format** command.
* Added a `json-to-outputs` flag to the **run** command.
* Added a verbose (`-v`) flag to **format** command.
* Fixed an issue where **download** added the prefix "playbook-" to the name of playbooks.

## 1.1.10

* Updated the **init** command. Relevant only when passing the *--contribution* argument.
  * Added the *--author* option.
  * The *support* field of the pack's metadata is set to *community*.
* Added a proper error message in the **Validate** command upon a missing description in the root of the yml.
* **Format** now works with a relative path.
* **Validate** now fails when all release notes have been excluded.
* Fixed issue where correct error message would not propagate for invalid images.
* Added the *--skip-pack-dependencies* flag to **validate** command to skip pack dependencies validation. Relevant when using the *-g* flag.
* Fixed an issue where **Validate** and **Format** commands failed integrations with `defaultvalue` field in fetch incidents related parameters.
* Fixed an issue in the **Validate** command in which unified YAML files were not ignored.
* Fixed an issue in **generate-docs** where scripts and playbooks inputs and outputs were not parsed correctly.
* Fixed an issue in the **openapi-codegen** command where missing reference fields in the swagger JSON caused errors.
* Fixed an issue in the **openapi-codegen** command where empty objects in the swagger JSON paths caused errors.
* **update-release-notes** command now accept path of the pack instead of pack name.
* Fixed an issue where **generate-docs** was inserting unnecessary escape characters.
* Fixed an issue in the **update-release-notes** command where changes to the pack_metadata were not detected.
* Fixed an issue where **validate** did not check for missing release notes in old format files.

## 1.1.9

* Fixed an issue where **update-release-notes** command failed on invalid file types.

## 1.1.8

* Fixed a regression where **upload** command failed on test playbooks.
* Added new *githubUser* field in pack metadata init command.
* Support beta integration in the commands **split-yml, extract-code, generate-test-playbook and generate-docs.**
* Fixed an issue where **find-dependencies** ignored *toversion* field in content items.
* Added support for *layoutscontainer*, *classifier_5_9_9*, *mapper*, *report*, and *widget* in the **Format** command.
* Fixed an issue where **Format** will set the `ID` field to be equal to the `name` field in modified playbooks.
* Fixed an issue where **Format** did not work for test playbooks.
* Improved **update-release-notes** command:
  * Write content description to release notes for new items.
  * Update format for file types without description: Connections, Incident Types, Indicator Types, Layouts, Incident Fields.
* Added a validation for feedTags param in feeds in **validate** command.
* Fixed readme validation issue in community support packs.
* Added the **openapi-codegen** command to generate integrations from OpenAPI specification files.
* Fixed an issue were release notes validations returned wrong results for *CommonScripts* pack.
* Added validation for image links in README files in **validate** command.
* Added a validation for default value of fetch param in feeds in **validate** command.
* Fixed an issue where the **Init** command failed on scripts.

## 1.1.7

* Fixed an issue where running the **format** command on feed integrations removed the `defaultvalue` fields.
* Playbook branch marked with *skipunavailable* is now set as an optional dependency in the **find-dependencies** command.
* The **feedReputation** parameter can now be hidden in a feed integration.
* Fixed an issue where running the **unify** command on JS package failed.
* Added the *--no-update* flag to the **find-dependencies** command.
* Added the following validations in **validate** command:
  * Validating that a pack does not depend on NonSupported / Deprecated packs.

## 1.1.6

* Added the *--description* option to the **init** command.
* Added the *--contribution* option to the **init** command which converts a contribution zip to proper pack format.
* Improved **validate** command performance time and outputs.
* Added the flag *--no-docker-checks* to **validate** command to skip docker checks.
* Added the flag *--print-ignored-files* to **validate** command to print ignored files report when the command is done.
* Added the following validations in **validate** command:
  * Validating that existing release notes are not modified.
  * Validating release notes are not added to new packs.
  * Validating that the "currentVersion" field was raised in the pack_metadata for modified packs.
  * Validating that the timestamp in the "created" field in the pack_metadata is in ISO format.
* Running `demisto-sdk validate` will run the **validate** command using git and only on committed files (same as using *-g --post-commit*).
* Fixed an issue where release notes were not checked correctly in **validate** command.
* Fixed an issue in the **create-id-set** command where optional playbook tasks were not taken into consideration.
* Added a prompt to the `demisto-sdk update-release-notes` command to prompt users to commit changes before running the release notes command.
* Added support to `layoutscontainer` in **validate** command.

## 1.1.5

* Fixed an issue in **find-dependencies** command.
* **lint** command now verifies flake8 on CommonServerPython script.

## 1.1.4

* Fixed an issue with the default output file name of the **unify** command when using "." as an output path.
* **Unify** command now adds contributor details to the display name and description.
* **Format** command now adds *isFetch* and *incidenttype* fields to integration yml.
* Removed the *feedIncremental* field from the integration schema.
* **Format** command now adds *feedBypassExclusionList*, *Fetch indicators*, *feedReputation*, *feedReliability*,
     *feedExpirationPolicy*, *feedExpirationInterval* and *feedFetchInterval* fields to integration yml.
* Fixed an issue in the playbooks schema.
* Fixed an issue where generated release notes were out of order.
* Improved pack dependencies detection.
* Fixed an issue where test playbooks were mishandled in **validate** command.

## 1.1.3

* Added a validation for invalid id fields in indicators types files in **validate** command.
* Added default behavior for **update-release-notes** command.
* Fixed an error where README files were failing release notes validation.
* Updated format of generated release notes to be more user friendly.
* Improved error messages for the **update-release-notes** command.
* Added support for `Connections`, `Dashboards`, `Widgets`, and `Indicator Types` to **update-release-notes** command.
* **Validate** now supports scripts under the *TestPlaybooks* directory.
* Fixed an issue where **validate** did not support powershell files.

## 1.1.2

* Added a validation for invalid playbookID fields in incidents types files in **validate** command.
* Added a code formatter for python files.
* Fixed an issue where new and old classifiers where mixed on validate command.
* Added *feedIncremental* field to the integration schema.
* Fixed error in the **upload** command where unified YMLs were not uploaded as expected if the given input was a pack.
* Fixed an issue where the **secrets** command failed due to a space character in the file name.
* Ignored RN validation for *NonSupported* pack.
* You can now ignore IF107, SC100, RP102 error codes in the **validate** command.
* Fixed an issue where the **download** command was crashing when received as input a JS integration or script.
* Fixed an issue where **validate** command checked docker image for JS integrations and scripts.
* **validate** command now checks scheme for reports and connections.
* Fixed an issue where **validate** command checked docker when running on all files.
* Fixed an issue where **validate** command did not fail when docker image was not on the latest numeric tag.
* Fixed an issue where beta integrations were not validated correctly in **validate** command.

## 1.1.1

* fixed and issue where file types were not recognized correctly in **validate** command.
* Added better outputs for validate command.

## 1.1.0

* Fixed an issue where changes to only non-validated files would fail validation.
* Fixed an issue in **validate** command where moved files were failing validation for new packs.
* Fixed an issue in **validate** command where added files were failing validation due to wrong file type detection.
* Added support for new classifiers and mappers in **validate** command.
* Removed support of old RN format validation.
* Updated **secrets** command output format.
* Added support for error ignore on deprecated files in **validate** command.
* Improved errors outputs in **validate** command.
* Added support for linting an entire pack.

## 1.0.9

* Fixed a bug where misleading error was presented when pack name was not found.
* **Update-release-notes** now detects added files for packs with versions.
* Readme files are now ignored by **update-release-notes** and validation of release notes.
* Empty release notes no longer cause an uncaught error during validation.

## 1.0.8

* Changed the output format of demisto-sdk secrets.
* Added a validation that checkbox items are not required in integrations.
* Added pack release notes generation and validation.
* Improved pack metadata validation.
* Fixed an issue in **validate** where renamed files caused an error

## 1.0.4

* Fix the **format** command to update the `id` field to be equal to `details` field in indicator-type files, and to `name` field in incident-type & dashboard files.
* Fixed a bug in the **validate** command for layout files that had `sortValues` fields.
* Fixed a bug in the **format** command where `playbookName` field was not always present in the file.
* Fixed a bug in the **format** command where indicatorField wasn't part of the SDK schemas.
* Fixed a bug in **upload** command where created unified docker45 yml files were not deleted.
* Added support for IndicatorTypes directory in packs (for `reputation` files, instead of Misc).
* Fixed parsing playbook condition names as string instead of boolean in **validate** command
* Improved image validation in YAML files.
* Removed validation for else path in playbook condition tasks.

## 1.0.3

* Fixed a bug in the **format** command where comments were being removed from YAML files.
* Added output fields: *file_path* and *kind* for layouts in the id-set.json created by **create-id-set** command.
* Fixed a bug in the **create-id-set** command Who returns Duplicate for Layouts with a different kind.
* Added formatting to **generate-docs** command results replacing all `<br>` tags with `<br/>`.
* Fixed a bug in the **download** command when custom content contained not supported content entity.
* Fixed a bug in **format** command in which boolean strings  (e.g. 'yes' or 'no') were converted to boolean values (e.g. 'True' or 'False').
* **format** command now removes *sourceplaybookid* field from playbook files.
* Fixed a bug in **generate-docs** command in which integration dependencies were not detected when generating documentation for a playbook.

## 1.0.1

* Fixed a bug in the **unify** command when output path was provided empty.
* Improved error message for integration with no tests configured.
* Improved the error message returned from the **validate** command when an integration is missing or contains malformed fetch incidents related parameters.
* Fixed a bug in the **create** command where a unified YML with a docker image for 4.5 was copied incorrectly.
* Missing release notes message are now showing the release notes file path to update.
* Fixed an issue in the **validate** command in which unified YAML files were not ignored.
* File format suggestions are now shown in the relevant file format (JSON or YAML).
* Changed Docker image validation to fail only on non-valid ones.
* Removed backward compatibility validation when Docker image is updated.

## 1.0.0

* Improved the *upload* command to support the upload of all the content entities within a pack.
* The *upload* command now supports the improved pack file structure.
* Added an interactive option to format integrations, scripts and playbooks with No TestPlaybooks configured.
* Added an interactive option to configure *conf.json* file with missing test playbooks for integrations, scripts and playbooks
* Added *download* command to download custom content from Demisto instance to the local content repository.
* Improved validation failure messages to include a command suggestion, wherever relevant, to fix the raised issue.
* Improved 'validate' help and documentation description
* validate - checks that scripts, playbooks, and integrations have the *tests* key.
* validate - checks that test playbooks are configured in `conf.json`.
* demisto-sdk lint - Copy dir better handling.
* demisto-sdk lint - Add error when package missing in docker image.
* Added *-a , --validate-all* option in *validate* to run all validation on all files.
* Added *-i , --input* option in *validate* to run validation on a specified pack/file.
* added *-i, --input* option in *secrets* to run on a specific file.
* Added an allowed hidden parameter: *longRunning* to the hidden integration parameters validation.
* Fixed an issue with **format** command when executing with an output path of a folder and not a file path.
* Bug fixes in generate-docs command given playbook as input.
* Fixed an issue with lint command in which flake8 was not running on unit test files.

## 0.5.2

* Added *-c, --command* option in *generate-docs* to generate a specific command from an integration.
* Fixed an issue when getting README/CHANGELOG files from git and loading them.
* Removed release notes validation for new content.
* Fixed secrets validations for files with the same name in a different directory.
* demisto-sdk lint - parallelization working with specifying the number of workers.
* demisto-sdk lint - logging levels output, 3 levels.
* demisto-sdk lint - JSON report, structured error reports in JSON format.
* demisto-sdk lint - XML JUnit report for unit-tests.
* demisto-sdk lint - new packages used to accelerate execution time.
* demisto-sdk secrets - command now respects the generic whitelist, and not only the pack secrets.

## 0.5.0

[PyPI History][1]

[1]: https://pypi.org/project/demisto-sdk/#history

## 0.4.9

* Fixed an issue in *generate-docs* where Playbooks and Scripts documentation failed.
* Added a graceful error message when executing the *run" command with a misspelled command.
* Added more informative errors upon failures of the *upload* command.
* format command:
  * Added format for json files: IncidentField, IncidentType, IndicatorField, IndicatorType, Layout, Dashboard.
  * Added the *-fv --from-version*, *-nv --no-validation* arguments.
  * Removed the *-t yml_type* argument, the file type will be inferred.
  * Removed the *-g use_git* argument, running format without arguments will run automatically on git diff.
* Fixed an issue in loading playbooks with '=' character.
* Fixed an issue in *validate* failed on deleted README files.

## 0.4.8

* Added the *max* field to the Playbook schema, allowing to define it in tasks loop.
* Fixed an issue in *validate* where Condition branches checks were case sensitive.

## 0.4.7

* Added the *slareminder* field to the Playbook schema.
* Added the *common_server*, *demisto_mock* arguments to the *init* command.
* Fixed an issue in *generate-docs* where the general section was not being generated correctly.
* Fixed an issue in *validate* where Incident type validation failed.

## 0.4.6

* Fixed an issue where the *validate* command did not identify CHANGELOG in packs.
* Added a new command, *id-set* to create the id set - the content dependency tree by file IDs.

## 0.4.5

* generate-docs command:
  * Added the *use_cases*, *permissions*, *command_permissions* and *limitations*.
  * Added the *--insecure* argument to support running the script and integration command in Demisto.
  * Removed the *-t yml_type* argument, the file type will be inferred.
  * The *-o --output* argument is no longer mandatory, default value will be the input file directory.
* Added support for env var: *DEMISTO_SDK_SKIP_VERSION_CHECK*. When set version checks are skipped.
* Fixed an issue in which the CHANGELOG files did not match our scheme.
* Added a validator to verify that there are no hidden integration parameters.
* Fixed an issue where the *validate* command ran on test files.
* Removed the *env-dir* argument from the demisto-sdk.
* README files which are html files will now be skipped in the *validate* command.
* Added support for env var: *DEMISTO_README_VALIDATOR*. When not set the readme validation will not run.

## 0.4.4

* Added a validator for IncidentTypes (incidenttype-*.json).
* Fixed an issue where the -p flag in the *validate* command was not working.
* Added a validator for README.md files.
* Release notes validator will now run on: incident fields, indicator fields, incident types, dashboard and reputations.
* Fixed an issue where the validator of reputation(Indicator Type) did not check on the details field.
* Fixed an issue where the validator attempted validating non-existing files after deletions or name refactoring.
* Removed the *yml_type* argument in the *split-yml*, *extract-code* commands.
* Removed the *file_type* argument in the *generate-test-playbook* command.
* Fixed the *insecure* argument in *upload*.
* Added the *insecure* argument in *run-playbook*.
* Standardise the *-i --input*, *-o --output* to demisto-sdk commands.

## 0.4.3

* Fixed an issue where the incident and indicator field BC check failed.
* Support for linting and unit testing PowerShell integrations.

## 0.4.2

* Fixed an issue where validate failed on Windows.
* Added a validator to verify all branches are handled in conditional task in a playbook.
* Added a warning message when not running the latest sdk version.
* Added a validator to check that the root is connected to all tasks in the playbook.
* Added a validator for Dashboards (dashboard-*.json).
* Added a validator for Indicator Types (reputation-*.json).
* Added a BC validation for changing incident field type.
* Fixed an issue where init command would generate an invalid yml for scripts.
* Fixed an issue in misleading error message in v2 validation hook.
* Fixed an issue in v2 hook which now is set only on newly added scripts.
* Added more indicative message for errors in yaml files.
* Disabled pykwalify info log prints.

## 0.3.10

* Added a BC check for incident fields - changing from version is not allowed.
* Fixed an issue in create-content-artifacts where scripts in Packs in TestPlaybooks dir were copied with a wrong prefix.

## 0.3.9

* Added a validation that incident field can not be required.
* Added validation for fetch incident parameters.
* Added validation for feed integration parameters.
* Added to the *format* command the deletion of the *sourceplaybookid* field.
* Fixed an issue where *fieldMapping* in playbook did not pass the scheme validation.
* Fixed an issue where *create-content-artifacts* did not copy TestPlaybooks in Packs without prefix of *playbook-*.
* Added a validation the a playbook can not have a rolename set.
* Added to the image validator the new DBot default image.
* Added the fields: elasticcommonfields, quiet, quietmode to the Playbook schema.
* Fixed an issue where *validate* failed on integration commands without outputs.
* Added a new hook for naming of v2 integrations and scripts.

## 0.3.8

* Fixed an issue where *create-content-artifact* was not loading the data in the yml correctly.
* Fixed an issue where *unify* broke long lines in script section causing syntax errors

## 0.3.7

* Added *generate-docs* command to generate documentation file for integration, playbook or script.
* Fixed an issue where *unify* created a malformed integration yml.
* Fixed an issue where demisto-sdk **init** creates unit-test file with invalid import.

## 0.3.6

* Fixed an issue where demisto-sdk **validate** failed on modified scripts without error message.

## 0.3.5

* Fixed an issue with docker tag validation for integrations.
* Restructured repo source code.

## 0.3.4

* Saved failing unit tests as a file.
* Fixed an issue where "_test" file for scripts/integrations created using **init** would import the "HelloWorld" templates.
* Fixed an issue in demisto-sdk **validate** - was failing on backward compatiblity check
* Fixed an issue in demisto-sdk **secrets** - empty line in .secrets-ignore always made the secrets check to pass
* Added validation for docker image inside integrations and scripts.
* Added --use-git flag to **format** command to format all changed files.
* Fixed an issue where **validate** did not fail on dockerimage changes with bc check.
* Added new flag **--ignore-entropy** to demisto-sdk **secrets**, this will allow skip entropy secrets check.
* Added --outfile to **lint** to allow saving failed packages to a file.

## 0.3.3

* Added backwards compatibility break error message.
* Added schema for incident types.
* Added **additionalinfo** field to as an available field for integration configuration.
* Added pack parameter for **init**.
* Fixed an issue where error would appear if name parameter is not set in **init**.

## 0.3.2

* Fixed the handling of classifier files in **validate**.

## 0.3.1

* Fixed the handling of newly created reputation files in **validate**.
* Added an option to perform **validate** on a specific file.

## 0.3.0

* Added support for multi-package **lint** both with parallel and without.
* Added all parameter in **lint** to run on all packages and packs in content repository.
* Added **format** for:
  * Scripts
  * Playbooks
  * Integrations
* Improved user outputs for **secrets** command.
* Fixed an issue where **lint** would run pytest and pylint only on a single docker per integration.
* Added auto-complete functionality to demisto-sdk.
* Added git parameter in **lint** to run only on changed packages.
* Added the **run-playbook** command
* Added **run** command which runs a command in the Demisto playground.
* Added **upload** command which uploads an integration or a script to a Demisto instance.
* Fixed and issue where **validate** checked if release notes exist for new integrations and scripts.
* Added **generate-test-playbook** command which generates a basic test playbook for an integration or a script.
* **validate** now supports indicator fields.
* Fixed an issue with layouts scheme validation.
* Adding **init** command.
* Added **json-to-outputs** command which generates the yaml section for outputs from an API raw response.

## 0.2.6

* Fixed an issue with locating release notes for beta integrations in **validate**.

## 0.2.5

* Fixed an issue with locating release notes for beta integrations in **validate**.

## 0.2.4

* Adding image validation to Beta_Integration and Packs in **validate**.

## 0.2.3

* Adding Beta_Integration to the structure validation process.
* Fixing bug where **validate** did checks on TestPlaybooks.
* Added requirements parameter to **lint**.

## 0.2.2

* Fixing bug where **lint** did not return exit code 1 on failure.
* Fixing bug where **validate** did not print error message in case no release notes were give.

## 0.2.1

* **Validate** now checks that the id and name fields are identical in yml files.
* Fixed a bug where sdk did not return any exit code.

## 0.2.0

* Added Release Notes Validator.
* Fixed the Unifier selection of your python file to use as the code.
* **Validate** now supports Indicator fields.
* Fixed a bug where **validate** and **secrets** did not return exit code 1 on failure.
* **Validate** now runs on newly added scripts.

## 0.1.8

* Added support for `--version`.
* Fixed an issue in file_validator when calling `checked_type` method with script regex.

## 0.1.2

* Restructuring validation to support content packs.
* Added secrets validation.
* Added content bundle creation.
* Added lint and unit test run.

## 0.1.1

* Added new logic to the unifier.
* Added detailed README.
* Some small adjustments and fixes.

## 0.1.0

Capabilities:

* **Extract** components(code, image, description etc.) from a Demisto YAML file into a directory.
* **Unify** components(code, image, description etc.) to a single Demisto YAML file.
* **Validate** Demisto content files.<|MERGE_RESOLUTION|>--- conflicted
+++ resolved
@@ -1,10 +1,6 @@
 # Changelog
-<<<<<<< HEAD
 * Added the new **generate-yml-from-python** command.
-=======
-
 * Added the [Vulture](https://github.com/jendrikseipp/vulture) linter to the pre-commit hook.
->>>>>>> 0b1c5ee3
 * The `demisto-sdk` pack will now be distributed via PyPi with a **wheel** file.
 * Fixed a bug where any edited json file that contained a forward slash (`/`) escaped.
 * Added a new validation to **validate** command to verify that the metadata *currentVersion* is
