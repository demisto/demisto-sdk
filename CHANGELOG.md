# Changelog

## Unreleased
<<<<<<< HEAD
* Added formatting for yml files when period is missing in the end of description field, in the **format** command.
=======
* Fixed an issue where **update-release-notes** generated "available from Cortex XSOAR" instead of "from XSIAM" when run on XSIAM event collectors.
* Added support for a new marketplace tag `xsoar_saas`.
* Added support for yml hidden parameters for `xsoar_saas` marketplace, as part of the **prepare_content** command.
* Added support for custom documentation that will appear only in `xsoar_saas` marketplace, as part of the **prepare_content** command.
* Modified **prepare_content** command to be platform specific. For xsoar-saas and XSIAM regarding pack readme and integration description images in markdown files.

## 1.19.2
* Added a period at the end of lines produced by the **generate-docs** command that state the tested version of the product.
* Update `RN112` validation's docs reference link.
* Added support to control the maximum file size and log rotation files count in the sdk logger.
* Fixed an issue with where passing the deprecated logging arguments to any command presented an incorrect recommendation for argument substitution.
* Fixed an issue where the documentation of logging arguments was incorrect.
* Fixed an issue in calculating content graph hash when creating or updating it.
* Fixed an issue where the coloring of the logging messages was not working properly when mixing both Console log and Parallel log handlers.
* Calling **graph create** or **graph update** now run the commands with default arguments, instead of showing the command help.
* Removed the use of chunks when calculating content relationships.
* Fixed an issue where the url regex in the **validate** command was wrong.
* Fixed an issue where **pre-commit** command failed when using global environment.
* Fixed an issue where **validate** would fail in external repos when trying to ignore `BA102`.
* Fixed an issue where **error-code** failed on some error codes.
* Fixes an issue in **format** command where the `-i` option included files in `.venv` directories.
* Updated the comment added to contribution PRs to old packs so it contains a link to the documentation of the **GitHub Codespaces** in xsoar.pan.dev.
* Updated GitPython version to 3.1.32.

## 1.19.1
* Fixed an issue where **unify** failed on integrations using an API a module, when not called from the content root.
* Improved **update-release-notes** logs when changes in dependent API modules are detected.
* Reverted changes released in version 1.19.0 in lint, lint will not fail on `demisto.results`, `return_outputs` and `LOG`.
* Updated the **generate-docs** command to use the content graph instead of the id_set file.
* **Validate** will now validate items which were edited in .pack-ignore.
* Added the '--all' input option for the **prepare-content** command, to support running on all content packs.
* Updated the '-i' input option of the **prepare-content** command to support multiple inputs as a comma-separated list.
* Enhanced the pack metadata properties when dumping pack zips in **prepare-content** command.

## 1.19.0
* Added the **graph** command group. The **create-content-graph** and **update-content-graph** commands were migrated to this command group, and named **graph create** and **graph update** respectively.
* Added the **graph get-relationships** command.
* The **graph create** command will now use a list of known content items from content-private, to avoid false-positives in validation `GR103`. Additionally, `GR103` was added to the **ALLOWED_IGNORE_ERRORS** list.
* The **modeling-rules test** command will now validate that the modeling rules schema mappings are aligned with the test-data mappings.
* Added the *--xsiam* flag to the **init** command in order to create XSIAM content.
* Fixed an issue where the `update-additional-dependencies` **pre-commit** step failed when not running in a content-like repo.
* Removed the format execution step from the `contribution_converter` since it can be executed separately during the contribution process.
* Added a new validation (`GR108`) to **validate**, that assures hidden packs do not have mandatory dependant packs.
* Added a new validation (`PA137`) to **validate**, ensuring the absence of non-ignorable errors in `.pack-ignore`.
* Running **validate** in a GitHub Action will now show errors as annotations, visible in the `Files Changed` tab of the pull request.
* **lint** will now fail on `demisto.results` and `return_outputs` usage, when a pack is `xsoar` or `partner` supported.
* **lint** will now fail on `LOG` usage in python files.
* Updated the **format** command to use the content graph instead of the id_set file.
* Updated **format** command not to fail on unexpected values that returns from the graph, and just add it to the log.
* Removed a redundant debug log on the `tools.get_file` function.

## 1.18.1
* Fixed an issue where the coloring directives where showing in log messages.
* Fixed an issue where **create-content-graph** was not executed upon changes in the parser infra files.
* Added support for `svg` integration images in content repo in **validate** command.
* Added a parameter `skip-packs-known-words` to the **doc-review** command, making sure that pack known words will not be added.

## 1.18.0
* Added the ability to ignore any validation in the **validate** command when running in an external (non-demisto/content) repo, by placing a `.private-repo-settings` file at its root.
* Calling **format** with the `-d` flag now removes test playbooks testing the deprecated content from conf.json.
* Improved the content graph performance when calculating content relationships.
* Improved determinism of SDK unit tests.
* **validate** will now run on all the pack content items when the pack supported marketplaces are modified.
* **pre-commit** no longer runs when there are no modified files (unless provided with input files).
* Added new validation that XSIAM integrations must have `marketplacev2` as the value of the marketplaces field.
* Added an ability to provide list of marketplace names as a credentials-type (type 9) param attribute.
* **doc-review** will run with the `--use-packs-known-words` true by default.
* Added the *deprecated* field to the pack object for the content-graph metadata.
* Calling **modeling-rules init-test-data** will now return the XDM fields output in alphabetical order.
* Added a new validation (`BA125`) to **validate**, assuring internal function names aren't used in customer-facing docs.
* Removed the Pipfile and Pipfile.lock from the templates in the **init** command.
* Disabled the option to create an integration with `Pipfile` and `Pipfile.lock` files, as they are deprecated.
* Added the Sourcery hook to **pre-commit**.
* Added a working directory to the `contribution_converter` in order to support working on a temporary directory.
* Added a waiting period when checking whether the dataset exists in the **modeling-rule test** command.
* Fixed an issue where the *DEMISTO_SDK_SKIP_VERSION_CHECK* was ignored when running on non CI environments.
* Fixed an issue where **validate** falsely detected backwards-compatibility issues, and prevented adding the `marketplaces` key to content items.
* Fixed an issue where the SDK would fail pulling docker images.
* Fixed an issue where **prepare-content** command would add the string `candidate` to scripts and integrations for the *nativeimage* key.
* Fixed an issue where in some cases the **split** command did not remove pack version note from the script.
* Fixed an issue where **validate** would not properly detect dependencies of core packs.
* Fixed an issue where **validate** failed on single-select types incident and indicator fields when given empty value as a select value option.
* Fixed an issue where errors in **validate** were logged as `info`.
* Fixed an issue where **validate** error messages were not logged when an integration param, or the default argument in reputation commands is not valid.
* Fixed an issue where the **format** command would change the value of the `unsearchable` key in fields.
* Fixed an issue where **lint** command failed to pull docker image in Gitlab environment.
* Fixed an issue in **doc-review** command where escape characters within Markdown files were detected as invalid words.
* Fixed an issue where **validate** failed on infrastructure test files.
* Fixed an issue in **update-content-graph** where the neo4j service was unaccessible for non-root users.

## 1.17.2
* Fixed an issue where **lint** and **validate** commands failed on integrations and scripts that use docker images that are not available in the Docker Hub but exist locally.
* Added documentation for the flag **override-existing** used in upload.
* Fixed an issue where **validate** failed on Incident Field items with a `template` value.
* Improved memory efficiency in **update-content-graph** and **create-content-graph** commands.
* Removed support for the `cve_id` name for the default-argument for **cve** reputation commands in **validate**. Now, only `cve` may be used for such commands.
* Fixed an issue where **zip_packs** failed uploading content.
* Added `tenant_timezone` handling to the **modeling-rules init** command, allowing usage with tenants in various timezones.
* Shortened the timeout when checking whether the dataset exists in **test-modeling-rule**.
* Cleaned up project dependencies.
* Added support for the **List** content item in **Xpanse** marketplace.
* Fixed an issue in **run-unit-tests** command when running Powershell tests.
* Fixed an issue where **lint** failed running when a docker container would not init properly.
* Fixed an issue where the *upload* command would upload a pack metadata with wrong display names.
* Performance enhancements when reading yaml files.
* Removed redundant errors and fields from `errors.py`.
* Updated **update-release-notes** to use graph instead of id_set.

## 1.17.1
* Added the `aliasTo` key to the Incident Field schema.
* Modified **validate** to not require fields whose value is always `False`.
* Modified **validate** to use the graph instead of id_set on changed *APIModules*.
* Fixed an issue where `register_module_line()` was not removed from python scripts when the script had no trailing newline.
* Fixed an issue where an integration containing a command without a description would fail to upload while using the **upload** command.
* Fixed an issue where attempting to individually upload `Preprocess Rule` files raised an unclear error message. Note: preprocess rules can not be individually uploaded, but only as part of a pack.
* Fixed an issue where the **upload** command would fail on Indicator Types.
* Fixed an issue where the **upload** command would return the wrong error message when connection credentials are invalid.
* Fixed an issue where the **upload** command would fail parsing input paths.
* added support for the `isfetcheventsandassets` flag in content graph.
* Fixed an issue where the **modeling-rules test** command failed to get the existence of result from dataset in cases where the results take time to load.
* Added an aliasTo key to the incident field schema.

## 1.17.0
>>>>>>> 877b72dd
* **validate** will only fail on docker related errors if the pack is supported by xsoar.
* Added a validation that assures filename, id, and name have a correct suffix for modeling/parsing rules files.
* Added new **validate** checks, preventing unwanted changes of the marketplaces (BC108,BC109), toversion (BC107)  and fromversion (BC106) fields.
* Removed the `timezone_offset` argument in the *modeling-rules test* command.
* Fixed an issue where **lint** failed when importing functions from CommonServerUserPython.
* The **format** command now will sync hidden parameters with master branch.
* Fixed an issue where lock integration failed on FileNotFound.(PANW-internal only).
* Fixed an issue where **lint** falsely warned of using `demisto.results`.
* Fixed an issue where **validate** always returned *XSIAM Dashboards* and *Correlation Rules* files as valid.
* Added `GR107` validation to **validate** using the graph validations to check that no deprecated items are used by non-deprecated content.
* Fixed an issue where the **modeling-rules test** command failed to get the existence of dataset in cases where the dataset takes more than 1 minute to get indexed.
* Fixed an issue in **lint** where the container used for linting had dependency conflicts with the image used by content, and caused inconsistent results.
* Fixed an issue where the **download** command failed when the playbook has different `name` and `id`.
* Moved the **pre-commmit** command template to the `demisto/content` repository, where it's easier to maintain.
* Fixed an issue where an internal method caused warning messages when reading md files.
* Added support for Pre Process Rules in the **upload** command.
* Fixed an issue where **upload** would not upload items whose `maketplaces` value was an empty list.
* Added a prettyName key to the incident field schema.
* Fixed an issue where **upload** command could not parse content items that are not unicode-encoded.

## 1.16.0
* Added a check to **is_docker_image_latest_tag** to only fail the validation on non-latest image tag when the current tag is older than 3 days.
* Fixed an issue where **upload** would not properly show the installed version in the UI.
* Fixed an issue where the `contribution_converter` failed replacing generated release notes with the contribution form release notes.
* Fixed an issue where an extra levelname was added to a logging message.
* Modified the `mypy` pre-commit hook to run in a virtual environment, rather than the local mypy version.
* Added support to run **validate** with `--git` flag on detached HEAD.
* Added a validation that the **validate** command will fail if the pack name is not prefixed on XSIAM dashboard images.
* Fixed the **generate-test-playbook** which failed on an unexpected keyword argument - 'console_log_threshold'.
* Fixed an issue where **prepare-content** would not properly parse the `fromVersion` and `toVersion` attributes of XSIAM-Dashbaord and XSIAM-Report content items.
* Fixed an issue where **validate** command did not fail on non-existent dependency ids of non-mandatory dependant content.
* Fixed pytest async io deprecation warning.
* Added the `--incident-id` argument (optional) to the **run** command.
* Fixed an issue in **run-unit-tests** and **update-content-graph** where running commands in a docker container was done with insufficient permissions.
* Added the `_time` field to the output compare table of the **modeling-rules test** command.
* Changed the endpoint **download** uses to get system content items.
* Fixed an issue where graph-related tasks failed when files were deleted from the repo.
* Added a **validate** check, and a **format** auto fix for the `fromversion` field in Correlation Rules and XSIAM Dashboards.
* Update the format used for dev-dependencies in pyproject.toml to match modern versions of Poetry.
* Added timestamps to logging messages when running in a CI build.

## 1.15.5
* **Breaking Change**: The default of the **upload** command `--zip` argument is `true`. To upload packs as custom content items use the `--no-zip` argument.
* Removed the `no-implicit-optional` hook from **pre-commit**.
* Removed the `markdownlint` hook from **pre-commit**.
* Fixed an issue in **run-unit-tests** to pass with warnings when no tests are collected.
* Fixed an issue in **run-unit-tests** with the coverage calculation.
* Fixed a notification about log file location appeared more than once.
* Updated the error message when code coverage is below the threshold in **coverage-analyze** to be printed in a more noticeable red color.
* Fixed an issue in **upload** that failed when a comma-separated list of paths is passed to the `--input` argument.
* Running **validate** with the `--graph` flag will now run the graph validations after all other validations.
* improved the generated release note for newly added XSIAM entities when running *update-release-notes* command.
* Fixed an issue where in some cases validation failed when mapping null values.
* Fixed an issue in **upload** command where the `--keep-zip` argument did not clean the working directory.
* Fixed an issue where an extra levelname was added to a logging message.
* Fixed an issue in **upload** where uploading packs to XSIAM failed due to version mismatch.

## 1.15.4
* Fixed an issue where *update-release-notes* and *doc-review* did not handle new content notes as expected.
* Fixed an issue in PEP484 (no-implicit-optional) hook to **pre-commit**.
* Fixed an issue in **upload** with `--input-config-file` where the content items weren't uploaded in the correct pack.
* Added support to disable the default logging colors with the **DEMISTO_SDK_LOG_NO_COLORS** environment variable.

## 1.15.3
* Added the `--init` flag to **download**.
* Added the `--keep-empty-folders` flag to **download**.
* Added `markdown-lint` to **pre-commit**
* Added the PEP484 (no-implicit-optional) hook to **pre-commit**.
* Fixed an issue where the content-graph parsing failed on mappers with undefined mapping.
* Fixed an issue in **validate** where `pack_metadata.json` files were not collected proplely in `--graph` option.
* Fixed an issue where *validate* reputation commands outputs were not checked for new content.
* Added *IN107* and *DB100* error codes to *ALLOWED_IGNORE_ERRORS* list.
* Added a validation that assures feed integrations implement the `integration_reliability` configuration parameter.
* Fixed an issue where the format command did not work as expected on pre-process rules files.
* Fixed an issue where **upload** command failed to upload when the XSOAR version is beta.
* Fixed an issue where **upload** command summary was inaccurate when uploading a `Pack` without the `-z` flag.
* Added pack name and pack version to **upload** command summary.
* Added support for modeling rules with multi datasets in ****modeling-rules test**** command.
* Fixed an issue where **validate** didn't recognize layouts with incident fields missing from `id_set.json` even when `--post-commit` was indicated.

## 1.15.2
* Fixed an issue where **format** added default arguments to reputation commands which already have one.
* Fixed an issue where **validate** fails when adding the *advance* field to the integration required fields.
* Updated the integration Traffic Light Protocol (TLP) color list schema in the **validate** command.
* Fixed an issue where **upload** would not read a repo configuration file properly.
* Fixed an issue where **upload** would not handle the `-x`/`--xsiam` flag properly.
* Fixed an issue where **format** failed to use input from the user, when asking about a `from_version`.
* Added the `-n`/`--assume_no` flag to **format**.

## 1.15.1
* Fixed an issue where **generate-docs** generated fields with double html escaping.
* Fixed an issue where **upload** failed when using the `-z` flag.

## 1.15.0
* **Breaking Change**: the **upload** command now only supports **XSOAR 6.5** or newer (and all XSIAM versions).
* **upload** now uses content models, and calls the `prepare` method of each model before uploading (unless uploading a zipped pack).
* Added a *playbook* modification to **prepare-content**, replacing `getIncident` calls with `getAlerts`, when uploading to XSIAM.
* Added a *playbook* modification to **prepare-content**, replacing `${incident.fieldname}` context accessors with `${alert.fieldname}` when uploading to XSIAM.
* Added a *playbook* modification to **prepare-content**, replacing `incident` to `alert` in task display names, when uploading to XSIAM.
* Added a *layout* modification to **prepare-content**, replacing `Related/Child/Linked Incidents` to `... Alerts` when uploading to XSIAM.
* Added a *script* modification to **prepare-content**, automatically replacing the word `incident` with `alert` when uploading to XSIAM.
* Added a validation that the **validate** command will fail if the `dockerimage` field in scripts/integrations uses any py3-native docker image.
* Updated the `ruff` version used in **pre-commit** to `0.0.269`.
* Fixed an issue in **create-content-graph** which caused missing detection of duplicated content items.
* Fixed an issue where **run-unit-tests** failed on python2 content items.
* Fixed an issue in **validate** where core packs validations were checked against the core packs defined on master branch, rather than on the current branch.
* Fixed an issue in **pre-commit** where `--input` flag was not filtered by the git files.
* Skip reset containers for XSOAR NG and XSIAM(PANW-internal only).
* Fixed an issue where **lint** failed fetching docker image details from a PANW GitLab CI environment. (PANW-internal only).

## 1.14.5
* Added logging in case the container fails to run in **run-unit-tests**.
* Disabled **pre-commit** multiprocessing for `validate` and `format`, as they use a service.
* **pre-commit** now calls `format` with `--assume-yes` and `--no-validate`.
* Fixed an issue where **pre-commit** ran multiple times when checking out build related files.

## 1.14.4
* Added integration configuration for *Cortex REST API* integration.
* Removed `Flake8` from **pre-commit**, as `ruff` covers its basic rules.
* Improved log readability by silencing non-critical `neo4j` (content graph infrastructure) logs.
* Fixed an issue where **run-unit-tests** failed on python2 content items.
* Fixed an issue where **modeling-rules test** did not properly handle query fields that pointed to a string.
* Fixed an issue when trying to fetch remote files when not under the content repo.
* Fixed a validation that the **modeling-rules test** command will fail if no test data file exist.
* Fixed an issue where **format** command failed while updating the `fromversion` entry.
* Added support for mapping uuid to names for Layout files in the **download** command.

## 1.14.3
* Fixed an issue where **run-unit-tests** failed running on items with `test_data`.
* Updated the demisto-py to v3.2.10 which now supports url decoding for the proxy authentication password.
* Fixed an issue where **generate-outputs** did not generate context paths for empty lists or dictionaries in the response.

## 1.14.2
* Added the `--staged-only` flag to **pre-commit**.
* Fixed an issue where **run-unit-tests** failed running on items with `test_data`.
* Fixed an issue where **pre-commit** ran on unchanged files.
* Add the ability to run **secrets** in **pre-commit** by passing a `--secrets` flag.
* Added support to override the log file with the **DEMISTO_SDK_LOG_FILE_PATH** environment variable.

## 1.14.1
* Fixed an issue where **update-release-notes** command failed when running on a pack that contains deprecated integrations without the `commands` section.
* Added toVersion and fromVersion to XSIAM content items schema.
* Fixed an issue where **validate** failed when attempting to map null values in a classifier and layout.
* Added search marketplace functionality to XSIAM client.
* Fixed an issue in **pre-commit** command where `MYPYPATH` was not set properly.
* Updated the integration category list in the **init** command.
* Fixed an issue where in some environments docker errors were not caught.
* Added a validation that the **validate** command will fail on README files if an image does not exist in the specified path.

## 1.14.0
* Added the `DEMISTO_SDK_GRAPH_FORCE_CREATE` environment variable. Use it to force the SDK to recreate the graph, rather than update it.
* Added support for code importing multi-level ApiModules to **lint**.
* Added a validation that the **modeling-rules test** command will fail if no test data file exist.
* Added support for the `<~XPANSE>` marketplace tag in release notes.
* Added support for marketplace tags in the **doc-review** command.
* Added **generate-unit-tests** documentation to the repo README.
* Added the `hiddenpassword` field to the integration schema, allowing **validate** to run on integrations with username-only inputs.
* Improved logs and error handling in the **modeling-rules test** command.
* Improved the warning message displayed for Contribution PRs editing outdated code.
* Improved the clarity of error messages for cases where yml files cannot be parsed as a dictionary.
* Updated the `XSIAMReport` schema.
* Standardized repo-wide logging. All logs are now created in one logger instance.
* **lint** now prevents unit-tests from accessing online resources in runtime.
* Updated the logs shown during lint when running in docker.
* Fixed an issue where **validate** showed errors twice.
* Fixed an issue where **validate** did not fail when xif files had wrong naming.
* Fixed an issue where **doc-review** required dot suffixes in release notes describing new content.
* Fixed an issue where **download** command failed when running on a beta integration.
* Fixed an issue where **update-release-notes** generated release notes for packs in their initial version (1.0.0).
* Fixed an issue with **update-content-graph** where `--use-git` parameter was ignored when using `--imported-path` parameter.
* Fixed an issue where **validate** failed on playbooks with valid inputs, since it did not collect the playbook inputs occurrences properly.

## 1.13.0
* Added the pack version to the code files when calling **unify**. The same value is removed when calling **split**.
* Added a message showing the output path when **prepare-content** is called.
* Contribution PRs that update outdated packs now display a warning message.
* Fixed an issue when kebab-case has a misspelling in one of the sub words, the suggestion might be confusing.
* Improved caching and stability for **lint**.
* Added support for *.xif* files in the **secrets** command.
* Fixed an issue where **validate** would fail when playbook inputs contain Transform Language (DT).
* Added a new **validate** check, making sure a first level header exist in release notes (RN116)
* Fixed an issue where **lint** would not properly handle multiple ApiModules imports.

## 1.12.0
* Added the **pre-commit** command, to improve code quality of XSOAR content.
* Added the **run-unit-tests** command, to run unit tests of given content items inside their respective docker images.
* Added support for filepath arguments in the **validate** and **format** commands.
* Added pre-commit hooks for `validate`, `format`, `run-unit-tests` and `update-docker-image` commands.
* Fixed an issue in the **download** command where layouts were overriden even without the `-f` option.
* Fixed an issue where Demisto-SDK did not detect layout ID when using the **download** command.
* Fixed an issue where the **lint** command ran on `native:dev` supported content when passing the `--docker-image all` flag, instead it will run on `native:candidate`.
* Added support for `native:candidate` as a docker image flag for **lint** command.
* Added a modification for layouts in **prepare-content**, replacing `Related Incidents`, `Linked Incidents` and `Child Incidents` with the suitable `... Alerts` name when uploading to XSIAM.
* Fixed an issue where logs and messages would not show when using the **download** command.
* Fixed an issue where the `server_min_version` field in metadata was an empty value when parsing packs without content items.
* Fixed an issue where running **openapi-codegen** resulted in false-positive error messages.
* Fixed an issue where **generate-python-to-yml** generated input arguments as required even though required=False was specified.
* Fixed an issue where **generate-python-to-yml** generated input arguments a default arguments when default=some_value was provided.
* Fixed a bug where **validate** returned error on playbook inputs with special characters.
* Fixed an issue where **validate** did not properly check `conf.json` when the latter is modified.
* Fixed an issue in the **upload** command, where a prompt was not showing on the console.
* Fixed an issue where running **lint** failed installing dependencies in containers.

## 1.11.0
* **Note: Demisto-SDK will soon stop supporting Python 3.8**
* Fixed an issue where using **download** on non-unicode content, merging them into existing files caused an error.
* Changed an internal setting to allow writing non-ascii content (unicode) using `YAMLHandler` and `JSONHandler`.
* Fixed an issue where an error message in **unify** was unclear for invalid input.
* Fixed an issue where running **validate** failed with **is_valid_integration_file_path_in_folder** on integrations that use API modules.
* Fixed an issue where **validate** failed with **is_valid_integration_file_path_in_folder** on integrations that use the `MSAPIModule`.
* Added **validate** check for the `modules` field in `pack_metadata.json` files.
* Changed **lint** to skip deprecated content, unless when using the `-i` flag.
* Fixed an issue where **update-release-notes** failed when a new *Parsing Rule* was added to a pack.
* Refactored the logging framework. Demisto-SDK logs will now be written to `.demist_sdk_debug.log` under the content path (when detected) or the current directory.
* Added `GR105` validation to **validate** command to check that no duplicate IDs are used.
* Added support for API Modules imported in API modules in the **unify** command.
* Added **validate** check, to make sure every Python file has a corresponding unit test file.

## 1.10.6
* Fixed an issue where running **validate** with the `-g` flag would skip some validations for old-formatted (unified) integration/script files.
* Deprecated integrations and scripts will not run anymore when providing the **--all-packs** to the **lint** command.
* Fixed an issue where a pack `serverMinVersion` would be calculated by the minimal fromVersion of its content items.
* Added the `--docker-image-target` flag to **lint** for testing native supported content with new images.

## 1.10.5
* Fixed an issue where running **run-test-playbook** would not use the `verify` parameter correctly. @ajoga
* Added a newline at the end of README files generated in **generate-docs**.
* Added the value `3` (out of bounds) to the `onChangeRepAlg` and `reputationCalc` fields under the `IncidentType` and `GenericType` schemas. **validate** will allow using it now.
* Fixed an issue where **doc-review** required dot suffixes in release notes describing new content.
* Fixed an issue where **validate** failed on Feed Integrations after adding the new *Collect/Connect* section field.
* Fixed an issue where using **postman-codegen** failed converting strings containing digits to kebab-case.
* Fixed an issue where the ***error-code*** command could not parse List[str] parameter.
* Updated validation *LO107* to support more section types in XSIAM layouts.

## 1.10.4
* Added support for running **lint** in multiple native-docker images.

## 1.10.3
* Fixed an issue where running **format** would fail after running npm install.
* Improved the graph validations in the **validate** command:
  - GR100 will now run on all content items of changed packs.
  - GR101 and GR102 will now catch invalid fromversion/toversion of files **using** the changed items.
  - GR103 errors will raise a warning when using the *-a* flag, but an error if using the *-i* or *g* flags.
* Fixed an issue where test-playbooks timed out.
* Fixed an issue where making a change in a module using an ApiModule would cause lint to run on the ApiModule unnecessarily.
* Fixed an issue where the `marketplace` field was not used when dumping pack zips.
* Fixed a typo in the README content generated with **update-release-notes** for updating integrations.
* Fixed an issue in **validate**, where using the `-gr` and `-i` flags did not run properly.
* Added the `sectionorder` field to integration scheme.
* Fixed an issue where in some occasions running of test-playbooks could receive session timeouts.
* Fixed an issue where **validate** command failed on core pack dependencies validation because of test dependencies.

## 1.10.2
* Added markdown lint formatting for README files in the **format** command.
* Fixed an issue where **lint** failed when using the `-cdam` flag with changed dependant api modules.
* Fixed an issue in the **upload** command, where `json`-based content items were not unified correctly when using the `--zip` argument.
* Added XPANSE core packs validations.

## 1.10.1
* Fixed an issue where **update-content-graph** failed to execute.

## 1.10.0
* **Breaking change**: Removed usage of `pipenv`, `isort` and `autopep8` in the **split** and **download** commands. Removed the `--no-pipenv` and `--no-code-formatting` flags. Please see https://xsoar.pan.dev/docs/tutorials/tut-setup-dev-remote for the recommended environment setup.
* Fixed an issue in **prepare-content** command where large code lines were broken.
* Fixed an issue where git-*renamed_files* were not retrieved properly.
* Fixed an issue where test dependencies were calculated in all level dependencies calculation.
* Added formatting and validation to XSIAM content types.
* Fixed an issue where several XSIAM content types were not validated when passing the `-a` flag.
* Added a UUID to name mapper for **download** it replaces UUIDs with names on all downloaded files.
* Updated the demisto-py to v3.2.6 which now supports basic proxy authentication.
* Improved the message shown when using **upload** and overwriting packs.
* Added support for the **Layout Rule** content type in the id-set and the content graph.
* Updated the default general `fromVersion` value on **format** to `6.8.0`
* Fixed an issue where **lint** sometimes failed when using the `-cdam` flag due to wrong file duplications filtering.
* Added the content graph to **validate**, use with the `--graph` flag.

## 1.9.0
* Fixed an issue where the Slack notifier was using a deprecated argument.
* Added the `--docker-image` argument to the **lint** command, which allows determining the docker image to run lint on. Possible options are: `'native:ga'`, `'native:maintenance'`, `'native:dev'`, `'all'`, a specific docker image (from Docker Hub) or, the default `'from-yml'`.
* Fixed an issue in **prepare-content** command where large code lines were broken.
* Added a logger warning to **get_demisto_version**, the task will now fail with a more informative message.
* Fixed an issue where the **upload** and **prepare-content** commands didn't add `fromServerVersion` and `toServerVersion` to layouts.
* Updated **lint** to use graph instead of id_set when running with `--check-dependent-api-module` flag.
* Added the marketplaces field to all schemas.
* Added the flag `--xsoar-only` to the **doc-review** command which enables reviewing documents that belong to XSOAR-supported Packs.
* Fixed an issue in **update-release-notes** command where an error occurred when executing the same command a second time.
* Fixed an issue where **validate** would not always ignore errors listed under `.pack-ignore`.
* Fixed an issue where running **validate** on a specific pack didn't test all the relevant entities.
* Fixed an issue where fields ending with `_x2` where not replaced in the appropriate Marketplace.

## 1.8.3
* Changed **validate** to allow hiding parameters of type 0, 4, 12 and 14 when replacing with type 9 (credentials) with the same name.
* Fixed an issue where **update-release-notes** fails to update *MicrosoftApiModule* dependent integrations.
* Fixed an issue where the **upload** command failed because `docker_native_image_config.json` file could not be found.
* Added a metadata file to the content graph zip, to be used in the **update-content-graph** command.
* Updated the **validate** and **update-release-notes** commands to unskip the *Triggers Recommendations* content type.


## 1.8.2
* Fixed an issue where demisto-py failed to upload content to XSIAM when `DEMISTO_USERNAME` environment variable is set.
* Fixed an issue where the **prepare-content** command output invalid automation name when used with the --*custom* argument.
* Fixed an issue where modeling rules with arbitrary whitespace characters were not parsed correctly.
* Added support for the **nativeImage** key for an integration/script in the **prepare-content** command.
* Added **validate** checks for integrations declared deprecated (display name, description) but missing the `deprecated` flag.
* Changed the **validate** command to fail on the IN145 error code only when the parameter with type 4 is not hidden.
* Fixed an issue where downloading content layouts with `detailsV2=None` resulted in an error.
* Fixed an issue where **xdrctemplate** was missing 'external' prefix.
* Fixed an issue in **prepare-content** command providing output path.
* Updated the **validate** and **update-release-notes** commands to skip the *Triggers Recommendations* content type.
* Added a new validation to the **validate** command to verify that the release notes headers are in the correct format.
* Changed the **validate** command to fail on the IN140 error code only when the skipped integration has no unit tests.
* Changed **validate** to allow hiding parameters of type 4 (secret) when replacing with type 9 (credentials) with the same name.
* Fixed an issue where the **update-release-notes** command didn't add release-notes properly to some *new* content items.
* Added validation that checks that the `nativeimage` key is not defined in script/integration yml.
* Added to the **format** command the ability to remove `nativeimage` key in case defined in script/integration yml.
* Enhanced the **update-content-graph** command to support `--use-git`, `--imported_path` and `--output-path` arguments.
* Fixed an issue where **doc-review** failed when reviewing command name in some cases.
* Fixed an issue where **download** didn't identify playbooks properly, and downloaded files with UUIDs instead of file/script names.

## 1.8.1
* Fixed an issue where **format** created duplicate configuration parameters.
* Added hidden properties to integration command argument and script argument.
* Added `--override-existing` to **upload** that skips the confirmation prompt for overriding existing content packs. @mattbibbydw
* Fixed an issue where **validate** failed in private repos when attempting to read from a nonexisting `approved_categories.json`.
* Fixed an issue where **validate** used absolute paths when getting remote `pack_metadata.json` files in private repos.
* Fixed an issue in **download**, where names of custom scripts were replaced with UUIDs in IncidentFields and Layouts.

## 1.8.0
* Updated the supported python versions, as `>=3.8,<3.11`, as some of the dependencies are not supported on `3.11` yet.
* Added a **validate** step for **Modeling Rules** testdata files.
* Added the **update-content-graph** command.
* Added the ability to limit the number of CPU cores with `DEMISTO_SDK_MAX_CPU_CORES` envirment variable.
* Added the **prepare-content** command.
* Added support for fromversion/toversion in XSIAM content items (correlation rules, XSIAM dashboards, XSIAM reports and triggers).
* Added a **validate** step checking types of attributes in the schema file of modeling rule.
* Added a **validate** step checking that the dataset name of a modeling rule shows in the xif and schema files.
* Added a **validate** step checking that a correlation rule file does not start with a hyphen.
* Added a **validate** step checking that xsiam content items follow naming conventions.
* Fixed an issue where SDK commands failed on the deprecated `packaging.version.LegacyVersion`, by locking the `packaging` version to `<22`.
* Fixed an issue where **update-release-notes** failed when changing only xif file in **Modeling Rules**.
* Fixed an issue where *is_valid_category* and *is_categories_field_match_standard* failed when running in a private repo.
* Fixed an issue where **validate** didn't fail on the MR103 validation error.
* Fixed the *--release-notes* option, to support the new CHANGELOG format.
* Fixed an issue where **validate** failed when only changing a modeling rules's xif file.
* Fixed an issue where **format** failed on indicator files with a `None` value under the `tabs` key.
* Fixed an issue where **validate** only printed errors for one change of context path, rather than print all.
* Fixed an issue where **download** did not suggest using a username/password when authenticating with XSOAR and using invalid arguments.
* Fixed an issue where **download** failed when listing or downloading content items that are not unicode-encoded.
* Added support for fromversion/toversion in XSIAM content items (correlation rules, XSIAM dashboards, XSIAM reports and triggers).
* Updated the supported python versions, as `>=3.8,<3.11`, as some of the dependencies are not supported on `3.11` yet.
* Added **prepare-content** command which will prepare the pack or content item for the platform.
* Patched an issue where deprecated `packaging.version.LegacyVersion`, locking packaging version to `<22`.

## 1.7.9
* Fixed an issue where an error message in **validate** would not include the suggested fix.
* Added a validation that enforces predefined categories on MP Packs & integration yml files, the validation also ensures that each pack has only one category.
* Fixed an issue where **update-release-notes** did not generate release notes for **XDRC Templates**.
* Fixed an issue where **upload** failed without explaining the reason.
* Improved implementation of the docker_helper module.
* Fixed an issue where **validate** did not check changed pack_metadata.json files when running using git.
* Added support for **xdrctemplate** to content graph.
* Fixed an issue where local copies of the newly-introduced `DemistoClassApiModule.py` were validated.
* Added new release notes templates for the addition and modification of playbooks, layouts and types in the **doc-review** command.
* Fixed an issue where the **doc-review** command failed on descriptions of new content items.
* Added the `Command XXX is deprecated. Use XXX instead.` release notes templates to **doc-review** command.
* Fixed an issue where the **update-release-notes** command didn't add the modeling-rules description for new modeling-rules files.

## 1.7.8
* Added the capability to run the MDX server in a docker container for environments without node.
* Fixed an issue where **generate-docs** with `-c` argument updated sections of the incorrect commands.
* Added IF113 error code to **ALLOWED_IGNORE_ERRORS**.
* Fixed an issue where **validate** failed on playbooks with non-string input values.
* Added the `DEMISTO_SDK_IGNORE_CONTENT_WARNING` environment variable, to allow suppressing warnings when commands are not run under a content repo folder.
* Fixed an issue where **validate** failed to recognize integration tests that were missing from config.json
* Added support for **xpanse** marketplace in **create-id-set** and **create-content-artifacts** commands.
* Fixed an issue where **split** failed on yml files.
* Added support for marketplace-specific tags.
* Fixed an issue where **download** would not run `isort`. @maxgubler
* Fixed an issue where XSIAM Dashboards and Reports images failed the build.
* Added support for **xpanse** marketplace to content graph.

## 1.7.7
* Fixed an issue where paybooks **generate-docs** didn't parse complex input values when no accessor field is given correctly.
* Fixed an issue in the **download** command, where an exception would be raised when downloading system playbooks.
* Fixed an issue where the **upload** failed on playbooks containing a value that starts with `=`.
* Fixed an issue where the **generate-unit-tests** failed to generate assertions, and generate unit tests when command names does not match method name.
* Fixed an issue where the **download** command did not honor the `--no-code-formatting` flag properly. @maxgubler
* Added a new check to **validate**, making sure playbook task values are passed as references.
* Fixed an issue where the **update-release-notes** deleted existing release notes, now appending to it instead.
* Fixed an issue where **validate** printed blank space in case of validation failed and ignored.
* Renamed 'Agent Config' to 'XDRC Templates'.
* Fixed an issue where the **zip-packs** command did not work with the CommonServerUserPython and CommonServerUserPowerShell package.

## 1.7.6

* Fixed parsing of initialization arguments of client classes in the **generate-unit-tests** command.
* Added support for AgentConfig content item in the **upload**, **create-id-set**, **find-dependecies**, **unify** and **create-content-artifacts** commands.
* Added support for XSIAM Report preview image.

## 1.7.5

* Fixed an issue where the **upload** command did not work with the CommonServerUserPython package.
* Fixed an issue in the **download** command, where some playbooks were downloaded as test playbooks.
* Added playbook modification capabilities in **TestSuite**.
* Added a new command **create-content-graph**.
* Fixed an issue in the **upload** command, where the temporary zip would not clean up properly.
* Improved content items parsing in the **create-content-graph** command.
* Added an error when the docker daemon is unavailable when running **lint**.
* Removed the validation of a subtype change for scripts in the **validate** command.
* Fixed an issue where names of XSIAM content items were not normalized properly.
* Fixed an issue where the **download** command was downloading playbooks with **script** (id) and not **scriptName**.
* Fixed an issue where script yml files were not properly identified by `find_type`.
* Removed nightly integrations filtering when deciding if a test should run.
* Added support for XSIAM Dashboard preview image.
* Added the `--no-code-formatting` flag to the **download** command, allowing to skip autopep8 and isort.
* Fixed an issue in the **update-release-notes** command, where generating release notes for modeling rules schema file caused exception.

## 1.7.4

* Fixed an issue where the **doc-review** command showed irrelevant messages.
* Fixed an issue in **validate**, where backward-compatibility failures prevented other validations from running.
* Fixed an issue in **validate**, where content-like files under infrastructure paths were not ignored.
* Fixed an issue in the AMI mapping, where server versions were missing.
* Change the way the normalize name is set for external files.
* Added dump function to XSIAM pack objects to dulicate the files.
* Fixed an issue where the `contribution_converter` did not support changes made to ApiModules.
* Added name normalization according to new convention to XSIAM content items
* Added playbook modification capabilities in **TestSuite**.
* Fixed an issue in create-content-artifacts where it will not get a normalize name for the item and it will try to duplicate the same file.

## 1.7.3

* Fixed an issue in the **format** command where fail when executed from environment without mdx server available.
* Added `Added a`, `Added an` to the list of allowed changelog prefixes.
* Added support for Indicator Types/Reputations in the **upload** command.
* Fixed an issue when running from a subdirectory of a content repo failed.
* Changing the way we are using XSIAM servers api-keys in **test-content** .
* Added a success message to **postman-codegen**.

## 1.7.2

* Fixed an issue in the **validate** command where incident fields were not found in mappers even when they exist
* Added an ability to provide list of marketplace names as a param attribute to **validate** and **upload**
* Added the file type to the error message when it is not supported.
* Fixed an issue where `contribution_converter` incorrectly mapped _Indicator Field_ objects to the _incidentfield_ directory in contribution zip files.
* Fixed a bug where **validate** returned error on empty inputs not used in playbooks.
* Added the `DEMISTO_SDK_CONTENT_PATH` environment variable, implicitly used in various commands.
* Added link to documentation for error messages regarding use cases and tags.

## 1.7.1

* Fixed an issue where *indicatorTypes* and *betaIntegrations* were not found in the id_set.
* Updated the default general `fromVersion` value on **format** to `6.5.0`
* Fixed an issue where the **validate** command did not fail when the integration yml file name was not the same as the folder containing it.
* Added an option to have **generate-docs** take a Playbooks folder path as input, and generate docs for all playbooks in it.
* Fixed an issue where the suggestion in case of `IF113` included uppercase letters for the `cliName` parameter.
* Added new validation to the **validate** command to fail and list all the file paths of files that are using a deprecated integration command / script / playbook.
* **validate** will no longer fail on playbooks calling subplaybooks that have a higher `fromVersion` value, if  calling the subplaybook has `skipifunavailable=True`.
* Fixed an issue where relative paths were not accessed correctly.
* Running any `demisto-sdk` command in a folder with a `.env` file will load it, temporarily overriding existing environment variables.
* Fixed an issue where **validate** did not properly detect deleted files.
* Added new validations to the **validate** command to verify that the schema file exists for a modeling rule and that the schema and rules keys are empty in the yml file.
* Fixed an issue where *find_type* didn't recognize exported incident types.
* Added a new validation to **validate**, making sure all inputs of a playbook are used.
* Added a new validation to **validate**, making sure all inputs used in a playbook declared in the input section.
* The **format** command will now replace the *fromServerVersion* field with *fromVersion*.

## 1.7.0

* Allowed JSON Handlers to accept kwargs, for custoimzing behavior.
* Fixed an issue where an incorrect error was shown when the `id` of a content item differed from its `name` attribute.
* Fixed an issue where the `preserve_quotes` in ruamel_handler received an incorrect value @icholy
* Fixed an issue where ignoring RM110 error code wasn't working and added a validation to **ALLOWED_IGNORE_ERRORS** to validate that all error codes are inserted in the right format.
* Fixed an issue where the contribution credit text was not added correctly to the pack README.
* Changed the contribution file implementation from markdown to a list of contributor names. The **create-content-artifact** will use this list to prepare the needed credit message.
* Added a new validation to the `XSOAR-linter` in the **lint** command for verifying that demisto.log is not used in the code.
* The **generate-docs** command will now auto-generate the Incident Mirroring section when implemented in an integration.
* Added support to automatically generate release notes for deprecated items in the **update-release-notes** command.
* Fixed an issue causing any command to crash when unable to detect local repository properties.
* Fixed an issue where running in a private gitlab repo caused a warning message to be shown multiple times.
* Added a new validation to the **validate** command to verify that markdown and python files do not contain words related to copyright section.
* Fixed an issue where **lint** crashed when provided an input file path (expecting a directory).

## 1.6.9

* Added a new validation that checks whether a pack should be deprecated.
* Added a new ability to the **format** command to deprecate a pack.
* Fixed an issue where the **validate** command sometimes returned a false negative in cases where there are several sub-playbooks with the same ID.
* Added a new validation to the **validate** command to verify that the docker in use is not deprecated.
* Added support for multiple ApiModules in the **unify** command
* Added a check to **validate** command, preventing use of relative urls in README files.
* Added environment variable **DEMISTO_SDK_MARKETPLACE** expected to affect *MarketplaceTagParser* *marketplace* value. The value will be automatically set when passing *marketplace* arg to the commands **unify**, **zip-packs**, **create-content-artifacts** and **upload**.
* Added slack notifier for build failures on the master branch.
* Added support for modeling and parsing rules in the **split** command.
* Added support for README files in **format** command.
* Added a **validate** check, making sure classifier id and name values match. Updated the classifier **format** to update the id accordingly.
* The **generate-docs** command will now auto-generate the playbook image link by default.
* Added the `--custom-image-link` argument to override.
* Added a new flag to **generate-docs** command, allowing to add a custom image link to a playbook README.
* Added a new validation to the **validate** command to verify that the package directory name is the same as the files contained in the that package.
* Added support in the **unify** command to unify a schema into its Modeling Rule.

## 1.6.8

* Fixed an issue where **validate** did not fail on invalid playbook entities' versions (i.e. subplaybooks or scripts with higher fromversion than their parent playbook).
* Added support for running lint via a remote docker ssh connection. Use `DOCKER_HOST` env variable to specify a remote docker connection, such as: `DOCKER_HOST=ssh://myuser@myhost.com`.
* Fixed an issue where the pack cache in *get_marketplaces* caused the function to return invalid values.
* Fixed an issue where running format on a pack with XSIAM entities would fail.
* Added the new `display_name` field to relevant entities in the **create-id-set** command.
* Added a new validation to the **validate** command to verify the existence of "Reliability" parameter if the integration have reputation command.
* Fixed a bug where terminating the **lint** command failed (`ctrl + c`).
* Removed the validation of a subtype change in integrations and scripts from **validate**.
* Fixed an issue where **download** did not behave as expected when prompting for a version update. Reported by @K-Yo
* Added support for adoption release notes.
* Fixed an issue where **merge-id-sets** failed when a key was missing in one id-set.json.
* Fixed a bug where some mypy messages were not parsed properly in **lint**.
* Added a validation to the **validate** command, failing when '`fromversion`' or '`toversion`' in a content entity are incorrect format.
* Added a validation to the **validate** command, checking if `fromversion` <= `toversion`.
* Fixed an issue where coverage reports used the wrong logging level, marking debug logs as errors.
* Added a new validation to the **validate** command, to check when the discouraged `http` prefixes are used when setting defaultvalue, rather than `https`.
* Added a check to the **lint** command for finding hard-coded usage of the http protocol.
* Locked the dependency on Docker.
* Removed a traceback line from the **init** command templates: BaseIntegration, BaseScript.
* Updated the token in **_add_pr_comment** method from the content-bot token to the xsoar-bot token.

## 1.6.7

* Added the `types-markdown` dependency, adding markdown capabilities to existing linters using the [Markdown](https://pypi.org/project/Markdown/) package.
* Added support in the **format** command to remove nonexistent incident/indicator fields from *layouts/mappers*
* Added the `Note: XXX` and `XXX now generally available.` release notes templates to **doc-review** command.
* Updated the logs shown during the docker build step.
* Removed a false warning about configuring the `GITLAB_TOKEN` environment variable when it's not needed.
* Removed duplicate identifiers for XSIAM integrations.
* Updated the *tags* and *use cases* in pack metadata validation to use the local files only.
* Fixed the error message in checkbox validation where the defaultvalue is wrong and added the name of the variable that should be fixed.
* Added types to `find_type_by_path` under tools.py.
* Fixed an issue where YAML files contained incorrect value type for `tests` key when running `format --deprecate`.
* Added a deprecation message to the `tests:` section of yaml files when running `format --deprecate`.
* Added use case for **validate** on *wizard* objects - set_playbook is mapped to all integrations.
* Added the 'integration-get-indicators' commands to be ignored by the **verify_yml_commands_match_readme** validation, the validation will no longer fail if these commands are not in the readme file.
* Added a new validation to the **validate** command to verify that if the phrase "breaking changes" is present in a pack release notes, a JSON file with the same name exists and contains the relevant breaking changes information.
* Improved logs when running test playbooks (in a build).
* Fixed an issue in **upload** did not include list-type content items. @nicolas-rdgs
* Reverted release notes to old format.

## 1.6.6

* Added debug print when excluding item from ID set due to missing dependency.
* Added a validation to the **validate** command, failing when non-ignorable errors are present in .pack-ignore.
* Fixed an issue where `mdx server` did not close when stopped in mid run.
* Fixed an issue where `-vvv` flag did not print logs on debug level.
* enhanced ***validate*** command to list all command names affected by a backward compatibility break, instead of only one.
* Added support for Wizard content item in the **format**, **validate**, **upload**, **create-id-set**, **find-dependecies** and **create-content-artifacts** commands.
* Added a new flag to the **validate** command, allowing to run specific validations.
* Added support in **unify** and **create-content-artifacts** for displaying different documentations (detailed description + readme) for content items, depending on the marketplace version.
* Fixed an issue in **upload** where list items were not uploaded.
* Added a new validation to **validate** command to verify that *cliName* and *id* keys of the incident field or the indicator field are matches.
* Added the flag '-x', '--xsiam' to **upload** command to upload XSIAM entities to XSIAM server.
* Fixed the integration field *isFetchEvents* to be in lowercase.
* Fixed an issue where **validate -i** run after **format -i** on an existing file in the repo instead of **validate -g**.
* Added the following commands: 'update-remote-data', 'get-modified-remote-data', 'update-remote-system' to be ignored by the **verify_yml_commands_match_readme** validation, the validation will no longer fail if these commands are not in the readme file.
* Updated the release note template to include a uniform format for all items.
* Added HelloWorldSlim template option for *--template* flag in **demisto-sdk init** command.
* Fixed an issue where the HelloWorldSlim template in **demisto-sdk init** command had an integration id that was conflicting with HelloWorld integration id.
* Updated the SDK to use demisto-py 3.1.6, allowing use of a proxy with an environment variable.
* Set the default logger level to `warning`, to avoid unwanted debug logs.
* The **format** command now validates that default value of checkbox parameters is a string 'true' or 'false'.
* Fixed an issue where `FileType.PLAYBOOK` would show instead of `Playbook` in readme error messages.
* Added a new validation to **validate** proper defaultvalue for checkbox fields.

## 1.6.5

* Fixed an issue in the **format** command where the `id` field was overwritten for existing JSON files.
* Fixed an issue where the **doc-review** command was successful even when the release-note is malformed.
* Added timestamps to the `demisto-sdk` logger.
* Added time measurements to **lint**.
* Added the flag '-d', '--dependency' to **find-dependencies** command to get the content items that cause the dependencies between two packs.
* Fixed an issue where **update-release-notes** used the *trigger_id* field instead of the *trigger_name* field.
* Fixed an issue where **doc-review** failed to recognize script names, in scripts using the old file structure.
* Fixed an issue where concurrent processes created by **lint** caused deadlocks when opening files.
* Fixed an issue in the **format** command where `_dev` or `_copy` suffixes weren't removed from the subscript names in playbooks and layouts.
* Fixed an issue where **validate** failed on nonexistent `README.md` files.
* Added support of XSIAM content items to the **validate** command.
* Report **lint** summary results and failed packages after reporting time measurements.

## 1.6.4

* Added the new **generate-yml-from-python** command.
* Added a code *type* indication for integration and script objects in the *ID Set*.
* Added the [Vulture](https://github.com/jendrikseipp/vulture) linter to the pre-commit hook.
* The `demisto-sdk` pack will now be distributed via PyPi with a **wheel** file.
* Fixed a bug where any edited json file that contained a forward slash (`/`) escaped.
* Added a new validation to **validate** command to verify that the metadata *currentVersion* is
the same as the last release note version.
* The **validate** command now checks if there're none-deprecated integration commands that are missing from the readme file.
* Fixed an issue where *dockerimage* changes in Scripts weren't recognized by the **update-release-notes** command.
* Fixed an issue where **update-xsoar-config-file** did not properly insert the marketplace packs list to the file.
* Added the pack name to the known words by default when running the **doc-review** command.
* Added support for new XSIAM entities in **create-id-set** command.
* Added support for new XSIAM entities in **create-content-artifacts** command.
* Added support for Parsing/Modeling Rule content item in the **unify** command.
* Added the integration name, the commands name and the script name to the known words by default when running the **doc-review** command.
* Added an argument '-c' '--custom' to the **unify** command, if True will append to the unified yml name/display/id the custom label provided
* Added support for sub words suggestion in kebab-case sentences when running the **doc-review** command.
* Added support for new XSIAM entities in **update-release-notes** command.
* Enhanced the message of alternative suggestion words shown when running **doc-review** command.
* Fixed an incorrect error message, in case `node` is not installed on the machine.
* Fixed an issue in the **lint** command where the *check-dependent-api-modules* argument was set to true by default.
* Added a new command **generate-unit-tests**.
* Added a new validation to **validate** all SIEM integration have the same suffix.
* Fixed the destination path of the unified parsing/modeling rules in **create-content-artifacts** command.
* Fixed an issue in the **validate** command, where we validated wrongfully the existence of readme file for the *ApiModules* pack.
* Fixed an issue in the **validate** command, where an error message that was displayed for scripts validation was incorrect.
* Fixed an issue in the **validate** and **format** commands where *None* arguments in integration commands caused the commands to fail unexpectedly.
* Added support for running tests on XSIAM machines in the **test-content** command.
* Fixed an issue where the **validate** command did not work properly when deleting non-content items.
* Added the flag '-d', '--dependency' to **find-dependencies** command to get the content items that cause the dependencies between two packs.

## 1.6.3

* **Breaking change**: Fixed a typo in the **validate** `--quiet-bc-validation` flag (was `--quite-bc-validation`). @upstart-swiss
* Dropped support for python 3.7: Demisto-SDK is now supported on Python 3.8 or newer.
* Added an argument to YAMLHandler, allowing to set a maximal width for YAML files. This fixes an issue where a wrong default was used.
* Added the detach mechanism to the **upload** command, If you set the --input-config-file flag, any files in the repo's SystemPacks folder will be detached.
* Added the reattach mechanism to the **upload** command, If you set the --input-config-file flag, any detached item in your XSOAR instance that isn't currently in the repo's SystemPacks folder will be re-attached.
* Fixed an issue in the **validate** command that did not work properly when using the *-g* flag.
* Enhanced the dependency message shown when running **lint**.
* Fixed an issue where **update-release-notes** didn't update the currentVersion in pack_metadata.
* Improved the logging in **test-content** for helping catch typos in external playbook configuration.

## 1.6.2

* Added dependency validation support for core marketplacev2 packs.
* Fixed an issue in **update-release-notes** where suggestion fix failed in validation.
* Fixed a bug where `.env` files didn't load. @nicolas-rdgs
* Fixed a bug where **validate** command failed when the *categories* field in the pack metadata was empty for non-integration packs.
* Added *system* and *item-type* arguments to the **download** command, used when downloading system items.
* Added a validation to **validate**, checking that each script, integration and playbook have a README file. This validation only runs when the command is called with either the `-i` or the `-g` flag.
* Fixed a regression issue with **doc-review**, where the `-g` flag did not work.
* Improved the detection of errors in **doc-review** command.
* The **validate** command now checks if a readme file is empty, only for packs that contain playbooks or were written by a partner.
* The **validate** command now makes sure common contextPath values (e.g. `DBotScore.Score`) have a non-empty description, and **format** populates them automatically.
* Fixed an issue where the **generate-outputs** command did not work properly when examples were provided.
* Fixed an issue in the **generate-outputs** command, where the outputs were not written to the specified output path.
* The **generate-outputs** command can now generate outputs from multiple calls to the same command (useful when different args provide different outputs).
* The **generate-outputs** command can now update a yaml file with new outputs, without deleting or overwriting existing ones.
* Fixed a bug where **doc-review** command failed on existing templates.
* Fixed a bug where **validate** command failed when the word demisto is in the repo README file.
* Added support for adding test-playbooks to the zip file result in *create-content-artifacts* command for marketplacev2.
* Fixed an issue in **find-dependencies** where using the argument *-o* without the argument *--all-packs-dependencies* did not print a proper warning.
* Added a **validate** check to prevent deletion of files whose deletion is not supported by the XSOAR marketplace.
* Removed the support in the *maintenance* option of the *-u* flag in the **update-release-notes** command.
* Added validation for forbidden words and phrases in the **doc-review** command.
* Added a retries mechanism to the **test-content** command to stabilize the build process.
* Added support for all `git` platforms to get remote files.
* Refactored the **format** command's effect on the *fromversion* field:
  * Fixed a bug where the *fromversion* field was removed when modifying a content item.
  * Updated the general default *fromversion* and the default *fromversion* of newly-introduced content items (e.g. `Lists`, `Jobs`).
  * Added an interactive mode functionality for all content types, to ask the user whether to set a default *fromversion*, if could not automatically determine its value. Use `-y` to assume 'yes' as an answer to all prompts and run non-interactively.

## 1.6.1

* Added the '--use-packs-known-words' argument to the **doc-review** command
* Added YAML_Loader to handle yaml files in a standard way across modules, replacing PYYAML.
* Fixed an issue when filtering items using the ID set in the **create-content-artifacts** command.
* Fixed an issue in the **generate-docs** command where tables were generated with an empty description column.
* Fixed an issue in the **split** command where splitting failed when using relative input/output paths.
* Added warning when inferred files are missing.
* Added to **validate** a validation for integration image dimensions, which should be 120x50px.
* Improved an error in the **validate** command to better differentiate between the case where a required fetch parameter is malformed or missing.

## 1.6.0

* Fixed an issue in the **create-id-set** command where similar items from different marketplaces were reported as duplicated.
* Fixed typo in demisto-sdk init
* Fixed an issue where the **lint** command did not handle all container exit codes.
* Add to **validate** a validation for pack name to make sure it is unchanged.
* Added a validation to the **validate** command that verifies that the version in the pack_metdata file is written in the correct format.
* Fixed an issue in the **format** command where missing *fromVersion* field in indicator fields caused an error.

## 1.5.9

* Added option to specify `External Playbook Configuration` to change inputs of Playbooks triggered as part of **test-content**
* Improved performance of the **lint** command.
* Improved performance of the **validate** command when checking README images.
* ***create-id-set*** command - the default value of the **marketplace** argument was changed from ‘xsoar’ to all packs existing in the content repository. When using the command, make sure to pass the relevant marketplace to use.

## 1.5.8

* Fixed an issue where the command **doc-review** along with the argument `--release-notes` failed on yml/json files with invalid schema.
* Fixed an issue where the **lint** command failed on packs using python 3.10

## 1.5.7

* Fixed an issue where reading remote yaml files failed.
* Fixed an issue in **validate** failed with no error message for lists (when no fromVersion field was found).
* Fixed an issue when running **validate** or **format** in a gitlab repository, and failing to determine its project id.
* Added an enhancement to **split**, handling an empty output argument.
* Added the ability to add classifiers and mappers to conf.json.
* Added the Alias field to the incident field schema.

## 1.5.6

* Added 'deprecated' release notes template.
* Fixed an issue where **run-test-playbook** command failed to get the task entries when the test playbook finished with errors.
* Fixed an issue in **validate** command when running with `no-conf-json` argument to ignore the `conf.json` file.
* Added error type text (`ERROR` or `WARNING`) to **validate** error prints.
* Fixed an issue where the **format** command on test playbook did not format the ID to be equal to the name of the test playbook.
* Enhanced the **update-release-notes** command to automatically commit release notes config file upon creation.
* The **validate** command will validate that an indicator field of type html has fromVersion of 6.1.0 and above.
* The **format** command will now add fromVersion 6.1.0 to indicator field of type html.
* Added support for beta integrations in the **format** command.
* Fixed an issue where the **postman-codegen** command failed when called with the `--config-out` flag.
* Removed the integration documentation from the detailed description while performing **split** command to the unified yml file.
* Removed the line which indicates the version of the product from the README.md file for new contributions.

## 1.5.5

* Fixed an issue in the **update-release-notes** command, which did not work when changes were made in multiple packs.
* Changed the **validate** command to fail on missing test-playbooks only if no unittests are found.
* Fixed `to_kebab_case`, it will now deal with strings that have hyphens, commas or periods in them, changing them to be hyphens in the new string.
* Fixed an issue in the **create-id-set** command, where the `source` value included the git token if it was specified in the remote url.
* Fixed an issue in the **merge-id-set** command, where merging fails because of duplicates but the packs are in the XSOAR repo but in different version control.
* Fixed missing `Lists` Content Item as valid `IDSetType`
* Added enhancement for **generate-docs**. It is possible to provide both file or a comma seperated list as `examples`. Also, it's possible to provide more than one example for a script or a command.
* Added feature in **format** to sync YML and JSON files to the `master` file structure.
* Added option to specify `Incident Type`, `Incoming Mapper` and `Classifier` when configuring instance in **test-content**
* added a new command **run-test-playbook** to run a test playbook in a given XSOAR instance.
* Fixed an issue in **format** when running on a modified YML, that the `id` value is not changed to its old `id` value.
* Enhancement for **split** command, replace `ApiModule` code block to `import` when splitting a YML.
* Fixed an issue where indicator types were missing from the pack's content, when uploading using **zip-packs**.
* The request data body format generated in the **postman-codegen** will use the python argument's name and not the raw data argument's name.
* Added the flag '--filter-by-id-set' to **create-content-artifacts** to create artifacts only for items in the given id_set.json.

## 1.5.4

* Fixed an issue with the **format** command when contributing via the UI
* The **format** command will now not remove the `defaultRows` key from incident, indicator and generic fields with `type: grid`.
* Fixed an issue with the **validate** command when a layoutscontainer did not have the `fromversion` field set.
* added a new command **update-xsoar-config-file** to handle your XSOAR Configuration File.
* Added `skipVerify` argument in **upload** command to skip pack signature verification.
* Fixed an issue when the **run** command  failed running when there’s more than one playground, by explicitly using the current user’s playground.
* Added support for Job content item in the **format**, **validate**, **upload**, **create-id-set**, **find-dependecies** and **create-content-artifacts** commands.
* Added a **source** field to the **id_set** entitles.
* Two entitles will not consider as duplicates if they share the same pack and the same source.
* Fixed a bug when duplicates were found in **find_dependencies**.
* Added function **get_current_repo** to `tools`.
* The **postman-codegen** will not have duplicates argument name. It will rename them to the minimum distinguished shared path for each of them.

## 1.5.3

* The **format** command will now set `unsearchable: True` for incident, indicator and generic fields.
* Fixed an issue where the **update-release-notes** command crashes with `--help` flag.
* Added validation to the **validate** command that verifies the `unsearchable` key in incident, indicator and generic fields is set to true.
* Removed a validation that DBotRole should be set for automation that requires elevated permissions to the `XSOAR-linter` in the **lint** command.
* Fixed an issue in **Validate** command where playbooks conditional tasks were mishandeled.
* Added a validation to prevent contributors from using the `fromlicense` key as a configuration parameter in an integration's YML
* Added a validation to ensure that the type for **API token** (and similar) parameters are configured correctly as a `credential` type in the integration configuration YML.
* Added an assertion that checks for duplicated requests' names when generating an integration from a postman collection.
* Added support for [.env files](https://pypi.org/project/python-dotenv/). You can now add a `.env` file to your repository with the logging information instead of setting a global environment variables.
* When running **lint** command with --keep-container flag, the docker images are committed.
* The **validate** command will not return missing test playbook error when given a script with dynamic-section tag.

## 1.5.2

* Added a validation to **update-release-notes** command to ensure that the `--version` flag argument is in the right format.
* added a new command **coverage-analyze** to generate and print coverage reports.
* Fixed an issue in **validate** in repositories which are not in GitHub or GitLab
* Added a validation that verifies that readme image absolute links do not contain the working branch name.
* Added support for List content item in the **format**, **validate**, **download**, **upload**, **create-id-set**, **find-dependecies** and **create-content-artifacts** commands.
* Added a validation to ensure reputation command's default argument is set as an array input.
* Added the `--fail-duplicates` flag for the **merge-id-set** command which will fail the command if duplicates are found.
* Added the `--fail-duplicates` flag for the **create-id-set** command which will fail the command if duplicates are found.

## 1.5.1

* Fixed an issue where **validate** command failed to recognized test playbooks for beta integrations as valid tests.
* Fixed an issue were the **validate** command was falsely recognizing image paths in readme files.
* Fixed an issue where the **upload** command error message upon upload failure pointed to wrong file rather than to the pack metadata.
* Added a validation that verifies that each script which appears in incident fields, layouts or layout containers exists in the id_set.json.
* Fixed an issue where the **postman code-gen** command generated double dots for context outputs when it was not needed.
* Fixed an issue where there **validate** command on release notes file crashed when author image was added or modified.
* Added input handling when running **find-dependencies**, replacing string manipulations.
* Fixed an issue where the **validate** command did not handle multiple playbooks with the same name in the id_set.
* Added support for GitLab repositories in **validate**

## 1.5.0

* Fixed an issue where **upload** command failed to upload packs not under content structure.
* Added support for **init** command to run from non-content repo.
* The **split-yml** has been renamed to **split** and now supports splitting Dashboards from unified Generic Modules.
* Fixed an issue where the skipped tests validation ran on the `ApiModules` pack in the **validate** command.
* The **init** command will now create the `Generic Object` entities directories.
* Fixed an issue where the **format** command failed to recognize changed files from git.
* Fixed an issue where the **json-to-outputs** command failed checking whether `0001-01-01T00:00:00` is of type `Date`
* Added to the **generate context** command to generate context paths for integrations from an example file.
* Fixed an issue where **validate** failed on release notes configuration files.
* Fixed an issue where the **validate** command failed on pack input if git detected changed files outside of `Packs` directory.
* Fixed an issue where **validate** command failed to recognize files inside validated pack when validation release notes, resulting in a false error message for missing entity in release note.
* Fixed an issue where the **download** command failed when downloading an invalid YML, instead of skipping it.

## 1.4.9

* Added validation that the support URL in partner contribution pack metadata does not lead to a GitHub repo.
* Enhanced ***generate-docs*** with default `additionalinformation` (description) for common parameters.
* Added to **validate** command a validation that a content item's id and name will not end with spaces.
* The **format** command will now remove trailing whitespaces from content items' id and name fields.
* Fixed an issue where **update-release-notes** could fail on files outside the user given pack.
* Fixed an issue where the **generate-test-playbook** command would not place the playbook in the proper folder.
* Added to **validate** command a validation that packs with `Iron Bank` uses the latest docker from Iron Bank.
* Added to **update-release-notes** command support for `Generic Object` entities.
* Fixed an issue where playbook `fromversion` mismatch validation failed even if `skipunavailable` was set to true.
* Added to the **create artifacts** command support for release notes configuration file.
* Added validation to **validate** for release notes config file.
* Added **isoversize** and **isautoswitchedtoquietmode** fields to the playbook schema.
* Added to the **update-release-notes** command `-bc` flag to generate template for breaking changes version.
* Fixed an issue where **validate** did not search description files correctly, leading to a wrong warning message.

## 1.4.8

* Fixed an issue where yml files with `!reference` failed to load properly.
* Fixed an issue when `View Integration Documentation` button was added twice during the download and re-upload.
* Fixed an issue when `(Partner Contribution)` was added twice to the display name during the download and re-upload.
* Added the following enhancements in the **generate-test-playbook** command:
  * Added the *--commands* argument to generate tasks for specific commands.
  * Added the *--examples* argument to get the command examples file path and generate tasks from the commands and arguments specified there.
  * Added the *--upload* flag to specify whether to upload the test playbook after the generation.
  * Fixed the output condition generation for outputs of type `Boolean`.

## 1.4.7

* Fixed an issue where an empty list for a command context didn't produce an indication other than an empty table.
* Fixed an issue where the **format** command has incorrectly recognized on which files to run when running using git.
* Fixed an issue where author image validations were not checked properly.
* Fixed an issue where new old-formatted scripts and integrations were not validated.
* Fixed an issue where the wording in the from version validation error for subplaybooks was incorrect.
* Fixed an issue where the **update-release-notes** command used the old docker image version instead of the new when detecting a docker change.
* Fixed an issue where the **generate-test-playbook** command used an incorrect argument name as default
* Fixed an issue where the **json-to-outputs** command used an incorrect argument name as default when using `-d`.
* Fixed an issue where validations failed while trying to validate non content files.
* Fixed an issue where README validations did not work post VS Code formatting.
* Fixed an issue where the description validations were inconsistent when running through an integration file or a description file.

## 1.4.6

* Fixed an issue where **validate** suggests, with no reason, running **format** on missing mandatory keys in yml file.
* Skipped existence of TestPlaybook check on community and contribution integrations.
* Fixed an issue where pre-commit didn't run on the demisto_sdk/commands folder.
* The **init** command will now change the script template name in the code to the given script name.
* Expanded the validations performed on beta integrations.
* Added support for PreProcessRules in the **format**, **validate**, **download**, and **create-content-artifacts** commands.
* Improved the error messages in **generate-docs**, if an example was not provided.
* Added to **validate** command a validation that a content entity or a pack name does not contain the words "partner" and "community".
* Fixed an issue where **update-release-notes** ignores *--text* flag while using *-f*
* Fixed the outputs validations in **validate** so enrichment commands will not be checked to have DBotScore outputs.
* Added a new validation to require the dockerimage key to exist in an integration and script yml files.
* Enhanced the **generate-test-playbook** command to use only integration tested on commands, rather than (possibly) other integrations implementing them.
* Expanded unify command to support GenericModules - Unifies a GenericModule object with its Dashboards.
* Added validators for generic objects:
  * Generic Field validator - verify that the 'fromVersion' field is above 6.5.0, 'group' field equals 4 and 'id' field starts with the prefix 'generic_'.
  * Generic Type validator - verify that the 'fromVersion' field is above 6.5.0
  * Generic Module validator - verify that the 'fromVersion' field is above 6.5.0
  * Generic Definition validator - verify that the 'fromVersion' field is above 6.5.0
* Expanded Format command to support Generic Objects - Fixes generic objects according to their validations.
* Fixed an issue where the **update-release-notes** command did not handle ApiModules properly.
* Added option to enter a dictionary or json of format `[{field_name:description}]` in the **json-to-outputs** command,
  with the `-d` flag.
* Improved the outputs for the **format** command.
* Fixed an issue where the validations performed after the **format** command were inconsistent with **validate**.
* Added to the **validate** command a validation for the author image.
* Updated the **create-content-artifacts** command to support generic modules, definitions, fields and types.
* Added an option to ignore errors for file paths and not only file name in .pack-ignore file.

## 1.4.5

* Enhanced the **postman-codegen** command to name all generated arguments with lower case.
* Fixed an issue where the **find-dependencies** command miscalculated the dependencies for playbooks that use generic commands.
* Fixed an issue where the **validate** command failed in external repositories in case the DEMISTO_SDK_GITHUB_TOKEN was not set.
* Fixed an issue where **openapi-codegen** corrupted the swagger file by overwriting configuration to swagger file.
* Updated the **upload** command to support uploading zipped packs to the marketplace.
* Added to the **postman-codegen** command support of path variables.
* Fixed an issue where **openapi-codegen** entered into an infinite loop on circular references in the swagger file.
* The **format** command will now set `fromVersion: 6.2.0` for widgets with 'metrics' data type.
* Updated the **find-dependencies** command to support generic modules, definitions, fields and types.
* Fixed an issue where **openapi-codegen** tried to extract reference example outputs, leading to an exception.
* Added an option to ignore secrets automatically when using the **init** command to create a pack.
* Added a tool that gives the ability to temporarily suppress console output.

## 1.4.4

* When formatting incident types with Auto-Extract rules and without mode field, the **format** command will now add the user selected mode.
* Added new validation that DBotRole is set for scripts that requires elevated permissions to the `XSOAR-linter` in the **lint** command.
* Added url escaping to markdown human readable section in generate docs to avoid autolinking.
* Added a validation that mapper's id and name are matching. Updated the format of mapper to include update_id too.
* Added a validation to ensure that image paths in the README files are valid.
* Fixed **find_type** function to correctly find test files, such as, test script and test playbook.
* Added scheme validations for the new Generic Object Types, Fields, and Modules.
* Renamed the flag *--input-old-version* to *--old-version* in the **generate-docs** command.
* Refactored the **update-release-notes** command:
  * Replaced the *--all* flag with *--use-git* or *-g*.
  * Added the *--force* flag to update the pack release notes without changes in the pack.
  * The **update-release-notes** command will now update all dependent integrations on ApiModule change, even if not specified.
  * If more than one pack has changed, the full list of updated packs will be printed at the end of **update-release-notes** command execution.
  * Fixed an issue where the **update-release-notes** command did not add docker image release notes entry for release notes file if a script was changed.
  * Fixed an issue where the **update-release-notes** command did not detect changed files that had the same name.
  * Fixed an issue in the **update-release-notes** command where the version support of JSON files was mishandled.
* Fixed an issue where **format** did not skip files in test and documentation directories.
* Updated the **create-id-set** command to support generic modules, definitions, fields and types.
* Changed the **convert** command to generate old layout fromversion to 5.0.0 instead of 4.1.0
* Enhanced the command **postman-codegen** with type hints for templates.

## 1.4.3

* Fixed an issue where **json-to-outputs** command returned an incorrect output when json is a list.
* Fixed an issue where if a pack README.md did not exist it could cause an error in the validation process.
* Fixed an issue where the *--name* was incorrectly required in the **init** command.
* Adding the option to run **validate** on a specific path while using git (*-i* & *-g*).
* The **format** command will now change UUIDs in .yml and .json files to their respective content entity name.
* Added a playbook validation to check if a task sub playbook exists in the id set in the **validate** command.
* Added the option to add new tags/usecases to the approved list and to the pack metadata on the same pull request.
* Fixed an issue in **test_content** where when different servers ran tests for the same integration, the server URL parameters were not set correctly.
* Added a validation in the **validate** command to ensure that the ***endpoint*** command is configured correctly in yml file.
* Added a warning when pack_metadata's description field is longer than 130 characters.
* Fixed an issue where a redundant print occurred on release notes validation.
* Added new validation in the **validate** command to ensure that the minimal fromVersion in a widget of type metrics will be 6.2.0.
* Added the *--release-notes* flag to demisto-sdk to get the current version release notes entries.

## 1.4.2

* Added to `pylint` summary an indication if a test was skipped.
* Added to the **init** command the option to specify fromversion.
* Fixed an issue where running **init** command without filling the metadata file.
* Added the *--docker-timeout* flag in the **lint** command to control the request timeout for the Docker client.
* Fixed an issue where **update-release-notes** command added only one docker image release notes entry for release notes file, and not for every entity whom docker image was updated.
* Added a validation to ensure that incident/indicator fields names starts with their pack name in the **validate** command. (Checked only for new files and only when using git *-g*)
* Updated the **find-dependencies** command to return the 'dependencies' according the layout type ('incident', 'indicator').
* Enhanced the "vX" display name validation for scripts and integrations in the **validate** command to check for every versioned script or integration, and not only v2.
* Added the *--fail-duplicates* flag for the **create-id-set** command which will fail the command if duplicates are found.
* Added to the **generate-docs** command automatic addition to git when a new readme file is created.

## 1.4.1

* When in private repo without `DEMSITO_SDK_GITHUB_TOKEN` configured, get_remote_file will take files from the local origin/master.
* Enhanced the **unify** command when giving input of a file and not a directory return a clear error message.
* Added a validation to ensure integrations are not skipped and at least one test playbook is not skipped for each integration or script.
* Added to the Content Tests support for `context_print_dt`, which queries the incident context and prints the result as a json.
* Added new validation for the `xsoar_config.json` file in the **validate** command.
* Added a version differences section to readme in **generate-docs** command.
* Added the *--docs-format* flag in the **integration-diff** command to get the output in README format.
* Added the *--input-old-version* and *--skip-breaking-changes* flags in the **generate-docs** command to get the details for the breaking section and to skip the breaking changes section.

## 1.4.0

* Enable passing a comma-separated list of paths for the `--input` option of the **lint** command.
* Added new validation of unimplemented test-module command in the code to the `XSOAR-linter` in the **lint** command.
* Fixed the **generate-docs** to handle integration authentication parameter.
* Added a validation to ensure that description and README do not contain the word 'Demisto'.
* Improved the deprecated message validation required from playbooks and scripts.
* Added the `--quite-bc-validation` flag for the **validate** command to run the backwards compatibility validation in quite mode (errors is treated like warnings).
* Fixed the **update release notes** command to display a name for old layouts.
* Added the ability to append to the pack README credit to contributors.
* Added identification for parameter differences in **integration-diff** command.
* Fixed **format** to use git as a default value.
* Updated the **upload** command to support reports.
* Fixed an issue where **generate-docs** command was displaying 'None' when credentials parameter display field configured was not configured.
* Fixed an issue where **download** did not return exit code 1 on failure.
* Updated the validation that incident fields' names do not contain the word incident will aplly to core packs only.
* Added a playbook validation to verify all conditional tasks have an 'else' path in **validate** command.
* Renamed the GitHub authentication token environment variable `GITHUB_TOKEN` to `DEMITO_SDK_GITHUB_TOKEN`.
* Added to the **update-release-notes** command automatic addition to git when new release notes file is created.
* Added validation to ensure that integrations, scripts, and playbooks do not contain the entity type in their names.
* Added the **convert** command to convert entities between XSOAR versions.
* Added the *--deprecate* flag in **format** command to deprecate integrations, scripts, and playbooks.
* Fixed an issue where ignoring errors did not work when running the **validate** command on specific files (-i).

## 1.3.9

* Added a validation verifying that the pack's README.md file is not equal to pack description.
* Fixed an issue where the **Assume yes** flag did not work properly for some entities in the **format** command.
* Improved the error messages for separators in folder and file names in the **validate** command.
* Removed the **DISABLE_SDK_VERSION_CHECK** environment variable. To disable new version checks, use the **DEMISTO_SDK_SKIP_VERSION_CHECK** envirnoment variable.
* Fixed an issue where the demisto-sdk version check failed due to a rate limit.
* Fixed an issue with playbooks scheme validation.

## 1.3.8

* Updated the **secrets** command to work on forked branches.

## 1.3.7

* Added a validation to ensure correct image and description file names.
* Fixed an issue where the **validate** command failed when 'display' field in credentials param in yml is empty but 'displaypassword' was provided.
* Added the **integration-diff** command to check differences between two versions of an integration and to return a report of missing and changed elements in the new version.
* Added a validation verifying that the pack's README.md file is not missing or empty for partner packs or packs contains use cases.
* Added a validation to ensure that the integration and script folder and file names will not contain separators (`_`, `-`, ``).
* When formatting new pack, the **format** command will set the *fromversion* key to 5.5.0 in the new files without fromversion.

## 1.3.6

* Added a validation that core packs are not dependent on non-core packs.
* Added a validation that a pack name follows XSOAR standards.
* Fixed an issue where in some cases the `get_remote_file` function failed due to an invalid path.
* Fixed an issue where running **update-release-notes** with updated integration logo, did not detect any file changes.
* Fixed an issue where the **create-id-set** command did not identify unified integrations correctly.
* Fixed an issue where the `CommonTypes` pack was not identified as a dependency for all feed integrations.
* Added support for running SDK commands in private repositories.
* Fixed an issue where running the **init** command did not set the correct category field in an integration .yml file for a newly created pack.
* When formatting new contributed pack, the **format** command will set the *fromversion* key to 6.0.0 in the relevant files.
* If the environment variable "DISABLE_SDK_VERSION_CHECK" is define, the demisto-sdk will no longer check for newer version when running a command.
* Added the `--use-pack-metadata` flag for the **find-dependencies** command to update the calculated dependencies using the the packs metadata files.
* Fixed an issue where **validate** failed on scripts in case the `outputs` field was set to `None`.
* Fixed an issue where **validate** was failing on editing existing release notes.
* Added a validation for README files verifying that the file doesn't contain template text copied from HelloWorld or HelloWorldPremium README.

## 1.3.5

* Added a validation that layoutscontainer's id and name are matching. Updated the format of layoutcontainer to include update_id too.
* Added a validation that commands' names and arguments in core packs, or scripts' arguments do not contain the word incident.
* Fixed issue where running the **generate-docs** command with -c flag ran all the commands and not just the commands specified by the flag.
* Fixed the error message of the **validate** command to not always suggest adding the *description* field.
* Fixed an issue where running **format** on feed integration generated invalid parameter structure.
* Fixed an issue where the **generate-docs** command did not add all the used scripts in a playbook to the README file.
* Fixed an issue where contrib/partner details might be added twice to the same file, when using unify and create-content-artifacts commands
* Fixed issue where running **validate** command on image-related integration did not return the correct outputs to json file.
* When formatting playbooks, the **format** command will now remove empty fields from SetIncident, SetIndicator, CreateNewIncident, CreateNewIndicator script arguments.
* Added an option to fill in the developer email when running the **init** command.

## 1.3.4

* Updated the **validate** command to check that the 'additionalinfo' field only contains the expected value for feed required parameters and not equal to it.
* Added a validation that community/partner details are not in the detailed description file.
* Added a validation that the Use Case tag in pack_metadata file is only used when the pack contains at least one PB, Incident Type or Layout.
* Added a validation that makes sure outputs in integrations are matching the README file when only README has changed.
* Added the *hidden* field to the integration schema.
* Fixed an issue where running **format** on a playbook whose `name` does not equal its `id` would cause other playbooks who use that playbook as a sub-playbook to fail.
* Added support for local custom command configuration file `.demisto-sdk-conf`.
* Updated the **format** command to include an update to the description file of an integration, to remove community/partner details.

## 1.3.3

* Fixed an issue where **lint** failed where *.Dockerfile* exists prior running the lint command.
* Added FeedHelloWorld template option for *--template* flag in **demisto-sdk init** command.
* Fixed issue where **update-release-notes** deleted release note file if command was called more than once.
* Fixed issue where **update-release-notes** added docker image release notes every time the command was called.
* Fixed an issue where running **update-release-notes** on a pack with newly created integration, had also added a docker image entry in the release notes.
* Fixed an issue where `XSOAR-linter` did not find *NotImplementedError* in main.
* Added validation for README files verifying their length (over 30 chars).
* When using *-g* flag in the **validate** command it will now ignore untracked files by default.
* Added the *--include-untracked* flag to the **validate** command to include files which are untracked by git in the validation process.
* Improved the `pykwalify` error outputs in the **validate** command.
* Added the *--print-pykwalify* flag to the **validate** command to print the unchanged output from `pykwalify`.

## 1.3.2

* Updated the format of the outputs when using the *--json-file* flag to create a JSON file output for the **validate** and **lint** commands.
* Added the **doc-review** command to check spelling in .md and .yml files as well as a basic release notes review.
* Added a validation that a pack's display name does not already exist in content repository.
* Fixed an issue where the **validate** command failed to detect duplicate params in an integration.
* Fixed an issue where the **validate** command failed to detect duplicate arguments in a command in an integration.

## 1.3.1

* Fixed an issue where the **validate** command failed to validate the release notes of beta integrations.
* Updated the **upload** command to support indicator fields.
* The **validate** and **update-release-notes** commands will now check changed files against `demisto/master` if it is configured locally.
* Fixed an issue where **validate** would incorrectly identify files as renamed.
* Added a validation that integration properties (such as feed, mappers, mirroring, etc) are not removed.
* Fixed an issue where **validate** failed when comparing branch against commit hash.
* Added the *--no-pipenv* flag to the **split-yml** command.
* Added a validation that incident fields and incident types are not removed from mappers.
* Fixed an issue where the *c
reate-id-set* flag in the *validate* command did not work while not using git.
* Added the *hiddenusername* field to the integration schema.
* Added a validation that images that are not integration images, do not ask for a new version or RN

## 1.3.0

* Do not collect optional dependencies on indicator types reputation commands.
* Fixed an issue where downloading indicator layoutscontainer objects failed.
* Added a validation that makes sure outputs in integrations are matching the README file.
* Fixed an issue where the *create-id-set* flag in the **validate** command did not work.
* Added a warning in case no id_set file is found when running the **validate** command.
* Fixed an issue where changed files were not recognised correctly on forked branches in the **validate** and the **update-release-notes** commands.
* Fixed an issue when files were classified incorrectly when running *update-release-notes*.
* Added a validation that integration and script file paths are compatible with our convention.
* Fixed an issue where id_set.json file was re created whenever running the generate-docs command.
* added the *--json-file* flag to create a JSON file output for the **validate** and **lint** commands.

## 1.2.19

* Fixed an issue where merge id_set was not updated to work with the new entity of Packs.
* Added a validation that the playbook's version matches the version of its sub-playbooks, scripts, and integrations.

## 1.2.18

* Changed the *skip-id-set-creation* flag to *create-id-set* in the **validate** command. Its default value will be False.
* Added support for the 'cve' reputation command in default arg validation.
* Filter out generic and reputation command from scripts and playbooks dependencies calculation.
* Added support for the incident fields in outgoing mappers in the ID set.
* Added a validation that the taskid field and the id field under the task field are both from uuid format and contain the same value.
* Updated the **format** command to generate uuid value for the taskid field and for the id under the task field in case they hold an invalid values.
* Exclude changes from doc_files directory on validation.
* Added a validation that an integration command has at most one default argument.
* Fixing an issue where pack metadata version bump was not enforced when modifying an old format (unified) file.
* Added validation that integration parameter's display names are capitalized and spaced using whitespaces and not underscores.
* Fixed an issue where beta integrations where not running deprecation validations.
* Allowed adding additional information to the deprecated description.
* Fixing an issue when escaping less and greater signs in integration params did not work as expected.

## 1.2.17

* Added a validation that the classifier of an integration exists.
* Added a validation that the mapper of an integration exists.
* Added a validation that the incident types of a classifier exist.
* Added a validation that the incident types of a mapper exist.
* Added support for *text* argument when running **demisto-sdk update-release-notes** on the ApiModules pack.
* Added a validation for the minimal version of an indicator field of type grid.
* Added new validation for incident and indicator fields in classifiers mappers and layouts exist in the content.
* Added cache for get_remote_file to reducing failures from accessing the remote repo.
* Fixed an issue in the **format** command where `_dev` or `_copy` suffixes weren't removed from the `id` of the given playbooks.
* Playbook dependencies from incident and indicator fields are now marked as optional.
* Mappers dependencies from incident types and incident fields are now marked as optional.
* Classifier dependencies from incident types are now marked as optional.
* Updated **demisto-sdk init** command to no longer create `created` field in pack_metadata file
* Updated **generate-docs** command to take the parameters names in setup section from display field and to use additionalinfo field when exist.
* Using the *verbose* argument in the **find-dependencies** command will now log to the console.
* Improved the deprecated message validation required from integrations.
* Fixed an issue in the **generate-docs** command where **Context Example** section was created when it was empty.

## 1.2.16

* Added allowed ignore errors to the *IDSetValidator*.
* Fixed an issue where an irrelevant id_set validation ran in the **validate** command when using the *--id-set* flag.
* Fixed an issue were **generate-docs** command has failed if a command did not exist in commands permissions file.
* Improved a **validate** command message for missing release notes of api module dependencies.

## 1.2.15

* Added the *ID101* to the allowed ignored errors.

## 1.2.14

* SDK repository is now mypy check_untyped_defs complaint.
* The lint command will now ignore the unsubscriptable-object (E1136) pylint error in dockers based on python 3.9 - this will be removed once a new pylint version is released.
* Added an option for **format** to run on a whole pack.
* Added new validation of unimplemented commands from yml in the code to `XSOAR-linter`.
* Fixed an issue where Auto-Extract fields were only checked for newly added incident types in the **validate** command.
* Added a new warning validation of direct access to args/params dicts to `XSOAR-linter`.

## 1.2.13

* Added new validation of indicators usage in CommandResults to `XSOAR-linter`.
* Running **demisto-sdk lint** will automatically run on changed files (same behavior as the -g flag).
* Removed supported version message from the documentation when running **generate_docs**.
* Added a print to indicate backwards compatibility is being checked in **validate** command.
* Added a percent print when running the **validate** command with the *-a* flag.
* Fixed a regression in the **upload** command where it was ignoring `DEMISTO_VERIFY_SSL` env var.
* Fixed an issue where the **upload** command would fail to upload beta integrations.
* Fixed an issue where the **validate** command did not create the *id_set.json* file when running with *-a* flag.
* Added price change validation in the **validate** command.
* Added validations that checks in read-me for empty sections or leftovers from the auto generated read-me that should be changed.
* Added new code validation for *NotImplementedError* to raise a warning in `XSOAR-linter`.
* Added validation for support types in the pack metadata file.
* Added support for *--template* flag in **demisto-sdk init** command.
* Fixed an issue with running **validate** on master branch where the changed files weren't compared to previous commit when using the *-g* flag.
* Fixed an issue where the `XSOAR-linter` ran *NotImplementedError* validation on scripts.
* Added support for Auto-Extract feature validation in incident types in the **validate** command.
* Fixed an issue in the **lint** command where the *-i* flag was ignored.
* Improved **merge-id-sets** command to support merge between two ID sets that contain the same pack.
* Fixed an issue in the **lint** command where flake8 ran twice.

## 1.2.12

* Bandit now reports also on medium severity issues.
* Fixed an issue with support for Docker Desktop on Mac version 2.5.0+.
* Added support for vulture and mypy linting when running without docker.
* Added support for *prev-ver* flag in **update-release-notes** command.
* Improved retry support when building docker images for linting.
* Added the option to create an ID set on a specific pack in **create-id-set** command.
* Added the *--skip-id-set-creation* flag to **validate** command in order to add the capability to run validate command without creating id_set validation.
* Fixed an issue where **validate** command checked docker image tag on ApiModules pack.
* Fixed an issue where **find-dependencies** did not calculate dashboards and reports dependencies.
* Added supported version message to the documentation and release notes files when running **generate_docs** and **update-release-notes** commands respectively.
* Added new code validations for *NotImplementedError* exception raise to `XSOAR-linter`.
* Command create-content-artifacts additional support for **Author_image.png** object.
* Fixed an issue where schemas were not enforced for incident fields, indicator fields and old layouts in the validate command.
* Added support for **update-release-notes** command to update release notes according to master branch.

## 1.2.11

* Fixed an issue where the ***generate-docs*** command reset the enumeration of line numbering after an MD table.
* Updated the **upload** command to support mappers.
* Fixed an issue where exceptions were no printed in the **format** while the *--verbose* flag is set.
* Fixed an issue where *--assume-yes* flag did not work in the **format** command when running on a playbook without a `fromversion` field.
* Fixed an issue where the **format** command would fail in case `conf.json` file was not found instead of skipping the update.
* Fixed an issue where integration with v2 were recognised by the `name` field instead of the `display` field in the **validate** command.
* Added a playbook validation to check if a task script exists in the id set in the **validate** command.
* Added new integration category `File Integrity Management` in the **validate** command.

## 1.2.10

* Added validation for approved content pack use-cases and tags.
* Added new code validations for *CommonServerPython* import to `XSOAR-linter`.
* Added *default value* and *predefined values* to argument description in **generate-docs** command.
* Added a new validation that checks if *get-mapping-fields* command exists if the integration schema has *{ismappable: true}* in **validate** command.
* Fixed an issue where the *--staged* flag recognised added files as modified in the **validate** command.
* Fixed an issue where a backwards compatibility warning was raised for all added files in the **validate** command.
* Fixed an issue where **validate** command failed when no tests were given for a partner supported pack.
* Updated the **download** command to support mappers.
* Fixed an issue where the ***format*** command added a duplicate parameter.
* For partner supported content packs, added support for a list of emails.
* Removed validation of README files from the ***validate*** command.
* Fixed an issue where the ***validate*** command required release notes for ApiModules pack.

## 1.2.9

* Fixed an issue in the **openapi_codegen** command where it created duplicate functions name from the swagger file.
* Fixed an issue in the **update-release-notes** command where the *update type* argument was not verified.
* Fixed an issue in the **validate** command where no error was raised in case a non-existing docker image was presented.
* Fixed an issue in the **format** command where format failed when trying to update invalid Docker image.
* The **format** command will now preserve the **isArray** argument in integration's reputation commands and will show a warning if it set to **false**.
* Fixed an issue in the **lint** command where *finally* clause was not supported in main function.
* Fixed an issue in the **validate** command where changing any entity ID was not validated.
* Fixed an issue in the **validate** command where *--staged* flag did not bring only changed files.
* Fixed the **update-release-notes** command to ignore changes in the metadata file.
* Fixed the **validate** command to ignore metadata changes when checking if a version bump is needed.

## 1.2.8

* Added a new validation that checks in playbooks for the usage of `DeleteContext` in **validate** command.
* Fixed an issue in the **upload** command where it would try to upload content entities with unsupported versions.
* Added a new validation that checks in playbooks for the usage of specific instance in **validate** command.
* Added the **--staged** flag to **validate** command to run on staged files only.

## 1.2.7

* Changed input parameters in **find-dependencies** command.
  * Use ***-i, --input*** instead of ***-p, --path***.
  * Use ***-idp, --id-set-path*** instead of ***-i, --id-set-path***.
* Fixed an issue in the **unify** command where it crashed on an integration without an image file.
* Fixed an issue in the **format** command where unnecessary files were not skipped.
* Fixed an issue in the **update-release-notes** command where the *text* argument was not respected in all cases.
* Fixed an issue in the **validate** command where a warning about detailed description was given for unified or deprecated integrations.
* Improved the error returned by the **validate** command when running on files using the old format.

## 1.2.6

* No longer require setting `DEMISTO_README_VALIDATION` env var to enable README mdx validation. Validation will now run automatically if all necessary node modules are available.
* Fixed an issue in the **validate** command where the `--skip-pack-dependencies` would not skip id-set creation.
* Fixed an issue in the **validate** command where validation would fail if supplied an integration with an empty `commands` key.
* Fixed an issue in the **validate** command where validation would fail due to a required version bump for packs which are not versioned.
* Will use env var `DEMISTO_VERIFY_SSL` to determine if to use a secure connection for commands interacting with the Server when `--insecure` is not passed. If working with a local Server without a trusted certificate, you can set env var `DEMISTO_VERIFY_SSL=no` to avoid using `--insecure` on each command.
* Unifier now adds a link to the integration documentation to the integration detailed description.
* Fixed an issue in the **secrets** command where ignored secrets were not skipped.

## 1.2.5

* Added support for special fields: *defaultclassifier*, *defaultmapperin*, *defaultmapperout* in **download** command.
* Added -y option **format** command to assume "yes" as answer to all prompts and run non-interactively
* Speed up improvements for `validate` of README files.
* Updated the **format** command to adhere to the defined content schema and sub-schemas, aligning its behavior with the **validate** command.
* Added support for canvasContextConnections files in **format** command.

## 1.2.4

* Updated detailed description for community integrations.

## 1.2.3

* Fixed an issue where running **validate** failed on playbook with task that adds tags to the evidence data.
* Added the *displaypassword* field to the integration schema.
* Added new code validations to `XSOAR-linter`.
  * As warnings messages:
    * `demisto.params()` should be used only inside main function.
    * `demisto.args()` should be used only inside main function.
    * Functions args should have type annotations.
* Added `fromversion` field validation to test playbooks and scripts in **validate** command.

## 1.2.2

* Add support for warning msgs in the report and summary to **lint** command.
* Fixed an issue where **json-to-outputs** determined bool values as int.
* Fixed an issue where **update-release-notes** was crushing on `--all` flag.
* Fixed an issue where running **validate**, **update-release-notes** outside of content repo crushed without a meaningful error message.
* Added support for layoutscontainer in **init** contribution flow.
* Added a validation for tlp_color param in feeds in **validate** command.
* Added a validation for removal of integration parameters in **validate** command.
* Fixed an issue where **update-release-notes** was failing with a wrong error message when no pack or input was given.
* Improved formatting output of the **generate-docs** command.
* Add support for env variable *DEMISTO_SDK_ID_SET_REFRESH_INTERVAL*. Set this env variable to the refresh interval in minutes. The id set will be regenerated only if the refresh interval has passed since the last generation. Useful when generating Script documentation, to avoid re-generating the id_set every run.
* Added new code validations to `XSOAR-linter`.
  * As error messages:
    * Longer than 10 seconds sleep statements for non long running integrations.
    * exit() usage.
    * quit() usage.
  * As warnings messages:
    * `demisto.log` should not be used.
    * main function existence.
    * `demito.results` should not be used.
    * `return_output` should not be used.
    * try-except statement in main function.
    * `return_error` usage in main function.
    * only once `return_error` usage.
* Fixed an issue where **lint** command printed logs twice.
* Fixed an issue where *suffix* did not work as expected in the **create-content-artifacts** command.
* Added support for *prev-ver* flag in **lint** and **secrets** commands.
* Added support for *text* flag to **update-release-notes** command to add the same text to all release notes.
* Fixed an issue where **validate** did not recognize added files if they were modified locally.
* Added a validation that checks the `fromversion` field exists and is set to 5.0.0 or above when working or comparing to a non-feature branch in **validate** command.
* Added a validation that checks the certification field in the pack_metadata file is valid in **validate** command.
* The **update-release-notes** command will now automatically add docker image update to the release notes.

## 1.2.1

* Added an additional linter `XSOAR-linter` to the **lint** command which custom validates py files. currently checks for:
  * `Sys.exit` usages with non zero value.
  * Any `Print` usages.
* Fixed an issue where renamed files were failing on *validate*.
* Fixed an issue where single changed files did not required release notes update.
* Fixed an issue where doc_images required release-notes and validations.
* Added handling of dependent packs when running **update-release-notes** on changed *APIModules*.
  * Added new argument *--id-set-path* for id_set.json path.
  * When changes to *APIModule* is detected and an id_set.json is available - the command will update the dependent pack as well.
* Added handling of dependent packs when running **validate** on changed *APIModules*.
  * Added new argument *--id-set-path* for id_set.json path.
  * When changes to *APIModule* is detected and an id_set.json is available - the command will validate that the dependent pack has release notes as well.
* Fixed an issue where the find_type function didn't recognize file types correctly.
* Fixed an issue where **update-release-notes** command did not work properly on Windows.
* Added support for indicator fields in **update-release-notes** command.
* Fixed an issue where files in test dirs where being validated.

## 1.2.0

* Fixed an issue where **format** did not update the test playbook from its pack.
* Fixed an issue where **validate** validated non integration images.
* Fixed an issue where **update-release-notes** did not identified old yml integrations and scripts.
* Added revision templates to the **update-release-notes** command.
* Fixed an issue where **update-release-notes** crashed when a file was renamed.
* Fixed an issue where **validate** failed on deleted files.
* Fixed an issue where **validate** validated all images instead of packs only.
* Fixed an issue where a warning was not printed in the **format** in case a non-supported file type is inputted.
* Fixed an issue where **validate** did not fail if no release notes were added when adding files to existing packs.
* Added handling of incorrect layout paths via the **format** command.
* Refactor **create-content-artifacts** command - Efficient artifacts creation and better logging.
* Fixed an issue where image and description files were not handled correctly by **validate** and **update-release-notes** commands.
* Fixed an issue where the **format** command didn't remove all extra fields in a file.
* Added an error in case an invalid id_set.json file is found while running the **validate** command.
* Added fetch params checks to the **validate** command.

## 1.1.11

* Added line number to secrets' path in **secrets** command report.
* Fixed an issue where **init** a community pack did not present the valid support URL.
* Fixed an issue where **init** offered a non relevant pack support type.
* Fixed an issue where **lint** did not pull docker images for powershell.
* Fixed an issue where **find-dependencies** did not find all the script dependencies.
* Fixed an issue where **find-dependencies** did not collect indicator fields as dependencies for playbooks.
* Updated the **validate** and the **secrets** commands to be less dependent on regex.
* Fixed an issue where **lint** did not run on circle when docker did not return ping.
* Updated the missing release notes error message (RN106) in the **Validate** command.
* Fixed an issue where **Validate** would return missing release notes when two packs with the same substring existed in the modified files.
* Fixed an issue where **update-release-notes** would add duplicate release notes when two packs with the same substring existed in the modified files.
* Fixed an issue where **update-release-notes** would fail to bump new versions if the feature branch was out of sync with the master branch.
* Fixed an issue where a non-descriptive error would be returned when giving the **update-release-notes** command a pack which can not be found.
* Added dependencies check for *widgets* in **find-dependencies** command.
* Added a `update-docker` flag to **format** command.
* Added a `json-to-outputs` flag to the **run** command.
* Added a verbose (`-v`) flag to **format** command.
* Fixed an issue where **download** added the prefix "playbook-" to the name of playbooks.

## 1.1.10

* Updated the **init** command. Relevant only when passing the *--contribution* argument.
  * Added the *--author* option.
  * The *support* field of the pack's metadata is set to *community*.
* Added a proper error message in the **Validate** command upon a missing description in the root of the yml.
* **Format** now works with a relative path.
* **Validate** now fails when all release notes have been excluded.
* Fixed issue where correct error message would not propagate for invalid images.
* Added the *--skip-pack-dependencies* flag to **validate** command to skip pack dependencies validation. Relevant when using the *-g* flag.
* Fixed an issue where **Validate** and **Format** commands failed integrations with `defaultvalue` field in fetch incidents related parameters.
* Fixed an issue in the **Validate** command in which unified YAML files were not ignored.
* Fixed an issue in **generate-docs** where scripts and playbooks inputs and outputs were not parsed correctly.
* Fixed an issue in the **openapi-codegen** command where missing reference fields in the swagger JSON caused errors.
* Fixed an issue in the **openapi-codegen** command where empty objects in the swagger JSON paths caused errors.
* **update-release-notes** command now accept path of the pack instead of pack name.
* Fixed an issue where **generate-docs** was inserting unnecessary escape characters.
* Fixed an issue in the **update-release-notes** command where changes to the pack_metadata were not detected.
* Fixed an issue where **validate** did not check for missing release notes in old format files.

## 1.1.9

* Fixed an issue where **update-release-notes** command failed on invalid file types.

## 1.1.8

* Fixed a regression where **upload** command failed on test playbooks.
* Added new *githubUser* field in pack metadata init command.
* Support beta integration in the commands **split-yml, extract-code, generate-test-playbook and generate-docs.**
* Fixed an issue where **find-dependencies** ignored *toversion* field in content items.
* Added support for *layoutscontainer*, *classifier_5_9_9*, *mapper*, *report*, and *widget* in the **Format** command.
* Fixed an issue where **Format** will set the `ID` field to be equal to the `name` field in modified playbooks.
* Fixed an issue where **Format** did not work for test playbooks.
* Improved **update-release-notes** command:
  * Write content description to release notes for new items.
  * Update format for file types without description: Connections, Incident Types, Indicator Types, Layouts, Incident Fields.
* Added a validation for feedTags param in feeds in **validate** command.
* Fixed readme validation issue in community support packs.
* Added the **openapi-codegen** command to generate integrations from OpenAPI specification files.
* Fixed an issue were release notes validations returned wrong results for *CommonScripts* pack.
* Added validation for image links in README files in **validate** command.
* Added a validation for default value of fetch param in feeds in **validate** command.
* Fixed an issue where the **Init** command failed on scripts.

## 1.1.7

* Fixed an issue where running the **format** command on feed integrations removed the `defaultvalue` fields.
* Playbook branch marked with *skipunavailable* is now set as an optional dependency in the **find-dependencies** command.
* The **feedReputation** parameter can now be hidden in a feed integration.
* Fixed an issue where running the **unify** command on JS package failed.
* Added the *--no-update* flag to the **find-dependencies** command.
* Added the following validations in **validate** command:
  * Validating that a pack does not depend on NonSupported / Deprecated packs.

## 1.1.6

* Added the *--description* option to the **init** command.
* Added the *--contribution* option to the **init** command which converts a contribution zip to proper pack format.
* Improved **validate** command performance time and outputs.
* Added the flag *--no-docker-checks* to **validate** command to skip docker checks.
* Added the flag *--print-ignored-files* to **validate** command to print ignored files report when the command is done.
* Added the following validations in **validate** command:
  * Validating that existing release notes are not modified.
  * Validating release notes are not added to new packs.
  * Validating that the "currentVersion" field was raised in the pack_metadata for modified packs.
  * Validating that the timestamp in the "created" field in the pack_metadata is in ISO format.
* Running `demisto-sdk validate` will run the **validate** command using git and only on committed files (same as using *-g --post-commit*).
* Fixed an issue where release notes were not checked correctly in **validate** command.
* Fixed an issue in the **create-id-set** command where optional playbook tasks were not taken into consideration.
* Added a prompt to the `demisto-sdk update-release-notes` command to prompt users to commit changes before running the release notes command.
* Added support to `layoutscontainer` in **validate** command.

## 1.1.5

* Fixed an issue in **find-dependencies** command.
* **lint** command now verifies flake8 on CommonServerPython script.

## 1.1.4

* Fixed an issue with the default output file name of the **unify** command when using "." as an output path.
* **Unify** command now adds contributor details to the display name and description.
* **Format** command now adds *isFetch* and *incidenttype* fields to integration yml.
* Removed the *feedIncremental* field from the integration schema.
* **Format** command now adds *feedBypassExclusionList*, *Fetch indicators*, *feedReputation*, *feedReliability*,
     *feedExpirationPolicy*, *feedExpirationInterval* and *feedFetchInterval* fields to integration yml.
* Fixed an issue in the playbooks schema.
* Fixed an issue where generated release notes were out of order.
* Improved pack dependencies detection.
* Fixed an issue where test playbooks were mishandled in **validate** command.

## 1.1.3

* Added a validation for invalid id fields in indicators types files in **validate** command.
* Added default behavior for **update-release-notes** command.
* Fixed an error where README files were failing release notes validation.
* Updated format of generated release notes to be more user friendly.
* Improved error messages for the **update-release-notes** command.
* Added support for `Connections`, `Dashboards`, `Widgets`, and `Indicator Types` to **update-release-notes** command.
* **Validate** now supports scripts under the *TestPlaybooks* directory.
* Fixed an issue where **validate** did not support powershell files.

## 1.1.2

* Added a validation for invalid playbookID fields in incidents types files in **validate** command.
* Added a code formatter for python files.
* Fixed an issue where new and old classifiers where mixed on validate command.
* Added *feedIncremental* field to the integration schema.
* Fixed error in the **upload** command where unified YMLs were not uploaded as expected if the given input was a pack.
* Fixed an issue where the **secrets** command failed due to a space character in the file name.
* Ignored RN validation for *NonSupported* pack.
* You can now ignore IF107, SC100, RP102 error codes in the **validate** command.
* Fixed an issue where the **download** command was crashing when received as input a JS integration or script.
* Fixed an issue where **validate** command checked docker image for JS integrations and scripts.
* **validate** command now checks scheme for reports and connections.
* Fixed an issue where **validate** command checked docker when running on all files.
* Fixed an issue where **validate** command did not fail when docker image was not on the latest numeric tag.
* Fixed an issue where beta integrations were not validated correctly in **validate** command.

## 1.1.1

* fixed and issue where file types were not recognized correctly in **validate** command.
* Added better outputs for validate command.

## 1.1.0

* Fixed an issue where changes to only non-validated files would fail validation.
* Fixed an issue in **validate** command where moved files were failing validation for new packs.
* Fixed an issue in **validate** command where added files were failing validation due to wrong file type detection.
* Added support for new classifiers and mappers in **validate** command.
* Removed support of old RN format validation.
* Updated **secrets** command output format.
* Added support for error ignore on deprecated files in **validate** command.
* Improved errors outputs in **validate** command.
* Added support for linting an entire pack.

## 1.0.9

* Fixed a bug where misleading error was presented when pack name was not found.
* **Update-release-notes** now detects added files for packs with versions.
* Readme files are now ignored by **update-release-notes** and validation of release notes.
* Empty release notes no longer cause an uncaught error during validation.

## 1.0.8

* Changed the output format of demisto-sdk secrets.
* Added a validation that checkbox items are not required in integrations.
* Added pack release notes generation and validation.
* Improved pack metadata validation.
* Fixed an issue in **validate** where renamed files caused an error

## 1.0.4

* Fix the **format** command to update the `id` field to be equal to `details` field in indicator-type files, and to `name` field in incident-type & dashboard files.
* Fixed a bug in the **validate** command for layout files that had `sortValues` fields.
* Fixed a bug in the **format** command where `playbookName` field was not always present in the file.
* Fixed a bug in the **format** command where indicatorField wasn't part of the SDK schemas.
* Fixed a bug in **upload** command where created unified docker45 yml files were not deleted.
* Added support for IndicatorTypes directory in packs (for `reputation` files, instead of Misc).
* Fixed parsing playbook condition names as string instead of boolean in **validate** command
* Improved image validation in YAML files.
* Removed validation for else path in playbook condition tasks.

## 1.0.3

* Fixed a bug in the **format** command where comments were being removed from YAML files.
* Added output fields: *file_path* and *kind* for layouts in the id-set.json created by **create-id-set** command.
* Fixed a bug in the **create-id-set** command Who returns Duplicate for Layouts with a different kind.
* Added formatting to **generate-docs** command results replacing all `<br>` tags with `<br/>`.
* Fixed a bug in the **download** command when custom content contained not supported content entity.
* Fixed a bug in **format** command in which boolean strings  (e.g. 'yes' or 'no') were converted to boolean values (e.g. 'True' or 'False').
* **format** command now removes *sourceplaybookid* field from playbook files.
* Fixed a bug in **generate-docs** command in which integration dependencies were not detected when generating documentation for a playbook.

## 1.0.1

* Fixed a bug in the **unify** command when output path was provided empty.
* Improved error message for integration with no tests configured.
* Improved the error message returned from the **validate** command when an integration is missing or contains malformed fetch incidents related parameters.
* Fixed a bug in the **create** command where a unified YML with a docker image for 4.5 was copied incorrectly.
* Missing release notes message are now showing the release notes file path to update.
* Fixed an issue in the **validate** command in which unified YAML files were not ignored.
* File format suggestions are now shown in the relevant file format (JSON or YAML).
* Changed Docker image validation to fail only on non-valid ones.
* Removed backward compatibility validation when Docker image is updated.

## 1.0.0

* Improved the *upload* command to support the upload of all the content entities within a pack.
* The *upload* command now supports the improved pack file structure.
* Added an interactive option to format integrations, scripts and playbooks with No TestPlaybooks configured.
* Added an interactive option to configure *conf.json* file with missing test playbooks for integrations, scripts and playbooks
* Added *download* command to download custom content from Demisto instance to the local content repository.
* Improved validation failure messages to include a command suggestion, wherever relevant, to fix the raised issue.
* Improved 'validate' help and documentation description
* validate - checks that scripts, playbooks, and integrations have the *tests* key.
* validate - checks that test playbooks are configured in `conf.json`.
* demisto-sdk lint - Copy dir better handling.
* demisto-sdk lint - Add error when package missing in docker image.
* Added *-a , --validate-all* option in *validate* to run all validation on all files.
* Added *-i , --input* option in *validate* to run validation on a specified pack/file.
* added *-i, --input* option in *secrets* to run on a specific file.
* Added an allowed hidden parameter: *longRunning* to the hidden integration parameters validation.
* Fixed an issue with **format** command when executing with an output path of a folder and not a file path.
* Bug fixes in generate-docs command given playbook as input.
* Fixed an issue with lint command in which flake8 was not running on unit test files.

## 0.5.2

* Added *-c, --command* option in *generate-docs* to generate a specific command from an integration.
* Fixed an issue when getting README/CHANGELOG files from git and loading them.
* Removed release notes validation for new content.
* Fixed secrets validations for files with the same name in a different directory.
* demisto-sdk lint - parallelization working with specifying the number of workers.
* demisto-sdk lint - logging levels output, 3 levels.
* demisto-sdk lint - JSON report, structured error reports in JSON format.
* demisto-sdk lint - XML JUnit report for unit-tests.
* demisto-sdk lint - new packages used to accelerate execution time.
* demisto-sdk secrets - command now respects the generic whitelist, and not only the pack secrets.

## 0.5.0

[PyPI History][1]

[1]: https://pypi.org/project/demisto-sdk/#history

## 0.4.9

* Fixed an issue in *generate-docs* where Playbooks and Scripts documentation failed.
* Added a graceful error message when executing the *run" command with a misspelled command.
* Added more informative errors upon failures of the *upload* command.
* format command:
  * Added format for json files: IncidentField, IncidentType, IndicatorField, IndicatorType, Layout, Dashboard.
  * Added the *-fv --from-version*, *-nv --no-validation* arguments.
  * Removed the *-t yml_type* argument, the file type will be inferred.
  * Removed the *-g use_git* argument, running format without arguments will run automatically on git diff.
* Fixed an issue in loading playbooks with '=' character.
* Fixed an issue in *validate* failed on deleted README files.

## 0.4.8

* Added the *max* field to the Playbook schema, allowing to define it in tasks loop.
* Fixed an issue in *validate* where Condition branches checks were case sensitive.

## 0.4.7

* Added the *slareminder* field to the Playbook schema.
* Added the *common_server*, *demisto_mock* arguments to the *init* command.
* Fixed an issue in *generate-docs* where the general section was not being generated correctly.
* Fixed an issue in *validate* where Incident type validation failed.

## 0.4.6

* Fixed an issue where the *validate* command did not identify CHANGELOG in packs.
* Added a new command, *id-set* to create the id set - the content dependency tree by file IDs.

## 0.4.5

* generate-docs command:
  * Added the *use_cases*, *permissions*, *command_permissions* and *limitations*.
  * Added the *--insecure* argument to support running the script and integration command in Demisto.
  * Removed the *-t yml_type* argument, the file type will be inferred.
  * The *-o --output* argument is no longer mandatory, default value will be the input file directory.
* Added support for env var: *DEMISTO_SDK_SKIP_VERSION_CHECK*. When set version checks are skipped.
* Fixed an issue in which the CHANGELOG files did not match our scheme.
* Added a validator to verify that there are no hidden integration parameters.
* Fixed an issue where the *validate* command ran on test files.
* Removed the *env-dir* argument from the demisto-sdk.
* README files which are html files will now be skipped in the *validate* command.
* Added support for env var: *DEMISTO_README_VALIDATOR*. When not set the readme validation will not run.

## 0.4.4

* Added a validator for IncidentTypes (incidenttype-*.json).
* Fixed an issue where the -p flag in the *validate* command was not working.
* Added a validator for README.md files.
* Release notes validator will now run on: incident fields, indicator fields, incident types, dashboard and reputations.
* Fixed an issue where the validator of reputation(Indicator Type) did not check on the details field.
* Fixed an issue where the validator attempted validating non-existing files after deletions or name refactoring.
* Removed the *yml_type* argument in the *split-yml*, *extract-code* commands.
* Removed the *file_type* argument in the *generate-test-playbook* command.
* Fixed the *insecure* argument in *upload*.
* Added the *insecure* argument in *run-playbook*.
* Standardise the *-i --input*, *-o --output* to demisto-sdk commands.

## 0.4.3

* Fixed an issue where the incident and indicator field BC check failed.
* Support for linting and unit testing PowerShell integrations.

## 0.4.2

* Fixed an issue where validate failed on Windows.
* Added a validator to verify all branches are handled in conditional task in a playbook.
* Added a warning message when not running the latest sdk version.
* Added a validator to check that the root is connected to all tasks in the playbook.
* Added a validator for Dashboards (dashboard-*.json).
* Added a validator for Indicator Types (reputation-*.json).
* Added a BC validation for changing incident field type.
* Fixed an issue where init command would generate an invalid yml for scripts.
* Fixed an issue in misleading error message in v2 validation hook.
* Fixed an issue in v2 hook which now is set only on newly added scripts.
* Added more indicative message for errors in yaml files.
* Disabled pykwalify info log prints.

## 0.3.10

* Added a BC check for incident fields - changing from version is not allowed.
* Fixed an issue in create-content-artifacts where scripts in Packs in TestPlaybooks dir were copied with a wrong prefix.

## 0.3.9

* Added a validation that incident field can not be required.
* Added validation for fetch incident parameters.
* Added validation for feed integration parameters.
* Added to the *format* command the deletion of the *sourceplaybookid* field.
* Fixed an issue where *fieldMapping* in playbook did not pass the scheme validation.
* Fixed an issue where *create-content-artifacts* did not copy TestPlaybooks in Packs without prefix of *playbook-*.
* Added a validation the a playbook can not have a rolename set.
* Added to the image validator the new DBot default image.
* Added the fields: elasticcommonfields, quiet, quietmode to the Playbook schema.
* Fixed an issue where *validate* failed on integration commands without outputs.
* Added a new hook for naming of v2 integrations and scripts.

## 0.3.8

* Fixed an issue where *create-content-artifact* was not loading the data in the yml correctly.
* Fixed an issue where *unify* broke long lines in script section causing syntax errors

## 0.3.7

* Added *generate-docs* command to generate documentation file for integration, playbook or script.
* Fixed an issue where *unify* created a malformed integration yml.
* Fixed an issue where demisto-sdk **init** creates unit-test file with invalid import.

## 0.3.6

* Fixed an issue where demisto-sdk **validate** failed on modified scripts without error message.

## 0.3.5

* Fixed an issue with docker tag validation for integrations.
* Restructured repo source code.

## 0.3.4

* Saved failing unit tests as a file.
* Fixed an issue where "_test" file for scripts/integrations created using **init** would import the "HelloWorld" templates.
* Fixed an issue in demisto-sdk **validate** - was failing on backward compatiblity check
* Fixed an issue in demisto-sdk **secrets** - empty line in .secrets-ignore always made the secrets check to pass
* Added validation for docker image inside integrations and scripts.
* Added --use-git flag to **format** command to format all changed files.
* Fixed an issue where **validate** did not fail on dockerimage changes with bc check.
* Added new flag **--ignore-entropy** to demisto-sdk **secrets**, this will allow skip entropy secrets check.
* Added --outfile to **lint** to allow saving failed packages to a file.

## 0.3.3

* Added backwards compatibility break error message.
* Added schema for incident types.
* Added **additionalinfo** field to as an available field for integration configuration.
* Added pack parameter for **init**.
* Fixed an issue where error would appear if name parameter is not set in **init**.

## 0.3.2

* Fixed the handling of classifier files in **validate**.

## 0.3.1

* Fixed the handling of newly created reputation files in **validate**.
* Added an option to perform **validate** on a specific file.

## 0.3.0

* Added support for multi-package **lint** both with parallel and without.
* Added all parameter in **lint** to run on all packages and packs in content repository.
* Added **format** for:
  * Scripts
  * Playbooks
  * Integrations
* Improved user outputs for **secrets** command.
* Fixed an issue where **lint** would run pytest and pylint only on a single docker per integration.
* Added auto-complete functionality to demisto-sdk.
* Added git parameter in **lint** to run only on changed packages.
* Added the **run-playbook** command
* Added **run** command which runs a command in the Demisto playground.
* Added **upload** command which uploads an integration or a script to a Demisto instance.
* Fixed and issue where **validate** checked if release notes exist for new integrations and scripts.
* Added **generate-test-playbook** command which generates a basic test playbook for an integration or a script.
* **validate** now supports indicator fields.
* Fixed an issue with layouts scheme validation.
* Adding **init** command.
* Added **json-to-outputs** command which generates the yaml section for outputs from an API raw response.

## 0.2.6

* Fixed an issue with locating release notes for beta integrations in **validate**.

## 0.2.5

* Fixed an issue with locating release notes for beta integrations in **validate**.

## 0.2.4

* Adding image validation to Beta_Integration and Packs in **validate**.

## 0.2.3

* Adding Beta_Integration to the structure validation process.
* Fixing bug where **validate** did checks on TestPlaybooks.
* Added requirements parameter to **lint**.

## 0.2.2

* Fixing bug where **lint** did not return exit code 1 on failure.
* Fixing bug where **validate** did not print error message in case no release notes were give.

## 0.2.1

* **Validate** now checks that the id and name fields are identical in yml files.
* Fixed a bug where sdk did not return any exit code.

## 0.2.0

* Added Release Notes Validator.
* Fixed the Unifier selection of your python file to use as the code.
* **Validate** now supports Indicator fields.
* Fixed a bug where **validate** and **secrets** did not return exit code 1 on failure.
* **Validate** now runs on newly added scripts.

## 0.1.8

* Added support for `--version`.
* Fixed an issue in file_validator when calling `checked_type` method with script regex.

## 0.1.2

* Restructuring validation to support content packs.
* Added secrets validation.
* Added content bundle creation.
* Added lint and unit test run.

## 0.1.1

* Added new logic to the unifier.
* Added detailed README.
* Some small adjustments and fixes.

## 0.1.0

Capabilities:

* **Extract** components(code, image, description etc.) from a Demisto YAML file into a directory.
* **Unify** components(code, image, description etc.) to a single Demisto YAML file.
* **Validate** Demisto content files.<|MERGE_RESOLUTION|>--- conflicted
+++ resolved
@@ -1,9 +1,7 @@
 # Changelog
 
 ## Unreleased
-<<<<<<< HEAD
 * Added formatting for yml files when period is missing in the end of description field, in the **format** command.
-=======
 * Fixed an issue where **update-release-notes** generated "available from Cortex XSOAR" instead of "from XSIAM" when run on XSIAM event collectors.
 * Added support for a new marketplace tag `xsoar_saas`.
 * Added support for yml hidden parameters for `xsoar_saas` marketplace, as part of the **prepare_content** command.
@@ -127,7 +125,6 @@
 * Added an aliasTo key to the incident field schema.
 
 ## 1.17.0
->>>>>>> 877b72dd
 * **validate** will only fail on docker related errors if the pack is supported by xsoar.
 * Added a validation that assures filename, id, and name have a correct suffix for modeling/parsing rules files.
 * Added new **validate** checks, preventing unwanted changes of the marketplaces (BC108,BC109), toversion (BC107)  and fromversion (BC106) fields.
