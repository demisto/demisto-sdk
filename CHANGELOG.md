--- conflicted
+++ resolved
@@ -1,8 +1,6 @@
 # Changelog
 ## Unreleased
-<<<<<<< HEAD
 * Added a **validate** step checking for misplaced files (i.e. directly under `Integrations`, or under mistyped folder name)
-=======
 * Added a validation that assures filename, id, and name have a correct suffix for modeling/parsing rules files.
 * Added new **validate** checks, preventing unwanted changes of the marketplaces (BC108,BC109), toversion (BC107)  and fromversion (BC106) fields.
 * Removed the `timezone_offset` argument in the *modeling-rules test* command.
@@ -180,7 +178,6 @@
 * Added pre-commit hooks for `validate`, `format`, `run-unit-tests` and `update-docker-image` commands.
 * Fixed an issue in the **download** command where layouts were overriden even without the `-f` option.
 * Fixed an issue where Demisto-SDK did not detect layout ID when using the **download** command.
->>>>>>> 0e5382b9
 * Fixed an issue where the **lint** command ran on `native:dev` supported content when passing the `--docker-image all` flag, instead it will run on `native:candidate`.
 * Added support for `native:candidate` as a docker image flag for **lint** command.
 * Added a modification for layouts in **prepare-content**, replacing `Related Incidents`, `Linked Incidents` and `Child Incidents` with the suitable `... Alerts` name when uploading to XSIAM.
