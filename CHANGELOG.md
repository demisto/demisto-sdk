# Changelog

## Unreleased
* Fixed an issue where **update-release-notes** command failed when running on a pack that contains deprecated integrations without the `commands` section.
* Fixed an issue where **validate** failed when attempting to map null values in a classifier.

## 1.14.0
* Added the `DEMISTO_SDK_GRAPH_FORCE_CREATE` environment variable. Use it to force the SDK to recreate the graph, rather than update it.
* Added support for code importing multi-level ApiModules to **lint**.
* Added a validation that the **modeling-rules test** command will fail if no test data file exist.
* Added support for the `<~XPANSE>` marketplace tag in release notes.
* Added support for marketplace tags in the **doc-review** command.
* Added **generate-unit-tests** documentation to the repo README.
* Added the `hiddenpassword` field to the integration schema, allowing **validate** to run on integrations with username-only inputs.
* Improved logs and error handling in the **modeling-rules test** command.
* Improved the warning message displayed for Contribution PRs editing outdated code.
* Improved the clarity of error messages for cases where yml files cannot be parsed as a dictionary.
* Updated the `XSIAMReport` schema.
* Standardized repo-wide logging. All logs are now created in one logger instance.
* **lint** now prevents unit-tests from accessing online resources in runtime.
* Updated the logs shown during lint when running in docker.
* Fixed an issue where **validate** showed errors twice.
* Fixed an issue where **validate** did not fail when xif files had wrong naming.
* Fixed an issue where **doc-review** required dot suffixes in release notes describing new content.
* Fixed an issue where **download** command failed when running on a beta integration.
<<<<<<< HEAD
* Added support for code importing multi-level ApiModules to **lint**.
* Added search marketplace functionality to XSIAM client.
=======
* Fixed an issue where **update-release-notes** generated release notes for packs in their initial version (1.0.0).
* Fixed an issue with **update-content-graph** where `--use-git` parameter was ignored when using `--imported-path` parameter.
* Fixed an issue where **validate** failed on playbooks with valid inputs, since it did not collect the playbook inputs occurrences properly.
>>>>>>> 29aba28f

## 1.13.0
* Added the pack version to the code files when calling **unify**. The same value is removed when calling **split**.
* Added a message showing the output path when **prepare-content** is called.
* Contribution PRs that update outdated packs now display a warning message.
* Fixed an issue when kebab-case has a misspelling in one of the sub words, the suggestion might be confusing.
* Improved caching and stability for **lint**.
* Added support for *.xif* files in the **secrets** command.
* Fixed an issue where **validate** would fail when playbook inputs contain Transform Language (DT).
* Added a new **validate** check, making sure a first level header exist in release notes (RN116)
* Fixed an issue where **lint** would not properly handle multiple ApiModules imports.

## 1.12.0
* Added the **pre-commit** command, to improve code quality of XSOAR content.
* Added the **run-unit-tests** command, to run unit tests of given content items inside their respective docker images.
* Added support for filepath arguments in the **validate** and **format** commands.
* Added pre-commit hooks for `validate`, `format`, `run-unit-tests` and `update-docker-image` commands.
* Fixed an issue in the **download** command where layouts were overriden even without the `-f` option.
* Fixed an issue where Demisto-SDK did not detect layout ID when using the **download** command.
* Fixed an issue where the **lint** command ran on `native:dev` supported content when passing the `--docker-image all` flag, instead it will run on `native:candidate`.
* Added support for `native:candidate` as a docker image flag for **lint** command.
* Fixed an issue where logs and messages would not show when using the **download** command.
* Fixed an issue where the `server_min_version` field in metadata was an empty value when parsing packs without content items.
* Fixed an issue where running **openapi-codegen** resulted in false-positive error messages.
* Fixed an issue where **generate-python-to-yml** generated input arguments as required even though required=False was specified.
* Fixed an issue where **generate-python-to-yml** generated input arguments a default arguments when default=some_value was provided.
* Fixed a bug where **validate** returned error on playbook inputs with special characters.
* Fixed an issue where **validate** did not properly check `conf.json` when the latter is modified.
* Fixed an issue in the **upload** command, where a prompt was not showing on the console.
* Fixed an issue where running **lint** failed installing dependencies in containers.

## 1.11.0
* **Note: Demisto-SDK will soon stop supporting Python 3.8**
* Fixed an issue where using **download** on non-unicode content, merging them into existing files caused an error.
* Changed an internal setting to allow writing non-ascii content (unicode) using `YAMLHandler` and `JSONHandler`.
* Fixed an issue where an error message in **unify** was unclear for invalid input.
* Fixed an issue where running **validate** failed with **is_valid_integration_file_path_in_folder** on integrations that use API modules.
* Fixed an issue where **validate** failed with **is_valid_integration_file_path_in_folder** on integrations that use the `MSAPIModule`.
* Added **validate** check for the `modules` field in `pack_metadata.json` files.
* Changed **lint** to skip deprecated content, unless when using the `-i` flag.
* Fixed an issue where **update-release-notes** failed when a new *Parsing Rule* was added to a pack.
* Refactored the logging framework. Demisto-SDK logs will now be written to `.demist_sdk_debug.log` under the content path (when detected) or the current directory.
* Added `GR105` validation to **validate** command to check that no duplicate IDs are used.
* Added support for API Modules imported in API modules in the **unify** command.
* Added **validate** check, to make sure every Python file has a corresponding unit test file.

## 1.10.6
* Fixed an issue where running **validate** with the `-g` flag would skip some validations for old-formatted (unified) integration/script files.
* Deprecated integrations and scripts will not run anymore when providing the **--all-packs** to the **lint** command.
* Fixed an issue where a pack `serverMinVersion` would be calculated by the minimal fromVersion of its content items.
* Added the `--docker-image-target` flag to **lint** for testing native supported content with new images.

## 1.10.5
* Fixed an issue where running **run-test-playbook** would not use the `verify` parameter correctly. @ajoga
* Added a newline at the end of README files generated in **generate-docs**.
* Added the value `3` (out of bounds) to the `onChangeRepAlg` and `reputationCalc` fields under the `IncidentType` and `GenericType` schemas. **validate** will allow using it now.
* Fixed an issue where **doc-review** required dot suffixes in release notes describing new content.
* Fixed an issue where **validate** failed on Feed Integrations after adding the new *Collect/Connect* section field.
* Fixed an issue where using **postman-codegen** failed converting strings containing digits to kebab-case.
* Fixed an issue where the ***error-code*** command could not parse List[str] parameter.
* Updated validation *LO107* to support more section types in XSIAM layouts.

## 1.10.4
* Added support for running **lint** in multiple native-docker images.

## 1.10.3
* Fixed an issue where running **format** would fail after running npm install.
* Improved the graph validations in the **validate** command:
  - GR100 will now run on all content items of changed packs.
  - GR101 and GR102 will now catch invalid fromversion/toversion of files **using** the changed items.
  - GR103 errors will raise a warning when using the *-a* flag, but an error if using the *-i* or *g* flags.
* Fixed an issue where test-playbooks timed out.
* Fixed an issue where making a change in a module using an ApiModule would cause lint to run on the ApiModule unnecessarily.
* Fixed an issue where the `marketplace` field was not used when dumping pack zips.
* Fixed a typo in the README content generated with **update-release-notes** for updating integrations.
* Fixed an issue in **validate**, where using the `-gr` and `-i` flags did not run properly.
* Added the `sectionorder` field to integration scheme.
* Fixed an issue where in some occasions running of test-playbooks could receive session timeouts.
* Fixed an issue where **validate** command failed on core pack dependencies validation because of test dependencies.

## 1.10.2
* Added markdown lint formatting for README files in the **format** command.
* Fixed an issue where **lint** failed when using the `-cdam` flag with changed dependant api modules.
* Fixed an issue in the **upload** command, where `json`-based content items were not unified correctly when using the `--zip` argument.
* Added XPANSE core packs validations.

## 1.10.1
* Fixed an issue where **update-content-graph** failed to execute.

## 1.10.0
* **Breaking change**: Removed usage of `pipenv`, `isort` and `autopep8` in the **split** and **download** commands. Removed the `--no-pipenv` and `--no-code-formatting` flags. Please see https://xsoar.pan.dev/docs/tutorials/tut-setup-dev-remote for the recommended environment setup.
* Fixed an issue in **prepare-content** command where large code lines were broken.
* Fixed an issue where git-*renamed_files* were not retrieved properly.
* Fixed an issue where test dependencies were calculated in all level dependencies calculation.
* Added formatting and validation to XSIAM content types.
* Fixed an issue where several XSIAM content types were not validated when passing the `-a` flag.
* Added a UUID to name mapper for **download** it replaces UUIDs with names on all downloaded files.
* Updated the demisto-py to v3.2.6 which now supports basic proxy authentication.
* Improved the message shown when using **upload** and overwriting packs.
* Added support for the **Layout Rule** content type in the id-set and the content graph.
* Updated the default general `fromVersion` value on **format** to `6.8.0`
* Fixed an issue where **lint** sometimes failed when using the `-cdam` flag due to wrong file duplications filtering.
* Added the content graph to **validate**, use with the `--graph` flag.

## 1.9.0
* Fixed an issue where the Slack notifier was using a deprecated argument.
* Added the `--docker-image` argument to the **lint** command, which allows determining the docker image to run lint on. Possible options are: `'native:ga'`, `'native:maintenance'`, `'native:dev'`, `'all'`, a specific docker image (from Docker Hub) or, the default `'from-yml'`.
* Fixed an issue in **prepare-content** command where large code lines were broken.
* Added a logger warning to **get_demisto_version**, the task will now fail with a more informative message.
* Fixed an issue where the **upload** and **prepare-content** commands didn't add `fromServerVersion` and `toServerVersion` to layouts.
* Updated **lint** to use graph instead of id_set when running with `--check-dependent-api-module` flag.
* Added the marketplaces field to all schemas.
* Added the flag `--xsoar-only` to the **doc-review** command which enables reviewing documents that belong to XSOAR-supported Packs.
* Fixed an issue in **update-release-notes** command where an error occurred when executing the same command a second time.
* Fixed an issue where **validate** would not always ignore errors listed under `.pack-ignore`.
* Fixed an issue where running **validate** on a specific pack didn't test all the relevant entities.
* Fixed an issue where fields ending with `_x2` where not replaced in the appropriate Marketplace.

## 1.8.3
* Changed **validate** to allow hiding parameters of type 0, 4, 12 and 14 when replacing with type 9 (credentials) with the same name.
* Fixed an issue where **update-release-notes** fails to update *MicrosoftApiModule* dependent integrations.
* Fixed an issue where the **upload** command failed because `docker_native_image_config.json` file could not be found.
* Added a metadata file to the content graph zip, to be used in the **update-content-graph** command.
* Updated the **validate** and **update-release-notes** commands to unskip the *Triggers Recommendations* content type.


## 1.8.2
* Fixed an issue where demisto-py failed to upload content to XSIAM when `DEMISTO_USERNAME` environment variable is set.
* Fixed an issue where the **prepare-content** command output invalid automation name when used with the --*custom* argument.
* Fixed an issue where modeling rules with arbitrary whitespace characters were not parsed correctly.
* Added support for the **nativeImage** key for an integration/script in the **prepare-content** command.
* Added **validate** checks for integrations declared deprecated (display name, description) but missing the `deprecated` flag.
* Changed the **validate** command to fail on the IN145 error code only when the parameter with type 4 is not hidden.
* Fixed an issue where downloading content layouts with `detailsV2=None` resulted in an error.
* Fixed an issue where **xdrctemplate** was missing 'external' prefix.
* Fixed an issue in **prepare-content** command providing output path.
* Updated the **validate** and **update-release-notes** commands to skip the *Triggers Recommendations* content type.
* Added a new validation to the **validate** command to verify that the release notes headers are in the correct format.
* Changed the **validate** command to fail on the IN140 error code only when the skipped integration has no unit tests.
* Changed **validate** to allow hiding parameters of type 4 (secret) when replacing with type 9 (credentials) with the same name.
* Fixed an issue where the **update-release-notes** command didn't add release-notes properly to some *new* content items.
* Added validation that checks that the `nativeimage` key is not defined in script/integration yml.
* Added to the **format** command the ability to remove `nativeimage` key in case defined in script/integration yml.
* Enhanced the **update-content-graph** command to support `--use-git`, `--imported_path` and `--output-path` arguments.
* Fixed an issue where **doc-review** failed when reviewing command name in some cases.
* Fixed an issue where **download** didn't identify playbooks properly, and downloaded files with UUIDs instead of file/script names.

## 1.8.1
* Fixed an issue where **format** created duplicate configuration parameters.
* Added hidden properties to integration command argument and script argument.
* Added `--override-existing` to **upload** that skips the confirmation prompt for overriding existing content packs. @mattbibbydw
* Fixed an issue where **validate** failed in private repos when attempting to read from a nonexisting `approved_categories.json`.
* Fixed an issue where **validate** used absolute paths when getting remote `pack_metadata.json` files in private repos.
* Fixed an issue in **download**, where names of custom scripts were replaced with UUIDs in IncidentFields and Layouts.

## 1.8.0
* Updated the supported python versions, as `>=3.8,<3.11`, as some of the dependencies are not supported on `3.11` yet.
* Added a **validate** step for **Modeling Rules** testdata files.
* Added the **update-content-graph** command.
* Added the ability to limit the number of CPU cores with `DEMISTO_SDK_MAX_CPU_CORES` envirment variable.
* Added the **prepare-content** command.
* Added support for fromversion/toversion in XSIAM content items (correlation rules, XSIAM dashboards, XSIAM reports and triggers).
* Added a **validate** step checking types of attributes in the schema file of modeling rule.
* Added a **validate** step checking that the dataset name of a modeling rule shows in the xif and schema files.
* Added a **validate** step checking that a correlation rule file does not start with a hyphen.
* Added a **validate** step checking that xsiam content items follow naming conventions.
* Fixed an issue where SDK commands failed on the deprecated `packaging.version.LegacyVersion`, by locking the `packaging` version to `<22`.
* Fixed an issue where **update-release-notes** failed when changing only xif file in **Modeling Rules**.
* Fixed an issue where *is_valid_category* and *is_categories_field_match_standard* failed when running in a private repo.
* Fixed an issue where **validate** didn't fail on the MR103 validation error.
* Fixed the *--release-notes* option, to support the new CHANGELOG format.
* Fixed an issue where **validate** failed when only changing a modeling rules's xif file.
* Fixed an issue where **format** failed on indicator files with a `None` value under the `tabs` key.
* Fixed an issue where **validate** only printed errors for one change of context path, rather than print all.
* Fixed an issue where **download** did not suggest using a username/password when authenticating with XSOAR and using invalid arguments.
* Fixed an issue where **download** failed when listing or downloading content items that are not unicode-encoded.
* Added support for fromversion/toversion in XSIAM content items (correlation rules, XSIAM dashboards, XSIAM reports and triggers).
* Updated the supported python versions, as `>=3.8,<3.11`, as some of the dependencies are not supported on `3.11` yet.
* Added **prepare-content** command which will prepare the pack or content item for the platform.
* Patched an issue where deprecated `packaging.version.LegacyVersion`, locking packaging version to `<22`.

## 1.7.9
* Fixed an issue where an error message in **validate** would not include the suggested fix.
* Added a validation that enforces predefined categories on MP Packs & integration yml files, the validation also ensures that each pack has only one category.
* Fixed an issue where **update-release-notes** did not generate release notes for **XDRC Templates**.
* Fixed an issue where **upload** failed without explaining the reason.
* Improved implementation of the docker_helper module.
* Fixed an issue where **validate** did not check changed pack_metadata.json files when running using git.
* Added support for **xdrctemplate** to content graph.
* Fixed an issue where local copies of the newly-introduced `DemistoClassApiModule.py` were validated.
* Added new release notes templates for the addition and modification of playbooks, layouts and types in the **doc-review** command.
* Fixed an issue where the **doc-review** command failed on descriptions of new content items.
* Added the `Command XXX is deprecated. Use XXX instead.` release notes templates to **doc-review** command.
* Fixed an issue where the **update-release-notes** command didn't add the modeling-rules description for new modeling-rules files.

## 1.7.8
* Added the capability to run the MDX server in a docker container for environments without node.
* Fixed an issue where **generate-docs** with `-c` argument updated sections of the incorrect commands.
* Added IF113 error code to **ALLOWED_IGNORE_ERRORS**.
* Fixed an issue where **validate** failed on playbooks with non-string input values.
* Added the `DEMISTO_SDK_IGNORE_CONTENT_WARNING` environment variable, to allow suppressing warnings when commands are not run under a content repo folder.
* Fixed an issue where **validate** failed to recognize integration tests that were missing from config.json
* Added support for **xpanse** marketplace in **create-id-set** and **create-content-artifacts** commands.
* Fixed an issue where **split** failed on yml files.
* Added support for marketplace-specific tags.
* Fixed an issue where **download** would not run `isort`. @maxgubler
* Fixed an issue where XSIAM Dashboards and Reports images failed the build.
* Added support for **xpanse** marketplace to content graph.

## 1.7.7
* Fixed an issue where paybooks **generate-docs** didn't parse complex input values when no accessor field is given correctly.
* Fixed an issue in the **download** command, where an exception would be raised when downloading system playbooks.
* Fixed an issue where the **upload** failed on playbooks containing a value that starts with `=`.
* Fixed an issue where the **generate-unit-tests** failed to generate assertions, and generate unit tests when command names does not match method name.
* Fixed an issue where the **download** command did not honor the `--no-code-formatting` flag properly. @maxgubler
* Added a new check to **validate**, making sure playbook task values are passed as references.
* Fixed an issue where the **update-release-notes** deleted existing release notes, now appending to it instead.
* Fixed an issue where **validate** printed blank space in case of validation failed and ignored.
* Renamed 'Agent Config' to 'XDRC Templates'.
* Fixed an issue where the **zip-packs** command did not work with the CommonServerUserPython and CommonServerUserPowerShell package.

## 1.7.6

* Fixed parsing of initialization arguments of client classes in the **generate-unit-tests** command.
* Added support for AgentConfig content item in the **upload**, **create-id-set**, **find-dependecies**, **unify** and **create-content-artifacts** commands.
* Added support for XSIAM Report preview image.

## 1.7.5

* Fixed an issue where the **upload** command did not work with the CommonServerUserPython package.
* Fixed an issue in the **download** command, where some playbooks were downloaded as test playbooks.
* Added playbook modification capabilities in **TestSuite**.
* Added a new command **create-content-graph**.
* Fixed an issue in the **upload** command, where the temporary zip would not clean up properly.
* Improved content items parsing in the **create-content-graph** command.
* Added an error when the docker daemon is unavailable when running **lint**.
* Removed the validation of a subtype change for scripts in the **validate** command.
* Fixed an issue where names of XSIAM content items were not normalized properly.
* Fixed an issue where the **download** command was downloading playbooks with **script** (id) and not **scriptName**.
* Fixed an issue where script yml files were not properly identified by `find_type`.
* Removed nightly integrations filtering when deciding if a test should run.
* Added support for XSIAM Dashboard preview image.
* Added the `--no-code-formatting` flag to the **download** command, allowing to skip autopep8 and isort.
* Fixed an issue in the **update-release-notes** command, where generating release notes for modeling rules schema file caused exception.

## 1.7.4

* Fixed an issue where the **doc-review** command showed irrelevant messages.
* Fixed an issue in **validate**, where backward-compatibility failures prevented other validations from running.
* Fixed an issue in **validate**, where content-like files under infrastructure paths were not ignored.
* Fixed an issue in the AMI mapping, where server versions were missing.
* Change the way the normalize name is set for external files.
* Added dump function to XSIAM pack objects to dulicate the files.
* Fixed an issue where the `contribution_converter` did not support changes made to ApiModules.
* Added name normalization according to new convention to XSIAM content items
* Added playbook modification capabilities in **TestSuite**.
* Fixed an issue in create-content-artifacts where it will not get a normalize name for the item and it will try to duplicate the same file.

## 1.7.3

* Fixed an issue in the **format** command where fail when executed from environment without mdx server available.
* Added `Added a`, `Added an` to the list of allowed changelog prefixes.
* Added support for Indicator Types/Reputations in the **upload** command.
* Fixed an issue when running from a subdirectory of a content repo failed.
* Changing the way we are using XSIAM servers api-keys in **test-content** .
* Added a success message to **postman-codegen**.

## 1.7.2

* Fixed an issue in the **validate** command where incident fields were not found in mappers even when they exist
* Added an ability to provide list of marketplace names as a param attribute to **validate** and **upload**
* Added the file type to the error message when it is not supported.
* Fixed an issue where `contribution_converter` incorrectly mapped _Indicator Field_ objects to the _incidentfield_ directory in contribution zip files.
* Fixed a bug where **validate** returned error on empty inputs not used in playbooks.
* Added the `DEMISTO_SDK_CONTENT_PATH` environment variable, implicitly used in various commands.
* Added link to documentation for error messages regarding use cases and tags.

## 1.7.1

* Fixed an issue where *indicatorTypes* and *betaIntegrations* were not found in the id_set.
* Updated the default general `fromVersion` value on **format** to `6.5.0`
* Fixed an issue where the **validate** command did not fail when the integration yml file name was not the same as the folder containing it.
* Added an option to have **generate-docs** take a Playbooks folder path as input, and generate docs for all playbooks in it.
* Fixed an issue where the suggestion in case of `IF113` included uppercase letters for the `cliName` parameter.
* Added new validation to the **validate** command to fail and list all the file paths of files that are using a deprecated integration command / script / playbook.
* **validate** will no longer fail on playbooks calling subplaybooks that have a higher `fromVersion` value, if  calling the subplaybook has `skipifunavailable=True`.
* Fixed an issue where relative paths were not accessed correctly.
* Running any `demisto-sdk` command in a folder with a `.env` file will load it, temporarily overriding existing environment variables.
* Fixed an issue where **validate** did not properly detect deleted files.
* Added new validations to the **validate** command to verify that the schema file exists for a modeling rule and that the schema and rules keys are empty in the yml file.
* Fixed an issue where *find_type* didn't recognize exported incident types.
* Added a new validation to **validate**, making sure all inputs of a playbook are used.
* Added a new validation to **validate**, making sure all inputs used in a playbook declared in the input section.
* The **format** command will now replace the *fromServerVersion* field with *fromVersion*.

## 1.7.0

* Allowed JSON Handlers to accept kwargs, for custoimzing behavior.
* Fixed an issue where an incorrect error was shown when the `id` of a content item differed from its `name` attribute.
* Fixed an issue where the `preserve_quotes` in ruamel_handler received an incorrect value @icholy
* Fixed an issue where ignoring RM110 error code wasn't working and added a validation to **ALLOWED_IGNORE_ERRORS** to validate that all error codes are inserted in the right format.
* Fixed an issue where the contribution credit text was not added correctly to the pack README.
* Changed the contribution file implementation from markdown to a list of contributor names. The **create-content-artifact** will use this list to prepare the needed credit message.
* Added a new validation to the `XSOAR-linter` in the **lint** command for verifying that demisto.log is not used in the code.
* The **generate-docs** command will now auto-generate the Incident Mirroring section when implemented in an integration.
* Added support to automatically generate release notes for deprecated items in the **update-release-notes** command.
* Fixed an issue causing any command to crash when unable to detect local repository properties.
* Fixed an issue where running in a private gitlab repo caused a warning message to be shown multiple times.
* Added a new validation to the **validate** command to verify that markdown and python files do not contain words related to copyright section.
* Fixed an issue where **lint** crashed when provided an input file path (expecting a directory).

## 1.6.9

* Added a new validation that checks whether a pack should be deprecated.
* Added a new ability to the **format** command to deprecate a pack.
* Fixed an issue where the **validate** command sometimes returned a false negative in cases where there are several sub-playbooks with the same ID.
* Added a new validation to the **validate** command to verify that the docker in use is not deprecated.
* Added support for multiple ApiModules in the **unify** command
* Added a check to **validate** command, preventing use of relative urls in README files.
* Added environment variable **DEMISTO_SDK_MARKETPLACE** expected to affect *MarketplaceTagParser* *marketplace* value. The value will be automatically set when passing *marketplace* arg to the commands **unify**, **zip-packs**, **create-content-artifacts** and **upload**.
* Added slack notifier for build failures on the master branch.
* Added support for modeling and parsing rules in the **split** command.
* Added support for README files in **format** command.
* Added a **validate** check, making sure classifier id and name values match. Updated the classifier **format** to update the id accordingly.
* The **generate-docs** command will now auto-generate the playbook image link by default.
* Added the `--custom-image-link` argument to override.
* Added a new flag to **generate-docs** command, allowing to add a custom image link to a playbook README.
* Added a new validation to the **validate** command to verify that the package directory name is the same as the files contained in the that package.
* Added support in the **unify** command to unify a schema into its Modeling Rule.

## 1.6.8

* Fixed an issue where **validate** did not fail on invalid playbook entities' versions (i.e. subplaybooks or scripts with higher fromversion than their parent playbook).
* Added support for running lint via a remote docker ssh connection. Use `DOCKER_HOST` env variable to specify a remote docker connection, such as: `DOCKER_HOST=ssh://myuser@myhost.com`.
* Fixed an issue where the pack cache in *get_marketplaces* caused the function to return invalid values.
* Fixed an issue where running format on a pack with XSIAM entities would fail.
* Added the new `display_name` field to relevant entities in the **create-id-set** command.
* Added a new validation to the **validate** command to verify the existence of "Reliability" parameter if the integration have reputation command.
* Fixed a bug where terminating the **lint** command failed (`ctrl + c`).
* Removed the validation of a subtype change in integrations and scripts from **validate**.
* Fixed an issue where **download** did not behave as expected when prompting for a version update. Reported by @K-Yo
* Added support for adoption release notes.
* Fixed an issue where **merge-id-sets** failed when a key was missing in one id-set.json.
* Fixed a bug where some mypy messages were not parsed properly in **lint**.
* Added a validation to the **validate** command, failing when '`fromversion`' or '`toversion`' in a content entity are incorrect format.
* Added a validation to the **validate** command, checking if `fromversion` <= `toversion`.
* Fixed an issue where coverage reports used the wrong logging level, marking debug logs as errors.
* Added a new validation to the **validate** command, to check when the discouraged `http` prefixes are used when setting defaultvalue, rather than `https`.
* Added a check to the **lint** command for finding hard-coded usage of the http protocol.
* Locked the dependency on Docker.
* Removed a traceback line from the **init** command templates: BaseIntegration, BaseScript.
* Updated the token in **_add_pr_comment** method from the content-bot token to the xsoar-bot token.

## 1.6.7

* Added the `types-markdown` dependency, adding markdown capabilities to existing linters using the [Markdown](https://pypi.org/project/Markdown/) package.
* Added support in the **format** command to remove nonexistent incident/indicator fields from *layouts/mappers*
* Added the `Note: XXX` and `XXX now generally available.` release notes templates to **doc-review** command.
* Updated the logs shown during the docker build step.
* Removed a false warning about configuring the `GITLAB_TOKEN` environment variable when it's not needed.
* Removed duplicate identifiers for XSIAM integrations.
* Updated the *tags* and *use cases* in pack metadata validation to use the local files only.
* Fixed the error message in checkbox validation where the defaultvalue is wrong and added the name of the variable that should be fixed.
* Added types to `find_type_by_path` under tools.py.
* Fixed an issue where YAML files contained incorrect value type for `tests` key when running `format --deprecate`.
* Added a deprecation message to the `tests:` section of yaml files when running `format --deprecate`.
* Added use case for **validate** on *wizard* objects - set_playbook is mapped to all integrations.
* Added the 'integration-get-indicators' commands to be ignored by the **verify_yml_commands_match_readme** validation, the validation will no longer fail if these commands are not in the readme file.
* Added a new validation to the **validate** command to verify that if the phrase "breaking changes" is present in a pack release notes, a JSON file with the same name exists and contains the relevant breaking changes information.
* Improved logs when running test playbooks (in a build).
* Fixed an issue in **upload** did not include list-type content items. @nicolas-rdgs
* Reverted release notes to old format.

## 1.6.6

* Added debug print when excluding item from ID set due to missing dependency.
* Added a validation to the **validate** command, failing when non-ignorable errors are present in .pack-ignore.
* Fixed an issue where `mdx server` did not close when stopped in mid run.
* Fixed an issue where `-vvv` flag did not print logs on debug level.
* enhanced ***validate*** command to list all command names affected by a backward compatibility break, instead of only one.
* Added support for Wizard content item in the **format**, **validate**, **upload**, **create-id-set**, **find-dependecies** and **create-content-artifacts** commands.
* Added a new flag to the **validate** command, allowing to run specific validations.
* Added support in **unify** and **create-content-artifacts** for displaying different documentations (detailed description + readme) for content items, depending on the marketplace version.
* Fixed an issue in **upload** where list items were not uploaded.
* Added a new validation to **validate** command to verify that *cliName* and *id* keys of the incident field or the indicator field are matches.
* Added the flag '-x', '--xsiam' to **upload** command to upload XSIAM entities to XSIAM server.
* Fixed the integration field *isFetchEvents* to be in lowercase.
* Fixed an issue where **validate -i** run after **format -i** on an existing file in the repo instead of **validate -g**.
* Added the following commands: 'update-remote-data', 'get-modified-remote-data', 'update-remote-system' to be ignored by the **verify_yml_commands_match_readme** validation, the validation will no longer fail if these commands are not in the readme file.
* Updated the release note template to include a uniform format for all items.
* Added HelloWorldSlim template option for *--template* flag in **demisto-sdk init** command.
* Fixed an issue where the HelloWorldSlim template in **demisto-sdk init** command had an integration id that was conflicting with HelloWorld integration id.
* Updated the SDK to use demisto-py 3.1.6, allowing use of a proxy with an environment variable.
* Set the default logger level to `warning`, to avoid unwanted debug logs.
* The **format** command now validates that default value of checkbox parameters is a string 'true' or 'false'.
* Fixed an issue where `FileType.PLAYBOOK` would show instead of `Playbook` in readme error messages.
* Added a new validation to **validate** proper defaultvalue for checkbox fields.

## 1.6.5

* Fixed an issue in the **format** command where the `id` field was overwritten for existing JSON files.
* Fixed an issue where the **doc-review** command was successful even when the release-note is malformed.
* Added timestamps to the `demisto-sdk` logger.
* Added time measurements to **lint**.
* Added the flag '-d', '--dependency' to **find-dependencies** command to get the content items that cause the dependencies between two packs.
* Fixed an issue where **update-release-notes** used the *trigger_id* field instead of the *trigger_name* field.
* Fixed an issue where **doc-review** failed to recognize script names, in scripts using the old file structure.
* Fixed an issue where concurrent processes created by **lint** caused deadlocks when opening files.
* Fixed an issue in the **format** command where `_dev` or `_copy` suffixes weren't removed from the subscript names in playbooks and layouts.
* Fixed an issue where **validate** failed on nonexistent `README.md` files.
* Added support of XSIAM content items to the **validate** command.
* Report **lint** summary results and failed packages after reporting time measurements.

## 1.6.4

* Added the new **generate-yml-from-python** command.
* Added a code *type* indication for integration and script objects in the *ID Set*.
* Added the [Vulture](https://github.com/jendrikseipp/vulture) linter to the pre-commit hook.
* The `demisto-sdk` pack will now be distributed via PyPi with a **wheel** file.
* Fixed a bug where any edited json file that contained a forward slash (`/`) escaped.
* Added a new validation to **validate** command to verify that the metadata *currentVersion* is
the same as the last release note version.
* The **validate** command now checks if there're none-deprecated integration commands that are missing from the readme file.
* Fixed an issue where *dockerimage* changes in Scripts weren't recognized by the **update-release-notes** command.
* Fixed an issue where **update-xsoar-config-file** did not properly insert the marketplace packs list to the file.
* Added the pack name to the known words by default when running the **doc-review** command.
* Added support for new XSIAM entities in **create-id-set** command.
* Added support for new XSIAM entities in **create-content-artifacts** command.
* Added support for Parsing/Modeling Rule content item in the **unify** command.
* Added the integration name, the commands name and the script name to the known words by default when running the **doc-review** command.
* Added an argument '-c' '--custom' to the **unify** command, if True will append to the unified yml name/display/id the custom label provided
* Added support for sub words suggestion in kebab-case sentences when running the **doc-review** command.
* Added support for new XSIAM entities in **update-release-notes** command.
* Enhanced the message of alternative suggestion words shown when running **doc-review** command.
* Fixed an incorrect error message, in case `node` is not installed on the machine.
* Fixed an issue in the **lint** command where the *check-dependent-api-modules* argument was set to true by default.
* Added a new command **generate-unit-tests**.
* Added a new validation to **validate** all SIEM integration have the same suffix.
* Fixed the destination path of the unified parsing/modeling rules in **create-content-artifacts** command.
* Fixed an issue in the **validate** command, where we validated wrongfully the existence of readme file for the *ApiModules* pack.
* Fixed an issue in the **validate** command, where an error message that was displayed for scripts validation was incorrect.
* Fixed an issue in the **validate** and **format** commands where *None* arguments in integration commands caused the commands to fail unexpectedly.
* Added support for running tests on XSIAM machines in the **test-content** command.
* Fixed an issue where the **validate** command did not work properly when deleting non-content items.
* Added the flag '-d', '--dependency' to **find-dependencies** command to get the content items that cause the dependencies between two packs.

## 1.6.3

* **Breaking change**: Fixed a typo in the **validate** `--quiet-bc-validation` flag (was `--quite-bc-validation`). @upstart-swiss
* Dropped support for python 3.7: Demisto-SDK is now supported on Python 3.8 or newer.
* Added an argument to YAMLHandler, allowing to set a maximal width for YAML files. This fixes an issue where a wrong default was used.
* Added the detach mechanism to the **upload** command, If you set the --input-config-file flag, any files in the repo's SystemPacks folder will be detached.
* Added the reattach mechanism to the **upload** command, If you set the --input-config-file flag, any detached item in your XSOAR instance that isn't currently in the repo's SystemPacks folder will be re-attached.
* Fixed an issue in the **validate** command that did not work properly when using the *-g* flag.
* Enhanced the dependency message shown when running **lint**.
* Fixed an issue where **update-release-notes** didn't update the currentVersion in pack_metadata.
* Improved the logging in **test-content** for helping catch typos in external playbook configuration.

## 1.6.2

* Added dependency validation support for core marketplacev2 packs.
* Fixed an issue in **update-release-notes** where suggestion fix failed in validation.
* Fixed a bug where `.env` files didn't load. @nicolas-rdgs
* Fixed a bug where **validate** command failed when the *categories* field in the pack metadata was empty for non-integration packs.
* Added *system* and *item-type* arguments to the **download** command, used when downloading system items.
* Added a validation to **validate**, checking that each script, integration and playbook have a README file. This validation only runs when the command is called with either the `-i` or the `-g` flag.
* Fixed a regression issue with **doc-review**, where the `-g` flag did not work.
* Improved the detection of errors in **doc-review** command.
* The **validate** command now checks if a readme file is empty, only for packs that contain playbooks or were written by a partner.
* The **validate** command now makes sure common contextPath values (e.g. `DBotScore.Score`) have a non-empty description, and **format** populates them automatically.
* Fixed an issue where the **generate-outputs** command did not work properly when examples were provided.
* Fixed an issue in the **generate-outputs** command, where the outputs were not written to the specified output path.
* The **generate-outputs** command can now generate outputs from multiple calls to the same command (useful when different args provide different outputs).
* The **generate-outputs** command can now update a yaml file with new outputs, without deleting or overwriting existing ones.
* Fixed a bug where **doc-review** command failed on existing templates.
* Fixed a bug where **validate** command failed when the word demisto is in the repo README file.
* Added support for adding test-playbooks to the zip file result in *create-content-artifacts* command for marketplacev2.
* Fixed an issue in **find-dependencies** where using the argument *-o* without the argument *--all-packs-dependencies* did not print a proper warning.
* Added a **validate** check to prevent deletion of files whose deletion is not supported by the XSOAR marketplace.
* Removed the support in the *maintenance* option of the *-u* flag in the **update-release-notes** command.
* Added validation for forbidden words and phrases in the **doc-review** command.
* Added a retries mechanism to the **test-content** command to stabilize the build process.
* Added support for all `git` platforms to get remote files.
* Refactored the **format** command's effect on the *fromversion* field:
  * Fixed a bug where the *fromversion* field was removed when modifying a content item.
  * Updated the general default *fromversion* and the default *fromversion* of newly-introduced content items (e.g. `Lists`, `Jobs`).
  * Added an interactive mode functionality for all content types, to ask the user whether to set a default *fromversion*, if could not automatically determine its value. Use `-y` to assume 'yes' as an answer to all prompts and run non-interactively.

## 1.6.1

* Added the '--use-packs-known-words' argument to the **doc-review** command
* Added YAML_Loader to handle yaml files in a standard way across modules, replacing PYYAML.
* Fixed an issue when filtering items using the ID set in the **create-content-artifacts** command.
* Fixed an issue in the **generate-docs** command where tables were generated with an empty description column.
* Fixed an issue in the **split** command where splitting failed when using relative input/output paths.
* Added warning when inferred files are missing.
* Added to **validate** a validation for integration image dimensions, which should be 120x50px.
* Improved an error in the **validate** command to better differentiate between the case where a required fetch parameter is malformed or missing.

## 1.6.0

* Fixed an issue in the **create-id-set** command where similar items from different marketplaces were reported as duplicated.
* Fixed typo in demisto-sdk init
* Fixed an issue where the **lint** command did not handle all container exit codes.
* Add to **validate** a validation for pack name to make sure it is unchanged.
* Added a validation to the **validate** command that verifies that the version in the pack_metdata file is written in the correct format.
* Fixed an issue in the **format** command where missing *fromVersion* field in indicator fields caused an error.

## 1.5.9

* Added option to specify `External Playbook Configuration` to change inputs of Playbooks triggered as part of **test-content**
* Improved performance of the **lint** command.
* Improved performance of the **validate** command when checking README images.
* ***create-id-set*** command - the default value of the **marketplace** argument was changed from ‘xsoar’ to all packs existing in the content repository. When using the command, make sure to pass the relevant marketplace to use.

## 1.5.8

* Fixed an issue where the command **doc-review** along with the argument `--release-notes` failed on yml/json files with invalid schema.
* Fixed an issue where the **lint** command failed on packs using python 3.10

## 1.5.7

* Fixed an issue where reading remote yaml files failed.
* Fixed an issue in **validate** failed with no error message for lists (when no fromVersion field was found).
* Fixed an issue when running **validate** or **format** in a gitlab repository, and failing to determine its project id.
* Added an enhancement to **split**, handling an empty output argument.
* Added the ability to add classifiers and mappers to conf.json.
* Added the Alias field to the incident field schema.

## 1.5.6

* Added 'deprecated' release notes template.
* Fixed an issue where **run-test-playbook** command failed to get the task entries when the test playbook finished with errors.
* Fixed an issue in **validate** command when running with `no-conf-json` argument to ignore the `conf.json` file.
* Added error type text (`ERROR` or `WARNING`) to **validate** error prints.
* Fixed an issue where the **format** command on test playbook did not format the ID to be equal to the name of the test playbook.
* Enhanced the **update-release-notes** command to automatically commit release notes config file upon creation.
* The **validate** command will validate that an indicator field of type html has fromVersion of 6.1.0 and above.
* The **format** command will now add fromVersion 6.1.0 to indicator field of type html.
* Added support for beta integrations in the **format** command.
* Fixed an issue where the **postman-codegen** command failed when called with the `--config-out` flag.
* Removed the integration documentation from the detailed description while performing **split** command to the unified yml file.
* Removed the line which indicates the version of the product from the README.md file for new contributions.

## 1.5.5

* Fixed an issue in the **update-release-notes** command, which did not work when changes were made in multiple packs.
* Changed the **validate** command to fail on missing test-playbooks only if no unittests are found.
* Fixed `to_kebab_case`, it will now deal with strings that have hyphens, commas or periods in them, changing them to be hyphens in the new string.
* Fixed an issue in the **create-id-set** command, where the `source` value included the git token if it was specified in the remote url.
* Fixed an issue in the **merge-id-set** command, where merging fails because of duplicates but the packs are in the XSOAR repo but in different version control.
* Fixed missing `Lists` Content Item as valid `IDSetType`
* Added enhancement for **generate-docs**. It is possible to provide both file or a comma seperated list as `examples`. Also, it's possible to provide more than one example for a script or a command.
* Added feature in **format** to sync YML and JSON files to the `master` file structure.
* Added option to specify `Incident Type`, `Incoming Mapper` and `Classifier` when configuring instance in **test-content**
* added a new command **run-test-playbook** to run a test playbook in a given XSOAR instance.
* Fixed an issue in **format** when running on a modified YML, that the `id` value is not changed to its old `id` value.
* Enhancement for **split** command, replace `ApiModule` code block to `import` when splitting a YML.
* Fixed an issue where indicator types were missing from the pack's content, when uploading using **zip-packs**.
* The request data body format generated in the **postman-codegen** will use the python argument's name and not the raw data argument's name.
* Added the flag '--filter-by-id-set' to **create-content-artifacts** to create artifacts only for items in the given id_set.json.

## 1.5.4

* Fixed an issue with the **format** command when contributing via the UI
* The **format** command will now not remove the `defaultRows` key from incident, indicator and generic fields with `type: grid`.
* Fixed an issue with the **validate** command when a layoutscontainer did not have the `fromversion` field set.
* added a new command **update-xsoar-config-file** to handle your XSOAR Configuration File.
* Added `skipVerify` argument in **upload** command to skip pack signature verification.
* Fixed an issue when the **run** command  failed running when there’s more than one playground, by explicitly using the current user’s playground.
* Added support for Job content item in the **format**, **validate**, **upload**, **create-id-set**, **find-dependecies** and **create-content-artifacts** commands.
* Added a **source** field to the **id_set** entitles.
* Two entitles will not consider as duplicates if they share the same pack and the same source.
* Fixed a bug when duplicates were found in **find_dependencies**.
* Added function **get_current_repo** to `tools`.
* The **postman-codegen** will not have duplicates argument name. It will rename them to the minimum distinguished shared path for each of them.

## 1.5.3

* The **format** command will now set `unsearchable: True` for incident, indicator and generic fields.
* Fixed an issue where the **update-release-notes** command crashes with `--help` flag.
* Added validation to the **validate** command that verifies the `unsearchable` key in incident, indicator and generic fields is set to true.
* Removed a validation that DBotRole should be set for automation that requires elevated permissions to the `XSOAR-linter` in the **lint** command.
* Fixed an issue in **Validate** command where playbooks conditional tasks were mishandeled.
* Added a validation to prevent contributors from using the `fromlicense` key as a configuration parameter in an integration's YML
* Added a validation to ensure that the type for **API token** (and similar) parameters are configured correctly as a `credential` type in the integration configuration YML.
* Added an assertion that checks for duplicated requests' names when generating an integration from a postman collection.
* Added support for [.env files](https://pypi.org/project/python-dotenv/). You can now add a `.env` file to your repository with the logging information instead of setting a global environment variables.
* When running **lint** command with --keep-container flag, the docker images are committed.
* The **validate** command will not return missing test playbook error when given a script with dynamic-section tag.

## 1.5.2

* Added a validation to **update-release-notes** command to ensure that the `--version` flag argument is in the right format.
* added a new command **coverage-analyze** to generate and print coverage reports.
* Fixed an issue in **validate** in repositories which are not in GitHub or GitLab
* Added a validation that verifies that readme image absolute links do not contain the working branch name.
* Added support for List content item in the **format**, **validate**, **download**, **upload**, **create-id-set**, **find-dependecies** and **create-content-artifacts** commands.
* Added a validation to ensure reputation command's default argument is set as an array input.
* Added the `--fail-duplicates` flag for the **merge-id-set** command which will fail the command if duplicates are found.
* Added the `--fail-duplicates` flag for the **create-id-set** command which will fail the command if duplicates are found.

## 1.5.1

* Fixed an issue where **validate** command failed to recognized test playbooks for beta integrations as valid tests.
* Fixed an issue were the **validate** command was falsely recognizing image paths in readme files.
* Fixed an issue where the **upload** command error message upon upload failure pointed to wrong file rather than to the pack metadata.
* Added a validation that verifies that each script which appears in incident fields, layouts or layout containers exists in the id_set.json.
* Fixed an issue where the **postman code-gen** command generated double dots for context outputs when it was not needed.
* Fixed an issue where there **validate** command on release notes file crashed when author image was added or modified.
* Added input handling when running **find-dependencies**, replacing string manipulations.
* Fixed an issue where the **validate** command did not handle multiple playbooks with the same name in the id_set.
* Added support for GitLab repositories in **validate**

## 1.5.0

* Fixed an issue where **upload** command failed to upload packs not under content structure.
* Added support for **init** command to run from non-content repo.
* The **split-yml** has been renamed to **split** and now supports splitting Dashboards from unified Generic Modules.
* Fixed an issue where the skipped tests validation ran on the `ApiModules` pack in the **validate** command.
* The **init** command will now create the `Generic Object` entities directories.
* Fixed an issue where the **format** command failed to recognize changed files from git.
* Fixed an issue where the **json-to-outputs** command failed checking whether `0001-01-01T00:00:00` is of type `Date`
* Added to the **generate context** command to generate context paths for integrations from an example file.
* Fixed an issue where **validate** failed on release notes configuration files.
* Fixed an issue where the **validate** command failed on pack input if git detected changed files outside of `Packs` directory.
* Fixed an issue where **validate** command failed to recognize files inside validated pack when validation release notes, resulting in a false error message for missing entity in release note.
* Fixed an issue where the **download** command failed when downloading an invalid YML, instead of skipping it.

## 1.4.9

* Added validation that the support URL in partner contribution pack metadata does not lead to a GitHub repo.
* Enhanced ***generate-docs*** with default `additionalinformation` (description) for common parameters.
* Added to **validate** command a validation that a content item's id and name will not end with spaces.
* The **format** command will now remove trailing whitespaces from content items' id and name fields.
* Fixed an issue where **update-release-notes** could fail on files outside the user given pack.
* Fixed an issue where the **generate-test-playbook** command would not place the playbook in the proper folder.
* Added to **validate** command a validation that packs with `Iron Bank` uses the latest docker from Iron Bank.
* Added to **update-release-notes** command support for `Generic Object` entities.
* Fixed an issue where playbook `fromversion` mismatch validation failed even if `skipunavailable` was set to true.
* Added to the **create artifacts** command support for release notes configuration file.
* Added validation to **validate** for release notes config file.
* Added **isoversize** and **isautoswitchedtoquietmode** fields to the playbook schema.
* Added to the **update-release-notes** command `-bc` flag to generate template for breaking changes version.
* Fixed an issue where **validate** did not search description files correctly, leading to a wrong warning message.

## 1.4.8

* Fixed an issue where yml files with `!reference` failed to load properly.
* Fixed an issue when `View Integration Documentation` button was added twice during the download and re-upload.
* Fixed an issue when `(Partner Contribution)` was added twice to the display name during the download and re-upload.
* Added the following enhancements in the **generate-test-playbook** command:
  * Added the *--commands* argument to generate tasks for specific commands.
  * Added the *--examples* argument to get the command examples file path and generate tasks from the commands and arguments specified there.
  * Added the *--upload* flag to specify whether to upload the test playbook after the generation.
  * Fixed the output condition generation for outputs of type `Boolean`.

## 1.4.7

* Fixed an issue where an empty list for a command context didn't produce an indication other than an empty table.
* Fixed an issue where the **format** command has incorrectly recognized on which files to run when running using git.
* Fixed an issue where author image validations were not checked properly.
* Fixed an issue where new old-formatted scripts and integrations were not validated.
* Fixed an issue where the wording in the from version validation error for subplaybooks was incorrect.
* Fixed an issue where the **update-release-notes** command used the old docker image version instead of the new when detecting a docker change.
* Fixed an issue where the **generate-test-playbook** command used an incorrect argument name as default
* Fixed an issue where the **json-to-outputs** command used an incorrect argument name as default when using `-d`.
* Fixed an issue where validations failed while trying to validate non content files.
* Fixed an issue where README validations did not work post VS Code formatting.
* Fixed an issue where the description validations were inconsistent when running through an integration file or a description file.

## 1.4.6

* Fixed an issue where **validate** suggests, with no reason, running **format** on missing mandatory keys in yml file.
* Skipped existence of TestPlaybook check on community and contribution integrations.
* Fixed an issue where pre-commit didn't run on the demisto_sdk/commands folder.
* The **init** command will now change the script template name in the code to the given script name.
* Expanded the validations performed on beta integrations.
* Added support for PreProcessRules in the **format**, **validate**, **download**, and **create-content-artifacts** commands.
* Improved the error messages in **generate-docs**, if an example was not provided.
* Added to **validate** command a validation that a content entity or a pack name does not contain the words "partner" and "community".
* Fixed an issue where **update-release-notes** ignores *--text* flag while using *-f*
* Fixed the outputs validations in **validate** so enrichment commands will not be checked to have DBotScore outputs.
* Added a new validation to require the dockerimage key to exist in an integration and script yml files.
* Enhanced the **generate-test-playbook** command to use only integration tested on commands, rather than (possibly) other integrations implementing them.
* Expanded unify command to support GenericModules - Unifies a GenericModule object with its Dashboards.
* Added validators for generic objects:
  * Generic Field validator - verify that the 'fromVersion' field is above 6.5.0, 'group' field equals 4 and 'id' field starts with the prefix 'generic_'.
  * Generic Type validator - verify that the 'fromVersion' field is above 6.5.0
  * Generic Module validator - verify that the 'fromVersion' field is above 6.5.0
  * Generic Definition validator - verify that the 'fromVersion' field is above 6.5.0
* Expanded Format command to support Generic Objects - Fixes generic objects according to their validations.
* Fixed an issue where the **update-release-notes** command did not handle ApiModules properly.
* Added option to enter a dictionary or json of format `[{field_name:description}]` in the **json-to-outputs** command,
  with the `-d` flag.
* Improved the outputs for the **format** command.
* Fixed an issue where the validations performed after the **format** command were inconsistent with **validate**.
* Added to the **validate** command a validation for the author image.
* Updated the **create-content-artifacts** command to support generic modules, definitions, fields and types.
* Added an option to ignore errors for file paths and not only file name in .pack-ignore file.

## 1.4.5

* Enhanced the **postman-codegen** command to name all generated arguments with lower case.
* Fixed an issue where the **find-dependencies** command miscalculated the dependencies for playbooks that use generic commands.
* Fixed an issue where the **validate** command failed in external repositories in case the DEMISTO_SDK_GITHUB_TOKEN was not set.
* Fixed an issue where **openapi-codegen** corrupted the swagger file by overwriting configuration to swagger file.
* Updated the **upload** command to support uploading zipped packs to the marketplace.
* Added to the **postman-codegen** command support of path variables.
* Fixed an issue where **openapi-codegen** entered into an infinite loop on circular references in the swagger file.
* The **format** command will now set `fromVersion: 6.2.0` for widgets with 'metrics' data type.
* Updated the **find-dependencies** command to support generic modules, definitions, fields and types.
* Fixed an issue where **openapi-codegen** tried to extract reference example outputs, leading to an exception.
* Added an option to ignore secrets automatically when using the **init** command to create a pack.
* Added a tool that gives the ability to temporarily suppress console output.

## 1.4.4

* When formatting incident types with Auto-Extract rules and without mode field, the **format** command will now add the user selected mode.
* Added new validation that DBotRole is set for scripts that requires elevated permissions to the `XSOAR-linter` in the **lint** command.
* Added url escaping to markdown human readable section in generate docs to avoid autolinking.
* Added a validation that mapper's id and name are matching. Updated the format of mapper to include update_id too.
* Added a validation to ensure that image paths in the README files are valid.
* Fixed **find_type** function to correctly find test files, such as, test script and test playbook.
* Added scheme validations for the new Generic Object Types, Fields, and Modules.
* Renamed the flag *--input-old-version* to *--old-version* in the **generate-docs** command.
* Refactored the **update-release-notes** command:
  * Replaced the *--all* flag with *--use-git* or *-g*.
  * Added the *--force* flag to update the pack release notes without changes in the pack.
  * The **update-release-notes** command will now update all dependent integrations on ApiModule change, even if not specified.
  * If more than one pack has changed, the full list of updated packs will be printed at the end of **update-release-notes** command execution.
  * Fixed an issue where the **update-release-notes** command did not add docker image release notes entry for release notes file if a script was changed.
  * Fixed an issue where the **update-release-notes** command did not detect changed files that had the same name.
  * Fixed an issue in the **update-release-notes** command where the version support of JSON files was mishandled.
* Fixed an issue where **format** did not skip files in test and documentation directories.
* Updated the **create-id-set** command to support generic modules, definitions, fields and types.
* Changed the **convert** command to generate old layout fromversion to 5.0.0 instead of 4.1.0
* Enhanced the command **postman-codegen** with type hints for templates.

## 1.4.3

* Fixed an issue where **json-to-outputs** command returned an incorrect output when json is a list.
* Fixed an issue where if a pack README.md did not exist it could cause an error in the validation process.
* Fixed an issue where the *--name* was incorrectly required in the **init** command.
* Adding the option to run **validate** on a specific path while using git (*-i* & *-g*).
* The **format** command will now change UUIDs in .yml and .json files to their respective content entity name.
* Added a playbook validation to check if a task sub playbook exists in the id set in the **validate** command.
* Added the option to add new tags/usecases to the approved list and to the pack metadata on the same pull request.
* Fixed an issue in **test_content** where when different servers ran tests for the same integration, the server URL parameters were not set correctly.
* Added a validation in the **validate** command to ensure that the ***endpoint*** command is configured correctly in yml file.
* Added a warning when pack_metadata's description field is longer than 130 characters.
* Fixed an issue where a redundant print occurred on release notes validation.
* Added new validation in the **validate** command to ensure that the minimal fromVersion in a widget of type metrics will be 6.2.0.
* Added the *--release-notes* flag to demisto-sdk to get the current version release notes entries.

## 1.4.2

* Added to `pylint` summary an indication if a test was skipped.
* Added to the **init** command the option to specify fromversion.
* Fixed an issue where running **init** command without filling the metadata file.
* Added the *--docker-timeout* flag in the **lint** command to control the request timeout for the Docker client.
* Fixed an issue where **update-release-notes** command added only one docker image release notes entry for release notes file, and not for every entity whom docker image was updated.
* Added a validation to ensure that incident/indicator fields names starts with their pack name in the **validate** command. (Checked only for new files and only when using git *-g*)
* Updated the **find-dependencies** command to return the 'dependencies' according the layout type ('incident', 'indicator').
* Enhanced the "vX" display name validation for scripts and integrations in the **validate** command to check for every versioned script or integration, and not only v2.
* Added the *--fail-duplicates* flag for the **create-id-set** command which will fail the command if duplicates are found.
* Added to the **generate-docs** command automatic addition to git when a new readme file is created.

## 1.4.1

* When in private repo without `DEMSITO_SDK_GITHUB_TOKEN` configured, get_remote_file will take files from the local origin/master.
* Enhanced the **unify** command when giving input of a file and not a directory return a clear error message.
* Added a validation to ensure integrations are not skipped and at least one test playbook is not skipped for each integration or script.
* Added to the Content Tests support for `context_print_dt`, which queries the incident context and prints the result as a json.
* Added new validation for the `xsoar_config.json` file in the **validate** command.
* Added a version differences section to readme in **generate-docs** command.
* Added the *--docs-format* flag in the **integration-diff** command to get the output in README format.
* Added the *--input-old-version* and *--skip-breaking-changes* flags in the **generate-docs** command to get the details for the breaking section and to skip the breaking changes section.

## 1.4.0

* Enable passing a comma-separated list of paths for the `--input` option of the **lint** command.
* Added new validation of unimplemented test-module command in the code to the `XSOAR-linter` in the **lint** command.
* Fixed the **generate-docs** to handle integration authentication parameter.
* Added a validation to ensure that description and README do not contain the word 'Demisto'.
* Improved the deprecated message validation required from playbooks and scripts.
* Added the `--quite-bc-validation` flag for the **validate** command to run the backwards compatibility validation in quite mode (errors is treated like warnings).
* Fixed the **update release notes** command to display a name for old layouts.
* Added the ability to append to the pack README credit to contributors.
* Added identification for parameter differences in **integration-diff** command.
* Fixed **format** to use git as a default value.
* Updated the **upload** command to support reports.
* Fixed an issue where **generate-docs** command was displaying 'None' when credentials parameter display field configured was not configured.
* Fixed an issue where **download** did not return exit code 1 on failure.
* Updated the validation that incident fields' names do not contain the word incident will aplly to core packs only.
* Added a playbook validation to verify all conditional tasks have an 'else' path in **validate** command.
* Renamed the GitHub authentication token environment variable `GITHUB_TOKEN` to `DEMITO_SDK_GITHUB_TOKEN`.
* Added to the **update-release-notes** command automatic addition to git when new release notes file is created.
* Added validation to ensure that integrations, scripts, and playbooks do not contain the entity type in their names.
* Added the **convert** command to convert entities between XSOAR versions.
* Added the *--deprecate* flag in **format** command to deprecate integrations, scripts, and playbooks.
* Fixed an issue where ignoring errors did not work when running the **validate** command on specific files (-i).

## 1.3.9

* Added a validation verifying that the pack's README.md file is not equal to pack description.
* Fixed an issue where the **Assume yes** flag did not work properly for some entities in the **format** command.
* Improved the error messages for separators in folder and file names in the **validate** command.
* Removed the **DISABLE_SDK_VERSION_CHECK** environment variable. To disable new version checks, use the **DEMISTO_SDK_SKIP_VERSION_CHECK** envirnoment variable.
* Fixed an issue where the demisto-sdk version check failed due to a rate limit.
* Fixed an issue with playbooks scheme validation.

## 1.3.8

* Updated the **secrets** command to work on forked branches.

## 1.3.7

* Added a validation to ensure correct image and description file names.
* Fixed an issue where the **validate** command failed when 'display' field in credentials param in yml is empty but 'displaypassword' was provided.
* Added the **integration-diff** command to check differences between two versions of an integration and to return a report of missing and changed elements in the new version.
* Added a validation verifying that the pack's README.md file is not missing or empty for partner packs or packs contains use cases.
* Added a validation to ensure that the integration and script folder and file names will not contain separators (`_`, `-`, ``).
* When formatting new pack, the **format** command will set the *fromversion* key to 5.5.0 in the new files without fromversion.

## 1.3.6

* Added a validation that core packs are not dependent on non-core packs.
* Added a validation that a pack name follows XSOAR standards.
* Fixed an issue where in some cases the `get_remote_file` function failed due to an invalid path.
* Fixed an issue where running **update-release-notes** with updated integration logo, did not detect any file changes.
* Fixed an issue where the **create-id-set** command did not identify unified integrations correctly.
* Fixed an issue where the `CommonTypes` pack was not identified as a dependency for all feed integrations.
* Added support for running SDK commands in private repositories.
* Fixed an issue where running the **init** command did not set the correct category field in an integration .yml file for a newly created pack.
* When formatting new contributed pack, the **format** command will set the *fromversion* key to 6.0.0 in the relevant files.
* If the environment variable "DISABLE_SDK_VERSION_CHECK" is define, the demisto-sdk will no longer check for newer version when running a command.
* Added the `--use-pack-metadata` flag for the **find-dependencies** command to update the calculated dependencies using the the packs metadata files.
* Fixed an issue where **validate** failed on scripts in case the `outputs` field was set to `None`.
* Fixed an issue where **validate** was failing on editing existing release notes.
* Added a validation for README files verifying that the file doesn't contain template text copied from HelloWorld or HelloWorldPremium README.

## 1.3.5

* Added a validation that layoutscontainer's id and name are matching. Updated the format of layoutcontainer to include update_id too.
* Added a validation that commands' names and arguments in core packs, or scripts' arguments do not contain the word incident.
* Fixed issue where running the **generate-docs** command with -c flag ran all the commands and not just the commands specified by the flag.
* Fixed the error message of the **validate** command to not always suggest adding the *description* field.
* Fixed an issue where running **format** on feed integration generated invalid parameter structure.
* Fixed an issue where the **generate-docs** command did not add all the used scripts in a playbook to the README file.
* Fixed an issue where contrib/partner details might be added twice to the same file, when using unify and create-content-artifacts commands
* Fixed issue where running **validate** command on image-related integration did not return the correct outputs to json file.
* When formatting playbooks, the **format** command will now remove empty fields from SetIncident, SetIndicator, CreateNewIncident, CreateNewIndicator script arguments.
* Added an option to fill in the developer email when running the **init** command.

## 1.3.4

* Updated the **validate** command to check that the 'additionalinfo' field only contains the expected value for feed required parameters and not equal to it.
* Added a validation that community/partner details are not in the detailed description file.
* Added a validation that the Use Case tag in pack_metadata file is only used when the pack contains at least one PB, Incident Type or Layout.
* Added a validation that makes sure outputs in integrations are matching the README file when only README has changed.
* Added the *hidden* field to the integration schema.
* Fixed an issue where running **format** on a playbook whose `name` does not equal its `id` would cause other playbooks who use that playbook as a sub-playbook to fail.
* Added support for local custom command configuration file `.demisto-sdk-conf`.
* Updated the **format** command to include an update to the description file of an integration, to remove community/partner details.

## 1.3.3

* Fixed an issue where **lint** failed where *.Dockerfile* exists prior running the lint command.
* Added FeedHelloWorld template option for *--template* flag in **demisto-sdk init** command.
* Fixed issue where **update-release-notes** deleted release note file if command was called more than once.
* Fixed issue where **update-release-notes** added docker image release notes every time the command was called.
* Fixed an issue where running **update-release-notes** on a pack with newly created integration, had also added a docker image entry in the release notes.
* Fixed an issue where `XSOAR-linter` did not find *NotImplementedError* in main.
* Added validation for README files verifying their length (over 30 chars).
* When using *-g* flag in the **validate** command it will now ignore untracked files by default.
* Added the *--include-untracked* flag to the **validate** command to include files which are untracked by git in the validation process.
* Improved the `pykwalify` error outputs in the **validate** command.
* Added the *--print-pykwalify* flag to the **validate** command to print the unchanged output from `pykwalify`.

## 1.3.2

* Updated the format of the outputs when using the *--json-file* flag to create a JSON file output for the **validate** and **lint** commands.
* Added the **doc-review** command to check spelling in .md and .yml files as well as a basic release notes review.
* Added a validation that a pack's display name does not already exist in content repository.
* Fixed an issue where the **validate** command failed to detect duplicate params in an integration.
* Fixed an issue where the **validate** command failed to detect duplicate arguments in a command in an integration.

## 1.3.1

* Fixed an issue where the **validate** command failed to validate the release notes of beta integrations.
* Updated the **upload** command to support indicator fields.
* The **validate** and **update-release-notes** commands will now check changed files against `demisto/master` if it is configured locally.
* Fixed an issue where **validate** would incorrectly identify files as renamed.
* Added a validation that integration properties (such as feed, mappers, mirroring, etc) are not removed.
* Fixed an issue where **validate** failed when comparing branch against commit hash.
* Added the *--no-pipenv* flag to the **split-yml** command.
* Added a validation that incident fields and incident types are not removed from mappers.
* Fixed an issue where the *c
reate-id-set* flag in the *validate* command did not work while not using git.
* Added the *hiddenusername* field to the integration schema.
* Added a validation that images that are not integration images, do not ask for a new version or RN

## 1.3.0

* Do not collect optional dependencies on indicator types reputation commands.
* Fixed an issue where downloading indicator layoutscontainer objects failed.
* Added a validation that makes sure outputs in integrations are matching the README file.
* Fixed an issue where the *create-id-set* flag in the **validate** command did not work.
* Added a warning in case no id_set file is found when running the **validate** command.
* Fixed an issue where changed files were not recognised correctly on forked branches in the **validate** and the **update-release-notes** commands.
* Fixed an issue when files were classified incorrectly when running *update-release-notes*.
* Added a validation that integration and script file paths are compatible with our convention.
* Fixed an issue where id_set.json file was re created whenever running the generate-docs command.
* added the *--json-file* flag to create a JSON file output for the **validate** and **lint** commands.

## 1.2.19

* Fixed an issue where merge id_set was not updated to work with the new entity of Packs.
* Added a validation that the playbook's version matches the version of its sub-playbooks, scripts, and integrations.

## 1.2.18

* Changed the *skip-id-set-creation* flag to *create-id-set* in the **validate** command. Its default value will be False.
* Added support for the 'cve' reputation command in default arg validation.
* Filter out generic and reputation command from scripts and playbooks dependencies calculation.
* Added support for the incident fields in outgoing mappers in the ID set.
* Added a validation that the taskid field and the id field under the task field are both from uuid format and contain the same value.
* Updated the **format** command to generate uuid value for the taskid field and for the id under the task field in case they hold an invalid values.
* Exclude changes from doc_files directory on validation.
* Added a validation that an integration command has at most one default argument.
* Fixing an issue where pack metadata version bump was not enforced when modifying an old format (unified) file.
* Added validation that integration parameter's display names are capitalized and spaced using whitespaces and not underscores.
* Fixed an issue where beta integrations where not running deprecation validations.
* Allowed adding additional information to the deprecated description.
* Fixing an issue when escaping less and greater signs in integration params did not work as expected.

## 1.2.17

* Added a validation that the classifier of an integration exists.
* Added a validation that the mapper of an integration exists.
* Added a validation that the incident types of a classifier exist.
* Added a validation that the incident types of a mapper exist.
* Added support for *text* argument when running **demisto-sdk update-release-notes** on the ApiModules pack.
* Added a validation for the minimal version of an indicator field of type grid.
* Added new validation for incident and indicator fields in classifiers mappers and layouts exist in the content.
* Added cache for get_remote_file to reducing failures from accessing the remote repo.
* Fixed an issue in the **format** command where `_dev` or `_copy` suffixes weren't removed from the `id` of the given playbooks.
* Playbook dependencies from incident and indicator fields are now marked as optional.
* Mappers dependencies from incident types and incident fields are now marked as optional.
* Classifier dependencies from incident types are now marked as optional.
* Updated **demisto-sdk init** command to no longer create `created` field in pack_metadata file
* Updated **generate-docs** command to take the parameters names in setup section from display field and to use additionalinfo field when exist.
* Using the *verbose* argument in the **find-dependencies** command will now log to the console.
* Improved the deprecated message validation required from integrations.
* Fixed an issue in the **generate-docs** command where **Context Example** section was created when it was empty.

## 1.2.16

* Added allowed ignore errors to the *IDSetValidator*.
* Fixed an issue where an irrelevant id_set validation ran in the **validate** command when using the *--id-set* flag.
* Fixed an issue were **generate-docs** command has failed if a command did not exist in commands permissions file.
* Improved a **validate** command message for missing release notes of api module dependencies.

## 1.2.15

* Added the *ID101* to the allowed ignored errors.

## 1.2.14

* SDK repository is now mypy check_untyped_defs complaint.
* The lint command will now ignore the unsubscriptable-object (E1136) pylint error in dockers based on python 3.9 - this will be removed once a new pylint version is released.
* Added an option for **format** to run on a whole pack.
* Added new validation of unimplemented commands from yml in the code to `XSOAR-linter`.
* Fixed an issue where Auto-Extract fields were only checked for newly added incident types in the **validate** command.
* Added a new warning validation of direct access to args/params dicts to `XSOAR-linter`.

## 1.2.13

* Added new validation of indicators usage in CommandResults to `XSOAR-linter`.
* Running **demisto-sdk lint** will automatically run on changed files (same behavior as the -g flag).
* Removed supported version message from the documentation when running **generate_docs**.
* Added a print to indicate backwards compatibility is being checked in **validate** command.
* Added a percent print when running the **validate** command with the *-a* flag.
* Fixed a regression in the **upload** command where it was ignoring `DEMISTO_VERIFY_SSL` env var.
* Fixed an issue where the **upload** command would fail to upload beta integrations.
* Fixed an issue where the **validate** command did not create the *id_set.json* file when running with *-a* flag.
* Added price change validation in the **validate** command.
* Added validations that checks in read-me for empty sections or leftovers from the auto generated read-me that should be changed.
* Added new code validation for *NotImplementedError* to raise a warning in `XSOAR-linter`.
* Added validation for support types in the pack metadata file.
* Added support for *--template* flag in **demisto-sdk init** command.
* Fixed an issue with running **validate** on master branch where the changed files weren't compared to previous commit when using the *-g* flag.
* Fixed an issue where the `XSOAR-linter` ran *NotImplementedError* validation on scripts.
* Added support for Auto-Extract feature validation in incident types in the **validate** command.
* Fixed an issue in the **lint** command where the *-i* flag was ignored.
* Improved **merge-id-sets** command to support merge between two ID sets that contain the same pack.
* Fixed an issue in the **lint** command where flake8 ran twice.

## 1.2.12

* Bandit now reports also on medium severity issues.
* Fixed an issue with support for Docker Desktop on Mac version 2.5.0+.
* Added support for vulture and mypy linting when running without docker.
* Added support for *prev-ver* flag in **update-release-notes** command.
* Improved retry support when building docker images for linting.
* Added the option to create an ID set on a specific pack in **create-id-set** command.
* Added the *--skip-id-set-creation* flag to **validate** command in order to add the capability to run validate command without creating id_set validation.
* Fixed an issue where **validate** command checked docker image tag on ApiModules pack.
* Fixed an issue where **find-dependencies** did not calculate dashboards and reports dependencies.
* Added supported version message to the documentation and release notes files when running **generate_docs** and **update-release-notes** commands respectively.
* Added new code validations for *NotImplementedError* exception raise to `XSOAR-linter`.
* Command create-content-artifacts additional support for **Author_image.png** object.
* Fixed an issue where schemas were not enforced for incident fields, indicator fields and old layouts in the validate command.
* Added support for **update-release-notes** command to update release notes according to master branch.

## 1.2.11

* Fixed an issue where the ***generate-docs*** command reset the enumeration of line numbering after an MD table.
* Updated the **upload** command to support mappers.
* Fixed an issue where exceptions were no printed in the **format** while the *--verbose* flag is set.
* Fixed an issue where *--assume-yes* flag did not work in the **format** command when running on a playbook without a `fromversion` field.
* Fixed an issue where the **format** command would fail in case `conf.json` file was not found instead of skipping the update.
* Fixed an issue where integration with v2 were recognised by the `name` field instead of the `display` field in the **validate** command.
* Added a playbook validation to check if a task script exists in the id set in the **validate** command.
* Added new integration category `File Integrity Management` in the **validate** command.

## 1.2.10

* Added validation for approved content pack use-cases and tags.
* Added new code validations for *CommonServerPython* import to `XSOAR-linter`.
* Added *default value* and *predefined values* to argument description in **generate-docs** command.
* Added a new validation that checks if *get-mapping-fields* command exists if the integration schema has *{ismappable: true}* in **validate** command.
* Fixed an issue where the *--staged* flag recognised added files as modified in the **validate** command.
* Fixed an issue where a backwards compatibility warning was raised for all added files in the **validate** command.
* Fixed an issue where **validate** command failed when no tests were given for a partner supported pack.
* Updated the **download** command to support mappers.
* Fixed an issue where the ***format*** command added a duplicate parameter.
* For partner supported content packs, added support for a list of emails.
* Removed validation of README files from the ***validate*** command.
* Fixed an issue where the ***validate*** command required release notes for ApiModules pack.

## 1.2.9

* Fixed an issue in the **openapi_codegen** command where it created duplicate functions name from the swagger file.
* Fixed an issue in the **update-release-notes** command where the *update type* argument was not verified.
* Fixed an issue in the **validate** command where no error was raised in case a non-existing docker image was presented.
* Fixed an issue in the **format** command where format failed when trying to update invalid Docker image.
* The **format** command will now preserve the **isArray** argument in integration's reputation commands and will show a warning if it set to **false**.
* Fixed an issue in the **lint** command where *finally* clause was not supported in main function.
* Fixed an issue in the **validate** command where changing any entity ID was not validated.
* Fixed an issue in the **validate** command where *--staged* flag did not bring only changed files.
* Fixed the **update-release-notes** command to ignore changes in the metadata file.
* Fixed the **validate** command to ignore metadata changes when checking if a version bump is needed.

## 1.2.8

* Added a new validation that checks in playbooks for the usage of `DeleteContext` in **validate** command.
* Fixed an issue in the **upload** command where it would try to upload content entities with unsupported versions.
* Added a new validation that checks in playbooks for the usage of specific instance in **validate** command.
* Added the **--staged** flag to **validate** command to run on staged files only.

## 1.2.7

* Changed input parameters in **find-dependencies** command.
  * Use ***-i, --input*** instead of ***-p, --path***.
  * Use ***-idp, --id-set-path*** instead of ***-i, --id-set-path***.
* Fixed an issue in the **unify** command where it crashed on an integration without an image file.
* Fixed an issue in the **format** command where unnecessary files were not skipped.
* Fixed an issue in the **update-release-notes** command where the *text* argument was not respected in all cases.
* Fixed an issue in the **validate** command where a warning about detailed description was given for unified or deprecated integrations.
* Improved the error returned by the **validate** command when running on files using the old format.

## 1.2.6

* No longer require setting `DEMISTO_README_VALIDATION` env var to enable README mdx validation. Validation will now run automatically if all necessary node modules are available.
* Fixed an issue in the **validate** command where the `--skip-pack-dependencies` would not skip id-set creation.
* Fixed an issue in the **validate** command where validation would fail if supplied an integration with an empty `commands` key.
* Fixed an issue in the **validate** command where validation would fail due to a required version bump for packs which are not versioned.
* Will use env var `DEMISTO_VERIFY_SSL` to determine if to use a secure connection for commands interacting with the Server when `--insecure` is not passed. If working with a local Server without a trusted certificate, you can set env var `DEMISTO_VERIFY_SSL=no` to avoid using `--insecure` on each command.
* Unifier now adds a link to the integration documentation to the integration detailed description.
* Fixed an issue in the **secrets** command where ignored secrets were not skipped.

## 1.2.5

* Added support for special fields: *defaultclassifier*, *defaultmapperin*, *defaultmapperout* in **download** command.
* Added -y option **format** command to assume "yes" as answer to all prompts and run non-interactively
* Speed up improvements for `validate` of README files.
* Updated the **format** command to adhere to the defined content schema and sub-schemas, aligning its behavior with the **validate** command.
* Added support for canvasContextConnections files in **format** command.

## 1.2.4

* Updated detailed description for community integrations.

## 1.2.3

* Fixed an issue where running **validate** failed on playbook with task that adds tags to the evidence data.
* Added the *displaypassword* field to the integration schema.
* Added new code validations to `XSOAR-linter`.
  * As warnings messages:
    * `demisto.params()` should be used only inside main function.
    * `demisto.args()` should be used only inside main function.
    * Functions args should have type annotations.
* Added `fromversion` field validation to test playbooks and scripts in **validate** command.

## 1.2.2

* Add support for warning msgs in the report and summary to **lint** command.
* Fixed an issue where **json-to-outputs** determined bool values as int.
* Fixed an issue where **update-release-notes** was crushing on `--all` flag.
* Fixed an issue where running **validate**, **update-release-notes** outside of content repo crushed without a meaningful error message.
* Added support for layoutscontainer in **init** contribution flow.
* Added a validation for tlp_color param in feeds in **validate** command.
* Added a validation for removal of integration parameters in **validate** command.
* Fixed an issue where **update-release-notes** was failing with a wrong error message when no pack or input was given.
* Improved formatting output of the **generate-docs** command.
* Add support for env variable *DEMISTO_SDK_ID_SET_REFRESH_INTERVAL*. Set this env variable to the refresh interval in minutes. The id set will be regenerated only if the refresh interval has passed since the last generation. Useful when generating Script documentation, to avoid re-generating the id_set every run.
* Added new code validations to `XSOAR-linter`.
  * As error messages:
    * Longer than 10 seconds sleep statements for non long running integrations.
    * exit() usage.
    * quit() usage.
  * As warnings messages:
    * `demisto.log` should not be used.
    * main function existence.
    * `demito.results` should not be used.
    * `return_output` should not be used.
    * try-except statement in main function.
    * `return_error` usage in main function.
    * only once `return_error` usage.
* Fixed an issue where **lint** command printed logs twice.
* Fixed an issue where *suffix* did not work as expected in the **create-content-artifacts** command.
* Added support for *prev-ver* flag in **lint** and **secrets** commands.
* Added support for *text* flag to **update-release-notes** command to add the same text to all release notes.
* Fixed an issue where **validate** did not recognize added files if they were modified locally.
* Added a validation that checks the `fromversion` field exists and is set to 5.0.0 or above when working or comparing to a non-feature branch in **validate** command.
* Added a validation that checks the certification field in the pack_metadata file is valid in **validate** command.
* The **update-release-notes** command will now automatically add docker image update to the release notes.

## 1.2.1

* Added an additional linter `XSOAR-linter` to the **lint** command which custom validates py files. currently checks for:
  * `Sys.exit` usages with non zero value.
  * Any `Print` usages.
* Fixed an issue where renamed files were failing on *validate*.
* Fixed an issue where single changed files did not required release notes update.
* Fixed an issue where doc_images required release-notes and validations.
* Added handling of dependent packs when running **update-release-notes** on changed *APIModules*.
  * Added new argument *--id-set-path* for id_set.json path.
  * When changes to *APIModule* is detected and an id_set.json is available - the command will update the dependent pack as well.
* Added handling of dependent packs when running **validate** on changed *APIModules*.
  * Added new argument *--id-set-path* for id_set.json path.
  * When changes to *APIModule* is detected and an id_set.json is available - the command will validate that the dependent pack has release notes as well.
* Fixed an issue where the find_type function didn't recognize file types correctly.
* Fixed an issue where **update-release-notes** command did not work properly on Windows.
* Added support for indicator fields in **update-release-notes** command.
* Fixed an issue where files in test dirs where being validated.

## 1.2.0

* Fixed an issue where **format** did not update the test playbook from its pack.
* Fixed an issue where **validate** validated non integration images.
* Fixed an issue where **update-release-notes** did not identified old yml integrations and scripts.
* Added revision templates to the **update-release-notes** command.
* Fixed an issue where **update-release-notes** crashed when a file was renamed.
* Fixed an issue where **validate** failed on deleted files.
* Fixed an issue where **validate** validated all images instead of packs only.
* Fixed an issue where a warning was not printed in the **format** in case a non-supported file type is inputted.
* Fixed an issue where **validate** did not fail if no release notes were added when adding files to existing packs.
* Added handling of incorrect layout paths via the **format** command.
* Refactor **create-content-artifacts** command - Efficient artifacts creation and better logging.
* Fixed an issue where image and description files were not handled correctly by **validate** and **update-release-notes** commands.
* Fixed an issue where the **format** command didn't remove all extra fields in a file.
* Added an error in case an invalid id_set.json file is found while running the **validate** command.
* Added fetch params checks to the **validate** command.

## 1.1.11

* Added line number to secrets' path in **secrets** command report.
* Fixed an issue where **init** a community pack did not present the valid support URL.
* Fixed an issue where **init** offered a non relevant pack support type.
* Fixed an issue where **lint** did not pull docker images for powershell.
* Fixed an issue where **find-dependencies** did not find all the script dependencies.
* Fixed an issue where **find-dependencies** did not collect indicator fields as dependencies for playbooks.
* Updated the **validate** and the **secrets** commands to be less dependent on regex.
* Fixed an issue where **lint** did not run on circle when docker did not return ping.
* Updated the missing release notes error message (RN106) in the **Validate** command.
* Fixed an issue where **Validate** would return missing release notes when two packs with the same substring existed in the modified files.
* Fixed an issue where **update-release-notes** would add duplicate release notes when two packs with the same substring existed in the modified files.
* Fixed an issue where **update-release-notes** would fail to bump new versions if the feature branch was out of sync with the master branch.
* Fixed an issue where a non-descriptive error would be returned when giving the **update-release-notes** command a pack which can not be found.
* Added dependencies check for *widgets* in **find-dependencies** command.
* Added a `update-docker` flag to **format** command.
* Added a `json-to-outputs` flag to the **run** command.
* Added a verbose (`-v`) flag to **format** command.
* Fixed an issue where **download** added the prefix "playbook-" to the name of playbooks.

## 1.1.10

* Updated the **init** command. Relevant only when passing the *--contribution* argument.
  * Added the *--author* option.
  * The *support* field of the pack's metadata is set to *community*.
* Added a proper error message in the **Validate** command upon a missing description in the root of the yml.
* **Format** now works with a relative path.
* **Validate** now fails when all release notes have been excluded.
* Fixed issue where correct error message would not propagate for invalid images.
* Added the *--skip-pack-dependencies* flag to **validate** command to skip pack dependencies validation. Relevant when using the *-g* flag.
* Fixed an issue where **Validate** and **Format** commands failed integrations with `defaultvalue` field in fetch incidents related parameters.
* Fixed an issue in the **Validate** command in which unified YAML files were not ignored.
* Fixed an issue in **generate-docs** where scripts and playbooks inputs and outputs were not parsed correctly.
* Fixed an issue in the **openapi-codegen** command where missing reference fields in the swagger JSON caused errors.
* Fixed an issue in the **openapi-codegen** command where empty objects in the swagger JSON paths caused errors.
* **update-release-notes** command now accept path of the pack instead of pack name.
* Fixed an issue where **generate-docs** was inserting unnecessary escape characters.
* Fixed an issue in the **update-release-notes** command where changes to the pack_metadata were not detected.
* Fixed an issue where **validate** did not check for missing release notes in old format files.

## 1.1.9

* Fixed an issue where **update-release-notes** command failed on invalid file types.

## 1.1.8

* Fixed a regression where **upload** command failed on test playbooks.
* Added new *githubUser* field in pack metadata init command.
* Support beta integration in the commands **split-yml, extract-code, generate-test-playbook and generate-docs.**
* Fixed an issue where **find-dependencies** ignored *toversion* field in content items.
* Added support for *layoutscontainer*, *classifier_5_9_9*, *mapper*, *report*, and *widget* in the **Format** command.
* Fixed an issue where **Format** will set the `ID` field to be equal to the `name` field in modified playbooks.
* Fixed an issue where **Format** did not work for test playbooks.
* Improved **update-release-notes** command:
  * Write content description to release notes for new items.
  * Update format for file types without description: Connections, Incident Types, Indicator Types, Layouts, Incident Fields.
* Added a validation for feedTags param in feeds in **validate** command.
* Fixed readme validation issue in community support packs.
* Added the **openapi-codegen** command to generate integrations from OpenAPI specification files.
* Fixed an issue were release notes validations returned wrong results for *CommonScripts* pack.
* Added validation for image links in README files in **validate** command.
* Added a validation for default value of fetch param in feeds in **validate** command.
* Fixed an issue where the **Init** command failed on scripts.

## 1.1.7

* Fixed an issue where running the **format** command on feed integrations removed the `defaultvalue` fields.
* Playbook branch marked with *skipunavailable* is now set as an optional dependency in the **find-dependencies** command.
* The **feedReputation** parameter can now be hidden in a feed integration.
* Fixed an issue where running the **unify** command on JS package failed.
* Added the *--no-update* flag to the **find-dependencies** command.
* Added the following validations in **validate** command:
  * Validating that a pack does not depend on NonSupported / Deprecated packs.

## 1.1.6

* Added the *--description* option to the **init** command.
* Added the *--contribution* option to the **init** command which converts a contribution zip to proper pack format.
* Improved **validate** command performance time and outputs.
* Added the flag *--no-docker-checks* to **validate** command to skip docker checks.
* Added the flag *--print-ignored-files* to **validate** command to print ignored files report when the command is done.
* Added the following validations in **validate** command:
  * Validating that existing release notes are not modified.
  * Validating release notes are not added to new packs.
  * Validating that the "currentVersion" field was raised in the pack_metadata for modified packs.
  * Validating that the timestamp in the "created" field in the pack_metadata is in ISO format.
* Running `demisto-sdk validate` will run the **validate** command using git and only on committed files (same as using *-g --post-commit*).
* Fixed an issue where release notes were not checked correctly in **validate** command.
* Fixed an issue in the **create-id-set** command where optional playbook tasks were not taken into consideration.
* Added a prompt to the `demisto-sdk update-release-notes` command to prompt users to commit changes before running the release notes command.
* Added support to `layoutscontainer` in **validate** command.

## 1.1.5

* Fixed an issue in **find-dependencies** command.
* **lint** command now verifies flake8 on CommonServerPython script.

## 1.1.4

* Fixed an issue with the default output file name of the **unify** command when using "." as an output path.
* **Unify** command now adds contributor details to the display name and description.
* **Format** command now adds *isFetch* and *incidenttype* fields to integration yml.
* Removed the *feedIncremental* field from the integration schema.
* **Format** command now adds *feedBypassExclusionList*, *Fetch indicators*, *feedReputation*, *feedReliability*,
     *feedExpirationPolicy*, *feedExpirationInterval* and *feedFetchInterval* fields to integration yml.
* Fixed an issue in the playbooks schema.
* Fixed an issue where generated release notes were out of order.
* Improved pack dependencies detection.
* Fixed an issue where test playbooks were mishandled in **validate** command.

## 1.1.3

* Added a validation for invalid id fields in indicators types files in **validate** command.
* Added default behavior for **update-release-notes** command.
* Fixed an error where README files were failing release notes validation.
* Updated format of generated release notes to be more user friendly.
* Improved error messages for the **update-release-notes** command.
* Added support for `Connections`, `Dashboards`, `Widgets`, and `Indicator Types` to **update-release-notes** command.
* **Validate** now supports scripts under the *TestPlaybooks* directory.
* Fixed an issue where **validate** did not support powershell files.

## 1.1.2

* Added a validation for invalid playbookID fields in incidents types files in **validate** command.
* Added a code formatter for python files.
* Fixed an issue where new and old classifiers where mixed on validate command.
* Added *feedIncremental* field to the integration schema.
* Fixed error in the **upload** command where unified YMLs were not uploaded as expected if the given input was a pack.
* Fixed an issue where the **secrets** command failed due to a space character in the file name.
* Ignored RN validation for *NonSupported* pack.
* You can now ignore IF107, SC100, RP102 error codes in the **validate** command.
* Fixed an issue where the **download** command was crashing when received as input a JS integration or script.
* Fixed an issue where **validate** command checked docker image for JS integrations and scripts.
* **validate** command now checks scheme for reports and connections.
* Fixed an issue where **validate** command checked docker when running on all files.
* Fixed an issue where **validate** command did not fail when docker image was not on the latest numeric tag.
* Fixed an issue where beta integrations were not validated correctly in **validate** command.

## 1.1.1

* fixed and issue where file types were not recognized correctly in **validate** command.
* Added better outputs for validate command.

## 1.1.0

* Fixed an issue where changes to only non-validated files would fail validation.
* Fixed an issue in **validate** command where moved files were failing validation for new packs.
* Fixed an issue in **validate** command where added files were failing validation due to wrong file type detection.
* Added support for new classifiers and mappers in **validate** command.
* Removed support of old RN format validation.
* Updated **secrets** command output format.
* Added support for error ignore on deprecated files in **validate** command.
* Improved errors outputs in **validate** command.
* Added support for linting an entire pack.

## 1.0.9

* Fixed a bug where misleading error was presented when pack name was not found.
* **Update-release-notes** now detects added files for packs with versions.
* Readme files are now ignored by **update-release-notes** and validation of release notes.
* Empty release notes no longer cause an uncaught error during validation.

## 1.0.8

* Changed the output format of demisto-sdk secrets.
* Added a validation that checkbox items are not required in integrations.
* Added pack release notes generation and validation.
* Improved pack metadata validation.
* Fixed an issue in **validate** where renamed files caused an error

## 1.0.4

* Fix the **format** command to update the `id` field to be equal to `details` field in indicator-type files, and to `name` field in incident-type & dashboard files.
* Fixed a bug in the **validate** command for layout files that had `sortValues` fields.
* Fixed a bug in the **format** command where `playbookName` field was not always present in the file.
* Fixed a bug in the **format** command where indicatorField wasn't part of the SDK schemas.
* Fixed a bug in **upload** command where created unified docker45 yml files were not deleted.
* Added support for IndicatorTypes directory in packs (for `reputation` files, instead of Misc).
* Fixed parsing playbook condition names as string instead of boolean in **validate** command
* Improved image validation in YAML files.
* Removed validation for else path in playbook condition tasks.

## 1.0.3

* Fixed a bug in the **format** command where comments were being removed from YAML files.
* Added output fields: *file_path* and *kind* for layouts in the id-set.json created by **create-id-set** command.
* Fixed a bug in the **create-id-set** command Who returns Duplicate for Layouts with a different kind.
* Added formatting to **generate-docs** command results replacing all `<br>` tags with `<br/>`.
* Fixed a bug in the **download** command when custom content contained not supported content entity.
* Fixed a bug in **format** command in which boolean strings  (e.g. 'yes' or 'no') were converted to boolean values (e.g. 'True' or 'False').
* **format** command now removes *sourceplaybookid* field from playbook files.
* Fixed a bug in **generate-docs** command in which integration dependencies were not detected when generating documentation for a playbook.

## 1.0.1

* Fixed a bug in the **unify** command when output path was provided empty.
* Improved error message for integration with no tests configured.
* Improved the error message returned from the **validate** command when an integration is missing or contains malformed fetch incidents related parameters.
* Fixed a bug in the **create** command where a unified YML with a docker image for 4.5 was copied incorrectly.
* Missing release notes message are now showing the release notes file path to update.
* Fixed an issue in the **validate** command in which unified YAML files were not ignored.
* File format suggestions are now shown in the relevant file format (JSON or YAML).
* Changed Docker image validation to fail only on non-valid ones.
* Removed backward compatibility validation when Docker image is updated.

## 1.0.0

* Improved the *upload* command to support the upload of all the content entities within a pack.
* The *upload* command now supports the improved pack file structure.
* Added an interactive option to format integrations, scripts and playbooks with No TestPlaybooks configured.
* Added an interactive option to configure *conf.json* file with missing test playbooks for integrations, scripts and playbooks
* Added *download* command to download custom content from Demisto instance to the local content repository.
* Improved validation failure messages to include a command suggestion, wherever relevant, to fix the raised issue.
* Improved 'validate' help and documentation description
* validate - checks that scripts, playbooks, and integrations have the *tests* key.
* validate - checks that test playbooks are configured in `conf.json`.
* demisto-sdk lint - Copy dir better handling.
* demisto-sdk lint - Add error when package missing in docker image.
* Added *-a , --validate-all* option in *validate* to run all validation on all files.
* Added *-i , --input* option in *validate* to run validation on a specified pack/file.
* added *-i, --input* option in *secrets* to run on a specific file.
* Added an allowed hidden parameter: *longRunning* to the hidden integration parameters validation.
* Fixed an issue with **format** command when executing with an output path of a folder and not a file path.
* Bug fixes in generate-docs command given playbook as input.
* Fixed an issue with lint command in which flake8 was not running on unit test files.

## 0.5.2

* Added *-c, --command* option in *generate-docs* to generate a specific command from an integration.
* Fixed an issue when getting README/CHANGELOG files from git and loading them.
* Removed release notes validation for new content.
* Fixed secrets validations for files with the same name in a different directory.
* demisto-sdk lint - parallelization working with specifying the number of workers.
* demisto-sdk lint - logging levels output, 3 levels.
* demisto-sdk lint - JSON report, structured error reports in JSON format.
* demisto-sdk lint - XML JUnit report for unit-tests.
* demisto-sdk lint - new packages used to accelerate execution time.
* demisto-sdk secrets - command now respects the generic whitelist, and not only the pack secrets.

## 0.5.0

[PyPI History][1]

[1]: https://pypi.org/project/demisto-sdk/#history

## 0.4.9

* Fixed an issue in *generate-docs* where Playbooks and Scripts documentation failed.
* Added a graceful error message when executing the *run" command with a misspelled command.
* Added more informative errors upon failures of the *upload* command.
* format command:
  * Added format for json files: IncidentField, IncidentType, IndicatorField, IndicatorType, Layout, Dashboard.
  * Added the *-fv --from-version*, *-nv --no-validation* arguments.
  * Removed the *-t yml_type* argument, the file type will be inferred.
  * Removed the *-g use_git* argument, running format without arguments will run automatically on git diff.
* Fixed an issue in loading playbooks with '=' character.
* Fixed an issue in *validate* failed on deleted README files.

## 0.4.8

* Added the *max* field to the Playbook schema, allowing to define it in tasks loop.
* Fixed an issue in *validate* where Condition branches checks were case sensitive.

## 0.4.7

* Added the *slareminder* field to the Playbook schema.
* Added the *common_server*, *demisto_mock* arguments to the *init* command.
* Fixed an issue in *generate-docs* where the general section was not being generated correctly.
* Fixed an issue in *validate* where Incident type validation failed.

## 0.4.6

* Fixed an issue where the *validate* command did not identify CHANGELOG in packs.
* Added a new command, *id-set* to create the id set - the content dependency tree by file IDs.

## 0.4.5

* generate-docs command:
  * Added the *use_cases*, *permissions*, *command_permissions* and *limitations*.
  * Added the *--insecure* argument to support running the script and integration command in Demisto.
  * Removed the *-t yml_type* argument, the file type will be inferred.
  * The *-o --output* argument is no longer mandatory, default value will be the input file directory.
* Added support for env var: *DEMISTO_SDK_SKIP_VERSION_CHECK*. When set version checks are skipped.
* Fixed an issue in which the CHANGELOG files did not match our scheme.
* Added a validator to verify that there are no hidden integration parameters.
* Fixed an issue where the *validate* command ran on test files.
* Removed the *env-dir* argument from the demisto-sdk.
* README files which are html files will now be skipped in the *validate* command.
* Added support for env var: *DEMISTO_README_VALIDATOR*. When not set the readme validation will not run.

## 0.4.4

* Added a validator for IncidentTypes (incidenttype-*.json).
* Fixed an issue where the -p flag in the *validate* command was not working.
* Added a validator for README.md files.
* Release notes validator will now run on: incident fields, indicator fields, incident types, dashboard and reputations.
* Fixed an issue where the validator of reputation(Indicator Type) did not check on the details field.
* Fixed an issue where the validator attempted validating non-existing files after deletions or name refactoring.
* Removed the *yml_type* argument in the *split-yml*, *extract-code* commands.
* Removed the *file_type* argument in the *generate-test-playbook* command.
* Fixed the *insecure* argument in *upload*.
* Added the *insecure* argument in *run-playbook*.
* Standardise the *-i --input*, *-o --output* to demisto-sdk commands.

## 0.4.3

* Fixed an issue where the incident and indicator field BC check failed.
* Support for linting and unit testing PowerShell integrations.

## 0.4.2

* Fixed an issue where validate failed on Windows.
* Added a validator to verify all branches are handled in conditional task in a playbook.
* Added a warning message when not running the latest sdk version.
* Added a validator to check that the root is connected to all tasks in the playbook.
* Added a validator for Dashboards (dashboard-*.json).
* Added a validator for Indicator Types (reputation-*.json).
* Added a BC validation for changing incident field type.
* Fixed an issue where init command would generate an invalid yml for scripts.
* Fixed an issue in misleading error message in v2 validation hook.
* Fixed an issue in v2 hook which now is set only on newly added scripts.
* Added more indicative message for errors in yaml files.
* Disabled pykwalify info log prints.

## 0.3.10

* Added a BC check for incident fields - changing from version is not allowed.
* Fixed an issue in create-content-artifacts where scripts in Packs in TestPlaybooks dir were copied with a wrong prefix.

## 0.3.9

* Added a validation that incident field can not be required.
* Added validation for fetch incident parameters.
* Added validation for feed integration parameters.
* Added to the *format* command the deletion of the *sourceplaybookid* field.
* Fixed an issue where *fieldMapping* in playbook did not pass the scheme validation.
* Fixed an issue where *create-content-artifacts* did not copy TestPlaybooks in Packs without prefix of *playbook-*.
* Added a validation the a playbook can not have a rolename set.
* Added to the image validator the new DBot default image.
* Added the fields: elasticcommonfields, quiet, quietmode to the Playbook schema.
* Fixed an issue where *validate* failed on integration commands without outputs.
* Added a new hook for naming of v2 integrations and scripts.

## 0.3.8

* Fixed an issue where *create-content-artifact* was not loading the data in the yml correctly.
* Fixed an issue where *unify* broke long lines in script section causing syntax errors

## 0.3.7

* Added *generate-docs* command to generate documentation file for integration, playbook or script.
* Fixed an issue where *unify* created a malformed integration yml.
* Fixed an issue where demisto-sdk **init** creates unit-test file with invalid import.

## 0.3.6

* Fixed an issue where demisto-sdk **validate** failed on modified scripts without error message.

## 0.3.5

* Fixed an issue with docker tag validation for integrations.
* Restructured repo source code.

## 0.3.4

* Saved failing unit tests as a file.
* Fixed an issue where "_test" file for scripts/integrations created using **init** would import the "HelloWorld" templates.
* Fixed an issue in demisto-sdk **validate** - was failing on backward compatiblity check
* Fixed an issue in demisto-sdk **secrets** - empty line in .secrets-ignore always made the secrets check to pass
* Added validation for docker image inside integrations and scripts.
* Added --use-git flag to **format** command to format all changed files.
* Fixed an issue where **validate** did not fail on dockerimage changes with bc check.
* Added new flag **--ignore-entropy** to demisto-sdk **secrets**, this will allow skip entropy secrets check.
* Added --outfile to **lint** to allow saving failed packages to a file.

## 0.3.3

* Added backwards compatibility break error message.
* Added schema for incident types.
* Added **additionalinfo** field to as an available field for integration configuration.
* Added pack parameter for **init**.
* Fixed an issue where error would appear if name parameter is not set in **init**.

## 0.3.2

* Fixed the handling of classifier files in **validate**.

## 0.3.1

* Fixed the handling of newly created reputation files in **validate**.
* Added an option to perform **validate** on a specific file.

## 0.3.0

* Added support for multi-package **lint** both with parallel and without.
* Added all parameter in **lint** to run on all packages and packs in content repository.
* Added **format** for:
  * Scripts
  * Playbooks
  * Integrations
* Improved user outputs for **secrets** command.
* Fixed an issue where **lint** would run pytest and pylint only on a single docker per integration.
* Added auto-complete functionality to demisto-sdk.
* Added git parameter in **lint** to run only on changed packages.
* Added the **run-playbook** command
* Added **run** command which runs a command in the Demisto playground.
* Added **upload** command which uploads an integration or a script to a Demisto instance.
* Fixed and issue where **validate** checked if release notes exist for new integrations and scripts.
* Added **generate-test-playbook** command which generates a basic test playbook for an integration or a script.
* **validate** now supports indicator fields.
* Fixed an issue with layouts scheme validation.
* Adding **init** command.
* Added **json-to-outputs** command which generates the yaml section for outputs from an API raw response.

## 0.2.6

* Fixed an issue with locating release notes for beta integrations in **validate**.

## 0.2.5

* Fixed an issue with locating release notes for beta integrations in **validate**.

## 0.2.4

* Adding image validation to Beta_Integration and Packs in **validate**.

## 0.2.3

* Adding Beta_Integration to the structure validation process.
* Fixing bug where **validate** did checks on TestPlaybooks.
* Added requirements parameter to **lint**.

## 0.2.2

* Fixing bug where **lint** did not return exit code 1 on failure.
* Fixing bug where **validate** did not print error message in case no release notes were give.

## 0.2.1

* **Validate** now checks that the id and name fields are identical in yml files.
* Fixed a bug where sdk did not return any exit code.

## 0.2.0

* Added Release Notes Validator.
* Fixed the Unifier selection of your python file to use as the code.
* **Validate** now supports Indicator fields.
* Fixed a bug where **validate** and **secrets** did not return exit code 1 on failure.
* **Validate** now runs on newly added scripts.

## 0.1.8

* Added support for `--version`.
* Fixed an issue in file_validator when calling `checked_type` method with script regex.

## 0.1.2

* Restructuring validation to support content packs.
* Added secrets validation.
* Added content bundle creation.
* Added lint and unit test run.

## 0.1.1

* Added new logic to the unifier.
* Added detailed README.
* Some small adjustments and fixes.

## 0.1.0

Capabilities:

* **Extract** components(code, image, description etc.) from a Demisto YAML file into a directory.
* **Unify** components(code, image, description etc.) to a single Demisto YAML file.
* **Validate** Demisto content files.<|MERGE_RESOLUTION|>--- conflicted
+++ resolved
@@ -3,6 +3,7 @@
 ## Unreleased
 * Fixed an issue where **update-release-notes** command failed when running on a pack that contains deprecated integrations without the `commands` section.
 * Fixed an issue where **validate** failed when attempting to map null values in a classifier.
+* Added search marketplace functionality to XSIAM client.
 
 ## 1.14.0
 * Added the `DEMISTO_SDK_GRAPH_FORCE_CREATE` environment variable. Use it to force the SDK to recreate the graph, rather than update it.
@@ -23,14 +24,10 @@
 * Fixed an issue where **validate** did not fail when xif files had wrong naming.
 * Fixed an issue where **doc-review** required dot suffixes in release notes describing new content.
 * Fixed an issue where **download** command failed when running on a beta integration.
-<<<<<<< HEAD
 * Added support for code importing multi-level ApiModules to **lint**.
-* Added search marketplace functionality to XSIAM client.
-=======
 * Fixed an issue where **update-release-notes** generated release notes for packs in their initial version (1.0.0).
 * Fixed an issue with **update-content-graph** where `--use-git` parameter was ignored when using `--imported-path` parameter.
 * Fixed an issue where **validate** failed on playbooks with valid inputs, since it did not collect the playbook inputs occurrences properly.
->>>>>>> 29aba28f
 
 ## 1.13.0
 * Added the pack version to the code files when calling **unify**. The same value is removed when calling **split**.
