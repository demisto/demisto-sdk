# Changelog
## Unreleased
<<<<<<< HEAD
* Improved performance when reading `yml` files.
* Added a period at the end of lines produced by the **generate-docs** command that state the tested version of the product.
=======
* Fixed an issue where the **coverage-analyze** command was not parsing the logs correctly.
* The content graph will now include the **python_version** field that each script/integration uses.
* Updated the **update-release-notes** command message structure when is run with **--force** flag.

## 1.20.1
* Added formatting for yml files when period is missing in the end of description field, in the **format** command.
* Fixed an issue where logging arguments were not in the standard kebab-case. The new arguments are: **console-log-threshold**, **file-log-threshold**, **log-file-path**.
* Added a new validation (`DS108`) to ensure that each description in the yml of script/integration ends with a dot.
* Fixed an issue where the **validate -g** failed reading a `.pack-ignore` file that was previously empty.
* Fixed an issue where the **update-release-notes** failed when changing the `.pack-ignore` file.
* Fixed an issue where the **GR103** validation output was malformed.
* Fixed an issue where the **upload** command failed for private repositories while trying to find the landing_page.json file.
* Added a log when a content item is missing from the repo, in **graph create** and **graph update**.
* Replaced logs with a progress bar in **graph create** and **graph update**.


## 1.20.0
* Fixed an issue where **update-release-notes** generated "available from Cortex XSOAR" instead of "from XSIAM" when run on XSIAM event collectors.
* Added support for controlling the sleep interval and retry count for **modeling-rules test** command.
* Added support for a new marketplace tag `xsoar_saas`.
* Fixed an issue where the **validate -g** failed on `BA102` in external repos even when ignored.
* Fixed an issue where the **validate -g** failed getting the content of `.pack-ignore` files when the external repository is not hosted in Github.
* Fixed an issue where the **validate -g** failed when updating an empty `.pack-ignore` file.
* Added support for yml hidden parameters for `xsoar_saas` marketplace, as part of the **prepare_content** command.
* Added support for custom documentation that will appear only in `xsoar_saas` marketplace, as part of the **prepare_content** command.
* Fixed an issue where the (`GR108`) validation did not fail in the validate command with the `-a` flag.
* Modified **prepare_content** command to be platform specific. For xsoar-saas and XSIAM regarding pack readme and integration description images in markdown files.
* Fixed an issue where the **lint** command was parsing % that may exist in the log data.

## 1.19.2
* Added a period at the end of lines produced by the **generate-docs** command that state the tested version of the product.
* Added the '--junit-path' flag to the **modeling-rules test** command, to allow saving the test results in a JUnit XML file.
>>>>>>> 39bad5fb
* Update `RN112` validation's docs reference link.
* Added support to control the maximum file size and log rotation files count in the sdk logger.
* Fixed an issue with where passing the deprecated logging arguments to any command presented an incorrect recommendation for argument substitution.
* Fixed an issue where the documentation of logging arguments was incorrect.
* Fixed an issue in calculating content graph hash when creating or updating it.
* Fixed an issue where the coloring of the logging messages was not working properly when mixing both Console log and Parallel log handlers.
* Calling **graph create** or **graph update** now run the commands with default arguments, instead of showing the command help.
* Removed the use of chunks when calculating content relationships.
* Fixed an issue where the url regex in the **validate** command was wrong.
* Fixed an issue where **pre-commit** command failed when using global environment.
* Fixed an issue where **validate** would fail in external repos when trying to ignore `BA102`.
* Fixed an issue where **error-code** failed on some error codes.
* Fixes an issue in **format** command where the `-i` option included files in `.venv` directories.
* Updated the comment added to contribution PRs to old packs so it contains a link to the documentation of the **GitHub Codespaces** in xsoar.pan.dev.
* Updated GitPython version to 3.1.32.

## 1.19.1
* Fixed an issue where **unify** failed on integrations using an API a module, when not called from the content root.
* Improved **update-release-notes** logs when changes in dependent API modules are detected.
* Reverted changes released in version 1.19.0 in lint, lint will not fail on `demisto.results`, `return_outputs` and `LOG`.
* Updated the **generate-docs** command to use the content graph instead of the id_set file.
* **Validate** will now validate items which were edited in .pack-ignore.
* Added the '--all' input option for the **prepare-content** command, to support running on all content packs.
* Updated the '-i' input option of the **prepare-content** command to support multiple inputs as a comma-separated list.
* Enhanced the pack metadata properties when dumping pack zips in **prepare-content** command.

## 1.19.0
* Added the **graph** command group. The **create-content-graph** and **update-content-graph** commands were migrated to this command group, and named **graph create** and **graph update** respectively.
* Added the **graph get-relationships** command.
* The **graph create** command will now use a list of known content items from content-private, to avoid false-positives in validation `GR103`. Additionally, `GR103` was added to the **ALLOWED_IGNORE_ERRORS** list.
* The **modeling-rules test** command will now validate that the modeling rules schema mappings are aligned with the test-data mappings.
* Added the *--xsiam* flag to the **init** command in order to create XSIAM content.
* Fixed an issue where the `update-additional-dependencies` **pre-commit** step failed when not running in a content-like repo.
* Removed the format execution step from the `contribution_converter` since it can be executed separately during the contribution process.
* Added a new validation (`GR108`) to **validate**, that assures hidden packs do not have mandatory dependant packs.
* Added a new validation (`PA137`) to **validate**, ensuring the absence of non-ignorable errors in `.pack-ignore`.
* Running **validate** in a GitHub Action will now show errors as annotations, visible in the `Files Changed` tab of the pull request.
* **lint** will now fail on `demisto.results` and `return_outputs` usage, when a pack is `xsoar` or `partner` supported.
* **lint** will now fail on `LOG` usage in python files.
* Updated the **format** command to use the content graph instead of the id_set file.
* Updated **format** command not to fail on unexpected values that returns from the graph, and just add it to the log.
* Removed a redundant debug log on the `tools.get_file` function.

## 1.18.1
* Fixed an issue where the coloring directives where showing in log messages.
* Fixed an issue where **create-content-graph** was not executed upon changes in the parser infra files.
* Added support for `svg` integration images in content repo in **validate** command.
* Added a parameter `skip-packs-known-words` to the **doc-review** command, making sure that pack known words will not be added.

## 1.18.0
* Added the ability to ignore any validation in the **validate** command when running in an external (non-demisto/content) repo, by placing a `.private-repo-settings` file at its root.
* Calling **format** with the `-d` flag now removes test playbooks testing the deprecated content from conf.json.
* Improved the content graph performance when calculating content relationships.
* Improved determinism of SDK unit tests.
* **validate** will now run on all the pack content items when the pack supported marketplaces are modified.
* **pre-commit** no longer runs when there are no modified files (unless provided with input files).
* Added new validation that XSIAM integrations must have `marketplacev2` as the value of the marketplaces field.
* Added an ability to provide list of marketplace names as a credentials-type (type 9) param attribute.
* **doc-review** will run with the `--use-packs-known-words` true by default.
* Added the *deprecated* field to the pack object for the content-graph metadata.
* Calling **modeling-rules init-test-data** will now return the XDM fields output in alphabetical order.
* Added a new validation (`BA125`) to **validate**, assuring internal function names aren't used in customer-facing docs.
* Removed the Pipfile and Pipfile.lock from the templates in the **init** command.
* Disabled the option to create an integration with `Pipfile` and `Pipfile.lock` files, as they are deprecated.
* Added the Sourcery hook to **pre-commit**.
* Added a working directory to the `contribution_converter` in order to support working on a temporary directory.
* Added a waiting period when checking whether the dataset exists in the **modeling-rule test** command.
* Fixed an issue where the *DEMISTO_SDK_SKIP_VERSION_CHECK* was ignored when running on non CI environments.
* Fixed an issue where **validate** falsely detected backwards-compatibility issues, and prevented adding the `marketplaces` key to content items.
* Fixed an issue where the SDK would fail pulling docker images.
* Fixed an issue where **prepare-content** command would add the string `candidate` to scripts and integrations for the *nativeimage* key.
* Fixed an issue where in some cases the **split** command did not remove pack version note from the script.
* Fixed an issue where **validate** would not properly detect dependencies of core packs.
* Fixed an issue where **validate** failed on single-select types incident and indicator fields when given empty value as a select value option.
* Fixed an issue where errors in **validate** were logged as `info`.
* Fixed an issue where **validate** error messages were not logged when an integration param, or the default argument in reputation commands is not valid.
* Fixed an issue where the **format** command would change the value of the `unsearchable` key in fields.
* Fixed an issue where **lint** command failed to pull docker image in Gitlab environment.
* Fixed an issue in **doc-review** command where escape characters within Markdown files were detected as invalid words.
* Fixed an issue where **validate** failed on infrastructure test files.
* Fixed an issue in **update-content-graph** where the neo4j service was unaccessible for non-root users.

## 1.17.2
* Fixed an issue where **lint** and **validate** commands failed on integrations and scripts that use docker images that are not available in the Docker Hub but exist locally.
* Added documentation for the flag **override-existing** used in upload.
* Fixed an issue where **validate** failed on Incident Field items with a `template` value.
* Improved memory efficiency in **update-content-graph** and **create-content-graph** commands.
* Removed support for the `cve_id` name for the default-argument for **cve** reputation commands in **validate**. Now, only `cve` may be used for such commands.
* Fixed an issue where **zip_packs** failed uploading content.
* Added `tenant_timezone` handling to the **modeling-rules init** command, allowing usage with tenants in various timezones.
* Shortened the timeout when checking whether the dataset exists in **test-modeling-rule**.
* Cleaned up project dependencies.
* Added support for the **List** content item in **Xpanse** marketplace.
* Fixed an issue in **run-unit-tests** command when running Powershell tests.
* Fixed an issue where **lint** failed running when a docker container would not init properly.
* Fixed an issue where the *upload* command would upload a pack metadata with wrong display names.
* Performance enhancements when reading yaml files.
* Removed redundant errors and fields from `errors.py`.
* Updated **update-release-notes** to use graph instead of id_set.

## 1.17.1
* Added the `aliasTo` key to the Incident Field schema.
* Modified **validate** to not require fields whose value is always `False`.
* Modified **validate** to use the graph instead of id_set on changed *APIModules*.
* Fixed an issue where `register_module_line()` was not removed from python scripts when the script had no trailing newline.
* Fixed an issue where an integration containing a command without a description would fail to upload while using the **upload** command.
* Fixed an issue where attempting to individually upload `Preprocess Rule` files raised an unclear error message. Note: preprocess rules can not be individually uploaded, but only as part of a pack.
* Fixed an issue where the **upload** command would fail on Indicator Types.
* Fixed an issue where the **upload** command would return the wrong error message when connection credentials are invalid.
* Fixed an issue where the **upload** command would fail parsing input paths.
* added support for the `isfetcheventsandassets` flag in content graph.
* Fixed an issue where the **modeling-rules test** command failed to get the existence of result from dataset in cases where the results take time to load.
* Added an aliasTo key to the incident field schema.

## 1.17.0
* **validate** will only fail on docker related errors if the pack is supported by xsoar.
* Added a validation that assures filename, id, and name have a correct suffix for modeling/parsing rules files.
* Added new **validate** checks, preventing unwanted changes of the marketplaces (BC108,BC109), toversion (BC107)  and fromversion (BC106) fields.
* Removed the `timezone_offset` argument in the *modeling-rules test* command.
* Fixed an issue where **lint** failed when importing functions from CommonServerUserPython.
* The **format** command now will sync hidden parameters with master branch.
* Fixed an issue where lock integration failed on FileNotFound.(PANW-internal only).
* Fixed an issue where **lint** falsely warned of using `demisto.results`.
* Fixed an issue where **validate** always returned *XSIAM Dashboards* and *Correlation Rules* files as valid.
* Added `GR107` validation to **validate** using the graph validations to check that no deprecated items are used by non-deprecated content.
* Fixed an issue where the **modeling-rules test** command failed to get the existence of dataset in cases where the dataset takes more than 1 minute to get indexed.
* Fixed an issue in **lint** where the container used for linting had dependency conflicts with the image used by content, and caused inconsistent results.
* Fixed an issue where the **download** command failed when the playbook has different `name` and `id`.
* Moved the **pre-commmit** command template to the `demisto/content` repository, where it's easier to maintain.
* Fixed an issue where an internal method caused warning messages when reading md files.
* Added support for Pre Process Rules in the **upload** command.
* Fixed an issue where **upload** would not upload items whose `maketplaces` value was an empty list.
* Added a prettyName key to the incident field schema.
* Fixed an issue where **upload** command could not parse content items that are not unicode-encoded.

## 1.16.0
* Added a check to **is_docker_image_latest_tag** to only fail the validation on non-latest image tag when the current tag is older than 3 days.
* Fixed an issue where **upload** would not properly show the installed version in the UI.
* Fixed an issue where the `contribution_converter` failed replacing generated release notes with the contribution form release notes.
* Fixed an issue where an extra levelname was added to a logging message.
* Modified the `mypy` pre-commit hook to run in a virtual environment, rather than the local mypy version.
* Added support to run **validate** with `--git` flag on detached HEAD.
* Added a validation that the **validate** command will fail if the pack name is not prefixed on XSIAM dashboard images.
* Fixed the **generate-test-playbook** which failed on an unexpected keyword argument - 'console_log_threshold'.
* Fixed an issue where **prepare-content** would not properly parse the `fromVersion` and `toVersion` attributes of XSIAM-Dashbaord and XSIAM-Report content items.
* Fixed an issue where **validate** command did not fail on non-existent dependency ids of non-mandatory dependant content.
* Fixed pytest async io deprecation warning.
* Added the `--incident-id` argument (optional) to the **run** command.
* Fixed an issue in **run-unit-tests** and **update-content-graph** where running commands in a docker container was done with insufficient permissions.
* Added the `_time` field to the output compare table of the **modeling-rules test** command.
* Changed the endpoint **download** uses to get system content items.
* Fixed an issue where graph-related tasks failed when files were deleted from the repo.
* Added a **validate** check, and a **format** auto fix for the `fromversion` field in Correlation Rules and XSIAM Dashboards.
* Update the format used for dev-dependencies in pyproject.toml to match modern versions of Poetry.
* Added timestamps to logging messages when running in a CI build.

## 1.15.5
* **Breaking Change**: The default of the **upload** command `--zip` argument is `true`. To upload packs as custom content items use the `--no-zip` argument.
* Removed the `no-implicit-optional` hook from **pre-commit**.
* Removed the `markdownlint` hook from **pre-commit**.
* Fixed an issue in **run-unit-tests** to pass with warnings when no tests are collected.
* Fixed an issue in **run-unit-tests** with the coverage calculation.
* Fixed a notification about log file location appeared more than once.
* Updated the error message when code coverage is below the threshold in **coverage-analyze** to be printed in a more noticeable red color.
* Fixed an issue in **upload** that failed when a comma-separated list of paths is passed to the `--input` argument.
* Running **validate** with the `--graph` flag will now run the graph validations after all other validations.
* improved the generated release note for newly added XSIAM entities when running *update-release-notes* command.
* Fixed an issue where in some cases validation failed when mapping null values.
* Fixed an issue in **upload** command where the `--keep-zip` argument did not clean the working directory.
* Fixed an issue where an extra levelname was added to a logging message.
* Fixed an issue in **upload** where uploading packs to XSIAM failed due to version mismatch.

## 1.15.4
* Fixed an issue where *update-release-notes* and *doc-review* did not handle new content notes as expected.
* Fixed an issue in PEP484 (no-implicit-optional) hook to **pre-commit**.
* Fixed an issue in **upload** with `--input-config-file` where the content items weren't uploaded in the correct pack.
* Added support to disable the default logging colors with the **DEMISTO_SDK_LOG_NO_COLORS** environment variable.

## 1.15.3
* Added the `--init` flag to **download**.
* Added the `--keep-empty-folders` flag to **download**.
* Added `markdown-lint` to **pre-commit**
* Added the PEP484 (no-implicit-optional) hook to **pre-commit**.
* Fixed an issue where the content-graph parsing failed on mappers with undefined mapping.
* Fixed an issue in **validate** where `pack_metadata.json` files were not collected proplely in `--graph` option.
* Fixed an issue where *validate* reputation commands outputs were not checked for new content.
* Added *IN107* and *DB100* error codes to *ALLOWED_IGNORE_ERRORS* list.
* Added a validation that assures feed integrations implement the `integration_reliability` configuration parameter.
* Fixed an issue where the format command did not work as expected on pre-process rules files.
* Fixed an issue where **upload** command failed to upload when the XSOAR version is beta.
* Fixed an issue where **upload** command summary was inaccurate when uploading a `Pack` without the `-z` flag.
* Added pack name and pack version to **upload** command summary.
* Added support for modeling rules with multi datasets in ****modeling-rules test**** command.
* Fixed an issue where **validate** didn't recognize layouts with incident fields missing from `id_set.json` even when `--post-commit` was indicated.

## 1.15.2
* Fixed an issue where **format** added default arguments to reputation commands which already have one.
* Fixed an issue where **validate** fails when adding the *advance* field to the integration required fields.
* Updated the integration Traffic Light Protocol (TLP) color list schema in the **validate** command.
* Fixed an issue where **upload** would not read a repo configuration file properly.
* Fixed an issue where **upload** would not handle the `-x`/`--xsiam` flag properly.
* Fixed an issue where **format** failed to use input from the user, when asking about a `from_version`.
* Added the `-n`/`--assume_no` flag to **format**.

## 1.15.1
* Fixed an issue where **generate-docs** generated fields with double html escaping.
* Fixed an issue where **upload** failed when using the `-z` flag.

## 1.15.0
* **Breaking Change**: the **upload** command now only supports **XSOAR 6.5** or newer (and all XSIAM versions).
* **upload** now uses content models, and calls the `prepare` method of each model before uploading (unless uploading a zipped pack).
* Added a *playbook* modification to **prepare-content**, replacing `getIncident` calls with `getAlerts`, when uploading to XSIAM.
* Added a *playbook* modification to **prepare-content**, replacing `${incident.fieldname}` context accessors with `${alert.fieldname}` when uploading to XSIAM.
* Added a *playbook* modification to **prepare-content**, replacing `incident` to `alert` in task display names, when uploading to XSIAM.
* Added a *layout* modification to **prepare-content**, replacing `Related/Child/Linked Incidents` to `... Alerts` when uploading to XSIAM.
* Added a *script* modification to **prepare-content**, automatically replacing the word `incident` with `alert` when uploading to XSIAM.
* Added a validation that the **validate** command will fail if the `dockerimage` field in scripts/integrations uses any py3-native docker image.
* Updated the `ruff` version used in **pre-commit** to `0.0.269`.
* Fixed an issue in **create-content-graph** which caused missing detection of duplicated content items.
* Fixed an issue where **run-unit-tests** failed on python2 content items.
* Fixed an issue in **validate** where core packs validations were checked against the core packs defined on master branch, rather than on the current branch.
* Fixed an issue in **pre-commit** where `--input` flag was not filtered by the git files.
* Skip reset containers for XSOAR NG and XSIAM(PANW-internal only).
* Fixed an issue where **lint** failed fetching docker image details from a PANW GitLab CI environment. (PANW-internal only).

## 1.14.5
* Added logging in case the container fails to run in **run-unit-tests**.
* Disabled **pre-commit** multiprocessing for `validate` and `format`, as they use a service.
* **pre-commit** now calls `format` with `--assume-yes` and `--no-validate`.
* Fixed an issue where **pre-commit** ran multiple times when checking out build related files.

## 1.14.4
* Added integration configuration for *Cortex REST API* integration.
* Removed `Flake8` from **pre-commit**, as `ruff` covers its basic rules.
* Improved log readability by silencing non-critical `neo4j` (content graph infrastructure) logs.
* Fixed an issue where **run-unit-tests** failed on python2 content items.
* Fixed an issue where **modeling-rules test** did not properly handle query fields that pointed to a string.
* Fixed an issue when trying to fetch remote files when not under the content repo.
* Fixed a validation that the **modeling-rules test** command will fail if no test data file exist.
* Fixed an issue where **format** command failed while updating the `fromversion` entry.
* Added support for mapping uuid to names for Layout files in the **download** command.

## 1.14.3
* Fixed an issue where **run-unit-tests** failed running on items with `test_data`.
* Updated the demisto-py to v3.2.10 which now supports url decoding for the proxy authentication password.
* Fixed an issue where **generate-outputs** did not generate context paths for empty lists or dictionaries in the response.

## 1.14.2
* Added the `--staged-only` flag to **pre-commit**.
* Fixed an issue where **run-unit-tests** failed running on items with `test_data`.
* Fixed an issue where **pre-commit** ran on unchanged files.
* Add the ability to run **secrets** in **pre-commit** by passing a `--secrets` flag.
* Added support to override the log file with the **DEMISTO_SDK_LOG_FILE_PATH** environment variable.

## 1.14.1
* Fixed an issue where **update-release-notes** command failed when running on a pack that contains deprecated integrations without the `commands` section.
* Added toVersion and fromVersion to XSIAM content items schema.
* Fixed an issue where **validate** failed when attempting to map null values in a classifier and layout.
* Added search marketplace functionality to XSIAM client.
* Fixed an issue in **pre-commit** command where `MYPYPATH` was not set properly.
* Updated the integration category list in the **init** command.
* Fixed an issue where in some environments docker errors were not caught.
* Added a validation that the **validate** command will fail on README files if an image does not exist in the specified path.

## 1.14.0
* Added the `DEMISTO_SDK_GRAPH_FORCE_CREATE` environment variable. Use it to force the SDK to recreate the graph, rather than update it.
* Added support for code importing multi-level ApiModules to **lint**.
* Added a validation that the **modeling-rules test** command will fail if no test data file exist.
* Added support for the `<~XPANSE>` marketplace tag in release notes.
* Added support for marketplace tags in the **doc-review** command.
* Added **generate-unit-tests** documentation to the repo README.
* Added the `hiddenpassword` field to the integration schema, allowing **validate** to run on integrations with username-only inputs.
* Improved logs and error handling in the **modeling-rules test** command.
* Improved the warning message displayed for Contribution PRs editing outdated code.
* Improved the clarity of error messages for cases where yml files cannot be parsed as a dictionary.
* Updated the `XSIAMReport` schema.
* Standardized repo-wide logging. All logs are now created in one logger instance.
* **lint** now prevents unit-tests from accessing online resources in runtime.
* Updated the logs shown during lint when running in docker.
* Fixed an issue where **validate** showed errors twice.
* Fixed an issue where **validate** did not fail when xif files had wrong naming.
* Fixed an issue where **doc-review** required dot suffixes in release notes describing new content.
* Fixed an issue where **download** command failed when running on a beta integration.
* Fixed an issue where **update-release-notes** generated release notes for packs in their initial version (1.0.0).
* Fixed an issue with **update-content-graph** where `--use-git` parameter was ignored when using `--imported-path` parameter.
* Fixed an issue where **validate** failed on playbooks with valid inputs, since it did not collect the playbook inputs occurrences properly.

## 1.13.0
* Added the pack version to the code files when calling **unify**. The same value is removed when calling **split**.
* Added a message showing the output path when **prepare-content** is called.
* Contribution PRs that update outdated packs now display a warning message.
* Fixed an issue when kebab-case has a misspelling in one of the sub words, the suggestion might be confusing.
* Improved caching and stability for **lint**.
* Added support for *.xif* files in the **secrets** command.
* Fixed an issue where **validate** would fail when playbook inputs contain Transform Language (DT).
* Added a new **validate** check, making sure a first level header exist in release notes (RN116)
* Fixed an issue where **lint** would not properly handle multiple ApiModules imports.

## 1.12.0
* Added the **pre-commit** command, to improve code quality of XSOAR content.
* Added the **run-unit-tests** command, to run unit tests of given content items inside their respective docker images.
* Added support for filepath arguments in the **validate** and **format** commands.
* Added pre-commit hooks for `validate`, `format`, `run-unit-tests` and `update-docker-image` commands.
* Fixed an issue in the **download** command where layouts were overriden even without the `-f` option.
* Fixed an issue where Demisto-SDK did not detect layout ID when using the **download** command.
* Fixed an issue where the **lint** command ran on `native:dev` supported content when passing the `--docker-image all` flag, instead it will run on `native:candidate`.
* Added support for `native:candidate` as a docker image flag for **lint** command.
* Added a modification for layouts in **prepare-content**, replacing `Related Incidents`, `Linked Incidents` and `Child Incidents` with the suitable `... Alerts` name when uploading to XSIAM.
* Fixed an issue where logs and messages would not show when using the **download** command.
* Fixed an issue where the `server_min_version` field in metadata was an empty value when parsing packs without content items.
* Fixed an issue where running **openapi-codegen** resulted in false-positive error messages.
* Fixed an issue where **generate-python-to-yml** generated input arguments as required even though required=False was specified.
* Fixed an issue where **generate-python-to-yml** generated input arguments a default arguments when default=some_value was provided.
* Fixed a bug where **validate** returned error on playbook inputs with special characters.
* Fixed an issue where **validate** did not properly check `conf.json` when the latter is modified.
* Fixed an issue in the **upload** command, where a prompt was not showing on the console.
* Fixed an issue where running **lint** failed installing dependencies in containers.

## 1.11.0
* **Note: Demisto-SDK will soon stop supporting Python 3.8**
* Fixed an issue where using **download** on non-unicode content, merging them into existing files caused an error.
* Changed an internal setting to allow writing non-ascii content (unicode) using `YAMLHandler` and `JSONHandler`.
* Fixed an issue where an error message in **unify** was unclear for invalid input.
* Fixed an issue where running **validate** failed with **is_valid_integration_file_path_in_folder** on integrations that use API modules.
* Fixed an issue where **validate** failed with **is_valid_integration_file_path_in_folder** on integrations that use the `MSAPIModule`.
* Added **validate** check for the `modules` field in `pack_metadata.json` files.
* Changed **lint** to skip deprecated content, unless when using the `-i` flag.
* Fixed an issue where **update-release-notes** failed when a new *Parsing Rule* was added to a pack.
* Refactored the logging framework. Demisto-SDK logs will now be written to `.demist_sdk_debug.log` under the content path (when detected) or the current directory.
* Added `GR105` validation to **validate** command to check that no duplicate IDs are used.
* Added support for API Modules imported in API modules in the **unify** command.
* Added **validate** check, to make sure every Python file has a corresponding unit test file.

## 1.10.6
* Fixed an issue where running **validate** with the `-g` flag would skip some validations for old-formatted (unified) integration/script files.
* Deprecated integrations and scripts will not run anymore when providing the **--all-packs** to the **lint** command.
* Fixed an issue where a pack `serverMinVersion` would be calculated by the minimal fromVersion of its content items.
* Added the `--docker-image-target` flag to **lint** for testing native supported content with new images.

## 1.10.5
* Fixed an issue where running **run-test-playbook** would not use the `verify` parameter correctly. @ajoga
* Added a newline at the end of README files generated in **generate-docs**.
* Added the value `3` (out of bounds) to the `onChangeRepAlg` and `reputationCalc` fields under the `IncidentType` and `GenericType` schemas. **validate** will allow using it now.
* Fixed an issue where **doc-review** required dot suffixes in release notes describing new content.
* Fixed an issue where **validate** failed on Feed Integrations after adding the new *Collect/Connect* section field.
* Fixed an issue where using **postman-codegen** failed converting strings containing digits to kebab-case.
* Fixed an issue where the ***error-code*** command could not parse List[str] parameter.
* Updated validation *LO107* to support more section types in XSIAM layouts.

## 1.10.4
* Added support for running **lint** in multiple native-docker images.

## 1.10.3
* Fixed an issue where running **format** would fail after running npm install.
* Improved the graph validations in the **validate** command:
  - GR100 will now run on all content items of changed packs.
  - GR101 and GR102 will now catch invalid fromversion/toversion of files **using** the changed items.
  - GR103 errors will raise a warning when using the *-a* flag, but an error if using the *-i* or *g* flags.
* Fixed an issue where test-playbooks timed out.
* Fixed an issue where making a change in a module using an ApiModule would cause lint to run on the ApiModule unnecessarily.
* Fixed an issue where the `marketplace` field was not used when dumping pack zips.
* Fixed a typo in the README content generated with **update-release-notes** for updating integrations.
* Fixed an issue in **validate**, where using the `-gr` and `-i` flags did not run properly.
* Added the `sectionorder` field to integration scheme.
* Fixed an issue where in some occasions running of test-playbooks could receive session timeouts.
* Fixed an issue where **validate** command failed on core pack dependencies validation because of test dependencies.

## 1.10.2
* Added markdown lint formatting for README files in the **format** command.
* Fixed an issue where **lint** failed when using the `-cdam` flag with changed dependant api modules.
* Fixed an issue in the **upload** command, where `json`-based content items were not unified correctly when using the `--zip` argument.
* Added XPANSE core packs validations.

## 1.10.1
* Fixed an issue where **update-content-graph** failed to execute.

## 1.10.0
* **Breaking change**: Removed usage of `pipenv`, `isort` and `autopep8` in the **split** and **download** commands. Removed the `--no-pipenv` and `--no-code-formatting` flags. Please see https://xsoar.pan.dev/docs/tutorials/tut-setup-dev-remote for the recommended environment setup.
* Fixed an issue in **prepare-content** command where large code lines were broken.
* Fixed an issue where git-*renamed_files* were not retrieved properly.
* Fixed an issue where test dependencies were calculated in all level dependencies calculation.
* Added formatting and validation to XSIAM content types.
* Fixed an issue where several XSIAM content types were not validated when passing the `-a` flag.
* Added a UUID to name mapper for **download** it replaces UUIDs with names on all downloaded files.
* Updated the demisto-py to v3.2.6 which now supports basic proxy authentication.
* Improved the message shown when using **upload** and overwriting packs.
* Added support for the **Layout Rule** content type in the id-set and the content graph.
* Updated the default general `fromVersion` value on **format** to `6.8.0`
* Fixed an issue where **lint** sometimes failed when using the `-cdam` flag due to wrong file duplications filtering.
* Added the content graph to **validate**, use with the `--graph` flag.

## 1.9.0
* Fixed an issue where the Slack notifier was using a deprecated argument.
* Added the `--docker-image` argument to the **lint** command, which allows determining the docker image to run lint on. Possible options are: `'native:ga'`, `'native:maintenance'`, `'native:dev'`, `'all'`, a specific docker image (from Docker Hub) or, the default `'from-yml'`.
* Fixed an issue in **prepare-content** command where large code lines were broken.
* Added a logger warning to **get_demisto_version**, the task will now fail with a more informative message.
* Fixed an issue where the **upload** and **prepare-content** commands didn't add `fromServerVersion` and `toServerVersion` to layouts.
* Updated **lint** to use graph instead of id_set when running with `--check-dependent-api-module` flag.
* Added the marketplaces field to all schemas.
* Added the flag `--xsoar-only` to the **doc-review** command which enables reviewing documents that belong to XSOAR-supported Packs.
* Fixed an issue in **update-release-notes** command where an error occurred when executing the same command a second time.
* Fixed an issue where **validate** would not always ignore errors listed under `.pack-ignore`.
* Fixed an issue where running **validate** on a specific pack didn't test all the relevant entities.
* Fixed an issue where fields ending with `_x2` where not replaced in the appropriate Marketplace.

## 1.8.3
* Changed **validate** to allow hiding parameters of type 0, 4, 12 and 14 when replacing with type 9 (credentials) with the same name.
* Fixed an issue where **update-release-notes** fails to update *MicrosoftApiModule* dependent integrations.
* Fixed an issue where the **upload** command failed because `docker_native_image_config.json` file could not be found.
* Added a metadata file to the content graph zip, to be used in the **update-content-graph** command.
* Updated the **validate** and **update-release-notes** commands to unskip the *Triggers Recommendations* content type.


## 1.8.2
* Fixed an issue where demisto-py failed to upload content to XSIAM when `DEMISTO_USERNAME` environment variable is set.
* Fixed an issue where the **prepare-content** command output invalid automation name when used with the --*custom* argument.
* Fixed an issue where modeling rules with arbitrary whitespace characters were not parsed correctly.
* Added support for the **nativeImage** key for an integration/script in the **prepare-content** command.
* Added **validate** checks for integrations declared deprecated (display name, description) but missing the `deprecated` flag.
* Changed the **validate** command to fail on the IN145 error code only when the parameter with type 4 is not hidden.
* Fixed an issue where downloading content layouts with `detailsV2=None` resulted in an error.
* Fixed an issue where **xdrctemplate** was missing 'external' prefix.
* Fixed an issue in **prepare-content** command providing output path.
* Updated the **validate** and **update-release-notes** commands to skip the *Triggers Recommendations* content type.
* Added a new validation to the **validate** command to verify that the release notes headers are in the correct format.
* Changed the **validate** command to fail on the IN140 error code only when the skipped integration has no unit tests.
* Changed **validate** to allow hiding parameters of type 4 (secret) when replacing with type 9 (credentials) with the same name.
* Fixed an issue where the **update-release-notes** command didn't add release-notes properly to some *new* content items.
* Added validation that checks that the `nativeimage` key is not defined in script/integration yml.
* Added to the **format** command the ability to remove `nativeimage` key in case defined in script/integration yml.
* Enhanced the **update-content-graph** command to support `--use-git`, `--imported_path` and `--output-path` arguments.
* Fixed an issue where **doc-review** failed when reviewing command name in some cases.
* Fixed an issue where **download** didn't identify playbooks properly, and downloaded files with UUIDs instead of file/script names.

## 1.8.1
* Fixed an issue where **format** created duplicate configuration parameters.
* Added hidden properties to integration command argument and script argument.
* Added `--override-existing` to **upload** that skips the confirmation prompt for overriding existing content packs. @mattbibbydw
* Fixed an issue where **validate** failed in private repos when attempting to read from a nonexisting `approved_categories.json`.
* Fixed an issue where **validate** used absolute paths when getting remote `pack_metadata.json` files in private repos.
* Fixed an issue in **download**, where names of custom scripts were replaced with UUIDs in IncidentFields and Layouts.

## 1.8.0
* Updated the supported python versions, as `>=3.8,<3.11`, as some of the dependencies are not supported on `3.11` yet.
* Added a **validate** step for **Modeling Rules** testdata files.
* Added the **update-content-graph** command.
* Added the ability to limit the number of CPU cores with `DEMISTO_SDK_MAX_CPU_CORES` envirment variable.
* Added the **prepare-content** command.
* Added support for fromversion/toversion in XSIAM content items (correlation rules, XSIAM dashboards, XSIAM reports and triggers).
* Added a **validate** step checking types of attributes in the schema file of modeling rule.
* Added a **validate** step checking that the dataset name of a modeling rule shows in the xif and schema files.
* Added a **validate** step checking that a correlation rule file does not start with a hyphen.
* Added a **validate** step checking that xsiam content items follow naming conventions.
* Fixed an issue where SDK commands failed on the deprecated `packaging.version.LegacyVersion`, by locking the `packaging` version to `<22`.
* Fixed an issue where **update-release-notes** failed when changing only xif file in **Modeling Rules**.
* Fixed an issue where *is_valid_category* and *is_categories_field_match_standard* failed when running in a private repo.
* Fixed an issue where **validate** didn't fail on the MR103 validation error.
* Fixed the *--release-notes* option, to support the new CHANGELOG format.
* Fixed an issue where **validate** failed when only changing a modeling rules's xif file.
* Fixed an issue where **format** failed on indicator files with a `None` value under the `tabs` key.
* Fixed an issue where **validate** only printed errors for one change of context path, rather than print all.
* Fixed an issue where **download** did not suggest using a username/password when authenticating with XSOAR and using invalid arguments.
* Fixed an issue where **download** failed when listing or downloading content items that are not unicode-encoded.
* Added support for fromversion/toversion in XSIAM content items (correlation rules, XSIAM dashboards, XSIAM reports and triggers).
* Updated the supported python versions, as `>=3.8,<3.11`, as some of the dependencies are not supported on `3.11` yet.
* Added **prepare-content** command which will prepare the pack or content item for the platform.
* Patched an issue where deprecated `packaging.version.LegacyVersion`, locking packaging version to `<22`.

## 1.7.9
* Fixed an issue where an error message in **validate** would not include the suggested fix.
* Added a validation that enforces predefined categories on MP Packs & integration yml files, the validation also ensures that each pack has only one category.
* Fixed an issue where **update-release-notes** did not generate release notes for **XDRC Templates**.
* Fixed an issue where **upload** failed without explaining the reason.
* Improved implementation of the docker_helper module.
* Fixed an issue where **validate** did not check changed pack_metadata.json files when running using git.
* Added support for **xdrctemplate** to content graph.
* Fixed an issue where local copies of the newly-introduced `DemistoClassApiModule.py` were validated.
* Added new release notes templates for the addition and modification of playbooks, layouts and types in the **doc-review** command.
* Fixed an issue where the **doc-review** command failed on descriptions of new content items.
* Added the `Command XXX is deprecated. Use XXX instead.` release notes templates to **doc-review** command.
* Fixed an issue where the **update-release-notes** command didn't add the modeling-rules description for new modeling-rules files.

## 1.7.8
* Added the capability to run the MDX server in a docker container for environments without node.
* Fixed an issue where **generate-docs** with `-c` argument updated sections of the incorrect commands.
* Added IF113 error code to **ALLOWED_IGNORE_ERRORS**.
* Fixed an issue where **validate** failed on playbooks with non-string input values.
* Added the `DEMISTO_SDK_IGNORE_CONTENT_WARNING` environment variable, to allow suppressing warnings when commands are not run under a content repo folder.
* Fixed an issue where **validate** failed to recognize integration tests that were missing from config.json
* Added support for **xpanse** marketplace in **create-id-set** and **create-content-artifacts** commands.
* Fixed an issue where **split** failed on yml files.
* Added support for marketplace-specific tags.
* Fixed an issue where **download** would not run `isort`. @maxgubler
* Fixed an issue where XSIAM Dashboards and Reports images failed the build.
* Added support for **xpanse** marketplace to content graph.

## 1.7.7
* Fixed an issue where paybooks **generate-docs** didn't parse complex input values when no accessor field is given correctly.
* Fixed an issue in the **download** command, where an exception would be raised when downloading system playbooks.
* Fixed an issue where the **upload** failed on playbooks containing a value that starts with `=`.
* Fixed an issue where the **generate-unit-tests** failed to generate assertions, and generate unit tests when command names does not match method name.
* Fixed an issue where the **download** command did not honor the `--no-code-formatting` flag properly. @maxgubler
* Added a new check to **validate**, making sure playbook task values are passed as references.
* Fixed an issue where the **update-release-notes** deleted existing release notes, now appending to it instead.
* Fixed an issue where **validate** printed blank space in case of validation failed and ignored.
* Renamed 'Agent Config' to 'XDRC Templates'.
* Fixed an issue where the **zip-packs** command did not work with the CommonServerUserPython and CommonServerUserPowerShell package.

## 1.7.6

* Fixed parsing of initialization arguments of client classes in the **generate-unit-tests** command.
* Added support for AgentConfig content item in the **upload**, **create-id-set**, **find-dependecies**, **unify** and **create-content-artifacts** commands.
* Added support for XSIAM Report preview image.

## 1.7.5

* Fixed an issue where the **upload** command did not work with the CommonServerUserPython package.
* Fixed an issue in the **download** command, where some playbooks were downloaded as test playbooks.
* Added playbook modification capabilities in **TestSuite**.
* Added a new command **create-content-graph**.
* Fixed an issue in the **upload** command, where the temporary zip would not clean up properly.
* Improved content items parsing in the **create-content-graph** command.
* Added an error when the docker daemon is unavailable when running **lint**.
* Removed the validation of a subtype change for scripts in the **validate** command.
* Fixed an issue where names of XSIAM content items were not normalized properly.
* Fixed an issue where the **download** command was downloading playbooks with **script** (id) and not **scriptName**.
* Fixed an issue where script yml files were not properly identified by `find_type`.
* Removed nightly integrations filtering when deciding if a test should run.
* Added support for XSIAM Dashboard preview image.
* Added the `--no-code-formatting` flag to the **download** command, allowing to skip autopep8 and isort.
* Fixed an issue in the **update-release-notes** command, where generating release notes for modeling rules schema file caused exception.

## 1.7.4

* Fixed an issue where the **doc-review** command showed irrelevant messages.
* Fixed an issue in **validate**, where backward-compatibility failures prevented other validations from running.
* Fixed an issue in **validate**, where content-like files under infrastructure paths were not ignored.
* Fixed an issue in the AMI mapping, where server versions were missing.
* Change the way the normalize name is set for external files.
* Added dump function to XSIAM pack objects to dulicate the files.
* Fixed an issue where the `contribution_converter` did not support changes made to ApiModules.
* Added name normalization according to new convention to XSIAM content items
* Added playbook modification capabilities in **TestSuite**.
* Fixed an issue in create-content-artifacts where it will not get a normalize name for the item and it will try to duplicate the same file.

## 1.7.3

* Fixed an issue in the **format** command where fail when executed from environment without mdx server available.
* Added `Added a`, `Added an` to the list of allowed changelog prefixes.
* Added support for Indicator Types/Reputations in the **upload** command.
* Fixed an issue when running from a subdirectory of a content repo failed.
* Changing the way we are using XSIAM servers api-keys in **test-content** .
* Added a success message to **postman-codegen**.

## 1.7.2

* Fixed an issue in the **validate** command where incident fields were not found in mappers even when they exist
* Added an ability to provide list of marketplace names as a param attribute to **validate** and **upload**
* Added the file type to the error message when it is not supported.
* Fixed an issue where `contribution_converter` incorrectly mapped _Indicator Field_ objects to the _incidentfield_ directory in contribution zip files.
* Fixed a bug where **validate** returned error on empty inputs not used in playbooks.
* Added the `DEMISTO_SDK_CONTENT_PATH` environment variable, implicitly used in various commands.
* Added link to documentation for error messages regarding use cases and tags.

## 1.7.1

* Fixed an issue where *indicatorTypes* and *betaIntegrations* were not found in the id_set.
* Updated the default general `fromVersion` value on **format** to `6.5.0`
* Fixed an issue where the **validate** command did not fail when the integration yml file name was not the same as the folder containing it.
* Added an option to have **generate-docs** take a Playbooks folder path as input, and generate docs for all playbooks in it.
* Fixed an issue where the suggestion in case of `IF113` included uppercase letters for the `cliName` parameter.
* Added new validation to the **validate** command to fail and list all the file paths of files that are using a deprecated integration command / script / playbook.
* **validate** will no longer fail on playbooks calling subplaybooks that have a higher `fromVersion` value, if  calling the subplaybook has `skipifunavailable=True`.
* Fixed an issue where relative paths were not accessed correctly.
* Running any `demisto-sdk` command in a folder with a `.env` file will load it, temporarily overriding existing environment variables.
* Fixed an issue where **validate** did not properly detect deleted files.
* Added new validations to the **validate** command to verify that the schema file exists for a modeling rule and that the schema and rules keys are empty in the yml file.
* Fixed an issue where *find_type* didn't recognize exported incident types.
* Added a new validation to **validate**, making sure all inputs of a playbook are used.
* Added a new validation to **validate**, making sure all inputs used in a playbook declared in the input section.
* The **format** command will now replace the *fromServerVersion* field with *fromVersion*.

## 1.7.0

* Allowed JSON Handlers to accept kwargs, for custoimzing behavior.
* Fixed an issue where an incorrect error was shown when the `id` of a content item differed from its `name` attribute.
* Fixed an issue where the `preserve_quotes` in ruamel_handler received an incorrect value @icholy
* Fixed an issue where ignoring RM110 error code wasn't working and added a validation to **ALLOWED_IGNORE_ERRORS** to validate that all error codes are inserted in the right format.
* Fixed an issue where the contribution credit text was not added correctly to the pack README.
* Changed the contribution file implementation from markdown to a list of contributor names. The **create-content-artifact** will use this list to prepare the needed credit message.
* Added a new validation to the `XSOAR-linter` in the **lint** command for verifying that demisto.log is not used in the code.
* The **generate-docs** command will now auto-generate the Incident Mirroring section when implemented in an integration.
* Added support to automatically generate release notes for deprecated items in the **update-release-notes** command.
* Fixed an issue causing any command to crash when unable to detect local repository properties.
* Fixed an issue where running in a private gitlab repo caused a warning message to be shown multiple times.
* Added a new validation to the **validate** command to verify that markdown and python files do not contain words related to copyright section.
* Fixed an issue where **lint** crashed when provided an input file path (expecting a directory).

## 1.6.9

* Added a new validation that checks whether a pack should be deprecated.
* Added a new ability to the **format** command to deprecate a pack.
* Fixed an issue where the **validate** command sometimes returned a false negative in cases where there are several sub-playbooks with the same ID.
* Added a new validation to the **validate** command to verify that the docker in use is not deprecated.
* Added support for multiple ApiModules in the **unify** command
* Added a check to **validate** command, preventing use of relative urls in README files.
* Added environment variable **DEMISTO_SDK_MARKETPLACE** expected to affect *MarketplaceTagParser* *marketplace* value. The value will be automatically set when passing *marketplace* arg to the commands **unify**, **zip-packs**, **create-content-artifacts** and **upload**.
* Added slack notifier for build failures on the master branch.
* Added support for modeling and parsing rules in the **split** command.
* Added support for README files in **format** command.
* Added a **validate** check, making sure classifier id and name values match. Updated the classifier **format** to update the id accordingly.
* The **generate-docs** command will now auto-generate the playbook image link by default.
* Added the `--custom-image-link` argument to override.
* Added a new flag to **generate-docs** command, allowing to add a custom image link to a playbook README.
* Added a new validation to the **validate** command to verify that the package directory name is the same as the files contained in the that package.
* Added support in the **unify** command to unify a schema into its Modeling Rule.

## 1.6.8

* Fixed an issue where **validate** did not fail on invalid playbook entities' versions (i.e. subplaybooks or scripts with higher fromversion than their parent playbook).
* Added support for running lint via a remote docker ssh connection. Use `DOCKER_HOST` env variable to specify a remote docker connection, such as: `DOCKER_HOST=ssh://myuser@myhost.com`.
* Fixed an issue where the pack cache in *get_marketplaces* caused the function to return invalid values.
* Fixed an issue where running format on a pack with XSIAM entities would fail.
* Added the new `display_name` field to relevant entities in the **create-id-set** command.
* Added a new validation to the **validate** command to verify the existence of "Reliability" parameter if the integration have reputation command.
* Fixed a bug where terminating the **lint** command failed (`ctrl + c`).
* Removed the validation of a subtype change in integrations and scripts from **validate**.
* Fixed an issue where **download** did not behave as expected when prompting for a version update. Reported by @K-Yo
* Added support for adoption release notes.
* Fixed an issue where **merge-id-sets** failed when a key was missing in one id-set.json.
* Fixed a bug where some mypy messages were not parsed properly in **lint**.
* Added a validation to the **validate** command, failing when '`fromversion`' or '`toversion`' in a content entity are incorrect format.
* Added a validation to the **validate** command, checking if `fromversion` <= `toversion`.
* Fixed an issue where coverage reports used the wrong logging level, marking debug logs as errors.
* Added a new validation to the **validate** command, to check when the discouraged `http` prefixes are used when setting defaultvalue, rather than `https`.
* Added a check to the **lint** command for finding hard-coded usage of the http protocol.
* Locked the dependency on Docker.
* Removed a traceback line from the **init** command templates: BaseIntegration, BaseScript.
* Updated the token in **_add_pr_comment** method from the content-bot token to the xsoar-bot token.

## 1.6.7

* Added the `types-markdown` dependency, adding markdown capabilities to existing linters using the [Markdown](https://pypi.org/project/Markdown/) package.
* Added support in the **format** command to remove nonexistent incident/indicator fields from *layouts/mappers*
* Added the `Note: XXX` and `XXX now generally available.` release notes templates to **doc-review** command.
* Updated the logs shown during the docker build step.
* Removed a false warning about configuring the `GITLAB_TOKEN` environment variable when it's not needed.
* Removed duplicate identifiers for XSIAM integrations.
* Updated the *tags* and *use cases* in pack metadata validation to use the local files only.
* Fixed the error message in checkbox validation where the defaultvalue is wrong and added the name of the variable that should be fixed.
* Added types to `find_type_by_path` under tools.py.
* Fixed an issue where YAML files contained incorrect value type for `tests` key when running `format --deprecate`.
* Added a deprecation message to the `tests:` section of yaml files when running `format --deprecate`.
* Added use case for **validate** on *wizard* objects - set_playbook is mapped to all integrations.
* Added the 'integration-get-indicators' commands to be ignored by the **verify_yml_commands_match_readme** validation, the validation will no longer fail if these commands are not in the readme file.
* Added a new validation to the **validate** command to verify that if the phrase "breaking changes" is present in a pack release notes, a JSON file with the same name exists and contains the relevant breaking changes information.
* Improved logs when running test playbooks (in a build).
* Fixed an issue in **upload** did not include list-type content items. @nicolas-rdgs
* Reverted release notes to old format.

## 1.6.6

* Added debug print when excluding item from ID set due to missing dependency.
* Added a validation to the **validate** command, failing when non-ignorable errors are present in .pack-ignore.
* Fixed an issue where `mdx server` did not close when stopped in mid run.
* Fixed an issue where `-vvv` flag did not print logs on debug level.
* enhanced ***validate*** command to list all command names affected by a backward compatibility break, instead of only one.
* Added support for Wizard content item in the **format**, **validate**, **upload**, **create-id-set**, **find-dependecies** and **create-content-artifacts** commands.
* Added a new flag to the **validate** command, allowing to run specific validations.
* Added support in **unify** and **create-content-artifacts** for displaying different documentations (detailed description + readme) for content items, depending on the marketplace version.
* Fixed an issue in **upload** where list items were not uploaded.
* Added a new validation to **validate** command to verify that *cliName* and *id* keys of the incident field or the indicator field are matches.
* Added the flag '-x', '--xsiam' to **upload** command to upload XSIAM entities to XSIAM server.
* Fixed the integration field *isFetchEvents* to be in lowercase.
* Fixed an issue where **validate -i** run after **format -i** on an existing file in the repo instead of **validate -g**.
* Added the following commands: 'update-remote-data', 'get-modified-remote-data', 'update-remote-system' to be ignored by the **verify_yml_commands_match_readme** validation, the validation will no longer fail if these commands are not in the readme file.
* Updated the release note template to include a uniform format for all items.
* Added HelloWorldSlim template option for *--template* flag in **demisto-sdk init** command.
* Fixed an issue where the HelloWorldSlim template in **demisto-sdk init** command had an integration id that was conflicting with HelloWorld integration id.
* Updated the SDK to use demisto-py 3.1.6, allowing use of a proxy with an environment variable.
* Set the default logger level to `warning`, to avoid unwanted debug logs.
* The **format** command now validates that default value of checkbox parameters is a string 'true' or 'false'.
* Fixed an issue where `FileType.PLAYBOOK` would show instead of `Playbook` in readme error messages.
* Added a new validation to **validate** proper defaultvalue for checkbox fields.

## 1.6.5

* Fixed an issue in the **format** command where the `id` field was overwritten for existing JSON files.
* Fixed an issue where the **doc-review** command was successful even when the release-note is malformed.
* Added timestamps to the `demisto-sdk` logger.
* Added time measurements to **lint**.
* Added the flag '-d', '--dependency' to **find-dependencies** command to get the content items that cause the dependencies between two packs.
* Fixed an issue where **update-release-notes** used the *trigger_id* field instead of the *trigger_name* field.
* Fixed an issue where **doc-review** failed to recognize script names, in scripts using the old file structure.
* Fixed an issue where concurrent processes created by **lint** caused deadlocks when opening files.
* Fixed an issue in the **format** command where `_dev` or `_copy` suffixes weren't removed from the subscript names in playbooks and layouts.
* Fixed an issue where **validate** failed on nonexistent `README.md` files.
* Added support of XSIAM content items to the **validate** command.
* Report **lint** summary results and failed packages after reporting time measurements.

## 1.6.4

* Added the new **generate-yml-from-python** command.
* Added a code *type* indication for integration and script objects in the *ID Set*.
* Added the [Vulture](https://github.com/jendrikseipp/vulture) linter to the pre-commit hook.
* The `demisto-sdk` pack will now be distributed via PyPi with a **wheel** file.
* Fixed a bug where any edited json file that contained a forward slash (`/`) escaped.
* Added a new validation to **validate** command to verify that the metadata *currentVersion* is
the same as the last release note version.
* The **validate** command now checks if there're none-deprecated integration commands that are missing from the readme file.
* Fixed an issue where *dockerimage* changes in Scripts weren't recognized by the **update-release-notes** command.
* Fixed an issue where **update-xsoar-config-file** did not properly insert the marketplace packs list to the file.
* Added the pack name to the known words by default when running the **doc-review** command.
* Added support for new XSIAM entities in **create-id-set** command.
* Added support for new XSIAM entities in **create-content-artifacts** command.
* Added support for Parsing/Modeling Rule content item in the **unify** command.
* Added the integration name, the commands name and the script name to the known words by default when running the **doc-review** command.
* Added an argument '-c' '--custom' to the **unify** command, if True will append to the unified yml name/display/id the custom label provided
* Added support for sub words suggestion in kebab-case sentences when running the **doc-review** command.
* Added support for new XSIAM entities in **update-release-notes** command.
* Enhanced the message of alternative suggestion words shown when running **doc-review** command.
* Fixed an incorrect error message, in case `node` is not installed on the machine.
* Fixed an issue in the **lint** command where the *check-dependent-api-modules* argument was set to true by default.
* Added a new command **generate-unit-tests**.
* Added a new validation to **validate** all SIEM integration have the same suffix.
* Fixed the destination path of the unified parsing/modeling rules in **create-content-artifacts** command.
* Fixed an issue in the **validate** command, where we validated wrongfully the existence of readme file for the *ApiModules* pack.
* Fixed an issue in the **validate** command, where an error message that was displayed for scripts validation was incorrect.
* Fixed an issue in the **validate** and **format** commands where *None* arguments in integration commands caused the commands to fail unexpectedly.
* Added support for running tests on XSIAM machines in the **test-content** command.
* Fixed an issue where the **validate** command did not work properly when deleting non-content items.
* Added the flag '-d', '--dependency' to **find-dependencies** command to get the content items that cause the dependencies between two packs.

## 1.6.3

* **Breaking change**: Fixed a typo in the **validate** `--quiet-bc-validation` flag (was `--quite-bc-validation`). @upstart-swiss
* Dropped support for python 3.7: Demisto-SDK is now supported on Python 3.8 or newer.
* Added an argument to YAMLHandler, allowing to set a maximal width for YAML files. This fixes an issue where a wrong default was used.
* Added the detach mechanism to the **upload** command, If you set the --input-config-file flag, any files in the repo's SystemPacks folder will be detached.
* Added the reattach mechanism to the **upload** command, If you set the --input-config-file flag, any detached item in your XSOAR instance that isn't currently in the repo's SystemPacks folder will be re-attached.
* Fixed an issue in the **validate** command that did not work properly when using the *-g* flag.
* Enhanced the dependency message shown when running **lint**.
* Fixed an issue where **update-release-notes** didn't update the currentVersion in pack_metadata.
* Improved the logging in **test-content** for helping catch typos in external playbook configuration.

## 1.6.2

* Added dependency validation support for core marketplacev2 packs.
* Fixed an issue in **update-release-notes** where suggestion fix failed in validation.
* Fixed a bug where `.env` files didn't load. @nicolas-rdgs
* Fixed a bug where **validate** command failed when the *categories* field in the pack metadata was empty for non-integration packs.
* Added *system* and *item-type* arguments to the **download** command, used when downloading system items.
* Added a validation to **validate**, checking that each script, integration and playbook have a README file. This validation only runs when the command is called with either the `-i` or the `-g` flag.
* Fixed a regression issue with **doc-review**, where the `-g` flag did not work.
* Improved the detection of errors in **doc-review** command.
* The **validate** command now checks if a readme file is empty, only for packs that contain playbooks or were written by a partner.
* The **validate** command now makes sure common contextPath values (e.g. `DBotScore.Score`) have a non-empty description, and **format** populates them automatically.
* Fixed an issue where the **generate-outputs** command did not work properly when examples were provided.
* Fixed an issue in the **generate-outputs** command, where the outputs were not written to the specified output path.
* The **generate-outputs** command can now generate outputs from multiple calls to the same command (useful when different args provide different outputs).
* The **generate-outputs** command can now update a yaml file with new outputs, without deleting or overwriting existing ones.
* Fixed a bug where **doc-review** command failed on existing templates.
* Fixed a bug where **validate** command failed when the word demisto is in the repo README file.
* Added support for adding test-playbooks to the zip file result in *create-content-artifacts* command for marketplacev2.
* Fixed an issue in **find-dependencies** where using the argument *-o* without the argument *--all-packs-dependencies* did not print a proper warning.
* Added a **validate** check to prevent deletion of files whose deletion is not supported by the XSOAR marketplace.
* Removed the support in the *maintenance* option of the *-u* flag in the **update-release-notes** command.
* Added validation for forbidden words and phrases in the **doc-review** command.
* Added a retries mechanism to the **test-content** command to stabilize the build process.
* Added support for all `git` platforms to get remote files.
* Refactored the **format** command's effect on the *fromversion* field:
  * Fixed a bug where the *fromversion* field was removed when modifying a content item.
  * Updated the general default *fromversion* and the default *fromversion* of newly-introduced content items (e.g. `Lists`, `Jobs`).
  * Added an interactive mode functionality for all content types, to ask the user whether to set a default *fromversion*, if could not automatically determine its value. Use `-y` to assume 'yes' as an answer to all prompts and run non-interactively.

## 1.6.1

* Added the '--use-packs-known-words' argument to the **doc-review** command
* Added YAML_Loader to handle yaml files in a standard way across modules, replacing PYYAML.
* Fixed an issue when filtering items using the ID set in the **create-content-artifacts** command.
* Fixed an issue in the **generate-docs** command where tables were generated with an empty description column.
* Fixed an issue in the **split** command where splitting failed when using relative input/output paths.
* Added warning when inferred files are missing.
* Added to **validate** a validation for integration image dimensions, which should be 120x50px.
* Improved an error in the **validate** command to better differentiate between the case where a required fetch parameter is malformed or missing.

## 1.6.0

* Fixed an issue in the **create-id-set** command where similar items from different marketplaces were reported as duplicated.
* Fixed typo in demisto-sdk init
* Fixed an issue where the **lint** command did not handle all container exit codes.
* Add to **validate** a validation for pack name to make sure it is unchanged.
* Added a validation to the **validate** command that verifies that the version in the pack_metdata file is written in the correct format.
* Fixed an issue in the **format** command where missing *fromVersion* field in indicator fields caused an error.

## 1.5.9

* Added option to specify `External Playbook Configuration` to change inputs of Playbooks triggered as part of **test-content**
* Improved performance of the **lint** command.
* Improved performance of the **validate** command when checking README images.
* ***create-id-set*** command - the default value of the **marketplace** argument was changed from ‘xsoar’ to all packs existing in the content repository. When using the command, make sure to pass the relevant marketplace to use.

## 1.5.8

* Fixed an issue where the command **doc-review** along with the argument `--release-notes` failed on yml/json files with invalid schema.
* Fixed an issue where the **lint** command failed on packs using python 3.10

## 1.5.7

* Fixed an issue where reading remote yaml files failed.
* Fixed an issue in **validate** failed with no error message for lists (when no fromVersion field was found).
* Fixed an issue when running **validate** or **format** in a gitlab repository, and failing to determine its project id.
* Added an enhancement to **split**, handling an empty output argument.
* Added the ability to add classifiers and mappers to conf.json.
* Added the Alias field to the incident field schema.

## 1.5.6

* Added 'deprecated' release notes template.
* Fixed an issue where **run-test-playbook** command failed to get the task entries when the test playbook finished with errors.
* Fixed an issue in **validate** command when running with `no-conf-json` argument to ignore the `conf.json` file.
* Added error type text (`ERROR` or `WARNING`) to **validate** error prints.
* Fixed an issue where the **format** command on test playbook did not format the ID to be equal to the name of the test playbook.
* Enhanced the **update-release-notes** command to automatically commit release notes config file upon creation.
* The **validate** command will validate that an indicator field of type html has fromVersion of 6.1.0 and above.
* The **format** command will now add fromVersion 6.1.0 to indicator field of type html.
* Added support for beta integrations in the **format** command.
* Fixed an issue where the **postman-codegen** command failed when called with the `--config-out` flag.
* Removed the integration documentation from the detailed description while performing **split** command to the unified yml file.
* Removed the line which indicates the version of the product from the README.md file for new contributions.

## 1.5.5

* Fixed an issue in the **update-release-notes** command, which did not work when changes were made in multiple packs.
* Changed the **validate** command to fail on missing test-playbooks only if no unittests are found.
* Fixed `to_kebab_case`, it will now deal with strings that have hyphens, commas or periods in them, changing them to be hyphens in the new string.
* Fixed an issue in the **create-id-set** command, where the `source` value included the git token if it was specified in the remote url.
* Fixed an issue in the **merge-id-set** command, where merging fails because of duplicates but the packs are in the XSOAR repo but in different version control.
* Fixed missing `Lists` Content Item as valid `IDSetType`
* Added enhancement for **generate-docs**. It is possible to provide both file or a comma seperated list as `examples`. Also, it's possible to provide more than one example for a script or a command.
* Added feature in **format** to sync YML and JSON files to the `master` file structure.
* Added option to specify `Incident Type`, `Incoming Mapper` and `Classifier` when configuring instance in **test-content**
* added a new command **run-test-playbook** to run a test playbook in a given XSOAR instance.
* Fixed an issue in **format** when running on a modified YML, that the `id` value is not changed to its old `id` value.
* Enhancement for **split** command, replace `ApiModule` code block to `import` when splitting a YML.
* Fixed an issue where indicator types were missing from the pack's content, when uploading using **zip-packs**.
* The request data body format generated in the **postman-codegen** will use the python argument's name and not the raw data argument's name.
* Added the flag '--filter-by-id-set' to **create-content-artifacts** to create artifacts only for items in the given id_set.json.

## 1.5.4

* Fixed an issue with the **format** command when contributing via the UI
* The **format** command will now not remove the `defaultRows` key from incident, indicator and generic fields with `type: grid`.
* Fixed an issue with the **validate** command when a layoutscontainer did not have the `fromversion` field set.
* added a new command **update-xsoar-config-file** to handle your XSOAR Configuration File.
* Added `skipVerify` argument in **upload** command to skip pack signature verification.
* Fixed an issue when the **run** command  failed running when there’s more than one playground, by explicitly using the current user’s playground.
* Added support for Job content item in the **format**, **validate**, **upload**, **create-id-set**, **find-dependecies** and **create-content-artifacts** commands.
* Added a **source** field to the **id_set** entitles.
* Two entitles will not consider as duplicates if they share the same pack and the same source.
* Fixed a bug when duplicates were found in **find_dependencies**.
* Added function **get_current_repo** to `tools`.
* The **postman-codegen** will not have duplicates argument name. It will rename them to the minimum distinguished shared path for each of them.

## 1.5.3

* The **format** command will now set `unsearchable: True` for incident, indicator and generic fields.
* Fixed an issue where the **update-release-notes** command crashes with `--help` flag.
* Added validation to the **validate** command that verifies the `unsearchable` key in incident, indicator and generic fields is set to true.
* Removed a validation that DBotRole should be set for automation that requires elevated permissions to the `XSOAR-linter` in the **lint** command.
* Fixed an issue in **Validate** command where playbooks conditional tasks were mishandeled.
* Added a validation to prevent contributors from using the `fromlicense` key as a configuration parameter in an integration's YML
* Added a validation to ensure that the type for **API token** (and similar) parameters are configured correctly as a `credential` type in the integration configuration YML.
* Added an assertion that checks for duplicated requests' names when generating an integration from a postman collection.
* Added support for [.env files](https://pypi.org/project/python-dotenv/). You can now add a `.env` file to your repository with the logging information instead of setting a global environment variables.
* When running **lint** command with --keep-container flag, the docker images are committed.
* The **validate** command will not return missing test playbook error when given a script with dynamic-section tag.

## 1.5.2

* Added a validation to **update-release-notes** command to ensure that the `--version` flag argument is in the right format.
* added a new command **coverage-analyze** to generate and print coverage reports.
* Fixed an issue in **validate** in repositories which are not in GitHub or GitLab
* Added a validation that verifies that readme image absolute links do not contain the working branch name.
* Added support for List content item in the **format**, **validate**, **download**, **upload**, **create-id-set**, **find-dependecies** and **create-content-artifacts** commands.
* Added a validation to ensure reputation command's default argument is set as an array input.
* Added the `--fail-duplicates` flag for the **merge-id-set** command which will fail the command if duplicates are found.
* Added the `--fail-duplicates` flag for the **create-id-set** command which will fail the command if duplicates are found.

## 1.5.1

* Fixed an issue where **validate** command failed to recognized test playbooks for beta integrations as valid tests.
* Fixed an issue were the **validate** command was falsely recognizing image paths in readme files.
* Fixed an issue where the **upload** command error message upon upload failure pointed to wrong file rather than to the pack metadata.
* Added a validation that verifies that each script which appears in incident fields, layouts or layout containers exists in the id_set.json.
* Fixed an issue where the **postman code-gen** command generated double dots for context outputs when it was not needed.
* Fixed an issue where there **validate** command on release notes file crashed when author image was added or modified.
* Added input handling when running **find-dependencies**, replacing string manipulations.
* Fixed an issue where the **validate** command did not handle multiple playbooks with the same name in the id_set.
* Added support for GitLab repositories in **validate**

## 1.5.0

* Fixed an issue where **upload** command failed to upload packs not under content structure.
* Added support for **init** command to run from non-content repo.
* The **split-yml** has been renamed to **split** and now supports splitting Dashboards from unified Generic Modules.
* Fixed an issue where the skipped tests validation ran on the `ApiModules` pack in the **validate** command.
* The **init** command will now create the `Generic Object` entities directories.
* Fixed an issue where the **format** command failed to recognize changed files from git.
* Fixed an issue where the **json-to-outputs** command failed checking whether `0001-01-01T00:00:00` is of type `Date`
* Added to the **generate context** command to generate context paths for integrations from an example file.
* Fixed an issue where **validate** failed on release notes configuration files.
* Fixed an issue where the **validate** command failed on pack input if git detected changed files outside of `Packs` directory.
* Fixed an issue where **validate** command failed to recognize files inside validated pack when validation release notes, resulting in a false error message for missing entity in release note.
* Fixed an issue where the **download** command failed when downloading an invalid YML, instead of skipping it.

## 1.4.9

* Added validation that the support URL in partner contribution pack metadata does not lead to a GitHub repo.
* Enhanced ***generate-docs*** with default `additionalinformation` (description) for common parameters.
* Added to **validate** command a validation that a content item's id and name will not end with spaces.
* The **format** command will now remove trailing whitespaces from content items' id and name fields.
* Fixed an issue where **update-release-notes** could fail on files outside the user given pack.
* Fixed an issue where the **generate-test-playbook** command would not place the playbook in the proper folder.
* Added to **validate** command a validation that packs with `Iron Bank` uses the latest docker from Iron Bank.
* Added to **update-release-notes** command support for `Generic Object` entities.
* Fixed an issue where playbook `fromversion` mismatch validation failed even if `skipunavailable` was set to true.
* Added to the **create artifacts** command support for release notes configuration file.
* Added validation to **validate** for release notes config file.
* Added **isoversize** and **isautoswitchedtoquietmode** fields to the playbook schema.
* Added to the **update-release-notes** command `-bc` flag to generate template for breaking changes version.
* Fixed an issue where **validate** did not search description files correctly, leading to a wrong warning message.

## 1.4.8

* Fixed an issue where yml files with `!reference` failed to load properly.
* Fixed an issue when `View Integration Documentation` button was added twice during the download and re-upload.
* Fixed an issue when `(Partner Contribution)` was added twice to the display name during the download and re-upload.
* Added the following enhancements in the **generate-test-playbook** command:
  * Added the *--commands* argument to generate tasks for specific commands.
  * Added the *--examples* argument to get the command examples file path and generate tasks from the commands and arguments specified there.
  * Added the *--upload* flag to specify whether to upload the test playbook after the generation.
  * Fixed the output condition generation for outputs of type `Boolean`.

## 1.4.7

* Fixed an issue where an empty list for a command context didn't produce an indication other than an empty table.
* Fixed an issue where the **format** command has incorrectly recognized on which files to run when running using git.
* Fixed an issue where author image validations were not checked properly.
* Fixed an issue where new old-formatted scripts and integrations were not validated.
* Fixed an issue where the wording in the from version validation error for subplaybooks was incorrect.
* Fixed an issue where the **update-release-notes** command used the old docker image version instead of the new when detecting a docker change.
* Fixed an issue where the **generate-test-playbook** command used an incorrect argument name as default
* Fixed an issue where the **json-to-outputs** command used an incorrect argument name as default when using `-d`.
* Fixed an issue where validations failed while trying to validate non content files.
* Fixed an issue where README validations did not work post VS Code formatting.
* Fixed an issue where the description validations were inconsistent when running through an integration file or a description file.

## 1.4.6

* Fixed an issue where **validate** suggests, with no reason, running **format** on missing mandatory keys in yml file.
* Skipped existence of TestPlaybook check on community and contribution integrations.
* Fixed an issue where pre-commit didn't run on the demisto_sdk/commands folder.
* The **init** command will now change the script template name in the code to the given script name.
* Expanded the validations performed on beta integrations.
* Added support for PreProcessRules in the **format**, **validate**, **download**, and **create-content-artifacts** commands.
* Improved the error messages in **generate-docs**, if an example was not provided.
* Added to **validate** command a validation that a content entity or a pack name does not contain the words "partner" and "community".
* Fixed an issue where **update-release-notes** ignores *--text* flag while using *-f*
* Fixed the outputs validations in **validate** so enrichment commands will not be checked to have DBotScore outputs.
* Added a new validation to require the dockerimage key to exist in an integration and script yml files.
* Enhanced the **generate-test-playbook** command to use only integration tested on commands, rather than (possibly) other integrations implementing them.
* Expanded unify command to support GenericModules - Unifies a GenericModule object with its Dashboards.
* Added validators for generic objects:
  * Generic Field validator - verify that the 'fromVersion' field is above 6.5.0, 'group' field equals 4 and 'id' field starts with the prefix 'generic_'.
  * Generic Type validator - verify that the 'fromVersion' field is above 6.5.0
  * Generic Module validator - verify that the 'fromVersion' field is above 6.5.0
  * Generic Definition validator - verify that the 'fromVersion' field is above 6.5.0
* Expanded Format command to support Generic Objects - Fixes generic objects according to their validations.
* Fixed an issue where the **update-release-notes** command did not handle ApiModules properly.
* Added option to enter a dictionary or json of format `[{field_name:description}]` in the **json-to-outputs** command,
  with the `-d` flag.
* Improved the outputs for the **format** command.
* Fixed an issue where the validations performed after the **format** command were inconsistent with **validate**.
* Added to the **validate** command a validation for the author image.
* Updated the **create-content-artifacts** command to support generic modules, definitions, fields and types.
* Added an option to ignore errors for file paths and not only file name in .pack-ignore file.

## 1.4.5

* Enhanced the **postman-codegen** command to name all generated arguments with lower case.
* Fixed an issue where the **find-dependencies** command miscalculated the dependencies for playbooks that use generic commands.
* Fixed an issue where the **validate** command failed in external repositories in case the DEMISTO_SDK_GITHUB_TOKEN was not set.
* Fixed an issue where **openapi-codegen** corrupted the swagger file by overwriting configuration to swagger file.
* Updated the **upload** command to support uploading zipped packs to the marketplace.
* Added to the **postman-codegen** command support of path variables.
* Fixed an issue where **openapi-codegen** entered into an infinite loop on circular references in the swagger file.
* The **format** command will now set `fromVersion: 6.2.0` for widgets with 'metrics' data type.
* Updated the **find-dependencies** command to support generic modules, definitions, fields and types.
* Fixed an issue where **openapi-codegen** tried to extract reference example outputs, leading to an exception.
* Added an option to ignore secrets automatically when using the **init** command to create a pack.
* Added a tool that gives the ability to temporarily suppress console output.

## 1.4.4

* When formatting incident types with Auto-Extract rules and without mode field, the **format** command will now add the user selected mode.
* Added new validation that DBotRole is set for scripts that requires elevated permissions to the `XSOAR-linter` in the **lint** command.
* Added url escaping to markdown human readable section in generate docs to avoid autolinking.
* Added a validation that mapper's id and name are matching. Updated the format of mapper to include update_id too.
* Added a validation to ensure that image paths in the README files are valid.
* Fixed **find_type** function to correctly find test files, such as, test script and test playbook.
* Added scheme validations for the new Generic Object Types, Fields, and Modules.
* Renamed the flag *--input-old-version* to *--old-version* in the **generate-docs** command.
* Refactored the **update-release-notes** command:
  * Replaced the *--all* flag with *--use-git* or *-g*.
  * Added the *--force* flag to update the pack release notes without changes in the pack.
  * The **update-release-notes** command will now update all dependent integrations on ApiModule change, even if not specified.
  * If more than one pack has changed, the full list of updated packs will be printed at the end of **update-release-notes** command execution.
  * Fixed an issue where the **update-release-notes** command did not add docker image release notes entry for release notes file if a script was changed.
  * Fixed an issue where the **update-release-notes** command did not detect changed files that had the same name.
  * Fixed an issue in the **update-release-notes** command where the version support of JSON files was mishandled.
* Fixed an issue where **format** did not skip files in test and documentation directories.
* Updated the **create-id-set** command to support generic modules, definitions, fields and types.
* Changed the **convert** command to generate old layout fromversion to 5.0.0 instead of 4.1.0
* Enhanced the command **postman-codegen** with type hints for templates.

## 1.4.3

* Fixed an issue where **json-to-outputs** command returned an incorrect output when json is a list.
* Fixed an issue where if a pack README.md did not exist it could cause an error in the validation process.
* Fixed an issue where the *--name* was incorrectly required in the **init** command.
* Adding the option to run **validate** on a specific path while using git (*-i* & *-g*).
* The **format** command will now change UUIDs in .yml and .json files to their respective content entity name.
* Added a playbook validation to check if a task sub playbook exists in the id set in the **validate** command.
* Added the option to add new tags/usecases to the approved list and to the pack metadata on the same pull request.
* Fixed an issue in **test_content** where when different servers ran tests for the same integration, the server URL parameters were not set correctly.
* Added a validation in the **validate** command to ensure that the ***endpoint*** command is configured correctly in yml file.
* Added a warning when pack_metadata's description field is longer than 130 characters.
* Fixed an issue where a redundant print occurred on release notes validation.
* Added new validation in the **validate** command to ensure that the minimal fromVersion in a widget of type metrics will be 6.2.0.
* Added the *--release-notes* flag to demisto-sdk to get the current version release notes entries.

## 1.4.2

* Added to `pylint` summary an indication if a test was skipped.
* Added to the **init** command the option to specify fromversion.
* Fixed an issue where running **init** command without filling the metadata file.
* Added the *--docker-timeout* flag in the **lint** command to control the request timeout for the Docker client.
* Fixed an issue where **update-release-notes** command added only one docker image release notes entry for release notes file, and not for every entity whom docker image was updated.
* Added a validation to ensure that incident/indicator fields names starts with their pack name in the **validate** command. (Checked only for new files and only when using git *-g*)
* Updated the **find-dependencies** command to return the 'dependencies' according the layout type ('incident', 'indicator').
* Enhanced the "vX" display name validation for scripts and integrations in the **validate** command to check for every versioned script or integration, and not only v2.
* Added the *--fail-duplicates* flag for the **create-id-set** command which will fail the command if duplicates are found.
* Added to the **generate-docs** command automatic addition to git when a new readme file is created.

## 1.4.1

* When in private repo without `DEMSITO_SDK_GITHUB_TOKEN` configured, get_remote_file will take files from the local origin/master.
* Enhanced the **unify** command when giving input of a file and not a directory return a clear error message.
* Added a validation to ensure integrations are not skipped and at least one test playbook is not skipped for each integration or script.
* Added to the Content Tests support for `context_print_dt`, which queries the incident context and prints the result as a json.
* Added new validation for the `xsoar_config.json` file in the **validate** command.
* Added a version differences section to readme in **generate-docs** command.
* Added the *--docs-format* flag in the **integration-diff** command to get the output in README format.
* Added the *--input-old-version* and *--skip-breaking-changes* flags in the **generate-docs** command to get the details for the breaking section and to skip the breaking changes section.

## 1.4.0

* Enable passing a comma-separated list of paths for the `--input` option of the **lint** command.
* Added new validation of unimplemented test-module command in the code to the `XSOAR-linter` in the **lint** command.
* Fixed the **generate-docs** to handle integration authentication parameter.
* Added a validation to ensure that description and README do not contain the word 'Demisto'.
* Improved the deprecated message validation required from playbooks and scripts.
* Added the `--quite-bc-validation` flag for the **validate** command to run the backwards compatibility validation in quite mode (errors is treated like warnings).
* Fixed the **update release notes** command to display a name for old layouts.
* Added the ability to append to the pack README credit to contributors.
* Added identification for parameter differences in **integration-diff** command.
* Fixed **format** to use git as a default value.
* Updated the **upload** command to support reports.
* Fixed an issue where **generate-docs** command was displaying 'None' when credentials parameter display field configured was not configured.
* Fixed an issue where **download** did not return exit code 1 on failure.
* Updated the validation that incident fields' names do not contain the word incident will aplly to core packs only.
* Added a playbook validation to verify all conditional tasks have an 'else' path in **validate** command.
* Renamed the GitHub authentication token environment variable `GITHUB_TOKEN` to `DEMITO_SDK_GITHUB_TOKEN`.
* Added to the **update-release-notes** command automatic addition to git when new release notes file is created.
* Added validation to ensure that integrations, scripts, and playbooks do not contain the entity type in their names.
* Added the **convert** command to convert entities between XSOAR versions.
* Added the *--deprecate* flag in **format** command to deprecate integrations, scripts, and playbooks.
* Fixed an issue where ignoring errors did not work when running the **validate** command on specific files (-i).

## 1.3.9

* Added a validation verifying that the pack's README.md file is not equal to pack description.
* Fixed an issue where the **Assume yes** flag did not work properly for some entities in the **format** command.
* Improved the error messages for separators in folder and file names in the **validate** command.
* Removed the **DISABLE_SDK_VERSION_CHECK** environment variable. To disable new version checks, use the **DEMISTO_SDK_SKIP_VERSION_CHECK** envirnoment variable.
* Fixed an issue where the demisto-sdk version check failed due to a rate limit.
* Fixed an issue with playbooks scheme validation.

## 1.3.8

* Updated the **secrets** command to work on forked branches.

## 1.3.7

* Added a validation to ensure correct image and description file names.
* Fixed an issue where the **validate** command failed when 'display' field in credentials param in yml is empty but 'displaypassword' was provided.
* Added the **integration-diff** command to check differences between two versions of an integration and to return a report of missing and changed elements in the new version.
* Added a validation verifying that the pack's README.md file is not missing or empty for partner packs or packs contains use cases.
* Added a validation to ensure that the integration and script folder and file names will not contain separators (`_`, `-`, ``).
* When formatting new pack, the **format** command will set the *fromversion* key to 5.5.0 in the new files without fromversion.

## 1.3.6

* Added a validation that core packs are not dependent on non-core packs.
* Added a validation that a pack name follows XSOAR standards.
* Fixed an issue where in some cases the `get_remote_file` function failed due to an invalid path.
* Fixed an issue where running **update-release-notes** with updated integration logo, did not detect any file changes.
* Fixed an issue where the **create-id-set** command did not identify unified integrations correctly.
* Fixed an issue where the `CommonTypes` pack was not identified as a dependency for all feed integrations.
* Added support for running SDK commands in private repositories.
* Fixed an issue where running the **init** command did not set the correct category field in an integration .yml file for a newly created pack.
* When formatting new contributed pack, the **format** command will set the *fromversion* key to 6.0.0 in the relevant files.
* If the environment variable "DISABLE_SDK_VERSION_CHECK" is define, the demisto-sdk will no longer check for newer version when running a command.
* Added the `--use-pack-metadata` flag for the **find-dependencies** command to update the calculated dependencies using the the packs metadata files.
* Fixed an issue where **validate** failed on scripts in case the `outputs` field was set to `None`.
* Fixed an issue where **validate** was failing on editing existing release notes.
* Added a validation for README files verifying that the file doesn't contain template text copied from HelloWorld or HelloWorldPremium README.

## 1.3.5

* Added a validation that layoutscontainer's id and name are matching. Updated the format of layoutcontainer to include update_id too.
* Added a validation that commands' names and arguments in core packs, or scripts' arguments do not contain the word incident.
* Fixed issue where running the **generate-docs** command with -c flag ran all the commands and not just the commands specified by the flag.
* Fixed the error message of the **validate** command to not always suggest adding the *description* field.
* Fixed an issue where running **format** on feed integration generated invalid parameter structure.
* Fixed an issue where the **generate-docs** command did not add all the used scripts in a playbook to the README file.
* Fixed an issue where contrib/partner details might be added twice to the same file, when using unify and create-content-artifacts commands
* Fixed issue where running **validate** command on image-related integration did not return the correct outputs to json file.
* When formatting playbooks, the **format** command will now remove empty fields from SetIncident, SetIndicator, CreateNewIncident, CreateNewIndicator script arguments.
* Added an option to fill in the developer email when running the **init** command.

## 1.3.4

* Updated the **validate** command to check that the 'additionalinfo' field only contains the expected value for feed required parameters and not equal to it.
* Added a validation that community/partner details are not in the detailed description file.
* Added a validation that the Use Case tag in pack_metadata file is only used when the pack contains at least one PB, Incident Type or Layout.
* Added a validation that makes sure outputs in integrations are matching the README file when only README has changed.
* Added the *hidden* field to the integration schema.
* Fixed an issue where running **format** on a playbook whose `name` does not equal its `id` would cause other playbooks who use that playbook as a sub-playbook to fail.
* Added support for local custom command configuration file `.demisto-sdk-conf`.
* Updated the **format** command to include an update to the description file of an integration, to remove community/partner details.

## 1.3.3

* Fixed an issue where **lint** failed where *.Dockerfile* exists prior running the lint command.
* Added FeedHelloWorld template option for *--template* flag in **demisto-sdk init** command.
* Fixed issue where **update-release-notes** deleted release note file if command was called more than once.
* Fixed issue where **update-release-notes** added docker image release notes every time the command was called.
* Fixed an issue where running **update-release-notes** on a pack with newly created integration, had also added a docker image entry in the release notes.
* Fixed an issue where `XSOAR-linter` did not find *NotImplementedError* in main.
* Added validation for README files verifying their length (over 30 chars).
* When using *-g* flag in the **validate** command it will now ignore untracked files by default.
* Added the *--include-untracked* flag to the **validate** command to include files which are untracked by git in the validation process.
* Improved the `pykwalify` error outputs in the **validate** command.
* Added the *--print-pykwalify* flag to the **validate** command to print the unchanged output from `pykwalify`.

## 1.3.2

* Updated the format of the outputs when using the *--json-file* flag to create a JSON file output for the **validate** and **lint** commands.
* Added the **doc-review** command to check spelling in .md and .yml files as well as a basic release notes review.
* Added a validation that a pack's display name does not already exist in content repository.
* Fixed an issue where the **validate** command failed to detect duplicate params in an integration.
* Fixed an issue where the **validate** command failed to detect duplicate arguments in a command in an integration.

## 1.3.1

* Fixed an issue where the **validate** command failed to validate the release notes of beta integrations.
* Updated the **upload** command to support indicator fields.
* The **validate** and **update-release-notes** commands will now check changed files against `demisto/master` if it is configured locally.
* Fixed an issue where **validate** would incorrectly identify files as renamed.
* Added a validation that integration properties (such as feed, mappers, mirroring, etc) are not removed.
* Fixed an issue where **validate** failed when comparing branch against commit hash.
* Added the *--no-pipenv* flag to the **split-yml** command.
* Added a validation that incident fields and incident types are not removed from mappers.
* Fixed an issue where the *c
reate-id-set* flag in the *validate* command did not work while not using git.
* Added the *hiddenusername* field to the integration schema.
* Added a validation that images that are not integration images, do not ask for a new version or RN

## 1.3.0

* Do not collect optional dependencies on indicator types reputation commands.
* Fixed an issue where downloading indicator layoutscontainer objects failed.
* Added a validation that makes sure outputs in integrations are matching the README file.
* Fixed an issue where the *create-id-set* flag in the **validate** command did not work.
* Added a warning in case no id_set file is found when running the **validate** command.
* Fixed an issue where changed files were not recognised correctly on forked branches in the **validate** and the **update-release-notes** commands.
* Fixed an issue when files were classified incorrectly when running *update-release-notes*.
* Added a validation that integration and script file paths are compatible with our convention.
* Fixed an issue where id_set.json file was re created whenever running the generate-docs command.
* added the *--json-file* flag to create a JSON file output for the **validate** and **lint** commands.

## 1.2.19

* Fixed an issue where merge id_set was not updated to work with the new entity of Packs.
* Added a validation that the playbook's version matches the version of its sub-playbooks, scripts, and integrations.

## 1.2.18

* Changed the *skip-id-set-creation* flag to *create-id-set* in the **validate** command. Its default value will be False.
* Added support for the 'cve' reputation command in default arg validation.
* Filter out generic and reputation command from scripts and playbooks dependencies calculation.
* Added support for the incident fields in outgoing mappers in the ID set.
* Added a validation that the taskid field and the id field under the task field are both from uuid format and contain the same value.
* Updated the **format** command to generate uuid value for the taskid field and for the id under the task field in case they hold an invalid values.
* Exclude changes from doc_files directory on validation.
* Added a validation that an integration command has at most one default argument.
* Fixing an issue where pack metadata version bump was not enforced when modifying an old format (unified) file.
* Added validation that integration parameter's display names are capitalized and spaced using whitespaces and not underscores.
* Fixed an issue where beta integrations where not running deprecation validations.
* Allowed adding additional information to the deprecated description.
* Fixing an issue when escaping less and greater signs in integration params did not work as expected.

## 1.2.17

* Added a validation that the classifier of an integration exists.
* Added a validation that the mapper of an integration exists.
* Added a validation that the incident types of a classifier exist.
* Added a validation that the incident types of a mapper exist.
* Added support for *text* argument when running **demisto-sdk update-release-notes** on the ApiModules pack.
* Added a validation for the minimal version of an indicator field of type grid.
* Added new validation for incident and indicator fields in classifiers mappers and layouts exist in the content.
* Added cache for get_remote_file to reducing failures from accessing the remote repo.
* Fixed an issue in the **format** command where `_dev` or `_copy` suffixes weren't removed from the `id` of the given playbooks.
* Playbook dependencies from incident and indicator fields are now marked as optional.
* Mappers dependencies from incident types and incident fields are now marked as optional.
* Classifier dependencies from incident types are now marked as optional.
* Updated **demisto-sdk init** command to no longer create `created` field in pack_metadata file
* Updated **generate-docs** command to take the parameters names in setup section from display field and to use additionalinfo field when exist.
* Using the *verbose* argument in the **find-dependencies** command will now log to the console.
* Improved the deprecated message validation required from integrations.
* Fixed an issue in the **generate-docs** command where **Context Example** section was created when it was empty.

## 1.2.16

* Added allowed ignore errors to the *IDSetValidator*.
* Fixed an issue where an irrelevant id_set validation ran in the **validate** command when using the *--id-set* flag.
* Fixed an issue were **generate-docs** command has failed if a command did not exist in commands permissions file.
* Improved a **validate** command message for missing release notes of api module dependencies.

## 1.2.15

* Added the *ID101* to the allowed ignored errors.

## 1.2.14

* SDK repository is now mypy check_untyped_defs complaint.
* The lint command will now ignore the unsubscriptable-object (E1136) pylint error in dockers based on python 3.9 - this will be removed once a new pylint version is released.
* Added an option for **format** to run on a whole pack.
* Added new validation of unimplemented commands from yml in the code to `XSOAR-linter`.
* Fixed an issue where Auto-Extract fields were only checked for newly added incident types in the **validate** command.
* Added a new warning validation of direct access to args/params dicts to `XSOAR-linter`.

## 1.2.13

* Added new validation of indicators usage in CommandResults to `XSOAR-linter`.
* Running **demisto-sdk lint** will automatically run on changed files (same behavior as the -g flag).
* Removed supported version message from the documentation when running **generate_docs**.
* Added a print to indicate backwards compatibility is being checked in **validate** command.
* Added a percent print when running the **validate** command with the *-a* flag.
* Fixed a regression in the **upload** command where it was ignoring `DEMISTO_VERIFY_SSL` env var.
* Fixed an issue where the **upload** command would fail to upload beta integrations.
* Fixed an issue where the **validate** command did not create the *id_set.json* file when running with *-a* flag.
* Added price change validation in the **validate** command.
* Added validations that checks in read-me for empty sections or leftovers from the auto generated read-me that should be changed.
* Added new code validation for *NotImplementedError* to raise a warning in `XSOAR-linter`.
* Added validation for support types in the pack metadata file.
* Added support for *--template* flag in **demisto-sdk init** command.
* Fixed an issue with running **validate** on master branch where the changed files weren't compared to previous commit when using the *-g* flag.
* Fixed an issue where the `XSOAR-linter` ran *NotImplementedError* validation on scripts.
* Added support for Auto-Extract feature validation in incident types in the **validate** command.
* Fixed an issue in the **lint** command where the *-i* flag was ignored.
* Improved **merge-id-sets** command to support merge between two ID sets that contain the same pack.
* Fixed an issue in the **lint** command where flake8 ran twice.

## 1.2.12

* Bandit now reports also on medium severity issues.
* Fixed an issue with support for Docker Desktop on Mac version 2.5.0+.
* Added support for vulture and mypy linting when running without docker.
* Added support for *prev-ver* flag in **update-release-notes** command.
* Improved retry support when building docker images for linting.
* Added the option to create an ID set on a specific pack in **create-id-set** command.
* Added the *--skip-id-set-creation* flag to **validate** command in order to add the capability to run validate command without creating id_set validation.
* Fixed an issue where **validate** command checked docker image tag on ApiModules pack.
* Fixed an issue where **find-dependencies** did not calculate dashboards and reports dependencies.
* Added supported version message to the documentation and release notes files when running **generate_docs** and **update-release-notes** commands respectively.
* Added new code validations for *NotImplementedError* exception raise to `XSOAR-linter`.
* Command create-content-artifacts additional support for **Author_image.png** object.
* Fixed an issue where schemas were not enforced for incident fields, indicator fields and old layouts in the validate command.
* Added support for **update-release-notes** command to update release notes according to master branch.

## 1.2.11

* Fixed an issue where the ***generate-docs*** command reset the enumeration of line numbering after an MD table.
* Updated the **upload** command to support mappers.
* Fixed an issue where exceptions were no printed in the **format** while the *--verbose* flag is set.
* Fixed an issue where *--assume-yes* flag did not work in the **format** command when running on a playbook without a `fromversion` field.
* Fixed an issue where the **format** command would fail in case `conf.json` file was not found instead of skipping the update.
* Fixed an issue where integration with v2 were recognised by the `name` field instead of the `display` field in the **validate** command.
* Added a playbook validation to check if a task script exists in the id set in the **validate** command.
* Added new integration category `File Integrity Management` in the **validate** command.

## 1.2.10

* Added validation for approved content pack use-cases and tags.
* Added new code validations for *CommonServerPython* import to `XSOAR-linter`.
* Added *default value* and *predefined values* to argument description in **generate-docs** command.
* Added a new validation that checks if *get-mapping-fields* command exists if the integration schema has *{ismappable: true}* in **validate** command.
* Fixed an issue where the *--staged* flag recognised added files as modified in the **validate** command.
* Fixed an issue where a backwards compatibility warning was raised for all added files in the **validate** command.
* Fixed an issue where **validate** command failed when no tests were given for a partner supported pack.
* Updated the **download** command to support mappers.
* Fixed an issue where the ***format*** command added a duplicate parameter.
* For partner supported content packs, added support for a list of emails.
* Removed validation of README files from the ***validate*** command.
* Fixed an issue where the ***validate*** command required release notes for ApiModules pack.

## 1.2.9

* Fixed an issue in the **openapi_codegen** command where it created duplicate functions name from the swagger file.
* Fixed an issue in the **update-release-notes** command where the *update type* argument was not verified.
* Fixed an issue in the **validate** command where no error was raised in case a non-existing docker image was presented.
* Fixed an issue in the **format** command where format failed when trying to update invalid Docker image.
* The **format** command will now preserve the **isArray** argument in integration's reputation commands and will show a warning if it set to **false**.
* Fixed an issue in the **lint** command where *finally* clause was not supported in main function.
* Fixed an issue in the **validate** command where changing any entity ID was not validated.
* Fixed an issue in the **validate** command where *--staged* flag did not bring only changed files.
* Fixed the **update-release-notes** command to ignore changes in the metadata file.
* Fixed the **validate** command to ignore metadata changes when checking if a version bump is needed.

## 1.2.8

* Added a new validation that checks in playbooks for the usage of `DeleteContext` in **validate** command.
* Fixed an issue in the **upload** command where it would try to upload content entities with unsupported versions.
* Added a new validation that checks in playbooks for the usage of specific instance in **validate** command.
* Added the **--staged** flag to **validate** command to run on staged files only.

## 1.2.7

* Changed input parameters in **find-dependencies** command.
  * Use ***-i, --input*** instead of ***-p, --path***.
  * Use ***-idp, --id-set-path*** instead of ***-i, --id-set-path***.
* Fixed an issue in the **unify** command where it crashed on an integration without an image file.
* Fixed an issue in the **format** command where unnecessary files were not skipped.
* Fixed an issue in the **update-release-notes** command where the *text* argument was not respected in all cases.
* Fixed an issue in the **validate** command where a warning about detailed description was given for unified or deprecated integrations.
* Improved the error returned by the **validate** command when running on files using the old format.

## 1.2.6

* No longer require setting `DEMISTO_README_VALIDATION` env var to enable README mdx validation. Validation will now run automatically if all necessary node modules are available.
* Fixed an issue in the **validate** command where the `--skip-pack-dependencies` would not skip id-set creation.
* Fixed an issue in the **validate** command where validation would fail if supplied an integration with an empty `commands` key.
* Fixed an issue in the **validate** command where validation would fail due to a required version bump for packs which are not versioned.
* Will use env var `DEMISTO_VERIFY_SSL` to determine if to use a secure connection for commands interacting with the Server when `--insecure` is not passed. If working with a local Server without a trusted certificate, you can set env var `DEMISTO_VERIFY_SSL=no` to avoid using `--insecure` on each command.
* Unifier now adds a link to the integration documentation to the integration detailed description.
* Fixed an issue in the **secrets** command where ignored secrets were not skipped.

## 1.2.5

* Added support for special fields: *defaultclassifier*, *defaultmapperin*, *defaultmapperout* in **download** command.
* Added -y option **format** command to assume "yes" as answer to all prompts and run non-interactively
* Speed up improvements for `validate` of README files.
* Updated the **format** command to adhere to the defined content schema and sub-schemas, aligning its behavior with the **validate** command.
* Added support for canvasContextConnections files in **format** command.

## 1.2.4

* Updated detailed description for community integrations.

## 1.2.3

* Fixed an issue where running **validate** failed on playbook with task that adds tags to the evidence data.
* Added the *displaypassword* field to the integration schema.
* Added new code validations to `XSOAR-linter`.
  * As warnings messages:
    * `demisto.params()` should be used only inside main function.
    * `demisto.args()` should be used only inside main function.
    * Functions args should have type annotations.
* Added `fromversion` field validation to test playbooks and scripts in **validate** command.

## 1.2.2

* Add support for warning msgs in the report and summary to **lint** command.
* Fixed an issue where **json-to-outputs** determined bool values as int.
* Fixed an issue where **update-release-notes** was crushing on `--all` flag.
* Fixed an issue where running **validate**, **update-release-notes** outside of content repo crushed without a meaningful error message.
* Added support for layoutscontainer in **init** contribution flow.
* Added a validation for tlp_color param in feeds in **validate** command.
* Added a validation for removal of integration parameters in **validate** command.
* Fixed an issue where **update-release-notes** was failing with a wrong error message when no pack or input was given.
* Improved formatting output of the **generate-docs** command.
* Add support for env variable *DEMISTO_SDK_ID_SET_REFRESH_INTERVAL*. Set this env variable to the refresh interval in minutes. The id set will be regenerated only if the refresh interval has passed since the last generation. Useful when generating Script documentation, to avoid re-generating the id_set every run.
* Added new code validations to `XSOAR-linter`.
  * As error messages:
    * Longer than 10 seconds sleep statements for non long running integrations.
    * exit() usage.
    * quit() usage.
  * As warnings messages:
    * `demisto.log` should not be used.
    * main function existence.
    * `demito.results` should not be used.
    * `return_output` should not be used.
    * try-except statement in main function.
    * `return_error` usage in main function.
    * only once `return_error` usage.
* Fixed an issue where **lint** command printed logs twice.
* Fixed an issue where *suffix* did not work as expected in the **create-content-artifacts** command.
* Added support for *prev-ver* flag in **lint** and **secrets** commands.
* Added support for *text* flag to **update-release-notes** command to add the same text to all release notes.
* Fixed an issue where **validate** did not recognize added files if they were modified locally.
* Added a validation that checks the `fromversion` field exists and is set to 5.0.0 or above when working or comparing to a non-feature branch in **validate** command.
* Added a validation that checks the certification field in the pack_metadata file is valid in **validate** command.
* The **update-release-notes** command will now automatically add docker image update to the release notes.

## 1.2.1

* Added an additional linter `XSOAR-linter` to the **lint** command which custom validates py files. currently checks for:
  * `Sys.exit` usages with non zero value.
  * Any `Print` usages.
* Fixed an issue where renamed files were failing on *validate*.
* Fixed an issue where single changed files did not required release notes update.
* Fixed an issue where doc_images required release-notes and validations.
* Added handling of dependent packs when running **update-release-notes** on changed *APIModules*.
  * Added new argument *--id-set-path* for id_set.json path.
  * When changes to *APIModule* is detected and an id_set.json is available - the command will update the dependent pack as well.
* Added handling of dependent packs when running **validate** on changed *APIModules*.
  * Added new argument *--id-set-path* for id_set.json path.
  * When changes to *APIModule* is detected and an id_set.json is available - the command will validate that the dependent pack has release notes as well.
* Fixed an issue where the find_type function didn't recognize file types correctly.
* Fixed an issue where **update-release-notes** command did not work properly on Windows.
* Added support for indicator fields in **update-release-notes** command.
* Fixed an issue where files in test dirs where being validated.

## 1.2.0

* Fixed an issue where **format** did not update the test playbook from its pack.
* Fixed an issue where **validate** validated non integration images.
* Fixed an issue where **update-release-notes** did not identified old yml integrations and scripts.
* Added revision templates to the **update-release-notes** command.
* Fixed an issue where **update-release-notes** crashed when a file was renamed.
* Fixed an issue where **validate** failed on deleted files.
* Fixed an issue where **validate** validated all images instead of packs only.
* Fixed an issue where a warning was not printed in the **format** in case a non-supported file type is inputted.
* Fixed an issue where **validate** did not fail if no release notes were added when adding files to existing packs.
* Added handling of incorrect layout paths via the **format** command.
* Refactor **create-content-artifacts** command - Efficient artifacts creation and better logging.
* Fixed an issue where image and description files were not handled correctly by **validate** and **update-release-notes** commands.
* Fixed an issue where the **format** command didn't remove all extra fields in a file.
* Added an error in case an invalid id_set.json file is found while running the **validate** command.
* Added fetch params checks to the **validate** command.

## 1.1.11

* Added line number to secrets' path in **secrets** command report.
* Fixed an issue where **init** a community pack did not present the valid support URL.
* Fixed an issue where **init** offered a non relevant pack support type.
* Fixed an issue where **lint** did not pull docker images for powershell.
* Fixed an issue where **find-dependencies** did not find all the script dependencies.
* Fixed an issue where **find-dependencies** did not collect indicator fields as dependencies for playbooks.
* Updated the **validate** and the **secrets** commands to be less dependent on regex.
* Fixed an issue where **lint** did not run on circle when docker did not return ping.
* Updated the missing release notes error message (RN106) in the **Validate** command.
* Fixed an issue where **Validate** would return missing release notes when two packs with the same substring existed in the modified files.
* Fixed an issue where **update-release-notes** would add duplicate release notes when two packs with the same substring existed in the modified files.
* Fixed an issue where **update-release-notes** would fail to bump new versions if the feature branch was out of sync with the master branch.
* Fixed an issue where a non-descriptive error would be returned when giving the **update-release-notes** command a pack which can not be found.
* Added dependencies check for *widgets* in **find-dependencies** command.
* Added a `update-docker` flag to **format** command.
* Added a `json-to-outputs` flag to the **run** command.
* Added a verbose (`-v`) flag to **format** command.
* Fixed an issue where **download** added the prefix "playbook-" to the name of playbooks.

## 1.1.10

* Updated the **init** command. Relevant only when passing the *--contribution* argument.
  * Added the *--author* option.
  * The *support* field of the pack's metadata is set to *community*.
* Added a proper error message in the **Validate** command upon a missing description in the root of the yml.
* **Format** now works with a relative path.
* **Validate** now fails when all release notes have been excluded.
* Fixed issue where correct error message would not propagate for invalid images.
* Added the *--skip-pack-dependencies* flag to **validate** command to skip pack dependencies validation. Relevant when using the *-g* flag.
* Fixed an issue where **Validate** and **Format** commands failed integrations with `defaultvalue` field in fetch incidents related parameters.
* Fixed an issue in the **Validate** command in which unified YAML files were not ignored.
* Fixed an issue in **generate-docs** where scripts and playbooks inputs and outputs were not parsed correctly.
* Fixed an issue in the **openapi-codegen** command where missing reference fields in the swagger JSON caused errors.
* Fixed an issue in the **openapi-codegen** command where empty objects in the swagger JSON paths caused errors.
* **update-release-notes** command now accept path of the pack instead of pack name.
* Fixed an issue where **generate-docs** was inserting unnecessary escape characters.
* Fixed an issue in the **update-release-notes** command where changes to the pack_metadata were not detected.
* Fixed an issue where **validate** did not check for missing release notes in old format files.

## 1.1.9

* Fixed an issue where **update-release-notes** command failed on invalid file types.

## 1.1.8

* Fixed a regression where **upload** command failed on test playbooks.
* Added new *githubUser* field in pack metadata init command.
* Support beta integration in the commands **split-yml, extract-code, generate-test-playbook and generate-docs.**
* Fixed an issue where **find-dependencies** ignored *toversion* field in content items.
* Added support for *layoutscontainer*, *classifier_5_9_9*, *mapper*, *report*, and *widget* in the **Format** command.
* Fixed an issue where **Format** will set the `ID` field to be equal to the `name` field in modified playbooks.
* Fixed an issue where **Format** did not work for test playbooks.
* Improved **update-release-notes** command:
  * Write content description to release notes for new items.
  * Update format for file types without description: Connections, Incident Types, Indicator Types, Layouts, Incident Fields.
* Added a validation for feedTags param in feeds in **validate** command.
* Fixed readme validation issue in community support packs.
* Added the **openapi-codegen** command to generate integrations from OpenAPI specification files.
* Fixed an issue were release notes validations returned wrong results for *CommonScripts* pack.
* Added validation for image links in README files in **validate** command.
* Added a validation for default value of fetch param in feeds in **validate** command.
* Fixed an issue where the **Init** command failed on scripts.

## 1.1.7

* Fixed an issue where running the **format** command on feed integrations removed the `defaultvalue` fields.
* Playbook branch marked with *skipunavailable* is now set as an optional dependency in the **find-dependencies** command.
* The **feedReputation** parameter can now be hidden in a feed integration.
* Fixed an issue where running the **unify** command on JS package failed.
* Added the *--no-update* flag to the **find-dependencies** command.
* Added the following validations in **validate** command:
  * Validating that a pack does not depend on NonSupported / Deprecated packs.

## 1.1.6

* Added the *--description* option to the **init** command.
* Added the *--contribution* option to the **init** command which converts a contribution zip to proper pack format.
* Improved **validate** command performance time and outputs.
* Added the flag *--no-docker-checks* to **validate** command to skip docker checks.
* Added the flag *--print-ignored-files* to **validate** command to print ignored files report when the command is done.
* Added the following validations in **validate** command:
  * Validating that existing release notes are not modified.
  * Validating release notes are not added to new packs.
  * Validating that the "currentVersion" field was raised in the pack_metadata for modified packs.
  * Validating that the timestamp in the "created" field in the pack_metadata is in ISO format.
* Running `demisto-sdk validate` will run the **validate** command using git and only on committed files (same as using *-g --post-commit*).
* Fixed an issue where release notes were not checked correctly in **validate** command.
* Fixed an issue in the **create-id-set** command where optional playbook tasks were not taken into consideration.
* Added a prompt to the `demisto-sdk update-release-notes` command to prompt users to commit changes before running the release notes command.
* Added support to `layoutscontainer` in **validate** command.

## 1.1.5

* Fixed an issue in **find-dependencies** command.
* **lint** command now verifies flake8 on CommonServerPython script.

## 1.1.4

* Fixed an issue with the default output file name of the **unify** command when using "." as an output path.
* **Unify** command now adds contributor details to the display name and description.
* **Format** command now adds *isFetch* and *incidenttype* fields to integration yml.
* Removed the *feedIncremental* field from the integration schema.
* **Format** command now adds *feedBypassExclusionList*, *Fetch indicators*, *feedReputation*, *feedReliability*,
     *feedExpirationPolicy*, *feedExpirationInterval* and *feedFetchInterval* fields to integration yml.
* Fixed an issue in the playbooks schema.
* Fixed an issue where generated release notes were out of order.
* Improved pack dependencies detection.
* Fixed an issue where test playbooks were mishandled in **validate** command.

## 1.1.3

* Added a validation for invalid id fields in indicators types files in **validate** command.
* Added default behavior for **update-release-notes** command.
* Fixed an error where README files were failing release notes validation.
* Updated format of generated release notes to be more user friendly.
* Improved error messages for the **update-release-notes** command.
* Added support for `Connections`, `Dashboards`, `Widgets`, and `Indicator Types` to **update-release-notes** command.
* **Validate** now supports scripts under the *TestPlaybooks* directory.
* Fixed an issue where **validate** did not support powershell files.

## 1.1.2

* Added a validation for invalid playbookID fields in incidents types files in **validate** command.
* Added a code formatter for python files.
* Fixed an issue where new and old classifiers where mixed on validate command.
* Added *feedIncremental* field to the integration schema.
* Fixed error in the **upload** command where unified YMLs were not uploaded as expected if the given input was a pack.
* Fixed an issue where the **secrets** command failed due to a space character in the file name.
* Ignored RN validation for *NonSupported* pack.
* You can now ignore IF107, SC100, RP102 error codes in the **validate** command.
* Fixed an issue where the **download** command was crashing when received as input a JS integration or script.
* Fixed an issue where **validate** command checked docker image for JS integrations and scripts.
* **validate** command now checks scheme for reports and connections.
* Fixed an issue where **validate** command checked docker when running on all files.
* Fixed an issue where **validate** command did not fail when docker image was not on the latest numeric tag.
* Fixed an issue where beta integrations were not validated correctly in **validate** command.

## 1.1.1

* fixed and issue where file types were not recognized correctly in **validate** command.
* Added better outputs for validate command.

## 1.1.0

* Fixed an issue where changes to only non-validated files would fail validation.
* Fixed an issue in **validate** command where moved files were failing validation for new packs.
* Fixed an issue in **validate** command where added files were failing validation due to wrong file type detection.
* Added support for new classifiers and mappers in **validate** command.
* Removed support of old RN format validation.
* Updated **secrets** command output format.
* Added support for error ignore on deprecated files in **validate** command.
* Improved errors outputs in **validate** command.
* Added support for linting an entire pack.

## 1.0.9

* Fixed a bug where misleading error was presented when pack name was not found.
* **Update-release-notes** now detects added files for packs with versions.
* Readme files are now ignored by **update-release-notes** and validation of release notes.
* Empty release notes no longer cause an uncaught error during validation.

## 1.0.8

* Changed the output format of demisto-sdk secrets.
* Added a validation that checkbox items are not required in integrations.
* Added pack release notes generation and validation.
* Improved pack metadata validation.
* Fixed an issue in **validate** where renamed files caused an error

## 1.0.4

* Fix the **format** command to update the `id` field to be equal to `details` field in indicator-type files, and to `name` field in incident-type & dashboard files.
* Fixed a bug in the **validate** command for layout files that had `sortValues` fields.
* Fixed a bug in the **format** command where `playbookName` field was not always present in the file.
* Fixed a bug in the **format** command where indicatorField wasn't part of the SDK schemas.
* Fixed a bug in **upload** command where created unified docker45 yml files were not deleted.
* Added support for IndicatorTypes directory in packs (for `reputation` files, instead of Misc).
* Fixed parsing playbook condition names as string instead of boolean in **validate** command
* Improved image validation in YAML files.
* Removed validation for else path in playbook condition tasks.

## 1.0.3

* Fixed a bug in the **format** command where comments were being removed from YAML files.
* Added output fields: *file_path* and *kind* for layouts in the id-set.json created by **create-id-set** command.
* Fixed a bug in the **create-id-set** command Who returns Duplicate for Layouts with a different kind.
* Added formatting to **generate-docs** command results replacing all `<br>` tags with `<br/>`.
* Fixed a bug in the **download** command when custom content contained not supported content entity.
* Fixed a bug in **format** command in which boolean strings  (e.g. 'yes' or 'no') were converted to boolean values (e.g. 'True' or 'False').
* **format** command now removes *sourceplaybookid* field from playbook files.
* Fixed a bug in **generate-docs** command in which integration dependencies were not detected when generating documentation for a playbook.

## 1.0.1

* Fixed a bug in the **unify** command when output path was provided empty.
* Improved error message for integration with no tests configured.
* Improved the error message returned from the **validate** command when an integration is missing or contains malformed fetch incidents related parameters.
* Fixed a bug in the **create** command where a unified YML with a docker image for 4.5 was copied incorrectly.
* Missing release notes message are now showing the release notes file path to update.
* Fixed an issue in the **validate** command in which unified YAML files were not ignored.
* File format suggestions are now shown in the relevant file format (JSON or YAML).
* Changed Docker image validation to fail only on non-valid ones.
* Removed backward compatibility validation when Docker image is updated.

## 1.0.0

* Improved the *upload* command to support the upload of all the content entities within a pack.
* The *upload* command now supports the improved pack file structure.
* Added an interactive option to format integrations, scripts and playbooks with No TestPlaybooks configured.
* Added an interactive option to configure *conf.json* file with missing test playbooks for integrations, scripts and playbooks
* Added *download* command to download custom content from Demisto instance to the local content repository.
* Improved validation failure messages to include a command suggestion, wherever relevant, to fix the raised issue.
* Improved 'validate' help and documentation description
* validate - checks that scripts, playbooks, and integrations have the *tests* key.
* validate - checks that test playbooks are configured in `conf.json`.
* demisto-sdk lint - Copy dir better handling.
* demisto-sdk lint - Add error when package missing in docker image.
* Added *-a , --validate-all* option in *validate* to run all validation on all files.
* Added *-i , --input* option in *validate* to run validation on a specified pack/file.
* added *-i, --input* option in *secrets* to run on a specific file.
* Added an allowed hidden parameter: *longRunning* to the hidden integration parameters validation.
* Fixed an issue with **format** command when executing with an output path of a folder and not a file path.
* Bug fixes in generate-docs command given playbook as input.
* Fixed an issue with lint command in which flake8 was not running on unit test files.

## 0.5.2

* Added *-c, --command* option in *generate-docs* to generate a specific command from an integration.
* Fixed an issue when getting README/CHANGELOG files from git and loading them.
* Removed release notes validation for new content.
* Fixed secrets validations for files with the same name in a different directory.
* demisto-sdk lint - parallelization working with specifying the number of workers.
* demisto-sdk lint - logging levels output, 3 levels.
* demisto-sdk lint - JSON report, structured error reports in JSON format.
* demisto-sdk lint - XML JUnit report for unit-tests.
* demisto-sdk lint - new packages used to accelerate execution time.
* demisto-sdk secrets - command now respects the generic whitelist, and not only the pack secrets.

## 0.5.0

[PyPI History][1]

[1]: https://pypi.org/project/demisto-sdk/#history

## 0.4.9

* Fixed an issue in *generate-docs* where Playbooks and Scripts documentation failed.
* Added a graceful error message when executing the *run" command with a misspelled command.
* Added more informative errors upon failures of the *upload* command.
* format command:
  * Added format for json files: IncidentField, IncidentType, IndicatorField, IndicatorType, Layout, Dashboard.
  * Added the *-fv --from-version*, *-nv --no-validation* arguments.
  * Removed the *-t yml_type* argument, the file type will be inferred.
  * Removed the *-g use_git* argument, running format without arguments will run automatically on git diff.
* Fixed an issue in loading playbooks with '=' character.
* Fixed an issue in *validate* failed on deleted README files.

## 0.4.8

* Added the *max* field to the Playbook schema, allowing to define it in tasks loop.
* Fixed an issue in *validate* where Condition branches checks were case sensitive.

## 0.4.7

* Added the *slareminder* field to the Playbook schema.
* Added the *common_server*, *demisto_mock* arguments to the *init* command.
* Fixed an issue in *generate-docs* where the general section was not being generated correctly.
* Fixed an issue in *validate* where Incident type validation failed.

## 0.4.6

* Fixed an issue where the *validate* command did not identify CHANGELOG in packs.
* Added a new command, *id-set* to create the id set - the content dependency tree by file IDs.

## 0.4.5

* generate-docs command:
  * Added the *use_cases*, *permissions*, *command_permissions* and *limitations*.
  * Added the *--insecure* argument to support running the script and integration command in Demisto.
  * Removed the *-t yml_type* argument, the file type will be inferred.
  * The *-o --output* argument is no longer mandatory, default value will be the input file directory.
* Added support for env var: *DEMISTO_SDK_SKIP_VERSION_CHECK*. When set version checks are skipped.
* Fixed an issue in which the CHANGELOG files did not match our scheme.
* Added a validator to verify that there are no hidden integration parameters.
* Fixed an issue where the *validate* command ran on test files.
* Removed the *env-dir* argument from the demisto-sdk.
* README files which are html files will now be skipped in the *validate* command.
* Added support for env var: *DEMISTO_README_VALIDATOR*. When not set the readme validation will not run.

## 0.4.4

* Added a validator for IncidentTypes (incidenttype-*.json).
* Fixed an issue where the -p flag in the *validate* command was not working.
* Added a validator for README.md files.
* Release notes validator will now run on: incident fields, indicator fields, incident types, dashboard and reputations.
* Fixed an issue where the validator of reputation(Indicator Type) did not check on the details field.
* Fixed an issue where the validator attempted validating non-existing files after deletions or name refactoring.
* Removed the *yml_type* argument in the *split-yml*, *extract-code* commands.
* Removed the *file_type* argument in the *generate-test-playbook* command.
* Fixed the *insecure* argument in *upload*.
* Added the *insecure* argument in *run-playbook*.
* Standardise the *-i --input*, *-o --output* to demisto-sdk commands.

## 0.4.3

* Fixed an issue where the incident and indicator field BC check failed.
* Support for linting and unit testing PowerShell integrations.

## 0.4.2

* Fixed an issue where validate failed on Windows.
* Added a validator to verify all branches are handled in conditional task in a playbook.
* Added a warning message when not running the latest sdk version.
* Added a validator to check that the root is connected to all tasks in the playbook.
* Added a validator for Dashboards (dashboard-*.json).
* Added a validator for Indicator Types (reputation-*.json).
* Added a BC validation for changing incident field type.
* Fixed an issue where init command would generate an invalid yml for scripts.
* Fixed an issue in misleading error message in v2 validation hook.
* Fixed an issue in v2 hook which now is set only on newly added scripts.
* Added more indicative message for errors in yaml files.
* Disabled pykwalify info log prints.

## 0.3.10

* Added a BC check for incident fields - changing from version is not allowed.
* Fixed an issue in create-content-artifacts where scripts in Packs in TestPlaybooks dir were copied with a wrong prefix.

## 0.3.9

* Added a validation that incident field can not be required.
* Added validation for fetch incident parameters.
* Added validation for feed integration parameters.
* Added to the *format* command the deletion of the *sourceplaybookid* field.
* Fixed an issue where *fieldMapping* in playbook did not pass the scheme validation.
* Fixed an issue where *create-content-artifacts* did not copy TestPlaybooks in Packs without prefix of *playbook-*.
* Added a validation the a playbook can not have a rolename set.
* Added to the image validator the new DBot default image.
* Added the fields: elasticcommonfields, quiet, quietmode to the Playbook schema.
* Fixed an issue where *validate* failed on integration commands without outputs.
* Added a new hook for naming of v2 integrations and scripts.

## 0.3.8

* Fixed an issue where *create-content-artifact* was not loading the data in the yml correctly.
* Fixed an issue where *unify* broke long lines in script section causing syntax errors

## 0.3.7

* Added *generate-docs* command to generate documentation file for integration, playbook or script.
* Fixed an issue where *unify* created a malformed integration yml.
* Fixed an issue where demisto-sdk **init** creates unit-test file with invalid import.

## 0.3.6

* Fixed an issue where demisto-sdk **validate** failed on modified scripts without error message.

## 0.3.5

* Fixed an issue with docker tag validation for integrations.
* Restructured repo source code.

## 0.3.4

* Saved failing unit tests as a file.
* Fixed an issue where "_test" file for scripts/integrations created using **init** would import the "HelloWorld" templates.
* Fixed an issue in demisto-sdk **validate** - was failing on backward compatiblity check
* Fixed an issue in demisto-sdk **secrets** - empty line in .secrets-ignore always made the secrets check to pass
* Added validation for docker image inside integrations and scripts.
* Added --use-git flag to **format** command to format all changed files.
* Fixed an issue where **validate** did not fail on dockerimage changes with bc check.
* Added new flag **--ignore-entropy** to demisto-sdk **secrets**, this will allow skip entropy secrets check.
* Added --outfile to **lint** to allow saving failed packages to a file.

## 0.3.3

* Added backwards compatibility break error message.
* Added schema for incident types.
* Added **additionalinfo** field to as an available field for integration configuration.
* Added pack parameter for **init**.
* Fixed an issue where error would appear if name parameter is not set in **init**.

## 0.3.2

* Fixed the handling of classifier files in **validate**.

## 0.3.1

* Fixed the handling of newly created reputation files in **validate**.
* Added an option to perform **validate** on a specific file.

## 0.3.0

* Added support for multi-package **lint** both with parallel and without.
* Added all parameter in **lint** to run on all packages and packs in content repository.
* Added **format** for:
  * Scripts
  * Playbooks
  * Integrations
* Improved user outputs for **secrets** command.
* Fixed an issue where **lint** would run pytest and pylint only on a single docker per integration.
* Added auto-complete functionality to demisto-sdk.
* Added git parameter in **lint** to run only on changed packages.
* Added the **run-playbook** command
* Added **run** command which runs a command in the Demisto playground.
* Added **upload** command which uploads an integration or a script to a Demisto instance.
* Fixed and issue where **validate** checked if release notes exist for new integrations and scripts.
* Added **generate-test-playbook** command which generates a basic test playbook for an integration or a script.
* **validate** now supports indicator fields.
* Fixed an issue with layouts scheme validation.
* Adding **init** command.
* Added **json-to-outputs** command which generates the yaml section for outputs from an API raw response.

## 0.2.6

* Fixed an issue with locating release notes for beta integrations in **validate**.

## 0.2.5

* Fixed an issue with locating release notes for beta integrations in **validate**.

## 0.2.4

* Adding image validation to Beta_Integration and Packs in **validate**.

## 0.2.3

* Adding Beta_Integration to the structure validation process.
* Fixing bug where **validate** did checks on TestPlaybooks.
* Added requirements parameter to **lint**.

## 0.2.2

* Fixing bug where **lint** did not return exit code 1 on failure.
* Fixing bug where **validate** did not print error message in case no release notes were give.

## 0.2.1

* **Validate** now checks that the id and name fields are identical in yml files.
* Fixed a bug where sdk did not return any exit code.

## 0.2.0

* Added Release Notes Validator.
* Fixed the Unifier selection of your python file to use as the code.
* **Validate** now supports Indicator fields.
* Fixed a bug where **validate** and **secrets** did not return exit code 1 on failure.
* **Validate** now runs on newly added scripts.

## 0.1.8

* Added support for `--version`.
* Fixed an issue in file_validator when calling `checked_type` method with script regex.

## 0.1.2

* Restructuring validation to support content packs.
* Added secrets validation.
* Added content bundle creation.
* Added lint and unit test run.

## 0.1.1

* Added new logic to the unifier.
* Added detailed README.
* Some small adjustments and fixes.

## 0.1.0

Capabilities:

* **Extract** components(code, image, description etc.) from a Demisto YAML file into a directory.
* **Unify** components(code, image, description etc.) to a single Demisto YAML file.
* **Validate** Demisto content files.<|MERGE_RESOLUTION|>--- conflicted
+++ resolved
@@ -1,9 +1,6 @@
 # Changelog
 ## Unreleased
-<<<<<<< HEAD
 * Improved performance when reading `yml` files.
-* Added a period at the end of lines produced by the **generate-docs** command that state the tested version of the product.
-=======
 * Fixed an issue where the **coverage-analyze** command was not parsing the logs correctly.
 * The content graph will now include the **python_version** field that each script/integration uses.
 * Updated the **update-release-notes** command message structure when is run with **--force** flag.
@@ -36,22 +33,11 @@
 ## 1.19.2
 * Added a period at the end of lines produced by the **generate-docs** command that state the tested version of the product.
 * Added the '--junit-path' flag to the **modeling-rules test** command, to allow saving the test results in a JUnit XML file.
->>>>>>> 39bad5fb
 * Update `RN112` validation's docs reference link.
-* Added support to control the maximum file size and log rotation files count in the sdk logger.
-* Fixed an issue with where passing the deprecated logging arguments to any command presented an incorrect recommendation for argument substitution.
-* Fixed an issue where the documentation of logging arguments was incorrect.
 * Fixed an issue in calculating content graph hash when creating or updating it.
-* Fixed an issue where the coloring of the logging messages was not working properly when mixing both Console log and Parallel log handlers.
 * Calling **graph create** or **graph update** now run the commands with default arguments, instead of showing the command help.
 * Removed the use of chunks when calculating content relationships.
 * Fixed an issue where the url regex in the **validate** command was wrong.
-* Fixed an issue where **pre-commit** command failed when using global environment.
-* Fixed an issue where **validate** would fail in external repos when trying to ignore `BA102`.
-* Fixed an issue where **error-code** failed on some error codes.
-* Fixes an issue in **format** command where the `-i` option included files in `.venv` directories.
-* Updated the comment added to contribution PRs to old packs so it contains a link to the documentation of the **GitHub Codespaces** in xsoar.pan.dev.
-* Updated GitPython version to 3.1.32.
 
 ## 1.19.1
 * Fixed an issue where **unify** failed on integrations using an API a module, when not called from the content root.
