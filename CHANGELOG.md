--- conflicted
+++ resolved
@@ -16,14 +16,11 @@
 * Added a validation to the **validate** command, failing when '`fromversion`' or '`toversion`' in a content entity are incorrect format.
 * Added a validation to the **validate** command, checking if `fromversion` <= `toversion`.
 * Fixed an issue where coverage reports used the wrong logging level, marking debug logs as errors.
-<<<<<<< HEAD
-* Added a new validation to the **validate** command to verify that the docker in use is not deprecated.
-=======
 * Added a new validation to the **validate** command, to check when the discouraged `http` prefixes are used when setting defaultvalue, rather than `https`.
 * Added a check to the **lint** command for finding hard-coded usage of the http protocol.
 * Locked the dependency on Docker.
 * Removed a traceback line from the **init** command templates: BaseIntegration, BaseScript.
->>>>>>> 1583144a
+* Added a new validation to the **validate** command to verify that the docker in use is not deprecated.
 
 ## 1.6.7
 
