--- conflicted
+++ resolved
@@ -5,12 +5,8 @@
 * Added `Added a`, `Added an` to the list of allowed changelog prefixes.
 * Added support for Indicator Types/Reputations in the **upload** command.
 * Fixed an issue when running from a subdirectory of a content repo failed.
-<<<<<<< HEAD
+* Changing the way we are using XSIAM servers api-keys in ***test-content*** command.
 * Added a new validation to the **validate** command to check the playbook task's value references.
-=======
-* Changing the way we are using XSIAM servers api-keys in ***test-content*** command.
-
->>>>>>> afba4f49
 
 ## 1.7.2
 
