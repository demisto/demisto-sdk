--- conflicted
+++ resolved
@@ -13,14 +13,11 @@
 * Added support for Parsing/Modeling Rule content item in the **unify** command.
 * Added the integration name, the commands name and the script name to the known words by default when running the **doc-review** command.
 * Added an argument '-c' '--custom' to the **unify** command, if True will append to the unified yml name/display/id the custom label provided
-<<<<<<< HEAD
-* Fixed an issue where *None* arguments in integration commands cause the **validate** and **format** commands to fail unexpectedly.
-=======
 * Added support for sub words suggestion in kebab-case sentences when running the **doc-review** command.
 * Enhanced the message of alternative suggestion words shown when running **doc-review** command.
+* Fixed an issue where *None* arguments in integration commands caused the **validate** and **format** commands to fail unexpectedly.
 
 ## 1.6.3
->>>>>>> 0b1c5ee3
 
 * **Breaking change**: Fixed a typo in the **validate** `--quiet-bc-validation` flag (was `--quite-bc-validation`). @upstart-swiss
 * Dropped support for python 3.7: Demisto-SDK is now supported on Python 3.8 or newer.
