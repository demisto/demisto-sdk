--- conflicted
+++ resolved
@@ -1,11 +1,8 @@
 # Changelog
 ## Unreleased
-<<<<<<< HEAD
 * Added the `--docker-image` argument to the **lint** command, which allows determining the docker image to run lint on. Possible options are: `'naive:ga'`, `'naive:maintenance'`, `'native:dev'`, `'all'`, a specific docker image (from Docker Hub) or, the default `'from-yml'`.
-=======
 
 ## 1.8.3
->>>>>>> 1a50ff55
 * Changed **validate** to allow hiding parameters of type 0, 4, 12 and 14 when replacing with type 9 (credentials) with the same name.
 * Fixed an issue where **update-release-notes** fails to update *MicrosoftApiModule* dependent integrations.
 * Fixed an issue where the **upload** command failed because `docker_native_image_config.json` file could not be found.
