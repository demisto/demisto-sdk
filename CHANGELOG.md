--- conflicted
+++ resolved
@@ -1,10 +1,7 @@
 # Changelog
-<<<<<<< HEAD
 * Added a new validation to **validate** command to verify that the metadata *currentVersion* is
 the same as the last release note version.
-=======
 * **Breaking change**: Fixed a typo in the **validate** `--quiet-bc-validation` flag (was `--quite-bc-validation`). @upstart-swiss
->>>>>>> f4c4f24a
 * Dropped support for python 3.7: Demisto-SDK is now supported on Python 3.8 or newer.
 * Added an agrument to YAMLHandler, allowing to set a maximal width for YAML files.  This fixes an issue where a wrong default was used.
 * Added the detach mechanism to the **upload** command, If you set the --input-config-file flag, any files in the repo's SystemPacks folder will be detached.
