--- conflicted
+++ resolved
@@ -1,9 +1,6 @@
 # Changelog
-<<<<<<< HEAD
+* Fixed an issue where running the **format** command on feed integrations removed the `defaultvalue` fields.
 * The **feedReputation** parameter can now be hidden in a feed integration.
-=======
-* Fixed an issue where running the **format** command on feed integrations removed the `defaultvalue` fields.
->>>>>>> 765318a5
 
 # 1.1.6
 * Added the *--description* option to the **init** command.
