--- conflicted
+++ resolved
@@ -1,11 +1,8 @@
 # Changelog
-<<<<<<< HEAD
+* Fixed an issue where running the **format** command on feed integrations removed the `defaultvalue` fields.
 * Added the *--no-update* flag to the **find-dependencies** command.
 * Added the following validations in **validate** command:
    * Validating that a pack does not depend on unsupported content.
-=======
-* Fixed an issue where running the **format** command on feed integrations removed the `defaultvalue` fields.
->>>>>>> 765318a5
 
 # 1.1.6
 * Added the *--description* option to the **init** command.
