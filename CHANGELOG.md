# Changelog

# 1.4.1
* When in private repo without `DEMSITO_SDK_GITHUB_TOKEN` configured, get_remote_file will take files from the local origin/master.
* Enhanced the **unify** command when giving input of a file and not a directory return a clear error message.
* Added a validation to ensure integrations are not skipped and at least one test playbook is not skipped for each integration or script.
* Added to the Content Tests support for `context_print_dt`, which queries the incident context and prints the result as a json.
<<<<<<< HEAD
* Added a warning to ensure that pack_metadata description field is no longer than 130 chars.
=======
* Added new validation for the `xsoar_config.json` file in the **validate** command.
* Added a version differences section to readme in **generate-docs** command.
* Added the *--docs-format* flag in the **integration-diff** command to get the output in README format.
* Added the *--input-old-version* and *--skip-breaking-changes* flags in the **generate-docs** command to get the details for the breaking section and to skip the breaking changes section.
>>>>>>> 54082df4

# 1.4.0
* Enable passing a comma-separated list of paths for the `--input` option of the **lint** command.
* Added new validation of unimplemented test-module command in the code to the `XSOAR-linter` in the **lint** command.
* Fixed the **generate-docs** to handle integration authentication parameter.
* Added a validation to ensure that description and README do not contain the word 'Demisto'.
* Improved the deprecated message validation required from playbooks and scripts.
* Added the `--quite-bc-validation` flag for the **validate** command to run the backwards compatibility validation in quite mode (errors is treated like warnings).
* Fixed the **update release notes** command to display a name for old layouts.
* Added the ability to append to the pack README credit to contributors.
* Added identification for parameter differences in **integration-diff** command.
* Fixed **format** to use git as a default value.
* Updated the **upload** command to support reports.
* Fixed an issue where **generate-docs** command was displaying 'None' when credentials parameter display field configured was not configured.
* Fixed an issue where **download** did not return exit code 1 on failure.
* Updated the validation that incident fields' names do not contain the word incident will aplly to core packs only.
* Added a playbook validation to verify all conditional tasks have an 'else' path in **validate** command.
* Renamed the GitHub authentication token environment variable `GITHUB_TOKEN` to `DEMITO_SDK_GITHUB_TOKEN`.
* Added to the **update-release-notes** command automatic addition to git when new release notes file is created.
* Added validation to ensure that integrations, scripts, and playbooks do not contain the entity type in their names.
* Added the **convert** command to convert entities between XSOAR versions.
* Added the *--deprecate* flag in **format** command to deprecate integrations, scripts, and playbooks.
* Fixed an issue where ignoring errors did not work when running the **validate** command on specific files (-i).

# 1.3.9
* Added a validation verifying that the pack's README.md file is not equal to pack description.
* Fixed an issue where the **Assume yes** flag did not work properly for some entities in the **format** command.
* Improved the error messages for separators in folder and file names in the **validate** command.
* Removed the **DISABLE_SDK_VERSION_CHECK** environment variable. To disable new version checks, use the **DEMISTO_SDK_SKIP_VERSION_CHECK** envirnoment variable.
* Fixed an issue where the demisto-sdk version check failed due to a rate limit.
* Fixed an issue with playbooks scheme validation.

# 1.3.8
* Updated the **secrets** command to work on forked branches.

# 1.3.7
* Added a validation to ensure correct image and description file names.
* Fixed an issue where the **validate** command failed when 'display' field in credentials param in yml is empty but 'displaypassword' was provided.
* Added the **integration-diff** command to check differences between two versions of an integration and to return a report of missing and changed elements in the new version.
* Added a validation verifying that the pack's README.md file is not missing or empty for partner packs or packs contains use cases.
* Added a validation to ensure that the integration and script folder and file names will not contain separators (`_`, `-`, ` `).
* When formatting new pack, the **format** command will set the *fromversion* key to 5.5.0 in the new files without fromversion.

# 1.3.6
* Added a validation that core packs are not dependent on non-core packs.
* Added a validation that a pack name follows XSOAR standards.
* Fixed an issue where in some cases the `get_remote_file` function failed due to an invalid path.
* Fixed an issue where running **update-release-notes** with updated integration logo, did not detect any file changes.
* Fixed an issue where the **create-id-set** command did not identify unified integrations correctly.
* Fixed an issue where the `CommonTypes` pack was not identified as a dependency for all feed integrations.
* Added support for running SDK commands in private repositories.
* Fixed an issue where running the **init** command did not set the correct category field in an integration .yml file for a newly created pack.
* When formatting new contributed pack, the **format** command will set the *fromversion* key to 6.0.0 in the relevant files.
* If the environment variable "DISABLE_SDK_VERSION_CHECK" is define, the demisto-sdk will no longer check for newer version when running a command.
* Added the `--use-pack-metadata` flag for the **find-dependencies** command to update the calculated dependencies using the the packs metadata files.
* Fixed an issue where **validate** failed on scripts in case the `outputs` field was set to `None`.
* Fixed an issue where **validate** was failing on editing existing release notes.
* Added a validation for README files verifying that the file doesn't contain template text copied from HelloWorld or HelloWorldPremium README.

# 1.3.5
* Added a validation that layoutscontainer's id and name are matching. Updated the format of layoutcontainer to include update_id too.
* Added a validation that commands' names and arguments in core packs, or scripts' arguments do not contain the word incident.
* Fixed issue where running the **generate-docs** command with -c flag ran all the commands and not just the commands specified by the flag.
* Fixed the error message of the **validate** command to not always suggest adding the *description* field.
* Fixed an issue where running **format** on feed integration generated invalid parameter structure.
* Fixed an issue where the **generate-docs** command did not add all the used scripts in a playbook to the README file.
* Fixed an issue where contrib/partner details might be added twice to the same file, when using unify and create-content-artifacts commands
* Fixed issue where running **validate** command on image-related integration did not return the correct outputs to json file.
* When formatting playbooks, the **format** command will now remove empty fields from SetIncident, SetIndicator, CreateNewIncident, CreateNewIndicator script arguments.
* Added an option to fill in the developer email when running the **init** command.

# 1.3.4
* Updated the **validate** command to check that the 'additionalinfo' field only contains the expected value for feed required parameters and not equal to it.
* Added a validation that community/partner details are not in the detailed description file.
* Added a validation that the Use Case tag in pack_metadata file is only used when the pack contains at least one PB, Incident Type or Layout.
* Added a validation that makes sure outputs in integrations are matching the README file when only README has changed.
* Added the *hidden* field to the integration schema.
* Fixed an issue where running **format** on a playbook whose `name` does not equal its `id` would cause other playbooks who use that playbook as a sub-playbook to fail.
* Added support for local custom command configuration file `.demisto-sdk-conf`.
* Updated the **format** command to include an update to the description file of an integration, to remove community/partner details.

# 1.3.3
* Fixed an issue where **lint** failed where *.Dockerfile* exists prior running the lint command.
* Added FeedHelloWorld template option for *--template* flag in **demisto-sdk init** command.
* Fixed issue where **update-release-notes** deleted release note file if command was called more than once.
* Fixed issue where **update-release-notes** added docker image release notes every time the command was called.
* Fixed an issue where running **update-release-notes** on a pack with newly created integration, had also added a docker image entry in the release notes.
* Fixed an issue where `XSOAR-linter` did not find *NotImplementedError* in main.
* Added validation for README files verifying their length (over 30 chars).
* When using *-g* flag in the **validate** command it will now ignore untracked files by default.
* Added the *--include-untracked* flag to the **validate** command to include files which are untracked by git in the validation process.
* Improved the `pykwalify` error outputs in the **validate** command.
* Added the *--print-pykwalify* flag to the **validate** command to print the unchanged output from `pykwalify`.

# 1.3.2
* Updated the format of the outputs when using the *--json-file* flag to create a JSON file output for the **validate** and **lint** commands.
* Added the **doc-review** command to check spelling in .md and .yml files as well as a basic release notes review.
* Added a validation that a pack's display name does not already exist in content repository.
* Fixed an issue where the **validate** command failed to detect duplicate params in an integration.
* Fixed an issue where the **validate** command failed to detect duplicate arguments in a command in an integration.

# 1.3.1
* Fixed an issue where the **validate** command failed to validate the release notes of beta integrations.
* Updated the **upload** command to support indicator fields.
* The **validate** and **update-release-notes** commands will now check changed files against `demisto/master` if it is configured locally.
* Fixed an issue where **validate** would incorrectly identify files as renamed.
* Added a validation that integration properties (such as feed, mappers, mirroring, etc) are not removed.
* Fixed an issue where **validate** failed when comparing branch against commit hash.
* Added the *--no-pipenv* flag to the **split-yml** command.
* Added a validation that incident fields and incident types are not removed from mappers.
* Fixed an issue where the *c
reate-id-set* flag in the *validate* command did not work while not using git.
* Added the *hiddenusername* field to the integration schema.
* Added a validation that images that are not integration images, do not ask for a new version or RN

# 1.3.0
* Do not collect optional dependencies on indicator types reputation commands.
* Fixed an issue where downloading indicator layoutscontainer objects failed.
* Added a validation that makes sure outputs in integrations are matching the README file.
* Fixed an issue where the *create-id-set* flag in the **validate** command did not work.
* Added a warning in case no id_set file is found when running the **validate** command.
* Fixed an issue where changed files were not recognised correctly on forked branches in the **validate** and the **update-release-notes** commands.
* Fixed an issue when files were classified incorrectly when running *update-release-notes*.
* Added a validation that integration and script file paths are compatible with our convention.
* Fixed an issue where id_set.json file was re created whenever running the generate-docs command.
* added the *--json-file* flag to create a JSON file output for the **validate** and **lint** commands.

# 1.2.19
* Fixed an issue where merge id_set was not updated to work with the new entity of Packs.
* Added a validation that the playbook's version matches the version of its sub-playbooks, scripts, and integrations.

# 1.2.18
* Changed the *skip-id-set-creation* flag to *create-id-set* in the **validate** command. Its default value will be False.
* Added support for the 'cve' reputation command in default arg validation.
* Filter out generic and reputation command from scripts and playbooks dependencies calculation.
* Added support for the incident fields in outgoing mappers in the ID set.
* Added a validation that the taskid field and the id field under the task field are both from uuid format and contain the same value.
* Updated the **format** command to generate uuid value for the taskid field and for the id under the task field in case they hold an invalid values.
* Exclude changes from doc_files directory on validation.
* Added a validation that an integration command has at most one default argument.
* Fixing an issue where pack metadata version bump was not enforced when modifying an old format (unified) file.
* Added validation that integration parameter's display names are capitalized and spaced using whitespaces and not underscores.
* Fixed an issue where beta integrations where not running deprecation validations.
* Allowed adding additional information to the deprecated description.
* Fixing an issue when escaping less and greater signs in integration params did not work as expected.

# 1.2.17
* Added a validation that the classifier of an integration exists.
* Added a validation that the mapper of an integration exists.
* Added a validation that the incident types of a classifier exist.
* Added a validation that the incident types of a mapper exist.
* Added support for *text* argument when running **demisto-sdk update-release-notes** on the ApiModules pack.
* Added a validation for the minimal version of an indicator field of type grid.
* Added new validation for incident and indicator fields in classifiers mappers and layouts exist in the content.
* Added cache for get_remote_file to reducing failures from accessing the remote repo.
* Fixed an issue in the **format** command where `_dev` or `_copy` suffixes weren't removed from the `id` of the given playbooks.
* Playbook dependencies from incident and indicator fields are now marked as optional.
* Mappers dependencies from incident types and incident fields are now marked as optional.
* Classifier dependencies from incident types are now marked as optional.
* Updated **demisto-sdk init** command to no longer create `created` field in pack_metadata file
* Updated **generate-docs** command to take the parameters names in setup section from display field and to use additionalinfo field when exist.
* Using the *verbose* argument in the **find-dependencies** command will now log to the console.
* Improved the deprecated message validation required from integrations.
* Fixed an issue in the **generate-docs** command where **Context Example** section was created when it was empty.

# 1.2.16
* Added allowed ignore errors to the *IDSetValidator*.
* Fixed an issue where an irrelevant id_set validation ran in the **validate** command when using the *--id-set* flag.
* Fixed an issue were **generate-docs** command has failed if a command did not exist in commands permissions file.
* Improved a **validate** command message for missing release notes of api module dependencies.

# 1.2.15
* Added the *ID101* to the allowed ignored errors.

# 1.2.14
* SDK repository is now mypy check_untyped_defs complaint.
* The lint command will now ignore the unsubscriptable-object (E1136) pylint error in dockers based on python 3.9 - this will be removed once a new pylint version is released.
* Added an option for **format** to run on a whole pack.
* Added new validation of unimplemented commands from yml in the code to `XSOAR-linter`.
* Fixed an issue where Auto-Extract fields were only checked for newly added incident types in the **validate** command.
* Added a new warning validation of direct access to args/params dicts to `XSOAR-linter`.

# 1.2.13
* Added new validation of indicators usage in CommandResults to `XSOAR-linter`.
* Running **demisto-sdk lint** will automatically run on changed files (same behavior as the -g flag).
* Removed supported version message from the documentation when running **generate_docs**.
* Added a print to indicate backwards compatibility is being checked in **validate** command.
* Added a percent print when running the **validate** command with the *-a* flag.
* Fixed a regression in the **upload** command where it was ignoring `DEMISTO_VERIFY_SSL` env var.
* Fixed an issue where the **upload** command would fail to upload beta integrations.
* Fixed an issue where the **validate** command did not create the *id_set.json* file when running with *-a* flag.
* Added price change validation in the **validate** command.
* Added validations that checks in read-me for empty sections or leftovers from the auto generated read-me that should be changed.
* Added new code validation for *NotImplementedError* to raise a warning in `XSOAR-linter`.
* Added validation for support types in the pack metadata file.
* Added support for *--template* flag in **demisto-sdk init** command.
* Fixed an issue with running **validate** on master branch where the changed files weren't compared to previous commit when using the *-g* flag.
* Fixed an issue where the `XSOAR-linter` ran *NotImplementedError* validation on scripts.
* Added support for Auto-Extract feature validation in incident types in the **validate** command.
* Fixed an issue in the **lint** command where the *-i* flag was ignored.
* Improved **merge-id-sets** command to support merge between two ID sets that contain the same pack.
* Fixed an issue in the **lint** command where flake8 ran twice.

# 1.2.12
* Bandit now reports also on medium severity issues.
* Fixed an issue with support for Docker Desktop on Mac version 2.5.0+.
* Added support for vulture and mypy linting when running without docker.
* Added support for *prev-ver* flag in **update-release-notes** command.
* Improved retry support when building docker images for linting.
* Added the option to create an ID set on a specific pack in **create-id-set** command.
* Added the *--skip-id-set-creation* flag to **validate** command in order to add the capability to run validate command without creating id_set validation.
* Fixed an issue where **validate** command checked docker image tag on ApiModules pack.
* Fixed an issue where **find-dependencies** did not calculate dashboards and reports dependencies.
* Added supported version message to the documentation and release notes files when running **generate_docs** and **update-release-notes** commands respectively.
* Added new code validations for *NotImplementedError* exception raise to `XSOAR-linter`.
* Command create-content-artifacts additional support for **Author_image.png** object.
* Fixed an issue where schemas were not enforced for incident fields, indicator fields and old layouts in the validate command.
* Added support for **update-release-notes** command to update release notes according to master branch.

# 1.2.11
* Fixed an issue where the ***generate-docs*** command reset the enumeration of line numbering after an MD table.
* Updated the **upload** command to support mappers.
* Fixed an issue where exceptions were no printed in the **format** while the *--verbose* flag is set.
* Fixed an issue where *--assume-yes* flag did not work in the **format** command when running on a playbook without a `fromversion` field.
* Fixed an issue where the **format** command would fail in case `conf.json` file was not found instead of skipping the update.
* Fixed an issue where integration with v2 were recognised by the `name` field instead of the `display` field in the **validate** command.
* Added a playbook validation to check if a task script exists in the id set in the **validate** command.
* Added new integration category `File Integrity Management` in the **validate** command.

# 1.2.10
* Added validation for approved content pack use-cases and tags.
* Added new code validations for *CommonServerPython* import to `XSOAR-linter`.
* Added *default value* and *predefined values* to argument description in **generate-docs** command.
* Added a new validation that checks if *get-mapping-fields* command exists if the integration schema has *{ismappable: true}* in **validate** command.
* Fixed an issue where the *--staged* flag recognised added files as modified in the **validate** command.
* Fixed an issue where a backwards compatibility warning was raised for all added files in the **validate** command.
* Fixed an issue where **validate** command failed when no tests were given for a partner supported pack.
* Updated the **download** command to support mappers.
* Fixed an issue where the ***format*** command added a duplicate parameter.
* For partner supported content packs, added support for a list of emails.
* Removed validation of README files from the ***validate*** command.
* Fixed an issue where the ***validate*** command required release notes for ApiModules pack.

# 1.2.9
* Fixed an issue in the **openapi_codegen** command where it created duplicate functions name from the swagger file.
* Fixed an issue in the **update-release-notes** command where the *update type* argument was not verified.
* Fixed an issue in the **validate** command where no error was raised in case a non-existing docker image was presented.
* Fixed an issue in the **format** command where format failed when trying to update invalid Docker image.
* The **format** command will now preserve the **isArray** argument in integration's reputation commands and will show a warning if it set to **false**.
* Fixed an issue in the **lint** command where *finally* clause was not supported in main function.
* Fixed an issue in the **validate** command where changing any entity ID was not validated.
* Fixed an issue in the **validate** command where *--staged* flag did not bring only changed files.
* Fixed the **update-release-notes** command to ignore changes in the metadata file.
* Fixed the **validate** command to ignore metadata changes when checking if a version bump is needed.


# 1.2.8
* Added a new validation that checks in playbooks for the usage of `DeleteContext` in **validate** command.
* Fixed an issue in the **upload** command where it would try to upload content entities with unsupported versions.
* Added a new validation that checks in playbooks for the usage of specific instance in **validate** command.
* Added the **--staged** flag to **validate** command to run on staged files only.


# 1.2.7
* Changed input parameters in **find-dependencies** command.
   - Use ***-i, --input*** instead of ***-p, --path***.
   - Use ***-idp, --id-set-path*** instead of ***-i, --id-set-path***.
* Fixed an issue in the **unify** command where it crashed on an integration without an image file.
* Fixed an issue in the **format** command where unnecessary files were not skipped.
* Fixed an issue in the **update-release-notes** command where the *text* argument was not respected in all cases.
* Fixed an issue in the **validate** command where a warning about detailed description was given for unified or deprecated integrations.
* Improved the error returned by the **validate** command when running on files using the old format.

# 1.2.6
* No longer require setting `DEMISTO_README_VALIDATION` env var to enable README mdx validation. Validation will now run automatically if all necessary node modules are available.
* Fixed an issue in the **validate** command where the `--skip-pack-dependencies` would not skip id-set creation.
* Fixed an issue in the **validate** command where validation would fail if supplied an integration with an empty `commands` key.
* Fixed an issue in the **validate** command where validation would fail due to a required version bump for packs which are not versioned.
* Will use env var `DEMISTO_VERIFY_SSL` to determine if to use a secure connection for commands interacting with the Server when `--insecure` is not passed. If working with a local Server without a trusted certificate, you can set env var `DEMISTO_VERIFY_SSL=no` to avoid using `--insecure` on each command.
* Unifier now adds a link to the integration documentation to the integration detailed description.
* Fixed an issue in the **secrets** command where ignored secrets were not skipped.

# 1.2.5
* Added support for special fields: *defaultclassifier*, *defaultmapperin*, *defaultmapperout* in **download** command.
* Added -y option **format** command to assume "yes" as answer to all prompts and run non-interactively
* Speed up improvements for `validate` of README files.
* Updated the **format** command to adhere to the defined content schema and sub-schemas, aligning its behavior with the **validate** command.
* Added support for canvasContextConnections files in **format** command.

# 1.2.4
* Updated detailed description for community integrations.

# 1.2.3
* Fixed an issue where running **validate** failed on playbook with task that adds tags to the evidence data.
* Added the *displaypassword* field to the integration schema.
* Added new code validations to `XSOAR-linter`.
    * As warnings messages:
        * `demisto.params()` should be used only inside main function.
        * `demisto.args()` should be used only inside main function.
        * Functions args should have type annotations.
* Added `fromversion` field validation to test playbooks and scripts in **validate** command.

# 1.2.2
* Add support for warning msgs in the report and summary to **lint** command.
* Fixed an issue where **json-to-outputs** determined bool values as int.
* Fixed an issue where **update-release-notes** was crushing on `--all` flag.
* Fixed an issue where running **validate**, **update-release-notes** outside of content repo crushed without a meaningful error message.
* Added support for layoutscontainer in **init** contribution flow.
* Added a validation for tlp_color param in feeds in **validate** command.
* Added a validation for removal of integration parameters in **validate** command.
* Fixed an issue where **update-release-notes** was failing with a wrong error message when no pack or input was given.
* Improved formatting output of the **generate-docs** command.
* Add support for env variable *DEMISTO_SDK_ID_SET_REFRESH_INTERVAL*. Set this env variable to the refresh interval in minutes. The id set will be regenerated only if the refresh interval has passed since the last generation. Useful when generating Script documentation, to avoid re-generating the id_set every run.
* Added new code validations to `XSOAR-linter`.
    * As error messages:
        * Longer than 10 seconds sleep statements for non long running integrations.
        * exit() usage.
        * quit() usage.
    * As warnings messages:
        * `demisto.log` should not be used.
        * main function existence.
        * `demito.results` should not be used.
        * `return_output` should not be used.
        * try-except statement in main function.
        * `return_error` usage in main function.
        * only once `return_error` usage.
* Fixed an issue where **lint** command printed logs twice.
* Fixed an issue where *suffix* did not work as expected in the **create-content-artifacts** command.
* Added support for *prev-ver* flag in **lint** and **secrets** commands.
* Added support for *text* flag to **update-release-notes** command to add the same text to all release notes.
* Fixed an issue where **validate** did not recognize added files if they were modified locally.
* Added a validation that checks the `fromversion` field exists and is set to 5.0.0 or above when working or comparing to a non-feature branch in **validate** command.
* Added a validation that checks the certification field in the pack_metadata file is valid in **validate** command.
* The **update-release-notes** command will now automatically add docker image update to the release notes.

# 1.2.1
* Added an additional linter `XSOAR-linter` to the **lint** command which custom validates py files. currently checks for:
    * `Sys.exit` usages with non zero value.
    * Any `Print` usages.
* Fixed an issue where renamed files were failing on *validate*.
* Fixed an issue where single changed files did not required release notes update.
* Fixed an issue where doc_images required release-notes and validations.
* Added handling of dependent packs when running **update-release-notes** on changed *APIModules*.
    * Added new argument *--id-set-path* for id_set.json path.
    * When changes to *APIModule* is detected and an id_set.json is available - the command will update the dependent pack as well.
* Added handling of dependent packs when running **validate** on changed *APIModules*.
    * Added new argument *--id-set-path* for id_set.json path.
    * When changes to *APIModule* is detected and an id_set.json is available - the command will validate that the dependent pack has release notes as well.
* Fixed an issue where the find_type function didn't recognize file types correctly.
* Fixed an issue where **update-release-notes** command did not work properly on Windows.
* Added support for indicator fields in **update-release-notes** command.
* Fixed an issue where files in test dirs where being validated.


# 1.2.0
* Fixed an issue where **format** did not update the test playbook from its pack.
* Fixed an issue where **validate** validated non integration images.
* Fixed an issue where **update-release-notes** did not identified old yml integrations and scripts.
* Added revision templates to the **update-release-notes** command.
* Fixed an issue where **update-release-notes** crashed when a file was renamed.
* Fixed an issue where **validate** failed on deleted files.
* Fixed an issue where **validate** validated all images instead of packs only.
* Fixed an issue where a warning was not printed in the **format** in case a non-supported file type is inputted.
* Fixed an issue where **validate** did not fail if no release notes were added when adding files to existing packs.
* Added handling of incorrect layout paths via the **format** command.
* Refactor **create-content-artifacts** command - Efficient artifacts creation and better logging.
* Fixed an issue where image and description files were not handled correctly by **validate** and **update-release-notes** commands.
* Fixed an issue where the **format** command didn't remove all extra fields in a file.
* Added an error in case an invalid id_set.json file is found while running the **validate** command.
* Added fetch params checks to the **validate** command.

# 1.1.11
* Added line number to secrets' path in **secrets** command report.
* Fixed an issue where **init** a community pack did not present the valid support URL.
* Fixed an issue where **init** offered a non relevant pack support type.
* Fixed an issue where **lint** did not pull docker images for powershell.
* Fixed an issue where **find-dependencies** did not find all the script dependencies.
* Fixed an issue where **find-dependencies** did not collect indicator fields as dependencies for playbooks.
* Updated the **validate** and the **secrets** commands to be less dependent on regex.
* Fixed an issue where **lint** did not run on circle when docker did not return ping.
* Updated the missing release notes error message (RN106) in the **Validate** command.
* Fixed an issue where **Validate** would return missing release notes when two packs with the same substring existed in the modified files.
* Fixed an issue where **update-release-notes** would add duplicate release notes when two packs with the same substring existed in the modified files.
* Fixed an issue where **update-release-notes** would fail to bump new versions if the feature branch was out of sync with the master branch.
* Fixed an issue where a non-descriptive error would be returned when giving the **update-release-notes** command a pack which can not be found.
* Added dependencies check for *widgets* in **find-dependencies** command.
* Added a `update-docker` flag to **format** command.
* Added a `json-to-outputs` flag to the **run** command.
* Added a verbose (`-v`) flag to **format** command.
* Fixed an issue where **download** added the prefix "playbook-" to the name of playbooks.

# 1.1.10
* Updated the **init** command. Relevant only when passing the *--contribution* argument.
   * Added the *--author* option.
   * The *support* field of the pack's metadata is set to *community*.
* Added a proper error message in the **Validate** command upon a missing description in the root of the yml.
* **Format** now works with a relative path.
* **Validate** now fails when all release notes have been excluded.
* Fixed issue where correct error message would not propagate for invalid images.
* Added the *--skip-pack-dependencies* flag to **validate** command to skip pack dependencies validation. Relevant when using the *-g* flag.
* Fixed an issue where **Validate** and **Format** commands failed integrations with `defaultvalue` field in fetch incidents related parameters.
* Fixed an issue in the **Validate** command in which unified YAML files were not ignored.
* Fixed an issue in **generate-docs** where scripts and playbooks inputs and outputs were not parsed correctly.
* Fixed an issue in the **openapi-codegen** command where missing reference fields in the swagger JSON caused errors.
* Fixed an issue in the **openapi-codegen** command where empty objects in the swagger JSON paths caused errors.
* **update-release-notes** command now accept path of the pack instead of pack name.
* Fixed an issue where **generate-docs** was inserting unnecessary escape characters.
* Fixed an issue in the **update-release-notes** command where changes to the pack_metadata were not detected.
* Fixed an issue where **validate** did not check for missing release notes in old format files.

# 1.1.9
* Fixed an issue where **update-release-notes** command failed on invalid file types.

# 1.1.8
* Fixed a regression where **upload** command failed on test playbooks.
* Added new *githubUser* field in pack metadata init command.
* Support beta integration in the commands **split-yml, extract-code, generate-test-playbook and generate-docs.**
* Fixed an issue where **find-dependencies** ignored *toversion* field in content items.
* Added support for *layoutscontainer*, *classifier_5_9_9*, *mapper*, *report*, and *widget* in the **Format** command.
* Fixed an issue where **Format** will set the `ID` field to be equal to the `name` field in modified playbooks.
* Fixed an issue where **Format** did not work for test playbooks.
* Improved **update-release-notes** command:
    * Write content description to release notes for new items.
    * Update format for file types without description: Connections, Incident Types, Indicator Types, Layouts, Incident Fields.
* Added a validation for feedTags param in feeds in **validate** command.
* Fixed readme validation issue in community support packs.
* Added the **openapi-codegen** command to generate integrations from OpenAPI specification files.
* Fixed an issue were release notes validations returned wrong results for *CommonScripts* pack.
* Added validation for image links in README files in **validate** command.
* Added a validation for default value of fetch param in feeds in **validate** command.
* Fixed an issue where the **Init** command failed on scripts.

# 1.1.7
* Fixed an issue where running the **format** command on feed integrations removed the `defaultvalue` fields.
* Playbook branch marked with *skipunavailable* is now set as an optional dependency in the **find-dependencies** command.
* The **feedReputation** parameter can now be hidden in a feed integration.
* Fixed an issue where running the **unify** command on JS package failed.
* Added the *--no-update* flag to the **find-dependencies** command.
* Added the following validations in **validate** command:
   * Validating that a pack does not depend on NonSupported / Deprecated packs.

# 1.1.6
* Added the *--description* option to the **init** command.
* Added the *--contribution* option to the **init** command which converts a contribution zip to proper pack format.
* Improved **validate** command performance time and outputs.
* Added the flag *--no-docker-checks* to **validate** command to skip docker checks.
* Added the flag *--print-ignored-files* to **validate** command to print ignored files report when the command is done.
* Added the following validations in **validate** command:
   * Validating that existing release notes are not modified.
   * Validating release notes are not added to new packs.
   * Validating that the "currentVersion" field was raised in the pack_metadata for modified packs.
   * Validating that the timestamp in the "created" field in the pack_metadata is in ISO format.
* Running `demisto-sdk validate` will run the **validate** command using git and only on committed files (same as using *-g --post-commit*).
* Fixed an issue where release notes were not checked correctly in **validate** command.
* Fixed an issue in the **create-id-set** command where optional playbook tasks were not taken into consideration.
* Added a prompt to the `demisto-sdk update-release-notes` command to prompt users to commit changes before running the release notes command.
* Added support to `layoutscontainer` in **validate** command.

# 1.1.5
* Fixed an issue in **find-dependencies** command.
* **lint** command now verifies flake8 on CommonServerPython script.

# 1.1.4
* Fixed an issue with the default output file name of the **unify** command when using "." as an output path.
* **Unify** command now adds contributor details to the display name and description.
* **Format** command now adds *isFetch* and *incidenttype* fields to integration yml.
* Removed the *feedIncremental* field from the integration schema.
* **Format** command now adds *feedBypassExclusionList*, *Fetch indicators*, *feedReputation*, *feedReliability*,
     *feedExpirationPolicy*, *feedExpirationInterval* and *feedFetchInterval* fields to integration yml.
* Fixed an issue in the playbooks schema.
* Fixed an issue where generated release notes were out of order.
* Improved pack dependencies detection.
* Fixed an issue where test playbooks were mishandled in **validate** command.

# 1.1.3
* Added a validation for invalid id fields in indicators types files in **validate** command.
* Added default behavior for **update-release-notes** command.
* Fixed an error where README files were failing release notes validation.
* Updated format of generated release notes to be more user friendly.
* Improved error messages for the **update-release-notes** command.
* Added support for `Connections`, `Dashboards`, `Widgets`, and `Indicator Types` to **update-release-notes** command.
* **Validate** now supports scripts under the *TestPlaybooks* directory.
* Fixed an issue where **validate** did not support powershell files.

# 1.1.2
* Added a validation for invalid playbookID fields in incidents types files in **validate** command.
* Added a code formatter for python files.
* Fixed an issue where new and old classifiers where mixed on validate command.
* Added *feedIncremental* field to the integration schema.
* Fixed error in the **upload** command where unified YMLs were not uploaded as expected if the given input was a pack.
* Fixed an issue where the **secrets** command failed due to a space character in the file name.
* Ignored RN validation for *NonSupported* pack.
* You can now ignore IF107, SC100, RP102 error codes in the **validate** command.
* Fixed an issue where the **download** command was crashing when received as input a JS integration or script.
* Fixed an issue where **validate** command checked docker image for JS integrations and scripts.
* **validate** command now checks scheme for reports and connections.
* Fixed an issue where **validate** command checked docker when running on all files.
* Fixed an issue where **validate** command did not fail when docker image was not on the latest numeric tag.
* Fixed an issue where beta integrations were not validated correctly in **validate** command.

# 1.1.1
* fixed and issue where file types were not recognized correctly in **validate** command.
* Added better outputs for validate command.

# 1.1.0
* Fixed an issue where changes to only non-validated files would fail validation.
* Fixed an issue in **validate** command where moved files were failing validation for new packs.
* Fixed an issue in **validate** command where added files were failing validation due to wrong file type detection.
* Added support for new classifiers and mappers in **validate** command.
* Removed support of old RN format validation.
* Updated **secrets** command output format.
* Added support for error ignore on deprecated files in **validate** command.
* Improved errors outputs in **validate** command.
* Added support for linting an entire pack.

# 1.0.9
* Fixed a bug where misleading error was presented when pack name was not found.
* **Update-release-notes** now detects added files for packs with versions.
* Readme files are now ignored by **update-release-notes** and validation of release notes.
* Empty release notes no longer cause an uncaught error during validation.

# 1.0.8
* Changed the output format of demisto-sdk secrets.
* Added a validation that checkbox items are not required in integrations.
* Added pack release notes generation and validation.
* Improved pack metadata validation.
* Fixed an issue in **validate** where renamed files caused an error

# 1.0.4
* Fix the **format** command to update the `id` field to be equal to `details` field in indicator-type files, and to `name` field in incident-type & dashboard files.
* Fixed a bug in the **validate** command for layout files that had `sortValues` fields.
* Fixed a bug in the **format** command where `playbookName` field was not always present in the file.
* Fixed a bug in the **format** command where indicatorField wasn't part of the SDK schemas.
* Fixed a bug in **upload** command where created unified docker45 yml files were not deleted.
* Added support for IndicatorTypes directory in packs (for `reputation` files, instead of Misc).
* Fixed parsing playbook condition names as string instead of boolean in **validate** command
* Improved image validation in YAML files.
* Removed validation for else path in playbook condition tasks.

# 1.0.3
* Fixed a bug in the **format** command where comments were being removed from YAML files.
* Added output fields: _file_path_ and _kind_ for layouts in the id-set.json created by **create-id-set** command.
* Fixed a bug in the **create-id-set** command Who returns Duplicate for Layouts with a different kind.
* Added formatting to **generate-docs** command results replacing all `<br>` tags with `<br/>`.
* Fixed a bug in the **download** command when custom content contained not supported content entity.
* Fixed a bug in **format** command in which boolean strings  (e.g. 'yes' or 'no') were converted to boolean values (e.g. 'True' or 'False').
* **format** command now removes *sourceplaybookid* field from playbook files.
* Fixed a bug in **generate-docs** command in which integration dependencies were not detected when generating documentation for a playbook.


# 1.0.1
* Fixed a bug in the **unify** command when output path was provided empty.
* Improved error message for integration with no tests configured.
* Improved the error message returned from the **validate** command when an integration is missing or contains malformed fetch incidents related parameters.
* Fixed a bug in the **create** command where a unified YML with a docker image for 4.5 was copied incorrectly.
* Missing release notes message are now showing the release notes file path to update.
* Fixed an issue in the **validate** command in which unified YAML files were not ignored.
* File format suggestions are now shown in the relevant file format (JSON or YAML).
* Changed Docker image validation to fail only on non-valid ones.
* Removed backward compatibility validation when Docker image is updated.

# 1.0.0
* Improved the *upload* command to support the upload of all the content entities within a pack.
* The *upload* command now supports the improved pack file structure.
* Added an interactive option to format integrations, scripts and playbooks with No TestPlaybooks configured.
* Added an interactive option to configure *conf.json* file with missing test playbooks for integrations, scripts and playbooks
* Added *download* command to download custom content from Demisto instance to the local content repository.
* Improved validation failure messages to include a command suggestion, wherever relevant, to fix the raised issue.
* Improved 'validate' help and documentation description
* validate - checks that scripts, playbooks, and integrations have the *tests* key.
* validate - checks that test playbooks are configured in `conf.json`.
* demisto-sdk lint - Copy dir better handling.
* demisto-sdk lint - Add error when package missing in docker image.
* Added *-a , --validate-all* option in *validate* to run all validation on all files.
* Added *-i , --input* option in *validate* to run validation on a specified pack/file.
* added *-i, --input* option in *secrets* to run on a specific file.
* Added an allowed hidden parameter: *longRunning* to the hidden integration parameters validation.
* Fixed an issue with **format** command when executing with an output path of a folder and not a file path.
* Bug fixes in generate-docs command given playbook as input.
* Fixed an issue with lint command in which flake8 was not running on unit test files.

# 0.5.2
* Added *-c, --command* option in *generate-docs* to generate a specific command from an integration.
* Fixed an issue when getting README/CHANGELOG files from git and loading them.
* Removed release notes validation for new content.
* Fixed secrets validations for files with the same name in a different directory.
* demisto-sdk lint - parallelization working with specifying the number of workers.
* demisto-sdk lint - logging levels output, 3 levels.
* demisto-sdk lint - JSON report, structured error reports in JSON format.
* demisto-sdk lint - XML JUnit report for unit-tests.
* demisto-sdk lint - new packages used to accelerate execution time.
* demisto-sdk secrets - command now respects the generic whitelist, and not only the pack secrets.

# 0.5.0
[PyPI History][1]

[1]: https://pypi.org/project/demisto-sdk/#history
# 0.4.9
* Fixed an issue in *generate-docs* where Playbooks and Scripts documentation failed.
* Added a graceful error message when executing the *run" command with a misspelled command.
* Added more informative errors upon failures of the *upload* command.
* format command:
    * Added format for json files: IncidentField, IncidentType, IndicatorField, IndicatorType, Layout, Dashboard.
    * Added the *-fv --from-version*, *-nv --no-validation* arguments.
    * Removed the *-t yml_type* argument, the file type will be inferred.
    * Removed the *-g use_git* argument, running format without arguments will run automatically on git diff.
* Fixed an issue in loading playbooks with '=' character.
* Fixed an issue in *validate* failed on deleted README files.

# 0.4.8
* Added the *max* field to the Playbook schema, allowing to define it in tasks loop.
* Fixed an issue in *validate* where Condition branches checks were case sensitive.

# 0.4.7
* Added the *slareminder* field to the Playbook schema.
* Added the *common_server*, *demisto_mock* arguments to the *init* command.
* Fixed an issue in *generate-docs* where the general section was not being generated correctly.
* Fixed an issue in *validate* where Incident type validation failed.

# 0.4.6
* Fixed an issue where the *validate* command did not identify CHANGELOG in packs.
* Added a new command, *id-set* to create the id set - the content dependency tree by file IDs.

# 0.4.5
* generate-docs command:
    * Added the *use_cases*, *permissions*, *command_permissions* and *limitations*.
    * Added the *--insecure* argument to support running the script and integration command in Demisto.
    * Removed the *-t yml_type* argument, the file type will be inferred.
    * The *-o --output* argument is no longer mandatory, default value will be the input file directory.
* Added support for env var: *DEMISTO_SDK_SKIP_VERSION_CHECK*. When set version checks are skipped.
* Fixed an issue in which the CHANGELOG files did not match our scheme.
* Added a validator to verify that there are no hidden integration parameters.
* Fixed an issue where the *validate* command ran on test files.
* Removed the *env-dir* argument from the demisto-sdk.
* README files which are html files will now be skipped in the *validate* command.
* Added support for env var: *DEMISTO_README_VALIDATOR*. When not set the readme validation will not run.

# 0.4.4
* Added a validator for IncidentTypes (incidenttype-*.json).
* Fixed an issue where the -p flag in the *validate* command was not working.
* Added a validator for README.md files.
* Release notes validator will now run on: incident fields, indicator fields, incident types, dashboard and reputations.
* Fixed an issue where the validator of reputation(Indicator Type) did not check on the details field.
* Fixed an issue where the validator attempted validating non-existing files after deletions or name refactoring.
* Removed the *yml_type* argument in the *split-yml*, *extract-code* commands.
* Removed the *file_type* argument in the *generate-test-playbook* command.
* Fixed the *insecure* argument in *upload*.
* Added the *insecure* argument in *run-playbook*.
* Standardise the *-i --input*, *-o --output* to demisto-sdk commands.

# 0.4.3
* Fixed an issue where the incident and indicator field BC check failed.
* Support for linting and unit testing PowerShell integrations.

# 0.4.2
* Fixed an issue where validate failed on Windows.
* Added a validator to verify all branches are handled in conditional task in a playbook.
* Added a warning message when not running the latest sdk version.
* Added a validator to check that the root is connected to all tasks in the playbook.
* Added a validator for Dashboards (dashboard-*.json).
* Added a validator for Indicator Types (reputation-*.json).
* Added a BC validation for changing incident field type.
* Fixed an issue where init command would generate an invalid yml for scripts.
* Fixed an issue in misleading error message in v2 validation hook.
* Fixed an issue in v2 hook which now is set only on newly added scripts.
* Added more indicative message for errors in yaml files.
* Disabled pykwalify info log prints.

# 0.3.10
* Added a BC check for incident fields - changing from version is not allowed.
* Fixed an issue in create-content-artifacts where scripts in Packs in TestPlaybooks dir were copied with a wrong prefix.


# 0.3.9
* Added a validation that incident field can not be required.
* Added validation for fetch incident parameters.
* Added validation for feed integration parameters.
* Added to the *format* command the deletion of the *sourceplaybookid* field.
* Fixed an issue where *fieldMapping* in playbook did not pass the scheme validation.
* Fixed an issue where *create-content-artifacts* did not copy TestPlaybooks in Packs without prefix of *playbook-*.
* Added a validation the a playbook can not have a rolename set.
* Added to the image validator the new DBot default image.
* Added the fields: elasticcommonfields, quiet, quietmode to the Playbook schema.
* Fixed an issue where *validate* failed on integration commands without outputs.
* Added a new hook for naming of v2 integrations and scripts.


# 0.3.8
* Fixed an issue where *create-content-artifact* was not loading the data in the yml correctly.
* Fixed an issue where *unify* broke long lines in script section causing syntax errors


# 0.3.7
* Added *generate-docs* command to generate documentation file for integration, playbook or script.
* Fixed an issue where *unify* created a malformed integration yml.
* Fixed an issue where demisto-sdk **init** creates unit-test file with invalid import.


# 0.3.6
* Fixed an issue where demisto-sdk **validate** failed on modified scripts without error message.


# 0.3.5
* Fixed an issue with docker tag validation for integrations.
* Restructured repo source code.


# 0.3.4
* Saved failing unit tests as a file.
* Fixed an issue where "_test" file for scripts/integrations created using **init** would import the "HelloWorld" templates.
* Fixed an issue in demisto-sdk **validate** - was failing on backward compatiblity check
* Fixed an issue in demisto-sdk **secrets** - empty line in .secrets-ignore always made the secrets check to pass
* Added validation for docker image inside integrations and scripts.
* Added --use-git flag to **format** command to format all changed files.
* Fixed an issue where **validate** did not fail on dockerimage changes with bc check.
* Added new flag **--ignore-entropy** to demisto-sdk **secrets**, this will allow skip entropy secrets check.
* Added --outfile to **lint** to allow saving failed packages to a file.


# 0.3.3
* Added backwards compatibility break error message.
* Added schema for incident types.
* Added **additionalinfo** field to as an available field for integration configuration.
* Added pack parameter for **init**.
* Fixed an issue where error would appear if name parameter is not set in **init**.


# 0.3.2
* Fixed the handling of classifier files in **validate**.


# 0.3.1
* Fixed the handling of newly created reputation files in **validate**.
* Added an option to perform **validate** on a specific file.


# 0.3.0
* Added support for multi-package **lint** both with parallel and without.
* Added all parameter in **lint** to run on all packages and packs in content repository.
* Added **format** for:
    * Scripts
    * Playbooks
    * Integrations
* Improved user outputs for **secrets** command.
* Fixed an issue where **lint** would run pytest and pylint only on a single docker per integration.
* Added auto-complete functionality to demisto-sdk.
* Added git parameter in **lint** to run only on changed packages.
* Added the **run-playbook** command
* Added **run** command which runs a command in the Demisto playground.
* Added **upload** command which uploads an integration or a script to a Demisto instance.
* Fixed and issue where **validate** checked if release notes exist for new integrations and scripts.
* Added **generate-test-playbook** command which generates a basic test playbook for an integration or a script.
* **validate** now supports indicator fields.
* Fixed an issue with layouts scheme validation.
* Adding **init** command.
* Added **json-to-outputs** command which generates the yaml section for outputs from an API raw response.

# 0.2.6

* Fixed an issue with locating release notes for beta integrations in **validate**.

# 0.2.5

* Fixed an issue with locating release notes for beta integrations in **validate**.

# 0.2.4

* Adding image validation to Beta_Integration and Packs in **validate**.

# 0.2.3

* Adding Beta_Integration to the structure validation process.
* Fixing bug where **validate** did checks on TestPlaybooks.
* Added requirements parameter to **lint**.

# 0.2.2

* Fixing bug where **lint** did not return exit code 1 on failure.
* Fixing bug where **validate** did not print error message in case no release notes were give.

# 0.2.1

* **Validate** now checks that the id and name fields are identical in yml files.
* Fixed a bug where sdk did not return any exit code.

# 0.2.0

* Added Release Notes Validator.
* Fixed the Unifier selection of your python file to use as the code.
* **Validate** now supports Indicator fields.
* Fixed a bug where **validate** and **secrets** did not return exit code 1 on failure.
* **Validate** now runs on newly added scripts.

# 0.1.8

* Added support for `--version`.
* Fixed an issue in file_validator when calling `checked_type` method with script regex.

# 0.1.2
* Restructuring validation to support content packs.
* Added secrets validation.
* Added content bundle creation.
* Added lint and unit test run.

# 0.1.1

* Added new logic to the unifier.
* Added detailed README.
* Some small adjustments and fixes.

# 0.1.0

Capabilities:
* **Extract** components(code, image, description etc.) from a Demisto YAML file into a directory.
* **Unify** components(code, image, description etc.) to a single Demisto YAML file.
* **Validate** Demisto content files.<|MERGE_RESOLUTION|>--- conflicted
+++ resolved
@@ -1,18 +1,15 @@
 # Changelog
+* Added a warning to ensure that pack_metadata description field is no longer than 130 chars.
 
 # 1.4.1
 * When in private repo without `DEMSITO_SDK_GITHUB_TOKEN` configured, get_remote_file will take files from the local origin/master.
 * Enhanced the **unify** command when giving input of a file and not a directory return a clear error message.
 * Added a validation to ensure integrations are not skipped and at least one test playbook is not skipped for each integration or script.
 * Added to the Content Tests support for `context_print_dt`, which queries the incident context and prints the result as a json.
-<<<<<<< HEAD
-* Added a warning to ensure that pack_metadata description field is no longer than 130 chars.
-=======
 * Added new validation for the `xsoar_config.json` file in the **validate** command.
 * Added a version differences section to readme in **generate-docs** command.
 * Added the *--docs-format* flag in the **integration-diff** command to get the output in README format.
 * Added the *--input-old-version* and *--skip-breaking-changes* flags in the **generate-docs** command to get the details for the breaking section and to skip the breaking changes section.
->>>>>>> 54082df4
 
 # 1.4.0
 * Enable passing a comma-separated list of paths for the `--input` option of the **lint** command.
