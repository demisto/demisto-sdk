--- conflicted
+++ resolved
@@ -8,12 +8,8 @@
 * Added support for new XSIAM entities in **create-id-set** command.
 * Added support for new XSIAM entities in **create-content-artifacts** command.
 * Added support for Parsing/Modeling Rule content item in the **unify** command.
-<<<<<<< HEAD
+* Added the integration name, the commands name and the script name to the known words by default when running the **doc-review** command.
 * Added a new command **generate-unit-tests**.
-
-=======
-* Added the integration name, the commands name and the script name to the known words by default when running the **doc-review** command.
->>>>>>> f74e848d
 
 # 1.6.3
 * **Breaking change**: Fixed a typo in the **validate** `--quiet-bc-validation` flag (was `--quite-bc-validation`). @upstart-swiss
