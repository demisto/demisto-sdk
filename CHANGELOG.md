--- conflicted
+++ resolved
@@ -1,10 +1,7 @@
 # Changelog
-<<<<<<< HEAD
-* Added the *--docker-timeout* flag in the **lint** command to control the request timeout for the Docker client.
-=======
 * Added to `pylint` summary an indication if a test was skipped.
 * Fixed an issue where running **init** command without filling the metadata file.
->>>>>>> c3351ad0
+* Added the *--docker-timeout* flag in the **lint** command to control the request timeout for the Docker client.
 
 # 1.4.1
 * When in private repo without `DEMSITO_SDK_GITHUB_TOKEN` configured, get_remote_file will take files from the local origin/master.
