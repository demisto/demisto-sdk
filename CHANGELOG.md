# Changelog
* Fixed an issue where **validate** suggests, with no reason, running **format** on missing mandatory keys in yml file.
<<<<<<< HEAD
* Improved the error messages in **generate-docs** for scripts if the example was not provided 
=======
* Skipped existence of TestPlaybook check on community and contribution integrations.
* Fixed an issue where pre-commit didn't run on the demisto_sdk/commands folder.
* The **init** command will now change the script template name in the code to the given script name.
* Expanded the validations performed on beta integrations.
>>>>>>> 51855e73

# 1.4.5
* Enhanced the **postman-codegen** command to name all generated arguments with lower case.
* Fixed an issue where the **find-dependencies** command miscalculated the dependencies for playbooks that use generic commands.
* Fixed an issue where the **validate** command failed in external repositories in case the DEMISTO_SDK_GITHUB_TOKEN was not set.
* Fixed an issue where **openapi-codegen** corrupted the swagger file by overwriting configuration to swagger file.
* Updated the **upload** command to support uploading zipped packs to the marketplace.
* Added to the **postman-codegen** command support of path variables.
* Fixed an issue where **openapi-codegen** entered into an infinite loop on circular references in the swagger file.
* The **format** command will now set `fromVersion: 6.2.0` for widgets with 'metrics' data type.
* Updated the **find-dependencies** command to support generic modules, definitions, fields and types.
* Fixed an issue where **openapi-codegen** tried to extract reference example outputs, leading to an exception.
* Added an option to ignore secrets automatically when using the **init** command to create a pack.
* Added a tool that gives the ability to temporarily suppress console output.

# 1.4.4
* When formatting incident types with Auto-Extract rules and without mode field, the **format** command will now add the user selected mode.
* Added new validation that DBotRole is set for scripts that requires elevated permissions to the `XSOAR-linter` in the **lint** command.
* Added url escaping to markdown human readable section in generate docs to avoid autolinking.
* Added a validation that mapper's id and name are matching. Updated the format of mapper to include update_id too.
* Added a validation to ensure that image paths in the README files are valid.
* Fixed **find_type** function to correctly find test files, such as, test script and test playbook.
* Added scheme validations for the new Generic Object Types, Fields, and Modules.
* Renamed the flag *--input-old-version* to *--old-version* in the **generate-docs** command.
* Refactored the **update-release-notes** command:
  - Replaced the *--all* flag with *--use-git* or *-g*.
  - Added the *--force* flag to update the pack release notes without changes in the pack.
  - The **update-release-notes** command will now update all dependent integrations on ApiModule change, even if not specified.
  - If more than one pack has changed, the full list of updated packs will be printed at the end of **update-release-notes** command execution.
  - Fixed an issue where the **update-release-notes** command did not add docker image release notes entry for release notes file if a script was changed.
  - Fixed an issue where the **update-release-notes** command did not detect changed files that had the same name.
  - Fixed an issue in the **update-release-notes** command where the version support of JSON files was mishandled.
* Fixed an issue where **format** did not skip files in test and documentation directories.
* Updated the **create-id-set** command to support generic modules, definitions, fields and types.
* Changed the **convert** command to generate old layout fromversion to 5.0.0 instead of 4.1.0
* Enhanced the command **postman-codegen** with type hints for templates.

# 1.4.3
* Fixed an issue where **json-to-outputs** command returned an incorrect output when json is a list.
* Fixed an issue where if a pack README.md did not exist it could cause an error in the validation process.
* Fixed an issue where the *--name* was incorrectly required in the **init** command.
* Adding the option to run **validate** on a specific path while using git (*-i* & *-g*).
* The **format** command will now change UUIDs in .yml and .json files to their respective content entity name.
* Added a playbook validation to check if a task sub playbook exists in the id set in the **validate** command.
* Added the option to add new tags/usecases to the approved list and to the pack metadata on the same pull request.
* Fixed an issue in **test_content** where when different servers ran tests for the same integration, the server URL parameters were not set correctly.
* Added a validation in the **validate** command to ensure that the ***endpoint*** command is configured correctly in yml file.
* Added a warning when pack_metadata's description field is longer than 130 characters.
* Fixed an issue where a redundant print occurred on release notes validation.
* Added new validation in the **validate** command to ensure that the minimal fromVersion in a widget of type metrics will be 6.2.0.
* Added the *--release-notes* flag to demisto-sdk to get the current version release notes entries.

# 1.4.2
* Added to `pylint` summary an indication if a test was skipped.
* Added to the **init** command the option to specify fromversion.
* Fixed an issue where running **init** command without filling the metadata file.
* Added the *--docker-timeout* flag in the **lint** command to control the request timeout for the Docker client.
* Fixed an issue where **update-release-notes** command added only one docker image release notes entry for release notes file, and not for every entity whom docker image was updated.
* Added a validation to ensure that incident/indicator fields names starts with their pack name in the **validate** command. (Checked only for new files and only when using git *-g*)
* Updated the **find-dependencies** command to return the 'dependencies' according the layout type ('incident', 'indicator').
* Enhanced the "vX" display name validation for scripts and integrations in the **validate** command to check for every versioned script or integration, and not only v2.
* Added the *--fail-duplicates* flag for the **create-id-set** command which will fail the command if duplicates are found.
* Added to the **generate-docs** command automatic addition to git when a new readme file is created.

# 1.4.1
* When in private repo without `DEMSITO_SDK_GITHUB_TOKEN` configured, get_remote_file will take files from the local origin/master.
* Enhanced the **unify** command when giving input of a file and not a directory return a clear error message.
* Added a validation to ensure integrations are not skipped and at least one test playbook is not skipped for each integration or script.
* Added to the Content Tests support for `context_print_dt`, which queries the incident context and prints the result as a json.
* Added new validation for the `xsoar_config.json` file in the **validate** command.
* Added a version differences section to readme in **generate-docs** command.
* Added the *--docs-format* flag in the **integration-diff** command to get the output in README format.
* Added the *--input-old-version* and *--skip-breaking-changes* flags in the **generate-docs** command to get the details for the breaking section and to skip the breaking changes section.

# 1.4.0
* Enable passing a comma-separated list of paths for the `--input` option of the **lint** command.
* Added new validation of unimplemented test-module command in the code to the `XSOAR-linter` in the **lint** command.
* Fixed the **generate-docs** to handle integration authentication parameter.
* Added a validation to ensure that description and README do not contain the word 'Demisto'.
* Improved the deprecated message validation required from playbooks and scripts.
* Added the `--quite-bc-validation` flag for the **validate** command to run the backwards compatibility validation in quite mode (errors is treated like warnings).
* Fixed the **update release notes** command to display a name for old layouts.
* Added the ability to append to the pack README credit to contributors.
* Added identification for parameter differences in **integration-diff** command.
* Fixed **format** to use git as a default value.
* Updated the **upload** command to support reports.
* Fixed an issue where **generate-docs** command was displaying 'None' when credentials parameter display field configured was not configured.
* Fixed an issue where **download** did not return exit code 1 on failure.
* Updated the validation that incident fields' names do not contain the word incident will aplly to core packs only.
* Added a playbook validation to verify all conditional tasks have an 'else' path in **validate** command.
* Renamed the GitHub authentication token environment variable `GITHUB_TOKEN` to `DEMITO_SDK_GITHUB_TOKEN`.
* Added to the **update-release-notes** command automatic addition to git when new release notes file is created.
* Added validation to ensure that integrations, scripts, and playbooks do not contain the entity type in their names.
* Added the **convert** command to convert entities between XSOAR versions.
* Added the *--deprecate* flag in **format** command to deprecate integrations, scripts, and playbooks.
* Fixed an issue where ignoring errors did not work when running the **validate** command on specific files (-i).

# 1.3.9
* Added a validation verifying that the pack's README.md file is not equal to pack description.
* Fixed an issue where the **Assume yes** flag did not work properly for some entities in the **format** command.
* Improved the error messages for separators in folder and file names in the **validate** command.
* Removed the **DISABLE_SDK_VERSION_CHECK** environment variable. To disable new version checks, use the **DEMISTO_SDK_SKIP_VERSION_CHECK** envirnoment variable.
* Fixed an issue where the demisto-sdk version check failed due to a rate limit.
* Fixed an issue with playbooks scheme validation.

# 1.3.8
* Updated the **secrets** command to work on forked branches.

# 1.3.7
* Added a validation to ensure correct image and description file names.
* Fixed an issue where the **validate** command failed when 'display' field in credentials param in yml is empty but 'displaypassword' was provided.
* Added the **integration-diff** command to check differences between two versions of an integration and to return a report of missing and changed elements in the new version.
* Added a validation verifying that the pack's README.md file is not missing or empty for partner packs or packs contains use cases.
* Added a validation to ensure that the integration and script folder and file names will not contain separators (`_`, `-`, ` `).
* When formatting new pack, the **format** command will set the *fromversion* key to 5.5.0 in the new files without fromversion.

# 1.3.6
* Added a validation that core packs are not dependent on non-core packs.
* Added a validation that a pack name follows XSOAR standards.
* Fixed an issue where in some cases the `get_remote_file` function failed due to an invalid path.
* Fixed an issue where running **update-release-notes** with updated integration logo, did not detect any file changes.
* Fixed an issue where the **create-id-set** command did not identify unified integrations correctly.
* Fixed an issue where the `CommonTypes` pack was not identified as a dependency for all feed integrations.
* Added support for running SDK commands in private repositories.
* Fixed an issue where running the **init** command did not set the correct category field in an integration .yml file for a newly created pack.
* When formatting new contributed pack, the **format** command will set the *fromversion* key to 6.0.0 in the relevant files.
* If the environment variable "DISABLE_SDK_VERSION_CHECK" is define, the demisto-sdk will no longer check for newer version when running a command.
* Added the `--use-pack-metadata` flag for the **find-dependencies** command to update the calculated dependencies using the the packs metadata files.
* Fixed an issue where **validate** failed on scripts in case the `outputs` field was set to `None`.
* Fixed an issue where **validate** was failing on editing existing release notes.
* Added a validation for README files verifying that the file doesn't contain template text copied from HelloWorld or HelloWorldPremium README.

# 1.3.5
* Added a validation that layoutscontainer's id and name are matching. Updated the format of layoutcontainer to include update_id too.
* Added a validation that commands' names and arguments in core packs, or scripts' arguments do not contain the word incident.
* Fixed issue where running the **generate-docs** command with -c flag ran all the commands and not just the commands specified by the flag.
* Fixed the error message of the **validate** command to not always suggest adding the *description* field.
* Fixed an issue where running **format** on feed integration generated invalid parameter structure.
* Fixed an issue where the **generate-docs** command did not add all the used scripts in a playbook to the README file.
* Fixed an issue where contrib/partner details might be added twice to the same file, when using unify and create-content-artifacts commands
* Fixed issue where running **validate** command on image-related integration did not return the correct outputs to json file.
* When formatting playbooks, the **format** command will now remove empty fields from SetIncident, SetIndicator, CreateNewIncident, CreateNewIndicator script arguments.
* Added an option to fill in the developer email when running the **init** command.

# 1.3.4
* Updated the **validate** command to check that the 'additionalinfo' field only contains the expected value for feed required parameters and not equal to it.
* Added a validation that community/partner details are not in the detailed description file.
* Added a validation that the Use Case tag in pack_metadata file is only used when the pack contains at least one PB, Incident Type or Layout.
* Added a validation that makes sure outputs in integrations are matching the README file when only README has changed.
* Added the *hidden* field to the integration schema.
* Fixed an issue where running **format** on a playbook whose `name` does not equal its `id` would cause other playbooks who use that playbook as a sub-playbook to fail.
* Added support for local custom command configuration file `.demisto-sdk-conf`.
* Updated the **format** command to include an update to the description file of an integration, to remove community/partner details.

# 1.3.3
* Fixed an issue where **lint** failed where *.Dockerfile* exists prior running the lint command.
* Added FeedHelloWorld template option for *--template* flag in **demisto-sdk init** command.
* Fixed issue where **update-release-notes** deleted release note file if command was called more than once.
* Fixed issue where **update-release-notes** added docker image release notes every time the command was called.
* Fixed an issue where running **update-release-notes** on a pack with newly created integration, had also added a docker image entry in the release notes.
* Fixed an issue where `XSOAR-linter` did not find *NotImplementedError* in main.
* Added validation for README files verifying their length (over 30 chars).
* When using *-g* flag in the **validate** command it will now ignore untracked files by default.
* Added the *--include-untracked* flag to the **validate** command to include files which are untracked by git in the validation process.
* Improved the `pykwalify` error outputs in the **validate** command.
* Added the *--print-pykwalify* flag to the **validate** command to print the unchanged output from `pykwalify`.

# 1.3.2
* Updated the format of the outputs when using the *--json-file* flag to create a JSON file output for the **validate** and **lint** commands.
* Added the **doc-review** command to check spelling in .md and .yml files as well as a basic release notes review.
* Added a validation that a pack's display name does not already exist in content repository.
* Fixed an issue where the **validate** command failed to detect duplicate params in an integration.
* Fixed an issue where the **validate** command failed to detect duplicate arguments in a command in an integration.

# 1.3.1
* Fixed an issue where the **validate** command failed to validate the release notes of beta integrations.
* Updated the **upload** command to support indicator fields.
* The **validate** and **update-release-notes** commands will now check changed files against `demisto/master` if it is configured locally.
* Fixed an issue where **validate** would incorrectly identify files as renamed.
* Added a validation that integration properties (such as feed, mappers, mirroring, etc) are not removed.
* Fixed an issue where **validate** failed when comparing branch against commit hash.
* Added the *--no-pipenv* flag to the **split-yml** command.
* Added a validation that incident fields and incident types are not removed from mappers.
* Fixed an issue where the *c
reate-id-set* flag in the *validate* command did not work while not using git.
* Added the *hiddenusername* field to the integration schema.
* Added a validation that images that are not integration images, do not ask for a new version or RN

# 1.3.0
* Do not collect optional dependencies on indicator types reputation commands.
* Fixed an issue where downloading indicator layoutscontainer objects failed.
* Added a validation that makes sure outputs in integrations are matching the README file.
* Fixed an issue where the *create-id-set* flag in the **validate** command did not work.
* Added a warning in case no id_set file is found when running the **validate** command.
* Fixed an issue where changed files were not recognised correctly on forked branches in the **validate** and the **update-release-notes** commands.
* Fixed an issue when files were classified incorrectly when running *update-release-notes*.
* Added a validation that integration and script file paths are compatible with our convention.
* Fixed an issue where id_set.json file was re created whenever running the generate-docs command.
* added the *--json-file* flag to create a JSON file output for the **validate** and **lint** commands.

# 1.2.19
* Fixed an issue where merge id_set was not updated to work with the new entity of Packs.
* Added a validation that the playbook's version matches the version of its sub-playbooks, scripts, and integrations.

# 1.2.18
* Changed the *skip-id-set-creation* flag to *create-id-set* in the **validate** command. Its default value will be False.
* Added support for the 'cve' reputation command in default arg validation.
* Filter out generic and reputation command from scripts and playbooks dependencies calculation.
* Added support for the incident fields in outgoing mappers in the ID set.
* Added a validation that the taskid field and the id field under the task field are both from uuid format and contain the same value.
* Updated the **format** command to generate uuid value for the taskid field and for the id under the task field in case they hold an invalid values.
* Exclude changes from doc_files directory on validation.
* Added a validation that an integration command has at most one default argument.
* Fixing an issue where pack metadata version bump was not enforced when modifying an old format (unified) file.
* Added validation that integration parameter's display names are capitalized and spaced using whitespaces and not underscores.
* Fixed an issue where beta integrations where not running deprecation validations.
* Allowed adding additional information to the deprecated description.
* Fixing an issue when escaping less and greater signs in integration params did not work as expected.

# 1.2.17
* Added a validation that the classifier of an integration exists.
* Added a validation that the mapper of an integration exists.
* Added a validation that the incident types of a classifier exist.
* Added a validation that the incident types of a mapper exist.
* Added support for *text* argument when running **demisto-sdk update-release-notes** on the ApiModules pack.
* Added a validation for the minimal version of an indicator field of type grid.
* Added new validation for incident and indicator fields in classifiers mappers and layouts exist in the content.
* Added cache for get_remote_file to reducing failures from accessing the remote repo.
* Fixed an issue in the **format** command where `_dev` or `_copy` suffixes weren't removed from the `id` of the given playbooks.
* Playbook dependencies from incident and indicator fields are now marked as optional.
* Mappers dependencies from incident types and incident fields are now marked as optional.
* Classifier dependencies from incident types are now marked as optional.
* Updated **demisto-sdk init** command to no longer create `created` field in pack_metadata file
* Updated **generate-docs** command to take the parameters names in setup section from display field and to use additionalinfo field when exist.
* Using the *verbose* argument in the **find-dependencies** command will now log to the console.
* Improved the deprecated message validation required from integrations.
* Fixed an issue in the **generate-docs** command where **Context Example** section was created when it was empty.

# 1.2.16
* Added allowed ignore errors to the *IDSetValidator*.
* Fixed an issue where an irrelevant id_set validation ran in the **validate** command when using the *--id-set* flag.
* Fixed an issue were **generate-docs** command has failed if a command did not exist in commands permissions file.
* Improved a **validate** command message for missing release notes of api module dependencies.

# 1.2.15
* Added the *ID101* to the allowed ignored errors.

# 1.2.14
* SDK repository is now mypy check_untyped_defs complaint.
* The lint command will now ignore the unsubscriptable-object (E1136) pylint error in dockers based on python 3.9 - this will be removed once a new pylint version is released.
* Added an option for **format** to run on a whole pack.
* Added new validation of unimplemented commands from yml in the code to `XSOAR-linter`.
* Fixed an issue where Auto-Extract fields were only checked for newly added incident types in the **validate** command.
* Added a new warning validation of direct access to args/params dicts to `XSOAR-linter`.

# 1.2.13
* Added new validation of indicators usage in CommandResults to `XSOAR-linter`.
* Running **demisto-sdk lint** will automatically run on changed files (same behavior as the -g flag).
* Removed supported version message from the documentation when running **generate_docs**.
* Added a print to indicate backwards compatibility is being checked in **validate** command.
* Added a percent print when running the **validate** command with the *-a* flag.
* Fixed a regression in the **upload** command where it was ignoring `DEMISTO_VERIFY_SSL` env var.
* Fixed an issue where the **upload** command would fail to upload beta integrations.
* Fixed an issue where the **validate** command did not create the *id_set.json* file when running with *-a* flag.
* Added price change validation in the **validate** command.
* Added validations that checks in read-me for empty sections or leftovers from the auto generated read-me that should be changed.
* Added new code validation for *NotImplementedError* to raise a warning in `XSOAR-linter`.
* Added validation for support types in the pack metadata file.
* Added support for *--template* flag in **demisto-sdk init** command.
* Fixed an issue with running **validate** on master branch where the changed files weren't compared to previous commit when using the *-g* flag.
* Fixed an issue where the `XSOAR-linter` ran *NotImplementedError* validation on scripts.
* Added support for Auto-Extract feature validation in incident types in the **validate** command.
* Fixed an issue in the **lint** command where the *-i* flag was ignored.
* Improved **merge-id-sets** command to support merge between two ID sets that contain the same pack.
* Fixed an issue in the **lint** command where flake8 ran twice.

# 1.2.12
* Bandit now reports also on medium severity issues.
* Fixed an issue with support for Docker Desktop on Mac version 2.5.0+.
* Added support for vulture and mypy linting when running without docker.
* Added support for *prev-ver* flag in **update-release-notes** command.
* Improved retry support when building docker images for linting.
* Added the option to create an ID set on a specific pack in **create-id-set** command.
* Added the *--skip-id-set-creation* flag to **validate** command in order to add the capability to run validate command without creating id_set validation.
* Fixed an issue where **validate** command checked docker image tag on ApiModules pack.
* Fixed an issue where **find-dependencies** did not calculate dashboards and reports dependencies.
* Added supported version message to the documentation and release notes files when running **generate_docs** and **update-release-notes** commands respectively.
* Added new code validations for *NotImplementedError* exception raise to `XSOAR-linter`.
* Command create-content-artifacts additional support for **Author_image.png** object.
* Fixed an issue where schemas were not enforced for incident fields, indicator fields and old layouts in the validate command.
* Added support for **update-release-notes** command to update release notes according to master branch.

# 1.2.11
* Fixed an issue where the ***generate-docs*** command reset the enumeration of line numbering after an MD table.
* Updated the **upload** command to support mappers.
* Fixed an issue where exceptions were no printed in the **format** while the *--verbose* flag is set.
* Fixed an issue where *--assume-yes* flag did not work in the **format** command when running on a playbook without a `fromversion` field.
* Fixed an issue where the **format** command would fail in case `conf.json` file was not found instead of skipping the update.
* Fixed an issue where integration with v2 were recognised by the `name` field instead of the `display` field in the **validate** command.
* Added a playbook validation to check if a task script exists in the id set in the **validate** command.
* Added new integration category `File Integrity Management` in the **validate** command.

# 1.2.10
* Added validation for approved content pack use-cases and tags.
* Added new code validations for *CommonServerPython* import to `XSOAR-linter`.
* Added *default value* and *predefined values* to argument description in **generate-docs** command.
* Added a new validation that checks if *get-mapping-fields* command exists if the integration schema has *{ismappable: true}* in **validate** command.
* Fixed an issue where the *--staged* flag recognised added files as modified in the **validate** command.
* Fixed an issue where a backwards compatibility warning was raised for all added files in the **validate** command.
* Fixed an issue where **validate** command failed when no tests were given for a partner supported pack.
* Updated the **download** command to support mappers.
* Fixed an issue where the ***format*** command added a duplicate parameter.
* For partner supported content packs, added support for a list of emails.
* Removed validation of README files from the ***validate*** command.
* Fixed an issue where the ***validate*** command required release notes for ApiModules pack.

# 1.2.9
* Fixed an issue in the **openapi_codegen** command where it created duplicate functions name from the swagger file.
* Fixed an issue in the **update-release-notes** command where the *update type* argument was not verified.
* Fixed an issue in the **validate** command where no error was raised in case a non-existing docker image was presented.
* Fixed an issue in the **format** command where format failed when trying to update invalid Docker image.
* The **format** command will now preserve the **isArray** argument in integration's reputation commands and will show a warning if it set to **false**.
* Fixed an issue in the **lint** command where *finally* clause was not supported in main function.
* Fixed an issue in the **validate** command where changing any entity ID was not validated.
* Fixed an issue in the **validate** command where *--staged* flag did not bring only changed files.
* Fixed the **update-release-notes** command to ignore changes in the metadata file.
* Fixed the **validate** command to ignore metadata changes when checking if a version bump is needed.


# 1.2.8
* Added a new validation that checks in playbooks for the usage of `DeleteContext` in **validate** command.
* Fixed an issue in the **upload** command where it would try to upload content entities with unsupported versions.
* Added a new validation that checks in playbooks for the usage of specific instance in **validate** command.
* Added the **--staged** flag to **validate** command to run on staged files only.


# 1.2.7
* Changed input parameters in **find-dependencies** command.
   - Use ***-i, --input*** instead of ***-p, --path***.
   - Use ***-idp, --id-set-path*** instead of ***-i, --id-set-path***.
* Fixed an issue in the **unify** command where it crashed on an integration without an image file.
* Fixed an issue in the **format** command where unnecessary files were not skipped.
* Fixed an issue in the **update-release-notes** command where the *text* argument was not respected in all cases.
* Fixed an issue in the **validate** command where a warning about detailed description was given for unified or deprecated integrations.
* Improved the error returned by the **validate** command when running on files using the old format.

# 1.2.6
* No longer require setting `DEMISTO_README_VALIDATION` env var to enable README mdx validation. Validation will now run automatically if all necessary node modules are available.
* Fixed an issue in the **validate** command where the `--skip-pack-dependencies` would not skip id-set creation.
* Fixed an issue in the **validate** command where validation would fail if supplied an integration with an empty `commands` key.
* Fixed an issue in the **validate** command where validation would fail due to a required version bump for packs which are not versioned.
* Will use env var `DEMISTO_VERIFY_SSL` to determine if to use a secure connection for commands interacting with the Server when `--insecure` is not passed. If working with a local Server without a trusted certificate, you can set env var `DEMISTO_VERIFY_SSL=no` to avoid using `--insecure` on each command.
* Unifier now adds a link to the integration documentation to the integration detailed description.
* Fixed an issue in the **secrets** command where ignored secrets were not skipped.

# 1.2.5
* Added support for special fields: *defaultclassifier*, *defaultmapperin*, *defaultmapperout* in **download** command.
* Added -y option **format** command to assume "yes" as answer to all prompts and run non-interactively
* Speed up improvements for `validate` of README files.
* Updated the **format** command to adhere to the defined content schema and sub-schemas, aligning its behavior with the **validate** command.
* Added support for canvasContextConnections files in **format** command.

# 1.2.4
* Updated detailed description for community integrations.

# 1.2.3
* Fixed an issue where running **validate** failed on playbook with task that adds tags to the evidence data.
* Added the *displaypassword* field to the integration schema.
* Added new code validations to `XSOAR-linter`.
    * As warnings messages:
        * `demisto.params()` should be used only inside main function.
        * `demisto.args()` should be used only inside main function.
        * Functions args should have type annotations.
* Added `fromversion` field validation to test playbooks and scripts in **validate** command.

# 1.2.2
* Add support for warning msgs in the report and summary to **lint** command.
* Fixed an issue where **json-to-outputs** determined bool values as int.
* Fixed an issue where **update-release-notes** was crushing on `--all` flag.
* Fixed an issue where running **validate**, **update-release-notes** outside of content repo crushed without a meaningful error message.
* Added support for layoutscontainer in **init** contribution flow.
* Added a validation for tlp_color param in feeds in **validate** command.
* Added a validation for removal of integration parameters in **validate** command.
* Fixed an issue where **update-release-notes** was failing with a wrong error message when no pack or input was given.
* Improved formatting output of the **generate-docs** command.
* Add support for env variable *DEMISTO_SDK_ID_SET_REFRESH_INTERVAL*. Set this env variable to the refresh interval in minutes. The id set will be regenerated only if the refresh interval has passed since the last generation. Useful when generating Script documentation, to avoid re-generating the id_set every run.
* Added new code validations to `XSOAR-linter`.
    * As error messages:
        * Longer than 10 seconds sleep statements for non long running integrations.
        * exit() usage.
        * quit() usage.
    * As warnings messages:
        * `demisto.log` should not be used.
        * main function existence.
        * `demito.results` should not be used.
        * `return_output` should not be used.
        * try-except statement in main function.
        * `return_error` usage in main function.
        * only once `return_error` usage.
* Fixed an issue where **lint** command printed logs twice.
* Fixed an issue where *suffix* did not work as expected in the **create-content-artifacts** command.
* Added support for *prev-ver* flag in **lint** and **secrets** commands.
* Added support for *text* flag to **update-release-notes** command to add the same text to all release notes.
* Fixed an issue where **validate** did not recognize added files if they were modified locally.
* Added a validation that checks the `fromversion` field exists and is set to 5.0.0 or above when working or comparing to a non-feature branch in **validate** command.
* Added a validation that checks the certification field in the pack_metadata file is valid in **validate** command.
* The **update-release-notes** command will now automatically add docker image update to the release notes.

# 1.2.1
* Added an additional linter `XSOAR-linter` to the **lint** command which custom validates py files. currently checks for:
    * `Sys.exit` usages with non zero value.
    * Any `Print` usages.
* Fixed an issue where renamed files were failing on *validate*.
* Fixed an issue where single changed files did not required release notes update.
* Fixed an issue where doc_images required release-notes and validations.
* Added handling of dependent packs when running **update-release-notes** on changed *APIModules*.
    * Added new argument *--id-set-path* for id_set.json path.
    * When changes to *APIModule* is detected and an id_set.json is available - the command will update the dependent pack as well.
* Added handling of dependent packs when running **validate** on changed *APIModules*.
    * Added new argument *--id-set-path* for id_set.json path.
    * When changes to *APIModule* is detected and an id_set.json is available - the command will validate that the dependent pack has release notes as well.
* Fixed an issue where the find_type function didn't recognize file types correctly.
* Fixed an issue where **update-release-notes** command did not work properly on Windows.
* Added support for indicator fields in **update-release-notes** command.
* Fixed an issue where files in test dirs where being validated.


# 1.2.0
* Fixed an issue where **format** did not update the test playbook from its pack.
* Fixed an issue where **validate** validated non integration images.
* Fixed an issue where **update-release-notes** did not identified old yml integrations and scripts.
* Added revision templates to the **update-release-notes** command.
* Fixed an issue where **update-release-notes** crashed when a file was renamed.
* Fixed an issue where **validate** failed on deleted files.
* Fixed an issue where **validate** validated all images instead of packs only.
* Fixed an issue where a warning was not printed in the **format** in case a non-supported file type is inputted.
* Fixed an issue where **validate** did not fail if no release notes were added when adding files to existing packs.
* Added handling of incorrect layout paths via the **format** command.
* Refactor **create-content-artifacts** command - Efficient artifacts creation and better logging.
* Fixed an issue where image and description files were not handled correctly by **validate** and **update-release-notes** commands.
* Fixed an issue where the **format** command didn't remove all extra fields in a file.
* Added an error in case an invalid id_set.json file is found while running the **validate** command.
* Added fetch params checks to the **validate** command.

# 1.1.11
* Added line number to secrets' path in **secrets** command report.
* Fixed an issue where **init** a community pack did not present the valid support URL.
* Fixed an issue where **init** offered a non relevant pack support type.
* Fixed an issue where **lint** did not pull docker images for powershell.
* Fixed an issue where **find-dependencies** did not find all the script dependencies.
* Fixed an issue where **find-dependencies** did not collect indicator fields as dependencies for playbooks.
* Updated the **validate** and the **secrets** commands to be less dependent on regex.
* Fixed an issue where **lint** did not run on circle when docker did not return ping.
* Updated the missing release notes error message (RN106) in the **Validate** command.
* Fixed an issue where **Validate** would return missing release notes when two packs with the same substring existed in the modified files.
* Fixed an issue where **update-release-notes** would add duplicate release notes when two packs with the same substring existed in the modified files.
* Fixed an issue where **update-release-notes** would fail to bump new versions if the feature branch was out of sync with the master branch.
* Fixed an issue where a non-descriptive error would be returned when giving the **update-release-notes** command a pack which can not be found.
* Added dependencies check for *widgets* in **find-dependencies** command.
* Added a `update-docker` flag to **format** command.
* Added a `json-to-outputs` flag to the **run** command.
* Added a verbose (`-v`) flag to **format** command.
* Fixed an issue where **download** added the prefix "playbook-" to the name of playbooks.

# 1.1.10
* Updated the **init** command. Relevant only when passing the *--contribution* argument.
   * Added the *--author* option.
   * The *support* field of the pack's metadata is set to *community*.
* Added a proper error message in the **Validate** command upon a missing description in the root of the yml.
* **Format** now works with a relative path.
* **Validate** now fails when all release notes have been excluded.
* Fixed issue where correct error message would not propagate for invalid images.
* Added the *--skip-pack-dependencies* flag to **validate** command to skip pack dependencies validation. Relevant when using the *-g* flag.
* Fixed an issue where **Validate** and **Format** commands failed integrations with `defaultvalue` field in fetch incidents related parameters.
* Fixed an issue in the **Validate** command in which unified YAML files were not ignored.
* Fixed an issue in **generate-docs** where scripts and playbooks inputs and outputs were not parsed correctly.
* Fixed an issue in the **openapi-codegen** command where missing reference fields in the swagger JSON caused errors.
* Fixed an issue in the **openapi-codegen** command where empty objects in the swagger JSON paths caused errors.
* **update-release-notes** command now accept path of the pack instead of pack name.
* Fixed an issue where **generate-docs** was inserting unnecessary escape characters.
* Fixed an issue in the **update-release-notes** command where changes to the pack_metadata were not detected.
* Fixed an issue where **validate** did not check for missing release notes in old format files.

# 1.1.9
* Fixed an issue where **update-release-notes** command failed on invalid file types.

# 1.1.8
* Fixed a regression where **upload** command failed on test playbooks.
* Added new *githubUser* field in pack metadata init command.
* Support beta integration in the commands **split-yml, extract-code, generate-test-playbook and generate-docs.**
* Fixed an issue where **find-dependencies** ignored *toversion* field in content items.
* Added support for *layoutscontainer*, *classifier_5_9_9*, *mapper*, *report*, and *widget* in the **Format** command.
* Fixed an issue where **Format** will set the `ID` field to be equal to the `name` field in modified playbooks.
* Fixed an issue where **Format** did not work for test playbooks.
* Improved **update-release-notes** command:
    * Write content description to release notes for new items.
    * Update format for file types without description: Connections, Incident Types, Indicator Types, Layouts, Incident Fields.
* Added a validation for feedTags param in feeds in **validate** command.
* Fixed readme validation issue in community support packs.
* Added the **openapi-codegen** command to generate integrations from OpenAPI specification files.
* Fixed an issue were release notes validations returned wrong results for *CommonScripts* pack.
* Added validation for image links in README files in **validate** command.
* Added a validation for default value of fetch param in feeds in **validate** command.
* Fixed an issue where the **Init** command failed on scripts.

# 1.1.7
* Fixed an issue where running the **format** command on feed integrations removed the `defaultvalue` fields.
* Playbook branch marked with *skipunavailable* is now set as an optional dependency in the **find-dependencies** command.
* The **feedReputation** parameter can now be hidden in a feed integration.
* Fixed an issue where running the **unify** command on JS package failed.
* Added the *--no-update* flag to the **find-dependencies** command.
* Added the following validations in **validate** command:
   * Validating that a pack does not depend on NonSupported / Deprecated packs.

# 1.1.6
* Added the *--description* option to the **init** command.
* Added the *--contribution* option to the **init** command which converts a contribution zip to proper pack format.
* Improved **validate** command performance time and outputs.
* Added the flag *--no-docker-checks* to **validate** command to skip docker checks.
* Added the flag *--print-ignored-files* to **validate** command to print ignored files report when the command is done.
* Added the following validations in **validate** command:
   * Validating that existing release notes are not modified.
   * Validating release notes are not added to new packs.
   * Validating that the "currentVersion" field was raised in the pack_metadata for modified packs.
   * Validating that the timestamp in the "created" field in the pack_metadata is in ISO format.
* Running `demisto-sdk validate` will run the **validate** command using git and only on committed files (same as using *-g --post-commit*).
* Fixed an issue where release notes were not checked correctly in **validate** command.
* Fixed an issue in the **create-id-set** command where optional playbook tasks were not taken into consideration.
* Added a prompt to the `demisto-sdk update-release-notes` command to prompt users to commit changes before running the release notes command.
* Added support to `layoutscontainer` in **validate** command.

# 1.1.5
* Fixed an issue in **find-dependencies** command.
* **lint** command now verifies flake8 on CommonServerPython script.

# 1.1.4
* Fixed an issue with the default output file name of the **unify** command when using "." as an output path.
* **Unify** command now adds contributor details to the display name and description.
* **Format** command now adds *isFetch* and *incidenttype* fields to integration yml.
* Removed the *feedIncremental* field from the integration schema.
* **Format** command now adds *feedBypassExclusionList*, *Fetch indicators*, *feedReputation*, *feedReliability*,
     *feedExpirationPolicy*, *feedExpirationInterval* and *feedFetchInterval* fields to integration yml.
* Fixed an issue in the playbooks schema.
* Fixed an issue where generated release notes were out of order.
* Improved pack dependencies detection.
* Fixed an issue where test playbooks were mishandled in **validate** command.

# 1.1.3
* Added a validation for invalid id fields in indicators types files in **validate** command.
* Added default behavior for **update-release-notes** command.
* Fixed an error where README files were failing release notes validation.
* Updated format of generated release notes to be more user friendly.
* Improved error messages for the **update-release-notes** command.
* Added support for `Connections`, `Dashboards`, `Widgets`, and `Indicator Types` to **update-release-notes** command.
* **Validate** now supports scripts under the *TestPlaybooks* directory.
* Fixed an issue where **validate** did not support powershell files.

# 1.1.2
* Added a validation for invalid playbookID fields in incidents types files in **validate** command.
* Added a code formatter for python files.
* Fixed an issue where new and old classifiers where mixed on validate command.
* Added *feedIncremental* field to the integration schema.
* Fixed error in the **upload** command where unified YMLs were not uploaded as expected if the given input was a pack.
* Fixed an issue where the **secrets** command failed due to a space character in the file name.
* Ignored RN validation for *NonSupported* pack.
* You can now ignore IF107, SC100, RP102 error codes in the **validate** command.
* Fixed an issue where the **download** command was crashing when received as input a JS integration or script.
* Fixed an issue where **validate** command checked docker image for JS integrations and scripts.
* **validate** command now checks scheme for reports and connections.
* Fixed an issue where **validate** command checked docker when running on all files.
* Fixed an issue where **validate** command did not fail when docker image was not on the latest numeric tag.
* Fixed an issue where beta integrations were not validated correctly in **validate** command.

# 1.1.1
* fixed and issue where file types were not recognized correctly in **validate** command.
* Added better outputs for validate command.

# 1.1.0
* Fixed an issue where changes to only non-validated files would fail validation.
* Fixed an issue in **validate** command where moved files were failing validation for new packs.
* Fixed an issue in **validate** command where added files were failing validation due to wrong file type detection.
* Added support for new classifiers and mappers in **validate** command.
* Removed support of old RN format validation.
* Updated **secrets** command output format.
* Added support for error ignore on deprecated files in **validate** command.
* Improved errors outputs in **validate** command.
* Added support for linting an entire pack.

# 1.0.9
* Fixed a bug where misleading error was presented when pack name was not found.
* **Update-release-notes** now detects added files for packs with versions.
* Readme files are now ignored by **update-release-notes** and validation of release notes.
* Empty release notes no longer cause an uncaught error during validation.

# 1.0.8
* Changed the output format of demisto-sdk secrets.
* Added a validation that checkbox items are not required in integrations.
* Added pack release notes generation and validation.
* Improved pack metadata validation.
* Fixed an issue in **validate** where renamed files caused an error

# 1.0.4
* Fix the **format** command to update the `id` field to be equal to `details` field in indicator-type files, and to `name` field in incident-type & dashboard files.
* Fixed a bug in the **validate** command for layout files that had `sortValues` fields.
* Fixed a bug in the **format** command where `playbookName` field was not always present in the file.
* Fixed a bug in the **format** command where indicatorField wasn't part of the SDK schemas.
* Fixed a bug in **upload** command where created unified docker45 yml files were not deleted.
* Added support for IndicatorTypes directory in packs (for `reputation` files, instead of Misc).
* Fixed parsing playbook condition names as string instead of boolean in **validate** command
* Improved image validation in YAML files.
* Removed validation for else path in playbook condition tasks.

# 1.0.3
* Fixed a bug in the **format** command where comments were being removed from YAML files.
* Added output fields: _file_path_ and _kind_ for layouts in the id-set.json created by **create-id-set** command.
* Fixed a bug in the **create-id-set** command Who returns Duplicate for Layouts with a different kind.
* Added formatting to **generate-docs** command results replacing all `<br>` tags with `<br/>`.
* Fixed a bug in the **download** command when custom content contained not supported content entity.
* Fixed a bug in **format** command in which boolean strings  (e.g. 'yes' or 'no') were converted to boolean values (e.g. 'True' or 'False').
* **format** command now removes *sourceplaybookid* field from playbook files.
* Fixed a bug in **generate-docs** command in which integration dependencies were not detected when generating documentation for a playbook.


# 1.0.1
* Fixed a bug in the **unify** command when output path was provided empty.
* Improved error message for integration with no tests configured.
* Improved the error message returned from the **validate** command when an integration is missing or contains malformed fetch incidents related parameters.
* Fixed a bug in the **create** command where a unified YML with a docker image for 4.5 was copied incorrectly.
* Missing release notes message are now showing the release notes file path to update.
* Fixed an issue in the **validate** command in which unified YAML files were not ignored.
* File format suggestions are now shown in the relevant file format (JSON or YAML).
* Changed Docker image validation to fail only on non-valid ones.
* Removed backward compatibility validation when Docker image is updated.

# 1.0.0
* Improved the *upload* command to support the upload of all the content entities within a pack.
* The *upload* command now supports the improved pack file structure.
* Added an interactive option to format integrations, scripts and playbooks with No TestPlaybooks configured.
* Added an interactive option to configure *conf.json* file with missing test playbooks for integrations, scripts and playbooks
* Added *download* command to download custom content from Demisto instance to the local content repository.
* Improved validation failure messages to include a command suggestion, wherever relevant, to fix the raised issue.
* Improved 'validate' help and documentation description
* validate - checks that scripts, playbooks, and integrations have the *tests* key.
* validate - checks that test playbooks are configured in `conf.json`.
* demisto-sdk lint - Copy dir better handling.
* demisto-sdk lint - Add error when package missing in docker image.
* Added *-a , --validate-all* option in *validate* to run all validation on all files.
* Added *-i , --input* option in *validate* to run validation on a specified pack/file.
* added *-i, --input* option in *secrets* to run on a specific file.
* Added an allowed hidden parameter: *longRunning* to the hidden integration parameters validation.
* Fixed an issue with **format** command when executing with an output path of a folder and not a file path.
* Bug fixes in generate-docs command given playbook as input.
* Fixed an issue with lint command in which flake8 was not running on unit test files.

# 0.5.2
* Added *-c, --command* option in *generate-docs* to generate a specific command from an integration.
* Fixed an issue when getting README/CHANGELOG files from git and loading them.
* Removed release notes validation for new content.
* Fixed secrets validations for files with the same name in a different directory.
* demisto-sdk lint - parallelization working with specifying the number of workers.
* demisto-sdk lint - logging levels output, 3 levels.
* demisto-sdk lint - JSON report, structured error reports in JSON format.
* demisto-sdk lint - XML JUnit report for unit-tests.
* demisto-sdk lint - new packages used to accelerate execution time.
* demisto-sdk secrets - command now respects the generic whitelist, and not only the pack secrets.

# 0.5.0
[PyPI History][1]

[1]: https://pypi.org/project/demisto-sdk/#history
# 0.4.9
* Fixed an issue in *generate-docs* where Playbooks and Scripts documentation failed.
* Added a graceful error message when executing the *run" command with a misspelled command.
* Added more informative errors upon failures of the *upload* command.
* format command:
    * Added format for json files: IncidentField, IncidentType, IndicatorField, IndicatorType, Layout, Dashboard.
    * Added the *-fv --from-version*, *-nv --no-validation* arguments.
    * Removed the *-t yml_type* argument, the file type will be inferred.
    * Removed the *-g use_git* argument, running format without arguments will run automatically on git diff.
* Fixed an issue in loading playbooks with '=' character.
* Fixed an issue in *validate* failed on deleted README files.

# 0.4.8
* Added the *max* field to the Playbook schema, allowing to define it in tasks loop.
* Fixed an issue in *validate* where Condition branches checks were case sensitive.

# 0.4.7
* Added the *slareminder* field to the Playbook schema.
* Added the *common_server*, *demisto_mock* arguments to the *init* command.
* Fixed an issue in *generate-docs* where the general section was not being generated correctly.
* Fixed an issue in *validate* where Incident type validation failed.

# 0.4.6
* Fixed an issue where the *validate* command did not identify CHANGELOG in packs.
* Added a new command, *id-set* to create the id set - the content dependency tree by file IDs.

# 0.4.5
* generate-docs command:
    * Added the *use_cases*, *permissions*, *command_permissions* and *limitations*.
    * Added the *--insecure* argument to support running the script and integration command in Demisto.
    * Removed the *-t yml_type* argument, the file type will be inferred.
    * The *-o --output* argument is no longer mandatory, default value will be the input file directory.
* Added support for env var: *DEMISTO_SDK_SKIP_VERSION_CHECK*. When set version checks are skipped.
* Fixed an issue in which the CHANGELOG files did not match our scheme.
* Added a validator to verify that there are no hidden integration parameters.
* Fixed an issue where the *validate* command ran on test files.
* Removed the *env-dir* argument from the demisto-sdk.
* README files which are html files will now be skipped in the *validate* command.
* Added support for env var: *DEMISTO_README_VALIDATOR*. When not set the readme validation will not run.

# 0.4.4
* Added a validator for IncidentTypes (incidenttype-*.json).
* Fixed an issue where the -p flag in the *validate* command was not working.
* Added a validator for README.md files.
* Release notes validator will now run on: incident fields, indicator fields, incident types, dashboard and reputations.
* Fixed an issue where the validator of reputation(Indicator Type) did not check on the details field.
* Fixed an issue where the validator attempted validating non-existing files after deletions or name refactoring.
* Removed the *yml_type* argument in the *split-yml*, *extract-code* commands.
* Removed the *file_type* argument in the *generate-test-playbook* command.
* Fixed the *insecure* argument in *upload*.
* Added the *insecure* argument in *run-playbook*.
* Standardise the *-i --input*, *-o --output* to demisto-sdk commands.

# 0.4.3
* Fixed an issue where the incident and indicator field BC check failed.
* Support for linting and unit testing PowerShell integrations.

# 0.4.2
* Fixed an issue where validate failed on Windows.
* Added a validator to verify all branches are handled in conditional task in a playbook.
* Added a warning message when not running the latest sdk version.
* Added a validator to check that the root is connected to all tasks in the playbook.
* Added a validator for Dashboards (dashboard-*.json).
* Added a validator for Indicator Types (reputation-*.json).
* Added a BC validation for changing incident field type.
* Fixed an issue where init command would generate an invalid yml for scripts.
* Fixed an issue in misleading error message in v2 validation hook.
* Fixed an issue in v2 hook which now is set only on newly added scripts.
* Added more indicative message for errors in yaml files.
* Disabled pykwalify info log prints.

# 0.3.10
* Added a BC check for incident fields - changing from version is not allowed.
* Fixed an issue in create-content-artifacts where scripts in Packs in TestPlaybooks dir were copied with a wrong prefix.


# 0.3.9
* Added a validation that incident field can not be required.
* Added validation for fetch incident parameters.
* Added validation for feed integration parameters.
* Added to the *format* command the deletion of the *sourceplaybookid* field.
* Fixed an issue where *fieldMapping* in playbook did not pass the scheme validation.
* Fixed an issue where *create-content-artifacts* did not copy TestPlaybooks in Packs without prefix of *playbook-*.
* Added a validation the a playbook can not have a rolename set.
* Added to the image validator the new DBot default image.
* Added the fields: elasticcommonfields, quiet, quietmode to the Playbook schema.
* Fixed an issue where *validate* failed on integration commands without outputs.
* Added a new hook for naming of v2 integrations and scripts.


# 0.3.8
* Fixed an issue where *create-content-artifact* was not loading the data in the yml correctly.
* Fixed an issue where *unify* broke long lines in script section causing syntax errors


# 0.3.7
* Added *generate-docs* command to generate documentation file for integration, playbook or script.
* Fixed an issue where *unify* created a malformed integration yml.
* Fixed an issue where demisto-sdk **init** creates unit-test file with invalid import.


# 0.3.6
* Fixed an issue where demisto-sdk **validate** failed on modified scripts without error message.


# 0.3.5
* Fixed an issue with docker tag validation for integrations.
* Restructured repo source code.


# 0.3.4
* Saved failing unit tests as a file.
* Fixed an issue where "_test" file for scripts/integrations created using **init** would import the "HelloWorld" templates.
* Fixed an issue in demisto-sdk **validate** - was failing on backward compatiblity check
* Fixed an issue in demisto-sdk **secrets** - empty line in .secrets-ignore always made the secrets check to pass
* Added validation for docker image inside integrations and scripts.
* Added --use-git flag to **format** command to format all changed files.
* Fixed an issue where **validate** did not fail on dockerimage changes with bc check.
* Added new flag **--ignore-entropy** to demisto-sdk **secrets**, this will allow skip entropy secrets check.
* Added --outfile to **lint** to allow saving failed packages to a file.


# 0.3.3
* Added backwards compatibility break error message.
* Added schema for incident types.
* Added **additionalinfo** field to as an available field for integration configuration.
* Added pack parameter for **init**.
* Fixed an issue where error would appear if name parameter is not set in **init**.


# 0.3.2
* Fixed the handling of classifier files in **validate**.


# 0.3.1
* Fixed the handling of newly created reputation files in **validate**.
* Added an option to perform **validate** on a specific file.


# 0.3.0
* Added support for multi-package **lint** both with parallel and without.
* Added all parameter in **lint** to run on all packages and packs in content repository.
* Added **format** for:
    * Scripts
    * Playbooks
    * Integrations
* Improved user outputs for **secrets** command.
* Fixed an issue where **lint** would run pytest and pylint only on a single docker per integration.
* Added auto-complete functionality to demisto-sdk.
* Added git parameter in **lint** to run only on changed packages.
* Added the **run-playbook** command
* Added **run** command which runs a command in the Demisto playground.
* Added **upload** command which uploads an integration or a script to a Demisto instance.
* Fixed and issue where **validate** checked if release notes exist for new integrations and scripts.
* Added **generate-test-playbook** command which generates a basic test playbook for an integration or a script.
* **validate** now supports indicator fields.
* Fixed an issue with layouts scheme validation.
* Adding **init** command.
* Added **json-to-outputs** command which generates the yaml section for outputs from an API raw response.

# 0.2.6
* Fixed an issue with locating release notes for beta integrations in **validate**.

# 0.2.5
* Fixed an issue with locating release notes for beta integrations in **validate**.

# 0.2.4
* Adding image validation to Beta_Integration and Packs in **validate**.

# 0.2.3
* Adding Beta_Integration to the structure validation process.
* Fixing bug where **validate** did checks on TestPlaybooks.
* Added requirements parameter to **lint**.

# 0.2.2
* Fixing bug where **lint** did not return exit code 1 on failure.
* Fixing bug where **validate** did not print error message in case no release notes were give.

# 0.2.1
* **Validate** now checks that the id and name fields are identical in yml files.
* Fixed a bug where sdk did not return any exit code.

# 0.2.0
* Added Release Notes Validator.
* Fixed the Unifier selection of your python file to use as the code.
* **Validate** now supports Indicator fields.
* Fixed a bug where **validate** and **secrets** did not return exit code 1 on failure.
* **Validate** now runs on newly added scripts.

# 0.1.8
* Added support for `--version`.
* Fixed an issue in file_validator when calling `checked_type` method with script regex.

# 0.1.2
* Restructuring validation to support content packs.
* Added secrets validation.
* Added content bundle creation.
* Added lint and unit test run.

# 0.1.1
* Added new logic to the unifier.
* Added detailed README.
* Some small adjustments and fixes.

# 0.1.0
Capabilities:
* **Extract** components(code, image, description etc.) from a Demisto YAML file into a directory.
* **Unify** components(code, image, description etc.) to a single Demisto YAML file.
* **Validate** Demisto content files.<|MERGE_RESOLUTION|>--- conflicted
+++ resolved
@@ -1,13 +1,10 @@
 # Changelog
 * Fixed an issue where **validate** suggests, with no reason, running **format** on missing mandatory keys in yml file.
-<<<<<<< HEAD
-* Improved the error messages in **generate-docs** for scripts if the example was not provided 
-=======
 * Skipped existence of TestPlaybook check on community and contribution integrations.
 * Fixed an issue where pre-commit didn't run on the demisto_sdk/commands folder.
 * The **init** command will now change the script template name in the code to the given script name.
 * Expanded the validations performed on beta integrations.
->>>>>>> 51855e73
+* Improved the error messages in **generate-docs** for scripts if the example was not provided 
 
 # 1.4.5
 * Enhanced the **postman-codegen** command to name all generated arguments with lower case.
