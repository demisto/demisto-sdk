--- conflicted
+++ resolved
@@ -1,8 +1,5 @@
 # Changelog
-<<<<<<< HEAD
-
-=======
->>>>>>> 8012c485
+
 
 ## Unreleased
 
@@ -17,10 +14,7 @@
 * Change the way the normalize name is set for external files.
 * Added dump function to XSIAM pack objects to dulicate the files.
 * Fixed an issue where the `contribution_converter` did not support changes made to ApiModules.
-<<<<<<< HEAD
 * Added name normalization according to new convention to XSIAM content items
-=======
->>>>>>> 8012c485
 * Added playbook modification capabilities in **TestSuite**.
 
 ## 1.7.3
