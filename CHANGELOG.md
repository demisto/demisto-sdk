--- conflicted
+++ resolved
@@ -9,13 +9,10 @@
 * Fixed an issue where **validate** failed to recognize integration tests that were missing from config.json
 * Added support for **xpanse** marketplace in **create-id-set** and **create-content-artifacts** commands.
 * Fixed an issue where **split** failed on yml files.
-<<<<<<< HEAD
-* Added support for **xpanse** marketplace to content graph. 
-=======
 * Added support for marketplace-specific tags.
 * Fixed an issue where **download** would not run `isort`. @maxgubler
 * Fixed an issue where XSIAM Dashboards and Reports images failed the build.
->>>>>>> b84b2e37
+* Added support for **xpanse** marketplace to content graph. 
 
 ## 1.7.7
 * Fixed an issue where paybooks **generate-docs** didn't parse complex input values when no accessor field is given correctly.
