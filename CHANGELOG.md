# Changelog

## Unreleased
* **lint** now prevents unit-tests from accessing online resources in runtime.
* Added support for the `<~XPANSE>` marketplace tag in release notes.
* Added support for marketplace tags in the **doc-review** command.
* Updated the logs shown during lint when running in docker.
* Fixed an issue where **validate** showed errors twice.
* Added **generate-unit-tests** documentation to the repo README.
* Added the `hiddenpassword` field to the integration schema, allowing **validate** to run on integrations with username-only inputs.
* Fixed an issue where **doc-review** required dot suffixes in release notes describing new content.
<<<<<<< HEAD
* Improved **validate** command with `layouts` and `layouts container` content types as input, so validations will run with graph instead of id_set.
=======
* Improved logs and error handling in the **modeling-rules test** command.
* Fixed an issue where **download** command failed when running on a beta integration.
>>>>>>> a9215c20

## 1.13.0
* Added the pack version to the code files when calling **unify**. The same value is removed when calling **split**.
* Added a message showing the output path when **prepare-content** is called.
* Contribution PRs that update outdated packs now display a warning message.
* Fixed an issue when kebab-case has a misspelling in one of the sub words, the suggestion might be confusing.
* Improved caching and stability for **lint**.
* Added support for *.xif* files in the **secrets** command.
* Fixed an issue where **validate** would fail when playbook inputs contain Transform Language (DT).
* Added a new **validate** check, making sure a first level header exist in release notes (RN116)
* Fixed an issue where **lint** would not properly handle multiple ApiModules imports.


## 1.12.0
* Added the **pre-commit** command, to improve code quality of XSOAR content.
* Added the **run-unit-tests** command, to run unit tests of given content items inside their respective docker images.
* Added support for filepath arguments in the **validate** and **format** commands.
* Added pre-commit hooks for `validate`, `format`, `run-unit-tests` and `update-docker-image` commands.
* Fixed an issue in the **download** command where layouts were overriden even without the `-f` option.
* Fixed an issue where Demisto-SDK did not detect layout ID when using the **download** command.
* Fixed an issue where the **lint** command ran on `native:dev` supported content when passing the `--docker-image all` flag, instead it will run on `native:candidate`.
* Added support for `native:candidate` as a docker image flag for **lint** command.
* Fixed an issue where logs and messages would not show when using the **download** command.
* Fixed an issue where the `server_min_version` field in metadata was an empty value when parsing packs without content items.
* Fixed an issue where running **openapi-codegen** resulted in false-positive error messages.
* Fixed an issue where **generate-python-to-yml** generated input arguments as required even though required=False was specified.
* Fixed an issue where **generate-python-to-yml** generated input arguments a default arguments when default=some_value was provided.
* Fixed a bug where **validate** returned error on playbook inputs with special characters.
* Fixed an issue where **validate** did not properly check `conf.json` when the latter is modified.
* Fixed an issue in the **upload** command, where a prompt was not showing on the console.
* Fixed an issue where running **lint** failed installing dependencies in containers.

## 1.11.0
* **Note: Demisto-SDK will soon stop supporting Python 3.8**
* Fixed an issue where using **download** on non-unicode content, merging them into existing files caused an error.
* Changed an internal setting to allow writing non-ascii content (unicode) using `YAMLHandler` and `JSONHandler`.
* Fixed an issue where an error message in **unify** was unclear for invalid input.
* Fixed an issue where running **validate** failed with **is_valid_integration_file_path_in_folder** on integrations that use API modules.
* Fixed an issue where **validate** failed with **is_valid_integration_file_path_in_folder** on integrations that use the `MSAPIModule`.
* Added **validate** check for the `modules` field in `pack_metadata.json` files.
* Changed **lint** to skip deprecated content, unless when using the `-i` flag.
* Fixed an issue where **update-release-notes** failed when a new *Parsing Rule* was added to a pack.
* Refactored the logging framework. Demisto-SDK logs will now be written to `.demist_sdk_debug.log` under the content path (when detected) or the current directory.
* Added `GR105` validation to **validate** command to check that no duplicate IDs are used.
* Added support for API Modules imported in API modules in the **unify** command.
* Added **validate** check, to make sure every Python file has a corresponding unit test file.

## 1.10.6
* Fixed an issue where running **validate** with the `-g` flag would skip some validations for old-formatted (unified) integration/script files.
* Deprecated integrations and scripts will not run anymore when providing the **--all-packs** to the **lint** command.
* Fixed an issue where a pack `serverMinVersion` would be calculated by the minimal fromVersion of its content items.
* Added the `--docker-image-target` flag to **lint** for testing native supported content with new images.

## 1.10.5
* Fixed an issue where running **run-test-playbook** would not use the `verify` parameter correctly. @ajoga
* Added a newline at the end of README files generated in **generate-docs**.
* Added the value `3` (out of bounds) to the `onChangeRepAlg` and `reputationCalc` fields under the `IncidentType` and `GenericType` schemas. **validate** will allow using it now.
* Fixed an issue where **doc-review** required dot suffixes in release notes describing new content.
* Fixed an issue where **validate** failed on Feed Integrations after adding the new *Collect/Connect* section field.
* Fixed an issue where using **postman-codegen** failed converting strings containing digits to kebab-case.
* Fixed an issue where the ***error-code*** command could not parse List[str] parameter.
* Updated validation *LO107* to support more section types in XSIAM layouts.

## 1.10.4
* Added support for running **lint** in multiple native-docker images.

## 1.10.3
* Fixed an issue where running **format** would fail after running npm install.
* Improved the graph validations in the **validate** command:
  - GR100 will now run on all content items of changed packs.
  - GR101 and GR102 will now catch invalid fromversion/toversion of files **using** the changed items.
  - GR103 errors will raise a warning when using the *-a* flag, but an error if using the *-i* or *g* flags.
* Fixed an issue where test-playbooks timed out.
* Fixed an issue where making a change in a module using an ApiModule would cause lint to run on the ApiModule unnecessarily.
* Fixed an issue where the `marketplace` field was not used when dumping pack zips.
* Fixed a typo in the README content generated with **update-release-notes** for updating integrations.
* Fixed an issue in **validate**, where using the `-gr` and `-i` flags did not run properly.
* Added the `sectionorder` field to integration scheme.
* Fixed an issue where in some occasions running of test-playbooks could receive session timeouts.
* Fixed an issue where **validate** command failed on core pack dependencies validation because of test dependencies.

## 1.10.2
* Added markdown lint formatting for README files in the **format** command.
* Fixed an issue where **lint** failed when using the `-cdam` flag with changed dependant api modules.
* Fixed an issue in the **upload** command, where `json`-based content items were not unified correctly when using the `--zip` argument.
* Added XPANSE core packs validations.

## 1.10.1
* Fixed an issue where **update-content-graph** failed to execute.

## 1.10.0
* **Breaking change**: Removed usage of `pipenv`, `isort` and `autopep8` in the **split** and **download** commands. Removed the `--no-pipenv` and `--no-code-formatting` flags. Please see https://xsoar.pan.dev/docs/tutorials/tut-setup-dev-remote for the recommended environment setup.
* Fixed an issue in **prepare-content** command where large code lines were broken.
* Fixed an issue where git-*renamed_files* were not retrieved properly.
* Fixed an issue where test dependencies were calculated in all level dependencies calculation.
* Added formatting and validation to XSIAM content types.
* Fixed an issue where several XSIAM content types were not validated when passing the `-a` flag.
* Added a UUID to name mapper for **download** it replaces UUIDs with names on all downloaded files.
* Updated the demisto-py to v3.2.6 which now supports basic proxy authentication.
* Improved the message shown when using **upload** and overwriting packs.
* Added support for the **Layout Rule** content type in the id-set and the content graph.
* Updated the default general `fromVersion` value on **format** to `6.8.0`
* Fixed an issue where **lint** sometimes failed when using the `-cdam` flag due to wrong file duplications filtering.
* Added the content graph to **validate**, use with the `--graph` flag.

## 1.9.0
* Fixed an issue where the Slack notifier was using a deprecated argument.
* Added the `--docker-image` argument to the **lint** command, which allows determining the docker image to run lint on. Possible options are: `'native:ga'`, `'native:maintenance'`, `'native:dev'`, `'all'`, a specific docker image (from Docker Hub) or, the default `'from-yml'`.
* Fixed an issue in **prepare-content** command where large code lines were broken.
* Added a logger warning to **get_demisto_version**, the task will now fail with a more informative message.
* Fixed an issue where the **upload** and **prepare-content** commands didn't add `fromServerVersion` and `toServerVersion` to layouts.
* Updated **lint** to use graph instead of id_set when running with `--check-dependent-api-module` flag.
* Added the marketplaces field to all schemas.
* Added the flag `--xsoar-only` to the **doc-review** command which enables reviewing documents that belong to XSOAR-supported Packs.
* Fixed an issue in **update-release-notes** command where an error occurred when executing the same command a second time.
* Fixed an issue where **validate** would not always ignore errors listed under `.pack-ignore`.
* Fixed an issue where running **validate** on a specific pack didn't test all the relevant entities.
* Fixed an issue where fields ending with `_x2` where not replaced in the appropriate Marketplace.

## 1.8.3
* Changed **validate** to allow hiding parameters of type 0, 4, 12 and 14 when replacing with type 9 (credentials) with the same name.
* Fixed an issue where **update-release-notes** fails to update *MicrosoftApiModule* dependent integrations.
* Fixed an issue where the **upload** command failed because `docker_native_image_config.json` file could not be found.
* Added a metadata file to the content graph zip, to be used in the **update-content-graph** command.
* Updated the **validate** and **update-release-notes** commands to unskip the *Triggers Recommendations* content type.


## 1.8.2
* Fixed an issue where demisto-py failed to upload content to XSIAM when `DEMISTO_USERNAME` environment variable is set.
* Fixed an issue where the **prepare-content** command output invalid automation name when used with the --*custom* argument.
* Fixed an issue where modeling rules with arbitrary whitespace characters were not parsed correctly.
* Added support for the **nativeImage** key for an integration/script in the **prepare-content** command.
* Added **validate** checks for integrations declared deprecated (display name, description) but missing the `deprecated` flag.
* Changed the **validate** command to fail on the IN145 error code only when the parameter with type 4 is not hidden.
* Fixed an issue where downloading content layouts with `detailsV2=None` resulted in an error.
* Fixed an issue where **xdrctemplate** was missing 'external' prefix.
* Fixed an issue in **prepare-content** command providing output path.
* Updated the **validate** and **update-release-notes** commands to skip the *Triggers Recommendations* content type.
* Added a new validation to the **validate** command to verify that the release notes headers are in the correct format.
* Changed the **validate** command to fail on the IN140 error code only when the skipped integration has no unit tests.
* Changed **validate** to allow hiding parameters of type 4 (secret) when replacing with type 9 (credentials) with the same name.
* Fixed an issue where the **update-release-notes** command didn't add release-notes properly to some *new* content items.
* Added validation that checks that the `nativeimage` key is not defined in script/integration yml.
* Added to the **format** command the ability to remove `nativeimage` key in case defined in script/integration yml.
* Enhanced the **update-content-graph** command to support `--use-git`, `--imported_path` and `--output-path` arguments.
* Fixed an issue where **doc-review** failed when reviewing command name in some cases.
* Fixed an issue where **download** didn't identify playbooks properly, and downloaded files with UUIDs instead of file/script names.

## 1.8.1
* Fixed an issue where **format** created duplicate configuration parameters.
* Added hidden properties to integration command argument and script argument.
* Added `--override-existing` to **upload** that skips the confirmation prompt for overriding existing content packs. @mattbibbydw
* Fixed an issue where **validate** failed in private repos when attempting to read from a nonexisting `approved_categories.json`.
* Fixed an issue where **validate** used absolute paths when getting remote `pack_metadata.json` files in private repos.
* Fixed an issue in **download**, where names of custom scripts were replaced with UUIDs in IncidentFields and Layouts.

## 1.8.0
* Updated the supported python versions, as `>=3.8,<3.11`, as some of the dependencies are not supported on `3.11` yet.
* Added a **validate** step for **Modeling Rules** testdata files.
* Added the **update-content-graph** command.
* Added the ability to limit the number of CPU cores with `DEMISTO_SDK_MAX_CPU_CORES` envirment variable.
* Added the **prepare-content** command.
* Added support for fromversion/toversion in XSIAM content items (correlation rules, XSIAM dashboards, XSIAM reports and triggers).
* Added a **validate** step checking types of attributes in the schema file of modeling rule.
* Added a **validate** step checking that the dataset name of a modeling rule shows in the xif and schema files.
* Added a **validate** step checking that a correlation rule file does not start with a hyphen.
* Added a **validate** step checking that xsiam content items follow naming conventions.
* Fixed an issue where SDK commands failed on the deprecated `packaging.version.LegacyVersion`, by locking the `packaging` version to `<22`.
* Fixed an issue where **update-release-notes** failed when changing only xif file in **Modeling Rules**.
* Fixed an issue where *is_valid_category* and *is_categories_field_match_standard* failed when running in a private repo.
* Fixed an issue where **validate** didn't fail on the MR103 validation error.
* Fixed the *--release-notes* option, to support the new CHANGELOG format.
* Fixed an issue where **validate** failed when only changing a modeling rules's xif file.
* Fixed an issue where **format** failed on indicator files with a `None` value under the `tabs` key.
* Fixed an issue where **validate** only printed errors for one change of context path, rather than print all.
* Fixed an issue where **download** did not suggest using a username/password when authenticating with XSOAR and using invalid arguments.
* Fixed an issue where **download** failed when listing or downloading content items that are not unicode-encoded.
* Added support for fromversion/toversion in XSIAM content items (correlation rules, XSIAM dashboards, XSIAM reports and triggers).
* Updated the supported python versions, as `>=3.8,<3.11`, as some of the dependencies are not supported on `3.11` yet.
* Added **prepare-content** command which will prepare the pack or content item for the platform.
* Patched an issue where deprecated `packaging.version.LegacyVersion`, locking packaging version to `<22`.

## 1.7.9
* Fixed an issue where an error message in **validate** would not include the suggested fix.
* Added a validation that enforces predefined categories on MP Packs & integration yml files, the validation also ensures that each pack has only one category.
* Fixed an issue where **update-release-notes** did not generate release notes for **XDRC Templates**.
* Fixed an issue where **upload** failed without explaining the reason.
* Improved implementation of the docker_helper module.
* Fixed an issue where **validate** did not check changed pack_metadata.json files when running using git.
* Added support for **xdrctemplate** to content graph.
* Fixed an issue where local copies of the newly-introduced `DemistoClassApiModule.py` were validated.
* Added new release notes templates for the addition and modification of playbooks, layouts and types in the **doc-review** command.
* Fixed an issue where the **doc-review** command failed on descriptions of new content items.
* Added the `Command XXX is deprecated. Use XXX instead.` release notes templates to **doc-review** command.
* Fixed an issue where the **update-release-notes** command didn't add the modeling-rules description for new modeling-rules files.

## 1.7.8
* Added the capability to run the MDX server in a docker container for environments without node.
* Fixed an issue where **generate-docs** with `-c` argument updated sections of the incorrect commands.
* Added IF113 error code to **ALLOWED_IGNORE_ERRORS**.
* Fixed an issue where **validate** failed on playbooks with non-string input values.
* Added the `DEMISTO_SDK_IGNORE_CONTENT_WARNING` environment variable, to allow suppressing warnings when commands are not run under a content repo folder.
* Fixed an issue where **validate** failed to recognize integration tests that were missing from config.json
* Added support for **xpanse** marketplace in **create-id-set** and **create-content-artifacts** commands.
* Fixed an issue where **split** failed on yml files.
* Added support for marketplace-specific tags.
* Fixed an issue where **download** would not run `isort`. @maxgubler
* Fixed an issue where XSIAM Dashboards and Reports images failed the build.
* Added support for **xpanse** marketplace to content graph.

## 1.7.7
* Fixed an issue where paybooks **generate-docs** didn't parse complex input values when no accessor field is given correctly.
* Fixed an issue in the **download** command, where an exception would be raised when downloading system playbooks.
* Fixed an issue where the **upload** failed on playbooks containing a value that starts with `=`.
* Fixed an issue where the **generate-unit-tests** failed to generate assertions, and generate unit tests when command names does not match method name.
* Fixed an issue where the **download** command did not honor the `--no-code-formatting` flag properly. @maxgubler
* Added a new check to **validate**, making sure playbook task values are passed as references.
* Fixed an issue where the **update-release-notes** deleted existing release notes, now appending to it instead.
* Fixed an issue where **validate** printed blank space in case of validation failed and ignored.
* Renamed 'Agent Config' to 'XDRC Templates'.
* Fixed an issue where the **zip-packs** command did not work with the CommonServerUserPython and CommonServerUserPowerShell package.

## 1.7.6

* Fixed parsing of initialization arguments of client classes in the **generate-unit-tests** command.
* Added support for AgentConfig content item in the **upload**, **create-id-set**, **find-dependecies**, **unify** and **create-content-artifacts** commands.
* Added support for XSIAM Report preview image.

## 1.7.5

* Fixed an issue where the **upload** command did not work with the CommonServerUserPython package.
* Fixed an issue in the **download** command, where some playbooks were downloaded as test playbooks.
* Added playbook modification capabilities in **TestSuite**.
* Added a new command **create-content-graph**.
* Fixed an issue in the **upload** command, where the temporary zip would not clean up properly.
* Improved content items parsing in the **create-content-graph** command.
* Added an error when the docker daemon is unavailable when running **lint**.
* Removed the validation of a subtype change for scripts in the **validate** command.
* Fixed an issue where names of XSIAM content items were not normalized properly.
* Fixed an issue where the **download** command was downloading playbooks with **script** (id) and not **scriptName**.
* Fixed an issue where script yml files were not properly identified by `find_type`.
* Removed nightly integrations filtering when deciding if a test should run.
* Added support for XSIAM Dashboard preview image.
* Added the `--no-code-formatting` flag to the **download** command, allowing to skip autopep8 and isort.
* Fixed an issue in the **update-release-notes** command, where generating release notes for modeling rules schema file caused exception.

## 1.7.4

* Fixed an issue where the **doc-review** command showed irrelevant messages.
* Fixed an issue in **validate**, where backward-compatibility failures prevented other validations from running.
* Fixed an issue in **validate**, where content-like files under infrastructure paths were not ignored.
* Fixed an issue in the AMI mapping, where server versions were missing.
* Change the way the normalize name is set for external files.
* Added dump function to XSIAM pack objects to dulicate the files.
* Fixed an issue where the `contribution_converter` did not support changes made to ApiModules.
* Added name normalization according to new convention to XSIAM content items
* Added playbook modification capabilities in **TestSuite**.
* Fixed an issue in create-content-artifacts where it will not get a normalize name for the item and it will try to duplicate the same file.

## 1.7.3

* Fixed an issue in the **format** command where fail when executed from environment without mdx server available.
* Added `Added a`, `Added an` to the list of allowed changelog prefixes.
* Added support for Indicator Types/Reputations in the **upload** command.
* Fixed an issue when running from a subdirectory of a content repo failed.
* Changing the way we are using XSIAM servers api-keys in **test-content** .
* Added a success message to **postman-codegen**.

## 1.7.2

* Fixed an issue in the **validate** command where incident fields were not found in mappers even when they exist
* Added an ability to provide list of marketplace names as a param attribute to **validate** and **upload**
* Added the file type to the error message when it is not supported.
* Fixed an issue where `contribution_converter` incorrectly mapped _Indicator Field_ objects to the _incidentfield_ directory in contribution zip files.
* Fixed a bug where **validate** returned error on empty inputs not used in playbooks.
* Added the `DEMISTO_SDK_CONTENT_PATH` environment variable, implicitly used in various commands.
* Added link to documentation for error messages regarding use cases and tags.

## 1.7.1

* Fixed an issue where *indicatorTypes* and *betaIntegrations* were not found in the id_set.
* Updated the default general `fromVersion` value on **format** to `6.5.0`
* Fixed an issue where the **validate** command did not fail when the integration yml file name was not the same as the folder containing it.
* Added an option to have **generate-docs** take a Playbooks folder path as input, and generate docs for all playbooks in it.
* Fixed an issue where the suggestion in case of `IF113` included uppercase letters for the `cliName` parameter.
* Added new validation to the **validate** command to fail and list all the file paths of files that are using a deprecated integration command / script / playbook.
* **validate** will no longer fail on playbooks calling subplaybooks that have a higher `fromVersion` value, if  calling the subplaybook has `skipifunavailable=True`.
* Fixed an issue where relative paths were not accessed correctly.
* Running any `demisto-sdk` command in a folder with a `.env` file will load it, temporarily overriding existing environment variables.
* Fixed an issue where **validate** did not properly detect deleted files.
* Added new validations to the **validate** command to verify that the schema file exists for a modeling rule and that the schema and rules keys are empty in the yml file.
* Fixed an issue where *find_type* didn't recognize exported incident types.
* Added a new validation to **validate**, making sure all inputs of a playbook are used.
* Added a new validation to **validate**, making sure all inputs used in a playbook declared in the input section.
* The **format** command will now replace the *fromServerVersion* field with *fromVersion*.

## 1.7.0

* Allowed JSON Handlers to accept kwargs, for custoimzing behavior.
* Fixed an issue where an incorrect error was shown when the `id` of a content item differed from its `name` attribute.
* Fixed an issue where the `preserve_quotes` in ruamel_handler received an incorrect value @icholy
* Fixed an issue where ignoring RM110 error code wasn't working and added a validation to **ALLOWED_IGNORE_ERRORS** to validate that all error codes are inserted in the right format.
* Fixed an issue where the contribution credit text was not added correctly to the pack README.
* Changed the contribution file implementation from markdown to a list of contributor names. The **create-content-artifact** will use this list to prepare the needed credit message.
* Added a new validation to the `XSOAR-linter` in the **lint** command for verifying that demisto.log is not used in the code.
* The **generate-docs** command will now auto-generate the Incident Mirroring section when implemented in an integration.
* Added support to automatically generate release notes for deprecated items in the **update-release-notes** command.
* Fixed an issue causing any command to crash when unable to detect local repository properties.
* Fixed an issue where running in a private gitlab repo caused a warning message to be shown multiple times.
* Added a new validation to the **validate** command to verify that markdown and python files do not contain words related to copyright section.
* Fixed an issue where **lint** crashed when provided an input file path (expecting a directory).

## 1.6.9

* Added a new validation that checks whether a pack should be deprecated.
* Added a new ability to the **format** command to deprecate a pack.
* Fixed an issue where the **validate** command sometimes returned a false negative in cases where there are several sub-playbooks with the same ID.
* Added a new validation to the **validate** command to verify that the docker in use is not deprecated.
* Added support for multiple ApiModules in the **unify** command
* Added a check to **validate** command, preventing use of relative urls in README files.
* Added environment variable **DEMISTO_SDK_MARKETPLACE** expected to affect *MarketplaceTagParser* *marketplace* value. The value will be automatically set when passing *marketplace* arg to the commands **unify**, **zip-packs**, **create-content-artifacts** and **upload**.
* Added slack notifier for build failures on the master branch.
* Added support for modeling and parsing rules in the **split** command.
* Added support for README files in **format** command.
* Added a **validate** check, making sure classifier id and name values match. Updated the classifier **format** to update the id accordingly.
* The **generate-docs** command will now auto-generate the playbook image link by default.
* Added the `--custom-image-link` argument to override.
* Added a new flag to **generate-docs** command, allowing to add a custom image link to a playbook README.
* Added a new validation to the **validate** command to verify that the package directory name is the same as the files contained in the that package.
* Added support in the **unify** command to unify a schema into its Modeling Rule.

## 1.6.8

* Fixed an issue where **validate** did not fail on invalid playbook entities' versions (i.e. subplaybooks or scripts with higher fromversion than their parent playbook).
* Added support for running lint via a remote docker ssh connection. Use `DOCKER_HOST` env variable to specify a remote docker connection, such as: `DOCKER_HOST=ssh://myuser@myhost.com`.
* Fixed an issue where the pack cache in *get_marketplaces* caused the function to return invalid values.
* Fixed an issue where running format on a pack with XSIAM entities would fail.
* Added the new `display_name` field to relevant entities in the **create-id-set** command.
* Added a new validation to the **validate** command to verify the existence of "Reliability" parameter if the integration have reputation command.
* Fixed a bug where terminating the **lint** command failed (`ctrl + c`).
* Removed the validation of a subtype change in integrations and scripts from **validate**.
* Fixed an issue where **download** did not behave as expected when prompting for a version update. Reported by @K-Yo
* Added support for adoption release notes.
* Fixed an issue where **merge-id-sets** failed when a key was missing in one id-set.json.
* Fixed a bug where some mypy messages were not parsed properly in **lint**.
* Added a validation to the **validate** command, failing when '`fromversion`' or '`toversion`' in a content entity are incorrect format.
* Added a validation to the **validate** command, checking if `fromversion` <= `toversion`.
* Fixed an issue where coverage reports used the wrong logging level, marking debug logs as errors.
* Added a new validation to the **validate** command, to check when the discouraged `http` prefixes are used when setting defaultvalue, rather than `https`.
* Added a check to the **lint** command for finding hard-coded usage of the http protocol.
* Locked the dependency on Docker.
* Removed a traceback line from the **init** command templates: BaseIntegration, BaseScript.
* Updated the token in **_add_pr_comment** method from the content-bot token to the xsoar-bot token.

## 1.6.7

* Added the `types-markdown` dependency, adding markdown capabilities to existing linters using the [Markdown](https://pypi.org/project/Markdown/) package.
* Added support in the **format** command to remove nonexistent incident/indicator fields from *layouts/mappers*
* Added the `Note: XXX` and `XXX now generally available.` release notes templates to **doc-review** command.
* Updated the logs shown during the docker build step.
* Removed a false warning about configuring the `GITLAB_TOKEN` environment variable when it's not needed.
* Removed duplicate identifiers for XSIAM integrations.
* Updated the *tags* and *use cases* in pack metadata validation to use the local files only.
* Fixed the error message in checkbox validation where the defaultvalue is wrong and added the name of the variable that should be fixed.
* Added types to `find_type_by_path` under tools.py.
* Fixed an issue where YAML files contained incorrect value type for `tests` key when running `format --deprecate`.
* Added a deprecation message to the `tests:` section of yaml files when running `format --deprecate`.
* Added use case for **validate** on *wizard* objects - set_playbook is mapped to all integrations.
* Added the 'integration-get-indicators' commands to be ignored by the **verify_yml_commands_match_readme** validation, the validation will no longer fail if these commands are not in the readme file.
* Added a new validation to the **validate** command to verify that if the phrase "breaking changes" is present in a pack release notes, a JSON file with the same name exists and contains the relevant breaking changes information.
* Improved logs when running test playbooks (in a build).
* Fixed an issue in **upload** did not include list-type content items. @nicolas-rdgs
* Reverted release notes to old format.

## 1.6.6

* Added debug print when excluding item from ID set due to missing dependency.
* Added a validation to the **validate** command, failing when non-ignorable errors are present in .pack-ignore.
* Fixed an issue where `mdx server` did not close when stopped in mid run.
* Fixed an issue where `-vvv` flag did not print logs on debug level.
* enhanced ***validate*** command to list all command names affected by a backward compatibility break, instead of only one.
* Added support for Wizard content item in the **format**, **validate**, **upload**, **create-id-set**, **find-dependecies** and **create-content-artifacts** commands.
* Added a new flag to the **validate** command, allowing to run specific validations.
* Added support in **unify** and **create-content-artifacts** for displaying different documentations (detailed description + readme) for content items, depending on the marketplace version.
* Fixed an issue in **upload** where list items were not uploaded.
* Added a new validation to **validate** command to verify that *cliName* and *id* keys of the incident field or the indicator field are matches.
* Added the flag '-x', '--xsiam' to **upload** command to upload XSIAM entities to XSIAM server.
* Fixed the integration field *isFetchEvents* to be in lowercase.
* Fixed an issue where **validate -i** run after **format -i** on an existing file in the repo instead of **validate -g**.
* Added the following commands: 'update-remote-data', 'get-modified-remote-data', 'update-remote-system' to be ignored by the **verify_yml_commands_match_readme** validation, the validation will no longer fail if these commands are not in the readme file.
* Updated the release note template to include a uniform format for all items.
* Added HelloWorldSlim template option for *--template* flag in **demisto-sdk init** command.
* Fixed an issue where the HelloWorldSlim template in **demisto-sdk init** command had an integration id that was conflicting with HelloWorld integration id.
* Updated the SDK to use demisto-py 3.1.6, allowing use of a proxy with an environment variable.
* Set the default logger level to `warning`, to avoid unwanted debug logs.
* The **format** command now validates that default value of checkbox parameters is a string 'true' or 'false'.
* Fixed an issue where `FileType.PLAYBOOK` would show instead of `Playbook` in readme error messages.
* Added a new validation to **validate** proper defaultvalue for checkbox fields.

## 1.6.5

* Fixed an issue in the **format** command where the `id` field was overwritten for existing JSON files.
* Fixed an issue where the **doc-review** command was successful even when the release-note is malformed.
* Added timestamps to the `demisto-sdk` logger.
* Added time measurements to **lint**.
* Added the flag '-d', '--dependency' to **find-dependencies** command to get the content items that cause the dependencies between two packs.
* Fixed an issue where **update-release-notes** used the *trigger_id* field instead of the *trigger_name* field.
* Fixed an issue where **doc-review** failed to recognize script names, in scripts using the old file structure.
* Fixed an issue where concurrent processes created by **lint** caused deadlocks when opening files.
* Fixed an issue in the **format** command where `_dev` or `_copy` suffixes weren't removed from the subscript names in playbooks and layouts.
* Fixed an issue where **validate** failed on nonexistent `README.md` files.
* Added support of XSIAM content items to the **validate** command.
* Report **lint** summary results and failed packages after reporting time measurements.

## 1.6.4

* Added the new **generate-yml-from-python** command.
* Added a code *type* indication for integration and script objects in the *ID Set*.
* Added the [Vulture](https://github.com/jendrikseipp/vulture) linter to the pre-commit hook.
* The `demisto-sdk` pack will now be distributed via PyPi with a **wheel** file.
* Fixed a bug where any edited json file that contained a forward slash (`/`) escaped.
* Added a new validation to **validate** command to verify that the metadata *currentVersion* is
the same as the last release note version.
* The **validate** command now checks if there're none-deprecated integration commands that are missing from the readme file.
* Fixed an issue where *dockerimage* changes in Scripts weren't recognized by the **update-release-notes** command.
* Fixed an issue where **update-xsoar-config-file** did not properly insert the marketplace packs list to the file.
* Added the pack name to the known words by default when running the **doc-review** command.
* Added support for new XSIAM entities in **create-id-set** command.
* Added support for new XSIAM entities in **create-content-artifacts** command.
* Added support for Parsing/Modeling Rule content item in the **unify** command.
* Added the integration name, the commands name and the script name to the known words by default when running the **doc-review** command.
* Added an argument '-c' '--custom' to the **unify** command, if True will append to the unified yml name/display/id the custom label provided
* Added support for sub words suggestion in kebab-case sentences when running the **doc-review** command.
* Added support for new XSIAM entities in **update-release-notes** command.
* Enhanced the message of alternative suggestion words shown when running **doc-review** command.
* Fixed an incorrect error message, in case `node` is not installed on the machine.
* Fixed an issue in the **lint** command where the *check-dependent-api-modules* argument was set to true by default.
* Added a new command **generate-unit-tests**.
* Added a new validation to **validate** all SIEM integration have the same suffix.
* Fixed the destination path of the unified parsing/modeling rules in **create-content-artifacts** command.
* Fixed an issue in the **validate** command, where we validated wrongfully the existence of readme file for the *ApiModules* pack.
* Fixed an issue in the **validate** command, where an error message that was displayed for scripts validation was incorrect.
* Fixed an issue in the **validate** and **format** commands where *None* arguments in integration commands caused the commands to fail unexpectedly.
* Added support for running tests on XSIAM machines in the **test-content** command.
* Fixed an issue where the **validate** command did not work properly when deleting non-content items.
* Added the flag '-d', '--dependency' to **find-dependencies** command to get the content items that cause the dependencies between two packs.

## 1.6.3

* **Breaking change**: Fixed a typo in the **validate** `--quiet-bc-validation` flag (was `--quite-bc-validation`). @upstart-swiss
* Dropped support for python 3.7: Demisto-SDK is now supported on Python 3.8 or newer.
* Added an argument to YAMLHandler, allowing to set a maximal width for YAML files. This fixes an issue where a wrong default was used.
* Added the detach mechanism to the **upload** command, If you set the --input-config-file flag, any files in the repo's SystemPacks folder will be detached.
* Added the reattach mechanism to the **upload** command, If you set the --input-config-file flag, any detached item in your XSOAR instance that isn't currently in the repo's SystemPacks folder will be re-attached.
* Fixed an issue in the **validate** command that did not work properly when using the *-g* flag.
* Enhanced the dependency message shown when running **lint**.
* Fixed an issue where **update-release-notes** didn't update the currentVersion in pack_metadata.
* Improved the logging in **test-content** for helping catch typos in external playbook configuration.

## 1.6.2

* Added dependency validation support for core marketplacev2 packs.
* Fixed an issue in **update-release-notes** where suggestion fix failed in validation.
* Fixed a bug where `.env` files didn't load. @nicolas-rdgs
* Fixed a bug where **validate** command failed when the *categories* field in the pack metadata was empty for non-integration packs.
* Added *system* and *item-type* arguments to the **download** command, used when downloading system items.
* Added a validation to **validate**, checking that each script, integration and playbook have a README file. This validation only runs when the command is called with either the `-i` or the `-g` flag.
* Fixed a regression issue with **doc-review**, where the `-g` flag did not work.
* Improved the detection of errors in **doc-review** command.
* The **validate** command now checks if a readme file is empty, only for packs that contain playbooks or were written by a partner.
* The **validate** command now makes sure common contextPath values (e.g. `DBotScore.Score`) have a non-empty description, and **format** populates them automatically.
* Fixed an issue where the **generate-outputs** command did not work properly when examples were provided.
* Fixed an issue in the **generate-outputs** command, where the outputs were not written to the specified output path.
* The **generate-outputs** command can now generate outputs from multiple calls to the same command (useful when different args provide different outputs).
* The **generate-outputs** command can now update a yaml file with new outputs, without deleting or overwriting existing ones.
* Fixed a bug where **doc-review** command failed on existing templates.
* Fixed a bug where **validate** command failed when the word demisto is in the repo README file.
* Added support for adding test-playbooks to the zip file result in *create-content-artifacts* command for marketplacev2.
* Fixed an issue in **find-dependencies** where using the argument *-o* without the argument *--all-packs-dependencies* did not print a proper warning.
* Added a **validate** check to prevent deletion of files whose deletion is not supported by the XSOAR marketplace.
* Removed the support in the *maintenance* option of the *-u* flag in the **update-release-notes** command.
* Added validation for forbidden words and phrases in the **doc-review** command.
* Added a retries mechanism to the **test-content** command to stabilize the build process.
* Added support for all `git` platforms to get remote files.
* Refactored the **format** command's effect on the *fromversion* field:
  * Fixed a bug where the *fromversion* field was removed when modifying a content item.
  * Updated the general default *fromversion* and the default *fromversion* of newly-introduced content items (e.g. `Lists`, `Jobs`).
  * Added an interactive mode functionality for all content types, to ask the user whether to set a default *fromversion*, if could not automatically determine its value. Use `-y` to assume 'yes' as an answer to all prompts and run non-interactively.

## 1.6.1

* Added the '--use-packs-known-words' argument to the **doc-review** command
* Added YAML_Loader to handle yaml files in a standard way across modules, replacing PYYAML.
* Fixed an issue when filtering items using the ID set in the **create-content-artifacts** command.
* Fixed an issue in the **generate-docs** command where tables were generated with an empty description column.
* Fixed an issue in the **split** command where splitting failed when using relative input/output paths.
* Added warning when inferred files are missing.
* Added to **validate** a validation for integration image dimensions, which should be 120x50px.
* Improved an error in the **validate** command to better differentiate between the case where a required fetch parameter is malformed or missing.

## 1.6.0

* Fixed an issue in the **create-id-set** command where similar items from different marketplaces were reported as duplicated.
* Fixed typo in demisto-sdk init
* Fixed an issue where the **lint** command did not handle all container exit codes.
* Add to **validate** a validation for pack name to make sure it is unchanged.
* Added a validation to the **validate** command that verifies that the version in the pack_metdata file is written in the correct format.
* Fixed an issue in the **format** command where missing *fromVersion* field in indicator fields caused an error.

## 1.5.9

* Added option to specify `External Playbook Configuration` to change inputs of Playbooks triggered as part of **test-content**
* Improved performance of the **lint** command.
* Improved performance of the **validate** command when checking README images.
* ***create-id-set*** command - the default value of the **marketplace** argument was changed from ‘xsoar’ to all packs existing in the content repository. When using the command, make sure to pass the relevant marketplace to use.

## 1.5.8

* Fixed an issue where the command **doc-review** along with the argument `--release-notes` failed on yml/json files with invalid schema.
* Fixed an issue where the **lint** command failed on packs using python 3.10

## 1.5.7

* Fixed an issue where reading remote yaml files failed.
* Fixed an issue in **validate** failed with no error message for lists (when no fromVersion field was found).
* Fixed an issue when running **validate** or **format** in a gitlab repository, and failing to determine its project id.
* Added an enhancement to **split**, handling an empty output argument.
* Added the ability to add classifiers and mappers to conf.json.
* Added the Alias field to the incident field schema.

## 1.5.6

* Added 'deprecated' release notes template.
* Fixed an issue where **run-test-playbook** command failed to get the task entries when the test playbook finished with errors.
* Fixed an issue in **validate** command when running with `no-conf-json` argument to ignore the `conf.json` file.
* Added error type text (`ERROR` or `WARNING`) to **validate** error prints.
* Fixed an issue where the **format** command on test playbook did not format the ID to be equal to the name of the test playbook.
* Enhanced the **update-release-notes** command to automatically commit release notes config file upon creation.
* The **validate** command will validate that an indicator field of type html has fromVersion of 6.1.0 and above.
* The **format** command will now add fromVersion 6.1.0 to indicator field of type html.
* Added support for beta integrations in the **format** command.
* Fixed an issue where the **postman-codegen** command failed when called with the `--config-out` flag.
* Removed the integration documentation from the detailed description while performing **split** command to the unified yml file.
* Removed the line which indicates the version of the product from the README.md file for new contributions.

## 1.5.5

* Fixed an issue in the **update-release-notes** command, which did not work when changes were made in multiple packs.
* Changed the **validate** command to fail on missing test-playbooks only if no unittests are found.
* Fixed `to_kebab_case`, it will now deal with strings that have hyphens, commas or periods in them, changing them to be hyphens in the new string.
* Fixed an issue in the **create-id-set** command, where the `source` value included the git token if it was specified in the remote url.
* Fixed an issue in the **merge-id-set** command, where merging fails because of duplicates but the packs are in the XSOAR repo but in different version control.
* Fixed missing `Lists` Content Item as valid `IDSetType`
* Added enhancement for **generate-docs**. It is possible to provide both file or a comma seperated list as `examples`. Also, it's possible to provide more than one example for a script or a command.
* Added feature in **format** to sync YML and JSON files to the `master` file structure.
* Added option to specify `Incident Type`, `Incoming Mapper` and `Classifier` when configuring instance in **test-content**
* added a new command **run-test-playbook** to run a test playbook in a given XSOAR instance.
* Fixed an issue in **format** when running on a modified YML, that the `id` value is not changed to its old `id` value.
* Enhancement for **split** command, replace `ApiModule` code block to `import` when splitting a YML.
* Fixed an issue where indicator types were missing from the pack's content, when uploading using **zip-packs**.
* The request data body format generated in the **postman-codegen** will use the python argument's name and not the raw data argument's name.
* Added the flag '--filter-by-id-set' to **create-content-artifacts** to create artifacts only for items in the given id_set.json.

## 1.5.4

* Fixed an issue with the **format** command when contributing via the UI
* The **format** command will now not remove the `defaultRows` key from incident, indicator and generic fields with `type: grid`.
* Fixed an issue with the **validate** command when a layoutscontainer did not have the `fromversion` field set.
* added a new command **update-xsoar-config-file** to handle your XSOAR Configuration File.
* Added `skipVerify` argument in **upload** command to skip pack signature verification.
* Fixed an issue when the **run** command  failed running when there’s more than one playground, by explicitly using the current user’s playground.
* Added support for Job content item in the **format**, **validate**, **upload**, **create-id-set**, **find-dependecies** and **create-content-artifacts** commands.
* Added a **source** field to the **id_set** entitles.
* Two entitles will not consider as duplicates if they share the same pack and the same source.
* Fixed a bug when duplicates were found in **find_dependencies**.
* Added function **get_current_repo** to `tools`.
* The **postman-codegen** will not have duplicates argument name. It will rename them to the minimum distinguished shared path for each of them.

## 1.5.3

* The **format** command will now set `unsearchable: True` for incident, indicator and generic fields.
* Fixed an issue where the **update-release-notes** command crashes with `--help` flag.
* Added validation to the **validate** command that verifies the `unsearchable` key in incident, indicator and generic fields is set to true.
* Removed a validation that DBotRole should be set for automation that requires elevated permissions to the `XSOAR-linter` in the **lint** command.
* Fixed an issue in **Validate** command where playbooks conditional tasks were mishandeled.
* Added a validation to prevent contributors from using the `fromlicense` key as a configuration parameter in an integration's YML
* Added a validation to ensure that the type for **API token** (and similar) parameters are configured correctly as a `credential` type in the integration configuration YML.
* Added an assertion that checks for duplicated requests' names when generating an integration from a postman collection.
* Added support for [.env files](https://pypi.org/project/python-dotenv/). You can now add a `.env` file to your repository with the logging information instead of setting a global environment variables.
* When running **lint** command with --keep-container flag, the docker images are committed.
* The **validate** command will not return missing test playbook error when given a script with dynamic-section tag.

## 1.5.2

* Added a validation to **update-release-notes** command to ensure that the `--version` flag argument is in the right format.
* added a new command **coverage-analyze** to generate and print coverage reports.
* Fixed an issue in **validate** in repositories which are not in GitHub or GitLab
* Added a validation that verifies that readme image absolute links do not contain the working branch name.
* Added support for List content item in the **format**, **validate**, **download**, **upload**, **create-id-set**, **find-dependecies** and **create-content-artifacts** commands.
* Added a validation to ensure reputation command's default argument is set as an array input.
* Added the `--fail-duplicates` flag for the **merge-id-set** command which will fail the command if duplicates are found.
* Added the `--fail-duplicates` flag for the **create-id-set** command which will fail the command if duplicates are found.

## 1.5.1

* Fixed an issue where **validate** command failed to recognized test playbooks for beta integrations as valid tests.
* Fixed an issue were the **validate** command was falsely recognizing image paths in readme files.
* Fixed an issue where the **upload** command error message upon upload failure pointed to wrong file rather than to the pack metadata.
* Added a validation that verifies that each script which appears in incident fields, layouts or layout containers exists in the id_set.json.
* Fixed an issue where the **postman code-gen** command generated double dots for context outputs when it was not needed.
* Fixed an issue where there **validate** command on release notes file crashed when author image was added or modified.
* Added input handling when running **find-dependencies**, replacing string manipulations.
* Fixed an issue where the **validate** command did not handle multiple playbooks with the same name in the id_set.
* Added support for GitLab repositories in **validate**

## 1.5.0

* Fixed an issue where **upload** command failed to upload packs not under content structure.
* Added support for **init** command to run from non-content repo.
* The **split-yml** has been renamed to **split** and now supports splitting Dashboards from unified Generic Modules.
* Fixed an issue where the skipped tests validation ran on the `ApiModules` pack in the **validate** command.
* The **init** command will now create the `Generic Object` entities directories.
* Fixed an issue where the **format** command failed to recognize changed files from git.
* Fixed an issue where the **json-to-outputs** command failed checking whether `0001-01-01T00:00:00` is of type `Date`
* Added to the **generate context** command to generate context paths for integrations from an example file.
* Fixed an issue where **validate** failed on release notes configuration files.
* Fixed an issue where the **validate** command failed on pack input if git detected changed files outside of `Packs` directory.
* Fixed an issue where **validate** command failed to recognize files inside validated pack when validation release notes, resulting in a false error message for missing entity in release note.
* Fixed an issue where the **download** command failed when downloading an invalid YML, instead of skipping it.

## 1.4.9

* Added validation that the support URL in partner contribution pack metadata does not lead to a GitHub repo.
* Enhanced ***generate-docs*** with default `additionalinformation` (description) for common parameters.
* Added to **validate** command a validation that a content item's id and name will not end with spaces.
* The **format** command will now remove trailing whitespaces from content items' id and name fields.
* Fixed an issue where **update-release-notes** could fail on files outside the user given pack.
* Fixed an issue where the **generate-test-playbook** command would not place the playbook in the proper folder.
* Added to **validate** command a validation that packs with `Iron Bank` uses the latest docker from Iron Bank.
* Added to **update-release-notes** command support for `Generic Object` entities.
* Fixed an issue where playbook `fromversion` mismatch validation failed even if `skipunavailable` was set to true.
* Added to the **create artifacts** command support for release notes configuration file.
* Added validation to **validate** for release notes config file.
* Added **isoversize** and **isautoswitchedtoquietmode** fields to the playbook schema.
* Added to the **update-release-notes** command `-bc` flag to generate template for breaking changes version.
* Fixed an issue where **validate** did not search description files correctly, leading to a wrong warning message.

## 1.4.8

* Fixed an issue where yml files with `!reference` failed to load properly.
* Fixed an issue when `View Integration Documentation` button was added twice during the download and re-upload.
* Fixed an issue when `(Partner Contribution)` was added twice to the display name during the download and re-upload.
* Added the following enhancements in the **generate-test-playbook** command:
  * Added the *--commands* argument to generate tasks for specific commands.
  * Added the *--examples* argument to get the command examples file path and generate tasks from the commands and arguments specified there.
  * Added the *--upload* flag to specify whether to upload the test playbook after the generation.
  * Fixed the output condition generation for outputs of type `Boolean`.

## 1.4.7

* Fixed an issue where an empty list for a command context didn't produce an indication other than an empty table.
* Fixed an issue where the **format** command has incorrectly recognized on which files to run when running using git.
* Fixed an issue where author image validations were not checked properly.
* Fixed an issue where new old-formatted scripts and integrations were not validated.
* Fixed an issue where the wording in the from version validation error for subplaybooks was incorrect.
* Fixed an issue where the **update-release-notes** command used the old docker image version instead of the new when detecting a docker change.
* Fixed an issue where the **generate-test-playbook** command used an incorrect argument name as default
* Fixed an issue where the **json-to-outputs** command used an incorrect argument name as default when using `-d`.
* Fixed an issue where validations failed while trying to validate non content files.
* Fixed an issue where README validations did not work post VS Code formatting.
* Fixed an issue where the description validations were inconsistent when running through an integration file or a description file.

## 1.4.6

* Fixed an issue where **validate** suggests, with no reason, running **format** on missing mandatory keys in yml file.
* Skipped existence of TestPlaybook check on community and contribution integrations.
* Fixed an issue where pre-commit didn't run on the demisto_sdk/commands folder.
* The **init** command will now change the script template name in the code to the given script name.
* Expanded the validations performed on beta integrations.
* Added support for PreProcessRules in the **format**, **validate**, **download**, and **create-content-artifacts** commands.
* Improved the error messages in **generate-docs**, if an example was not provided.
* Added to **validate** command a validation that a content entity or a pack name does not contain the words "partner" and "community".
* Fixed an issue where **update-release-notes** ignores *--text* flag while using *-f*
* Fixed the outputs validations in **validate** so enrichment commands will not be checked to have DBotScore outputs.
* Added a new validation to require the dockerimage key to exist in an integration and script yml files.
* Enhanced the **generate-test-playbook** command to use only integration tested on commands, rather than (possibly) other integrations implementing them.
* Expanded unify command to support GenericModules - Unifies a GenericModule object with its Dashboards.
* Added validators for generic objects:
  * Generic Field validator - verify that the 'fromVersion' field is above 6.5.0, 'group' field equals 4 and 'id' field starts with the prefix 'generic_'.
  * Generic Type validator - verify that the 'fromVersion' field is above 6.5.0
  * Generic Module validator - verify that the 'fromVersion' field is above 6.5.0
  * Generic Definition validator - verify that the 'fromVersion' field is above 6.5.0
* Expanded Format command to support Generic Objects - Fixes generic objects according to their validations.
* Fixed an issue where the **update-release-notes** command did not handle ApiModules properly.
* Added option to enter a dictionary or json of format `[{field_name:description}]` in the **json-to-outputs** command,
  with the `-d` flag.
* Improved the outputs for the **format** command.
* Fixed an issue where the validations performed after the **format** command were inconsistent with **validate**.
* Added to the **validate** command a validation for the author image.
* Updated the **create-content-artifacts** command to support generic modules, definitions, fields and types.
* Added an option to ignore errors for file paths and not only file name in .pack-ignore file.

## 1.4.5

* Enhanced the **postman-codegen** command to name all generated arguments with lower case.
* Fixed an issue where the **find-dependencies** command miscalculated the dependencies for playbooks that use generic commands.
* Fixed an issue where the **validate** command failed in external repositories in case the DEMISTO_SDK_GITHUB_TOKEN was not set.
* Fixed an issue where **openapi-codegen** corrupted the swagger file by overwriting configuration to swagger file.
* Updated the **upload** command to support uploading zipped packs to the marketplace.
* Added to the **postman-codegen** command support of path variables.
* Fixed an issue where **openapi-codegen** entered into an infinite loop on circular references in the swagger file.
* The **format** command will now set `fromVersion: 6.2.0` for widgets with 'metrics' data type.
* Updated the **find-dependencies** command to support generic modules, definitions, fields and types.
* Fixed an issue where **openapi-codegen** tried to extract reference example outputs, leading to an exception.
* Added an option to ignore secrets automatically when using the **init** command to create a pack.
* Added a tool that gives the ability to temporarily suppress console output.

## 1.4.4

* When formatting incident types with Auto-Extract rules and without mode field, the **format** command will now add the user selected mode.
* Added new validation that DBotRole is set for scripts that requires elevated permissions to the `XSOAR-linter` in the **lint** command.
* Added url escaping to markdown human readable section in generate docs to avoid autolinking.
* Added a validation that mapper's id and name are matching. Updated the format of mapper to include update_id too.
* Added a validation to ensure that image paths in the README files are valid.
* Fixed **find_type** function to correctly find test files, such as, test script and test playbook.
* Added scheme validations for the new Generic Object Types, Fields, and Modules.
* Renamed the flag *--input-old-version* to *--old-version* in the **generate-docs** command.
* Refactored the **update-release-notes** command:
  * Replaced the *--all* flag with *--use-git* or *-g*.
  * Added the *--force* flag to update the pack release notes without changes in the pack.
  * The **update-release-notes** command will now update all dependent integrations on ApiModule change, even if not specified.
  * If more than one pack has changed, the full list of updated packs will be printed at the end of **update-release-notes** command execution.
  * Fixed an issue where the **update-release-notes** command did not add docker image release notes entry for release notes file if a script was changed.
  * Fixed an issue where the **update-release-notes** command did not detect changed files that had the same name.
  * Fixed an issue in the **update-release-notes** command where the version support of JSON files was mishandled.
* Fixed an issue where **format** did not skip files in test and documentation directories.
* Updated the **create-id-set** command to support generic modules, definitions, fields and types.
* Changed the **convert** command to generate old layout fromversion to 5.0.0 instead of 4.1.0
* Enhanced the command **postman-codegen** with type hints for templates.

## 1.4.3

* Fixed an issue where **json-to-outputs** command returned an incorrect output when json is a list.
* Fixed an issue where if a pack README.md did not exist it could cause an error in the validation process.
* Fixed an issue where the *--name* was incorrectly required in the **init** command.
* Adding the option to run **validate** on a specific path while using git (*-i* & *-g*).
* The **format** command will now change UUIDs in .yml and .json files to their respective content entity name.
* Added a playbook validation to check if a task sub playbook exists in the id set in the **validate** command.
* Added the option to add new tags/usecases to the approved list and to the pack metadata on the same pull request.
* Fixed an issue in **test_content** where when different servers ran tests for the same integration, the server URL parameters were not set correctly.
* Added a validation in the **validate** command to ensure that the ***endpoint*** command is configured correctly in yml file.
* Added a warning when pack_metadata's description field is longer than 130 characters.
* Fixed an issue where a redundant print occurred on release notes validation.
* Added new validation in the **validate** command to ensure that the minimal fromVersion in a widget of type metrics will be 6.2.0.
* Added the *--release-notes* flag to demisto-sdk to get the current version release notes entries.

## 1.4.2

* Added to `pylint` summary an indication if a test was skipped.
* Added to the **init** command the option to specify fromversion.
* Fixed an issue where running **init** command without filling the metadata file.
* Added the *--docker-timeout* flag in the **lint** command to control the request timeout for the Docker client.
* Fixed an issue where **update-release-notes** command added only one docker image release notes entry for release notes file, and not for every entity whom docker image was updated.
* Added a validation to ensure that incident/indicator fields names starts with their pack name in the **validate** command. (Checked only for new files and only when using git *-g*)
* Updated the **find-dependencies** command to return the 'dependencies' according the layout type ('incident', 'indicator').
* Enhanced the "vX" display name validation for scripts and integrations in the **validate** command to check for every versioned script or integration, and not only v2.
* Added the *--fail-duplicates* flag for the **create-id-set** command which will fail the command if duplicates are found.
* Added to the **generate-docs** command automatic addition to git when a new readme file is created.

## 1.4.1

* When in private repo without `DEMSITO_SDK_GITHUB_TOKEN` configured, get_remote_file will take files from the local origin/master.
* Enhanced the **unify** command when giving input of a file and not a directory return a clear error message.
* Added a validation to ensure integrations are not skipped and at least one test playbook is not skipped for each integration or script.
* Added to the Content Tests support for `context_print_dt`, which queries the incident context and prints the result as a json.
* Added new validation for the `xsoar_config.json` file in the **validate** command.
* Added a version differences section to readme in **generate-docs** command.
* Added the *--docs-format* flag in the **integration-diff** command to get the output in README format.
* Added the *--input-old-version* and *--skip-breaking-changes* flags in the **generate-docs** command to get the details for the breaking section and to skip the breaking changes section.

## 1.4.0

* Enable passing a comma-separated list of paths for the `--input` option of the **lint** command.
* Added new validation of unimplemented test-module command in the code to the `XSOAR-linter` in the **lint** command.
* Fixed the **generate-docs** to handle integration authentication parameter.
* Added a validation to ensure that description and README do not contain the word 'Demisto'.
* Improved the deprecated message validation required from playbooks and scripts.
* Added the `--quite-bc-validation` flag for the **validate** command to run the backwards compatibility validation in quite mode (errors is treated like warnings).
* Fixed the **update release notes** command to display a name for old layouts.
* Added the ability to append to the pack README credit to contributors.
* Added identification for parameter differences in **integration-diff** command.
* Fixed **format** to use git as a default value.
* Updated the **upload** command to support reports.
* Fixed an issue where **generate-docs** command was displaying 'None' when credentials parameter display field configured was not configured.
* Fixed an issue where **download** did not return exit code 1 on failure.
* Updated the validation that incident fields' names do not contain the word incident will aplly to core packs only.
* Added a playbook validation to verify all conditional tasks have an 'else' path in **validate** command.
* Renamed the GitHub authentication token environment variable `GITHUB_TOKEN` to `DEMITO_SDK_GITHUB_TOKEN`.
* Added to the **update-release-notes** command automatic addition to git when new release notes file is created.
* Added validation to ensure that integrations, scripts, and playbooks do not contain the entity type in their names.
* Added the **convert** command to convert entities between XSOAR versions.
* Added the *--deprecate* flag in **format** command to deprecate integrations, scripts, and playbooks.
* Fixed an issue where ignoring errors did not work when running the **validate** command on specific files (-i).

## 1.3.9

* Added a validation verifying that the pack's README.md file is not equal to pack description.
* Fixed an issue where the **Assume yes** flag did not work properly for some entities in the **format** command.
* Improved the error messages for separators in folder and file names in the **validate** command.
* Removed the **DISABLE_SDK_VERSION_CHECK** environment variable. To disable new version checks, use the **DEMISTO_SDK_SKIP_VERSION_CHECK** envirnoment variable.
* Fixed an issue where the demisto-sdk version check failed due to a rate limit.
* Fixed an issue with playbooks scheme validation.

## 1.3.8

* Updated the **secrets** command to work on forked branches.

## 1.3.7

* Added a validation to ensure correct image and description file names.
* Fixed an issue where the **validate** command failed when 'display' field in credentials param in yml is empty but 'displaypassword' was provided.
* Added the **integration-diff** command to check differences between two versions of an integration and to return a report of missing and changed elements in the new version.
* Added a validation verifying that the pack's README.md file is not missing or empty for partner packs or packs contains use cases.
* Added a validation to ensure that the integration and script folder and file names will not contain separators (`_`, `-`, ``).
* When formatting new pack, the **format** command will set the *fromversion* key to 5.5.0 in the new files without fromversion.

## 1.3.6

* Added a validation that core packs are not dependent on non-core packs.
* Added a validation that a pack name follows XSOAR standards.
* Fixed an issue where in some cases the `get_remote_file` function failed due to an invalid path.
* Fixed an issue where running **update-release-notes** with updated integration logo, did not detect any file changes.
* Fixed an issue where the **create-id-set** command did not identify unified integrations correctly.
* Fixed an issue where the `CommonTypes` pack was not identified as a dependency for all feed integrations.
* Added support for running SDK commands in private repositories.
* Fixed an issue where running the **init** command did not set the correct category field in an integration .yml file for a newly created pack.
* When formatting new contributed pack, the **format** command will set the *fromversion* key to 6.0.0 in the relevant files.
* If the environment variable "DISABLE_SDK_VERSION_CHECK" is define, the demisto-sdk will no longer check for newer version when running a command.
* Added the `--use-pack-metadata` flag for the **find-dependencies** command to update the calculated dependencies using the the packs metadata files.
* Fixed an issue where **validate** failed on scripts in case the `outputs` field was set to `None`.
* Fixed an issue where **validate** was failing on editing existing release notes.
* Added a validation for README files verifying that the file doesn't contain template text copied from HelloWorld or HelloWorldPremium README.

## 1.3.5

* Added a validation that layoutscontainer's id and name are matching. Updated the format of layoutcontainer to include update_id too.
* Added a validation that commands' names and arguments in core packs, or scripts' arguments do not contain the word incident.
* Fixed issue where running the **generate-docs** command with -c flag ran all the commands and not just the commands specified by the flag.
* Fixed the error message of the **validate** command to not always suggest adding the *description* field.
* Fixed an issue where running **format** on feed integration generated invalid parameter structure.
* Fixed an issue where the **generate-docs** command did not add all the used scripts in a playbook to the README file.
* Fixed an issue where contrib/partner details might be added twice to the same file, when using unify and create-content-artifacts commands
* Fixed issue where running **validate** command on image-related integration did not return the correct outputs to json file.
* When formatting playbooks, the **format** command will now remove empty fields from SetIncident, SetIndicator, CreateNewIncident, CreateNewIndicator script arguments.
* Added an option to fill in the developer email when running the **init** command.

## 1.3.4

* Updated the **validate** command to check that the 'additionalinfo' field only contains the expected value for feed required parameters and not equal to it.
* Added a validation that community/partner details are not in the detailed description file.
* Added a validation that the Use Case tag in pack_metadata file is only used when the pack contains at least one PB, Incident Type or Layout.
* Added a validation that makes sure outputs in integrations are matching the README file when only README has changed.
* Added the *hidden* field to the integration schema.
* Fixed an issue where running **format** on a playbook whose `name` does not equal its `id` would cause other playbooks who use that playbook as a sub-playbook to fail.
* Added support for local custom command configuration file `.demisto-sdk-conf`.
* Updated the **format** command to include an update to the description file of an integration, to remove community/partner details.

## 1.3.3

* Fixed an issue where **lint** failed where *.Dockerfile* exists prior running the lint command.
* Added FeedHelloWorld template option for *--template* flag in **demisto-sdk init** command.
* Fixed issue where **update-release-notes** deleted release note file if command was called more than once.
* Fixed issue where **update-release-notes** added docker image release notes every time the command was called.
* Fixed an issue where running **update-release-notes** on a pack with newly created integration, had also added a docker image entry in the release notes.
* Fixed an issue where `XSOAR-linter` did not find *NotImplementedError* in main.
* Added validation for README files verifying their length (over 30 chars).
* When using *-g* flag in the **validate** command it will now ignore untracked files by default.
* Added the *--include-untracked* flag to the **validate** command to include files which are untracked by git in the validation process.
* Improved the `pykwalify` error outputs in the **validate** command.
* Added the *--print-pykwalify* flag to the **validate** command to print the unchanged output from `pykwalify`.

## 1.3.2

* Updated the format of the outputs when using the *--json-file* flag to create a JSON file output for the **validate** and **lint** commands.
* Added the **doc-review** command to check spelling in .md and .yml files as well as a basic release notes review.
* Added a validation that a pack's display name does not already exist in content repository.
* Fixed an issue where the **validate** command failed to detect duplicate params in an integration.
* Fixed an issue where the **validate** command failed to detect duplicate arguments in a command in an integration.

## 1.3.1

* Fixed an issue where the **validate** command failed to validate the release notes of beta integrations.
* Updated the **upload** command to support indicator fields.
* The **validate** and **update-release-notes** commands will now check changed files against `demisto/master` if it is configured locally.
* Fixed an issue where **validate** would incorrectly identify files as renamed.
* Added a validation that integration properties (such as feed, mappers, mirroring, etc) are not removed.
* Fixed an issue where **validate** failed when comparing branch against commit hash.
* Added the *--no-pipenv* flag to the **split-yml** command.
* Added a validation that incident fields and incident types are not removed from mappers.
* Fixed an issue where the *c
reate-id-set* flag in the *validate* command did not work while not using git.
* Added the *hiddenusername* field to the integration schema.
* Added a validation that images that are not integration images, do not ask for a new version or RN

## 1.3.0

* Do not collect optional dependencies on indicator types reputation commands.
* Fixed an issue where downloading indicator layoutscontainer objects failed.
* Added a validation that makes sure outputs in integrations are matching the README file.
* Fixed an issue where the *create-id-set* flag in the **validate** command did not work.
* Added a warning in case no id_set file is found when running the **validate** command.
* Fixed an issue where changed files were not recognised correctly on forked branches in the **validate** and the **update-release-notes** commands.
* Fixed an issue when files were classified incorrectly when running *update-release-notes*.
* Added a validation that integration and script file paths are compatible with our convention.
* Fixed an issue where id_set.json file was re created whenever running the generate-docs command.
* added the *--json-file* flag to create a JSON file output for the **validate** and **lint** commands.

## 1.2.19

* Fixed an issue where merge id_set was not updated to work with the new entity of Packs.
* Added a validation that the playbook's version matches the version of its sub-playbooks, scripts, and integrations.

## 1.2.18

* Changed the *skip-id-set-creation* flag to *create-id-set* in the **validate** command. Its default value will be False.
* Added support for the 'cve' reputation command in default arg validation.
* Filter out generic and reputation command from scripts and playbooks dependencies calculation.
* Added support for the incident fields in outgoing mappers in the ID set.
* Added a validation that the taskid field and the id field under the task field are both from uuid format and contain the same value.
* Updated the **format** command to generate uuid value for the taskid field and for the id under the task field in case they hold an invalid values.
* Exclude changes from doc_files directory on validation.
* Added a validation that an integration command has at most one default argument.
* Fixing an issue where pack metadata version bump was not enforced when modifying an old format (unified) file.
* Added validation that integration parameter's display names are capitalized and spaced using whitespaces and not underscores.
* Fixed an issue where beta integrations where not running deprecation validations.
* Allowed adding additional information to the deprecated description.
* Fixing an issue when escaping less and greater signs in integration params did not work as expected.

## 1.2.17

* Added a validation that the classifier of an integration exists.
* Added a validation that the mapper of an integration exists.
* Added a validation that the incident types of a classifier exist.
* Added a validation that the incident types of a mapper exist.
* Added support for *text* argument when running **demisto-sdk update-release-notes** on the ApiModules pack.
* Added a validation for the minimal version of an indicator field of type grid.
* Added new validation for incident and indicator fields in classifiers mappers and layouts exist in the content.
* Added cache for get_remote_file to reducing failures from accessing the remote repo.
* Fixed an issue in the **format** command where `_dev` or `_copy` suffixes weren't removed from the `id` of the given playbooks.
* Playbook dependencies from incident and indicator fields are now marked as optional.
* Mappers dependencies from incident types and incident fields are now marked as optional.
* Classifier dependencies from incident types are now marked as optional.
* Updated **demisto-sdk init** command to no longer create `created` field in pack_metadata file
* Updated **generate-docs** command to take the parameters names in setup section from display field and to use additionalinfo field when exist.
* Using the *verbose* argument in the **find-dependencies** command will now log to the console.
* Improved the deprecated message validation required from integrations.
* Fixed an issue in the **generate-docs** command where **Context Example** section was created when it was empty.

## 1.2.16

* Added allowed ignore errors to the *IDSetValidator*.
* Fixed an issue where an irrelevant id_set validation ran in the **validate** command when using the *--id-set* flag.
* Fixed an issue were **generate-docs** command has failed if a command did not exist in commands permissions file.
* Improved a **validate** command message for missing release notes of api module dependencies.

## 1.2.15

* Added the *ID101* to the allowed ignored errors.

## 1.2.14

* SDK repository is now mypy check_untyped_defs complaint.
* The lint command will now ignore the unsubscriptable-object (E1136) pylint error in dockers based on python 3.9 - this will be removed once a new pylint version is released.
* Added an option for **format** to run on a whole pack.
* Added new validation of unimplemented commands from yml in the code to `XSOAR-linter`.
* Fixed an issue where Auto-Extract fields were only checked for newly added incident types in the **validate** command.
* Added a new warning validation of direct access to args/params dicts to `XSOAR-linter`.

## 1.2.13

* Added new validation of indicators usage in CommandResults to `XSOAR-linter`.
* Running **demisto-sdk lint** will automatically run on changed files (same behavior as the -g flag).
* Removed supported version message from the documentation when running **generate_docs**.
* Added a print to indicate backwards compatibility is being checked in **validate** command.
* Added a percent print when running the **validate** command with the *-a* flag.
* Fixed a regression in the **upload** command where it was ignoring `DEMISTO_VERIFY_SSL` env var.
* Fixed an issue where the **upload** command would fail to upload beta integrations.
* Fixed an issue where the **validate** command did not create the *id_set.json* file when running with *-a* flag.
* Added price change validation in the **validate** command.
* Added validations that checks in read-me for empty sections or leftovers from the auto generated read-me that should be changed.
* Added new code validation for *NotImplementedError* to raise a warning in `XSOAR-linter`.
* Added validation for support types in the pack metadata file.
* Added support for *--template* flag in **demisto-sdk init** command.
* Fixed an issue with running **validate** on master branch where the changed files weren't compared to previous commit when using the *-g* flag.
* Fixed an issue where the `XSOAR-linter` ran *NotImplementedError* validation on scripts.
* Added support for Auto-Extract feature validation in incident types in the **validate** command.
* Fixed an issue in the **lint** command where the *-i* flag was ignored.
* Improved **merge-id-sets** command to support merge between two ID sets that contain the same pack.
* Fixed an issue in the **lint** command where flake8 ran twice.

## 1.2.12

* Bandit now reports also on medium severity issues.
* Fixed an issue with support for Docker Desktop on Mac version 2.5.0+.
* Added support for vulture and mypy linting when running without docker.
* Added support for *prev-ver* flag in **update-release-notes** command.
* Improved retry support when building docker images for linting.
* Added the option to create an ID set on a specific pack in **create-id-set** command.
* Added the *--skip-id-set-creation* flag to **validate** command in order to add the capability to run validate command without creating id_set validation.
* Fixed an issue where **validate** command checked docker image tag on ApiModules pack.
* Fixed an issue where **find-dependencies** did not calculate dashboards and reports dependencies.
* Added supported version message to the documentation and release notes files when running **generate_docs** and **update-release-notes** commands respectively.
* Added new code validations for *NotImplementedError* exception raise to `XSOAR-linter`.
* Command create-content-artifacts additional support for **Author_image.png** object.
* Fixed an issue where schemas were not enforced for incident fields, indicator fields and old layouts in the validate command.
* Added support for **update-release-notes** command to update release notes according to master branch.

## 1.2.11

* Fixed an issue where the ***generate-docs*** command reset the enumeration of line numbering after an MD table.
* Updated the **upload** command to support mappers.
* Fixed an issue where exceptions were no printed in the **format** while the *--verbose* flag is set.
* Fixed an issue where *--assume-yes* flag did not work in the **format** command when running on a playbook without a `fromversion` field.
* Fixed an issue where the **format** command would fail in case `conf.json` file was not found instead of skipping the update.
* Fixed an issue where integration with v2 were recognised by the `name` field instead of the `display` field in the **validate** command.
* Added a playbook validation to check if a task script exists in the id set in the **validate** command.
* Added new integration category `File Integrity Management` in the **validate** command.

## 1.2.10

* Added validation for approved content pack use-cases and tags.
* Added new code validations for *CommonServerPython* import to `XSOAR-linter`.
* Added *default value* and *predefined values* to argument description in **generate-docs** command.
* Added a new validation that checks if *get-mapping-fields* command exists if the integration schema has *{ismappable: true}* in **validate** command.
* Fixed an issue where the *--staged* flag recognised added files as modified in the **validate** command.
* Fixed an issue where a backwards compatibility warning was raised for all added files in the **validate** command.
* Fixed an issue where **validate** command failed when no tests were given for a partner supported pack.
* Updated the **download** command to support mappers.
* Fixed an issue where the ***format*** command added a duplicate parameter.
* For partner supported content packs, added support for a list of emails.
* Removed validation of README files from the ***validate*** command.
* Fixed an issue where the ***validate*** command required release notes for ApiModules pack.

## 1.2.9

* Fixed an issue in the **openapi_codegen** command where it created duplicate functions name from the swagger file.
* Fixed an issue in the **update-release-notes** command where the *update type* argument was not verified.
* Fixed an issue in the **validate** command where no error was raised in case a non-existing docker image was presented.
* Fixed an issue in the **format** command where format failed when trying to update invalid Docker image.
* The **format** command will now preserve the **isArray** argument in integration's reputation commands and will show a warning if it set to **false**.
* Fixed an issue in the **lint** command where *finally* clause was not supported in main function.
* Fixed an issue in the **validate** command where changing any entity ID was not validated.
* Fixed an issue in the **validate** command where *--staged* flag did not bring only changed files.
* Fixed the **update-release-notes** command to ignore changes in the metadata file.
* Fixed the **validate** command to ignore metadata changes when checking if a version bump is needed.

## 1.2.8

* Added a new validation that checks in playbooks for the usage of `DeleteContext` in **validate** command.
* Fixed an issue in the **upload** command where it would try to upload content entities with unsupported versions.
* Added a new validation that checks in playbooks for the usage of specific instance in **validate** command.
* Added the **--staged** flag to **validate** command to run on staged files only.

## 1.2.7

* Changed input parameters in **find-dependencies** command.
  * Use ***-i, --input*** instead of ***-p, --path***.
  * Use ***-idp, --id-set-path*** instead of ***-i, --id-set-path***.
* Fixed an issue in the **unify** command where it crashed on an integration without an image file.
* Fixed an issue in the **format** command where unnecessary files were not skipped.
* Fixed an issue in the **update-release-notes** command where the *text* argument was not respected in all cases.
* Fixed an issue in the **validate** command where a warning about detailed description was given for unified or deprecated integrations.
* Improved the error returned by the **validate** command when running on files using the old format.

## 1.2.6

* No longer require setting `DEMISTO_README_VALIDATION` env var to enable README mdx validation. Validation will now run automatically if all necessary node modules are available.
* Fixed an issue in the **validate** command where the `--skip-pack-dependencies` would not skip id-set creation.
* Fixed an issue in the **validate** command where validation would fail if supplied an integration with an empty `commands` key.
* Fixed an issue in the **validate** command where validation would fail due to a required version bump for packs which are not versioned.
* Will use env var `DEMISTO_VERIFY_SSL` to determine if to use a secure connection for commands interacting with the Server when `--insecure` is not passed. If working with a local Server without a trusted certificate, you can set env var `DEMISTO_VERIFY_SSL=no` to avoid using `--insecure` on each command.
* Unifier now adds a link to the integration documentation to the integration detailed description.
* Fixed an issue in the **secrets** command where ignored secrets were not skipped.

## 1.2.5

* Added support for special fields: *defaultclassifier*, *defaultmapperin*, *defaultmapperout* in **download** command.
* Added -y option **format** command to assume "yes" as answer to all prompts and run non-interactively
* Speed up improvements for `validate` of README files.
* Updated the **format** command to adhere to the defined content schema and sub-schemas, aligning its behavior with the **validate** command.
* Added support for canvasContextConnections files in **format** command.

## 1.2.4

* Updated detailed description for community integrations.

## 1.2.3

* Fixed an issue where running **validate** failed on playbook with task that adds tags to the evidence data.
* Added the *displaypassword* field to the integration schema.
* Added new code validations to `XSOAR-linter`.
  * As warnings messages:
    * `demisto.params()` should be used only inside main function.
    * `demisto.args()` should be used only inside main function.
    * Functions args should have type annotations.
* Added `fromversion` field validation to test playbooks and scripts in **validate** command.

## 1.2.2

* Add support for warning msgs in the report and summary to **lint** command.
* Fixed an issue where **json-to-outputs** determined bool values as int.
* Fixed an issue where **update-release-notes** was crushing on `--all` flag.
* Fixed an issue where running **validate**, **update-release-notes** outside of content repo crushed without a meaningful error message.
* Added support for layoutscontainer in **init** contribution flow.
* Added a validation for tlp_color param in feeds in **validate** command.
* Added a validation for removal of integration parameters in **validate** command.
* Fixed an issue where **update-release-notes** was failing with a wrong error message when no pack or input was given.
* Improved formatting output of the **generate-docs** command.
* Add support for env variable *DEMISTO_SDK_ID_SET_REFRESH_INTERVAL*. Set this env variable to the refresh interval in minutes. The id set will be regenerated only if the refresh interval has passed since the last generation. Useful when generating Script documentation, to avoid re-generating the id_set every run.
* Added new code validations to `XSOAR-linter`.
  * As error messages:
    * Longer than 10 seconds sleep statements for non long running integrations.
    * exit() usage.
    * quit() usage.
  * As warnings messages:
    * `demisto.log` should not be used.
    * main function existence.
    * `demito.results` should not be used.
    * `return_output` should not be used.
    * try-except statement in main function.
    * `return_error` usage in main function.
    * only once `return_error` usage.
* Fixed an issue where **lint** command printed logs twice.
* Fixed an issue where *suffix* did not work as expected in the **create-content-artifacts** command.
* Added support for *prev-ver* flag in **lint** and **secrets** commands.
* Added support for *text* flag to **update-release-notes** command to add the same text to all release notes.
* Fixed an issue where **validate** did not recognize added files if they were modified locally.
* Added a validation that checks the `fromversion` field exists and is set to 5.0.0 or above when working or comparing to a non-feature branch in **validate** command.
* Added a validation that checks the certification field in the pack_metadata file is valid in **validate** command.
* The **update-release-notes** command will now automatically add docker image update to the release notes.

## 1.2.1

* Added an additional linter `XSOAR-linter` to the **lint** command which custom validates py files. currently checks for:
  * `Sys.exit` usages with non zero value.
  * Any `Print` usages.
* Fixed an issue where renamed files were failing on *validate*.
* Fixed an issue where single changed files did not required release notes update.
* Fixed an issue where doc_images required release-notes and validations.
* Added handling of dependent packs when running **update-release-notes** on changed *APIModules*.
  * Added new argument *--id-set-path* for id_set.json path.
  * When changes to *APIModule* is detected and an id_set.json is available - the command will update the dependent pack as well.
* Added handling of dependent packs when running **validate** on changed *APIModules*.
  * Added new argument *--id-set-path* for id_set.json path.
  * When changes to *APIModule* is detected and an id_set.json is available - the command will validate that the dependent pack has release notes as well.
* Fixed an issue where the find_type function didn't recognize file types correctly.
* Fixed an issue where **update-release-notes** command did not work properly on Windows.
* Added support for indicator fields in **update-release-notes** command.
* Fixed an issue where files in test dirs where being validated.

## 1.2.0

* Fixed an issue where **format** did not update the test playbook from its pack.
* Fixed an issue where **validate** validated non integration images.
* Fixed an issue where **update-release-notes** did not identified old yml integrations and scripts.
* Added revision templates to the **update-release-notes** command.
* Fixed an issue where **update-release-notes** crashed when a file was renamed.
* Fixed an issue where **validate** failed on deleted files.
* Fixed an issue where **validate** validated all images instead of packs only.
* Fixed an issue where a warning was not printed in the **format** in case a non-supported file type is inputted.
* Fixed an issue where **validate** did not fail if no release notes were added when adding files to existing packs.
* Added handling of incorrect layout paths via the **format** command.
* Refactor **create-content-artifacts** command - Efficient artifacts creation and better logging.
* Fixed an issue where image and description files were not handled correctly by **validate** and **update-release-notes** commands.
* Fixed an issue where the **format** command didn't remove all extra fields in a file.
* Added an error in case an invalid id_set.json file is found while running the **validate** command.
* Added fetch params checks to the **validate** command.

## 1.1.11

* Added line number to secrets' path in **secrets** command report.
* Fixed an issue where **init** a community pack did not present the valid support URL.
* Fixed an issue where **init** offered a non relevant pack support type.
* Fixed an issue where **lint** did not pull docker images for powershell.
* Fixed an issue where **find-dependencies** did not find all the script dependencies.
* Fixed an issue where **find-dependencies** did not collect indicator fields as dependencies for playbooks.
* Updated the **validate** and the **secrets** commands to be less dependent on regex.
* Fixed an issue where **lint** did not run on circle when docker did not return ping.
* Updated the missing release notes error message (RN106) in the **Validate** command.
* Fixed an issue where **Validate** would return missing release notes when two packs with the same substring existed in the modified files.
* Fixed an issue where **update-release-notes** would add duplicate release notes when two packs with the same substring existed in the modified files.
* Fixed an issue where **update-release-notes** would fail to bump new versions if the feature branch was out of sync with the master branch.
* Fixed an issue where a non-descriptive error would be returned when giving the **update-release-notes** command a pack which can not be found.
* Added dependencies check for *widgets* in **find-dependencies** command.
* Added a `update-docker` flag to **format** command.
* Added a `json-to-outputs` flag to the **run** command.
* Added a verbose (`-v`) flag to **format** command.
* Fixed an issue where **download** added the prefix "playbook-" to the name of playbooks.

## 1.1.10

* Updated the **init** command. Relevant only when passing the *--contribution* argument.
  * Added the *--author* option.
  * The *support* field of the pack's metadata is set to *community*.
* Added a proper error message in the **Validate** command upon a missing description in the root of the yml.
* **Format** now works with a relative path.
* **Validate** now fails when all release notes have been excluded.
* Fixed issue where correct error message would not propagate for invalid images.
* Added the *--skip-pack-dependencies* flag to **validate** command to skip pack dependencies validation. Relevant when using the *-g* flag.
* Fixed an issue where **Validate** and **Format** commands failed integrations with `defaultvalue` field in fetch incidents related parameters.
* Fixed an issue in the **Validate** command in which unified YAML files were not ignored.
* Fixed an issue in **generate-docs** where scripts and playbooks inputs and outputs were not parsed correctly.
* Fixed an issue in the **openapi-codegen** command where missing reference fields in the swagger JSON caused errors.
* Fixed an issue in the **openapi-codegen** command where empty objects in the swagger JSON paths caused errors.
* **update-release-notes** command now accept path of the pack instead of pack name.
* Fixed an issue where **generate-docs** was inserting unnecessary escape characters.
* Fixed an issue in the **update-release-notes** command where changes to the pack_metadata were not detected.
* Fixed an issue where **validate** did not check for missing release notes in old format files.

## 1.1.9

* Fixed an issue where **update-release-notes** command failed on invalid file types.

## 1.1.8

* Fixed a regression where **upload** command failed on test playbooks.
* Added new *githubUser* field in pack metadata init command.
* Support beta integration in the commands **split-yml, extract-code, generate-test-playbook and generate-docs.**
* Fixed an issue where **find-dependencies** ignored *toversion* field in content items.
* Added support for *layoutscontainer*, *classifier_5_9_9*, *mapper*, *report*, and *widget* in the **Format** command.
* Fixed an issue where **Format** will set the `ID` field to be equal to the `name` field in modified playbooks.
* Fixed an issue where **Format** did not work for test playbooks.
* Improved **update-release-notes** command:
  * Write content description to release notes for new items.
  * Update format for file types without description: Connections, Incident Types, Indicator Types, Layouts, Incident Fields.
* Added a validation for feedTags param in feeds in **validate** command.
* Fixed readme validation issue in community support packs.
* Added the **openapi-codegen** command to generate integrations from OpenAPI specification files.
* Fixed an issue were release notes validations returned wrong results for *CommonScripts* pack.
* Added validation for image links in README files in **validate** command.
* Added a validation for default value of fetch param in feeds in **validate** command.
* Fixed an issue where the **Init** command failed on scripts.

## 1.1.7

* Fixed an issue where running the **format** command on feed integrations removed the `defaultvalue` fields.
* Playbook branch marked with *skipunavailable* is now set as an optional dependency in the **find-dependencies** command.
* The **feedReputation** parameter can now be hidden in a feed integration.
* Fixed an issue where running the **unify** command on JS package failed.
* Added the *--no-update* flag to the **find-dependencies** command.
* Added the following validations in **validate** command:
  * Validating that a pack does not depend on NonSupported / Deprecated packs.

## 1.1.6

* Added the *--description* option to the **init** command.
* Added the *--contribution* option to the **init** command which converts a contribution zip to proper pack format.
* Improved **validate** command performance time and outputs.
* Added the flag *--no-docker-checks* to **validate** command to skip docker checks.
* Added the flag *--print-ignored-files* to **validate** command to print ignored files report when the command is done.
* Added the following validations in **validate** command:
  * Validating that existing release notes are not modified.
  * Validating release notes are not added to new packs.
  * Validating that the "currentVersion" field was raised in the pack_metadata for modified packs.
  * Validating that the timestamp in the "created" field in the pack_metadata is in ISO format.
* Running `demisto-sdk validate` will run the **validate** command using git and only on committed files (same as using *-g --post-commit*).
* Fixed an issue where release notes were not checked correctly in **validate** command.
* Fixed an issue in the **create-id-set** command where optional playbook tasks were not taken into consideration.
* Added a prompt to the `demisto-sdk update-release-notes` command to prompt users to commit changes before running the release notes command.
* Added support to `layoutscontainer` in **validate** command.

## 1.1.5

* Fixed an issue in **find-dependencies** command.
* **lint** command now verifies flake8 on CommonServerPython script.

## 1.1.4

* Fixed an issue with the default output file name of the **unify** command when using "." as an output path.
* **Unify** command now adds contributor details to the display name and description.
* **Format** command now adds *isFetch* and *incidenttype* fields to integration yml.
* Removed the *feedIncremental* field from the integration schema.
* **Format** command now adds *feedBypassExclusionList*, *Fetch indicators*, *feedReputation*, *feedReliability*,
     *feedExpirationPolicy*, *feedExpirationInterval* and *feedFetchInterval* fields to integration yml.
* Fixed an issue in the playbooks schema.
* Fixed an issue where generated release notes were out of order.
* Improved pack dependencies detection.
* Fixed an issue where test playbooks were mishandled in **validate** command.

## 1.1.3

* Added a validation for invalid id fields in indicators types files in **validate** command.
* Added default behavior for **update-release-notes** command.
* Fixed an error where README files were failing release notes validation.
* Updated format of generated release notes to be more user friendly.
* Improved error messages for the **update-release-notes** command.
* Added support for `Connections`, `Dashboards`, `Widgets`, and `Indicator Types` to **update-release-notes** command.
* **Validate** now supports scripts under the *TestPlaybooks* directory.
* Fixed an issue where **validate** did not support powershell files.

## 1.1.2

* Added a validation for invalid playbookID fields in incidents types files in **validate** command.
* Added a code formatter for python files.
* Fixed an issue where new and old classifiers where mixed on validate command.
* Added *feedIncremental* field to the integration schema.
* Fixed error in the **upload** command where unified YMLs were not uploaded as expected if the given input was a pack.
* Fixed an issue where the **secrets** command failed due to a space character in the file name.
* Ignored RN validation for *NonSupported* pack.
* You can now ignore IF107, SC100, RP102 error codes in the **validate** command.
* Fixed an issue where the **download** command was crashing when received as input a JS integration or script.
* Fixed an issue where **validate** command checked docker image for JS integrations and scripts.
* **validate** command now checks scheme for reports and connections.
* Fixed an issue where **validate** command checked docker when running on all files.
* Fixed an issue where **validate** command did not fail when docker image was not on the latest numeric tag.
* Fixed an issue where beta integrations were not validated correctly in **validate** command.

## 1.1.1

* fixed and issue where file types were not recognized correctly in **validate** command.
* Added better outputs for validate command.

## 1.1.0

* Fixed an issue where changes to only non-validated files would fail validation.
* Fixed an issue in **validate** command where moved files were failing validation for new packs.
* Fixed an issue in **validate** command where added files were failing validation due to wrong file type detection.
* Added support for new classifiers and mappers in **validate** command.
* Removed support of old RN format validation.
* Updated **secrets** command output format.
* Added support for error ignore on deprecated files in **validate** command.
* Improved errors outputs in **validate** command.
* Added support for linting an entire pack.

## 1.0.9

* Fixed a bug where misleading error was presented when pack name was not found.
* **Update-release-notes** now detects added files for packs with versions.
* Readme files are now ignored by **update-release-notes** and validation of release notes.
* Empty release notes no longer cause an uncaught error during validation.

## 1.0.8

* Changed the output format of demisto-sdk secrets.
* Added a validation that checkbox items are not required in integrations.
* Added pack release notes generation and validation.
* Improved pack metadata validation.
* Fixed an issue in **validate** where renamed files caused an error

## 1.0.4

* Fix the **format** command to update the `id` field to be equal to `details` field in indicator-type files, and to `name` field in incident-type & dashboard files.
* Fixed a bug in the **validate** command for layout files that had `sortValues` fields.
* Fixed a bug in the **format** command where `playbookName` field was not always present in the file.
* Fixed a bug in the **format** command where indicatorField wasn't part of the SDK schemas.
* Fixed a bug in **upload** command where created unified docker45 yml files were not deleted.
* Added support for IndicatorTypes directory in packs (for `reputation` files, instead of Misc).
* Fixed parsing playbook condition names as string instead of boolean in **validate** command
* Improved image validation in YAML files.
* Removed validation for else path in playbook condition tasks.

## 1.0.3

* Fixed a bug in the **format** command where comments were being removed from YAML files.
* Added output fields: *file_path* and *kind* for layouts in the id-set.json created by **create-id-set** command.
* Fixed a bug in the **create-id-set** command Who returns Duplicate for Layouts with a different kind.
* Added formatting to **generate-docs** command results replacing all `<br>` tags with `<br/>`.
* Fixed a bug in the **download** command when custom content contained not supported content entity.
* Fixed a bug in **format** command in which boolean strings  (e.g. 'yes' or 'no') were converted to boolean values (e.g. 'True' or 'False').
* **format** command now removes *sourceplaybookid* field from playbook files.
* Fixed a bug in **generate-docs** command in which integration dependencies were not detected when generating documentation for a playbook.

## 1.0.1

* Fixed a bug in the **unify** command when output path was provided empty.
* Improved error message for integration with no tests configured.
* Improved the error message returned from the **validate** command when an integration is missing or contains malformed fetch incidents related parameters.
* Fixed a bug in the **create** command where a unified YML with a docker image for 4.5 was copied incorrectly.
* Missing release notes message are now showing the release notes file path to update.
* Fixed an issue in the **validate** command in which unified YAML files were not ignored.
* File format suggestions are now shown in the relevant file format (JSON or YAML).
* Changed Docker image validation to fail only on non-valid ones.
* Removed backward compatibility validation when Docker image is updated.

## 1.0.0

* Improved the *upload* command to support the upload of all the content entities within a pack.
* The *upload* command now supports the improved pack file structure.
* Added an interactive option to format integrations, scripts and playbooks with No TestPlaybooks configured.
* Added an interactive option to configure *conf.json* file with missing test playbooks for integrations, scripts and playbooks
* Added *download* command to download custom content from Demisto instance to the local content repository.
* Improved validation failure messages to include a command suggestion, wherever relevant, to fix the raised issue.
* Improved 'validate' help and documentation description
* validate - checks that scripts, playbooks, and integrations have the *tests* key.
* validate - checks that test playbooks are configured in `conf.json`.
* demisto-sdk lint - Copy dir better handling.
* demisto-sdk lint - Add error when package missing in docker image.
* Added *-a , --validate-all* option in *validate* to run all validation on all files.
* Added *-i , --input* option in *validate* to run validation on a specified pack/file.
* added *-i, --input* option in *secrets* to run on a specific file.
* Added an allowed hidden parameter: *longRunning* to the hidden integration parameters validation.
* Fixed an issue with **format** command when executing with an output path of a folder and not a file path.
* Bug fixes in generate-docs command given playbook as input.
* Fixed an issue with lint command in which flake8 was not running on unit test files.

## 0.5.2

* Added *-c, --command* option in *generate-docs* to generate a specific command from an integration.
* Fixed an issue when getting README/CHANGELOG files from git and loading them.
* Removed release notes validation for new content.
* Fixed secrets validations for files with the same name in a different directory.
* demisto-sdk lint - parallelization working with specifying the number of workers.
* demisto-sdk lint - logging levels output, 3 levels.
* demisto-sdk lint - JSON report, structured error reports in JSON format.
* demisto-sdk lint - XML JUnit report for unit-tests.
* demisto-sdk lint - new packages used to accelerate execution time.
* demisto-sdk secrets - command now respects the generic whitelist, and not only the pack secrets.

## 0.5.0

[PyPI History][1]

[1]: https://pypi.org/project/demisto-sdk/#history

## 0.4.9

* Fixed an issue in *generate-docs* where Playbooks and Scripts documentation failed.
* Added a graceful error message when executing the *run" command with a misspelled command.
* Added more informative errors upon failures of the *upload* command.
* format command:
  * Added format for json files: IncidentField, IncidentType, IndicatorField, IndicatorType, Layout, Dashboard.
  * Added the *-fv --from-version*, *-nv --no-validation* arguments.
  * Removed the *-t yml_type* argument, the file type will be inferred.
  * Removed the *-g use_git* argument, running format without arguments will run automatically on git diff.
* Fixed an issue in loading playbooks with '=' character.
* Fixed an issue in *validate* failed on deleted README files.

## 0.4.8

* Added the *max* field to the Playbook schema, allowing to define it in tasks loop.
* Fixed an issue in *validate* where Condition branches checks were case sensitive.

## 0.4.7

* Added the *slareminder* field to the Playbook schema.
* Added the *common_server*, *demisto_mock* arguments to the *init* command.
* Fixed an issue in *generate-docs* where the general section was not being generated correctly.
* Fixed an issue in *validate* where Incident type validation failed.

## 0.4.6

* Fixed an issue where the *validate* command did not identify CHANGELOG in packs.
* Added a new command, *id-set* to create the id set - the content dependency tree by file IDs.

## 0.4.5

* generate-docs command:
  * Added the *use_cases*, *permissions*, *command_permissions* and *limitations*.
  * Added the *--insecure* argument to support running the script and integration command in Demisto.
  * Removed the *-t yml_type* argument, the file type will be inferred.
  * The *-o --output* argument is no longer mandatory, default value will be the input file directory.
* Added support for env var: *DEMISTO_SDK_SKIP_VERSION_CHECK*. When set version checks are skipped.
* Fixed an issue in which the CHANGELOG files did not match our scheme.
* Added a validator to verify that there are no hidden integration parameters.
* Fixed an issue where the *validate* command ran on test files.
* Removed the *env-dir* argument from the demisto-sdk.
* README files which are html files will now be skipped in the *validate* command.
* Added support for env var: *DEMISTO_README_VALIDATOR*. When not set the readme validation will not run.

## 0.4.4

* Added a validator for IncidentTypes (incidenttype-*.json).
* Fixed an issue where the -p flag in the *validate* command was not working.
* Added a validator for README.md files.
* Release notes validator will now run on: incident fields, indicator fields, incident types, dashboard and reputations.
* Fixed an issue where the validator of reputation(Indicator Type) did not check on the details field.
* Fixed an issue where the validator attempted validating non-existing files after deletions or name refactoring.
* Removed the *yml_type* argument in the *split-yml*, *extract-code* commands.
* Removed the *file_type* argument in the *generate-test-playbook* command.
* Fixed the *insecure* argument in *upload*.
* Added the *insecure* argument in *run-playbook*.
* Standardise the *-i --input*, *-o --output* to demisto-sdk commands.

## 0.4.3

* Fixed an issue where the incident and indicator field BC check failed.
* Support for linting and unit testing PowerShell integrations.

## 0.4.2

* Fixed an issue where validate failed on Windows.
* Added a validator to verify all branches are handled in conditional task in a playbook.
* Added a warning message when not running the latest sdk version.
* Added a validator to check that the root is connected to all tasks in the playbook.
* Added a validator for Dashboards (dashboard-*.json).
* Added a validator for Indicator Types (reputation-*.json).
* Added a BC validation for changing incident field type.
* Fixed an issue where init command would generate an invalid yml for scripts.
* Fixed an issue in misleading error message in v2 validation hook.
* Fixed an issue in v2 hook which now is set only on newly added scripts.
* Added more indicative message for errors in yaml files.
* Disabled pykwalify info log prints.

## 0.3.10

* Added a BC check for incident fields - changing from version is not allowed.
* Fixed an issue in create-content-artifacts where scripts in Packs in TestPlaybooks dir were copied with a wrong prefix.

## 0.3.9

* Added a validation that incident field can not be required.
* Added validation for fetch incident parameters.
* Added validation for feed integration parameters.
* Added to the *format* command the deletion of the *sourceplaybookid* field.
* Fixed an issue where *fieldMapping* in playbook did not pass the scheme validation.
* Fixed an issue where *create-content-artifacts* did not copy TestPlaybooks in Packs without prefix of *playbook-*.
* Added a validation the a playbook can not have a rolename set.
* Added to the image validator the new DBot default image.
* Added the fields: elasticcommonfields, quiet, quietmode to the Playbook schema.
* Fixed an issue where *validate* failed on integration commands without outputs.
* Added a new hook for naming of v2 integrations and scripts.

## 0.3.8

* Fixed an issue where *create-content-artifact* was not loading the data in the yml correctly.
* Fixed an issue where *unify* broke long lines in script section causing syntax errors

## 0.3.7

* Added *generate-docs* command to generate documentation file for integration, playbook or script.
* Fixed an issue where *unify* created a malformed integration yml.
* Fixed an issue where demisto-sdk **init** creates unit-test file with invalid import.

## 0.3.6

* Fixed an issue where demisto-sdk **validate** failed on modified scripts without error message.

## 0.3.5

* Fixed an issue with docker tag validation for integrations.
* Restructured repo source code.

## 0.3.4

* Saved failing unit tests as a file.
* Fixed an issue where "_test" file for scripts/integrations created using **init** would import the "HelloWorld" templates.
* Fixed an issue in demisto-sdk **validate** - was failing on backward compatiblity check
* Fixed an issue in demisto-sdk **secrets** - empty line in .secrets-ignore always made the secrets check to pass
* Added validation for docker image inside integrations and scripts.
* Added --use-git flag to **format** command to format all changed files.
* Fixed an issue where **validate** did not fail on dockerimage changes with bc check.
* Added new flag **--ignore-entropy** to demisto-sdk **secrets**, this will allow skip entropy secrets check.
* Added --outfile to **lint** to allow saving failed packages to a file.

## 0.3.3

* Added backwards compatibility break error message.
* Added schema for incident types.
* Added **additionalinfo** field to as an available field for integration configuration.
* Added pack parameter for **init**.
* Fixed an issue where error would appear if name parameter is not set in **init**.

## 0.3.2

* Fixed the handling of classifier files in **validate**.

## 0.3.1

* Fixed the handling of newly created reputation files in **validate**.
* Added an option to perform **validate** on a specific file.

## 0.3.0

* Added support for multi-package **lint** both with parallel and without.
* Added all parameter in **lint** to run on all packages and packs in content repository.
* Added **format** for:
  * Scripts
  * Playbooks
  * Integrations
* Improved user outputs for **secrets** command.
* Fixed an issue where **lint** would run pytest and pylint only on a single docker per integration.
* Added auto-complete functionality to demisto-sdk.
* Added git parameter in **lint** to run only on changed packages.
* Added the **run-playbook** command
* Added **run** command which runs a command in the Demisto playground.
* Added **upload** command which uploads an integration or a script to a Demisto instance.
* Fixed and issue where **validate** checked if release notes exist for new integrations and scripts.
* Added **generate-test-playbook** command which generates a basic test playbook for an integration or a script.
* **validate** now supports indicator fields.
* Fixed an issue with layouts scheme validation.
* Adding **init** command.
* Added **json-to-outputs** command which generates the yaml section for outputs from an API raw response.

## 0.2.6

* Fixed an issue with locating release notes for beta integrations in **validate**.

## 0.2.5

* Fixed an issue with locating release notes for beta integrations in **validate**.

## 0.2.4

* Adding image validation to Beta_Integration and Packs in **validate**.

## 0.2.3

* Adding Beta_Integration to the structure validation process.
* Fixing bug where **validate** did checks on TestPlaybooks.
* Added requirements parameter to **lint**.

## 0.2.2

* Fixing bug where **lint** did not return exit code 1 on failure.
* Fixing bug where **validate** did not print error message in case no release notes were give.

## 0.2.1

* **Validate** now checks that the id and name fields are identical in yml files.
* Fixed a bug where sdk did not return any exit code.

## 0.2.0

* Added Release Notes Validator.
* Fixed the Unifier selection of your python file to use as the code.
* **Validate** now supports Indicator fields.
* Fixed a bug where **validate** and **secrets** did not return exit code 1 on failure.
* **Validate** now runs on newly added scripts.

## 0.1.8

* Added support for `--version`.
* Fixed an issue in file_validator when calling `checked_type` method with script regex.

## 0.1.2

* Restructuring validation to support content packs.
* Added secrets validation.
* Added content bundle creation.
* Added lint and unit test run.

## 0.1.1

* Added new logic to the unifier.
* Added detailed README.
* Some small adjustments and fixes.

## 0.1.0

Capabilities:

* **Extract** components(code, image, description etc.) from a Demisto YAML file into a directory.
* **Unify** components(code, image, description etc.) to a single Demisto YAML file.
* **Validate** Demisto content files.<|MERGE_RESOLUTION|>--- conflicted
+++ resolved
@@ -9,12 +9,9 @@
 * Added **generate-unit-tests** documentation to the repo README.
 * Added the `hiddenpassword` field to the integration schema, allowing **validate** to run on integrations with username-only inputs.
 * Fixed an issue where **doc-review** required dot suffixes in release notes describing new content.
-<<<<<<< HEAD
-* Improved **validate** command with `layouts` and `layouts container` content types as input, so validations will run with graph instead of id_set.
-=======
 * Improved logs and error handling in the **modeling-rules test** command.
 * Fixed an issue where **download** command failed when running on a beta integration.
->>>>>>> a9215c20
+* Improved **validate** command with `layouts` and `layouts container` content types as input, so validations will run with graph instead of id_set.
 
 ## 1.13.0
 * Added the pack version to the code files when calling **unify**. The same value is removed when calling **split**.
