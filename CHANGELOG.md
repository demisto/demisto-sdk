# Changelog

* Fixed an issue in **update-release-notes** where suggestion fix failed in validation.
* Fixed a bug where `.env` files didn't load. @nicolas-rdgs
* Fixed a bug where **validate** command failed when the *categories* field in the pack metadata was empty for non-integration packs.
* Added *system* and *item-type* arguments to the **download** command, used when downloading system items.
* Added a validation to **validate**, checking that each script, integration and playbook have a README file. This validation only runs when the command is called with either the `-i` or the `-g` flag.
* Fixed a regression issue with **doc-review**, where  the `-g` flag did not work
* Improved the detection of errors in **doc-review** command.
* The **validate** command now checks if a readme file is empty, only for packs that contain playbooks or were written by a partner
* The **validate** command now makes sure common contextPath values (e.g. `DBotScore.Score`) have a non-empty description, and **format** populates them automatically.
* Fixed a bug where **doc-review** command failed on existing templates.
* Fixed a bug where **validate** command failed when the word demisto is in the repo README file.
<<<<<<< HEAD
* Added a **validate** check to prevent deletion of files whose deletion is not supported by the XSOAR marketplace.
=======
* Added support for adding test-playbooks to the zip file result in *create-content-artifacts* command for marketplacev2.
>>>>>>> 19b5c2f2

# 1.6.1
* Added the '--use-packs-known-words' argument to the **doc-review** command
* Added YAML_Loader to handle yaml files in a standard way across modules, replacing PYYAML.
* Fixed an issue when filtering items using the ID set in the **create-content-artifacts** command.
* Fixed an issue in the **generate-docs** command where tables were generated with an empty description column.
* Fixed an issue in the **split** command where splitting failed when using relative input/output paths.
* Added warning when inferred files are missing.
* Added to **validate** a validation for integration image dimensions, which should be 120x50px.
* Improved an error in the **validate** command to better differentiate between the case where a required fetch parameter is malformed or missing.

# 1.6.0
* Fixed an issue in the **create-id-set** command where similar items from different marketplaces were reported as duplicated.
* Fixed typo in demisto-sdk init
* Fixed an issue where the **lint** command did not handle all container exit codes.
* Add to **validate** a validation for pack name to make sure it is unchanged.
* Added a validation to the **validate** command that verifies that the version in the pack_metdata file is written in the correct format.
* Fixed an issue in the **format** command where missing *fromVersion* field in indicator fields caused an error.

# 1.5.9
* Added option to specify `External Playbook Configuration` to change inputs of Playbooks triggered as part of **test-content**
* Improved performance of the **lint** command.
* Improved performance of the **validate** command when checking README images.
* ***create-id-set*** command - the default value of the **marketplace** argument was changed from ‘xsoar’ to all packs existing in the content repository. When using the command, make sure to pass the relevant marketplace to use.

# 1.5.8
* Fixed an issue where the command **doc-review** along with the argument `--release-notes` failed on yml/json files with invalid schema.
* Fixed an issue where the **lint** command failed on packs using python 3.10

# 1.5.7
* Fixed an issue where reading remote yaml files failed.
* Fixed an issue in **validate** failed with no error message for lists (when no fromVersion field was found).
* Fixed an issue when running **validate** or **format** in a gitlab repository, and failing to determine its project id.
* Added an enhancement to **split**, handling an empty output argument.
* Added the ability to add classifiers and mappers to conf.json.
* Added the Alias field to the incident field schema.

# 1.5.6
* Added 'deprecated' release notes template.
* Fixed an issue where **run-test-playbook** command failed to get the task entries when the test playbook finished with errors.
* Fixed an issue in **validate** command when running with `no-conf-json` argument to ignore the `conf.json` file.
* Added error type text (`ERROR` or `WARNING`) to **validate** error prints.
* Fixed an issue where the **format** command on test playbook did not format the ID to be equal to the name of the test playbook.
* Enhanced the **update-release-notes** command to automatically commit release notes config file upon creation.
* The **validate** command will validate that an indicator field of type html has fromVersion of 6.1.0 and above.
* The **format** command will now add fromVersion 6.1.0 to indicator field of type html.
* Added support for beta integrations in the **format** command.
* Fixed an issue where the **postman-codegen** command failed when called with the `--config-out` flag.
* Removed the integration documentation from the detailed description while performing **split** command to the unified yml file.
* Removed the line which indicates the version of the product from the README.md file for new contributions.

# 1.5.5
* Fixed an issue in the **update-release-notes** command, which did not work when changes were made in multiple packs.
* Changed the **validate** command to fail on missing test-playbooks only if no unittests are found.
* Fixed `to_kebab_case`, it will now deal with strings that have hyphens, commas or periods in them, changing them to be hyphens in the new string.
* Fixed an issue in the **create-id-set** command, where the `source` value included the git token if it was specified in the remote url.
* Fixed an issue in the **merge-id-set** command, where merging fails because of duplicates but the packs are in the XSOAR repo but in different version control.
* Fixed missing `Lists` Content Item as valid `IDSetType`
* Added enhancement for **generate-docs**. It is possible to provide both file or a comma seperated list as `examples`. Also, it's possible to provide more than one example for a script or a command.
* Added feature in **format** to sync YML and JSON files to the `master` file structure.
* Added option to specify `Incident Type`, `Incoming Mapper` and `Classifier` when configuring instance in **test-content**
* added a new command **run-test-playbook** to run a test playbook in a given XSOAR instance.
* Fixed an issue in **format** when running on a modified YML, that the `id` value is not changed to its old `id` value.
* Enhancement for **split** command, replace `ApiModule` code block to `import` when splitting a YML.
* Fixed an issue where indicator types were missing from the pack's content, when uploading using **zip-packs**.
* The request data body format generated in the **postman-codegen** will use the python argument's name and not the raw data argument's name.
* Added the flag '--filter-by-id-set' to **create-content-artifacts** to create artifacts only for items in the given id_set.json.

# 1.5.4
* Fixed an issue with the **format** command when contributing via the UI
* The **format** command will now not remove the `defaultRows` key from incident, indicator and generic fields with `type: grid`.
* Fixed an issue with the **validate** command when a layoutscontainer did not have the `fromversion` field set.
* added a new command **update-xsoar-config-file** to handle your XSOAR Configuration File.
* Added `skipVerify` argument in **upload** command to skip pack signature verification.
* Fixed an issue when the **run** command  failed running when there’s more than one playground, by explicitly using the current user’s playground.
* Added support for Job content item in the **format**, **validate**, **upload**, **create-id-set**, **find-dependecies** and **create-content-artifacts** commands.
* Added a **source** field to the **id_set** entitles.
* Two entitles will not consider as duplicates if they share the same pack and the same source.
* Fixed a bug when duplicates were found in **find_dependencies**.
* Added function **get_current_repo** to `tools`.
* The **postman-codegen** will not have duplicates argument name. It will rename them to the minimum distinguished shared path for each of them.

# 1.5.3
* The **format** command will now set `unsearchable: True` for incident, indicator and generic fields.
* Fixed an issue where the **update-release-notes** command crashes with `--help` flag.
* Added validation to the **validate** command that verifies the `unsearchable` key in incident, indicator and generic fields is set to true.
* Removed a validation that DBotRole should be set for automation that requires elevated permissions to the `XSOAR-linter` in the **lint** command.
* Fixed an issue in **Validate** command where playbooks conditional tasks were mishandeled.
* Added a validation to prevent contributors from using the `fromlicense` key as a configuration parameter in an integration's YML
* Added a validation to ensure that the type for **API token** (and similar) parameters are configured correctly as a `credential` type in the integration configuration YML.
* Added an assertion that checks for duplicated requests' names when generating an integration from a postman collection.
* Added support for [.env files](https://pypi.org/project/python-dotenv/). You can now add a `.env` file to your repository with the logging information instead of setting a global environment variables.
* When running **lint** command with --keep-container flag, the docker images are committed.
* The **validate** command will not return missing test playbook error when given a script with dynamic-section tag.

# 1.5.2
* Added a validation to **update-release-notes** command to ensure that the `--version` flag argument is in the right format.
* added a new command **coverage-analyze** to generate and print coverage reports.
* Fixed an issue in **validate** in repositories which are not in GitHub or GitLab
* Added a validation that verifies that readme image absolute links do not contain the working branch name.
* Added support for List content item in the **format**, **validate**, **download**, **upload**, **create-id-set**, **find-dependecies** and **create-content-artifacts** commands.
* Added a validation to ensure reputation command's default argument is set as an array input.
* Added the `--fail-duplicates` flag for the **merge-id-set** command which will fail the command if duplicates are found.
* Added the `--fail-duplicates` flag for the **create-id-set** command which will fail the command if duplicates are found.

# 1.5.1
* Fixed an issue where **validate** command failed to recognized test playbooks for beta integrations as valid tests.
* Fixed an issue were the **validate** command was falsely recognizing image paths in readme files.
* Fixed an issue where the **upload** command error message upon upload failure pointed to wrong file rather than to the pack metadata.
* Added a validation that verifies that each script which appears in incident fields, layouts or layout containers exists in the id_set.json.
* Fixed an issue where the **postman code-gen** command generated double dots for context outputs when it was not needed.
* Fixed an issue where there **validate** command on release notes file crashed when author image was added or modified.
* Added input handling when running **find-dependencies**, replacing string manipulations.
* Fixed an issue where the **validate** command did not handle multiple playbooks with the same name in the id_set.
* Added support for GitLab repositories in **validate**

# 1.5.0
* Fixed an issue where **upload** command failed to upload packs not under content structure.
* Added support for **init** command to run from non-content repo.
* The **split-yml** has been renamed to **split** and now supports splitting Dashboards from unified Generic Modules.
* Fixed an issue where the skipped tests validation ran on the `ApiModules` pack in the **validate** command.
* The **init** command will now create the `Generic Object` entities directories.
* Fixed an issue where the **format** command failed to recognize changed files from git.
* Fixed an issue where the **json-to-outputs** command failed checking whether `0001-01-01T00:00:00` is of type `Date`
* Added to the **generate context** command to generate context paths for integrations from an example file.
* Fixed an issue where **validate** failed on release notes configuration files.
* Fixed an issue where the **validate** command failed on pack input if git detected changed files outside of `Packs` directory.
* Fixed an issue where **validate** command failed to recognize files inside validated pack when validation release notes, resulting in a false error message for missing entity in release note.
* Fixed an issue where the **download** command failed when downloading an invalid YML, instead of skipping it.

# 1.4.9
* Added validation that the support URL in partner contribution pack metadata does not lead to a GitHub repo.
* Enhanced ***generate-docs*** with default `additionalinformation` (description) for common parameters.
* Added to **validate** command a validation that a content item's id and name will not end with spaces.
* The **format** command will now remove trailing whitespaces from content items' id and name fields.
* Fixed an issue where **update-release-notes** could fail on files outside the user given pack.
* Fixed an issue where the **generate-test-playbook** command would not place the playbook in the proper folder.
* Added to **validate** command a validation that packs with `Iron Bank` uses the latest docker from Iron Bank.
* Added to **update-release-notes** command support for `Generic Object` entities.
* Fixed an issue where playbook `fromversion` mismatch validation failed even if `skipunavailable` was set to true.
* Added to the **create artifacts** command support for release notes configuration file.
* Added validation to **validate** for release notes config file.
* Added **isoversize** and **isautoswitchedtoquietmode** fields to the playbook schema.
* Added to the **update-release-notes** command `-bc` flag to generate template for breaking changes version.
* Fixed an issue where **validate** did not search description files correctly, leading to a wrong warning message.

# 1.4.8
* Fixed an issue where yml files with `!reference` failed to load properly.
* Fixed an issue when `View Integration Documentation` button was added twice during the download and re-upload.
* Fixed an issue when `(Partner Contribution)` was added twice to the display name during the download and re-upload.
* Added the following enhancements in the **generate-test-playbook** command:
    * Added the *--commands* argument to generate tasks for specific commands.
    * Added the *--examples* argument to get the command examples file path and generate tasks from the commands and arguments specified there.
    * Added the *--upload* flag to specify whether to upload the test playbook after the generation.
    * Fixed the output condition generation for outputs of type `Boolean`.

# 1.4.7
* Fixed an issue where an empty list for a command context didn't produce an indication other than an empty table.
* Fixed an issue where the **format** command has incorrectly recognized on which files to run when running using git.
* Fixed an issue where author image validations were not checked properly.
* Fixed an issue where new old-formatted scripts and integrations were not validated.
* Fixed an issue where the wording in the from version validation error for subplaybooks was incorrect.
* Fixed an issue where the **update-release-notes** command used the old docker image version instead of the new when detecting a docker change.
* Fixed an issue where the **generate-test-playbook** command used an incorrect argument name as default
* Fixed an issue where the **json-to-outputs** command used an incorrect argument name as default when using `-d`.
* Fixed an issue where validations failed while trying to validate non content files.
* Fixed an issue where README validations did not work post VS Code formatting.
* Fixed an issue where the description validations were inconsistent when running through an integration file or a description file.

# 1.4.6
* Fixed an issue where **validate** suggests, with no reason, running **format** on missing mandatory keys in yml file.
* Skipped existence of TestPlaybook check on community and contribution integrations.
* Fixed an issue where pre-commit didn't run on the demisto_sdk/commands folder.
* The **init** command will now change the script template name in the code to the given script name.
* Expanded the validations performed on beta integrations.
* Added support for PreProcessRules in the **format**, **validate**, **download**, and **create-content-artifacts** commands.
* Improved the error messages in **generate-docs**, if an example was not provided.
* Added to **validate** command a validation that a content entity or a pack name does not contain the words "partner" and "community".
* Fixed an issue where **update-release-notes** ignores *--text* flag while using *-f*
* Fixed the outputs validations in **validate** so enrichment commands will not be checked to have DBotScore outputs.
* Added a new validation to require the dockerimage key to exist in an integration and script yml files.
* Enhanced the **generate-test-playbook** command to use only integration tested on commands, rather than (possibly) other integrations implementing them.
* Expanded unify command to support GenericModules - Unifies a GenericModule object with its Dashboards.
* Added validators for generic objects:
  - Generic Field validator - verify that the 'fromVersion' field is above 6.5.0, 'group' field equals 4 and 'id' field starts with the prefix 'generic_'.
  - Generic Type validator - verify that the 'fromVersion' field is above 6.5.0
  - Generic Module validator - verify that the 'fromVersion' field is above 6.5.0
  - Generic Definition validator - verify that the 'fromVersion' field is above 6.5.0
 * Expanded Format command to support Generic Objects - Fixes generic objects according to their validations.
* Fixed an issue where the **update-release-notes** command did not handle ApiModules properly.
* Added option to enter a dictionary or json of format `[{field_name:description}]` in the **json-to-outputs** command,
  with the `-d` flag.
* Improved the outputs for the **format** command.
* Fixed an issue where the validations performed after the **format** command were inconsistent with **validate**.
* Added to the **validate** command a validation for the author image.
* Updated the **create-content-artifacts** command to support generic modules, definitions, fields and types.
* Added an option to ignore errors for file paths and not only file name in .pack-ignore file.

# 1.4.5
* Enhanced the **postman-codegen** command to name all generated arguments with lower case.
* Fixed an issue where the **find-dependencies** command miscalculated the dependencies for playbooks that use generic commands.
* Fixed an issue where the **validate** command failed in external repositories in case the DEMISTO_SDK_GITHUB_TOKEN was not set.
* Fixed an issue where **openapi-codegen** corrupted the swagger file by overwriting configuration to swagger file.
* Updated the **upload** command to support uploading zipped packs to the marketplace.
* Added to the **postman-codegen** command support of path variables.
* Fixed an issue where **openapi-codegen** entered into an infinite loop on circular references in the swagger file.
* The **format** command will now set `fromVersion: 6.2.0` for widgets with 'metrics' data type.
* Updated the **find-dependencies** command to support generic modules, definitions, fields and types.
* Fixed an issue where **openapi-codegen** tried to extract reference example outputs, leading to an exception.
* Added an option to ignore secrets automatically when using the **init** command to create a pack.
* Added a tool that gives the ability to temporarily suppress console output.

# 1.4.4
* When formatting incident types with Auto-Extract rules and without mode field, the **format** command will now add the user selected mode.
* Added new validation that DBotRole is set for scripts that requires elevated permissions to the `XSOAR-linter` in the **lint** command.
* Added url escaping to markdown human readable section in generate docs to avoid autolinking.
* Added a validation that mapper's id and name are matching. Updated the format of mapper to include update_id too.
* Added a validation to ensure that image paths in the README files are valid.
* Fixed **find_type** function to correctly find test files, such as, test script and test playbook.
* Added scheme validations for the new Generic Object Types, Fields, and Modules.
* Renamed the flag *--input-old-version* to *--old-version* in the **generate-docs** command.
* Refactored the **update-release-notes** command:
  - Replaced the *--all* flag with *--use-git* or *-g*.
  - Added the *--force* flag to update the pack release notes without changes in the pack.
  - The **update-release-notes** command will now update all dependent integrations on ApiModule change, even if not specified.
  - If more than one pack has changed, the full list of updated packs will be printed at the end of **update-release-notes** command execution.
  - Fixed an issue where the **update-release-notes** command did not add docker image release notes entry for release notes file if a script was changed.
  - Fixed an issue where the **update-release-notes** command did not detect changed files that had the same name.
  - Fixed an issue in the **update-release-notes** command where the version support of JSON files was mishandled.
* Fixed an issue where **format** did not skip files in test and documentation directories.
* Updated the **create-id-set** command to support generic modules, definitions, fields and types.
* Changed the **convert** command to generate old layout fromversion to 5.0.0 instead of 4.1.0
* Enhanced the command **postman-codegen** with type hints for templates.

# 1.4.3
* Fixed an issue where **json-to-outputs** command returned an incorrect output when json is a list.
* Fixed an issue where if a pack README.md did not exist it could cause an error in the validation process.
* Fixed an issue where the *--name* was incorrectly required in the **init** command.
* Adding the option to run **validate** on a specific path while using git (*-i* & *-g*).
* The **format** command will now change UUIDs in .yml and .json files to their respective content entity name.
* Added a playbook validation to check if a task sub playbook exists in the id set in the **validate** command.
* Added the option to add new tags/usecases to the approved list and to the pack metadata on the same pull request.
* Fixed an issue in **test_content** where when different servers ran tests for the same integration, the server URL parameters were not set correctly.
* Added a validation in the **validate** command to ensure that the ***endpoint*** command is configured correctly in yml file.
* Added a warning when pack_metadata's description field is longer than 130 characters.
* Fixed an issue where a redundant print occurred on release notes validation.
* Added new validation in the **validate** command to ensure that the minimal fromVersion in a widget of type metrics will be 6.2.0.
* Added the *--release-notes* flag to demisto-sdk to get the current version release notes entries.

# 1.4.2
* Added to `pylint` summary an indication if a test was skipped.
* Added to the **init** command the option to specify fromversion.
* Fixed an issue where running **init** command without filling the metadata file.
* Added the *--docker-timeout* flag in the **lint** command to control the request timeout for the Docker client.
* Fixed an issue where **update-release-notes** command added only one docker image release notes entry for release notes file, and not for every entity whom docker image was updated.
* Added a validation to ensure that incident/indicator fields names starts with their pack name in the **validate** command. (Checked only for new files and only when using git *-g*)
* Updated the **find-dependencies** command to return the 'dependencies' according the layout type ('incident', 'indicator').
* Enhanced the "vX" display name validation for scripts and integrations in the **validate** command to check for every versioned script or integration, and not only v2.
* Added the *--fail-duplicates* flag for the **create-id-set** command which will fail the command if duplicates are found.
* Added to the **generate-docs** command automatic addition to git when a new readme file is created.

# 1.4.1
* When in private repo without `DEMSITO_SDK_GITHUB_TOKEN` configured, get_remote_file will take files from the local origin/master.
* Enhanced the **unify** command when giving input of a file and not a directory return a clear error message.
* Added a validation to ensure integrations are not skipped and at least one test playbook is not skipped for each integration or script.
* Added to the Content Tests support for `context_print_dt`, which queries the incident context and prints the result as a json.
* Added new validation for the `xsoar_config.json` file in the **validate** command.
* Added a version differences section to readme in **generate-docs** command.
* Added the *--docs-format* flag in the **integration-diff** command to get the output in README format.
* Added the *--input-old-version* and *--skip-breaking-changes* flags in the **generate-docs** command to get the details for the breaking section and to skip the breaking changes section.

# 1.4.0
* Enable passing a comma-separated list of paths for the `--input` option of the **lint** command.
* Added new validation of unimplemented test-module command in the code to the `XSOAR-linter` in the **lint** command.
* Fixed the **generate-docs** to handle integration authentication parameter.
* Added a validation to ensure that description and README do not contain the word 'Demisto'.
* Improved the deprecated message validation required from playbooks and scripts.
* Added the `--quite-bc-validation` flag for the **validate** command to run the backwards compatibility validation in quite mode (errors is treated like warnings).
* Fixed the **update release notes** command to display a name for old layouts.
* Added the ability to append to the pack README credit to contributors.
* Added identification for parameter differences in **integration-diff** command.
* Fixed **format** to use git as a default value.
* Updated the **upload** command to support reports.
* Fixed an issue where **generate-docs** command was displaying 'None' when credentials parameter display field configured was not configured.
* Fixed an issue where **download** did not return exit code 1 on failure.
* Updated the validation that incident fields' names do not contain the word incident will aplly to core packs only.
* Added a playbook validation to verify all conditional tasks have an 'else' path in **validate** command.
* Renamed the GitHub authentication token environment variable `GITHUB_TOKEN` to `DEMITO_SDK_GITHUB_TOKEN`.
* Added to the **update-release-notes** command automatic addition to git when new release notes file is created.
* Added validation to ensure that integrations, scripts, and playbooks do not contain the entity type in their names.
* Added the **convert** command to convert entities between XSOAR versions.
* Added the *--deprecate* flag in **format** command to deprecate integrations, scripts, and playbooks.
* Fixed an issue where ignoring errors did not work when running the **validate** command on specific files (-i).

# 1.3.9
* Added a validation verifying that the pack's README.md file is not equal to pack description.
* Fixed an issue where the **Assume yes** flag did not work properly for some entities in the **format** command.
* Improved the error messages for separators in folder and file names in the **validate** command.
* Removed the **DISABLE_SDK_VERSION_CHECK** environment variable. To disable new version checks, use the **DEMISTO_SDK_SKIP_VERSION_CHECK** envirnoment variable.
* Fixed an issue where the demisto-sdk version check failed due to a rate limit.
* Fixed an issue with playbooks scheme validation.

# 1.3.8
* Updated the **secrets** command to work on forked branches.

# 1.3.7
* Added a validation to ensure correct image and description file names.
* Fixed an issue where the **validate** command failed when 'display' field in credentials param in yml is empty but 'displaypassword' was provided.
* Added the **integration-diff** command to check differences between two versions of an integration and to return a report of missing and changed elements in the new version.
* Added a validation verifying that the pack's README.md file is not missing or empty for partner packs or packs contains use cases.
* Added a validation to ensure that the integration and script folder and file names will not contain separators (`_`, `-`, ` `).
* When formatting new pack, the **format** command will set the *fromversion* key to 5.5.0 in the new files without fromversion.

# 1.3.6
* Added a validation that core packs are not dependent on non-core packs.
* Added a validation that a pack name follows XSOAR standards.
* Fixed an issue where in some cases the `get_remote_file` function failed due to an invalid path.
* Fixed an issue where running **update-release-notes** with updated integration logo, did not detect any file changes.
* Fixed an issue where the **create-id-set** command did not identify unified integrations correctly.
* Fixed an issue where the `CommonTypes` pack was not identified as a dependency for all feed integrations.
* Added support for running SDK commands in private repositories.
* Fixed an issue where running the **init** command did not set the correct category field in an integration .yml file for a newly created pack.
* When formatting new contributed pack, the **format** command will set the *fromversion* key to 6.0.0 in the relevant files.
* If the environment variable "DISABLE_SDK_VERSION_CHECK" is define, the demisto-sdk will no longer check for newer version when running a command.
* Added the `--use-pack-metadata` flag for the **find-dependencies** command to update the calculated dependencies using the the packs metadata files.
* Fixed an issue where **validate** failed on scripts in case the `outputs` field was set to `None`.
* Fixed an issue where **validate** was failing on editing existing release notes.
* Added a validation for README files verifying that the file doesn't contain template text copied from HelloWorld or HelloWorldPremium README.

# 1.3.5
* Added a validation that layoutscontainer's id and name are matching. Updated the format of layoutcontainer to include update_id too.
* Added a validation that commands' names and arguments in core packs, or scripts' arguments do not contain the word incident.
* Fixed issue where running the **generate-docs** command with -c flag ran all the commands and not just the commands specified by the flag.
* Fixed the error message of the **validate** command to not always suggest adding the *description* field.
* Fixed an issue where running **format** on feed integration generated invalid parameter structure.
* Fixed an issue where the **generate-docs** command did not add all the used scripts in a playbook to the README file.
* Fixed an issue where contrib/partner details might be added twice to the same file, when using unify and create-content-artifacts commands
* Fixed issue where running **validate** command on image-related integration did not return the correct outputs to json file.
* When formatting playbooks, the **format** command will now remove empty fields from SetIncident, SetIndicator, CreateNewIncident, CreateNewIndicator script arguments.
* Added an option to fill in the developer email when running the **init** command.

# 1.3.4
* Updated the **validate** command to check that the 'additionalinfo' field only contains the expected value for feed required parameters and not equal to it.
* Added a validation that community/partner details are not in the detailed description file.
* Added a validation that the Use Case tag in pack_metadata file is only used when the pack contains at least one PB, Incident Type or Layout.
* Added a validation that makes sure outputs in integrations are matching the README file when only README has changed.
* Added the *hidden* field to the integration schema.
* Fixed an issue where running **format** on a playbook whose `name` does not equal its `id` would cause other playbooks who use that playbook as a sub-playbook to fail.
* Added support for local custom command configuration file `.demisto-sdk-conf`.
* Updated the **format** command to include an update to the description file of an integration, to remove community/partner details.

# 1.3.3
* Fixed an issue where **lint** failed where *.Dockerfile* exists prior running the lint command.
* Added FeedHelloWorld template option for *--template* flag in **demisto-sdk init** command.
* Fixed issue where **update-release-notes** deleted release note file if command was called more than once.
* Fixed issue where **update-release-notes** added docker image release notes every time the command was called.
* Fixed an issue where running **update-release-notes** on a pack with newly created integration, had also added a docker image entry in the release notes.
* Fixed an issue where `XSOAR-linter` did not find *NotImplementedError* in main.
* Added validation for README files verifying their length (over 30 chars).
* When using *-g* flag in the **validate** command it will now ignore untracked files by default.
* Added the *--include-untracked* flag to the **validate** command to include files which are untracked by git in the validation process.
* Improved the `pykwalify` error outputs in the **validate** command.
* Added the *--print-pykwalify* flag to the **validate** command to print the unchanged output from `pykwalify`.

# 1.3.2
* Updated the format of the outputs when using the *--json-file* flag to create a JSON file output for the **validate** and **lint** commands.
* Added the **doc-review** command to check spelling in .md and .yml files as well as a basic release notes review.
* Added a validation that a pack's display name does not already exist in content repository.
* Fixed an issue where the **validate** command failed to detect duplicate params in an integration.
* Fixed an issue where the **validate** command failed to detect duplicate arguments in a command in an integration.

# 1.3.1
* Fixed an issue where the **validate** command failed to validate the release notes of beta integrations.
* Updated the **upload** command to support indicator fields.
* The **validate** and **update-release-notes** commands will now check changed files against `demisto/master` if it is configured locally.
* Fixed an issue where **validate** would incorrectly identify files as renamed.
* Added a validation that integration properties (such as feed, mappers, mirroring, etc) are not removed.
* Fixed an issue where **validate** failed when comparing branch against commit hash.
* Added the *--no-pipenv* flag to the **split-yml** command.
* Added a validation that incident fields and incident types are not removed from mappers.
* Fixed an issue where the *c
reate-id-set* flag in the *validate* command did not work while not using git.
* Added the *hiddenusername* field to the integration schema.
* Added a validation that images that are not integration images, do not ask for a new version or RN

# 1.3.0
* Do not collect optional dependencies on indicator types reputation commands.
* Fixed an issue where downloading indicator layoutscontainer objects failed.
* Added a validation that makes sure outputs in integrations are matching the README file.
* Fixed an issue where the *create-id-set* flag in the **validate** command did not work.
* Added a warning in case no id_set file is found when running the **validate** command.
* Fixed an issue where changed files were not recognised correctly on forked branches in the **validate** and the **update-release-notes** commands.
* Fixed an issue when files were classified incorrectly when running *update-release-notes*.
* Added a validation that integration and script file paths are compatible with our convention.
* Fixed an issue where id_set.json file was re created whenever running the generate-docs command.
* added the *--json-file* flag to create a JSON file output for the **validate** and **lint** commands.

# 1.2.19
* Fixed an issue where merge id_set was not updated to work with the new entity of Packs.
* Added a validation that the playbook's version matches the version of its sub-playbooks, scripts, and integrations.

# 1.2.18
* Changed the *skip-id-set-creation* flag to *create-id-set* in the **validate** command. Its default value will be False.
* Added support for the 'cve' reputation command in default arg validation.
* Filter out generic and reputation command from scripts and playbooks dependencies calculation.
* Added support for the incident fields in outgoing mappers in the ID set.
* Added a validation that the taskid field and the id field under the task field are both from uuid format and contain the same value.
* Updated the **format** command to generate uuid value for the taskid field and for the id under the task field in case they hold an invalid values.
* Exclude changes from doc_files directory on validation.
* Added a validation that an integration command has at most one default argument.
* Fixing an issue where pack metadata version bump was not enforced when modifying an old format (unified) file.
* Added validation that integration parameter's display names are capitalized and spaced using whitespaces and not underscores.
* Fixed an issue where beta integrations where not running deprecation validations.
* Allowed adding additional information to the deprecated description.
* Fixing an issue when escaping less and greater signs in integration params did not work as expected.

# 1.2.17
* Added a validation that the classifier of an integration exists.
* Added a validation that the mapper of an integration exists.
* Added a validation that the incident types of a classifier exist.
* Added a validation that the incident types of a mapper exist.
* Added support for *text* argument when running **demisto-sdk update-release-notes** on the ApiModules pack.
* Added a validation for the minimal version of an indicator field of type grid.
* Added new validation for incident and indicator fields in classifiers mappers and layouts exist in the content.
* Added cache for get_remote_file to reducing failures from accessing the remote repo.
* Fixed an issue in the **format** command where `_dev` or `_copy` suffixes weren't removed from the `id` of the given playbooks.
* Playbook dependencies from incident and indicator fields are now marked as optional.
* Mappers dependencies from incident types and incident fields are now marked as optional.
* Classifier dependencies from incident types are now marked as optional.
* Updated **demisto-sdk init** command to no longer create `created` field in pack_metadata file
* Updated **generate-docs** command to take the parameters names in setup section from display field and to use additionalinfo field when exist.
* Using the *verbose* argument in the **find-dependencies** command will now log to the console.
* Improved the deprecated message validation required from integrations.
* Fixed an issue in the **generate-docs** command where **Context Example** section was created when it was empty.

# 1.2.16
* Added allowed ignore errors to the *IDSetValidator*.
* Fixed an issue where an irrelevant id_set validation ran in the **validate** command when using the *--id-set* flag.
* Fixed an issue were **generate-docs** command has failed if a command did not exist in commands permissions file.
* Improved a **validate** command message for missing release notes of api module dependencies.

# 1.2.15
* Added the *ID101* to the allowed ignored errors.

# 1.2.14
* SDK repository is now mypy check_untyped_defs complaint.
* The lint command will now ignore the unsubscriptable-object (E1136) pylint error in dockers based on python 3.9 - this will be removed once a new pylint version is released.
* Added an option for **format** to run on a whole pack.
* Added new validation of unimplemented commands from yml in the code to `XSOAR-linter`.
* Fixed an issue where Auto-Extract fields were only checked for newly added incident types in the **validate** command.
* Added a new warning validation of direct access to args/params dicts to `XSOAR-linter`.

# 1.2.13
* Added new validation of indicators usage in CommandResults to `XSOAR-linter`.
* Running **demisto-sdk lint** will automatically run on changed files (same behavior as the -g flag).
* Removed supported version message from the documentation when running **generate_docs**.
* Added a print to indicate backwards compatibility is being checked in **validate** command.
* Added a percent print when running the **validate** command with the *-a* flag.
* Fixed a regression in the **upload** command where it was ignoring `DEMISTO_VERIFY_SSL` env var.
* Fixed an issue where the **upload** command would fail to upload beta integrations.
* Fixed an issue where the **validate** command did not create the *id_set.json* file when running with *-a* flag.
* Added price change validation in the **validate** command.
* Added validations that checks in read-me for empty sections or leftovers from the auto generated read-me that should be changed.
* Added new code validation for *NotImplementedError* to raise a warning in `XSOAR-linter`.
* Added validation for support types in the pack metadata file.
* Added support for *--template* flag in **demisto-sdk init** command.
* Fixed an issue with running **validate** on master branch where the changed files weren't compared to previous commit when using the *-g* flag.
* Fixed an issue where the `XSOAR-linter` ran *NotImplementedError* validation on scripts.
* Added support for Auto-Extract feature validation in incident types in the **validate** command.
* Fixed an issue in the **lint** command where the *-i* flag was ignored.
* Improved **merge-id-sets** command to support merge between two ID sets that contain the same pack.
* Fixed an issue in the **lint** command where flake8 ran twice.

# 1.2.12
* Bandit now reports also on medium severity issues.
* Fixed an issue with support for Docker Desktop on Mac version 2.5.0+.
* Added support for vulture and mypy linting when running without docker.
* Added support for *prev-ver* flag in **update-release-notes** command.
* Improved retry support when building docker images for linting.
* Added the option to create an ID set on a specific pack in **create-id-set** command.
* Added the *--skip-id-set-creation* flag to **validate** command in order to add the capability to run validate command without creating id_set validation.
* Fixed an issue where **validate** command checked docker image tag on ApiModules pack.
* Fixed an issue where **find-dependencies** did not calculate dashboards and reports dependencies.
* Added supported version message to the documentation and release notes files when running **generate_docs** and **update-release-notes** commands respectively.
* Added new code validations for *NotImplementedError* exception raise to `XSOAR-linter`.
* Command create-content-artifacts additional support for **Author_image.png** object.
* Fixed an issue where schemas were not enforced for incident fields, indicator fields and old layouts in the validate command.
* Added support for **update-release-notes** command to update release notes according to master branch.

# 1.2.11
* Fixed an issue where the ***generate-docs*** command reset the enumeration of line numbering after an MD table.
* Updated the **upload** command to support mappers.
* Fixed an issue where exceptions were no printed in the **format** while the *--verbose* flag is set.
* Fixed an issue where *--assume-yes* flag did not work in the **format** command when running on a playbook without a `fromversion` field.
* Fixed an issue where the **format** command would fail in case `conf.json` file was not found instead of skipping the update.
* Fixed an issue where integration with v2 were recognised by the `name` field instead of the `display` field in the **validate** command.
* Added a playbook validation to check if a task script exists in the id set in the **validate** command.
* Added new integration category `File Integrity Management` in the **validate** command.

# 1.2.10
* Added validation for approved content pack use-cases and tags.
* Added new code validations for *CommonServerPython* import to `XSOAR-linter`.
* Added *default value* and *predefined values* to argument description in **generate-docs** command.
* Added a new validation that checks if *get-mapping-fields* command exists if the integration schema has *{ismappable: true}* in **validate** command.
* Fixed an issue where the *--staged* flag recognised added files as modified in the **validate** command.
* Fixed an issue where a backwards compatibility warning was raised for all added files in the **validate** command.
* Fixed an issue where **validate** command failed when no tests were given for a partner supported pack.
* Updated the **download** command to support mappers.
* Fixed an issue where the ***format*** command added a duplicate parameter.
* For partner supported content packs, added support for a list of emails.
* Removed validation of README files from the ***validate*** command.
* Fixed an issue where the ***validate*** command required release notes for ApiModules pack.

# 1.2.9
* Fixed an issue in the **openapi_codegen** command where it created duplicate functions name from the swagger file.
* Fixed an issue in the **update-release-notes** command where the *update type* argument was not verified.
* Fixed an issue in the **validate** command where no error was raised in case a non-existing docker image was presented.
* Fixed an issue in the **format** command where format failed when trying to update invalid Docker image.
* The **format** command will now preserve the **isArray** argument in integration's reputation commands and will show a warning if it set to **false**.
* Fixed an issue in the **lint** command where *finally* clause was not supported in main function.
* Fixed an issue in the **validate** command where changing any entity ID was not validated.
* Fixed an issue in the **validate** command where *--staged* flag did not bring only changed files.
* Fixed the **update-release-notes** command to ignore changes in the metadata file.
* Fixed the **validate** command to ignore metadata changes when checking if a version bump is needed.


# 1.2.8
* Added a new validation that checks in playbooks for the usage of `DeleteContext` in **validate** command.
* Fixed an issue in the **upload** command where it would try to upload content entities with unsupported versions.
* Added a new validation that checks in playbooks for the usage of specific instance in **validate** command.
* Added the **--staged** flag to **validate** command to run on staged files only.


# 1.2.7
* Changed input parameters in **find-dependencies** command.
   - Use ***-i, --input*** instead of ***-p, --path***.
   - Use ***-idp, --id-set-path*** instead of ***-i, --id-set-path***.
* Fixed an issue in the **unify** command where it crashed on an integration without an image file.
* Fixed an issue in the **format** command where unnecessary files were not skipped.
* Fixed an issue in the **update-release-notes** command where the *text* argument was not respected in all cases.
* Fixed an issue in the **validate** command where a warning about detailed description was given for unified or deprecated integrations.
* Improved the error returned by the **validate** command when running on files using the old format.

# 1.2.6
* No longer require setting `DEMISTO_README_VALIDATION` env var to enable README mdx validation. Validation will now run automatically if all necessary node modules are available.
* Fixed an issue in the **validate** command where the `--skip-pack-dependencies` would not skip id-set creation.
* Fixed an issue in the **validate** command where validation would fail if supplied an integration with an empty `commands` key.
* Fixed an issue in the **validate** command where validation would fail due to a required version bump for packs which are not versioned.
* Will use env var `DEMISTO_VERIFY_SSL` to determine if to use a secure connection for commands interacting with the Server when `--insecure` is not passed. If working with a local Server without a trusted certificate, you can set env var `DEMISTO_VERIFY_SSL=no` to avoid using `--insecure` on each command.
* Unifier now adds a link to the integration documentation to the integration detailed description.
* Fixed an issue in the **secrets** command where ignored secrets were not skipped.

# 1.2.5
* Added support for special fields: *defaultclassifier*, *defaultmapperin*, *defaultmapperout* in **download** command.
* Added -y option **format** command to assume "yes" as answer to all prompts and run non-interactively
* Speed up improvements for `validate` of README files.
* Updated the **format** command to adhere to the defined content schema and sub-schemas, aligning its behavior with the **validate** command.
* Added support for canvasContextConnections files in **format** command.

# 1.2.4
* Updated detailed description for community integrations.

# 1.2.3
* Fixed an issue where running **validate** failed on playbook with task that adds tags to the evidence data.
* Added the *displaypassword* field to the integration schema.
* Added new code validations to `XSOAR-linter`.
    * As warnings messages:
        * `demisto.params()` should be used only inside main function.
        * `demisto.args()` should be used only inside main function.
        * Functions args should have type annotations.
* Added `fromversion` field validation to test playbooks and scripts in **validate** command.

# 1.2.2
* Add support for warning msgs in the report and summary to **lint** command.
* Fixed an issue where **json-to-outputs** determined bool values as int.
* Fixed an issue where **update-release-notes** was crushing on `--all` flag.
* Fixed an issue where running **validate**, **update-release-notes** outside of content repo crushed without a meaningful error message.
* Added support for layoutscontainer in **init** contribution flow.
* Added a validation for tlp_color param in feeds in **validate** command.
* Added a validation for removal of integration parameters in **validate** command.
* Fixed an issue where **update-release-notes** was failing with a wrong error message when no pack or input was given.
* Improved formatting output of the **generate-docs** command.
* Add support for env variable *DEMISTO_SDK_ID_SET_REFRESH_INTERVAL*. Set this env variable to the refresh interval in minutes. The id set will be regenerated only if the refresh interval has passed since the last generation. Useful when generating Script documentation, to avoid re-generating the id_set every run.
* Added new code validations to `XSOAR-linter`.
    * As error messages:
        * Longer than 10 seconds sleep statements for non long running integrations.
        * exit() usage.
        * quit() usage.
    * As warnings messages:
        * `demisto.log` should not be used.
        * main function existence.
        * `demito.results` should not be used.
        * `return_output` should not be used.
        * try-except statement in main function.
        * `return_error` usage in main function.
        * only once `return_error` usage.
* Fixed an issue where **lint** command printed logs twice.
* Fixed an issue where *suffix* did not work as expected in the **create-content-artifacts** command.
* Added support for *prev-ver* flag in **lint** and **secrets** commands.
* Added support for *text* flag to **update-release-notes** command to add the same text to all release notes.
* Fixed an issue where **validate** did not recognize added files if they were modified locally.
* Added a validation that checks the `fromversion` field exists and is set to 5.0.0 or above when working or comparing to a non-feature branch in **validate** command.
* Added a validation that checks the certification field in the pack_metadata file is valid in **validate** command.
* The **update-release-notes** command will now automatically add docker image update to the release notes.

# 1.2.1
* Added an additional linter `XSOAR-linter` to the **lint** command which custom validates py files. currently checks for:
    * `Sys.exit` usages with non zero value.
    * Any `Print` usages.
* Fixed an issue where renamed files were failing on *validate*.
* Fixed an issue where single changed files did not required release notes update.
* Fixed an issue where doc_images required release-notes and validations.
* Added handling of dependent packs when running **update-release-notes** on changed *APIModules*.
    * Added new argument *--id-set-path* for id_set.json path.
    * When changes to *APIModule* is detected and an id_set.json is available - the command will update the dependent pack as well.
* Added handling of dependent packs when running **validate** on changed *APIModules*.
    * Added new argument *--id-set-path* for id_set.json path.
    * When changes to *APIModule* is detected and an id_set.json is available - the command will validate that the dependent pack has release notes as well.
* Fixed an issue where the find_type function didn't recognize file types correctly.
* Fixed an issue where **update-release-notes** command did not work properly on Windows.
* Added support for indicator fields in **update-release-notes** command.
* Fixed an issue where files in test dirs where being validated.


# 1.2.0
* Fixed an issue where **format** did not update the test playbook from its pack.
* Fixed an issue where **validate** validated non integration images.
* Fixed an issue where **update-release-notes** did not identified old yml integrations and scripts.
* Added revision templates to the **update-release-notes** command.
* Fixed an issue where **update-release-notes** crashed when a file was renamed.
* Fixed an issue where **validate** failed on deleted files.
* Fixed an issue where **validate** validated all images instead of packs only.
* Fixed an issue where a warning was not printed in the **format** in case a non-supported file type is inputted.
* Fixed an issue where **validate** did not fail if no release notes were added when adding files to existing packs.
* Added handling of incorrect layout paths via the **format** command.
* Refactor **create-content-artifacts** command - Efficient artifacts creation and better logging.
* Fixed an issue where image and description files were not handled correctly by **validate** and **update-release-notes** commands.
* Fixed an issue where the **format** command didn't remove all extra fields in a file.
* Added an error in case an invalid id_set.json file is found while running the **validate** command.
* Added fetch params checks to the **validate** command.

# 1.1.11
* Added line number to secrets' path in **secrets** command report.
* Fixed an issue where **init** a community pack did not present the valid support URL.
* Fixed an issue where **init** offered a non relevant pack support type.
* Fixed an issue where **lint** did not pull docker images for powershell.
* Fixed an issue where **find-dependencies** did not find all the script dependencies.
* Fixed an issue where **find-dependencies** did not collect indicator fields as dependencies for playbooks.
* Updated the **validate** and the **secrets** commands to be less dependent on regex.
* Fixed an issue where **lint** did not run on circle when docker did not return ping.
* Updated the missing release notes error message (RN106) in the **Validate** command.
* Fixed an issue where **Validate** would return missing release notes when two packs with the same substring existed in the modified files.
* Fixed an issue where **update-release-notes** would add duplicate release notes when two packs with the same substring existed in the modified files.
* Fixed an issue where **update-release-notes** would fail to bump new versions if the feature branch was out of sync with the master branch.
* Fixed an issue where a non-descriptive error would be returned when giving the **update-release-notes** command a pack which can not be found.
* Added dependencies check for *widgets* in **find-dependencies** command.
* Added a `update-docker` flag to **format** command.
* Added a `json-to-outputs` flag to the **run** command.
* Added a verbose (`-v`) flag to **format** command.
* Fixed an issue where **download** added the prefix "playbook-" to the name of playbooks.

# 1.1.10
* Updated the **init** command. Relevant only when passing the *--contribution* argument.
   * Added the *--author* option.
   * The *support* field of the pack's metadata is set to *community*.
* Added a proper error message in the **Validate** command upon a missing description in the root of the yml.
* **Format** now works with a relative path.
* **Validate** now fails when all release notes have been excluded.
* Fixed issue where correct error message would not propagate for invalid images.
* Added the *--skip-pack-dependencies* flag to **validate** command to skip pack dependencies validation. Relevant when using the *-g* flag.
* Fixed an issue where **Validate** and **Format** commands failed integrations with `defaultvalue` field in fetch incidents related parameters.
* Fixed an issue in the **Validate** command in which unified YAML files were not ignored.
* Fixed an issue in **generate-docs** where scripts and playbooks inputs and outputs were not parsed correctly.
* Fixed an issue in the **openapi-codegen** command where missing reference fields in the swagger JSON caused errors.
* Fixed an issue in the **openapi-codegen** command where empty objects in the swagger JSON paths caused errors.
* **update-release-notes** command now accept path of the pack instead of pack name.
* Fixed an issue where **generate-docs** was inserting unnecessary escape characters.
* Fixed an issue in the **update-release-notes** command where changes to the pack_metadata were not detected.
* Fixed an issue where **validate** did not check for missing release notes in old format files.

# 1.1.9
* Fixed an issue where **update-release-notes** command failed on invalid file types.

# 1.1.8
* Fixed a regression where **upload** command failed on test playbooks.
* Added new *githubUser* field in pack metadata init command.
* Support beta integration in the commands **split-yml, extract-code, generate-test-playbook and generate-docs.**
* Fixed an issue where **find-dependencies** ignored *toversion* field in content items.
* Added support for *layoutscontainer*, *classifier_5_9_9*, *mapper*, *report*, and *widget* in the **Format** command.
* Fixed an issue where **Format** will set the `ID` field to be equal to the `name` field in modified playbooks.
* Fixed an issue where **Format** did not work for test playbooks.
* Improved **update-release-notes** command:
    * Write content description to release notes for new items.
    * Update format for file types without description: Connections, Incident Types, Indicator Types, Layouts, Incident Fields.
* Added a validation for feedTags param in feeds in **validate** command.
* Fixed readme validation issue in community support packs.
* Added the **openapi-codegen** command to generate integrations from OpenAPI specification files.
* Fixed an issue were release notes validations returned wrong results for *CommonScripts* pack.
* Added validation for image links in README files in **validate** command.
* Added a validation for default value of fetch param in feeds in **validate** command.
* Fixed an issue where the **Init** command failed on scripts.

# 1.1.7
* Fixed an issue where running the **format** command on feed integrations removed the `defaultvalue` fields.
* Playbook branch marked with *skipunavailable* is now set as an optional dependency in the **find-dependencies** command.
* The **feedReputation** parameter can now be hidden in a feed integration.
* Fixed an issue where running the **unify** command on JS package failed.
* Added the *--no-update* flag to the **find-dependencies** command.
* Added the following validations in **validate** command:
   * Validating that a pack does not depend on NonSupported / Deprecated packs.

# 1.1.6
* Added the *--description* option to the **init** command.
* Added the *--contribution* option to the **init** command which converts a contribution zip to proper pack format.
* Improved **validate** command performance time and outputs.
* Added the flag *--no-docker-checks* to **validate** command to skip docker checks.
* Added the flag *--print-ignored-files* to **validate** command to print ignored files report when the command is done.
* Added the following validations in **validate** command:
   * Validating that existing release notes are not modified.
   * Validating release notes are not added to new packs.
   * Validating that the "currentVersion" field was raised in the pack_metadata for modified packs.
   * Validating that the timestamp in the "created" field in the pack_metadata is in ISO format.
* Running `demisto-sdk validate` will run the **validate** command using git and only on committed files (same as using *-g --post-commit*).
* Fixed an issue where release notes were not checked correctly in **validate** command.
* Fixed an issue in the **create-id-set** command where optional playbook tasks were not taken into consideration.
* Added a prompt to the `demisto-sdk update-release-notes` command to prompt users to commit changes before running the release notes command.
* Added support to `layoutscontainer` in **validate** command.

# 1.1.5
* Fixed an issue in **find-dependencies** command.
* **lint** command now verifies flake8 on CommonServerPython script.

# 1.1.4
* Fixed an issue with the default output file name of the **unify** command when using "." as an output path.
* **Unify** command now adds contributor details to the display name and description.
* **Format** command now adds *isFetch* and *incidenttype* fields to integration yml.
* Removed the *feedIncremental* field from the integration schema.
* **Format** command now adds *feedBypassExclusionList*, *Fetch indicators*, *feedReputation*, *feedReliability*,
     *feedExpirationPolicy*, *feedExpirationInterval* and *feedFetchInterval* fields to integration yml.
* Fixed an issue in the playbooks schema.
* Fixed an issue where generated release notes were out of order.
* Improved pack dependencies detection.
* Fixed an issue where test playbooks were mishandled in **validate** command.

# 1.1.3
* Added a validation for invalid id fields in indicators types files in **validate** command.
* Added default behavior for **update-release-notes** command.
* Fixed an error where README files were failing release notes validation.
* Updated format of generated release notes to be more user friendly.
* Improved error messages for the **update-release-notes** command.
* Added support for `Connections`, `Dashboards`, `Widgets`, and `Indicator Types` to **update-release-notes** command.
* **Validate** now supports scripts under the *TestPlaybooks* directory.
* Fixed an issue where **validate** did not support powershell files.

# 1.1.2
* Added a validation for invalid playbookID fields in incidents types files in **validate** command.
* Added a code formatter for python files.
* Fixed an issue where new and old classifiers where mixed on validate command.
* Added *feedIncremental* field to the integration schema.
* Fixed error in the **upload** command where unified YMLs were not uploaded as expected if the given input was a pack.
* Fixed an issue where the **secrets** command failed due to a space character in the file name.
* Ignored RN validation for *NonSupported* pack.
* You can now ignore IF107, SC100, RP102 error codes in the **validate** command.
* Fixed an issue where the **download** command was crashing when received as input a JS integration or script.
* Fixed an issue where **validate** command checked docker image for JS integrations and scripts.
* **validate** command now checks scheme for reports and connections.
* Fixed an issue where **validate** command checked docker when running on all files.
* Fixed an issue where **validate** command did not fail when docker image was not on the latest numeric tag.
* Fixed an issue where beta integrations were not validated correctly in **validate** command.

# 1.1.1
* fixed and issue where file types were not recognized correctly in **validate** command.
* Added better outputs for validate command.

# 1.1.0
* Fixed an issue where changes to only non-validated files would fail validation.
* Fixed an issue in **validate** command where moved files were failing validation for new packs.
* Fixed an issue in **validate** command where added files were failing validation due to wrong file type detection.
* Added support for new classifiers and mappers in **validate** command.
* Removed support of old RN format validation.
* Updated **secrets** command output format.
* Added support for error ignore on deprecated files in **validate** command.
* Improved errors outputs in **validate** command.
* Added support for linting an entire pack.

# 1.0.9
* Fixed a bug where misleading error was presented when pack name was not found.
* **Update-release-notes** now detects added files for packs with versions.
* Readme files are now ignored by **update-release-notes** and validation of release notes.
* Empty release notes no longer cause an uncaught error during validation.

# 1.0.8
* Changed the output format of demisto-sdk secrets.
* Added a validation that checkbox items are not required in integrations.
* Added pack release notes generation and validation.
* Improved pack metadata validation.
* Fixed an issue in **validate** where renamed files caused an error

# 1.0.4
* Fix the **format** command to update the `id` field to be equal to `details` field in indicator-type files, and to `name` field in incident-type & dashboard files.
* Fixed a bug in the **validate** command for layout files that had `sortValues` fields.
* Fixed a bug in the **format** command where `playbookName` field was not always present in the file.
* Fixed a bug in the **format** command where indicatorField wasn't part of the SDK schemas.
* Fixed a bug in **upload** command where created unified docker45 yml files were not deleted.
* Added support for IndicatorTypes directory in packs (for `reputation` files, instead of Misc).
* Fixed parsing playbook condition names as string instead of boolean in **validate** command
* Improved image validation in YAML files.
* Removed validation for else path in playbook condition tasks.

# 1.0.3
* Fixed a bug in the **format** command where comments were being removed from YAML files.
* Added output fields: _file_path_ and _kind_ for layouts in the id-set.json created by **create-id-set** command.
* Fixed a bug in the **create-id-set** command Who returns Duplicate for Layouts with a different kind.
* Added formatting to **generate-docs** command results replacing all `<br>` tags with `<br/>`.
* Fixed a bug in the **download** command when custom content contained not supported content entity.
* Fixed a bug in **format** command in which boolean strings  (e.g. 'yes' or 'no') were converted to boolean values (e.g. 'True' or 'False').
* **format** command now removes *sourceplaybookid* field from playbook files.
* Fixed a bug in **generate-docs** command in which integration dependencies were not detected when generating documentation for a playbook.


# 1.0.1
* Fixed a bug in the **unify** command when output path was provided empty.
* Improved error message for integration with no tests configured.
* Improved the error message returned from the **validate** command when an integration is missing or contains malformed fetch incidents related parameters.
* Fixed a bug in the **create** command where a unified YML with a docker image for 4.5 was copied incorrectly.
* Missing release notes message are now showing the release notes file path to update.
* Fixed an issue in the **validate** command in which unified YAML files were not ignored.
* File format suggestions are now shown in the relevant file format (JSON or YAML).
* Changed Docker image validation to fail only on non-valid ones.
* Removed backward compatibility validation when Docker image is updated.

# 1.0.0
* Improved the *upload* command to support the upload of all the content entities within a pack.
* The *upload* command now supports the improved pack file structure.
* Added an interactive option to format integrations, scripts and playbooks with No TestPlaybooks configured.
* Added an interactive option to configure *conf.json* file with missing test playbooks for integrations, scripts and playbooks
* Added *download* command to download custom content from Demisto instance to the local content repository.
* Improved validation failure messages to include a command suggestion, wherever relevant, to fix the raised issue.
* Improved 'validate' help and documentation description
* validate - checks that scripts, playbooks, and integrations have the *tests* key.
* validate - checks that test playbooks are configured in `conf.json`.
* demisto-sdk lint - Copy dir better handling.
* demisto-sdk lint - Add error when package missing in docker image.
* Added *-a , --validate-all* option in *validate* to run all validation on all files.
* Added *-i , --input* option in *validate* to run validation on a specified pack/file.
* added *-i, --input* option in *secrets* to run on a specific file.
* Added an allowed hidden parameter: *longRunning* to the hidden integration parameters validation.
* Fixed an issue with **format** command when executing with an output path of a folder and not a file path.
* Bug fixes in generate-docs command given playbook as input.
* Fixed an issue with lint command in which flake8 was not running on unit test files.

# 0.5.2
* Added *-c, --command* option in *generate-docs* to generate a specific command from an integration.
* Fixed an issue when getting README/CHANGELOG files from git and loading them.
* Removed release notes validation for new content.
* Fixed secrets validations for files with the same name in a different directory.
* demisto-sdk lint - parallelization working with specifying the number of workers.
* demisto-sdk lint - logging levels output, 3 levels.
* demisto-sdk lint - JSON report, structured error reports in JSON format.
* demisto-sdk lint - XML JUnit report for unit-tests.
* demisto-sdk lint - new packages used to accelerate execution time.
* demisto-sdk secrets - command now respects the generic whitelist, and not only the pack secrets.

# 0.5.0
[PyPI History][1]

[1]: https://pypi.org/project/demisto-sdk/#history
# 0.4.9
* Fixed an issue in *generate-docs* where Playbooks and Scripts documentation failed.
* Added a graceful error message when executing the *run" command with a misspelled command.
* Added more informative errors upon failures of the *upload* command.
* format command:
    * Added format for json files: IncidentField, IncidentType, IndicatorField, IndicatorType, Layout, Dashboard.
    * Added the *-fv --from-version*, *-nv --no-validation* arguments.
    * Removed the *-t yml_type* argument, the file type will be inferred.
    * Removed the *-g use_git* argument, running format without arguments will run automatically on git diff.
* Fixed an issue in loading playbooks with '=' character.
* Fixed an issue in *validate* failed on deleted README files.

# 0.4.8
* Added the *max* field to the Playbook schema, allowing to define it in tasks loop.
* Fixed an issue in *validate* where Condition branches checks were case sensitive.

# 0.4.7
* Added the *slareminder* field to the Playbook schema.
* Added the *common_server*, *demisto_mock* arguments to the *init* command.
* Fixed an issue in *generate-docs* where the general section was not being generated correctly.
* Fixed an issue in *validate* where Incident type validation failed.

# 0.4.6
* Fixed an issue where the *validate* command did not identify CHANGELOG in packs.
* Added a new command, *id-set* to create the id set - the content dependency tree by file IDs.

# 0.4.5
* generate-docs command:
    * Added the *use_cases*, *permissions*, *command_permissions* and *limitations*.
    * Added the *--insecure* argument to support running the script and integration command in Demisto.
    * Removed the *-t yml_type* argument, the file type will be inferred.
    * The *-o --output* argument is no longer mandatory, default value will be the input file directory.
* Added support for env var: *DEMISTO_SDK_SKIP_VERSION_CHECK*. When set version checks are skipped.
* Fixed an issue in which the CHANGELOG files did not match our scheme.
* Added a validator to verify that there are no hidden integration parameters.
* Fixed an issue where the *validate* command ran on test files.
* Removed the *env-dir* argument from the demisto-sdk.
* README files which are html files will now be skipped in the *validate* command.
* Added support for env var: *DEMISTO_README_VALIDATOR*. When not set the readme validation will not run.

# 0.4.4
* Added a validator for IncidentTypes (incidenttype-*.json).
* Fixed an issue where the -p flag in the *validate* command was not working.
* Added a validator for README.md files.
* Release notes validator will now run on: incident fields, indicator fields, incident types, dashboard and reputations.
* Fixed an issue where the validator of reputation(Indicator Type) did not check on the details field.
* Fixed an issue where the validator attempted validating non-existing files after deletions or name refactoring.
* Removed the *yml_type* argument in the *split-yml*, *extract-code* commands.
* Removed the *file_type* argument in the *generate-test-playbook* command.
* Fixed the *insecure* argument in *upload*.
* Added the *insecure* argument in *run-playbook*.
* Standardise the *-i --input*, *-o --output* to demisto-sdk commands.

# 0.4.3
* Fixed an issue where the incident and indicator field BC check failed.
* Support for linting and unit testing PowerShell integrations.

# 0.4.2
* Fixed an issue where validate failed on Windows.
* Added a validator to verify all branches are handled in conditional task in a playbook.
* Added a warning message when not running the latest sdk version.
* Added a validator to check that the root is connected to all tasks in the playbook.
* Added a validator for Dashboards (dashboard-*.json).
* Added a validator for Indicator Types (reputation-*.json).
* Added a BC validation for changing incident field type.
* Fixed an issue where init command would generate an invalid yml for scripts.
* Fixed an issue in misleading error message in v2 validation hook.
* Fixed an issue in v2 hook which now is set only on newly added scripts.
* Added more indicative message for errors in yaml files.
* Disabled pykwalify info log prints.

# 0.3.10
* Added a BC check for incident fields - changing from version is not allowed.
* Fixed an issue in create-content-artifacts where scripts in Packs in TestPlaybooks dir were copied with a wrong prefix.


# 0.3.9
* Added a validation that incident field can not be required.
* Added validation for fetch incident parameters.
* Added validation for feed integration parameters.
* Added to the *format* command the deletion of the *sourceplaybookid* field.
* Fixed an issue where *fieldMapping* in playbook did not pass the scheme validation.
* Fixed an issue where *create-content-artifacts* did not copy TestPlaybooks in Packs without prefix of *playbook-*.
* Added a validation the a playbook can not have a rolename set.
* Added to the image validator the new DBot default image.
* Added the fields: elasticcommonfields, quiet, quietmode to the Playbook schema.
* Fixed an issue where *validate* failed on integration commands without outputs.
* Added a new hook for naming of v2 integrations and scripts.


# 0.3.8
* Fixed an issue where *create-content-artifact* was not loading the data in the yml correctly.
* Fixed an issue where *unify* broke long lines in script section causing syntax errors


# 0.3.7
* Added *generate-docs* command to generate documentation file for integration, playbook or script.
* Fixed an issue where *unify* created a malformed integration yml.
* Fixed an issue where demisto-sdk **init** creates unit-test file with invalid import.


# 0.3.6
* Fixed an issue where demisto-sdk **validate** failed on modified scripts without error message.


# 0.3.5
* Fixed an issue with docker tag validation for integrations.
* Restructured repo source code.


# 0.3.4
* Saved failing unit tests as a file.
* Fixed an issue where "_test" file for scripts/integrations created using **init** would import the "HelloWorld" templates.
* Fixed an issue in demisto-sdk **validate** - was failing on backward compatiblity check
* Fixed an issue in demisto-sdk **secrets** - empty line in .secrets-ignore always made the secrets check to pass
* Added validation for docker image inside integrations and scripts.
* Added --use-git flag to **format** command to format all changed files.
* Fixed an issue where **validate** did not fail on dockerimage changes with bc check.
* Added new flag **--ignore-entropy** to demisto-sdk **secrets**, this will allow skip entropy secrets check.
* Added --outfile to **lint** to allow saving failed packages to a file.


# 0.3.3
* Added backwards compatibility break error message.
* Added schema for incident types.
* Added **additionalinfo** field to as an available field for integration configuration.
* Added pack parameter for **init**.
* Fixed an issue where error would appear if name parameter is not set in **init**.


# 0.3.2
* Fixed the handling of classifier files in **validate**.


# 0.3.1
* Fixed the handling of newly created reputation files in **validate**.
* Added an option to perform **validate** on a specific file.


# 0.3.0
* Added support for multi-package **lint** both with parallel and without.
* Added all parameter in **lint** to run on all packages and packs in content repository.
* Added **format** for:
    * Scripts
    * Playbooks
    * Integrations
* Improved user outputs for **secrets** command.
* Fixed an issue where **lint** would run pytest and pylint only on a single docker per integration.
* Added auto-complete functionality to demisto-sdk.
* Added git parameter in **lint** to run only on changed packages.
* Added the **run-playbook** command
* Added **run** command which runs a command in the Demisto playground.
* Added **upload** command which uploads an integration or a script to a Demisto instance.
* Fixed and issue where **validate** checked if release notes exist for new integrations and scripts.
* Added **generate-test-playbook** command which generates a basic test playbook for an integration or a script.
* **validate** now supports indicator fields.
* Fixed an issue with layouts scheme validation.
* Adding **init** command.
* Added **json-to-outputs** command which generates the yaml section for outputs from an API raw response.

# 0.2.6
* Fixed an issue with locating release notes for beta integrations in **validate**.

# 0.2.5
* Fixed an issue with locating release notes for beta integrations in **validate**.

# 0.2.4
* Adding image validation to Beta_Integration and Packs in **validate**.

# 0.2.3
* Adding Beta_Integration to the structure validation process.
* Fixing bug where **validate** did checks on TestPlaybooks.
* Added requirements parameter to **lint**.

# 0.2.2
* Fixing bug where **lint** did not return exit code 1 on failure.
* Fixing bug where **validate** did not print error message in case no release notes were give.

# 0.2.1
* **Validate** now checks that the id and name fields are identical in yml files.
* Fixed a bug where sdk did not return any exit code.

# 0.2.0
* Added Release Notes Validator.
* Fixed the Unifier selection of your python file to use as the code.
* **Validate** now supports Indicator fields.
* Fixed a bug where **validate** and **secrets** did not return exit code 1 on failure.
* **Validate** now runs on newly added scripts.

# 0.1.8
* Added support for `--version`.
* Fixed an issue in file_validator when calling `checked_type` method with script regex.

# 0.1.2
* Restructuring validation to support content packs.
* Added secrets validation.
* Added content bundle creation.
* Added lint and unit test run.

# 0.1.1
* Added new logic to the unifier.
* Added detailed README.
* Some small adjustments and fixes.

# 0.1.0
Capabilities:
* **Extract** components(code, image, description etc.) from a Demisto YAML file into a directory.
* **Unify** components(code, image, description etc.) to a single Demisto YAML file.
* **Validate** Demisto content files.<|MERGE_RESOLUTION|>--- conflicted
+++ resolved
@@ -11,11 +11,8 @@
 * The **validate** command now makes sure common contextPath values (e.g. `DBotScore.Score`) have a non-empty description, and **format** populates them automatically.
 * Fixed a bug where **doc-review** command failed on existing templates.
 * Fixed a bug where **validate** command failed when the word demisto is in the repo README file.
-<<<<<<< HEAD
+* Added support for adding test-playbooks to the zip file result in *create-content-artifacts* command for marketplacev2.
 * Added a **validate** check to prevent deletion of files whose deletion is not supported by the XSOAR marketplace.
-=======
-* Added support for adding test-playbooks to the zip file result in *create-content-artifacts* command for marketplacev2.
->>>>>>> 19b5c2f2
 
 # 1.6.1
 * Added the '--use-packs-known-words' argument to the **doc-review** command
