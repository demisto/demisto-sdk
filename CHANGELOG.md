--- conflicted
+++ resolved
@@ -1,11 +1,8 @@
 # Changelog
 ## Unreleased
 
-<<<<<<< HEAD
 * Added a validation to the **validate** command, failing when non-ignorable errors are present in .pack-ignore.
-=======
 * Fixed an issue where `mdx server` did not close when stopped in mid run.
->>>>>>> 333786ec
 * Fixed an issue where `-vvv` flag did not print logs on debug level.
 * enhanced ***validate*** command to list all command names affected by a backward compatibility break, instead of only one.
 * Added support for Wizard content item in the **format**, **validate**, **upload**, **create-id-set**, **find-dependecies** and **create-content-artifacts** commands.
