# Changelog
* Added the [Vulture](https://github.com/jendrikseipp/vulture) linter to the pre-commit hook.
* The `demisto-sdk` pack will now be distributed via PyPi with a **wheel** file.
* Fixed a bug where any edited json file that contained a forward slash (`/`) escaped.
* Added a new validation to **validate** command to verify that the metadata *currentVersion* is
the same as the last release note version.
* Fixed an issue where *dockerimage* changes in Scripts weren't recognized by the **update-release-notes** command.
* Fixed an issue where **update-xsoar-config-file** did not properly insert the marketplace packs list to the file.
* Added the pack name to the known words by default when running the **doc-review** command.
* Added support for new XSIAM entities in **create-id-set** command.
* Added support for new XSIAM entities in **create-content-artifacts** command.
* Added support for Parsing/Modeling Rule content item in the **unify** command.
* Added the integration name, the commands name and the script name to the known words by default when running the **doc-review** command.
* Added an argument '-c' '--custom' to the **unify** command, if True will append to the unified yml name/display/id the custom label provided
* Added support for sub words suggestion in kebab-case sentences when running the **doc-review** command.
* Enhanced the message of alternative suggestion words shown when running **doc-review** command.
<<<<<<< HEAD
* Fixed an issue where relative paths to files were not read properly.
=======
* Fixed an issue in the **lint** command where the *check-dependent-api-modules* argument was set to true by default.
* Added a new command **generate-unit-tests**.
>>>>>>> a3619d19

## 1.6.3

* **Breaking change**: Fixed a typo in the **validate** `--quiet-bc-validation` flag (was `--quite-bc-validation`). @upstart-swiss
* Dropped support for python 3.7: Demisto-SDK is now supported on Python 3.8 or newer.
* Added an argument to YAMLHandler, allowing to set a maximal width for YAML files. This fixes an issue where a wrong default was used.
* Added the detach mechanism to the **upload** command, If you set the --input-config-file flag, any files in the repo's SystemPacks folder will be detached.
* Added the reattach mechanism to the **upload** command, If you set the --input-config-file flag, any detached item in your XSOAR instance that isn't currently in the repo's SystemPacks folder will be re-attached.
* Fixed an issue in the **validate** command that did not work properly when using the *-g* flag.
* Enhanced the dependency message shown when running **lint**.
* Fixed an issue where **update-release-notes** didn't update the currentVersion in pack_metadata.
* Improved the logging in **test-content** for helping catch typos in external playbook configuration.

## 1.6.2

* Added dependency validation support for core marketplacev2 packs.
* Fixed an issue in **update-release-notes** where suggestion fix failed in validation.
* Fixed a bug where `.env` files didn't load. @nicolas-rdgs
* Fixed a bug where **validate** command failed when the *categories* field in the pack metadata was empty for non-integration packs.
* Added *system* and *item-type* arguments to the **download** command, used when downloading system items.
* Added a validation to **validate**, checking that each script, integration and playbook have a README file. This validation only runs when the command is called with either the `-i` or the `-g` flag.
* Fixed a regression issue with **doc-review**, where the `-g` flag did not work.
* Improved the detection of errors in **doc-review** command.
* The **validate** command now checks if a readme file is empty, only for packs that contain playbooks or were written by a partner.
* The **validate** command now makes sure common contextPath values (e.g. `DBotScore.Score`) have a non-empty description, and **format** populates them automatically.
* Fixed an issue where the **generate-outputs** command did not work properly when examples were provided.
* Fixed an issue in the **generate-outputs** command, where the outputs were not written to the specified output path.
* The **generate-outputs** command can now generate outputs from multiple calls to the same command (useful when different args provide different outputs).
* The **generate-outputs** command can now update a yaml file with new outputs, without deleting or overwriting existing ones.
* Fixed a bug where **doc-review** command failed on existing templates.
* Fixed a bug where **validate** command failed when the word demisto is in the repo README file.
* Added support for adding test-playbooks to the zip file result in *create-content-artifacts* command for marketplacev2.
* Fixed an issue in **find-dependencies** where using the argument *-o* without the argument *--all-packs-dependencies* did not print a proper warning.
* Added a **validate** check to prevent deletion of files whose deletion is not supported by the XSOAR marketplace.
* Removed the support in the *maintenance* option of the *-u* flag in the **update-release-notes** command.
* Added validation for forbidden words and phrases in the **doc-review** command.
* Added a retries mechanism to the **test-content** command to stabilize the build process.
* Added support for all `git` platforms to get remote files.
* Refactored the **format** command's effect on the *fromversion* field:
  * Fixed a bug where the *fromversion* field was removed when modifying a content item.
  * Updated the general default *fromversion* and the default *fromversion* of newly-introduced content items (e.g. `Lists`, `Jobs`).
  * Added an interactive mode functionality for all content types, to ask the user whether to set a default *fromversion*, if could not automatically determine its value. Use `-y` to assume 'yes' as an answer to all prompts and run non-interactively.

## 1.6.1

* Added the '--use-packs-known-words' argument to the **doc-review** command
* Added YAML_Loader to handle yaml files in a standard way across modules, replacing PYYAML.
* Fixed an issue when filtering items using the ID set in the **create-content-artifacts** command.
* Fixed an issue in the **generate-docs** command where tables were generated with an empty description column.
* Fixed an issue in the **split** command where splitting failed when using relative input/output paths.
* Added warning when inferred files are missing.
* Added to **validate** a validation for integration image dimensions, which should be 120x50px.
* Improved an error in the **validate** command to better differentiate between the case where a required fetch parameter is malformed or missing.

## 1.6.0

* Fixed an issue in the **create-id-set** command where similar items from different marketplaces were reported as duplicated.
* Fixed typo in demisto-sdk init
* Fixed an issue where the **lint** command did not handle all container exit codes.
* Add to **validate** a validation for pack name to make sure it is unchanged.
* Added a validation to the **validate** command that verifies that the version in the pack_metdata file is written in the correct format.
* Fixed an issue in the **format** command where missing *fromVersion* field in indicator fields caused an error.

## 1.5.9

* Added option to specify `External Playbook Configuration` to change inputs of Playbooks triggered as part of **test-content**
* Improved performance of the **lint** command.
* Improved performance of the **validate** command when checking README images.
* ***create-id-set*** command - the default value of the **marketplace** argument was changed from ‘xsoar’ to all packs existing in the content repository. When using the command, make sure to pass the relevant marketplace to use.

## 1.5.8

* Fixed an issue where the command **doc-review** along with the argument `--release-notes` failed on yml/json files with invalid schema.
* Fixed an issue where the **lint** command failed on packs using python 3.10

## 1.5.7

* Fixed an issue where reading remote yaml files failed.
* Fixed an issue in **validate** failed with no error message for lists (when no fromVersion field was found).
* Fixed an issue when running **validate** or **format** in a gitlab repository, and failing to determine its project id.
* Added an enhancement to **split**, handling an empty output argument.
* Added the ability to add classifiers and mappers to conf.json.
* Added the Alias field to the incident field schema.

## 1.5.6

* Added 'deprecated' release notes template.
* Fixed an issue where **run-test-playbook** command failed to get the task entries when the test playbook finished with errors.
* Fixed an issue in **validate** command when running with `no-conf-json` argument to ignore the `conf.json` file.
* Added error type text (`ERROR` or `WARNING`) to **validate** error prints.
* Fixed an issue where the **format** command on test playbook did not format the ID to be equal to the name of the test playbook.
* Enhanced the **update-release-notes** command to automatically commit release notes config file upon creation.
* The **validate** command will validate that an indicator field of type html has fromVersion of 6.1.0 and above.
* The **format** command will now add fromVersion 6.1.0 to indicator field of type html.
* Added support for beta integrations in the **format** command.
* Fixed an issue where the **postman-codegen** command failed when called with the `--config-out` flag.
* Removed the integration documentation from the detailed description while performing **split** command to the unified yml file.
* Removed the line which indicates the version of the product from the README.md file for new contributions.

## 1.5.5

* Fixed an issue in the **update-release-notes** command, which did not work when changes were made in multiple packs.
* Changed the **validate** command to fail on missing test-playbooks only if no unittests are found.
* Fixed `to_kebab_case`, it will now deal with strings that have hyphens, commas or periods in them, changing them to be hyphens in the new string.
* Fixed an issue in the **create-id-set** command, where the `source` value included the git token if it was specified in the remote url.
* Fixed an issue in the **merge-id-set** command, where merging fails because of duplicates but the packs are in the XSOAR repo but in different version control.
* Fixed missing `Lists` Content Item as valid `IDSetType`
* Added enhancement for **generate-docs**. It is possible to provide both file or a comma seperated list as `examples`. Also, it's possible to provide more than one example for a script or a command.
* Added feature in **format** to sync YML and JSON files to the `master` file structure.
* Added option to specify `Incident Type`, `Incoming Mapper` and `Classifier` when configuring instance in **test-content**
* added a new command **run-test-playbook** to run a test playbook in a given XSOAR instance.
* Fixed an issue in **format** when running on a modified YML, that the `id` value is not changed to its old `id` value.
* Enhancement for **split** command, replace `ApiModule` code block to `import` when splitting a YML.
* Fixed an issue where indicator types were missing from the pack's content, when uploading using **zip-packs**.
* The request data body format generated in the **postman-codegen** will use the python argument's name and not the raw data argument's name.
* Added the flag '--filter-by-id-set' to **create-content-artifacts** to create artifacts only for items in the given id_set.json.

## 1.5.4

* Fixed an issue with the **format** command when contributing via the UI
* The **format** command will now not remove the `defaultRows` key from incident, indicator and generic fields with `type: grid`.
* Fixed an issue with the **validate** command when a layoutscontainer did not have the `fromversion` field set.
* added a new command **update-xsoar-config-file** to handle your XSOAR Configuration File.
* Added `skipVerify` argument in **upload** command to skip pack signature verification.
* Fixed an issue when the **run** command  failed running when there’s more than one playground, by explicitly using the current user’s playground.
* Added support for Job content item in the **format**, **validate**, **upload**, **create-id-set**, **find-dependecies** and **create-content-artifacts** commands.
* Added a **source** field to the **id_set** entitles.
* Two entitles will not consider as duplicates if they share the same pack and the same source.
* Fixed a bug when duplicates were found in **find_dependencies**.
* Added function **get_current_repo** to `tools`.
* The **postman-codegen** will not have duplicates argument name. It will rename them to the minimum distinguished shared path for each of them.

## 1.5.3

* The **format** command will now set `unsearchable: True` for incident, indicator and generic fields.
* Fixed an issue where the **update-release-notes** command crashes with `--help` flag.
* Added validation to the **validate** command that verifies the `unsearchable` key in incident, indicator and generic fields is set to true.
* Removed a validation that DBotRole should be set for automation that requires elevated permissions to the `XSOAR-linter` in the **lint** command.
* Fixed an issue in **Validate** command where playbooks conditional tasks were mishandeled.
* Added a validation to prevent contributors from using the `fromlicense` key as a configuration parameter in an integration's YML
* Added a validation to ensure that the type for **API token** (and similar) parameters are configured correctly as a `credential` type in the integration configuration YML.
* Added an assertion that checks for duplicated requests' names when generating an integration from a postman collection.
* Added support for [.env files](https://pypi.org/project/python-dotenv/). You can now add a `.env` file to your repository with the logging information instead of setting a global environment variables.
* When running **lint** command with --keep-container flag, the docker images are committed.
* The **validate** command will not return missing test playbook error when given a script with dynamic-section tag.

## 1.5.2

* Added a validation to **update-release-notes** command to ensure that the `--version` flag argument is in the right format.
* added a new command **coverage-analyze** to generate and print coverage reports.
* Fixed an issue in **validate** in repositories which are not in GitHub or GitLab
* Added a validation that verifies that readme image absolute links do not contain the working branch name.
* Added support for List content item in the **format**, **validate**, **download**, **upload**, **create-id-set**, **find-dependecies** and **create-content-artifacts** commands.
* Added a validation to ensure reputation command's default argument is set as an array input.
* Added the `--fail-duplicates` flag for the **merge-id-set** command which will fail the command if duplicates are found.
* Added the `--fail-duplicates` flag for the **create-id-set** command which will fail the command if duplicates are found.

## 1.5.1

* Fixed an issue where **validate** command failed to recognized test playbooks for beta integrations as valid tests.
* Fixed an issue were the **validate** command was falsely recognizing image paths in readme files.
* Fixed an issue where the **upload** command error message upon upload failure pointed to wrong file rather than to the pack metadata.
* Added a validation that verifies that each script which appears in incident fields, layouts or layout containers exists in the id_set.json.
* Fixed an issue where the **postman code-gen** command generated double dots for context outputs when it was not needed.
* Fixed an issue where there **validate** command on release notes file crashed when author image was added or modified.
* Added input handling when running **find-dependencies**, replacing string manipulations.
* Fixed an issue where the **validate** command did not handle multiple playbooks with the same name in the id_set.
* Added support for GitLab repositories in **validate**

## 1.5.0

* Fixed an issue where **upload** command failed to upload packs not under content structure.
* Added support for **init** command to run from non-content repo.
* The **split-yml** has been renamed to **split** and now supports splitting Dashboards from unified Generic Modules.
* Fixed an issue where the skipped tests validation ran on the `ApiModules` pack in the **validate** command.
* The **init** command will now create the `Generic Object` entities directories.
* Fixed an issue where the **format** command failed to recognize changed files from git.
* Fixed an issue where the **json-to-outputs** command failed checking whether `0001-01-01T00:00:00` is of type `Date`
* Added to the **generate context** command to generate context paths for integrations from an example file.
* Fixed an issue where **validate** failed on release notes configuration files.
* Fixed an issue where the **validate** command failed on pack input if git detected changed files outside of `Packs` directory.
* Fixed an issue where **validate** command failed to recognize files inside validated pack when validation release notes, resulting in a false error message for missing entity in release note.
* Fixed an issue where the **download** command failed when downloading an invalid YML, instead of skipping it.

## 1.4.9

* Added validation that the support URL in partner contribution pack metadata does not lead to a GitHub repo.
* Enhanced ***generate-docs*** with default `additionalinformation` (description) for common parameters.
* Added to **validate** command a validation that a content item's id and name will not end with spaces.
* The **format** command will now remove trailing whitespaces from content items' id and name fields.
* Fixed an issue where **update-release-notes** could fail on files outside the user given pack.
* Fixed an issue where the **generate-test-playbook** command would not place the playbook in the proper folder.
* Added to **validate** command a validation that packs with `Iron Bank` uses the latest docker from Iron Bank.
* Added to **update-release-notes** command support for `Generic Object` entities.
* Fixed an issue where playbook `fromversion` mismatch validation failed even if `skipunavailable` was set to true.
* Added to the **create artifacts** command support for release notes configuration file.
* Added validation to **validate** for release notes config file.
* Added **isoversize** and **isautoswitchedtoquietmode** fields to the playbook schema.
* Added to the **update-release-notes** command `-bc` flag to generate template for breaking changes version.
* Fixed an issue where **validate** did not search description files correctly, leading to a wrong warning message.

## 1.4.8

* Fixed an issue where yml files with `!reference` failed to load properly.
* Fixed an issue when `View Integration Documentation` button was added twice during the download and re-upload.
* Fixed an issue when `(Partner Contribution)` was added twice to the display name during the download and re-upload.
* Added the following enhancements in the **generate-test-playbook** command:
  * Added the *--commands* argument to generate tasks for specific commands.
  * Added the *--examples* argument to get the command examples file path and generate tasks from the commands and arguments specified there.
  * Added the *--upload* flag to specify whether to upload the test playbook after the generation.
  * Fixed the output condition generation for outputs of type `Boolean`.

## 1.4.7

* Fixed an issue where an empty list for a command context didn't produce an indication other than an empty table.
* Fixed an issue where the **format** command has incorrectly recognized on which files to run when running using git.
* Fixed an issue where author image validations were not checked properly.
* Fixed an issue where new old-formatted scripts and integrations were not validated.
* Fixed an issue where the wording in the from version validation error for subplaybooks was incorrect.
* Fixed an issue where the **update-release-notes** command used the old docker image version instead of the new when detecting a docker change.
* Fixed an issue where the **generate-test-playbook** command used an incorrect argument name as default
* Fixed an issue where the **json-to-outputs** command used an incorrect argument name as default when using `-d`.
* Fixed an issue where validations failed while trying to validate non content files.
* Fixed an issue where README validations did not work post VS Code formatting.
* Fixed an issue where the description validations were inconsistent when running through an integration file or a description file.

## 1.4.6

* Fixed an issue where **validate** suggests, with no reason, running **format** on missing mandatory keys in yml file.
* Skipped existence of TestPlaybook check on community and contribution integrations.
* Fixed an issue where pre-commit didn't run on the demisto_sdk/commands folder.
* The **init** command will now change the script template name in the code to the given script name.
* Expanded the validations performed on beta integrations.
* Added support for PreProcessRules in the **format**, **validate**, **download**, and **create-content-artifacts** commands.
* Improved the error messages in **generate-docs**, if an example was not provided.
* Added to **validate** command a validation that a content entity or a pack name does not contain the words "partner" and "community".
* Fixed an issue where **update-release-notes** ignores *--text* flag while using *-f*
* Fixed the outputs validations in **validate** so enrichment commands will not be checked to have DBotScore outputs.
* Added a new validation to require the dockerimage key to exist in an integration and script yml files.
* Enhanced the **generate-test-playbook** command to use only integration tested on commands, rather than (possibly) other integrations implementing them.
* Expanded unify command to support GenericModules - Unifies a GenericModule object with its Dashboards.
* Added validators for generic objects:
  * Generic Field validator - verify that the 'fromVersion' field is above 6.5.0, 'group' field equals 4 and 'id' field starts with the prefix 'generic_'.
  * Generic Type validator - verify that the 'fromVersion' field is above 6.5.0
  * Generic Module validator - verify that the 'fromVersion' field is above 6.5.0
  * Generic Definition validator - verify that the 'fromVersion' field is above 6.5.0
* Expanded Format command to support Generic Objects - Fixes generic objects according to their validations.
* Fixed an issue where the **update-release-notes** command did not handle ApiModules properly.
* Added option to enter a dictionary or json of format `[{field_name:description}]` in the **json-to-outputs** command,
  with the `-d` flag.
* Improved the outputs for the **format** command.
* Fixed an issue where the validations performed after the **format** command were inconsistent with **validate**.
* Added to the **validate** command a validation for the author image.
* Updated the **create-content-artifacts** command to support generic modules, definitions, fields and types.
* Added an option to ignore errors for file paths and not only file name in .pack-ignore file.

## 1.4.5

* Enhanced the **postman-codegen** command to name all generated arguments with lower case.
* Fixed an issue where the **find-dependencies** command miscalculated the dependencies for playbooks that use generic commands.
* Fixed an issue where the **validate** command failed in external repositories in case the DEMISTO_SDK_GITHUB_TOKEN was not set.
* Fixed an issue where **openapi-codegen** corrupted the swagger file by overwriting configuration to swagger file.
* Updated the **upload** command to support uploading zipped packs to the marketplace.
* Added to the **postman-codegen** command support of path variables.
* Fixed an issue where **openapi-codegen** entered into an infinite loop on circular references in the swagger file.
* The **format** command will now set `fromVersion: 6.2.0` for widgets with 'metrics' data type.
* Updated the **find-dependencies** command to support generic modules, definitions, fields and types.
* Fixed an issue where **openapi-codegen** tried to extract reference example outputs, leading to an exception.
* Added an option to ignore secrets automatically when using the **init** command to create a pack.
* Added a tool that gives the ability to temporarily suppress console output.

## 1.4.4

* When formatting incident types with Auto-Extract rules and without mode field, the **format** command will now add the user selected mode.
* Added new validation that DBotRole is set for scripts that requires elevated permissions to the `XSOAR-linter` in the **lint** command.
* Added url escaping to markdown human readable section in generate docs to avoid autolinking.
* Added a validation that mapper's id and name are matching. Updated the format of mapper to include update_id too.
* Added a validation to ensure that image paths in the README files are valid.
* Fixed **find_type** function to correctly find test files, such as, test script and test playbook.
* Added scheme validations for the new Generic Object Types, Fields, and Modules.
* Renamed the flag *--input-old-version* to *--old-version* in the **generate-docs** command.
* Refactored the **update-release-notes** command:
  * Replaced the *--all* flag with *--use-git* or *-g*.
  * Added the *--force* flag to update the pack release notes without changes in the pack.
  * The **update-release-notes** command will now update all dependent integrations on ApiModule change, even if not specified.
  * If more than one pack has changed, the full list of updated packs will be printed at the end of **update-release-notes** command execution.
  * Fixed an issue where the **update-release-notes** command did not add docker image release notes entry for release notes file if a script was changed.
  * Fixed an issue where the **update-release-notes** command did not detect changed files that had the same name.
  * Fixed an issue in the **update-release-notes** command where the version support of JSON files was mishandled.
* Fixed an issue where **format** did not skip files in test and documentation directories.
* Updated the **create-id-set** command to support generic modules, definitions, fields and types.
* Changed the **convert** command to generate old layout fromversion to 5.0.0 instead of 4.1.0
* Enhanced the command **postman-codegen** with type hints for templates.

## 1.4.3

* Fixed an issue where **json-to-outputs** command returned an incorrect output when json is a list.
* Fixed an issue where if a pack README.md did not exist it could cause an error in the validation process.
* Fixed an issue where the *--name* was incorrectly required in the **init** command.
* Adding the option to run **validate** on a specific path while using git (*-i* & *-g*).
* The **format** command will now change UUIDs in .yml and .json files to their respective content entity name.
* Added a playbook validation to check if a task sub playbook exists in the id set in the **validate** command.
* Added the option to add new tags/usecases to the approved list and to the pack metadata on the same pull request.
* Fixed an issue in **test_content** where when different servers ran tests for the same integration, the server URL parameters were not set correctly.
* Added a validation in the **validate** command to ensure that the ***endpoint*** command is configured correctly in yml file.
* Added a warning when pack_metadata's description field is longer than 130 characters.
* Fixed an issue where a redundant print occurred on release notes validation.
* Added new validation in the **validate** command to ensure that the minimal fromVersion in a widget of type metrics will be 6.2.0.
* Added the *--release-notes* flag to demisto-sdk to get the current version release notes entries.

## 1.4.2

* Added to `pylint` summary an indication if a test was skipped.
* Added to the **init** command the option to specify fromversion.
* Fixed an issue where running **init** command without filling the metadata file.
* Added the *--docker-timeout* flag in the **lint** command to control the request timeout for the Docker client.
* Fixed an issue where **update-release-notes** command added only one docker image release notes entry for release notes file, and not for every entity whom docker image was updated.
* Added a validation to ensure that incident/indicator fields names starts with their pack name in the **validate** command. (Checked only for new files and only when using git *-g*)
* Updated the **find-dependencies** command to return the 'dependencies' according the layout type ('incident', 'indicator').
* Enhanced the "vX" display name validation for scripts and integrations in the **validate** command to check for every versioned script or integration, and not only v2.
* Added the *--fail-duplicates* flag for the **create-id-set** command which will fail the command if duplicates are found.
* Added to the **generate-docs** command automatic addition to git when a new readme file is created.

## 1.4.1

* When in private repo without `DEMSITO_SDK_GITHUB_TOKEN` configured, get_remote_file will take files from the local origin/master.
* Enhanced the **unify** command when giving input of a file and not a directory return a clear error message.
* Added a validation to ensure integrations are not skipped and at least one test playbook is not skipped for each integration or script.
* Added to the Content Tests support for `context_print_dt`, which queries the incident context and prints the result as a json.
* Added new validation for the `xsoar_config.json` file in the **validate** command.
* Added a version differences section to readme in **generate-docs** command.
* Added the *--docs-format* flag in the **integration-diff** command to get the output in README format.
* Added the *--input-old-version* and *--skip-breaking-changes* flags in the **generate-docs** command to get the details for the breaking section and to skip the breaking changes section.

## 1.4.0

* Enable passing a comma-separated list of paths for the `--input` option of the **lint** command.
* Added new validation of unimplemented test-module command in the code to the `XSOAR-linter` in the **lint** command.
* Fixed the **generate-docs** to handle integration authentication parameter.
* Added a validation to ensure that description and README do not contain the word 'Demisto'.
* Improved the deprecated message validation required from playbooks and scripts.
* Added the `--quite-bc-validation` flag for the **validate** command to run the backwards compatibility validation in quite mode (errors is treated like warnings).
* Fixed the **update release notes** command to display a name for old layouts.
* Added the ability to append to the pack README credit to contributors.
* Added identification for parameter differences in **integration-diff** command.
* Fixed **format** to use git as a default value.
* Updated the **upload** command to support reports.
* Fixed an issue where **generate-docs** command was displaying 'None' when credentials parameter display field configured was not configured.
* Fixed an issue where **download** did not return exit code 1 on failure.
* Updated the validation that incident fields' names do not contain the word incident will aplly to core packs only.
* Added a playbook validation to verify all conditional tasks have an 'else' path in **validate** command.
* Renamed the GitHub authentication token environment variable `GITHUB_TOKEN` to `DEMITO_SDK_GITHUB_TOKEN`.
* Added to the **update-release-notes** command automatic addition to git when new release notes file is created.
* Added validation to ensure that integrations, scripts, and playbooks do not contain the entity type in their names.
* Added the **convert** command to convert entities between XSOAR versions.
* Added the *--deprecate* flag in **format** command to deprecate integrations, scripts, and playbooks.
* Fixed an issue where ignoring errors did not work when running the **validate** command on specific files (-i).

## 1.3.9

* Added a validation verifying that the pack's README.md file is not equal to pack description.
* Fixed an issue where the **Assume yes** flag did not work properly for some entities in the **format** command.
* Improved the error messages for separators in folder and file names in the **validate** command.
* Removed the **DISABLE_SDK_VERSION_CHECK** environment variable. To disable new version checks, use the **DEMISTO_SDK_SKIP_VERSION_CHECK** envirnoment variable.
* Fixed an issue where the demisto-sdk version check failed due to a rate limit.
* Fixed an issue with playbooks scheme validation.

## 1.3.8

* Updated the **secrets** command to work on forked branches.

## 1.3.7

* Added a validation to ensure correct image and description file names.
* Fixed an issue where the **validate** command failed when 'display' field in credentials param in yml is empty but 'displaypassword' was provided.
* Added the **integration-diff** command to check differences between two versions of an integration and to return a report of missing and changed elements in the new version.
* Added a validation verifying that the pack's README.md file is not missing or empty for partner packs or packs contains use cases.
* Added a validation to ensure that the integration and script folder and file names will not contain separators (`_`, `-`, ``).
* When formatting new pack, the **format** command will set the *fromversion* key to 5.5.0 in the new files without fromversion.

## 1.3.6

* Added a validation that core packs are not dependent on non-core packs.
* Added a validation that a pack name follows XSOAR standards.
* Fixed an issue where in some cases the `get_remote_file` function failed due to an invalid path.
* Fixed an issue where running **update-release-notes** with updated integration logo, did not detect any file changes.
* Fixed an issue where the **create-id-set** command did not identify unified integrations correctly.
* Fixed an issue where the `CommonTypes` pack was not identified as a dependency for all feed integrations.
* Added support for running SDK commands in private repositories.
* Fixed an issue where running the **init** command did not set the correct category field in an integration .yml file for a newly created pack.
* When formatting new contributed pack, the **format** command will set the *fromversion* key to 6.0.0 in the relevant files.
* If the environment variable "DISABLE_SDK_VERSION_CHECK" is define, the demisto-sdk will no longer check for newer version when running a command.
* Added the `--use-pack-metadata` flag for the **find-dependencies** command to update the calculated dependencies using the the packs metadata files.
* Fixed an issue where **validate** failed on scripts in case the `outputs` field was set to `None`.
* Fixed an issue where **validate** was failing on editing existing release notes.
* Added a validation for README files verifying that the file doesn't contain template text copied from HelloWorld or HelloWorldPremium README.

## 1.3.5

* Added a validation that layoutscontainer's id and name are matching. Updated the format of layoutcontainer to include update_id too.
* Added a validation that commands' names and arguments in core packs, or scripts' arguments do not contain the word incident.
* Fixed issue where running the **generate-docs** command with -c flag ran all the commands and not just the commands specified by the flag.
* Fixed the error message of the **validate** command to not always suggest adding the *description* field.
* Fixed an issue where running **format** on feed integration generated invalid parameter structure.
* Fixed an issue where the **generate-docs** command did not add all the used scripts in a playbook to the README file.
* Fixed an issue where contrib/partner details might be added twice to the same file, when using unify and create-content-artifacts commands
* Fixed issue where running **validate** command on image-related integration did not return the correct outputs to json file.
* When formatting playbooks, the **format** command will now remove empty fields from SetIncident, SetIndicator, CreateNewIncident, CreateNewIndicator script arguments.
* Added an option to fill in the developer email when running the **init** command.

## 1.3.4

* Updated the **validate** command to check that the 'additionalinfo' field only contains the expected value for feed required parameters and not equal to it.
* Added a validation that community/partner details are not in the detailed description file.
* Added a validation that the Use Case tag in pack_metadata file is only used when the pack contains at least one PB, Incident Type or Layout.
* Added a validation that makes sure outputs in integrations are matching the README file when only README has changed.
* Added the *hidden* field to the integration schema.
* Fixed an issue where running **format** on a playbook whose `name` does not equal its `id` would cause other playbooks who use that playbook as a sub-playbook to fail.
* Added support for local custom command configuration file `.demisto-sdk-conf`.
* Updated the **format** command to include an update to the description file of an integration, to remove community/partner details.

## 1.3.3

* Fixed an issue where **lint** failed where *.Dockerfile* exists prior running the lint command.
* Added FeedHelloWorld template option for *--template* flag in **demisto-sdk init** command.
* Fixed issue where **update-release-notes** deleted release note file if command was called more than once.
* Fixed issue where **update-release-notes** added docker image release notes every time the command was called.
* Fixed an issue where running **update-release-notes** on a pack with newly created integration, had also added a docker image entry in the release notes.
* Fixed an issue where `XSOAR-linter` did not find *NotImplementedError* in main.
* Added validation for README files verifying their length (over 30 chars).
* When using *-g* flag in the **validate** command it will now ignore untracked files by default.
* Added the *--include-untracked* flag to the **validate** command to include files which are untracked by git in the validation process.
* Improved the `pykwalify` error outputs in the **validate** command.
* Added the *--print-pykwalify* flag to the **validate** command to print the unchanged output from `pykwalify`.

## 1.3.2

* Updated the format of the outputs when using the *--json-file* flag to create a JSON file output for the **validate** and **lint** commands.
* Added the **doc-review** command to check spelling in .md and .yml files as well as a basic release notes review.
* Added a validation that a pack's display name does not already exist in content repository.
* Fixed an issue where the **validate** command failed to detect duplicate params in an integration.
* Fixed an issue where the **validate** command failed to detect duplicate arguments in a command in an integration.

## 1.3.1

* Fixed an issue where the **validate** command failed to validate the release notes of beta integrations.
* Updated the **upload** command to support indicator fields.
* The **validate** and **update-release-notes** commands will now check changed files against `demisto/master` if it is configured locally.
* Fixed an issue where **validate** would incorrectly identify files as renamed.
* Added a validation that integration properties (such as feed, mappers, mirroring, etc) are not removed.
* Fixed an issue where **validate** failed when comparing branch against commit hash.
* Added the *--no-pipenv* flag to the **split-yml** command.
* Added a validation that incident fields and incident types are not removed from mappers.
* Fixed an issue where the *c
reate-id-set* flag in the *validate* command did not work while not using git.
* Added the *hiddenusername* field to the integration schema.
* Added a validation that images that are not integration images, do not ask for a new version or RN

## 1.3.0

* Do not collect optional dependencies on indicator types reputation commands.
* Fixed an issue where downloading indicator layoutscontainer objects failed.
* Added a validation that makes sure outputs in integrations are matching the README file.
* Fixed an issue where the *create-id-set* flag in the **validate** command did not work.
* Added a warning in case no id_set file is found when running the **validate** command.
* Fixed an issue where changed files were not recognised correctly on forked branches in the **validate** and the **update-release-notes** commands.
* Fixed an issue when files were classified incorrectly when running *update-release-notes*.
* Added a validation that integration and script file paths are compatible with our convention.
* Fixed an issue where id_set.json file was re created whenever running the generate-docs command.
* added the *--json-file* flag to create a JSON file output for the **validate** and **lint** commands.

## 1.2.19

* Fixed an issue where merge id_set was not updated to work with the new entity of Packs.
* Added a validation that the playbook's version matches the version of its sub-playbooks, scripts, and integrations.

## 1.2.18

* Changed the *skip-id-set-creation* flag to *create-id-set* in the **validate** command. Its default value will be False.
* Added support for the 'cve' reputation command in default arg validation.
* Filter out generic and reputation command from scripts and playbooks dependencies calculation.
* Added support for the incident fields in outgoing mappers in the ID set.
* Added a validation that the taskid field and the id field under the task field are both from uuid format and contain the same value.
* Updated the **format** command to generate uuid value for the taskid field and for the id under the task field in case they hold an invalid values.
* Exclude changes from doc_files directory on validation.
* Added a validation that an integration command has at most one default argument.
* Fixing an issue where pack metadata version bump was not enforced when modifying an old format (unified) file.
* Added validation that integration parameter's display names are capitalized and spaced using whitespaces and not underscores.
* Fixed an issue where beta integrations where not running deprecation validations.
* Allowed adding additional information to the deprecated description.
* Fixing an issue when escaping less and greater signs in integration params did not work as expected.

## 1.2.17

* Added a validation that the classifier of an integration exists.
* Added a validation that the mapper of an integration exists.
* Added a validation that the incident types of a classifier exist.
* Added a validation that the incident types of a mapper exist.
* Added support for *text* argument when running **demisto-sdk update-release-notes** on the ApiModules pack.
* Added a validation for the minimal version of an indicator field of type grid.
* Added new validation for incident and indicator fields in classifiers mappers and layouts exist in the content.
* Added cache for get_remote_file to reducing failures from accessing the remote repo.
* Fixed an issue in the **format** command where `_dev` or `_copy` suffixes weren't removed from the `id` of the given playbooks.
* Playbook dependencies from incident and indicator fields are now marked as optional.
* Mappers dependencies from incident types and incident fields are now marked as optional.
* Classifier dependencies from incident types are now marked as optional.
* Updated **demisto-sdk init** command to no longer create `created` field in pack_metadata file
* Updated **generate-docs** command to take the parameters names in setup section from display field and to use additionalinfo field when exist.
* Using the *verbose* argument in the **find-dependencies** command will now log to the console.
* Improved the deprecated message validation required from integrations.
* Fixed an issue in the **generate-docs** command where **Context Example** section was created when it was empty.

## 1.2.16

* Added allowed ignore errors to the *IDSetValidator*.
* Fixed an issue where an irrelevant id_set validation ran in the **validate** command when using the *--id-set* flag.
* Fixed an issue were **generate-docs** command has failed if a command did not exist in commands permissions file.
* Improved a **validate** command message for missing release notes of api module dependencies.

## 1.2.15

* Added the *ID101* to the allowed ignored errors.

## 1.2.14

* SDK repository is now mypy check_untyped_defs complaint.
* The lint command will now ignore the unsubscriptable-object (E1136) pylint error in dockers based on python 3.9 - this will be removed once a new pylint version is released.
* Added an option for **format** to run on a whole pack.
* Added new validation of unimplemented commands from yml in the code to `XSOAR-linter`.
* Fixed an issue where Auto-Extract fields were only checked for newly added incident types in the **validate** command.
* Added a new warning validation of direct access to args/params dicts to `XSOAR-linter`.

## 1.2.13

* Added new validation of indicators usage in CommandResults to `XSOAR-linter`.
* Running **demisto-sdk lint** will automatically run on changed files (same behavior as the -g flag).
* Removed supported version message from the documentation when running **generate_docs**.
* Added a print to indicate backwards compatibility is being checked in **validate** command.
* Added a percent print when running the **validate** command with the *-a* flag.
* Fixed a regression in the **upload** command where it was ignoring `DEMISTO_VERIFY_SSL` env var.
* Fixed an issue where the **upload** command would fail to upload beta integrations.
* Fixed an issue where the **validate** command did not create the *id_set.json* file when running with *-a* flag.
* Added price change validation in the **validate** command.
* Added validations that checks in read-me for empty sections or leftovers from the auto generated read-me that should be changed.
* Added new code validation for *NotImplementedError* to raise a warning in `XSOAR-linter`.
* Added validation for support types in the pack metadata file.
* Added support for *--template* flag in **demisto-sdk init** command.
* Fixed an issue with running **validate** on master branch where the changed files weren't compared to previous commit when using the *-g* flag.
* Fixed an issue where the `XSOAR-linter` ran *NotImplementedError* validation on scripts.
* Added support for Auto-Extract feature validation in incident types in the **validate** command.
* Fixed an issue in the **lint** command where the *-i* flag was ignored.
* Improved **merge-id-sets** command to support merge between two ID sets that contain the same pack.
* Fixed an issue in the **lint** command where flake8 ran twice.

## 1.2.12

* Bandit now reports also on medium severity issues.
* Fixed an issue with support for Docker Desktop on Mac version 2.5.0+.
* Added support for vulture and mypy linting when running without docker.
* Added support for *prev-ver* flag in **update-release-notes** command.
* Improved retry support when building docker images for linting.
* Added the option to create an ID set on a specific pack in **create-id-set** command.
* Added the *--skip-id-set-creation* flag to **validate** command in order to add the capability to run validate command without creating id_set validation.
* Fixed an issue where **validate** command checked docker image tag on ApiModules pack.
* Fixed an issue where **find-dependencies** did not calculate dashboards and reports dependencies.
* Added supported version message to the documentation and release notes files when running **generate_docs** and **update-release-notes** commands respectively.
* Added new code validations for *NotImplementedError* exception raise to `XSOAR-linter`.
* Command create-content-artifacts additional support for **Author_image.png** object.
* Fixed an issue where schemas were not enforced for incident fields, indicator fields and old layouts in the validate command.
* Added support for **update-release-notes** command to update release notes according to master branch.

## 1.2.11

* Fixed an issue where the ***generate-docs*** command reset the enumeration of line numbering after an MD table.
* Updated the **upload** command to support mappers.
* Fixed an issue where exceptions were no printed in the **format** while the *--verbose* flag is set.
* Fixed an issue where *--assume-yes* flag did not work in the **format** command when running on a playbook without a `fromversion` field.
* Fixed an issue where the **format** command would fail in case `conf.json` file was not found instead of skipping the update.
* Fixed an issue where integration with v2 were recognised by the `name` field instead of the `display` field in the **validate** command.
* Added a playbook validation to check if a task script exists in the id set in the **validate** command.
* Added new integration category `File Integrity Management` in the **validate** command.

## 1.2.10

* Added validation for approved content pack use-cases and tags.
* Added new code validations for *CommonServerPython* import to `XSOAR-linter`.
* Added *default value* and *predefined values* to argument description in **generate-docs** command.
* Added a new validation that checks if *get-mapping-fields* command exists if the integration schema has *{ismappable: true}* in **validate** command.
* Fixed an issue where the *--staged* flag recognised added files as modified in the **validate** command.
* Fixed an issue where a backwards compatibility warning was raised for all added files in the **validate** command.
* Fixed an issue where **validate** command failed when no tests were given for a partner supported pack.
* Updated the **download** command to support mappers.
* Fixed an issue where the ***format*** command added a duplicate parameter.
* For partner supported content packs, added support for a list of emails.
* Removed validation of README files from the ***validate*** command.
* Fixed an issue where the ***validate*** command required release notes for ApiModules pack.

## 1.2.9

* Fixed an issue in the **openapi_codegen** command where it created duplicate functions name from the swagger file.
* Fixed an issue in the **update-release-notes** command where the *update type* argument was not verified.
* Fixed an issue in the **validate** command where no error was raised in case a non-existing docker image was presented.
* Fixed an issue in the **format** command where format failed when trying to update invalid Docker image.
* The **format** command will now preserve the **isArray** argument in integration's reputation commands and will show a warning if it set to **false**.
* Fixed an issue in the **lint** command where *finally* clause was not supported in main function.
* Fixed an issue in the **validate** command where changing any entity ID was not validated.
* Fixed an issue in the **validate** command where *--staged* flag did not bring only changed files.
* Fixed the **update-release-notes** command to ignore changes in the metadata file.
* Fixed the **validate** command to ignore metadata changes when checking if a version bump is needed.

## 1.2.8

* Added a new validation that checks in playbooks for the usage of `DeleteContext` in **validate** command.
* Fixed an issue in the **upload** command where it would try to upload content entities with unsupported versions.
* Added a new validation that checks in playbooks for the usage of specific instance in **validate** command.
* Added the **--staged** flag to **validate** command to run on staged files only.

## 1.2.7

* Changed input parameters in **find-dependencies** command.
  * Use ***-i, --input*** instead of ***-p, --path***.
  * Use ***-idp, --id-set-path*** instead of ***-i, --id-set-path***.
* Fixed an issue in the **unify** command where it crashed on an integration without an image file.
* Fixed an issue in the **format** command where unnecessary files were not skipped.
* Fixed an issue in the **update-release-notes** command where the *text* argument was not respected in all cases.
* Fixed an issue in the **validate** command where a warning about detailed description was given for unified or deprecated integrations.
* Improved the error returned by the **validate** command when running on files using the old format.

## 1.2.6

* No longer require setting `DEMISTO_README_VALIDATION` env var to enable README mdx validation. Validation will now run automatically if all necessary node modules are available.
* Fixed an issue in the **validate** command where the `--skip-pack-dependencies` would not skip id-set creation.
* Fixed an issue in the **validate** command where validation would fail if supplied an integration with an empty `commands` key.
* Fixed an issue in the **validate** command where validation would fail due to a required version bump for packs which are not versioned.
* Will use env var `DEMISTO_VERIFY_SSL` to determine if to use a secure connection for commands interacting with the Server when `--insecure` is not passed. If working with a local Server without a trusted certificate, you can set env var `DEMISTO_VERIFY_SSL=no` to avoid using `--insecure` on each command.
* Unifier now adds a link to the integration documentation to the integration detailed description.
* Fixed an issue in the **secrets** command where ignored secrets were not skipped.

## 1.2.5

* Added support for special fields: *defaultclassifier*, *defaultmapperin*, *defaultmapperout* in **download** command.
* Added -y option **format** command to assume "yes" as answer to all prompts and run non-interactively
* Speed up improvements for `validate` of README files.
* Updated the **format** command to adhere to the defined content schema and sub-schemas, aligning its behavior with the **validate** command.
* Added support for canvasContextConnections files in **format** command.

## 1.2.4

* Updated detailed description for community integrations.

## 1.2.3

* Fixed an issue where running **validate** failed on playbook with task that adds tags to the evidence data.
* Added the *displaypassword* field to the integration schema.
* Added new code validations to `XSOAR-linter`.
  * As warnings messages:
    * `demisto.params()` should be used only inside main function.
    * `demisto.args()` should be used only inside main function.
    * Functions args should have type annotations.
* Added `fromversion` field validation to test playbooks and scripts in **validate** command.

## 1.2.2

* Add support for warning msgs in the report and summary to **lint** command.
* Fixed an issue where **json-to-outputs** determined bool values as int.
* Fixed an issue where **update-release-notes** was crushing on `--all` flag.
* Fixed an issue where running **validate**, **update-release-notes** outside of content repo crushed without a meaningful error message.
* Added support for layoutscontainer in **init** contribution flow.
* Added a validation for tlp_color param in feeds in **validate** command.
* Added a validation for removal of integration parameters in **validate** command.
* Fixed an issue where **update-release-notes** was failing with a wrong error message when no pack or input was given.
* Improved formatting output of the **generate-docs** command.
* Add support for env variable *DEMISTO_SDK_ID_SET_REFRESH_INTERVAL*. Set this env variable to the refresh interval in minutes. The id set will be regenerated only if the refresh interval has passed since the last generation. Useful when generating Script documentation, to avoid re-generating the id_set every run.
* Added new code validations to `XSOAR-linter`.
  * As error messages:
    * Longer than 10 seconds sleep statements for non long running integrations.
    * exit() usage.
    * quit() usage.
  * As warnings messages:
    * `demisto.log` should not be used.
    * main function existence.
    * `demito.results` should not be used.
    * `return_output` should not be used.
    * try-except statement in main function.
    * `return_error` usage in main function.
    * only once `return_error` usage.
* Fixed an issue where **lint** command printed logs twice.
* Fixed an issue where *suffix* did not work as expected in the **create-content-artifacts** command.
* Added support for *prev-ver* flag in **lint** and **secrets** commands.
* Added support for *text* flag to **update-release-notes** command to add the same text to all release notes.
* Fixed an issue where **validate** did not recognize added files if they were modified locally.
* Added a validation that checks the `fromversion` field exists and is set to 5.0.0 or above when working or comparing to a non-feature branch in **validate** command.
* Added a validation that checks the certification field in the pack_metadata file is valid in **validate** command.
* The **update-release-notes** command will now automatically add docker image update to the release notes.

## 1.2.1

* Added an additional linter `XSOAR-linter` to the **lint** command which custom validates py files. currently checks for:
  * `Sys.exit` usages with non zero value.
  * Any `Print` usages.
* Fixed an issue where renamed files were failing on *validate*.
* Fixed an issue where single changed files did not required release notes update.
* Fixed an issue where doc_images required release-notes and validations.
* Added handling of dependent packs when running **update-release-notes** on changed *APIModules*.
  * Added new argument *--id-set-path* for id_set.json path.
  * When changes to *APIModule* is detected and an id_set.json is available - the command will update the dependent pack as well.
* Added handling of dependent packs when running **validate** on changed *APIModules*.
  * Added new argument *--id-set-path* for id_set.json path.
  * When changes to *APIModule* is detected and an id_set.json is available - the command will validate that the dependent pack has release notes as well.
* Fixed an issue where the find_type function didn't recognize file types correctly.
* Fixed an issue where **update-release-notes** command did not work properly on Windows.
* Added support for indicator fields in **update-release-notes** command.
* Fixed an issue where files in test dirs where being validated.

## 1.2.0

* Fixed an issue where **format** did not update the test playbook from its pack.
* Fixed an issue where **validate** validated non integration images.
* Fixed an issue where **update-release-notes** did not identified old yml integrations and scripts.
* Added revision templates to the **update-release-notes** command.
* Fixed an issue where **update-release-notes** crashed when a file was renamed.
* Fixed an issue where **validate** failed on deleted files.
* Fixed an issue where **validate** validated all images instead of packs only.
* Fixed an issue where a warning was not printed in the **format** in case a non-supported file type is inputted.
* Fixed an issue where **validate** did not fail if no release notes were added when adding files to existing packs.
* Added handling of incorrect layout paths via the **format** command.
* Refactor **create-content-artifacts** command - Efficient artifacts creation and better logging.
* Fixed an issue where image and description files were not handled correctly by **validate** and **update-release-notes** commands.
* Fixed an issue where the **format** command didn't remove all extra fields in a file.
* Added an error in case an invalid id_set.json file is found while running the **validate** command.
* Added fetch params checks to the **validate** command.

## 1.1.11

* Added line number to secrets' path in **secrets** command report.
* Fixed an issue where **init** a community pack did not present the valid support URL.
* Fixed an issue where **init** offered a non relevant pack support type.
* Fixed an issue where **lint** did not pull docker images for powershell.
* Fixed an issue where **find-dependencies** did not find all the script dependencies.
* Fixed an issue where **find-dependencies** did not collect indicator fields as dependencies for playbooks.
* Updated the **validate** and the **secrets** commands to be less dependent on regex.
* Fixed an issue where **lint** did not run on circle when docker did not return ping.
* Updated the missing release notes error message (RN106) in the **Validate** command.
* Fixed an issue where **Validate** would return missing release notes when two packs with the same substring existed in the modified files.
* Fixed an issue where **update-release-notes** would add duplicate release notes when two packs with the same substring existed in the modified files.
* Fixed an issue where **update-release-notes** would fail to bump new versions if the feature branch was out of sync with the master branch.
* Fixed an issue where a non-descriptive error would be returned when giving the **update-release-notes** command a pack which can not be found.
* Added dependencies check for *widgets* in **find-dependencies** command.
* Added a `update-docker` flag to **format** command.
* Added a `json-to-outputs` flag to the **run** command.
* Added a verbose (`-v`) flag to **format** command.
* Fixed an issue where **download** added the prefix "playbook-" to the name of playbooks.

## 1.1.10

* Updated the **init** command. Relevant only when passing the *--contribution* argument.
  * Added the *--author* option.
  * The *support* field of the pack's metadata is set to *community*.
* Added a proper error message in the **Validate** command upon a missing description in the root of the yml.
* **Format** now works with a relative path.
* **Validate** now fails when all release notes have been excluded.
* Fixed issue where correct error message would not propagate for invalid images.
* Added the *--skip-pack-dependencies* flag to **validate** command to skip pack dependencies validation. Relevant when using the *-g* flag.
* Fixed an issue where **Validate** and **Format** commands failed integrations with `defaultvalue` field in fetch incidents related parameters.
* Fixed an issue in the **Validate** command in which unified YAML files were not ignored.
* Fixed an issue in **generate-docs** where scripts and playbooks inputs and outputs were not parsed correctly.
* Fixed an issue in the **openapi-codegen** command where missing reference fields in the swagger JSON caused errors.
* Fixed an issue in the **openapi-codegen** command where empty objects in the swagger JSON paths caused errors.
* **update-release-notes** command now accept path of the pack instead of pack name.
* Fixed an issue where **generate-docs** was inserting unnecessary escape characters.
* Fixed an issue in the **update-release-notes** command where changes to the pack_metadata were not detected.
* Fixed an issue where **validate** did not check for missing release notes in old format files.

## 1.1.9

* Fixed an issue where **update-release-notes** command failed on invalid file types.

## 1.1.8

* Fixed a regression where **upload** command failed on test playbooks.
* Added new *githubUser* field in pack metadata init command.
* Support beta integration in the commands **split-yml, extract-code, generate-test-playbook and generate-docs.**
* Fixed an issue where **find-dependencies** ignored *toversion* field in content items.
* Added support for *layoutscontainer*, *classifier_5_9_9*, *mapper*, *report*, and *widget* in the **Format** command.
* Fixed an issue where **Format** will set the `ID` field to be equal to the `name` field in modified playbooks.
* Fixed an issue where **Format** did not work for test playbooks.
* Improved **update-release-notes** command:
  * Write content description to release notes for new items.
  * Update format for file types without description: Connections, Incident Types, Indicator Types, Layouts, Incident Fields.
* Added a validation for feedTags param in feeds in **validate** command.
* Fixed readme validation issue in community support packs.
* Added the **openapi-codegen** command to generate integrations from OpenAPI specification files.
* Fixed an issue were release notes validations returned wrong results for *CommonScripts* pack.
* Added validation for image links in README files in **validate** command.
* Added a validation for default value of fetch param in feeds in **validate** command.
* Fixed an issue where the **Init** command failed on scripts.

## 1.1.7

* Fixed an issue where running the **format** command on feed integrations removed the `defaultvalue` fields.
* Playbook branch marked with *skipunavailable* is now set as an optional dependency in the **find-dependencies** command.
* The **feedReputation** parameter can now be hidden in a feed integration.
* Fixed an issue where running the **unify** command on JS package failed.
* Added the *--no-update* flag to the **find-dependencies** command.
* Added the following validations in **validate** command:
  * Validating that a pack does not depend on NonSupported / Deprecated packs.

## 1.1.6

* Added the *--description* option to the **init** command.
* Added the *--contribution* option to the **init** command which converts a contribution zip to proper pack format.
* Improved **validate** command performance time and outputs.
* Added the flag *--no-docker-checks* to **validate** command to skip docker checks.
* Added the flag *--print-ignored-files* to **validate** command to print ignored files report when the command is done.
* Added the following validations in **validate** command:
  * Validating that existing release notes are not modified.
  * Validating release notes are not added to new packs.
  * Validating that the "currentVersion" field was raised in the pack_metadata for modified packs.
  * Validating that the timestamp in the "created" field in the pack_metadata is in ISO format.
* Running `demisto-sdk validate` will run the **validate** command using git and only on committed files (same as using *-g --post-commit*).
* Fixed an issue where release notes were not checked correctly in **validate** command.
* Fixed an issue in the **create-id-set** command where optional playbook tasks were not taken into consideration.
* Added a prompt to the `demisto-sdk update-release-notes` command to prompt users to commit changes before running the release notes command.
* Added support to `layoutscontainer` in **validate** command.

## 1.1.5

* Fixed an issue in **find-dependencies** command.
* **lint** command now verifies flake8 on CommonServerPython script.

## 1.1.4

* Fixed an issue with the default output file name of the **unify** command when using "." as an output path.
* **Unify** command now adds contributor details to the display name and description.
* **Format** command now adds *isFetch* and *incidenttype* fields to integration yml.
* Removed the *feedIncremental* field from the integration schema.
* **Format** command now adds *feedBypassExclusionList*, *Fetch indicators*, *feedReputation*, *feedReliability*,
     *feedExpirationPolicy*, *feedExpirationInterval* and *feedFetchInterval* fields to integration yml.
* Fixed an issue in the playbooks schema.
* Fixed an issue where generated release notes were out of order.
* Improved pack dependencies detection.
* Fixed an issue where test playbooks were mishandled in **validate** command.

## 1.1.3

* Added a validation for invalid id fields in indicators types files in **validate** command.
* Added default behavior for **update-release-notes** command.
* Fixed an error where README files were failing release notes validation.
* Updated format of generated release notes to be more user friendly.
* Improved error messages for the **update-release-notes** command.
* Added support for `Connections`, `Dashboards`, `Widgets`, and `Indicator Types` to **update-release-notes** command.
* **Validate** now supports scripts under the *TestPlaybooks* directory.
* Fixed an issue where **validate** did not support powershell files.

## 1.1.2

* Added a validation for invalid playbookID fields in incidents types files in **validate** command.
* Added a code formatter for python files.
* Fixed an issue where new and old classifiers where mixed on validate command.
* Added *feedIncremental* field to the integration schema.
* Fixed error in the **upload** command where unified YMLs were not uploaded as expected if the given input was a pack.
* Fixed an issue where the **secrets** command failed due to a space character in the file name.
* Ignored RN validation for *NonSupported* pack.
* You can now ignore IF107, SC100, RP102 error codes in the **validate** command.
* Fixed an issue where the **download** command was crashing when received as input a JS integration or script.
* Fixed an issue where **validate** command checked docker image for JS integrations and scripts.
* **validate** command now checks scheme for reports and connections.
* Fixed an issue where **validate** command checked docker when running on all files.
* Fixed an issue where **validate** command did not fail when docker image was not on the latest numeric tag.
* Fixed an issue where beta integrations were not validated correctly in **validate** command.

## 1.1.1

* fixed and issue where file types were not recognized correctly in **validate** command.
* Added better outputs for validate command.

## 1.1.0

* Fixed an issue where changes to only non-validated files would fail validation.
* Fixed an issue in **validate** command where moved files were failing validation for new packs.
* Fixed an issue in **validate** command where added files were failing validation due to wrong file type detection.
* Added support for new classifiers and mappers in **validate** command.
* Removed support of old RN format validation.
* Updated **secrets** command output format.
* Added support for error ignore on deprecated files in **validate** command.
* Improved errors outputs in **validate** command.
* Added support for linting an entire pack.

## 1.0.9

* Fixed a bug where misleading error was presented when pack name was not found.
* **Update-release-notes** now detects added files for packs with versions.
* Readme files are now ignored by **update-release-notes** and validation of release notes.
* Empty release notes no longer cause an uncaught error during validation.

## 1.0.8

* Changed the output format of demisto-sdk secrets.
* Added a validation that checkbox items are not required in integrations.
* Added pack release notes generation and validation.
* Improved pack metadata validation.
* Fixed an issue in **validate** where renamed files caused an error

## 1.0.4

* Fix the **format** command to update the `id` field to be equal to `details` field in indicator-type files, and to `name` field in incident-type & dashboard files.
* Fixed a bug in the **validate** command for layout files that had `sortValues` fields.
* Fixed a bug in the **format** command where `playbookName` field was not always present in the file.
* Fixed a bug in the **format** command where indicatorField wasn't part of the SDK schemas.
* Fixed a bug in **upload** command where created unified docker45 yml files were not deleted.
* Added support for IndicatorTypes directory in packs (for `reputation` files, instead of Misc).
* Fixed parsing playbook condition names as string instead of boolean in **validate** command
* Improved image validation in YAML files.
* Removed validation for else path in playbook condition tasks.

## 1.0.3

* Fixed a bug in the **format** command where comments were being removed from YAML files.
* Added output fields: *file_path* and *kind* for layouts in the id-set.json created by **create-id-set** command.
* Fixed a bug in the **create-id-set** command Who returns Duplicate for Layouts with a different kind.
* Added formatting to **generate-docs** command results replacing all `<br>` tags with `<br/>`.
* Fixed a bug in the **download** command when custom content contained not supported content entity.
* Fixed a bug in **format** command in which boolean strings  (e.g. 'yes' or 'no') were converted to boolean values (e.g. 'True' or 'False').
* **format** command now removes *sourceplaybookid* field from playbook files.
* Fixed a bug in **generate-docs** command in which integration dependencies were not detected when generating documentation for a playbook.

## 1.0.1

* Fixed a bug in the **unify** command when output path was provided empty.
* Improved error message for integration with no tests configured.
* Improved the error message returned from the **validate** command when an integration is missing or contains malformed fetch incidents related parameters.
* Fixed a bug in the **create** command where a unified YML with a docker image for 4.5 was copied incorrectly.
* Missing release notes message are now showing the release notes file path to update.
* Fixed an issue in the **validate** command in which unified YAML files were not ignored.
* File format suggestions are now shown in the relevant file format (JSON or YAML).
* Changed Docker image validation to fail only on non-valid ones.
* Removed backward compatibility validation when Docker image is updated.

## 1.0.0

* Improved the *upload* command to support the upload of all the content entities within a pack.
* The *upload* command now supports the improved pack file structure.
* Added an interactive option to format integrations, scripts and playbooks with No TestPlaybooks configured.
* Added an interactive option to configure *conf.json* file with missing test playbooks for integrations, scripts and playbooks
* Added *download* command to download custom content from Demisto instance to the local content repository.
* Improved validation failure messages to include a command suggestion, wherever relevant, to fix the raised issue.
* Improved 'validate' help and documentation description
* validate - checks that scripts, playbooks, and integrations have the *tests* key.
* validate - checks that test playbooks are configured in `conf.json`.
* demisto-sdk lint - Copy dir better handling.
* demisto-sdk lint - Add error when package missing in docker image.
* Added *-a , --validate-all* option in *validate* to run all validation on all files.
* Added *-i , --input* option in *validate* to run validation on a specified pack/file.
* added *-i, --input* option in *secrets* to run on a specific file.
* Added an allowed hidden parameter: *longRunning* to the hidden integration parameters validation.
* Fixed an issue with **format** command when executing with an output path of a folder and not a file path.
* Bug fixes in generate-docs command given playbook as input.
* Fixed an issue with lint command in which flake8 was not running on unit test files.

## 0.5.2

* Added *-c, --command* option in *generate-docs* to generate a specific command from an integration.
* Fixed an issue when getting README/CHANGELOG files from git and loading them.
* Removed release notes validation for new content.
* Fixed secrets validations for files with the same name in a different directory.
* demisto-sdk lint - parallelization working with specifying the number of workers.
* demisto-sdk lint - logging levels output, 3 levels.
* demisto-sdk lint - JSON report, structured error reports in JSON format.
* demisto-sdk lint - XML JUnit report for unit-tests.
* demisto-sdk lint - new packages used to accelerate execution time.
* demisto-sdk secrets - command now respects the generic whitelist, and not only the pack secrets.

## 0.5.0

[PyPI History][1]

[1]: https://pypi.org/project/demisto-sdk/#history

## 0.4.9

* Fixed an issue in *generate-docs* where Playbooks and Scripts documentation failed.
* Added a graceful error message when executing the *run" command with a misspelled command.
* Added more informative errors upon failures of the *upload* command.
* format command:
  * Added format for json files: IncidentField, IncidentType, IndicatorField, IndicatorType, Layout, Dashboard.
  * Added the *-fv --from-version*, *-nv --no-validation* arguments.
  * Removed the *-t yml_type* argument, the file type will be inferred.
  * Removed the *-g use_git* argument, running format without arguments will run automatically on git diff.
* Fixed an issue in loading playbooks with '=' character.
* Fixed an issue in *validate* failed on deleted README files.

## 0.4.8

* Added the *max* field to the Playbook schema, allowing to define it in tasks loop.
* Fixed an issue in *validate* where Condition branches checks were case sensitive.

## 0.4.7

* Added the *slareminder* field to the Playbook schema.
* Added the *common_server*, *demisto_mock* arguments to the *init* command.
* Fixed an issue in *generate-docs* where the general section was not being generated correctly.
* Fixed an issue in *validate* where Incident type validation failed.

## 0.4.6

* Fixed an issue where the *validate* command did not identify CHANGELOG in packs.
* Added a new command, *id-set* to create the id set - the content dependency tree by file IDs.

## 0.4.5

* generate-docs command:
  * Added the *use_cases*, *permissions*, *command_permissions* and *limitations*.
  * Added the *--insecure* argument to support running the script and integration command in Demisto.
  * Removed the *-t yml_type* argument, the file type will be inferred.
  * The *-o --output* argument is no longer mandatory, default value will be the input file directory.
* Added support for env var: *DEMISTO_SDK_SKIP_VERSION_CHECK*. When set version checks are skipped.
* Fixed an issue in which the CHANGELOG files did not match our scheme.
* Added a validator to verify that there are no hidden integration parameters.
* Fixed an issue where the *validate* command ran on test files.
* Removed the *env-dir* argument from the demisto-sdk.
* README files which are html files will now be skipped in the *validate* command.
* Added support for env var: *DEMISTO_README_VALIDATOR*. When not set the readme validation will not run.

## 0.4.4

* Added a validator for IncidentTypes (incidenttype-*.json).
* Fixed an issue where the -p flag in the *validate* command was not working.
* Added a validator for README.md files.
* Release notes validator will now run on: incident fields, indicator fields, incident types, dashboard and reputations.
* Fixed an issue where the validator of reputation(Indicator Type) did not check on the details field.
* Fixed an issue where the validator attempted validating non-existing files after deletions or name refactoring.
* Removed the *yml_type* argument in the *split-yml*, *extract-code* commands.
* Removed the *file_type* argument in the *generate-test-playbook* command.
* Fixed the *insecure* argument in *upload*.
* Added the *insecure* argument in *run-playbook*.
* Standardise the *-i --input*, *-o --output* to demisto-sdk commands.

## 0.4.3

* Fixed an issue where the incident and indicator field BC check failed.
* Support for linting and unit testing PowerShell integrations.

## 0.4.2

* Fixed an issue where validate failed on Windows.
* Added a validator to verify all branches are handled in conditional task in a playbook.
* Added a warning message when not running the latest sdk version.
* Added a validator to check that the root is connected to all tasks in the playbook.
* Added a validator for Dashboards (dashboard-*.json).
* Added a validator for Indicator Types (reputation-*.json).
* Added a BC validation for changing incident field type.
* Fixed an issue where init command would generate an invalid yml for scripts.
* Fixed an issue in misleading error message in v2 validation hook.
* Fixed an issue in v2 hook which now is set only on newly added scripts.
* Added more indicative message for errors in yaml files.
* Disabled pykwalify info log prints.

## 0.3.10

* Added a BC check for incident fields - changing from version is not allowed.
* Fixed an issue in create-content-artifacts where scripts in Packs in TestPlaybooks dir were copied with a wrong prefix.

## 0.3.9

* Added a validation that incident field can not be required.
* Added validation for fetch incident parameters.
* Added validation for feed integration parameters.
* Added to the *format* command the deletion of the *sourceplaybookid* field.
* Fixed an issue where *fieldMapping* in playbook did not pass the scheme validation.
* Fixed an issue where *create-content-artifacts* did not copy TestPlaybooks in Packs without prefix of *playbook-*.
* Added a validation the a playbook can not have a rolename set.
* Added to the image validator the new DBot default image.
* Added the fields: elasticcommonfields, quiet, quietmode to the Playbook schema.
* Fixed an issue where *validate* failed on integration commands without outputs.
* Added a new hook for naming of v2 integrations and scripts.

## 0.3.8

* Fixed an issue where *create-content-artifact* was not loading the data in the yml correctly.
* Fixed an issue where *unify* broke long lines in script section causing syntax errors

## 0.3.7

* Added *generate-docs* command to generate documentation file for integration, playbook or script.
* Fixed an issue where *unify* created a malformed integration yml.
* Fixed an issue where demisto-sdk **init** creates unit-test file with invalid import.

## 0.3.6

* Fixed an issue where demisto-sdk **validate** failed on modified scripts without error message.

## 0.3.5

* Fixed an issue with docker tag validation for integrations.
* Restructured repo source code.

## 0.3.4

* Saved failing unit tests as a file.
* Fixed an issue where "_test" file for scripts/integrations created using **init** would import the "HelloWorld" templates.
* Fixed an issue in demisto-sdk **validate** - was failing on backward compatiblity check
* Fixed an issue in demisto-sdk **secrets** - empty line in .secrets-ignore always made the secrets check to pass
* Added validation for docker image inside integrations and scripts.
* Added --use-git flag to **format** command to format all changed files.
* Fixed an issue where **validate** did not fail on dockerimage changes with bc check.
* Added new flag **--ignore-entropy** to demisto-sdk **secrets**, this will allow skip entropy secrets check.
* Added --outfile to **lint** to allow saving failed packages to a file.

## 0.3.3

* Added backwards compatibility break error message.
* Added schema for incident types.
* Added **additionalinfo** field to as an available field for integration configuration.
* Added pack parameter for **init**.
* Fixed an issue where error would appear if name parameter is not set in **init**.

## 0.3.2

* Fixed the handling of classifier files in **validate**.

## 0.3.1

* Fixed the handling of newly created reputation files in **validate**.
* Added an option to perform **validate** on a specific file.

## 0.3.0

* Added support for multi-package **lint** both with parallel and without.
* Added all parameter in **lint** to run on all packages and packs in content repository.
* Added **format** for:
  * Scripts
  * Playbooks
  * Integrations
* Improved user outputs for **secrets** command.
* Fixed an issue where **lint** would run pytest and pylint only on a single docker per integration.
* Added auto-complete functionality to demisto-sdk.
* Added git parameter in **lint** to run only on changed packages.
* Added the **run-playbook** command
* Added **run** command which runs a command in the Demisto playground.
* Added **upload** command which uploads an integration or a script to a Demisto instance.
* Fixed and issue where **validate** checked if release notes exist for new integrations and scripts.
* Added **generate-test-playbook** command which generates a basic test playbook for an integration or a script.
* **validate** now supports indicator fields.
* Fixed an issue with layouts scheme validation.
* Adding **init** command.
* Added **json-to-outputs** command which generates the yaml section for outputs from an API raw response.

## 0.2.6

* Fixed an issue with locating release notes for beta integrations in **validate**.

## 0.2.5

* Fixed an issue with locating release notes for beta integrations in **validate**.

## 0.2.4

* Adding image validation to Beta_Integration and Packs in **validate**.

## 0.2.3

* Adding Beta_Integration to the structure validation process.
* Fixing bug where **validate** did checks on TestPlaybooks.
* Added requirements parameter to **lint**.

## 0.2.2

* Fixing bug where **lint** did not return exit code 1 on failure.
* Fixing bug where **validate** did not print error message in case no release notes were give.

## 0.2.1

* **Validate** now checks that the id and name fields are identical in yml files.
* Fixed a bug where sdk did not return any exit code.

## 0.2.0

* Added Release Notes Validator.
* Fixed the Unifier selection of your python file to use as the code.
* **Validate** now supports Indicator fields.
* Fixed a bug where **validate** and **secrets** did not return exit code 1 on failure.
* **Validate** now runs on newly added scripts.

## 0.1.8

* Added support for `--version`.
* Fixed an issue in file_validator when calling `checked_type` method with script regex.

## 0.1.2

* Restructuring validation to support content packs.
* Added secrets validation.
* Added content bundle creation.
* Added lint and unit test run.

## 0.1.1

* Added new logic to the unifier.
* Added detailed README.
* Some small adjustments and fixes.

## 0.1.0

Capabilities:

* **Extract** components(code, image, description etc.) from a Demisto YAML file into a directory.
* **Unify** components(code, image, description etc.) to a single Demisto YAML file.
* **Validate** Demisto content files.<|MERGE_RESOLUTION|>--- conflicted
+++ resolved
@@ -14,12 +14,9 @@
 * Added an argument '-c' '--custom' to the **unify** command, if True will append to the unified yml name/display/id the custom label provided
 * Added support for sub words suggestion in kebab-case sentences when running the **doc-review** command.
 * Enhanced the message of alternative suggestion words shown when running **doc-review** command.
-<<<<<<< HEAD
-* Fixed an issue where relative paths to files were not read properly.
-=======
 * Fixed an issue in the **lint** command where the *check-dependent-api-modules* argument was set to true by default.
 * Added a new command **generate-unit-tests**.
->>>>>>> a3619d19
+* Fixed an issue where relative paths to files were not read properly.
 
 ## 1.6.3
 
