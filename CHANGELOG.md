# Changelog
## Unreleased
* Fixed an issue where the **prepare-content** command output invalid automation name when used with the --*custom* argument.
* Fixed an issue where modeling rules with arbitrary whitespace characters were not parsed correctly.
* Added support for the **nativeimage** key for an integration/script in the **prepare-content** command.
* Changed the **validate** command to fail on the IN145 error code only when the parameter with type 4 is not hidden.
* Fixed an issue where downloading content layouts with `detailsV2=None` resulted in an error.
* Fixed an issue where **xdrctemplate** was missing 'external' prefix.
* Fixed an issue in **prepare-content** command providing output path.
* Updated the **validate** and **update-release-notes** commands to skip the *Triggers Recommendations* content type.
* Added a new validation to the **validate** command to verify that the release notes headers are in the correct format.
* Changed the **validate** command to fail on the IN140 error code only when the skipped integration has no unit tests.
* Changed **validate** to allow hiding parameters of type 4 (secret) when replacing with type 9 (credentials) with the same name.
<<<<<<< HEAD
* Fixed an issue where **download** didn't identify playbooks properly, and downloaded files with UUIDs instead of file/script names.
=======
* Fixed an issue where the **update-release-notes** command didn't add release-notes properly to some *new* content items.
>>>>>>> 70f4b5a5

## 1.8.1
* Fixed an issue where **format** created duplicate configuration parameters.
* Added hidden properties to integration command argument and script argument.
* Added `--override-existing` to **upload** that skips the confirmation prompt for overriding existing content packs. @mattbibbydw
* Fixed an issue where **validate** failed in private repos when attempting to read from a nonexisting `approved_categories.json`.
* Fixed an issue where **validate** used absolute paths when getting remote `pack_metadata.json` files in private repos.
* Fixed an issue in **download**, where names of custom scripts were replaced with UUIDs in IncidentFields and Layouts.

## 1.8.0
* Updated the supported python versions, as `>=3.8,<3.11`, as some of the dependencies are not supported on `3.11` yet.
* Added a **validate** step for **Modeling Rules** testdata files.
* Added the **update-content-graph** command.
* Added the ability to limit the number of CPU cores with `DEMISTO_SDK_MAX_CPU_CORES` envirment variable.
* Added the **prepare-content** command.
* Added support for fromversion/toversion in XSIAM content items (correlation rules, XSIAM dashboards, XSIAM reports and triggers).
* Added a **validate** step checking types of attributes in the schema file of modeling rule.
* Added a **validate** step checking that the dataset name of a modeling rule shows in the xif and schema files.
* Added a **validate** step checking that a correlation rule file does not start with a hyphen.
* Added a **validate** step checking that xsiam content items follow naming conventions.
* Fixed an issue where SDK commands failed on the deprecated `packaging.version.LegacyVersion`, by locking the `packaging` version to `<22`.
* Fixed an issue where **update-release-notes** failed when changing only xif file in **Modeling Rules**.
* Fixed an issue where *is_valid_category* and *is_categories_field_match_standard* failed when running in a private repo.
* Fixed an issue where **validate** didn't fail on the MR103 validation error.
* Fixed the *--release-notes* option, to support the new CHANGELOG format.
* Fixed an issue where **validate** failed when only changing a modeling rules's xif file.
* Fixed an issue where **format** failed on indicator files with a `None` value under the `tabs` key.
* Fixed an issue where **validate** only printed errors for one change of context path, rather than print all.
* Fixed an issue where **download** did not suggest using a username/password when authenticating with XSOAR and using invalid arguments.
* Fixed an issue where **download** failed when listing or downloading content items that are not unicode-encoded.
* Added support for fromversion/toversion in XSIAM content items (correlation rules, XSIAM dashboards, XSIAM reports and triggers).
* Updated the supported python versions, as `>=3.8,<3.11`, as some of the dependencies are not supported on `3.11` yet.
* Added **prepare-content** command which will prepare the pack or content item for the platform.
* Patched an issue where deprecated `packaging.version.LegacyVersion`, locking packaging version to `<22`.

## 1.7.9
* Fixed an issue where an error message in **validate** would not include the suggested fix.
* Added a validation that enforces predefined categories on MP Packs & integration yml files, the validation also ensures that each pack has only one category.
* Fixed an issue where **update-release-notes** did not generate release notes for **XDRC Templates**.
* Fixed an issue where **upload** failed without explaining the reason.
* Improved implementation of the docker_helper module.
* Fixed an issue where **validate** did not check changed pack_metadata.json files when running using git.
* Added support for **xdrctemplate** to content graph.
* Fixed an issue where local copies of the newly-introduced `DemistoClassApiModule.py` were validated.
* Added new release notes templates for the addition and modification of playbooks, layouts and types in the **doc-review** command.
* Fixed an issue where the **doc-review** command failed on descriptions of new content items.
* Added the `Command XXX is deprecated. Use XXX instead.` release notes templates to **doc-review** command.
* Fixed an issue where the **update-release-notes** command didn't add the modeling-rules description for new modeling-rules files.

## 1.7.8
* Added the capability to run the MDX server in a docker container for environments without node.
* Fixed an issue where **generate-docs** with `-c` argument updated sections of the incorrect commands.
* Added IF113 error code to **ALLOWED_IGNORE_ERRORS**.
* Fixed an issue where **validate** failed on playbooks with non-string input values.
* Added the `DEMISTO_SDK_IGNORE_CONTENT_WARNING` environment variable, to allow suppressing warnings when commands are not run under a content repo folder.
* Fixed an issue where **validate** failed to recognize integration tests that were missing from config.json
* Added support for **xpanse** marketplace in **create-id-set** and **create-content-artifacts** commands.
* Fixed an issue where **split** failed on yml files.
* Added support for marketplace-specific tags.
* Fixed an issue where **download** would not run `isort`. @maxgubler
* Fixed an issue where XSIAM Dashboards and Reports images failed the build.
* Added support for **xpanse** marketplace to content graph.

## 1.7.7
* Fixed an issue where paybooks **generate-docs** didn't parse complex input values when no accessor field is given correctly.
* Fixed an issue in the **download** command, where an exception would be raised when downloading system playbooks.
* Fixed an issue where the **upload** failed on playbooks containing a value that starts with `=`.
* Fixed an issue where the **generate-unit-tests** failed to generate assertions, and generate unit tests when command names does not match method name.
* Fixed an issue where the **download** command did not honor the `--no-code-formatting` flag properly. @maxgubler
* Added a new check to **validate**, making sure playbook task values are passed as references.
* Fixed an issue where the **update-release-notes** deleted existing release notes, now appending to it instead.
* Fixed an issue where **validate** printed blank space in case of validation failed and ignored.
* Renamed 'Agent Config' to 'XDRC Templates'.
* Fixed an issue where the **zip-packs** command did not work with the CommonServerUserPython and CommonServerUserPowerShell package.

## 1.7.6

* Fixed parsing of initialization arguments of client classes in the **generate-unit-tests** command.
* Added support for AgentConfig content item in the **upload**, **create-id-set**, **find-dependecies**, **unify** and **create-content-artifacts** commands.
* Added support for XSIAM Report preview image.

## 1.7.5

* Fixed an issue where the **upload** command did not work with the CommonServerUserPython package.
* Fixed an issue in the **download** command, where some playbooks were downloaded as test playbooks.
* Added playbook modification capabilities in **TestSuite**.
* Added a new command **create-content-graph**.
* Fixed an issue in the **upload** command, where the temporary zip would not clean up properly.
* Improved content items parsing in the **create-content-graph** command.
* Added an error when the docker daemon is unavailable when running **lint**.
* Removed the validation of a subtype change for scripts in the **validate** command.
* Fixed an issue where names of XSIAM content items were not normalized properly.
* Fixed an issue where the **download** command was downloading playbooks with **script** (id) and not **scriptName**.
* Fixed an issue where script yml files were not properly identified by `find_type`.
* Removed nightly integrations filtering when deciding if a test should run.
* Added support for XSIAM Dashboard preview image.
* Added the `--no-code-formatting` flag to the **download** command, allowing to skip autopep8 and isort.
* Fixed an issue in the **update-release-notes** command, where generating release notes for modeling rules schema file caused exception.

## 1.7.4

* Fixed an issue where the **doc-review** command showed irrelevant messages.
* Fixed an issue in **validate**, where backward-compatibility failures prevented other validations from running.
* Fixed an issue in **validate**, where content-like files under infrastructure paths were not ignored.
* Fixed an issue in the AMI mapping, where server versions were missing.
* Change the way the normalize name is set for external files.
* Added dump function to XSIAM pack objects to dulicate the files.
* Fixed an issue where the `contribution_converter` did not support changes made to ApiModules.
* Added name normalization according to new convention to XSIAM content items
* Added playbook modification capabilities in **TestSuite**.
* Fixed an issue in create-content-artifacts where it will not get a normalize name for the item and it will try to duplicate the same file.

## 1.7.3

* Fixed an issue in the **format** command where fail when executed from environment without mdx server available.
* Added `Added a`, `Added an` to the list of allowed changelog prefixes.
* Added support for Indicator Types/Reputations in the **upload** command.
* Fixed an issue when running from a subdirectory of a content repo failed.
* Changing the way we are using XSIAM servers api-keys in **test-content** .
* Added a success message to **postman-codegen**.

## 1.7.2

* Fixed an issue in the **validate** command where incident fields were not found in mappers even when they exist
* Added an ability to provide list of marketplace names as a param attribute to **validate** and **upload**
* Added the file type to the error message when it is not supported.
* Fixed an issue where `contribution_converter` incorrectly mapped _Indicator Field_ objects to the _incidentfield_ directory in contribution zip files.
* Fixed a bug where **validate** returned error on empty inputs not used in playbooks.
* Added the `DEMISTO_SDK_CONTENT_PATH` environment variable, implicitly used in various commands.
* Added link to documentation for error messages regarding use cases and tags.

## 1.7.1

* Fixed an issue where *indicatorTypes* and *betaIntegrations* were not found in the id_set.
* Updated the default general `fromVersion` value on **format** to `6.5.0`
* Fixed an issue where the **validate** command did not fail when the integration yml file name was not the same as the folder containing it.
* Added an option to have **generate-docs** take a Playbooks folder path as input, and generate docs for all playbooks in it.
* Fixed an issue where the suggestion in case of `IF113` included uppercase letters for the `cliName` parameter.
* Added new validation to the **validate** command to fail and list all the file paths of files that are using a deprecated integration command / script / playbook.
* **validate** will no longer fail on playbooks calling subplaybooks that have a higher `fromVersion` value, if  calling the subplaybook has `skipifunavailable=True`.
* Fixed an issue where relative paths were not accessed correctly.
* Running any `demisto-sdk` command in a folder with a `.env` file will load it, temporarily overriding existing environment variables.
* Fixed an issue where **validate** did not properly detect deleted files.
* Added new validations to the **validate** command to verify that the schema file exists for a modeling rule and that the schema and rules keys are empty in the yml file.
* Fixed an issue where *find_type* didn't recognize exported incident types.
* Added a new validation to **validate**, making sure all inputs of a playbook are used.
* Added a new validation to **validate**, making sure all inputs used in a playbook declared in the input section.
* The **format** command will now replace the *fromServerVersion* field with *fromVersion*.

## 1.7.0

* Allowed JSON Handlers to accept kwargs, for custoimzing behavior.
* Fixed an issue where an incorrect error was shown when the `id` of a content item differed from its `name` attribute.
* Fixed an issue where the `preserve_quotes` in ruamel_handler received an incorrect value @icholy
* Fixed an issue where ignoring RM110 error code wasn't working and added a validation to **ALLOWED_IGNORE_ERRORS** to validate that all error codes are inserted in the right format.
* Fixed an issue where the contribution credit text was not added correctly to the pack README.
* Changed the contribution file implementation from markdown to a list of contributor names. The **create-content-artifact** will use this list to prepare the needed credit message.
* Added a new validation to the `XSOAR-linter` in the **lint** command for verifying that demisto.log is not used in the code.
* The **generate-docs** command will now auto-generate the Incident Mirroring section when implemented in an integration.
* Added support to automatically generate release notes for deprecated items in the **update-release-notes** command.
* Fixed an issue causing any command to crash when unable to detect local repository properties.
* Fixed an issue where running in a private gitlab repo caused a warning message to be shown multiple times.
* Added a new validation to the **validate** command to verify that markdown and python files do not contain words related to copyright section.
* Fixed an issue where **lint** crashed when provided an input file path (expecting a directory).

## 1.6.9

* Added a new validation that checks whether a pack should be deprecated.
* Added a new ability to the **format** command to deprecate a pack.
* Fixed an issue where the **validate** command sometimes returned a false negative in cases where there are several sub-playbooks with the same ID.
* Added a new validation to the **validate** command to verify that the docker in use is not deprecated.
* Added support for multiple ApiModules in the **unify** command
* Added a check to **validate** command, preventing use of relative urls in README files.
* Added environment variable **DEMISTO_SDK_MARKETPLACE** expected to affect *MarketplaceTagParser* *marketplace* value. The value will be automatically set when passing *marketplace* arg to the commands **unify**, **zip-packs**, **create-content-artifacts** and **upload**.
* Added slack notifier for build failures on the master branch.
* Added support for modeling and parsing rules in the **split** command.
* Added support for README files in **format** command.
* Added a **validate** check, making sure classifier id and name values match. Updated the classifier **format** to update the id accordingly.
* The **generate-docs** command will now auto-generate the playbook image link by default.
* Added the `--custom-image-link` argument to override.
* Added a new flag to **generate-docs** command, allowing to add a custom image link to a playbook README.
* Added a new validation to the **validate** command to verify that the package directory name is the same as the files contained in the that package.
* Added support in the **unify** command to unify a schema into its Modeling Rule.

## 1.6.8

* Fixed an issue where **validate** did not fail on invalid playbook entities' versions (i.e. subplaybooks or scripts with higher fromversion than their parent playbook).
* Added support for running lint via a remote docker ssh connection. Use `DOCKER_HOST` env variable to specify a remote docker connection, such as: `DOCKER_HOST=ssh://myuser@myhost.com`.
* Fixed an issue where the pack cache in *get_marketplaces* caused the function to return invalid values.
* Fixed an issue where running format on a pack with XSIAM entities would fail.
* Added the new `display_name` field to relevant entities in the **create-id-set** command.
* Added a new validation to the **validate** command to verify the existence of "Reliability" parameter if the integration have reputation command.
* Fixed a bug where terminating the **lint** command failed (`ctrl + c`).
* Removed the validation of a subtype change in integrations and scripts from **validate**.
* Fixed an issue where **download** did not behave as expected when prompting for a version update. Reported by @K-Yo
* Added support for adoption release notes.
* Fixed an issue where **merge-id-sets** failed when a key was missing in one id-set.json.
* Fixed a bug where some mypy messages were not parsed properly in **lint**.
* Added a validation to the **validate** command, failing when '`fromversion`' or '`toversion`' in a content entity are incorrect format.
* Added a validation to the **validate** command, checking if `fromversion` <= `toversion`.
* Fixed an issue where coverage reports used the wrong logging level, marking debug logs as errors.
* Added a new validation to the **validate** command, to check when the discouraged `http` prefixes are used when setting defaultvalue, rather than `https`.
* Added a check to the **lint** command for finding hard-coded usage of the http protocol.
* Locked the dependency on Docker.
* Removed a traceback line from the **init** command templates: BaseIntegration, BaseScript.
* Updated the token in **_add_pr_comment** method from the content-bot token to the xsoar-bot token.

## 1.6.7

* Added the `types-markdown` dependency, adding markdown capabilities to existing linters using the [Markdown](https://pypi.org/project/Markdown/) package.
* Added support in the **format** command to remove nonexistent incident/indicator fields from *layouts/mappers*
* Added the `Note: XXX` and `XXX now generally available.` release notes templates to **doc-review** command.
* Updated the logs shown during the docker build step.
* Removed a false warning about configuring the `GITLAB_TOKEN` environment variable when it's not needed.
* Removed duplicate identifiers for XSIAM integrations.
* Updated the *tags* and *use cases* in pack metadata validation to use the local files only.
* Fixed the error message in checkbox validation where the defaultvalue is wrong and added the name of the variable that should be fixed.
* Added types to `find_type_by_path` under tools.py.
* Fixed an issue where YAML files contained incorrect value type for `tests` key when running `format --deprecate`.
* Added a deprecation message to the `tests:` section of yaml files when running `format --deprecate`.
* Added use case for **validate** on *wizard* objects - set_playbook is mapped to all integrations.
* Added the 'integration-get-indicators' commands to be ignored by the **verify_yml_commands_match_readme** validation, the validation will no longer fail if these commands are not in the readme file.
* Added a new validation to the **validate** command to verify that if the phrase "breaking changes" is present in a pack release notes, a JSON file with the same name exists and contains the relevant breaking changes information.
* Improved logs when running test playbooks (in a build).
* Fixed an issue in **upload** did not include list-type content items. @nicolas-rdgs
* Reverted release notes to old format.

## 1.6.6

* Added debug print when excluding item from ID set due to missing dependency.
* Added a validation to the **validate** command, failing when non-ignorable errors are present in .pack-ignore.
* Fixed an issue where `mdx server` did not close when stopped in mid run.
* Fixed an issue where `-vvv` flag did not print logs on debug level.
* enhanced ***validate*** command to list all command names affected by a backward compatibility break, instead of only one.
* Added support for Wizard content item in the **format**, **validate**, **upload**, **create-id-set**, **find-dependecies** and **create-content-artifacts** commands.
* Added a new flag to the **validate** command, allowing to run specific validations.
* Added support in **unify** and **create-content-artifacts** for displaying different documentations (detailed description + readme) for content items, depending on the marketplace version.
* Fixed an issue in **upload** where list items were not uploaded.
* Added a new validation to **validate** command to verify that *cliName* and *id* keys of the incident field or the indicator field are matches.
* Added the flag '-x', '--xsiam' to **upload** command to upload XSIAM entities to XSIAM server.
* Fixed the integration field *isFetchEvents* to be in lowercase.
* Fixed an issue where **validate -i** run after **format -i** on an existing file in the repo instead of **validate -g**.
* Added the following commands: 'update-remote-data', 'get-modified-remote-data', 'update-remote-system' to be ignored by the **verify_yml_commands_match_readme** validation, the validation will no longer fail if these commands are not in the readme file.
* Updated the release note template to include a uniform format for all items.
* Added HelloWorldSlim template option for *--template* flag in **demisto-sdk init** command.
* Fixed an issue where the HelloWorldSlim template in **demisto-sdk init** command had an integration id that was conflicting with HelloWorld integration id.
* Updated the SDK to use demisto-py 3.1.6, allowing use of a proxy with an environment variable.
* Set the default logger level to `warning`, to avoid unwanted debug logs.
* The **format** command now validates that default value of checkbox parameters is a string 'true' or 'false'.
* Fixed an issue where `FileType.PLAYBOOK` would show instead of `Playbook` in readme error messages.
* Added a new validation to **validate** proper defaultvalue for checkbox fields.

## 1.6.5

* Fixed an issue in the **format** command where the `id` field was overwritten for existing JSON files.
* Fixed an issue where the **doc-review** command was successful even when the release-note is malformed.
* Added timestamps to the `demisto-sdk` logger.
* Added time measurements to **lint**.
* Added the flag '-d', '--dependency' to **find-dependencies** command to get the content items that cause the dependencies between two packs.
* Fixed an issue where **update-release-notes** used the *trigger_id* field instead of the *trigger_name* field.
* Fixed an issue where **doc-review** failed to recognize script names, in scripts using the old file structure.
* Fixed an issue where concurrent processes created by **lint** caused deadlocks when opening files.
* Fixed an issue in the **format** command where `_dev` or `_copy` suffixes weren't removed from the subscript names in playbooks and layouts.
* Fixed an issue where **validate** failed on nonexistent `README.md` files.
* Added support of XSIAM content items to the **validate** command.
* Report **lint** summary results and failed packages after reporting time measurements.

## 1.6.4

* Added the new **generate-yml-from-python** command.
* Added a code *type* indication for integration and script objects in the *ID Set*.
* Added the [Vulture](https://github.com/jendrikseipp/vulture) linter to the pre-commit hook.
* The `demisto-sdk` pack will now be distributed via PyPi with a **wheel** file.
* Fixed a bug where any edited json file that contained a forward slash (`/`) escaped.
* Added a new validation to **validate** command to verify that the metadata *currentVersion* is
the same as the last release note version.
* The **validate** command now checks if there're none-deprecated integration commands that are missing from the readme file.
* Fixed an issue where *dockerimage* changes in Scripts weren't recognized by the **update-release-notes** command.
* Fixed an issue where **update-xsoar-config-file** did not properly insert the marketplace packs list to the file.
* Added the pack name to the known words by default when running the **doc-review** command.
* Added support for new XSIAM entities in **create-id-set** command.
* Added support for new XSIAM entities in **create-content-artifacts** command.
* Added support for Parsing/Modeling Rule content item in the **unify** command.
* Added the integration name, the commands name and the script name to the known words by default when running the **doc-review** command.
* Added an argument '-c' '--custom' to the **unify** command, if True will append to the unified yml name/display/id the custom label provided
* Added support for sub words suggestion in kebab-case sentences when running the **doc-review** command.
* Added support for new XSIAM entities in **update-release-notes** command.
* Enhanced the message of alternative suggestion words shown when running **doc-review** command.
* Fixed an incorrect error message, in case `node` is not installed on the machine.
* Fixed an issue in the **lint** command where the *check-dependent-api-modules* argument was set to true by default.
* Added a new command **generate-unit-tests**.
* Added a new validation to **validate** all SIEM integration have the same suffix.
* Fixed the destination path of the unified parsing/modeling rules in **create-content-artifacts** command.
* Fixed an issue in the **validate** command, where we validated wrongfully the existence of readme file for the *ApiModules* pack.
* Fixed an issue in the **validate** command, where an error message that was displayed for scripts validation was incorrect.
* Fixed an issue in the **validate** and **format** commands where *None* arguments in integration commands caused the commands to fail unexpectedly.
* Added support for running tests on XSIAM machines in the **test-content** command.
* Fixed an issue where the **validate** command did not work properly when deleting non-content items.
* Added the flag '-d', '--dependency' to **find-dependencies** command to get the content items that cause the dependencies between two packs.

## 1.6.3

* **Breaking change**: Fixed a typo in the **validate** `--quiet-bc-validation` flag (was `--quite-bc-validation`). @upstart-swiss
* Dropped support for python 3.7: Demisto-SDK is now supported on Python 3.8 or newer.
* Added an argument to YAMLHandler, allowing to set a maximal width for YAML files. This fixes an issue where a wrong default was used.
* Added the detach mechanism to the **upload** command, If you set the --input-config-file flag, any files in the repo's SystemPacks folder will be detached.
* Added the reattach mechanism to the **upload** command, If you set the --input-config-file flag, any detached item in your XSOAR instance that isn't currently in the repo's SystemPacks folder will be re-attached.
* Fixed an issue in the **validate** command that did not work properly when using the *-g* flag.
* Enhanced the dependency message shown when running **lint**.
* Fixed an issue where **update-release-notes** didn't update the currentVersion in pack_metadata.
* Improved the logging in **test-content** for helping catch typos in external playbook configuration.

## 1.6.2

* Added dependency validation support for core marketplacev2 packs.
* Fixed an issue in **update-release-notes** where suggestion fix failed in validation.
* Fixed a bug where `.env` files didn't load. @nicolas-rdgs
* Fixed a bug where **validate** command failed when the *categories* field in the pack metadata was empty for non-integration packs.
* Added *system* and *item-type* arguments to the **download** command, used when downloading system items.
* Added a validation to **validate**, checking that each script, integration and playbook have a README file. This validation only runs when the command is called with either the `-i` or the `-g` flag.
* Fixed a regression issue with **doc-review**, where the `-g` flag did not work.
* Improved the detection of errors in **doc-review** command.
* The **validate** command now checks if a readme file is empty, only for packs that contain playbooks or were written by a partner.
* The **validate** command now makes sure common contextPath values (e.g. `DBotScore.Score`) have a non-empty description, and **format** populates them automatically.
* Fixed an issue where the **generate-outputs** command did not work properly when examples were provided.
* Fixed an issue in the **generate-outputs** command, where the outputs were not written to the specified output path.
* The **generate-outputs** command can now generate outputs from multiple calls to the same command (useful when different args provide different outputs).
* The **generate-outputs** command can now update a yaml file with new outputs, without deleting or overwriting existing ones.
* Fixed a bug where **doc-review** command failed on existing templates.
* Fixed a bug where **validate** command failed when the word demisto is in the repo README file.
* Added support for adding test-playbooks to the zip file result in *create-content-artifacts* command for marketplacev2.
* Fixed an issue in **find-dependencies** where using the argument *-o* without the argument *--all-packs-dependencies* did not print a proper warning.
* Added a **validate** check to prevent deletion of files whose deletion is not supported by the XSOAR marketplace.
* Removed the support in the *maintenance* option of the *-u* flag in the **update-release-notes** command.
* Added validation for forbidden words and phrases in the **doc-review** command.
* Added a retries mechanism to the **test-content** command to stabilize the build process.
* Added support for all `git` platforms to get remote files.
* Refactored the **format** command's effect on the *fromversion* field:
  * Fixed a bug where the *fromversion* field was removed when modifying a content item.
  * Updated the general default *fromversion* and the default *fromversion* of newly-introduced content items (e.g. `Lists`, `Jobs`).
  * Added an interactive mode functionality for all content types, to ask the user whether to set a default *fromversion*, if could not automatically determine its value. Use `-y` to assume 'yes' as an answer to all prompts and run non-interactively.

## 1.6.1

* Added the '--use-packs-known-words' argument to the **doc-review** command
* Added YAML_Loader to handle yaml files in a standard way across modules, replacing PYYAML.
* Fixed an issue when filtering items using the ID set in the **create-content-artifacts** command.
* Fixed an issue in the **generate-docs** command where tables were generated with an empty description column.
* Fixed an issue in the **split** command where splitting failed when using relative input/output paths.
* Added warning when inferred files are missing.
* Added to **validate** a validation for integration image dimensions, which should be 120x50px.
* Improved an error in the **validate** command to better differentiate between the case where a required fetch parameter is malformed or missing.

## 1.6.0

* Fixed an issue in the **create-id-set** command where similar items from different marketplaces were reported as duplicated.
* Fixed typo in demisto-sdk init
* Fixed an issue where the **lint** command did not handle all container exit codes.
* Add to **validate** a validation for pack name to make sure it is unchanged.
* Added a validation to the **validate** command that verifies that the version in the pack_metdata file is written in the correct format.
* Fixed an issue in the **format** command where missing *fromVersion* field in indicator fields caused an error.

## 1.5.9

* Added option to specify `External Playbook Configuration` to change inputs of Playbooks triggered as part of **test-content**
* Improved performance of the **lint** command.
* Improved performance of the **validate** command when checking README images.
* ***create-id-set*** command - the default value of the **marketplace** argument was changed from ‘xsoar’ to all packs existing in the content repository. When using the command, make sure to pass the relevant marketplace to use.

## 1.5.8

* Fixed an issue where the command **doc-review** along with the argument `--release-notes` failed on yml/json files with invalid schema.
* Fixed an issue where the **lint** command failed on packs using python 3.10

## 1.5.7

* Fixed an issue where reading remote yaml files failed.
* Fixed an issue in **validate** failed with no error message for lists (when no fromVersion field was found).
* Fixed an issue when running **validate** or **format** in a gitlab repository, and failing to determine its project id.
* Added an enhancement to **split**, handling an empty output argument.
* Added the ability to add classifiers and mappers to conf.json.
* Added the Alias field to the incident field schema.

## 1.5.6

* Added 'deprecated' release notes template.
* Fixed an issue where **run-test-playbook** command failed to get the task entries when the test playbook finished with errors.
* Fixed an issue in **validate** command when running with `no-conf-json` argument to ignore the `conf.json` file.
* Added error type text (`ERROR` or `WARNING`) to **validate** error prints.
* Fixed an issue where the **format** command on test playbook did not format the ID to be equal to the name of the test playbook.
* Enhanced the **update-release-notes** command to automatically commit release notes config file upon creation.
* The **validate** command will validate that an indicator field of type html has fromVersion of 6.1.0 and above.
* The **format** command will now add fromVersion 6.1.0 to indicator field of type html.
* Added support for beta integrations in the **format** command.
* Fixed an issue where the **postman-codegen** command failed when called with the `--config-out` flag.
* Removed the integration documentation from the detailed description while performing **split** command to the unified yml file.
* Removed the line which indicates the version of the product from the README.md file for new contributions.

## 1.5.5

* Fixed an issue in the **update-release-notes** command, which did not work when changes were made in multiple packs.
* Changed the **validate** command to fail on missing test-playbooks only if no unittests are found.
* Fixed `to_kebab_case`, it will now deal with strings that have hyphens, commas or periods in them, changing them to be hyphens in the new string.
* Fixed an issue in the **create-id-set** command, where the `source` value included the git token if it was specified in the remote url.
* Fixed an issue in the **merge-id-set** command, where merging fails because of duplicates but the packs are in the XSOAR repo but in different version control.
* Fixed missing `Lists` Content Item as valid `IDSetType`
* Added enhancement for **generate-docs**. It is possible to provide both file or a comma seperated list as `examples`. Also, it's possible to provide more than one example for a script or a command.
* Added feature in **format** to sync YML and JSON files to the `master` file structure.
* Added option to specify `Incident Type`, `Incoming Mapper` and `Classifier` when configuring instance in **test-content**
* added a new command **run-test-playbook** to run a test playbook in a given XSOAR instance.
* Fixed an issue in **format** when running on a modified YML, that the `id` value is not changed to its old `id` value.
* Enhancement for **split** command, replace `ApiModule` code block to `import` when splitting a YML.
* Fixed an issue where indicator types were missing from the pack's content, when uploading using **zip-packs**.
* The request data body format generated in the **postman-codegen** will use the python argument's name and not the raw data argument's name.
* Added the flag '--filter-by-id-set' to **create-content-artifacts** to create artifacts only for items in the given id_set.json.

## 1.5.4

* Fixed an issue with the **format** command when contributing via the UI
* The **format** command will now not remove the `defaultRows` key from incident, indicator and generic fields with `type: grid`.
* Fixed an issue with the **validate** command when a layoutscontainer did not have the `fromversion` field set.
* added a new command **update-xsoar-config-file** to handle your XSOAR Configuration File.
* Added `skipVerify` argument in **upload** command to skip pack signature verification.
* Fixed an issue when the **run** command  failed running when there’s more than one playground, by explicitly using the current user’s playground.
* Added support for Job content item in the **format**, **validate**, **upload**, **create-id-set**, **find-dependecies** and **create-content-artifacts** commands.
* Added a **source** field to the **id_set** entitles.
* Two entitles will not consider as duplicates if they share the same pack and the same source.
* Fixed a bug when duplicates were found in **find_dependencies**.
* Added function **get_current_repo** to `tools`.
* The **postman-codegen** will not have duplicates argument name. It will rename them to the minimum distinguished shared path for each of them.

## 1.5.3

* The **format** command will now set `unsearchable: True` for incident, indicator and generic fields.
* Fixed an issue where the **update-release-notes** command crashes with `--help` flag.
* Added validation to the **validate** command that verifies the `unsearchable` key in incident, indicator and generic fields is set to true.
* Removed a validation that DBotRole should be set for automation that requires elevated permissions to the `XSOAR-linter` in the **lint** command.
* Fixed an issue in **Validate** command where playbooks conditional tasks were mishandeled.
* Added a validation to prevent contributors from using the `fromlicense` key as a configuration parameter in an integration's YML
* Added a validation to ensure that the type for **API token** (and similar) parameters are configured correctly as a `credential` type in the integration configuration YML.
* Added an assertion that checks for duplicated requests' names when generating an integration from a postman collection.
* Added support for [.env files](https://pypi.org/project/python-dotenv/). You can now add a `.env` file to your repository with the logging information instead of setting a global environment variables.
* When running **lint** command with --keep-container flag, the docker images are committed.
* The **validate** command will not return missing test playbook error when given a script with dynamic-section tag.

## 1.5.2

* Added a validation to **update-release-notes** command to ensure that the `--version` flag argument is in the right format.
* added a new command **coverage-analyze** to generate and print coverage reports.
* Fixed an issue in **validate** in repositories which are not in GitHub or GitLab
* Added a validation that verifies that readme image absolute links do not contain the working branch name.
* Added support for List content item in the **format**, **validate**, **download**, **upload**, **create-id-set**, **find-dependecies** and **create-content-artifacts** commands.
* Added a validation to ensure reputation command's default argument is set as an array input.
* Added the `--fail-duplicates` flag for the **merge-id-set** command which will fail the command if duplicates are found.
* Added the `--fail-duplicates` flag for the **create-id-set** command which will fail the command if duplicates are found.

## 1.5.1

* Fixed an issue where **validate** command failed to recognized test playbooks for beta integrations as valid tests.
* Fixed an issue were the **validate** command was falsely recognizing image paths in readme files.
* Fixed an issue where the **upload** command error message upon upload failure pointed to wrong file rather than to the pack metadata.
* Added a validation that verifies that each script which appears in incident fields, layouts or layout containers exists in the id_set.json.
* Fixed an issue where the **postman code-gen** command generated double dots for context outputs when it was not needed.
* Fixed an issue where there **validate** command on release notes file crashed when author image was added or modified.
* Added input handling when running **find-dependencies**, replacing string manipulations.
* Fixed an issue where the **validate** command did not handle multiple playbooks with the same name in the id_set.
* Added support for GitLab repositories in **validate**

## 1.5.0

* Fixed an issue where **upload** command failed to upload packs not under content structure.
* Added support for **init** command to run from non-content repo.
* The **split-yml** has been renamed to **split** and now supports splitting Dashboards from unified Generic Modules.
* Fixed an issue where the skipped tests validation ran on the `ApiModules` pack in the **validate** command.
* The **init** command will now create the `Generic Object` entities directories.
* Fixed an issue where the **format** command failed to recognize changed files from git.
* Fixed an issue where the **json-to-outputs** command failed checking whether `0001-01-01T00:00:00` is of type `Date`
* Added to the **generate context** command to generate context paths for integrations from an example file.
* Fixed an issue where **validate** failed on release notes configuration files.
* Fixed an issue where the **validate** command failed on pack input if git detected changed files outside of `Packs` directory.
* Fixed an issue where **validate** command failed to recognize files inside validated pack when validation release notes, resulting in a false error message for missing entity in release note.
* Fixed an issue where the **download** command failed when downloading an invalid YML, instead of skipping it.

## 1.4.9

* Added validation that the support URL in partner contribution pack metadata does not lead to a GitHub repo.
* Enhanced ***generate-docs*** with default `additionalinformation` (description) for common parameters.
* Added to **validate** command a validation that a content item's id and name will not end with spaces.
* The **format** command will now remove trailing whitespaces from content items' id and name fields.
* Fixed an issue where **update-release-notes** could fail on files outside the user given pack.
* Fixed an issue where the **generate-test-playbook** command would not place the playbook in the proper folder.
* Added to **validate** command a validation that packs with `Iron Bank` uses the latest docker from Iron Bank.
* Added to **update-release-notes** command support for `Generic Object` entities.
* Fixed an issue where playbook `fromversion` mismatch validation failed even if `skipunavailable` was set to true.
* Added to the **create artifacts** command support for release notes configuration file.
* Added validation to **validate** for release notes config file.
* Added **isoversize** and **isautoswitchedtoquietmode** fields to the playbook schema.
* Added to the **update-release-notes** command `-bc` flag to generate template for breaking changes version.
* Fixed an issue where **validate** did not search description files correctly, leading to a wrong warning message.

## 1.4.8

* Fixed an issue where yml files with `!reference` failed to load properly.
* Fixed an issue when `View Integration Documentation` button was added twice during the download and re-upload.
* Fixed an issue when `(Partner Contribution)` was added twice to the display name during the download and re-upload.
* Added the following enhancements in the **generate-test-playbook** command:
  * Added the *--commands* argument to generate tasks for specific commands.
  * Added the *--examples* argument to get the command examples file path and generate tasks from the commands and arguments specified there.
  * Added the *--upload* flag to specify whether to upload the test playbook after the generation.
  * Fixed the output condition generation for outputs of type `Boolean`.

## 1.4.7

* Fixed an issue where an empty list for a command context didn't produce an indication other than an empty table.
* Fixed an issue where the **format** command has incorrectly recognized on which files to run when running using git.
* Fixed an issue where author image validations were not checked properly.
* Fixed an issue where new old-formatted scripts and integrations were not validated.
* Fixed an issue where the wording in the from version validation error for subplaybooks was incorrect.
* Fixed an issue where the **update-release-notes** command used the old docker image version instead of the new when detecting a docker change.
* Fixed an issue where the **generate-test-playbook** command used an incorrect argument name as default
* Fixed an issue where the **json-to-outputs** command used an incorrect argument name as default when using `-d`.
* Fixed an issue where validations failed while trying to validate non content files.
* Fixed an issue where README validations did not work post VS Code formatting.
* Fixed an issue where the description validations were inconsistent when running through an integration file or a description file.

## 1.4.6

* Fixed an issue where **validate** suggests, with no reason, running **format** on missing mandatory keys in yml file.
* Skipped existence of TestPlaybook check on community and contribution integrations.
* Fixed an issue where pre-commit didn't run on the demisto_sdk/commands folder.
* The **init** command will now change the script template name in the code to the given script name.
* Expanded the validations performed on beta integrations.
* Added support for PreProcessRules in the **format**, **validate**, **download**, and **create-content-artifacts** commands.
* Improved the error messages in **generate-docs**, if an example was not provided.
* Added to **validate** command a validation that a content entity or a pack name does not contain the words "partner" and "community".
* Fixed an issue where **update-release-notes** ignores *--text* flag while using *-f*
* Fixed the outputs validations in **validate** so enrichment commands will not be checked to have DBotScore outputs.
* Added a new validation to require the dockerimage key to exist in an integration and script yml files.
* Enhanced the **generate-test-playbook** command to use only integration tested on commands, rather than (possibly) other integrations implementing them.
* Expanded unify command to support GenericModules - Unifies a GenericModule object with its Dashboards.
* Added validators for generic objects:
  * Generic Field validator - verify that the 'fromVersion' field is above 6.5.0, 'group' field equals 4 and 'id' field starts with the prefix 'generic_'.
  * Generic Type validator - verify that the 'fromVersion' field is above 6.5.0
  * Generic Module validator - verify that the 'fromVersion' field is above 6.5.0
  * Generic Definition validator - verify that the 'fromVersion' field is above 6.5.0
* Expanded Format command to support Generic Objects - Fixes generic objects according to their validations.
* Fixed an issue where the **update-release-notes** command did not handle ApiModules properly.
* Added option to enter a dictionary or json of format `[{field_name:description}]` in the **json-to-outputs** command,
  with the `-d` flag.
* Improved the outputs for the **format** command.
* Fixed an issue where the validations performed after the **format** command were inconsistent with **validate**.
* Added to the **validate** command a validation for the author image.
* Updated the **create-content-artifacts** command to support generic modules, definitions, fields and types.
* Added an option to ignore errors for file paths and not only file name in .pack-ignore file.

## 1.4.5

* Enhanced the **postman-codegen** command to name all generated arguments with lower case.
* Fixed an issue where the **find-dependencies** command miscalculated the dependencies for playbooks that use generic commands.
* Fixed an issue where the **validate** command failed in external repositories in case the DEMISTO_SDK_GITHUB_TOKEN was not set.
* Fixed an issue where **openapi-codegen** corrupted the swagger file by overwriting configuration to swagger file.
* Updated the **upload** command to support uploading zipped packs to the marketplace.
* Added to the **postman-codegen** command support of path variables.
* Fixed an issue where **openapi-codegen** entered into an infinite loop on circular references in the swagger file.
* The **format** command will now set `fromVersion: 6.2.0` for widgets with 'metrics' data type.
* Updated the **find-dependencies** command to support generic modules, definitions, fields and types.
* Fixed an issue where **openapi-codegen** tried to extract reference example outputs, leading to an exception.
* Added an option to ignore secrets automatically when using the **init** command to create a pack.
* Added a tool that gives the ability to temporarily suppress console output.

## 1.4.4

* When formatting incident types with Auto-Extract rules and without mode field, the **format** command will now add the user selected mode.
* Added new validation that DBotRole is set for scripts that requires elevated permissions to the `XSOAR-linter` in the **lint** command.
* Added url escaping to markdown human readable section in generate docs to avoid autolinking.
* Added a validation that mapper's id and name are matching. Updated the format of mapper to include update_id too.
* Added a validation to ensure that image paths in the README files are valid.
* Fixed **find_type** function to correctly find test files, such as, test script and test playbook.
* Added scheme validations for the new Generic Object Types, Fields, and Modules.
* Renamed the flag *--input-old-version* to *--old-version* in the **generate-docs** command.
* Refactored the **update-release-notes** command:
  * Replaced the *--all* flag with *--use-git* or *-g*.
  * Added the *--force* flag to update the pack release notes without changes in the pack.
  * The **update-release-notes** command will now update all dependent integrations on ApiModule change, even if not specified.
  * If more than one pack has changed, the full list of updated packs will be printed at the end of **update-release-notes** command execution.
  * Fixed an issue where the **update-release-notes** command did not add docker image release notes entry for release notes file if a script was changed.
  * Fixed an issue where the **update-release-notes** command did not detect changed files that had the same name.
  * Fixed an issue in the **update-release-notes** command where the version support of JSON files was mishandled.
* Fixed an issue where **format** did not skip files in test and documentation directories.
* Updated the **create-id-set** command to support generic modules, definitions, fields and types.
* Changed the **convert** command to generate old layout fromversion to 5.0.0 instead of 4.1.0
* Enhanced the command **postman-codegen** with type hints for templates.

## 1.4.3

* Fixed an issue where **json-to-outputs** command returned an incorrect output when json is a list.
* Fixed an issue where if a pack README.md did not exist it could cause an error in the validation process.
* Fixed an issue where the *--name* was incorrectly required in the **init** command.
* Adding the option to run **validate** on a specific path while using git (*-i* & *-g*).
* The **format** command will now change UUIDs in .yml and .json files to their respective content entity name.
* Added a playbook validation to check if a task sub playbook exists in the id set in the **validate** command.
* Added the option to add new tags/usecases to the approved list and to the pack metadata on the same pull request.
* Fixed an issue in **test_content** where when different servers ran tests for the same integration, the server URL parameters were not set correctly.
* Added a validation in the **validate** command to ensure that the ***endpoint*** command is configured correctly in yml file.
* Added a warning when pack_metadata's description field is longer than 130 characters.
* Fixed an issue where a redundant print occurred on release notes validation.
* Added new validation in the **validate** command to ensure that the minimal fromVersion in a widget of type metrics will be 6.2.0.
* Added the *--release-notes* flag to demisto-sdk to get the current version release notes entries.

## 1.4.2

* Added to `pylint` summary an indication if a test was skipped.
* Added to the **init** command the option to specify fromversion.
* Fixed an issue where running **init** command without filling the metadata file.
* Added the *--docker-timeout* flag in the **lint** command to control the request timeout for the Docker client.
* Fixed an issue where **update-release-notes** command added only one docker image release notes entry for release notes file, and not for every entity whom docker image was updated.
* Added a validation to ensure that incident/indicator fields names starts with their pack name in the **validate** command. (Checked only for new files and only when using git *-g*)
* Updated the **find-dependencies** command to return the 'dependencies' according the layout type ('incident', 'indicator').
* Enhanced the "vX" display name validation for scripts and integrations in the **validate** command to check for every versioned script or integration, and not only v2.
* Added the *--fail-duplicates* flag for the **create-id-set** command which will fail the command if duplicates are found.
* Added to the **generate-docs** command automatic addition to git when a new readme file is created.

## 1.4.1

* When in private repo without `DEMSITO_SDK_GITHUB_TOKEN` configured, get_remote_file will take files from the local origin/master.
* Enhanced the **unify** command when giving input of a file and not a directory return a clear error message.
* Added a validation to ensure integrations are not skipped and at least one test playbook is not skipped for each integration or script.
* Added to the Content Tests support for `context_print_dt`, which queries the incident context and prints the result as a json.
* Added new validation for the `xsoar_config.json` file in the **validate** command.
* Added a version differences section to readme in **generate-docs** command.
* Added the *--docs-format* flag in the **integration-diff** command to get the output in README format.
* Added the *--input-old-version* and *--skip-breaking-changes* flags in the **generate-docs** command to get the details for the breaking section and to skip the breaking changes section.

## 1.4.0

* Enable passing a comma-separated list of paths for the `--input` option of the **lint** command.
* Added new validation of unimplemented test-module command in the code to the `XSOAR-linter` in the **lint** command.
* Fixed the **generate-docs** to handle integration authentication parameter.
* Added a validation to ensure that description and README do not contain the word 'Demisto'.
* Improved the deprecated message validation required from playbooks and scripts.
* Added the `--quite-bc-validation` flag for the **validate** command to run the backwards compatibility validation in quite mode (errors is treated like warnings).
* Fixed the **update release notes** command to display a name for old layouts.
* Added the ability to append to the pack README credit to contributors.
* Added identification for parameter differences in **integration-diff** command.
* Fixed **format** to use git as a default value.
* Updated the **upload** command to support reports.
* Fixed an issue where **generate-docs** command was displaying 'None' when credentials parameter display field configured was not configured.
* Fixed an issue where **download** did not return exit code 1 on failure.
* Updated the validation that incident fields' names do not contain the word incident will aplly to core packs only.
* Added a playbook validation to verify all conditional tasks have an 'else' path in **validate** command.
* Renamed the GitHub authentication token environment variable `GITHUB_TOKEN` to `DEMITO_SDK_GITHUB_TOKEN`.
* Added to the **update-release-notes** command automatic addition to git when new release notes file is created.
* Added validation to ensure that integrations, scripts, and playbooks do not contain the entity type in their names.
* Added the **convert** command to convert entities between XSOAR versions.
* Added the *--deprecate* flag in **format** command to deprecate integrations, scripts, and playbooks.
* Fixed an issue where ignoring errors did not work when running the **validate** command on specific files (-i).

## 1.3.9

* Added a validation verifying that the pack's README.md file is not equal to pack description.
* Fixed an issue where the **Assume yes** flag did not work properly for some entities in the **format** command.
* Improved the error messages for separators in folder and file names in the **validate** command.
* Removed the **DISABLE_SDK_VERSION_CHECK** environment variable. To disable new version checks, use the **DEMISTO_SDK_SKIP_VERSION_CHECK** envirnoment variable.
* Fixed an issue where the demisto-sdk version check failed due to a rate limit.
* Fixed an issue with playbooks scheme validation.

## 1.3.8

* Updated the **secrets** command to work on forked branches.

## 1.3.7

* Added a validation to ensure correct image and description file names.
* Fixed an issue where the **validate** command failed when 'display' field in credentials param in yml is empty but 'displaypassword' was provided.
* Added the **integration-diff** command to check differences between two versions of an integration and to return a report of missing and changed elements in the new version.
* Added a validation verifying that the pack's README.md file is not missing or empty for partner packs or packs contains use cases.
* Added a validation to ensure that the integration and script folder and file names will not contain separators (`_`, `-`, ``).
* When formatting new pack, the **format** command will set the *fromversion* key to 5.5.0 in the new files without fromversion.

## 1.3.6

* Added a validation that core packs are not dependent on non-core packs.
* Added a validation that a pack name follows XSOAR standards.
* Fixed an issue where in some cases the `get_remote_file` function failed due to an invalid path.
* Fixed an issue where running **update-release-notes** with updated integration logo, did not detect any file changes.
* Fixed an issue where the **create-id-set** command did not identify unified integrations correctly.
* Fixed an issue where the `CommonTypes` pack was not identified as a dependency for all feed integrations.
* Added support for running SDK commands in private repositories.
* Fixed an issue where running the **init** command did not set the correct category field in an integration .yml file for a newly created pack.
* When formatting new contributed pack, the **format** command will set the *fromversion* key to 6.0.0 in the relevant files.
* If the environment variable "DISABLE_SDK_VERSION_CHECK" is define, the demisto-sdk will no longer check for newer version when running a command.
* Added the `--use-pack-metadata` flag for the **find-dependencies** command to update the calculated dependencies using the the packs metadata files.
* Fixed an issue where **validate** failed on scripts in case the `outputs` field was set to `None`.
* Fixed an issue where **validate** was failing on editing existing release notes.
* Added a validation for README files verifying that the file doesn't contain template text copied from HelloWorld or HelloWorldPremium README.

## 1.3.5

* Added a validation that layoutscontainer's id and name are matching. Updated the format of layoutcontainer to include update_id too.
* Added a validation that commands' names and arguments in core packs, or scripts' arguments do not contain the word incident.
* Fixed issue where running the **generate-docs** command with -c flag ran all the commands and not just the commands specified by the flag.
* Fixed the error message of the **validate** command to not always suggest adding the *description* field.
* Fixed an issue where running **format** on feed integration generated invalid parameter structure.
* Fixed an issue where the **generate-docs** command did not add all the used scripts in a playbook to the README file.
* Fixed an issue where contrib/partner details might be added twice to the same file, when using unify and create-content-artifacts commands
* Fixed issue where running **validate** command on image-related integration did not return the correct outputs to json file.
* When formatting playbooks, the **format** command will now remove empty fields from SetIncident, SetIndicator, CreateNewIncident, CreateNewIndicator script arguments.
* Added an option to fill in the developer email when running the **init** command.

## 1.3.4

* Updated the **validate** command to check that the 'additionalinfo' field only contains the expected value for feed required parameters and not equal to it.
* Added a validation that community/partner details are not in the detailed description file.
* Added a validation that the Use Case tag in pack_metadata file is only used when the pack contains at least one PB, Incident Type or Layout.
* Added a validation that makes sure outputs in integrations are matching the README file when only README has changed.
* Added the *hidden* field to the integration schema.
* Fixed an issue where running **format** on a playbook whose `name` does not equal its `id` would cause other playbooks who use that playbook as a sub-playbook to fail.
* Added support for local custom command configuration file `.demisto-sdk-conf`.
* Updated the **format** command to include an update to the description file of an integration, to remove community/partner details.

## 1.3.3

* Fixed an issue where **lint** failed where *.Dockerfile* exists prior running the lint command.
* Added FeedHelloWorld template option for *--template* flag in **demisto-sdk init** command.
* Fixed issue where **update-release-notes** deleted release note file if command was called more than once.
* Fixed issue where **update-release-notes** added docker image release notes every time the command was called.
* Fixed an issue where running **update-release-notes** on a pack with newly created integration, had also added a docker image entry in the release notes.
* Fixed an issue where `XSOAR-linter` did not find *NotImplementedError* in main.
* Added validation for README files verifying their length (over 30 chars).
* When using *-g* flag in the **validate** command it will now ignore untracked files by default.
* Added the *--include-untracked* flag to the **validate** command to include files which are untracked by git in the validation process.
* Improved the `pykwalify` error outputs in the **validate** command.
* Added the *--print-pykwalify* flag to the **validate** command to print the unchanged output from `pykwalify`.

## 1.3.2

* Updated the format of the outputs when using the *--json-file* flag to create a JSON file output for the **validate** and **lint** commands.
* Added the **doc-review** command to check spelling in .md and .yml files as well as a basic release notes review.
* Added a validation that a pack's display name does not already exist in content repository.
* Fixed an issue where the **validate** command failed to detect duplicate params in an integration.
* Fixed an issue where the **validate** command failed to detect duplicate arguments in a command in an integration.

## 1.3.1

* Fixed an issue where the **validate** command failed to validate the release notes of beta integrations.
* Updated the **upload** command to support indicator fields.
* The **validate** and **update-release-notes** commands will now check changed files against `demisto/master` if it is configured locally.
* Fixed an issue where **validate** would incorrectly identify files as renamed.
* Added a validation that integration properties (such as feed, mappers, mirroring, etc) are not removed.
* Fixed an issue where **validate** failed when comparing branch against commit hash.
* Added the *--no-pipenv* flag to the **split-yml** command.
* Added a validation that incident fields and incident types are not removed from mappers.
* Fixed an issue where the *c
reate-id-set* flag in the *validate* command did not work while not using git.
* Added the *hiddenusername* field to the integration schema.
* Added a validation that images that are not integration images, do not ask for a new version or RN

## 1.3.0

* Do not collect optional dependencies on indicator types reputation commands.
* Fixed an issue where downloading indicator layoutscontainer objects failed.
* Added a validation that makes sure outputs in integrations are matching the README file.
* Fixed an issue where the *create-id-set* flag in the **validate** command did not work.
* Added a warning in case no id_set file is found when running the **validate** command.
* Fixed an issue where changed files were not recognised correctly on forked branches in the **validate** and the **update-release-notes** commands.
* Fixed an issue when files were classified incorrectly when running *update-release-notes*.
* Added a validation that integration and script file paths are compatible with our convention.
* Fixed an issue where id_set.json file was re created whenever running the generate-docs command.
* added the *--json-file* flag to create a JSON file output for the **validate** and **lint** commands.

## 1.2.19

* Fixed an issue where merge id_set was not updated to work with the new entity of Packs.
* Added a validation that the playbook's version matches the version of its sub-playbooks, scripts, and integrations.

## 1.2.18

* Changed the *skip-id-set-creation* flag to *create-id-set* in the **validate** command. Its default value will be False.
* Added support for the 'cve' reputation command in default arg validation.
* Filter out generic and reputation command from scripts and playbooks dependencies calculation.
* Added support for the incident fields in outgoing mappers in the ID set.
* Added a validation that the taskid field and the id field under the task field are both from uuid format and contain the same value.
* Updated the **format** command to generate uuid value for the taskid field and for the id under the task field in case they hold an invalid values.
* Exclude changes from doc_files directory on validation.
* Added a validation that an integration command has at most one default argument.
* Fixing an issue where pack metadata version bump was not enforced when modifying an old format (unified) file.
* Added validation that integration parameter's display names are capitalized and spaced using whitespaces and not underscores.
* Fixed an issue where beta integrations where not running deprecation validations.
* Allowed adding additional information to the deprecated description.
* Fixing an issue when escaping less and greater signs in integration params did not work as expected.

## 1.2.17

* Added a validation that the classifier of an integration exists.
* Added a validation that the mapper of an integration exists.
* Added a validation that the incident types of a classifier exist.
* Added a validation that the incident types of a mapper exist.
* Added support for *text* argument when running **demisto-sdk update-release-notes** on the ApiModules pack.
* Added a validation for the minimal version of an indicator field of type grid.
* Added new validation for incident and indicator fields in classifiers mappers and layouts exist in the content.
* Added cache for get_remote_file to reducing failures from accessing the remote repo.
* Fixed an issue in the **format** command where `_dev` or `_copy` suffixes weren't removed from the `id` of the given playbooks.
* Playbook dependencies from incident and indicator fields are now marked as optional.
* Mappers dependencies from incident types and incident fields are now marked as optional.
* Classifier dependencies from incident types are now marked as optional.
* Updated **demisto-sdk init** command to no longer create `created` field in pack_metadata file
* Updated **generate-docs** command to take the parameters names in setup section from display field and to use additionalinfo field when exist.
* Using the *verbose* argument in the **find-dependencies** command will now log to the console.
* Improved the deprecated message validation required from integrations.
* Fixed an issue in the **generate-docs** command where **Context Example** section was created when it was empty.

## 1.2.16

* Added allowed ignore errors to the *IDSetValidator*.
* Fixed an issue where an irrelevant id_set validation ran in the **validate** command when using the *--id-set* flag.
* Fixed an issue were **generate-docs** command has failed if a command did not exist in commands permissions file.
* Improved a **validate** command message for missing release notes of api module dependencies.

## 1.2.15

* Added the *ID101* to the allowed ignored errors.

## 1.2.14

* SDK repository is now mypy check_untyped_defs complaint.
* The lint command will now ignore the unsubscriptable-object (E1136) pylint error in dockers based on python 3.9 - this will be removed once a new pylint version is released.
* Added an option for **format** to run on a whole pack.
* Added new validation of unimplemented commands from yml in the code to `XSOAR-linter`.
* Fixed an issue where Auto-Extract fields were only checked for newly added incident types in the **validate** command.
* Added a new warning validation of direct access to args/params dicts to `XSOAR-linter`.

## 1.2.13

* Added new validation of indicators usage in CommandResults to `XSOAR-linter`.
* Running **demisto-sdk lint** will automatically run on changed files (same behavior as the -g flag).
* Removed supported version message from the documentation when running **generate_docs**.
* Added a print to indicate backwards compatibility is being checked in **validate** command.
* Added a percent print when running the **validate** command with the *-a* flag.
* Fixed a regression in the **upload** command where it was ignoring `DEMISTO_VERIFY_SSL` env var.
* Fixed an issue where the **upload** command would fail to upload beta integrations.
* Fixed an issue where the **validate** command did not create the *id_set.json* file when running with *-a* flag.
* Added price change validation in the **validate** command.
* Added validations that checks in read-me for empty sections or leftovers from the auto generated read-me that should be changed.
* Added new code validation for *NotImplementedError* to raise a warning in `XSOAR-linter`.
* Added validation for support types in the pack metadata file.
* Added support for *--template* flag in **demisto-sdk init** command.
* Fixed an issue with running **validate** on master branch where the changed files weren't compared to previous commit when using the *-g* flag.
* Fixed an issue where the `XSOAR-linter` ran *NotImplementedError* validation on scripts.
* Added support for Auto-Extract feature validation in incident types in the **validate** command.
* Fixed an issue in the **lint** command where the *-i* flag was ignored.
* Improved **merge-id-sets** command to support merge between two ID sets that contain the same pack.
* Fixed an issue in the **lint** command where flake8 ran twice.

## 1.2.12

* Bandit now reports also on medium severity issues.
* Fixed an issue with support for Docker Desktop on Mac version 2.5.0+.
* Added support for vulture and mypy linting when running without docker.
* Added support for *prev-ver* flag in **update-release-notes** command.
* Improved retry support when building docker images for linting.
* Added the option to create an ID set on a specific pack in **create-id-set** command.
* Added the *--skip-id-set-creation* flag to **validate** command in order to add the capability to run validate command without creating id_set validation.
* Fixed an issue where **validate** command checked docker image tag on ApiModules pack.
* Fixed an issue where **find-dependencies** did not calculate dashboards and reports dependencies.
* Added supported version message to the documentation and release notes files when running **generate_docs** and **update-release-notes** commands respectively.
* Added new code validations for *NotImplementedError* exception raise to `XSOAR-linter`.
* Command create-content-artifacts additional support for **Author_image.png** object.
* Fixed an issue where schemas were not enforced for incident fields, indicator fields and old layouts in the validate command.
* Added support for **update-release-notes** command to update release notes according to master branch.

## 1.2.11

* Fixed an issue where the ***generate-docs*** command reset the enumeration of line numbering after an MD table.
* Updated the **upload** command to support mappers.
* Fixed an issue where exceptions were no printed in the **format** while the *--verbose* flag is set.
* Fixed an issue where *--assume-yes* flag did not work in the **format** command when running on a playbook without a `fromversion` field.
* Fixed an issue where the **format** command would fail in case `conf.json` file was not found instead of skipping the update.
* Fixed an issue where integration with v2 were recognised by the `name` field instead of the `display` field in the **validate** command.
* Added a playbook validation to check if a task script exists in the id set in the **validate** command.
* Added new integration category `File Integrity Management` in the **validate** command.

## 1.2.10

* Added validation for approved content pack use-cases and tags.
* Added new code validations for *CommonServerPython* import to `XSOAR-linter`.
* Added *default value* and *predefined values* to argument description in **generate-docs** command.
* Added a new validation that checks if *get-mapping-fields* command exists if the integration schema has *{ismappable: true}* in **validate** command.
* Fixed an issue where the *--staged* flag recognised added files as modified in the **validate** command.
* Fixed an issue where a backwards compatibility warning was raised for all added files in the **validate** command.
* Fixed an issue where **validate** command failed when no tests were given for a partner supported pack.
* Updated the **download** command to support mappers.
* Fixed an issue where the ***format*** command added a duplicate parameter.
* For partner supported content packs, added support for a list of emails.
* Removed validation of README files from the ***validate*** command.
* Fixed an issue where the ***validate*** command required release notes for ApiModules pack.

## 1.2.9

* Fixed an issue in the **openapi_codegen** command where it created duplicate functions name from the swagger file.
* Fixed an issue in the **update-release-notes** command where the *update type* argument was not verified.
* Fixed an issue in the **validate** command where no error was raised in case a non-existing docker image was presented.
* Fixed an issue in the **format** command where format failed when trying to update invalid Docker image.
* The **format** command will now preserve the **isArray** argument in integration's reputation commands and will show a warning if it set to **false**.
* Fixed an issue in the **lint** command where *finally* clause was not supported in main function.
* Fixed an issue in the **validate** command where changing any entity ID was not validated.
* Fixed an issue in the **validate** command where *--staged* flag did not bring only changed files.
* Fixed the **update-release-notes** command to ignore changes in the metadata file.
* Fixed the **validate** command to ignore metadata changes when checking if a version bump is needed.

## 1.2.8

* Added a new validation that checks in playbooks for the usage of `DeleteContext` in **validate** command.
* Fixed an issue in the **upload** command where it would try to upload content entities with unsupported versions.
* Added a new validation that checks in playbooks for the usage of specific instance in **validate** command.
* Added the **--staged** flag to **validate** command to run on staged files only.

## 1.2.7

* Changed input parameters in **find-dependencies** command.
  * Use ***-i, --input*** instead of ***-p, --path***.
  * Use ***-idp, --id-set-path*** instead of ***-i, --id-set-path***.
* Fixed an issue in the **unify** command where it crashed on an integration without an image file.
* Fixed an issue in the **format** command where unnecessary files were not skipped.
* Fixed an issue in the **update-release-notes** command where the *text* argument was not respected in all cases.
* Fixed an issue in the **validate** command where a warning about detailed description was given for unified or deprecated integrations.
* Improved the error returned by the **validate** command when running on files using the old format.

## 1.2.6

* No longer require setting `DEMISTO_README_VALIDATION` env var to enable README mdx validation. Validation will now run automatically if all necessary node modules are available.
* Fixed an issue in the **validate** command where the `--skip-pack-dependencies` would not skip id-set creation.
* Fixed an issue in the **validate** command where validation would fail if supplied an integration with an empty `commands` key.
* Fixed an issue in the **validate** command where validation would fail due to a required version bump for packs which are not versioned.
* Will use env var `DEMISTO_VERIFY_SSL` to determine if to use a secure connection for commands interacting with the Server when `--insecure` is not passed. If working with a local Server without a trusted certificate, you can set env var `DEMISTO_VERIFY_SSL=no` to avoid using `--insecure` on each command.
* Unifier now adds a link to the integration documentation to the integration detailed description.
* Fixed an issue in the **secrets** command where ignored secrets were not skipped.

## 1.2.5

* Added support for special fields: *defaultclassifier*, *defaultmapperin*, *defaultmapperout* in **download** command.
* Added -y option **format** command to assume "yes" as answer to all prompts and run non-interactively
* Speed up improvements for `validate` of README files.
* Updated the **format** command to adhere to the defined content schema and sub-schemas, aligning its behavior with the **validate** command.
* Added support for canvasContextConnections files in **format** command.

## 1.2.4

* Updated detailed description for community integrations.

## 1.2.3

* Fixed an issue where running **validate** failed on playbook with task that adds tags to the evidence data.
* Added the *displaypassword* field to the integration schema.
* Added new code validations to `XSOAR-linter`.
  * As warnings messages:
    * `demisto.params()` should be used only inside main function.
    * `demisto.args()` should be used only inside main function.
    * Functions args should have type annotations.
* Added `fromversion` field validation to test playbooks and scripts in **validate** command.

## 1.2.2

* Add support for warning msgs in the report and summary to **lint** command.
* Fixed an issue where **json-to-outputs** determined bool values as int.
* Fixed an issue where **update-release-notes** was crushing on `--all` flag.
* Fixed an issue where running **validate**, **update-release-notes** outside of content repo crushed without a meaningful error message.
* Added support for layoutscontainer in **init** contribution flow.
* Added a validation for tlp_color param in feeds in **validate** command.
* Added a validation for removal of integration parameters in **validate** command.
* Fixed an issue where **update-release-notes** was failing with a wrong error message when no pack or input was given.
* Improved formatting output of the **generate-docs** command.
* Add support for env variable *DEMISTO_SDK_ID_SET_REFRESH_INTERVAL*. Set this env variable to the refresh interval in minutes. The id set will be regenerated only if the refresh interval has passed since the last generation. Useful when generating Script documentation, to avoid re-generating the id_set every run.
* Added new code validations to `XSOAR-linter`.
  * As error messages:
    * Longer than 10 seconds sleep statements for non long running integrations.
    * exit() usage.
    * quit() usage.
  * As warnings messages:
    * `demisto.log` should not be used.
    * main function existence.
    * `demito.results` should not be used.
    * `return_output` should not be used.
    * try-except statement in main function.
    * `return_error` usage in main function.
    * only once `return_error` usage.
* Fixed an issue where **lint** command printed logs twice.
* Fixed an issue where *suffix* did not work as expected in the **create-content-artifacts** command.
* Added support for *prev-ver* flag in **lint** and **secrets** commands.
* Added support for *text* flag to **update-release-notes** command to add the same text to all release notes.
* Fixed an issue where **validate** did not recognize added files if they were modified locally.
* Added a validation that checks the `fromversion` field exists and is set to 5.0.0 or above when working or comparing to a non-feature branch in **validate** command.
* Added a validation that checks the certification field in the pack_metadata file is valid in **validate** command.
* The **update-release-notes** command will now automatically add docker image update to the release notes.

## 1.2.1

* Added an additional linter `XSOAR-linter` to the **lint** command which custom validates py files. currently checks for:
  * `Sys.exit` usages with non zero value.
  * Any `Print` usages.
* Fixed an issue where renamed files were failing on *validate*.
* Fixed an issue where single changed files did not required release notes update.
* Fixed an issue where doc_images required release-notes and validations.
* Added handling of dependent packs when running **update-release-notes** on changed *APIModules*.
  * Added new argument *--id-set-path* for id_set.json path.
  * When changes to *APIModule* is detected and an id_set.json is available - the command will update the dependent pack as well.
* Added handling of dependent packs when running **validate** on changed *APIModules*.
  * Added new argument *--id-set-path* for id_set.json path.
  * When changes to *APIModule* is detected and an id_set.json is available - the command will validate that the dependent pack has release notes as well.
* Fixed an issue where the find_type function didn't recognize file types correctly.
* Fixed an issue where **update-release-notes** command did not work properly on Windows.
* Added support for indicator fields in **update-release-notes** command.
* Fixed an issue where files in test dirs where being validated.

## 1.2.0

* Fixed an issue where **format** did not update the test playbook from its pack.
* Fixed an issue where **validate** validated non integration images.
* Fixed an issue where **update-release-notes** did not identified old yml integrations and scripts.
* Added revision templates to the **update-release-notes** command.
* Fixed an issue where **update-release-notes** crashed when a file was renamed.
* Fixed an issue where **validate** failed on deleted files.
* Fixed an issue where **validate** validated all images instead of packs only.
* Fixed an issue where a warning was not printed in the **format** in case a non-supported file type is inputted.
* Fixed an issue where **validate** did not fail if no release notes were added when adding files to existing packs.
* Added handling of incorrect layout paths via the **format** command.
* Refactor **create-content-artifacts** command - Efficient artifacts creation and better logging.
* Fixed an issue where image and description files were not handled correctly by **validate** and **update-release-notes** commands.
* Fixed an issue where the **format** command didn't remove all extra fields in a file.
* Added an error in case an invalid id_set.json file is found while running the **validate** command.
* Added fetch params checks to the **validate** command.

## 1.1.11

* Added line number to secrets' path in **secrets** command report.
* Fixed an issue where **init** a community pack did not present the valid support URL.
* Fixed an issue where **init** offered a non relevant pack support type.
* Fixed an issue where **lint** did not pull docker images for powershell.
* Fixed an issue where **find-dependencies** did not find all the script dependencies.
* Fixed an issue where **find-dependencies** did not collect indicator fields as dependencies for playbooks.
* Updated the **validate** and the **secrets** commands to be less dependent on regex.
* Fixed an issue where **lint** did not run on circle when docker did not return ping.
* Updated the missing release notes error message (RN106) in the **Validate** command.
* Fixed an issue where **Validate** would return missing release notes when two packs with the same substring existed in the modified files.
* Fixed an issue where **update-release-notes** would add duplicate release notes when two packs with the same substring existed in the modified files.
* Fixed an issue where **update-release-notes** would fail to bump new versions if the feature branch was out of sync with the master branch.
* Fixed an issue where a non-descriptive error would be returned when giving the **update-release-notes** command a pack which can not be found.
* Added dependencies check for *widgets* in **find-dependencies** command.
* Added a `update-docker` flag to **format** command.
* Added a `json-to-outputs` flag to the **run** command.
* Added a verbose (`-v`) flag to **format** command.
* Fixed an issue where **download** added the prefix "playbook-" to the name of playbooks.

## 1.1.10

* Updated the **init** command. Relevant only when passing the *--contribution* argument.
  * Added the *--author* option.
  * The *support* field of the pack's metadata is set to *community*.
* Added a proper error message in the **Validate** command upon a missing description in the root of the yml.
* **Format** now works with a relative path.
* **Validate** now fails when all release notes have been excluded.
* Fixed issue where correct error message would not propagate for invalid images.
* Added the *--skip-pack-dependencies* flag to **validate** command to skip pack dependencies validation. Relevant when using the *-g* flag.
* Fixed an issue where **Validate** and **Format** commands failed integrations with `defaultvalue` field in fetch incidents related parameters.
* Fixed an issue in the **Validate** command in which unified YAML files were not ignored.
* Fixed an issue in **generate-docs** where scripts and playbooks inputs and outputs were not parsed correctly.
* Fixed an issue in the **openapi-codegen** command where missing reference fields in the swagger JSON caused errors.
* Fixed an issue in the **openapi-codegen** command where empty objects in the swagger JSON paths caused errors.
* **update-release-notes** command now accept path of the pack instead of pack name.
* Fixed an issue where **generate-docs** was inserting unnecessary escape characters.
* Fixed an issue in the **update-release-notes** command where changes to the pack_metadata were not detected.
* Fixed an issue where **validate** did not check for missing release notes in old format files.

## 1.1.9

* Fixed an issue where **update-release-notes** command failed on invalid file types.

## 1.1.8

* Fixed a regression where **upload** command failed on test playbooks.
* Added new *githubUser* field in pack metadata init command.
* Support beta integration in the commands **split-yml, extract-code, generate-test-playbook and generate-docs.**
* Fixed an issue where **find-dependencies** ignored *toversion* field in content items.
* Added support for *layoutscontainer*, *classifier_5_9_9*, *mapper*, *report*, and *widget* in the **Format** command.
* Fixed an issue where **Format** will set the `ID` field to be equal to the `name` field in modified playbooks.
* Fixed an issue where **Format** did not work for test playbooks.
* Improved **update-release-notes** command:
  * Write content description to release notes for new items.
  * Update format for file types without description: Connections, Incident Types, Indicator Types, Layouts, Incident Fields.
* Added a validation for feedTags param in feeds in **validate** command.
* Fixed readme validation issue in community support packs.
* Added the **openapi-codegen** command to generate integrations from OpenAPI specification files.
* Fixed an issue were release notes validations returned wrong results for *CommonScripts* pack.
* Added validation for image links in README files in **validate** command.
* Added a validation for default value of fetch param in feeds in **validate** command.
* Fixed an issue where the **Init** command failed on scripts.

## 1.1.7

* Fixed an issue where running the **format** command on feed integrations removed the `defaultvalue` fields.
* Playbook branch marked with *skipunavailable* is now set as an optional dependency in the **find-dependencies** command.
* The **feedReputation** parameter can now be hidden in a feed integration.
* Fixed an issue where running the **unify** command on JS package failed.
* Added the *--no-update* flag to the **find-dependencies** command.
* Added the following validations in **validate** command:
  * Validating that a pack does not depend on NonSupported / Deprecated packs.

## 1.1.6

* Added the *--description* option to the **init** command.
* Added the *--contribution* option to the **init** command which converts a contribution zip to proper pack format.
* Improved **validate** command performance time and outputs.
* Added the flag *--no-docker-checks* to **validate** command to skip docker checks.
* Added the flag *--print-ignored-files* to **validate** command to print ignored files report when the command is done.
* Added the following validations in **validate** command:
  * Validating that existing release notes are not modified.
  * Validating release notes are not added to new packs.
  * Validating that the "currentVersion" field was raised in the pack_metadata for modified packs.
  * Validating that the timestamp in the "created" field in the pack_metadata is in ISO format.
* Running `demisto-sdk validate` will run the **validate** command using git and only on committed files (same as using *-g --post-commit*).
* Fixed an issue where release notes were not checked correctly in **validate** command.
* Fixed an issue in the **create-id-set** command where optional playbook tasks were not taken into consideration.
* Added a prompt to the `demisto-sdk update-release-notes` command to prompt users to commit changes before running the release notes command.
* Added support to `layoutscontainer` in **validate** command.

## 1.1.5

* Fixed an issue in **find-dependencies** command.
* **lint** command now verifies flake8 on CommonServerPython script.

## 1.1.4

* Fixed an issue with the default output file name of the **unify** command when using "." as an output path.
* **Unify** command now adds contributor details to the display name and description.
* **Format** command now adds *isFetch* and *incidenttype* fields to integration yml.
* Removed the *feedIncremental* field from the integration schema.
* **Format** command now adds *feedBypassExclusionList*, *Fetch indicators*, *feedReputation*, *feedReliability*,
     *feedExpirationPolicy*, *feedExpirationInterval* and *feedFetchInterval* fields to integration yml.
* Fixed an issue in the playbooks schema.
* Fixed an issue where generated release notes were out of order.
* Improved pack dependencies detection.
* Fixed an issue where test playbooks were mishandled in **validate** command.

## 1.1.3

* Added a validation for invalid id fields in indicators types files in **validate** command.
* Added default behavior for **update-release-notes** command.
* Fixed an error where README files were failing release notes validation.
* Updated format of generated release notes to be more user friendly.
* Improved error messages for the **update-release-notes** command.
* Added support for `Connections`, `Dashboards`, `Widgets`, and `Indicator Types` to **update-release-notes** command.
* **Validate** now supports scripts under the *TestPlaybooks* directory.
* Fixed an issue where **validate** did not support powershell files.

## 1.1.2

* Added a validation for invalid playbookID fields in incidents types files in **validate** command.
* Added a code formatter for python files.
* Fixed an issue where new and old classifiers where mixed on validate command.
* Added *feedIncremental* field to the integration schema.
* Fixed error in the **upload** command where unified YMLs were not uploaded as expected if the given input was a pack.
* Fixed an issue where the **secrets** command failed due to a space character in the file name.
* Ignored RN validation for *NonSupported* pack.
* You can now ignore IF107, SC100, RP102 error codes in the **validate** command.
* Fixed an issue where the **download** command was crashing when received as input a JS integration or script.
* Fixed an issue where **validate** command checked docker image for JS integrations and scripts.
* **validate** command now checks scheme for reports and connections.
* Fixed an issue where **validate** command checked docker when running on all files.
* Fixed an issue where **validate** command did not fail when docker image was not on the latest numeric tag.
* Fixed an issue where beta integrations were not validated correctly in **validate** command.

## 1.1.1

* fixed and issue where file types were not recognized correctly in **validate** command.
* Added better outputs for validate command.

## 1.1.0

* Fixed an issue where changes to only non-validated files would fail validation.
* Fixed an issue in **validate** command where moved files were failing validation for new packs.
* Fixed an issue in **validate** command where added files were failing validation due to wrong file type detection.
* Added support for new classifiers and mappers in **validate** command.
* Removed support of old RN format validation.
* Updated **secrets** command output format.
* Added support for error ignore on deprecated files in **validate** command.
* Improved errors outputs in **validate** command.
* Added support for linting an entire pack.

## 1.0.9

* Fixed a bug where misleading error was presented when pack name was not found.
* **Update-release-notes** now detects added files for packs with versions.
* Readme files are now ignored by **update-release-notes** and validation of release notes.
* Empty release notes no longer cause an uncaught error during validation.

## 1.0.8

* Changed the output format of demisto-sdk secrets.
* Added a validation that checkbox items are not required in integrations.
* Added pack release notes generation and validation.
* Improved pack metadata validation.
* Fixed an issue in **validate** where renamed files caused an error

## 1.0.4

* Fix the **format** command to update the `id` field to be equal to `details` field in indicator-type files, and to `name` field in incident-type & dashboard files.
* Fixed a bug in the **validate** command for layout files that had `sortValues` fields.
* Fixed a bug in the **format** command where `playbookName` field was not always present in the file.
* Fixed a bug in the **format** command where indicatorField wasn't part of the SDK schemas.
* Fixed a bug in **upload** command where created unified docker45 yml files were not deleted.
* Added support for IndicatorTypes directory in packs (for `reputation` files, instead of Misc).
* Fixed parsing playbook condition names as string instead of boolean in **validate** command
* Improved image validation in YAML files.
* Removed validation for else path in playbook condition tasks.

## 1.0.3

* Fixed a bug in the **format** command where comments were being removed from YAML files.
* Added output fields: *file_path* and *kind* for layouts in the id-set.json created by **create-id-set** command.
* Fixed a bug in the **create-id-set** command Who returns Duplicate for Layouts with a different kind.
* Added formatting to **generate-docs** command results replacing all `<br>` tags with `<br/>`.
* Fixed a bug in the **download** command when custom content contained not supported content entity.
* Fixed a bug in **format** command in which boolean strings  (e.g. 'yes' or 'no') were converted to boolean values (e.g. 'True' or 'False').
* **format** command now removes *sourceplaybookid* field from playbook files.
* Fixed a bug in **generate-docs** command in which integration dependencies were not detected when generating documentation for a playbook.

## 1.0.1

* Fixed a bug in the **unify** command when output path was provided empty.
* Improved error message for integration with no tests configured.
* Improved the error message returned from the **validate** command when an integration is missing or contains malformed fetch incidents related parameters.
* Fixed a bug in the **create** command where a unified YML with a docker image for 4.5 was copied incorrectly.
* Missing release notes message are now showing the release notes file path to update.
* Fixed an issue in the **validate** command in which unified YAML files were not ignored.
* File format suggestions are now shown in the relevant file format (JSON or YAML).
* Changed Docker image validation to fail only on non-valid ones.
* Removed backward compatibility validation when Docker image is updated.

## 1.0.0

* Improved the *upload* command to support the upload of all the content entities within a pack.
* The *upload* command now supports the improved pack file structure.
* Added an interactive option to format integrations, scripts and playbooks with No TestPlaybooks configured.
* Added an interactive option to configure *conf.json* file with missing test playbooks for integrations, scripts and playbooks
* Added *download* command to download custom content from Demisto instance to the local content repository.
* Improved validation failure messages to include a command suggestion, wherever relevant, to fix the raised issue.
* Improved 'validate' help and documentation description
* validate - checks that scripts, playbooks, and integrations have the *tests* key.
* validate - checks that test playbooks are configured in `conf.json`.
* demisto-sdk lint - Copy dir better handling.
* demisto-sdk lint - Add error when package missing in docker image.
* Added *-a , --validate-all* option in *validate* to run all validation on all files.
* Added *-i , --input* option in *validate* to run validation on a specified pack/file.
* added *-i, --input* option in *secrets* to run on a specific file.
* Added an allowed hidden parameter: *longRunning* to the hidden integration parameters validation.
* Fixed an issue with **format** command when executing with an output path of a folder and not a file path.
* Bug fixes in generate-docs command given playbook as input.
* Fixed an issue with lint command in which flake8 was not running on unit test files.

## 0.5.2

* Added *-c, --command* option in *generate-docs* to generate a specific command from an integration.
* Fixed an issue when getting README/CHANGELOG files from git and loading them.
* Removed release notes validation for new content.
* Fixed secrets validations for files with the same name in a different directory.
* demisto-sdk lint - parallelization working with specifying the number of workers.
* demisto-sdk lint - logging levels output, 3 levels.
* demisto-sdk lint - JSON report, structured error reports in JSON format.
* demisto-sdk lint - XML JUnit report for unit-tests.
* demisto-sdk lint - new packages used to accelerate execution time.
* demisto-sdk secrets - command now respects the generic whitelist, and not only the pack secrets.

## 0.5.0

[PyPI History][1]

[1]: https://pypi.org/project/demisto-sdk/#history

## 0.4.9

* Fixed an issue in *generate-docs* where Playbooks and Scripts documentation failed.
* Added a graceful error message when executing the *run" command with a misspelled command.
* Added more informative errors upon failures of the *upload* command.
* format command:
  * Added format for json files: IncidentField, IncidentType, IndicatorField, IndicatorType, Layout, Dashboard.
  * Added the *-fv --from-version*, *-nv --no-validation* arguments.
  * Removed the *-t yml_type* argument, the file type will be inferred.
  * Removed the *-g use_git* argument, running format without arguments will run automatically on git diff.
* Fixed an issue in loading playbooks with '=' character.
* Fixed an issue in *validate* failed on deleted README files.

## 0.4.8

* Added the *max* field to the Playbook schema, allowing to define it in tasks loop.
* Fixed an issue in *validate* where Condition branches checks were case sensitive.

## 0.4.7

* Added the *slareminder* field to the Playbook schema.
* Added the *common_server*, *demisto_mock* arguments to the *init* command.
* Fixed an issue in *generate-docs* where the general section was not being generated correctly.
* Fixed an issue in *validate* where Incident type validation failed.

## 0.4.6

* Fixed an issue where the *validate* command did not identify CHANGELOG in packs.
* Added a new command, *id-set* to create the id set - the content dependency tree by file IDs.

## 0.4.5

* generate-docs command:
  * Added the *use_cases*, *permissions*, *command_permissions* and *limitations*.
  * Added the *--insecure* argument to support running the script and integration command in Demisto.
  * Removed the *-t yml_type* argument, the file type will be inferred.
  * The *-o --output* argument is no longer mandatory, default value will be the input file directory.
* Added support for env var: *DEMISTO_SDK_SKIP_VERSION_CHECK*. When set version checks are skipped.
* Fixed an issue in which the CHANGELOG files did not match our scheme.
* Added a validator to verify that there are no hidden integration parameters.
* Fixed an issue where the *validate* command ran on test files.
* Removed the *env-dir* argument from the demisto-sdk.
* README files which are html files will now be skipped in the *validate* command.
* Added support for env var: *DEMISTO_README_VALIDATOR*. When not set the readme validation will not run.

## 0.4.4

* Added a validator for IncidentTypes (incidenttype-*.json).
* Fixed an issue where the -p flag in the *validate* command was not working.
* Added a validator for README.md files.
* Release notes validator will now run on: incident fields, indicator fields, incident types, dashboard and reputations.
* Fixed an issue where the validator of reputation(Indicator Type) did not check on the details field.
* Fixed an issue where the validator attempted validating non-existing files after deletions or name refactoring.
* Removed the *yml_type* argument in the *split-yml*, *extract-code* commands.
* Removed the *file_type* argument in the *generate-test-playbook* command.
* Fixed the *insecure* argument in *upload*.
* Added the *insecure* argument in *run-playbook*.
* Standardise the *-i --input*, *-o --output* to demisto-sdk commands.

## 0.4.3

* Fixed an issue where the incident and indicator field BC check failed.
* Support for linting and unit testing PowerShell integrations.

## 0.4.2

* Fixed an issue where validate failed on Windows.
* Added a validator to verify all branches are handled in conditional task in a playbook.
* Added a warning message when not running the latest sdk version.
* Added a validator to check that the root is connected to all tasks in the playbook.
* Added a validator for Dashboards (dashboard-*.json).
* Added a validator for Indicator Types (reputation-*.json).
* Added a BC validation for changing incident field type.
* Fixed an issue where init command would generate an invalid yml for scripts.
* Fixed an issue in misleading error message in v2 validation hook.
* Fixed an issue in v2 hook which now is set only on newly added scripts.
* Added more indicative message for errors in yaml files.
* Disabled pykwalify info log prints.

## 0.3.10

* Added a BC check for incident fields - changing from version is not allowed.
* Fixed an issue in create-content-artifacts where scripts in Packs in TestPlaybooks dir were copied with a wrong prefix.

## 0.3.9

* Added a validation that incident field can not be required.
* Added validation for fetch incident parameters.
* Added validation for feed integration parameters.
* Added to the *format* command the deletion of the *sourceplaybookid* field.
* Fixed an issue where *fieldMapping* in playbook did not pass the scheme validation.
* Fixed an issue where *create-content-artifacts* did not copy TestPlaybooks in Packs without prefix of *playbook-*.
* Added a validation the a playbook can not have a rolename set.
* Added to the image validator the new DBot default image.
* Added the fields: elasticcommonfields, quiet, quietmode to the Playbook schema.
* Fixed an issue where *validate* failed on integration commands without outputs.
* Added a new hook for naming of v2 integrations and scripts.

## 0.3.8

* Fixed an issue where *create-content-artifact* was not loading the data in the yml correctly.
* Fixed an issue where *unify* broke long lines in script section causing syntax errors

## 0.3.7

* Added *generate-docs* command to generate documentation file for integration, playbook or script.
* Fixed an issue where *unify* created a malformed integration yml.
* Fixed an issue where demisto-sdk **init** creates unit-test file with invalid import.

## 0.3.6

* Fixed an issue where demisto-sdk **validate** failed on modified scripts without error message.

## 0.3.5

* Fixed an issue with docker tag validation for integrations.
* Restructured repo source code.

## 0.3.4

* Saved failing unit tests as a file.
* Fixed an issue where "_test" file for scripts/integrations created using **init** would import the "HelloWorld" templates.
* Fixed an issue in demisto-sdk **validate** - was failing on backward compatiblity check
* Fixed an issue in demisto-sdk **secrets** - empty line in .secrets-ignore always made the secrets check to pass
* Added validation for docker image inside integrations and scripts.
* Added --use-git flag to **format** command to format all changed files.
* Fixed an issue where **validate** did not fail on dockerimage changes with bc check.
* Added new flag **--ignore-entropy** to demisto-sdk **secrets**, this will allow skip entropy secrets check.
* Added --outfile to **lint** to allow saving failed packages to a file.

## 0.3.3

* Added backwards compatibility break error message.
* Added schema for incident types.
* Added **additionalinfo** field to as an available field for integration configuration.
* Added pack parameter for **init**.
* Fixed an issue where error would appear if name parameter is not set in **init**.

## 0.3.2

* Fixed the handling of classifier files in **validate**.

## 0.3.1

* Fixed the handling of newly created reputation files in **validate**.
* Added an option to perform **validate** on a specific file.

## 0.3.0

* Added support for multi-package **lint** both with parallel and without.
* Added all parameter in **lint** to run on all packages and packs in content repository.
* Added **format** for:
  * Scripts
  * Playbooks
  * Integrations
* Improved user outputs for **secrets** command.
* Fixed an issue where **lint** would run pytest and pylint only on a single docker per integration.
* Added auto-complete functionality to demisto-sdk.
* Added git parameter in **lint** to run only on changed packages.
* Added the **run-playbook** command
* Added **run** command which runs a command in the Demisto playground.
* Added **upload** command which uploads an integration or a script to a Demisto instance.
* Fixed and issue where **validate** checked if release notes exist for new integrations and scripts.
* Added **generate-test-playbook** command which generates a basic test playbook for an integration or a script.
* **validate** now supports indicator fields.
* Fixed an issue with layouts scheme validation.
* Adding **init** command.
* Added **json-to-outputs** command which generates the yaml section for outputs from an API raw response.

## 0.2.6

* Fixed an issue with locating release notes for beta integrations in **validate**.

## 0.2.5

* Fixed an issue with locating release notes for beta integrations in **validate**.

## 0.2.4

* Adding image validation to Beta_Integration and Packs in **validate**.

## 0.2.3

* Adding Beta_Integration to the structure validation process.
* Fixing bug where **validate** did checks on TestPlaybooks.
* Added requirements parameter to **lint**.

## 0.2.2

* Fixing bug where **lint** did not return exit code 1 on failure.
* Fixing bug where **validate** did not print error message in case no release notes were give.

## 0.2.1

* **Validate** now checks that the id and name fields are identical in yml files.
* Fixed a bug where sdk did not return any exit code.

## 0.2.0

* Added Release Notes Validator.
* Fixed the Unifier selection of your python file to use as the code.
* **Validate** now supports Indicator fields.
* Fixed a bug where **validate** and **secrets** did not return exit code 1 on failure.
* **Validate** now runs on newly added scripts.

## 0.1.8

* Added support for `--version`.
* Fixed an issue in file_validator when calling `checked_type` method with script regex.

## 0.1.2

* Restructuring validation to support content packs.
* Added secrets validation.
* Added content bundle creation.
* Added lint and unit test run.

## 0.1.1

* Added new logic to the unifier.
* Added detailed README.
* Some small adjustments and fixes.

## 0.1.0

Capabilities:

* **Extract** components(code, image, description etc.) from a Demisto YAML file into a directory.
* **Unify** components(code, image, description etc.) to a single Demisto YAML file.
* **Validate** Demisto content files.<|MERGE_RESOLUTION|>--- conflicted
+++ resolved
@@ -11,11 +11,8 @@
 * Added a new validation to the **validate** command to verify that the release notes headers are in the correct format.
 * Changed the **validate** command to fail on the IN140 error code only when the skipped integration has no unit tests.
 * Changed **validate** to allow hiding parameters of type 4 (secret) when replacing with type 9 (credentials) with the same name.
-<<<<<<< HEAD
+* Fixed an issue where the **update-release-notes** command didn't add release-notes properly to some *new* content items.
 * Fixed an issue where **download** didn't identify playbooks properly, and downloaded files with UUIDs instead of file/script names.
-=======
-* Fixed an issue where the **update-release-notes** command didn't add release-notes properly to some *new* content items.
->>>>>>> 70f4b5a5
 
 ## 1.8.1
 * Fixed an issue where **format** created duplicate configuration parameters.
