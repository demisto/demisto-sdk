# Changelog
## Unreleased
<<<<<<< HEAD
* Added new **validate** checks, preventing unwanted changes of the marketplaces (BC108,BC109), toversion (BC107)  and fromversion (BC106) fields.

=======
* Added a check to **is_docker_image_latest_tag** to only fail the validation on non-latest image tag when the current tag is older than 3 days.
* Fixed an issue where **upload** would not properly show the installed version in the UI.
* Fixed an issue where the `contribution_converter` failed replacing generated release notes with the contribution form release notes.
* Fixed an issue where an extra levelname was added to a logging message.
* Added support to run **validate** with `--git` flag on detached HEAD.
* Added a validation that the **validate** command will fail if the pack name is not prefixed on XSIAM dashboard images.
* Fixed the **generate-test-playbook** which failed on an unexpected keyword argument - 'console_log_threshold'.
* Fixed an issue where **prepare-content** would not properly parse the `fromVersion` and `toVersion` attributes of XSIAM-Dashbaord and XSIAM-Report content items.
* Fixed an issue where **validate** command did not fail on non-existent dependency ids of non-mandatory dependant content.
>>>>>>> 1a0609ef

## 1.15.5
* **Breaking Change**: The default of the **upload** command `--zip` argument is `true`. To upload packs as custom content items use the `--no-zip` argument.
* Removed the `no-implicit-optional` hook from **pre-commit**.
* Removed the `markdownlint` hook from **pre-commit**.
* Fixed an issue in **run-unit-tests** to pass with warnings when no tests are collected.
* Fixed an issue in **run-unit-tests** with the coverage calculation.
* Fixed a notification about log file location appeared more than once.
* Updated the error message when code coverage is below the threshold in **coverage-analyze** to be printed in a more noticeable red color.
* Fixed an issue in **upload** that failed when a comma-separated list of paths is passed to the `--input` argument.
* Running **validate** with the `--graph` flag will now run the graph validations after all other validations.
* improved the generated release note for newly added XSIAM entities when running *update-release-notes* command.
* Fixed an issue where in some cases validation failed when mapping null values.
* Fixed an issue in **upload** command where the `--keep-zip` argument did not clean the working directory.
* Fixed an issue where an extra levelname was added to a logging message.
* Fixed an issue in **upload** where uploading packs to XSIAM failed due to version mismatch.

## 1.15.4
* Fixed an issue where *update-release-notes* and *doc-review* did not handle new content notes as expected.
* Fixed an issue in PEP484 (no-implicit-optional) hook to **pre-commit**.
* Fixed an issue in **upload** with `--input-config-file` where the content items weren't uploaded in the correct pack.
* Added support to disable the default logging colors with the **DEMISTO_SDK_LOG_NO_COLORS** environment variable.

## 1.15.3
* Added the `--init` flag to **download**.
* Added the `--keep-empty-folders` flag to **download**.
* Added `markdown-lint` to **pre-commit**
* Added the PEP484 (no-implicit-optional) hook to **pre-commit**.
* Fixed an issue where the content-graph parsing failed on mappers with undefined mapping.
* Fixed an issue in **validate** where `pack_metadata.json` files were not collected proplely in `--graph` option.
* Fixed an issue where *validate* reputation commands outputs were not checked for new content.
* Added *IN107* and *DB100* error codes to *ALLOWED_IGNORE_ERRORS* list.
* Added a validation that assures feed integrations implement the `integration_reliability` configuration parameter.
* Fixed an issue where the format command did not work as expected on pre-process rules files.
* Fixed an issue where **upload** command failed to upload when the XSOAR version is beta.
* Fixed an issue where **upload** command summary was inaccurate when uploading a `Pack` without the `-z` flag.
* Added pack name and pack version to **upload** command summary.
* Added support for modeling rules with multi datasets in ****modeling-rules test**** command.
* Fixed an issue where **validate** didn't recognize layouts with incident fields missing from `id_set.json` even when `--post-commit` was indicated.

## 1.15.2
* Fixed an issue where **format** added default arguments to reputation commands which already have one.
* Fixed an issue where **validate** fails when adding the *advance* field to the integration required fields.
* Updated the integration Traffic Light Protocol (TLP) color list schema in the **validate** command.
* Fixed an issue where **upload** would not read a repo configuration file properly.
* Fixed an issue where **upload** would not handle the `-x`/`--xsiam` flag properly.
* Fixed an issue where **format** failed to use input from the user, when asking about a `from_version`.
* Added the `-n`/`--assume_no` flag to **format**.

## 1.15.1
* Fixed an issue where **generate-docs** generated fields with double html escaping.
* Fixed an issue where **upload** failed when using the `-z` flag.

## 1.15.0
* **Breaking Change**: the **upload** command now only supports **XSOAR 6.5** or newer (and all XSIAM versions).
* **upload** now uses content models, and calls the `prepare` method of each model before uploading (unless uploading a zipped pack).
* Added a *playbook* modification to **prepare-content**, replacing `getIncident` calls with `getAlerts`, when uploading to XSIAM.
* Added a *playbook* modification to **prepare-content**, replacing `${incident.fieldname}` context accessors with `${alert.fieldname}` when uploading to XSIAM.
* Added a *playbook* modification to **prepare-content**, replacing `incident` to `alert` in task display names, when uploading to XSIAM.
* Added a *layout* modification to **prepare-content**, replacing `Related/Child/Linked Incidents` to `... Alerts` when uploading to XSIAM.
* Added a *script* modification to **prepare-content**, automatically replacing the word `incident` with `alert` when uploading to XSIAM.
* Added a validation that the **validate** command will fail if the `dockerimage` field in scripts/integrations uses any py3-native docker image.
* Updated the `ruff` version used in **pre-commit** to `0.0.269`.
* Fixed an issue in **create-content-graph** which caused missing detection of duplicated content items.
* Fixed an issue where **run-unit-tests** failed on python2 content items.
* Fixed an issue in **validate** where core packs validations were checked against the core packs defined on master branch, rather than on the current branch.
* Fixed an issue in **pre-commit** where `--input` flag was not filtered by the git files.
* Skip reset containers for XSOAR NG and XSIAM(PANW-internal only).
* Fixed an issue where **lint** failed fetching docker image details from a PANW GitLab CI environment. (PANW-internal only).

## 1.14.5
* Added logging in case the container fails to run in **run-unit-tests**.
* Disabled **pre-commit** multiprocessing for `validate` and `format`, as they use a service.
* **pre-commit** now calls `format` with `--assume-yes` and `--no-validate`.
* Fixed an issue where **pre-commit** ran multiple times when checking out build related files.

## 1.14.4
* Added integration configuration for *Cortex REST API* integration.
* Removed `Flake8` from **pre-commit**, as `ruff` covers its basic rules.
* Improved log readability by silencing non-critical `neo4j` (content graph infrastructure) logs.
* Fixed an issue where **run-unit-tests** failed on python2 content items.
* Fixed an issue where **modeling-rules test** did not properly handle query fields that pointed to a string.
* Fixed an issue when trying to fetch remote files when not under the content repo.
* Fixed a validation that the **modeling-rules test** command will fail if no test data file exist.
* Fixed an issue where **format** command failed while updating the `fromversion` entry.
* Added support for mapping uuid to names for Layout files in the **download** command.

## 1.14.3
* Fixed an issue where **run-unit-tests** failed running on items with `test_data`.
* Updated the demisto-py to v3.2.10 which now supports url decoding for the proxy authentication password.
* Fixed an issue where **generate-outputs** did not generate context paths for empty lists or dictionaries in the response.

## 1.14.2
* Added the `--staged-only` flag to **pre-commit**.
* Fixed an issue where **run-unit-tests** failed running on items with `test_data`.
* Fixed an issue where **pre-commit** ran on unchanged files.
* Add the ability to run **secrets** in **pre-commit** by passing a `--secrets` flag.
* Added support to override the log file with the **DEMISTO_SDK_LOG_FILE_PATH** environment variable.

## 1.14.1
* Fixed an issue where **update-release-notes** command failed when running on a pack that contains deprecated integrations without the `commands` section.
* Added toVersion and fromVersion to XSIAM content items schema.
* Fixed an issue where **validate** failed when attempting to map null values in a classifier and layout.
* Added search marketplace functionality to XSIAM client.
* Fixed an issue in **pre-commit** command where `MYPYPATH` was not set properly.
* Updated the integration category list in the **init** command.
* Fixed an issue where in some environments docker errors were not caught.
* Added a validation that the **validate** command will fail on README files if an image does not exist in the specified path.

## 1.14.0
* Added the `DEMISTO_SDK_GRAPH_FORCE_CREATE` environment variable. Use it to force the SDK to recreate the graph, rather than update it.
* Added support for code importing multi-level ApiModules to **lint**.
* Added a validation that the **modeling-rules test** command will fail if no test data file exist.
* Added support for the `<~XPANSE>` marketplace tag in release notes.
* Added support for marketplace tags in the **doc-review** command.
* Added **generate-unit-tests** documentation to the repo README.
* Added the `hiddenpassword` field to the integration schema, allowing **validate** to run on integrations with username-only inputs.
* Improved logs and error handling in the **modeling-rules test** command.
* Improved the warning message displayed for Contribution PRs editing outdated code.
* Improved the clarity of error messages for cases where yml files cannot be parsed as a dictionary.
* Updated the `XSIAMReport` schema.
* Standardized repo-wide logging. All logs are now created in one logger instance.
* **lint** now prevents unit-tests from accessing online resources in runtime.
* Updated the logs shown during lint when running in docker.
* Fixed an issue where **validate** showed errors twice.
* Fixed an issue where **validate** did not fail when xif files had wrong naming.
* Fixed an issue where **doc-review** required dot suffixes in release notes describing new content.
* Fixed an issue where **download** command failed when running on a beta integration.
* Fixed an issue where **update-release-notes** generated release notes for packs in their initial version (1.0.0).
* Fixed an issue with **update-content-graph** where `--use-git` parameter was ignored when using `--imported-path` parameter.
* Fixed an issue where **validate** failed on playbooks with valid inputs, since it did not collect the playbook inputs occurrences properly.

## 1.13.0
* Added the pack version to the code files when calling **unify**. The same value is removed when calling **split**.
* Added a message showing the output path when **prepare-content** is called.
* Contribution PRs that update outdated packs now display a warning message.
* Fixed an issue when kebab-case has a misspelling in one of the sub words, the suggestion might be confusing.
* Improved caching and stability for **lint**.
* Added support for *.xif* files in the **secrets** command.
* Fixed an issue where **validate** would fail when playbook inputs contain Transform Language (DT).
* Added a new **validate** check, making sure a first level header exist in release notes (RN116)
* Fixed an issue where **lint** would not properly handle multiple ApiModules imports.

## 1.12.0
* Added the **pre-commit** command, to improve code quality of XSOAR content.
* Added the **run-unit-tests** command, to run unit tests of given content items inside their respective docker images.
* Added support for filepath arguments in the **validate** and **format** commands.
* Added pre-commit hooks for `validate`, `format`, `run-unit-tests` and `update-docker-image` commands.
* Fixed an issue in the **download** command where layouts were overriden even without the `-f` option.
* Fixed an issue where Demisto-SDK did not detect layout ID when using the **download** command.
* Fixed an issue where the **lint** command ran on `native:dev` supported content when passing the `--docker-image all` flag, instead it will run on `native:candidate`.
* Added support for `native:candidate` as a docker image flag for **lint** command.
* Added a modification for layouts in **prepare-content**, replacing `Related Incidents`, `Linked Incidents` and `Child Incidents` with the suitable `... Alerts` name when uploading to XSIAM.
* Fixed an issue where logs and messages would not show when using the **download** command.
* Fixed an issue where the `server_min_version` field in metadata was an empty value when parsing packs without content items.
* Fixed an issue where running **openapi-codegen** resulted in false-positive error messages.
* Fixed an issue where **generate-python-to-yml** generated input arguments as required even though required=False was specified.
* Fixed an issue where **generate-python-to-yml** generated input arguments a default arguments when default=some_value was provided.
* Fixed a bug where **validate** returned error on playbook inputs with special characters.
* Fixed an issue where **validate** did not properly check `conf.json` when the latter is modified.
* Fixed an issue in the **upload** command, where a prompt was not showing on the console.
* Fixed an issue where running **lint** failed installing dependencies in containers.

## 1.11.0
* **Note: Demisto-SDK will soon stop supporting Python 3.8**
* Fixed an issue where using **download** on non-unicode content, merging them into existing files caused an error.
* Changed an internal setting to allow writing non-ascii content (unicode) using `YAMLHandler` and `JSONHandler`.
* Fixed an issue where an error message in **unify** was unclear for invalid input.
* Fixed an issue where running **validate** failed with **is_valid_integration_file_path_in_folder** on integrations that use API modules.
* Fixed an issue where **validate** failed with **is_valid_integration_file_path_in_folder** on integrations that use the `MSAPIModule`.
* Added **validate** check for the `modules` field in `pack_metadata.json` files.
* Changed **lint** to skip deprecated content, unless when using the `-i` flag.
* Fixed an issue where **update-release-notes** failed when a new *Parsing Rule* was added to a pack.
* Refactored the logging framework. Demisto-SDK logs will now be written to `.demist_sdk_debug.log` under the content path (when detected) or the current directory.
* Added `GR105` validation to **validate** command to check that no duplicate IDs are used.
* Added support for API Modules imported in API modules in the **unify** command.
* Added **validate** check, to make sure every Python file has a corresponding unit test file.

## 1.10.6
* Fixed an issue where running **validate** with the `-g` flag would skip some validations for old-formatted (unified) integration/script files.
* Deprecated integrations and scripts will not run anymore when providing the **--all-packs** to the **lint** command.
* Fixed an issue where a pack `serverMinVersion` would be calculated by the minimal fromVersion of its content items.
* Added the `--docker-image-target` flag to **lint** for testing native supported content with new images.

## 1.10.5
* Fixed an issue where running **run-test-playbook** would not use the `verify` parameter correctly. @ajoga
* Added a newline at the end of README files generated in **generate-docs**.
* Added the value `3` (out of bounds) to the `onChangeRepAlg` and `reputationCalc` fields under the `IncidentType` and `GenericType` schemas. **validate** will allow using it now.
* Fixed an issue where **doc-review** required dot suffixes in release notes describing new content.
* Fixed an issue where **validate** failed on Feed Integrations after adding the new *Collect/Connect* section field.
* Fixed an issue where using **postman-codegen** failed converting strings containing digits to kebab-case.
* Fixed an issue where the ***error-code*** command could not parse List[str] parameter.
* Updated validation *LO107* to support more section types in XSIAM layouts.

## 1.10.4
* Added support for running **lint** in multiple native-docker images.

## 1.10.3
* Fixed an issue where running **format** would fail after running npm install.
* Improved the graph validations in the **validate** command:
  - GR100 will now run on all content items of changed packs.
  - GR101 and GR102 will now catch invalid fromversion/toversion of files **using** the changed items.
  - GR103 errors will raise a warning when using the *-a* flag, but an error if using the *-i* or *g* flags.
* Fixed an issue where test-playbooks timed out.
* Fixed an issue where making a change in a module using an ApiModule would cause lint to run on the ApiModule unnecessarily.
* Fixed an issue where the `marketplace` field was not used when dumping pack zips.
* Fixed a typo in the README content generated with **update-release-notes** for updating integrations.
* Fixed an issue in **validate**, where using the `-gr` and `-i` flags did not run properly.
* Added the `sectionorder` field to integration scheme.
* Fixed an issue where in some occasions running of test-playbooks could receive session timeouts.
* Fixed an issue where **validate** command failed on core pack dependencies validation because of test dependencies.

## 1.10.2
* Added markdown lint formatting for README files in the **format** command.
* Fixed an issue where **lint** failed when using the `-cdam` flag with changed dependant api modules.
* Fixed an issue in the **upload** command, where `json`-based content items were not unified correctly when using the `--zip` argument.
* Added XPANSE core packs validations.

## 1.10.1
* Fixed an issue where **update-content-graph** failed to execute.

## 1.10.0
* **Breaking change**: Removed usage of `pipenv`, `isort` and `autopep8` in the **split** and **download** commands. Removed the `--no-pipenv` and `--no-code-formatting` flags. Please see https://xsoar.pan.dev/docs/tutorials/tut-setup-dev-remote for the recommended environment setup.
* Fixed an issue in **prepare-content** command where large code lines were broken.
* Fixed an issue where git-*renamed_files* were not retrieved properly.
* Fixed an issue where test dependencies were calculated in all level dependencies calculation.
* Added formatting and validation to XSIAM content types.
* Fixed an issue where several XSIAM content types were not validated when passing the `-a` flag.
* Added a UUID to name mapper for **download** it replaces UUIDs with names on all downloaded files.
* Updated the demisto-py to v3.2.6 which now supports basic proxy authentication.
* Improved the message shown when using **upload** and overwriting packs.
* Added support for the **Layout Rule** content type in the id-set and the content graph.
* Updated the default general `fromVersion` value on **format** to `6.8.0`
* Fixed an issue where **lint** sometimes failed when using the `-cdam` flag due to wrong file duplications filtering.
* Added the content graph to **validate**, use with the `--graph` flag.

## 1.9.0
* Fixed an issue where the Slack notifier was using a deprecated argument.
* Added the `--docker-image` argument to the **lint** command, which allows determining the docker image to run lint on. Possible options are: `'native:ga'`, `'native:maintenance'`, `'native:dev'`, `'all'`, a specific docker image (from Docker Hub) or, the default `'from-yml'`.
* Fixed an issue in **prepare-content** command where large code lines were broken.
* Added a logger warning to **get_demisto_version**, the task will now fail with a more informative message.
* Fixed an issue where the **upload** and **prepare-content** commands didn't add `fromServerVersion` and `toServerVersion` to layouts.
* Updated **lint** to use graph instead of id_set when running with `--check-dependent-api-module` flag.
* Added the marketplaces field to all schemas.
* Added the flag `--xsoar-only` to the **doc-review** command which enables reviewing documents that belong to XSOAR-supported Packs.
* Fixed an issue in **update-release-notes** command where an error occurred when executing the same command a second time.
* Fixed an issue where **validate** would not always ignore errors listed under `.pack-ignore`.
* Fixed an issue where running **validate** on a specific pack didn't test all the relevant entities.
* Fixed an issue where fields ending with `_x2` where not replaced in the appropriate Marketplace.

## 1.8.3
* Changed **validate** to allow hiding parameters of type 0, 4, 12 and 14 when replacing with type 9 (credentials) with the same name.
* Fixed an issue where **update-release-notes** fails to update *MicrosoftApiModule* dependent integrations.
* Fixed an issue where the **upload** command failed because `docker_native_image_config.json` file could not be found.
* Added a metadata file to the content graph zip, to be used in the **update-content-graph** command.
* Updated the **validate** and **update-release-notes** commands to unskip the *Triggers Recommendations* content type.


## 1.8.2
* Fixed an issue where demisto-py failed to upload content to XSIAM when `DEMISTO_USERNAME` environment variable is set.
* Fixed an issue where the **prepare-content** command output invalid automation name when used with the --*custom* argument.
* Fixed an issue where modeling rules with arbitrary whitespace characters were not parsed correctly.
* Added support for the **nativeImage** key for an integration/script in the **prepare-content** command.
* Added **validate** checks for integrations declared deprecated (display name, description) but missing the `deprecated` flag.
* Changed the **validate** command to fail on the IN145 error code only when the parameter with type 4 is not hidden.
* Fixed an issue where downloading content layouts with `detailsV2=None` resulted in an error.
* Fixed an issue where **xdrctemplate** was missing 'external' prefix.
* Fixed an issue in **prepare-content** command providing output path.
* Updated the **validate** and **update-release-notes** commands to skip the *Triggers Recommendations* content type.
* Added a new validation to the **validate** command to verify that the release notes headers are in the correct format.
* Changed the **validate** command to fail on the IN140 error code only when the skipped integration has no unit tests.
* Changed **validate** to allow hiding parameters of type 4 (secret) when replacing with type 9 (credentials) with the same name.
* Fixed an issue where the **update-release-notes** command didn't add release-notes properly to some *new* content items.
* Added validation that checks that the `nativeimage` key is not defined in script/integration yml.
* Added to the **format** command the ability to remove `nativeimage` key in case defined in script/integration yml.
* Enhanced the **update-content-graph** command to support `--use-git`, `--imported_path` and `--output-path` arguments.
* Fixed an issue where **doc-review** failed when reviewing command name in some cases.
* Fixed an issue where **download** didn't identify playbooks properly, and downloaded files with UUIDs instead of file/script names.

## 1.8.1
* Fixed an issue where **format** created duplicate configuration parameters.
* Added hidden properties to integration command argument and script argument.
* Added `--override-existing` to **upload** that skips the confirmation prompt for overriding existing content packs. @mattbibbydw
* Fixed an issue where **validate** failed in private repos when attempting to read from a nonexisting `approved_categories.json`.
* Fixed an issue where **validate** used absolute paths when getting remote `pack_metadata.json` files in private repos.
* Fixed an issue in **download**, where names of custom scripts were replaced with UUIDs in IncidentFields and Layouts.

## 1.8.0
* Updated the supported python versions, as `>=3.8,<3.11`, as some of the dependencies are not supported on `3.11` yet.
* Added a **validate** step for **Modeling Rules** testdata files.
* Added the **update-content-graph** command.
* Added the ability to limit the number of CPU cores with `DEMISTO_SDK_MAX_CPU_CORES` envirment variable.
* Added the **prepare-content** command.
* Added support for fromversion/toversion in XSIAM content items (correlation rules, XSIAM dashboards, XSIAM reports and triggers).
* Added a **validate** step checking types of attributes in the schema file of modeling rule.
* Added a **validate** step checking that the dataset name of a modeling rule shows in the xif and schema files.
* Added a **validate** step checking that a correlation rule file does not start with a hyphen.
* Added a **validate** step checking that xsiam content items follow naming conventions.
* Fixed an issue where SDK commands failed on the deprecated `packaging.version.LegacyVersion`, by locking the `packaging` version to `<22`.
* Fixed an issue where **update-release-notes** failed when changing only xif file in **Modeling Rules**.
* Fixed an issue where *is_valid_category* and *is_categories_field_match_standard* failed when running in a private repo.
* Fixed an issue where **validate** didn't fail on the MR103 validation error.
* Fixed the *--release-notes* option, to support the new CHANGELOG format.
* Fixed an issue where **validate** failed when only changing a modeling rules's xif file.
* Fixed an issue where **format** failed on indicator files with a `None` value under the `tabs` key.
* Fixed an issue where **validate** only printed errors for one change of context path, rather than print all.
* Fixed an issue where **download** did not suggest using a username/password when authenticating with XSOAR and using invalid arguments.
* Fixed an issue where **download** failed when listing or downloading content items that are not unicode-encoded.
* Added support for fromversion/toversion in XSIAM content items (correlation rules, XSIAM dashboards, XSIAM reports and triggers).
* Updated the supported python versions, as `>=3.8,<3.11`, as some of the dependencies are not supported on `3.11` yet.
* Added **prepare-content** command which will prepare the pack or content item for the platform.
* Patched an issue where deprecated `packaging.version.LegacyVersion`, locking packaging version to `<22`.

## 1.7.9
* Fixed an issue where an error message in **validate** would not include the suggested fix.
* Added a validation that enforces predefined categories on MP Packs & integration yml files, the validation also ensures that each pack has only one category.
* Fixed an issue where **update-release-notes** did not generate release notes for **XDRC Templates**.
* Fixed an issue where **upload** failed without explaining the reason.
* Improved implementation of the docker_helper module.
* Fixed an issue where **validate** did not check changed pack_metadata.json files when running using git.
* Added support for **xdrctemplate** to content graph.
* Fixed an issue where local copies of the newly-introduced `DemistoClassApiModule.py` were validated.
* Added new release notes templates for the addition and modification of playbooks, layouts and types in the **doc-review** command.
* Fixed an issue where the **doc-review** command failed on descriptions of new content items.
* Added the `Command XXX is deprecated. Use XXX instead.` release notes templates to **doc-review** command.
* Fixed an issue where the **update-release-notes** command didn't add the modeling-rules description for new modeling-rules files.

## 1.7.8
* Added the capability to run the MDX server in a docker container for environments without node.
* Fixed an issue where **generate-docs** with `-c` argument updated sections of the incorrect commands.
* Added IF113 error code to **ALLOWED_IGNORE_ERRORS**.
* Fixed an issue where **validate** failed on playbooks with non-string input values.
* Added the `DEMISTO_SDK_IGNORE_CONTENT_WARNING` environment variable, to allow suppressing warnings when commands are not run under a content repo folder.
* Fixed an issue where **validate** failed to recognize integration tests that were missing from config.json
* Added support for **xpanse** marketplace in **create-id-set** and **create-content-artifacts** commands.
* Fixed an issue where **split** failed on yml files.
* Added support for marketplace-specific tags.
* Fixed an issue where **download** would not run `isort`. @maxgubler
* Fixed an issue where XSIAM Dashboards and Reports images failed the build.
* Added support for **xpanse** marketplace to content graph.

## 1.7.7
* Fixed an issue where paybooks **generate-docs** didn't parse complex input values when no accessor field is given correctly.
* Fixed an issue in the **download** command, where an exception would be raised when downloading system playbooks.
* Fixed an issue where the **upload** failed on playbooks containing a value that starts with `=`.
* Fixed an issue where the **generate-unit-tests** failed to generate assertions, and generate unit tests when command names does not match method name.
* Fixed an issue where the **download** command did not honor the `--no-code-formatting` flag properly. @maxgubler
* Added a new check to **validate**, making sure playbook task values are passed as references.
* Fixed an issue where the **update-release-notes** deleted existing release notes, now appending to it instead.
* Fixed an issue where **validate** printed blank space in case of validation failed and ignored.
* Renamed 'Agent Config' to 'XDRC Templates'.
* Fixed an issue where the **zip-packs** command did not work with the CommonServerUserPython and CommonServerUserPowerShell package.

## 1.7.6

* Fixed parsing of initialization arguments of client classes in the **generate-unit-tests** command.
* Added support for AgentConfig content item in the **upload**, **create-id-set**, **find-dependecies**, **unify** and **create-content-artifacts** commands.
* Added support for XSIAM Report preview image.

## 1.7.5

* Fixed an issue where the **upload** command did not work with the CommonServerUserPython package.
* Fixed an issue in the **download** command, where some playbooks were downloaded as test playbooks.
* Added playbook modification capabilities in **TestSuite**.
* Added a new command **create-content-graph**.
* Fixed an issue in the **upload** command, where the temporary zip would not clean up properly.
* Improved content items parsing in the **create-content-graph** command.
* Added an error when the docker daemon is unavailable when running **lint**.
* Removed the validation of a subtype change for scripts in the **validate** command.
* Fixed an issue where names of XSIAM content items were not normalized properly.
* Fixed an issue where the **download** command was downloading playbooks with **script** (id) and not **scriptName**.
* Fixed an issue where script yml files were not properly identified by `find_type`.
* Removed nightly integrations filtering when deciding if a test should run.
* Added support for XSIAM Dashboard preview image.
* Added the `--no-code-formatting` flag to the **download** command, allowing to skip autopep8 and isort.
* Fixed an issue in the **update-release-notes** command, where generating release notes for modeling rules schema file caused exception.

## 1.7.4

* Fixed an issue where the **doc-review** command showed irrelevant messages.
* Fixed an issue in **validate**, where backward-compatibility failures prevented other validations from running.
* Fixed an issue in **validate**, where content-like files under infrastructure paths were not ignored.
* Fixed an issue in the AMI mapping, where server versions were missing.
* Change the way the normalize name is set for external files.
* Added dump function to XSIAM pack objects to dulicate the files.
* Fixed an issue where the `contribution_converter` did not support changes made to ApiModules.
* Added name normalization according to new convention to XSIAM content items
* Added playbook modification capabilities in **TestSuite**.
* Fixed an issue in create-content-artifacts where it will not get a normalize name for the item and it will try to duplicate the same file.

## 1.7.3

* Fixed an issue in the **format** command where fail when executed from environment without mdx server available.
* Added `Added a`, `Added an` to the list of allowed changelog prefixes.
* Added support for Indicator Types/Reputations in the **upload** command.
* Fixed an issue when running from a subdirectory of a content repo failed.
* Changing the way we are using XSIAM servers api-keys in **test-content** .
* Added a success message to **postman-codegen**.

## 1.7.2

* Fixed an issue in the **validate** command where incident fields were not found in mappers even when they exist
* Added an ability to provide list of marketplace names as a param attribute to **validate** and **upload**
* Added the file type to the error message when it is not supported.
* Fixed an issue where `contribution_converter` incorrectly mapped _Indicator Field_ objects to the _incidentfield_ directory in contribution zip files.
* Fixed a bug where **validate** returned error on empty inputs not used in playbooks.
* Added the `DEMISTO_SDK_CONTENT_PATH` environment variable, implicitly used in various commands.
* Added link to documentation for error messages regarding use cases and tags.

## 1.7.1

* Fixed an issue where *indicatorTypes* and *betaIntegrations* were not found in the id_set.
* Updated the default general `fromVersion` value on **format** to `6.5.0`
* Fixed an issue where the **validate** command did not fail when the integration yml file name was not the same as the folder containing it.
* Added an option to have **generate-docs** take a Playbooks folder path as input, and generate docs for all playbooks in it.
* Fixed an issue where the suggestion in case of `IF113` included uppercase letters for the `cliName` parameter.
* Added new validation to the **validate** command to fail and list all the file paths of files that are using a deprecated integration command / script / playbook.
* **validate** will no longer fail on playbooks calling subplaybooks that have a higher `fromVersion` value, if  calling the subplaybook has `skipifunavailable=True`.
* Fixed an issue where relative paths were not accessed correctly.
* Running any `demisto-sdk` command in a folder with a `.env` file will load it, temporarily overriding existing environment variables.
* Fixed an issue where **validate** did not properly detect deleted files.
* Added new validations to the **validate** command to verify that the schema file exists for a modeling rule and that the schema and rules keys are empty in the yml file.
* Fixed an issue where *find_type* didn't recognize exported incident types.
* Added a new validation to **validate**, making sure all inputs of a playbook are used.
* Added a new validation to **validate**, making sure all inputs used in a playbook declared in the input section.
* The **format** command will now replace the *fromServerVersion* field with *fromVersion*.

## 1.7.0

* Allowed JSON Handlers to accept kwargs, for custoimzing behavior.
* Fixed an issue where an incorrect error was shown when the `id` of a content item differed from its `name` attribute.
* Fixed an issue where the `preserve_quotes` in ruamel_handler received an incorrect value @icholy
* Fixed an issue where ignoring RM110 error code wasn't working and added a validation to **ALLOWED_IGNORE_ERRORS** to validate that all error codes are inserted in the right format.
* Fixed an issue where the contribution credit text was not added correctly to the pack README.
* Changed the contribution file implementation from markdown to a list of contributor names. The **create-content-artifact** will use this list to prepare the needed credit message.
* Added a new validation to the `XSOAR-linter` in the **lint** command for verifying that demisto.log is not used in the code.
* The **generate-docs** command will now auto-generate the Incident Mirroring section when implemented in an integration.
* Added support to automatically generate release notes for deprecated items in the **update-release-notes** command.
* Fixed an issue causing any command to crash when unable to detect local repository properties.
* Fixed an issue where running in a private gitlab repo caused a warning message to be shown multiple times.
* Added a new validation to the **validate** command to verify that markdown and python files do not contain words related to copyright section.
* Fixed an issue where **lint** crashed when provided an input file path (expecting a directory).

## 1.6.9

* Added a new validation that checks whether a pack should be deprecated.
* Added a new ability to the **format** command to deprecate a pack.
* Fixed an issue where the **validate** command sometimes returned a false negative in cases where there are several sub-playbooks with the same ID.
* Added a new validation to the **validate** command to verify that the docker in use is not deprecated.
* Added support for multiple ApiModules in the **unify** command
* Added a check to **validate** command, preventing use of relative urls in README files.
* Added environment variable **DEMISTO_SDK_MARKETPLACE** expected to affect *MarketplaceTagParser* *marketplace* value. The value will be automatically set when passing *marketplace* arg to the commands **unify**, **zip-packs**, **create-content-artifacts** and **upload**.
* Added slack notifier for build failures on the master branch.
* Added support for modeling and parsing rules in the **split** command.
* Added support for README files in **format** command.
* Added a **validate** check, making sure classifier id and name values match. Updated the classifier **format** to update the id accordingly.
* The **generate-docs** command will now auto-generate the playbook image link by default.
* Added the `--custom-image-link` argument to override.
* Added a new flag to **generate-docs** command, allowing to add a custom image link to a playbook README.
* Added a new validation to the **validate** command to verify that the package directory name is the same as the files contained in the that package.
* Added support in the **unify** command to unify a schema into its Modeling Rule.

## 1.6.8

* Fixed an issue where **validate** did not fail on invalid playbook entities' versions (i.e. subplaybooks or scripts with higher fromversion than their parent playbook).
* Added support for running lint via a remote docker ssh connection. Use `DOCKER_HOST` env variable to specify a remote docker connection, such as: `DOCKER_HOST=ssh://myuser@myhost.com`.
* Fixed an issue where the pack cache in *get_marketplaces* caused the function to return invalid values.
* Fixed an issue where running format on a pack with XSIAM entities would fail.
* Added the new `display_name` field to relevant entities in the **create-id-set** command.
* Added a new validation to the **validate** command to verify the existence of "Reliability" parameter if the integration have reputation command.
* Fixed a bug where terminating the **lint** command failed (`ctrl + c`).
* Removed the validation of a subtype change in integrations and scripts from **validate**.
* Fixed an issue where **download** did not behave as expected when prompting for a version update. Reported by @K-Yo
* Added support for adoption release notes.
* Fixed an issue where **merge-id-sets** failed when a key was missing in one id-set.json.
* Fixed a bug where some mypy messages were not parsed properly in **lint**.
* Added a validation to the **validate** command, failing when '`fromversion`' or '`toversion`' in a content entity are incorrect format.
* Added a validation to the **validate** command, checking if `fromversion` <= `toversion`.
* Fixed an issue where coverage reports used the wrong logging level, marking debug logs as errors.
* Added a new validation to the **validate** command, to check when the discouraged `http` prefixes are used when setting defaultvalue, rather than `https`.
* Added a check to the **lint** command for finding hard-coded usage of the http protocol.
* Locked the dependency on Docker.
* Removed a traceback line from the **init** command templates: BaseIntegration, BaseScript.
* Updated the token in **_add_pr_comment** method from the content-bot token to the xsoar-bot token.

## 1.6.7

* Added the `types-markdown` dependency, adding markdown capabilities to existing linters using the [Markdown](https://pypi.org/project/Markdown/) package.
* Added support in the **format** command to remove nonexistent incident/indicator fields from *layouts/mappers*
* Added the `Note: XXX` and `XXX now generally available.` release notes templates to **doc-review** command.
* Updated the logs shown during the docker build step.
* Removed a false warning about configuring the `GITLAB_TOKEN` environment variable when it's not needed.
* Removed duplicate identifiers for XSIAM integrations.
* Updated the *tags* and *use cases* in pack metadata validation to use the local files only.
* Fixed the error message in checkbox validation where the defaultvalue is wrong and added the name of the variable that should be fixed.
* Added types to `find_type_by_path` under tools.py.
* Fixed an issue where YAML files contained incorrect value type for `tests` key when running `format --deprecate`.
* Added a deprecation message to the `tests:` section of yaml files when running `format --deprecate`.
* Added use case for **validate** on *wizard* objects - set_playbook is mapped to all integrations.
* Added the 'integration-get-indicators' commands to be ignored by the **verify_yml_commands_match_readme** validation, the validation will no longer fail if these commands are not in the readme file.
* Added a new validation to the **validate** command to verify that if the phrase "breaking changes" is present in a pack release notes, a JSON file with the same name exists and contains the relevant breaking changes information.
* Improved logs when running test playbooks (in a build).
* Fixed an issue in **upload** did not include list-type content items. @nicolas-rdgs
* Reverted release notes to old format.

## 1.6.6

* Added debug print when excluding item from ID set due to missing dependency.
* Added a validation to the **validate** command, failing when non-ignorable errors are present in .pack-ignore.
* Fixed an issue where `mdx server` did not close when stopped in mid run.
* Fixed an issue where `-vvv` flag did not print logs on debug level.
* enhanced ***validate*** command to list all command names affected by a backward compatibility break, instead of only one.
* Added support for Wizard content item in the **format**, **validate**, **upload**, **create-id-set**, **find-dependecies** and **create-content-artifacts** commands.
* Added a new flag to the **validate** command, allowing to run specific validations.
* Added support in **unify** and **create-content-artifacts** for displaying different documentations (detailed description + readme) for content items, depending on the marketplace version.
* Fixed an issue in **upload** where list items were not uploaded.
* Added a new validation to **validate** command to verify that *cliName* and *id* keys of the incident field or the indicator field are matches.
* Added the flag '-x', '--xsiam' to **upload** command to upload XSIAM entities to XSIAM server.
* Fixed the integration field *isFetchEvents* to be in lowercase.
* Fixed an issue where **validate -i** run after **format -i** on an existing file in the repo instead of **validate -g**.
* Added the following commands: 'update-remote-data', 'get-modified-remote-data', 'update-remote-system' to be ignored by the **verify_yml_commands_match_readme** validation, the validation will no longer fail if these commands are not in the readme file.
* Updated the release note template to include a uniform format for all items.
* Added HelloWorldSlim template option for *--template* flag in **demisto-sdk init** command.
* Fixed an issue where the HelloWorldSlim template in **demisto-sdk init** command had an integration id that was conflicting with HelloWorld integration id.
* Updated the SDK to use demisto-py 3.1.6, allowing use of a proxy with an environment variable.
* Set the default logger level to `warning`, to avoid unwanted debug logs.
* The **format** command now validates that default value of checkbox parameters is a string 'true' or 'false'.
* Fixed an issue where `FileType.PLAYBOOK` would show instead of `Playbook` in readme error messages.
* Added a new validation to **validate** proper defaultvalue for checkbox fields.

## 1.6.5

* Fixed an issue in the **format** command where the `id` field was overwritten for existing JSON files.
* Fixed an issue where the **doc-review** command was successful even when the release-note is malformed.
* Added timestamps to the `demisto-sdk` logger.
* Added time measurements to **lint**.
* Added the flag '-d', '--dependency' to **find-dependencies** command to get the content items that cause the dependencies between two packs.
* Fixed an issue where **update-release-notes** used the *trigger_id* field instead of the *trigger_name* field.
* Fixed an issue where **doc-review** failed to recognize script names, in scripts using the old file structure.
* Fixed an issue where concurrent processes created by **lint** caused deadlocks when opening files.
* Fixed an issue in the **format** command where `_dev` or `_copy` suffixes weren't removed from the subscript names in playbooks and layouts.
* Fixed an issue where **validate** failed on nonexistent `README.md` files.
* Added support of XSIAM content items to the **validate** command.
* Report **lint** summary results and failed packages after reporting time measurements.

## 1.6.4

* Added the new **generate-yml-from-python** command.
* Added a code *type* indication for integration and script objects in the *ID Set*.
* Added the [Vulture](https://github.com/jendrikseipp/vulture) linter to the pre-commit hook.
* The `demisto-sdk` pack will now be distributed via PyPi with a **wheel** file.
* Fixed a bug where any edited json file that contained a forward slash (`/`) escaped.
* Added a new validation to **validate** command to verify that the metadata *currentVersion* is
the same as the last release note version.
* The **validate** command now checks if there're none-deprecated integration commands that are missing from the readme file.
* Fixed an issue where *dockerimage* changes in Scripts weren't recognized by the **update-release-notes** command.
* Fixed an issue where **update-xsoar-config-file** did not properly insert the marketplace packs list to the file.
* Added the pack name to the known words by default when running the **doc-review** command.
* Added support for new XSIAM entities in **create-id-set** command.
* Added support for new XSIAM entities in **create-content-artifacts** command.
* Added support for Parsing/Modeling Rule content item in the **unify** command.
* Added the integration name, the commands name and the script name to the known words by default when running the **doc-review** command.
* Added an argument '-c' '--custom' to the **unify** command, if True will append to the unified yml name/display/id the custom label provided
* Added support for sub words suggestion in kebab-case sentences when running the **doc-review** command.
* Added support for new XSIAM entities in **update-release-notes** command.
* Enhanced the message of alternative suggestion words shown when running **doc-review** command.
* Fixed an incorrect error message, in case `node` is not installed on the machine.
* Fixed an issue in the **lint** command where the *check-dependent-api-modules* argument was set to true by default.
* Added a new command **generate-unit-tests**.
* Added a new validation to **validate** all SIEM integration have the same suffix.
* Fixed the destination path of the unified parsing/modeling rules in **create-content-artifacts** command.
* Fixed an issue in the **validate** command, where we validated wrongfully the existence of readme file for the *ApiModules* pack.
* Fixed an issue in the **validate** command, where an error message that was displayed for scripts validation was incorrect.
* Fixed an issue in the **validate** and **format** commands where *None* arguments in integration commands caused the commands to fail unexpectedly.
* Added support for running tests on XSIAM machines in the **test-content** command.
* Fixed an issue where the **validate** command did not work properly when deleting non-content items.
* Added the flag '-d', '--dependency' to **find-dependencies** command to get the content items that cause the dependencies between two packs.

## 1.6.3

* **Breaking change**: Fixed a typo in the **validate** `--quiet-bc-validation` flag (was `--quite-bc-validation`). @upstart-swiss
* Dropped support for python 3.7: Demisto-SDK is now supported on Python 3.8 or newer.
* Added an argument to YAMLHandler, allowing to set a maximal width for YAML files. This fixes an issue where a wrong default was used.
* Added the detach mechanism to the **upload** command, If you set the --input-config-file flag, any files in the repo's SystemPacks folder will be detached.
* Added the reattach mechanism to the **upload** command, If you set the --input-config-file flag, any detached item in your XSOAR instance that isn't currently in the repo's SystemPacks folder will be re-attached.
* Fixed an issue in the **validate** command that did not work properly when using the *-g* flag.
* Enhanced the dependency message shown when running **lint**.
* Fixed an issue where **update-release-notes** didn't update the currentVersion in pack_metadata.
* Improved the logging in **test-content** for helping catch typos in external playbook configuration.

## 1.6.2

* Added dependency validation support for core marketplacev2 packs.
* Fixed an issue in **update-release-notes** where suggestion fix failed in validation.
* Fixed a bug where `.env` files didn't load. @nicolas-rdgs
* Fixed a bug where **validate** command failed when the *categories* field in the pack metadata was empty for non-integration packs.
* Added *system* and *item-type* arguments to the **download** command, used when downloading system items.
* Added a validation to **validate**, checking that each script, integration and playbook have a README file. This validation only runs when the command is called with either the `-i` or the `-g` flag.
* Fixed a regression issue with **doc-review**, where the `-g` flag did not work.
* Improved the detection of errors in **doc-review** command.
* The **validate** command now checks if a readme file is empty, only for packs that contain playbooks or were written by a partner.
* The **validate** command now makes sure common contextPath values (e.g. `DBotScore.Score`) have a non-empty description, and **format** populates them automatically.
* Fixed an issue where the **generate-outputs** command did not work properly when examples were provided.
* Fixed an issue in the **generate-outputs** command, where the outputs were not written to the specified output path.
* The **generate-outputs** command can now generate outputs from multiple calls to the same command (useful when different args provide different outputs).
* The **generate-outputs** command can now update a yaml file with new outputs, without deleting or overwriting existing ones.
* Fixed a bug where **doc-review** command failed on existing templates.
* Fixed a bug where **validate** command failed when the word demisto is in the repo README file.
* Added support for adding test-playbooks to the zip file result in *create-content-artifacts* command for marketplacev2.
* Fixed an issue in **find-dependencies** where using the argument *-o* without the argument *--all-packs-dependencies* did not print a proper warning.
* Added a **validate** check to prevent deletion of files whose deletion is not supported by the XSOAR marketplace.
* Removed the support in the *maintenance* option of the *-u* flag in the **update-release-notes** command.
* Added validation for forbidden words and phrases in the **doc-review** command.
* Added a retries mechanism to the **test-content** command to stabilize the build process.
* Added support for all `git` platforms to get remote files.
* Refactored the **format** command's effect on the *fromversion* field:
  * Fixed a bug where the *fromversion* field was removed when modifying a content item.
  * Updated the general default *fromversion* and the default *fromversion* of newly-introduced content items (e.g. `Lists`, `Jobs`).
  * Added an interactive mode functionality for all content types, to ask the user whether to set a default *fromversion*, if could not automatically determine its value. Use `-y` to assume 'yes' as an answer to all prompts and run non-interactively.

## 1.6.1

* Added the '--use-packs-known-words' argument to the **doc-review** command
* Added YAML_Loader to handle yaml files in a standard way across modules, replacing PYYAML.
* Fixed an issue when filtering items using the ID set in the **create-content-artifacts** command.
* Fixed an issue in the **generate-docs** command where tables were generated with an empty description column.
* Fixed an issue in the **split** command where splitting failed when using relative input/output paths.
* Added warning when inferred files are missing.
* Added to **validate** a validation for integration image dimensions, which should be 120x50px.
* Improved an error in the **validate** command to better differentiate between the case where a required fetch parameter is malformed or missing.

## 1.6.0

* Fixed an issue in the **create-id-set** command where similar items from different marketplaces were reported as duplicated.
* Fixed typo in demisto-sdk init
* Fixed an issue where the **lint** command did not handle all container exit codes.
* Add to **validate** a validation for pack name to make sure it is unchanged.
* Added a validation to the **validate** command that verifies that the version in the pack_metdata file is written in the correct format.
* Fixed an issue in the **format** command where missing *fromVersion* field in indicator fields caused an error.

## 1.5.9

* Added option to specify `External Playbook Configuration` to change inputs of Playbooks triggered as part of **test-content**
* Improved performance of the **lint** command.
* Improved performance of the **validate** command when checking README images.
* ***create-id-set*** command - the default value of the **marketplace** argument was changed from ‘xsoar’ to all packs existing in the content repository. When using the command, make sure to pass the relevant marketplace to use.

## 1.5.8

* Fixed an issue where the command **doc-review** along with the argument `--release-notes` failed on yml/json files with invalid schema.
* Fixed an issue where the **lint** command failed on packs using python 3.10

## 1.5.7

* Fixed an issue where reading remote yaml files failed.
* Fixed an issue in **validate** failed with no error message for lists (when no fromVersion field was found).
* Fixed an issue when running **validate** or **format** in a gitlab repository, and failing to determine its project id.
* Added an enhancement to **split**, handling an empty output argument.
* Added the ability to add classifiers and mappers to conf.json.
* Added the Alias field to the incident field schema.

## 1.5.6

* Added 'deprecated' release notes template.
* Fixed an issue where **run-test-playbook** command failed to get the task entries when the test playbook finished with errors.
* Fixed an issue in **validate** command when running with `no-conf-json` argument to ignore the `conf.json` file.
* Added error type text (`ERROR` or `WARNING`) to **validate** error prints.
* Fixed an issue where the **format** command on test playbook did not format the ID to be equal to the name of the test playbook.
* Enhanced the **update-release-notes** command to automatically commit release notes config file upon creation.
* The **validate** command will validate that an indicator field of type html has fromVersion of 6.1.0 and above.
* The **format** command will now add fromVersion 6.1.0 to indicator field of type html.
* Added support for beta integrations in the **format** command.
* Fixed an issue where the **postman-codegen** command failed when called with the `--config-out` flag.
* Removed the integration documentation from the detailed description while performing **split** command to the unified yml file.
* Removed the line which indicates the version of the product from the README.md file for new contributions.

## 1.5.5

* Fixed an issue in the **update-release-notes** command, which did not work when changes were made in multiple packs.
* Changed the **validate** command to fail on missing test-playbooks only if no unittests are found.
* Fixed `to_kebab_case`, it will now deal with strings that have hyphens, commas or periods in them, changing them to be hyphens in the new string.
* Fixed an issue in the **create-id-set** command, where the `source` value included the git token if it was specified in the remote url.
* Fixed an issue in the **merge-id-set** command, where merging fails because of duplicates but the packs are in the XSOAR repo but in different version control.
* Fixed missing `Lists` Content Item as valid `IDSetType`
* Added enhancement for **generate-docs**. It is possible to provide both file or a comma seperated list as `examples`. Also, it's possible to provide more than one example for a script or a command.
* Added feature in **format** to sync YML and JSON files to the `master` file structure.
* Added option to specify `Incident Type`, `Incoming Mapper` and `Classifier` when configuring instance in **test-content**
* added a new command **run-test-playbook** to run a test playbook in a given XSOAR instance.
* Fixed an issue in **format** when running on a modified YML, that the `id` value is not changed to its old `id` value.
* Enhancement for **split** command, replace `ApiModule` code block to `import` when splitting a YML.
* Fixed an issue where indicator types were missing from the pack's content, when uploading using **zip-packs**.
* The request data body format generated in the **postman-codegen** will use the python argument's name and not the raw data argument's name.
* Added the flag '--filter-by-id-set' to **create-content-artifacts** to create artifacts only for items in the given id_set.json.

## 1.5.4

* Fixed an issue with the **format** command when contributing via the UI
* The **format** command will now not remove the `defaultRows` key from incident, indicator and generic fields with `type: grid`.
* Fixed an issue with the **validate** command when a layoutscontainer did not have the `fromversion` field set.
* added a new command **update-xsoar-config-file** to handle your XSOAR Configuration File.
* Added `skipVerify` argument in **upload** command to skip pack signature verification.
* Fixed an issue when the **run** command  failed running when there’s more than one playground, by explicitly using the current user’s playground.
* Added support for Job content item in the **format**, **validate**, **upload**, **create-id-set**, **find-dependecies** and **create-content-artifacts** commands.
* Added a **source** field to the **id_set** entitles.
* Two entitles will not consider as duplicates if they share the same pack and the same source.
* Fixed a bug when duplicates were found in **find_dependencies**.
* Added function **get_current_repo** to `tools`.
* The **postman-codegen** will not have duplicates argument name. It will rename them to the minimum distinguished shared path for each of them.

## 1.5.3

* The **format** command will now set `unsearchable: True` for incident, indicator and generic fields.
* Fixed an issue where the **update-release-notes** command crashes with `--help` flag.
* Added validation to the **validate** command that verifies the `unsearchable` key in incident, indicator and generic fields is set to true.
* Removed a validation that DBotRole should be set for automation that requires elevated permissions to the `XSOAR-linter` in the **lint** command.
* Fixed an issue in **Validate** command where playbooks conditional tasks were mishandeled.
* Added a validation to prevent contributors from using the `fromlicense` key as a configuration parameter in an integration's YML
* Added a validation to ensure that the type for **API token** (and similar) parameters are configured correctly as a `credential` type in the integration configuration YML.
* Added an assertion that checks for duplicated requests' names when generating an integration from a postman collection.
* Added support for [.env files](https://pypi.org/project/python-dotenv/). You can now add a `.env` file to your repository with the logging information instead of setting a global environment variables.
* When running **lint** command with --keep-container flag, the docker images are committed.
* The **validate** command will not return missing test playbook error when given a script with dynamic-section tag.

## 1.5.2

* Added a validation to **update-release-notes** command to ensure that the `--version` flag argument is in the right format.
* added a new command **coverage-analyze** to generate and print coverage reports.
* Fixed an issue in **validate** in repositories which are not in GitHub or GitLab
* Added a validation that verifies that readme image absolute links do not contain the working branch name.
* Added support for List content item in the **format**, **validate**, **download**, **upload**, **create-id-set**, **find-dependecies** and **create-content-artifacts** commands.
* Added a validation to ensure reputation command's default argument is set as an array input.
* Added the `--fail-duplicates` flag for the **merge-id-set** command which will fail the command if duplicates are found.
* Added the `--fail-duplicates` flag for the **create-id-set** command which will fail the command if duplicates are found.

## 1.5.1

* Fixed an issue where **validate** command failed to recognized test playbooks for beta integrations as valid tests.
* Fixed an issue were the **validate** command was falsely recognizing image paths in readme files.
* Fixed an issue where the **upload** command error message upon upload failure pointed to wrong file rather than to the pack metadata.
* Added a validation that verifies that each script which appears in incident fields, layouts or layout containers exists in the id_set.json.
* Fixed an issue where the **postman code-gen** command generated double dots for context outputs when it was not needed.
* Fixed an issue where there **validate** command on release notes file crashed when author image was added or modified.
* Added input handling when running **find-dependencies**, replacing string manipulations.
* Fixed an issue where the **validate** command did not handle multiple playbooks with the same name in the id_set.
* Added support for GitLab repositories in **validate**

## 1.5.0

* Fixed an issue where **upload** command failed to upload packs not under content structure.
* Added support for **init** command to run from non-content repo.
* The **split-yml** has been renamed to **split** and now supports splitting Dashboards from unified Generic Modules.
* Fixed an issue where the skipped tests validation ran on the `ApiModules` pack in the **validate** command.
* The **init** command will now create the `Generic Object` entities directories.
* Fixed an issue where the **format** command failed to recognize changed files from git.
* Fixed an issue where the **json-to-outputs** command failed checking whether `0001-01-01T00:00:00` is of type `Date`
* Added to the **generate context** command to generate context paths for integrations from an example file.
* Fixed an issue where **validate** failed on release notes configuration files.
* Fixed an issue where the **validate** command failed on pack input if git detected changed files outside of `Packs` directory.
* Fixed an issue where **validate** command failed to recognize files inside validated pack when validation release notes, resulting in a false error message for missing entity in release note.
* Fixed an issue where the **download** command failed when downloading an invalid YML, instead of skipping it.

## 1.4.9

* Added validation that the support URL in partner contribution pack metadata does not lead to a GitHub repo.
* Enhanced ***generate-docs*** with default `additionalinformation` (description) for common parameters.
* Added to **validate** command a validation that a content item's id and name will not end with spaces.
* The **format** command will now remove trailing whitespaces from content items' id and name fields.
* Fixed an issue where **update-release-notes** could fail on files outside the user given pack.
* Fixed an issue where the **generate-test-playbook** command would not place the playbook in the proper folder.
* Added to **validate** command a validation that packs with `Iron Bank` uses the latest docker from Iron Bank.
* Added to **update-release-notes** command support for `Generic Object` entities.
* Fixed an issue where playbook `fromversion` mismatch validation failed even if `skipunavailable` was set to true.
* Added to the **create artifacts** command support for release notes configuration file.
* Added validation to **validate** for release notes config file.
* Added **isoversize** and **isautoswitchedtoquietmode** fields to the playbook schema.
* Added to the **update-release-notes** command `-bc` flag to generate template for breaking changes version.
* Fixed an issue where **validate** did not search description files correctly, leading to a wrong warning message.

## 1.4.8

* Fixed an issue where yml files with `!reference` failed to load properly.
* Fixed an issue when `View Integration Documentation` button was added twice during the download and re-upload.
* Fixed an issue when `(Partner Contribution)` was added twice to the display name during the download and re-upload.
* Added the following enhancements in the **generate-test-playbook** command:
  * Added the *--commands* argument to generate tasks for specific commands.
  * Added the *--examples* argument to get the command examples file path and generate tasks from the commands and arguments specified there.
  * Added the *--upload* flag to specify whether to upload the test playbook after the generation.
  * Fixed the output condition generation for outputs of type `Boolean`.

## 1.4.7

* Fixed an issue where an empty list for a command context didn't produce an indication other than an empty table.
* Fixed an issue where the **format** command has incorrectly recognized on which files to run when running using git.
* Fixed an issue where author image validations were not checked properly.
* Fixed an issue where new old-formatted scripts and integrations were not validated.
* Fixed an issue where the wording in the from version validation error for subplaybooks was incorrect.
* Fixed an issue where the **update-release-notes** command used the old docker image version instead of the new when detecting a docker change.
* Fixed an issue where the **generate-test-playbook** command used an incorrect argument name as default
* Fixed an issue where the **json-to-outputs** command used an incorrect argument name as default when using `-d`.
* Fixed an issue where validations failed while trying to validate non content files.
* Fixed an issue where README validations did not work post VS Code formatting.
* Fixed an issue where the description validations were inconsistent when running through an integration file or a description file.

## 1.4.6

* Fixed an issue where **validate** suggests, with no reason, running **format** on missing mandatory keys in yml file.
* Skipped existence of TestPlaybook check on community and contribution integrations.
* Fixed an issue where pre-commit didn't run on the demisto_sdk/commands folder.
* The **init** command will now change the script template name in the code to the given script name.
* Expanded the validations performed on beta integrations.
* Added support for PreProcessRules in the **format**, **validate**, **download**, and **create-content-artifacts** commands.
* Improved the error messages in **generate-docs**, if an example was not provided.
* Added to **validate** command a validation that a content entity or a pack name does not contain the words "partner" and "community".
* Fixed an issue where **update-release-notes** ignores *--text* flag while using *-f*
* Fixed the outputs validations in **validate** so enrichment commands will not be checked to have DBotScore outputs.
* Added a new validation to require the dockerimage key to exist in an integration and script yml files.
* Enhanced the **generate-test-playbook** command to use only integration tested on commands, rather than (possibly) other integrations implementing them.
* Expanded unify command to support GenericModules - Unifies a GenericModule object with its Dashboards.
* Added validators for generic objects:
  * Generic Field validator - verify that the 'fromVersion' field is above 6.5.0, 'group' field equals 4 and 'id' field starts with the prefix 'generic_'.
  * Generic Type validator - verify that the 'fromVersion' field is above 6.5.0
  * Generic Module validator - verify that the 'fromVersion' field is above 6.5.0
  * Generic Definition validator - verify that the 'fromVersion' field is above 6.5.0
* Expanded Format command to support Generic Objects - Fixes generic objects according to their validations.
* Fixed an issue where the **update-release-notes** command did not handle ApiModules properly.
* Added option to enter a dictionary or json of format `[{field_name:description}]` in the **json-to-outputs** command,
  with the `-d` flag.
* Improved the outputs for the **format** command.
* Fixed an issue where the validations performed after the **format** command were inconsistent with **validate**.
* Added to the **validate** command a validation for the author image.
* Updated the **create-content-artifacts** command to support generic modules, definitions, fields and types.
* Added an option to ignore errors for file paths and not only file name in .pack-ignore file.

## 1.4.5

* Enhanced the **postman-codegen** command to name all generated arguments with lower case.
* Fixed an issue where the **find-dependencies** command miscalculated the dependencies for playbooks that use generic commands.
* Fixed an issue where the **validate** command failed in external repositories in case the DEMISTO_SDK_GITHUB_TOKEN was not set.
* Fixed an issue where **openapi-codegen** corrupted the swagger file by overwriting configuration to swagger file.
* Updated the **upload** command to support uploading zipped packs to the marketplace.
* Added to the **postman-codegen** command support of path variables.
* Fixed an issue where **openapi-codegen** entered into an infinite loop on circular references in the swagger file.
* The **format** command will now set `fromVersion: 6.2.0` for widgets with 'metrics' data type.
* Updated the **find-dependencies** command to support generic modules, definitions, fields and types.
* Fixed an issue where **openapi-codegen** tried to extract reference example outputs, leading to an exception.
* Added an option to ignore secrets automatically when using the **init** command to create a pack.
* Added a tool that gives the ability to temporarily suppress console output.

## 1.4.4

* When formatting incident types with Auto-Extract rules and without mode field, the **format** command will now add the user selected mode.
* Added new validation that DBotRole is set for scripts that requires elevated permissions to the `XSOAR-linter` in the **lint** command.
* Added url escaping to markdown human readable section in generate docs to avoid autolinking.
* Added a validation that mapper's id and name are matching. Updated the format of mapper to include update_id too.
* Added a validation to ensure that image paths in the README files are valid.
* Fixed **find_type** function to correctly find test files, such as, test script and test playbook.
* Added scheme validations for the new Generic Object Types, Fields, and Modules.
* Renamed the flag *--input-old-version* to *--old-version* in the **generate-docs** command.
* Refactored the **update-release-notes** command:
  * Replaced the *--all* flag with *--use-git* or *-g*.
  * Added the *--force* flag to update the pack release notes without changes in the pack.
  * The **update-release-notes** command will now update all dependent integrations on ApiModule change, even if not specified.
  * If more than one pack has changed, the full list of updated packs will be printed at the end of **update-release-notes** command execution.
  * Fixed an issue where the **update-release-notes** command did not add docker image release notes entry for release notes file if a script was changed.
  * Fixed an issue where the **update-release-notes** command did not detect changed files that had the same name.
  * Fixed an issue in the **update-release-notes** command where the version support of JSON files was mishandled.
* Fixed an issue where **format** did not skip files in test and documentation directories.
* Updated the **create-id-set** command to support generic modules, definitions, fields and types.
* Changed the **convert** command to generate old layout fromversion to 5.0.0 instead of 4.1.0
* Enhanced the command **postman-codegen** with type hints for templates.

## 1.4.3

* Fixed an issue where **json-to-outputs** command returned an incorrect output when json is a list.
* Fixed an issue where if a pack README.md did not exist it could cause an error in the validation process.
* Fixed an issue where the *--name* was incorrectly required in the **init** command.
* Adding the option to run **validate** on a specific path while using git (*-i* & *-g*).
* The **format** command will now change UUIDs in .yml and .json files to their respective content entity name.
* Added a playbook validation to check if a task sub playbook exists in the id set in the **validate** command.
* Added the option to add new tags/usecases to the approved list and to the pack metadata on the same pull request.
* Fixed an issue in **test_content** where when different servers ran tests for the same integration, the server URL parameters were not set correctly.
* Added a validation in the **validate** command to ensure that the ***endpoint*** command is configured correctly in yml file.
* Added a warning when pack_metadata's description field is longer than 130 characters.
* Fixed an issue where a redundant print occurred on release notes validation.
* Added new validation in the **validate** command to ensure that the minimal fromVersion in a widget of type metrics will be 6.2.0.
* Added the *--release-notes* flag to demisto-sdk to get the current version release notes entries.

## 1.4.2

* Added to `pylint` summary an indication if a test was skipped.
* Added to the **init** command the option to specify fromversion.
* Fixed an issue where running **init** command without filling the metadata file.
* Added the *--docker-timeout* flag in the **lint** command to control the request timeout for the Docker client.
* Fixed an issue where **update-release-notes** command added only one docker image release notes entry for release notes file, and not for every entity whom docker image was updated.
* Added a validation to ensure that incident/indicator fields names starts with their pack name in the **validate** command. (Checked only for new files and only when using git *-g*)
* Updated the **find-dependencies** command to return the 'dependencies' according the layout type ('incident', 'indicator').
* Enhanced the "vX" display name validation for scripts and integrations in the **validate** command to check for every versioned script or integration, and not only v2.
* Added the *--fail-duplicates* flag for the **create-id-set** command which will fail the command if duplicates are found.
* Added to the **generate-docs** command automatic addition to git when a new readme file is created.

## 1.4.1

* When in private repo without `DEMSITO_SDK_GITHUB_TOKEN` configured, get_remote_file will take files from the local origin/master.
* Enhanced the **unify** command when giving input of a file and not a directory return a clear error message.
* Added a validation to ensure integrations are not skipped and at least one test playbook is not skipped for each integration or script.
* Added to the Content Tests support for `context_print_dt`, which queries the incident context and prints the result as a json.
* Added new validation for the `xsoar_config.json` file in the **validate** command.
* Added a version differences section to readme in **generate-docs** command.
* Added the *--docs-format* flag in the **integration-diff** command to get the output in README format.
* Added the *--input-old-version* and *--skip-breaking-changes* flags in the **generate-docs** command to get the details for the breaking section and to skip the breaking changes section.

## 1.4.0

* Enable passing a comma-separated list of paths for the `--input` option of the **lint** command.
* Added new validation of unimplemented test-module command in the code to the `XSOAR-linter` in the **lint** command.
* Fixed the **generate-docs** to handle integration authentication parameter.
* Added a validation to ensure that description and README do not contain the word 'Demisto'.
* Improved the deprecated message validation required from playbooks and scripts.
* Added the `--quite-bc-validation` flag for the **validate** command to run the backwards compatibility validation in quite mode (errors is treated like warnings).
* Fixed the **update release notes** command to display a name for old layouts.
* Added the ability to append to the pack README credit to contributors.
* Added identification for parameter differences in **integration-diff** command.
* Fixed **format** to use git as a default value.
* Updated the **upload** command to support reports.
* Fixed an issue where **generate-docs** command was displaying 'None' when credentials parameter display field configured was not configured.
* Fixed an issue where **download** did not return exit code 1 on failure.
* Updated the validation that incident fields' names do not contain the word incident will aplly to core packs only.
* Added a playbook validation to verify all conditional tasks have an 'else' path in **validate** command.
* Renamed the GitHub authentication token environment variable `GITHUB_TOKEN` to `DEMITO_SDK_GITHUB_TOKEN`.
* Added to the **update-release-notes** command automatic addition to git when new release notes file is created.
* Added validation to ensure that integrations, scripts, and playbooks do not contain the entity type in their names.
* Added the **convert** command to convert entities between XSOAR versions.
* Added the *--deprecate* flag in **format** command to deprecate integrations, scripts, and playbooks.
* Fixed an issue where ignoring errors did not work when running the **validate** command on specific files (-i).

## 1.3.9

* Added a validation verifying that the pack's README.md file is not equal to pack description.
* Fixed an issue where the **Assume yes** flag did not work properly for some entities in the **format** command.
* Improved the error messages for separators in folder and file names in the **validate** command.
* Removed the **DISABLE_SDK_VERSION_CHECK** environment variable. To disable new version checks, use the **DEMISTO_SDK_SKIP_VERSION_CHECK** envirnoment variable.
* Fixed an issue where the demisto-sdk version check failed due to a rate limit.
* Fixed an issue with playbooks scheme validation.

## 1.3.8

* Updated the **secrets** command to work on forked branches.

## 1.3.7

* Added a validation to ensure correct image and description file names.
* Fixed an issue where the **validate** command failed when 'display' field in credentials param in yml is empty but 'displaypassword' was provided.
* Added the **integration-diff** command to check differences between two versions of an integration and to return a report of missing and changed elements in the new version.
* Added a validation verifying that the pack's README.md file is not missing or empty for partner packs or packs contains use cases.
* Added a validation to ensure that the integration and script folder and file names will not contain separators (`_`, `-`, ``).
* When formatting new pack, the **format** command will set the *fromversion* key to 5.5.0 in the new files without fromversion.

## 1.3.6

* Added a validation that core packs are not dependent on non-core packs.
* Added a validation that a pack name follows XSOAR standards.
* Fixed an issue where in some cases the `get_remote_file` function failed due to an invalid path.
* Fixed an issue where running **update-release-notes** with updated integration logo, did not detect any file changes.
* Fixed an issue where the **create-id-set** command did not identify unified integrations correctly.
* Fixed an issue where the `CommonTypes` pack was not identified as a dependency for all feed integrations.
* Added support for running SDK commands in private repositories.
* Fixed an issue where running the **init** command did not set the correct category field in an integration .yml file for a newly created pack.
* When formatting new contributed pack, the **format** command will set the *fromversion* key to 6.0.0 in the relevant files.
* If the environment variable "DISABLE_SDK_VERSION_CHECK" is define, the demisto-sdk will no longer check for newer version when running a command.
* Added the `--use-pack-metadata` flag for the **find-dependencies** command to update the calculated dependencies using the the packs metadata files.
* Fixed an issue where **validate** failed on scripts in case the `outputs` field was set to `None`.
* Fixed an issue where **validate** was failing on editing existing release notes.
* Added a validation for README files verifying that the file doesn't contain template text copied from HelloWorld or HelloWorldPremium README.

## 1.3.5

* Added a validation that layoutscontainer's id and name are matching. Updated the format of layoutcontainer to include update_id too.
* Added a validation that commands' names and arguments in core packs, or scripts' arguments do not contain the word incident.
* Fixed issue where running the **generate-docs** command with -c flag ran all the commands and not just the commands specified by the flag.
* Fixed the error message of the **validate** command to not always suggest adding the *description* field.
* Fixed an issue where running **format** on feed integration generated invalid parameter structure.
* Fixed an issue where the **generate-docs** command did not add all the used scripts in a playbook to the README file.
* Fixed an issue where contrib/partner details might be added twice to the same file, when using unify and create-content-artifacts commands
* Fixed issue where running **validate** command on image-related integration did not return the correct outputs to json file.
* When formatting playbooks, the **format** command will now remove empty fields from SetIncident, SetIndicator, CreateNewIncident, CreateNewIndicator script arguments.
* Added an option to fill in the developer email when running the **init** command.

## 1.3.4

* Updated the **validate** command to check that the 'additionalinfo' field only contains the expected value for feed required parameters and not equal to it.
* Added a validation that community/partner details are not in the detailed description file.
* Added a validation that the Use Case tag in pack_metadata file is only used when the pack contains at least one PB, Incident Type or Layout.
* Added a validation that makes sure outputs in integrations are matching the README file when only README has changed.
* Added the *hidden* field to the integration schema.
* Fixed an issue where running **format** on a playbook whose `name` does not equal its `id` would cause other playbooks who use that playbook as a sub-playbook to fail.
* Added support for local custom command configuration file `.demisto-sdk-conf`.
* Updated the **format** command to include an update to the description file of an integration, to remove community/partner details.

## 1.3.3

* Fixed an issue where **lint** failed where *.Dockerfile* exists prior running the lint command.
* Added FeedHelloWorld template option for *--template* flag in **demisto-sdk init** command.
* Fixed issue where **update-release-notes** deleted release note file if command was called more than once.
* Fixed issue where **update-release-notes** added docker image release notes every time the command was called.
* Fixed an issue where running **update-release-notes** on a pack with newly created integration, had also added a docker image entry in the release notes.
* Fixed an issue where `XSOAR-linter` did not find *NotImplementedError* in main.
* Added validation for README files verifying their length (over 30 chars).
* When using *-g* flag in the **validate** command it will now ignore untracked files by default.
* Added the *--include-untracked* flag to the **validate** command to include files which are untracked by git in the validation process.
* Improved the `pykwalify` error outputs in the **validate** command.
* Added the *--print-pykwalify* flag to the **validate** command to print the unchanged output from `pykwalify`.

## 1.3.2

* Updated the format of the outputs when using the *--json-file* flag to create a JSON file output for the **validate** and **lint** commands.
* Added the **doc-review** command to check spelling in .md and .yml files as well as a basic release notes review.
* Added a validation that a pack's display name does not already exist in content repository.
* Fixed an issue where the **validate** command failed to detect duplicate params in an integration.
* Fixed an issue where the **validate** command failed to detect duplicate arguments in a command in an integration.

## 1.3.1

* Fixed an issue where the **validate** command failed to validate the release notes of beta integrations.
* Updated the **upload** command to support indicator fields.
* The **validate** and **update-release-notes** commands will now check changed files against `demisto/master` if it is configured locally.
* Fixed an issue where **validate** would incorrectly identify files as renamed.
* Added a validation that integration properties (such as feed, mappers, mirroring, etc) are not removed.
* Fixed an issue where **validate** failed when comparing branch against commit hash.
* Added the *--no-pipenv* flag to the **split-yml** command.
* Added a validation that incident fields and incident types are not removed from mappers.
* Fixed an issue where the *c
reate-id-set* flag in the *validate* command did not work while not using git.
* Added the *hiddenusername* field to the integration schema.
* Added a validation that images that are not integration images, do not ask for a new version or RN

## 1.3.0

* Do not collect optional dependencies on indicator types reputation commands.
* Fixed an issue where downloading indicator layoutscontainer objects failed.
* Added a validation that makes sure outputs in integrations are matching the README file.
* Fixed an issue where the *create-id-set* flag in the **validate** command did not work.
* Added a warning in case no id_set file is found when running the **validate** command.
* Fixed an issue where changed files were not recognised correctly on forked branches in the **validate** and the **update-release-notes** commands.
* Fixed an issue when files were classified incorrectly when running *update-release-notes*.
* Added a validation that integration and script file paths are compatible with our convention.
* Fixed an issue where id_set.json file was re created whenever running the generate-docs command.
* added the *--json-file* flag to create a JSON file output for the **validate** and **lint** commands.

## 1.2.19

* Fixed an issue where merge id_set was not updated to work with the new entity of Packs.
* Added a validation that the playbook's version matches the version of its sub-playbooks, scripts, and integrations.

## 1.2.18

* Changed the *skip-id-set-creation* flag to *create-id-set* in the **validate** command. Its default value will be False.
* Added support for the 'cve' reputation command in default arg validation.
* Filter out generic and reputation command from scripts and playbooks dependencies calculation.
* Added support for the incident fields in outgoing mappers in the ID set.
* Added a validation that the taskid field and the id field under the task field are both from uuid format and contain the same value.
* Updated the **format** command to generate uuid value for the taskid field and for the id under the task field in case they hold an invalid values.
* Exclude changes from doc_files directory on validation.
* Added a validation that an integration command has at most one default argument.
* Fixing an issue where pack metadata version bump was not enforced when modifying an old format (unified) file.
* Added validation that integration parameter's display names are capitalized and spaced using whitespaces and not underscores.
* Fixed an issue where beta integrations where not running deprecation validations.
* Allowed adding additional information to the deprecated description.
* Fixing an issue when escaping less and greater signs in integration params did not work as expected.

## 1.2.17

* Added a validation that the classifier of an integration exists.
* Added a validation that the mapper of an integration exists.
* Added a validation that the incident types of a classifier exist.
* Added a validation that the incident types of a mapper exist.
* Added support for *text* argument when running **demisto-sdk update-release-notes** on the ApiModules pack.
* Added a validation for the minimal version of an indicator field of type grid.
* Added new validation for incident and indicator fields in classifiers mappers and layouts exist in the content.
* Added cache for get_remote_file to reducing failures from accessing the remote repo.
* Fixed an issue in the **format** command where `_dev` or `_copy` suffixes weren't removed from the `id` of the given playbooks.
* Playbook dependencies from incident and indicator fields are now marked as optional.
* Mappers dependencies from incident types and incident fields are now marked as optional.
* Classifier dependencies from incident types are now marked as optional.
* Updated **demisto-sdk init** command to no longer create `created` field in pack_metadata file
* Updated **generate-docs** command to take the parameters names in setup section from display field and to use additionalinfo field when exist.
* Using the *verbose* argument in the **find-dependencies** command will now log to the console.
* Improved the deprecated message validation required from integrations.
* Fixed an issue in the **generate-docs** command where **Context Example** section was created when it was empty.

## 1.2.16

* Added allowed ignore errors to the *IDSetValidator*.
* Fixed an issue where an irrelevant id_set validation ran in the **validate** command when using the *--id-set* flag.
* Fixed an issue were **generate-docs** command has failed if a command did not exist in commands permissions file.
* Improved a **validate** command message for missing release notes of api module dependencies.

## 1.2.15

* Added the *ID101* to the allowed ignored errors.

## 1.2.14

* SDK repository is now mypy check_untyped_defs complaint.
* The lint command will now ignore the unsubscriptable-object (E1136) pylint error in dockers based on python 3.9 - this will be removed once a new pylint version is released.
* Added an option for **format** to run on a whole pack.
* Added new validation of unimplemented commands from yml in the code to `XSOAR-linter`.
* Fixed an issue where Auto-Extract fields were only checked for newly added incident types in the **validate** command.
* Added a new warning validation of direct access to args/params dicts to `XSOAR-linter`.

## 1.2.13

* Added new validation of indicators usage in CommandResults to `XSOAR-linter`.
* Running **demisto-sdk lint** will automatically run on changed files (same behavior as the -g flag).
* Removed supported version message from the documentation when running **generate_docs**.
* Added a print to indicate backwards compatibility is being checked in **validate** command.
* Added a percent print when running the **validate** command with the *-a* flag.
* Fixed a regression in the **upload** command where it was ignoring `DEMISTO_VERIFY_SSL` env var.
* Fixed an issue where the **upload** command would fail to upload beta integrations.
* Fixed an issue where the **validate** command did not create the *id_set.json* file when running with *-a* flag.
* Added price change validation in the **validate** command.
* Added validations that checks in read-me for empty sections or leftovers from the auto generated read-me that should be changed.
* Added new code validation for *NotImplementedError* to raise a warning in `XSOAR-linter`.
* Added validation for support types in the pack metadata file.
* Added support for *--template* flag in **demisto-sdk init** command.
* Fixed an issue with running **validate** on master branch where the changed files weren't compared to previous commit when using the *-g* flag.
* Fixed an issue where the `XSOAR-linter` ran *NotImplementedError* validation on scripts.
* Added support for Auto-Extract feature validation in incident types in the **validate** command.
* Fixed an issue in the **lint** command where the *-i* flag was ignored.
* Improved **merge-id-sets** command to support merge between two ID sets that contain the same pack.
* Fixed an issue in the **lint** command where flake8 ran twice.

## 1.2.12

* Bandit now reports also on medium severity issues.
* Fixed an issue with support for Docker Desktop on Mac version 2.5.0+.
* Added support for vulture and mypy linting when running without docker.
* Added support for *prev-ver* flag in **update-release-notes** command.
* Improved retry support when building docker images for linting.
* Added the option to create an ID set on a specific pack in **create-id-set** command.
* Added the *--skip-id-set-creation* flag to **validate** command in order to add the capability to run validate command without creating id_set validation.
* Fixed an issue where **validate** command checked docker image tag on ApiModules pack.
* Fixed an issue where **find-dependencies** did not calculate dashboards and reports dependencies.
* Added supported version message to the documentation and release notes files when running **generate_docs** and **update-release-notes** commands respectively.
* Added new code validations for *NotImplementedError* exception raise to `XSOAR-linter`.
* Command create-content-artifacts additional support for **Author_image.png** object.
* Fixed an issue where schemas were not enforced for incident fields, indicator fields and old layouts in the validate command.
* Added support for **update-release-notes** command to update release notes according to master branch.

## 1.2.11

* Fixed an issue where the ***generate-docs*** command reset the enumeration of line numbering after an MD table.
* Updated the **upload** command to support mappers.
* Fixed an issue where exceptions were no printed in the **format** while the *--verbose* flag is set.
* Fixed an issue where *--assume-yes* flag did not work in the **format** command when running on a playbook without a `fromversion` field.
* Fixed an issue where the **format** command would fail in case `conf.json` file was not found instead of skipping the update.
* Fixed an issue where integration with v2 were recognised by the `name` field instead of the `display` field in the **validate** command.
* Added a playbook validation to check if a task script exists in the id set in the **validate** command.
* Added new integration category `File Integrity Management` in the **validate** command.

## 1.2.10

* Added validation for approved content pack use-cases and tags.
* Added new code validations for *CommonServerPython* import to `XSOAR-linter`.
* Added *default value* and *predefined values* to argument description in **generate-docs** command.
* Added a new validation that checks if *get-mapping-fields* command exists if the integration schema has *{ismappable: true}* in **validate** command.
* Fixed an issue where the *--staged* flag recognised added files as modified in the **validate** command.
* Fixed an issue where a backwards compatibility warning was raised for all added files in the **validate** command.
* Fixed an issue where **validate** command failed when no tests were given for a partner supported pack.
* Updated the **download** command to support mappers.
* Fixed an issue where the ***format*** command added a duplicate parameter.
* For partner supported content packs, added support for a list of emails.
* Removed validation of README files from the ***validate*** command.
* Fixed an issue where the ***validate*** command required release notes for ApiModules pack.

## 1.2.9

* Fixed an issue in the **openapi_codegen** command where it created duplicate functions name from the swagger file.
* Fixed an issue in the **update-release-notes** command where the *update type* argument was not verified.
* Fixed an issue in the **validate** command where no error was raised in case a non-existing docker image was presented.
* Fixed an issue in the **format** command where format failed when trying to update invalid Docker image.
* The **format** command will now preserve the **isArray** argument in integration's reputation commands and will show a warning if it set to **false**.
* Fixed an issue in the **lint** command where *finally* clause was not supported in main function.
* Fixed an issue in the **validate** command where changing any entity ID was not validated.
* Fixed an issue in the **validate** command where *--staged* flag did not bring only changed files.
* Fixed the **update-release-notes** command to ignore changes in the metadata file.
* Fixed the **validate** command to ignore metadata changes when checking if a version bump is needed.

## 1.2.8

* Added a new validation that checks in playbooks for the usage of `DeleteContext` in **validate** command.
* Fixed an issue in the **upload** command where it would try to upload content entities with unsupported versions.
* Added a new validation that checks in playbooks for the usage of specific instance in **validate** command.
* Added the **--staged** flag to **validate** command to run on staged files only.

## 1.2.7

* Changed input parameters in **find-dependencies** command.
  * Use ***-i, --input*** instead of ***-p, --path***.
  * Use ***-idp, --id-set-path*** instead of ***-i, --id-set-path***.
* Fixed an issue in the **unify** command where it crashed on an integration without an image file.
* Fixed an issue in the **format** command where unnecessary files were not skipped.
* Fixed an issue in the **update-release-notes** command where the *text* argument was not respected in all cases.
* Fixed an issue in the **validate** command where a warning about detailed description was given for unified or deprecated integrations.
* Improved the error returned by the **validate** command when running on files using the old format.

## 1.2.6

* No longer require setting `DEMISTO_README_VALIDATION` env var to enable README mdx validation. Validation will now run automatically if all necessary node modules are available.
* Fixed an issue in the **validate** command where the `--skip-pack-dependencies` would not skip id-set creation.
* Fixed an issue in the **validate** command where validation would fail if supplied an integration with an empty `commands` key.
* Fixed an issue in the **validate** command where validation would fail due to a required version bump for packs which are not versioned.
* Will use env var `DEMISTO_VERIFY_SSL` to determine if to use a secure connection for commands interacting with the Server when `--insecure` is not passed. If working with a local Server without a trusted certificate, you can set env var `DEMISTO_VERIFY_SSL=no` to avoid using `--insecure` on each command.
* Unifier now adds a link to the integration documentation to the integration detailed description.
* Fixed an issue in the **secrets** command where ignored secrets were not skipped.

## 1.2.5

* Added support for special fields: *defaultclassifier*, *defaultmapperin*, *defaultmapperout* in **download** command.
* Added -y option **format** command to assume "yes" as answer to all prompts and run non-interactively
* Speed up improvements for `validate` of README files.
* Updated the **format** command to adhere to the defined content schema and sub-schemas, aligning its behavior with the **validate** command.
* Added support for canvasContextConnections files in **format** command.

## 1.2.4

* Updated detailed description for community integrations.

## 1.2.3

* Fixed an issue where running **validate** failed on playbook with task that adds tags to the evidence data.
* Added the *displaypassword* field to the integration schema.
* Added new code validations to `XSOAR-linter`.
  * As warnings messages:
    * `demisto.params()` should be used only inside main function.
    * `demisto.args()` should be used only inside main function.
    * Functions args should have type annotations.
* Added `fromversion` field validation to test playbooks and scripts in **validate** command.

## 1.2.2

* Add support for warning msgs in the report and summary to **lint** command.
* Fixed an issue where **json-to-outputs** determined bool values as int.
* Fixed an issue where **update-release-notes** was crushing on `--all` flag.
* Fixed an issue where running **validate**, **update-release-notes** outside of content repo crushed without a meaningful error message.
* Added support for layoutscontainer in **init** contribution flow.
* Added a validation for tlp_color param in feeds in **validate** command.
* Added a validation for removal of integration parameters in **validate** command.
* Fixed an issue where **update-release-notes** was failing with a wrong error message when no pack or input was given.
* Improved formatting output of the **generate-docs** command.
* Add support for env variable *DEMISTO_SDK_ID_SET_REFRESH_INTERVAL*. Set this env variable to the refresh interval in minutes. The id set will be regenerated only if the refresh interval has passed since the last generation. Useful when generating Script documentation, to avoid re-generating the id_set every run.
* Added new code validations to `XSOAR-linter`.
  * As error messages:
    * Longer than 10 seconds sleep statements for non long running integrations.
    * exit() usage.
    * quit() usage.
  * As warnings messages:
    * `demisto.log` should not be used.
    * main function existence.
    * `demito.results` should not be used.
    * `return_output` should not be used.
    * try-except statement in main function.
    * `return_error` usage in main function.
    * only once `return_error` usage.
* Fixed an issue where **lint** command printed logs twice.
* Fixed an issue where *suffix* did not work as expected in the **create-content-artifacts** command.
* Added support for *prev-ver* flag in **lint** and **secrets** commands.
* Added support for *text* flag to **update-release-notes** command to add the same text to all release notes.
* Fixed an issue where **validate** did not recognize added files if they were modified locally.
* Added a validation that checks the `fromversion` field exists and is set to 5.0.0 or above when working or comparing to a non-feature branch in **validate** command.
* Added a validation that checks the certification field in the pack_metadata file is valid in **validate** command.
* The **update-release-notes** command will now automatically add docker image update to the release notes.

## 1.2.1

* Added an additional linter `XSOAR-linter` to the **lint** command which custom validates py files. currently checks for:
  * `Sys.exit` usages with non zero value.
  * Any `Print` usages.
* Fixed an issue where renamed files were failing on *validate*.
* Fixed an issue where single changed files did not required release notes update.
* Fixed an issue where doc_images required release-notes and validations.
* Added handling of dependent packs when running **update-release-notes** on changed *APIModules*.
  * Added new argument *--id-set-path* for id_set.json path.
  * When changes to *APIModule* is detected and an id_set.json is available - the command will update the dependent pack as well.
* Added handling of dependent packs when running **validate** on changed *APIModules*.
  * Added new argument *--id-set-path* for id_set.json path.
  * When changes to *APIModule* is detected and an id_set.json is available - the command will validate that the dependent pack has release notes as well.
* Fixed an issue where the find_type function didn't recognize file types correctly.
* Fixed an issue where **update-release-notes** command did not work properly on Windows.
* Added support for indicator fields in **update-release-notes** command.
* Fixed an issue where files in test dirs where being validated.

## 1.2.0

* Fixed an issue where **format** did not update the test playbook from its pack.
* Fixed an issue where **validate** validated non integration images.
* Fixed an issue where **update-release-notes** did not identified old yml integrations and scripts.
* Added revision templates to the **update-release-notes** command.
* Fixed an issue where **update-release-notes** crashed when a file was renamed.
* Fixed an issue where **validate** failed on deleted files.
* Fixed an issue where **validate** validated all images instead of packs only.
* Fixed an issue where a warning was not printed in the **format** in case a non-supported file type is inputted.
* Fixed an issue where **validate** did not fail if no release notes were added when adding files to existing packs.
* Added handling of incorrect layout paths via the **format** command.
* Refactor **create-content-artifacts** command - Efficient artifacts creation and better logging.
* Fixed an issue where image and description files were not handled correctly by **validate** and **update-release-notes** commands.
* Fixed an issue where the **format** command didn't remove all extra fields in a file.
* Added an error in case an invalid id_set.json file is found while running the **validate** command.
* Added fetch params checks to the **validate** command.

## 1.1.11

* Added line number to secrets' path in **secrets** command report.
* Fixed an issue where **init** a community pack did not present the valid support URL.
* Fixed an issue where **init** offered a non relevant pack support type.
* Fixed an issue where **lint** did not pull docker images for powershell.
* Fixed an issue where **find-dependencies** did not find all the script dependencies.
* Fixed an issue where **find-dependencies** did not collect indicator fields as dependencies for playbooks.
* Updated the **validate** and the **secrets** commands to be less dependent on regex.
* Fixed an issue where **lint** did not run on circle when docker did not return ping.
* Updated the missing release notes error message (RN106) in the **Validate** command.
* Fixed an issue where **Validate** would return missing release notes when two packs with the same substring existed in the modified files.
* Fixed an issue where **update-release-notes** would add duplicate release notes when two packs with the same substring existed in the modified files.
* Fixed an issue where **update-release-notes** would fail to bump new versions if the feature branch was out of sync with the master branch.
* Fixed an issue where a non-descriptive error would be returned when giving the **update-release-notes** command a pack which can not be found.
* Added dependencies check for *widgets* in **find-dependencies** command.
* Added a `update-docker` flag to **format** command.
* Added a `json-to-outputs` flag to the **run** command.
* Added a verbose (`-v`) flag to **format** command.
* Fixed an issue where **download** added the prefix "playbook-" to the name of playbooks.

## 1.1.10

* Updated the **init** command. Relevant only when passing the *--contribution* argument.
  * Added the *--author* option.
  * The *support* field of the pack's metadata is set to *community*.
* Added a proper error message in the **Validate** command upon a missing description in the root of the yml.
* **Format** now works with a relative path.
* **Validate** now fails when all release notes have been excluded.
* Fixed issue where correct error message would not propagate for invalid images.
* Added the *--skip-pack-dependencies* flag to **validate** command to skip pack dependencies validation. Relevant when using the *-g* flag.
* Fixed an issue where **Validate** and **Format** commands failed integrations with `defaultvalue` field in fetch incidents related parameters.
* Fixed an issue in the **Validate** command in which unified YAML files were not ignored.
* Fixed an issue in **generate-docs** where scripts and playbooks inputs and outputs were not parsed correctly.
* Fixed an issue in the **openapi-codegen** command where missing reference fields in the swagger JSON caused errors.
* Fixed an issue in the **openapi-codegen** command where empty objects in the swagger JSON paths caused errors.
* **update-release-notes** command now accept path of the pack instead of pack name.
* Fixed an issue where **generate-docs** was inserting unnecessary escape characters.
* Fixed an issue in the **update-release-notes** command where changes to the pack_metadata were not detected.
* Fixed an issue where **validate** did not check for missing release notes in old format files.

## 1.1.9

* Fixed an issue where **update-release-notes** command failed on invalid file types.

## 1.1.8

* Fixed a regression where **upload** command failed on test playbooks.
* Added new *githubUser* field in pack metadata init command.
* Support beta integration in the commands **split-yml, extract-code, generate-test-playbook and generate-docs.**
* Fixed an issue where **find-dependencies** ignored *toversion* field in content items.
* Added support for *layoutscontainer*, *classifier_5_9_9*, *mapper*, *report*, and *widget* in the **Format** command.
* Fixed an issue where **Format** will set the `ID` field to be equal to the `name` field in modified playbooks.
* Fixed an issue where **Format** did not work for test playbooks.
* Improved **update-release-notes** command:
  * Write content description to release notes for new items.
  * Update format for file types without description: Connections, Incident Types, Indicator Types, Layouts, Incident Fields.
* Added a validation for feedTags param in feeds in **validate** command.
* Fixed readme validation issue in community support packs.
* Added the **openapi-codegen** command to generate integrations from OpenAPI specification files.
* Fixed an issue were release notes validations returned wrong results for *CommonScripts* pack.
* Added validation for image links in README files in **validate** command.
* Added a validation for default value of fetch param in feeds in **validate** command.
* Fixed an issue where the **Init** command failed on scripts.

## 1.1.7

* Fixed an issue where running the **format** command on feed integrations removed the `defaultvalue` fields.
* Playbook branch marked with *skipunavailable* is now set as an optional dependency in the **find-dependencies** command.
* The **feedReputation** parameter can now be hidden in a feed integration.
* Fixed an issue where running the **unify** command on JS package failed.
* Added the *--no-update* flag to the **find-dependencies** command.
* Added the following validations in **validate** command:
  * Validating that a pack does not depend on NonSupported / Deprecated packs.

## 1.1.6

* Added the *--description* option to the **init** command.
* Added the *--contribution* option to the **init** command which converts a contribution zip to proper pack format.
* Improved **validate** command performance time and outputs.
* Added the flag *--no-docker-checks* to **validate** command to skip docker checks.
* Added the flag *--print-ignored-files* to **validate** command to print ignored files report when the command is done.
* Added the following validations in **validate** command:
  * Validating that existing release notes are not modified.
  * Validating release notes are not added to new packs.
  * Validating that the "currentVersion" field was raised in the pack_metadata for modified packs.
  * Validating that the timestamp in the "created" field in the pack_metadata is in ISO format.
* Running `demisto-sdk validate` will run the **validate** command using git and only on committed files (same as using *-g --post-commit*).
* Fixed an issue where release notes were not checked correctly in **validate** command.
* Fixed an issue in the **create-id-set** command where optional playbook tasks were not taken into consideration.
* Added a prompt to the `demisto-sdk update-release-notes` command to prompt users to commit changes before running the release notes command.
* Added support to `layoutscontainer` in **validate** command.

## 1.1.5

* Fixed an issue in **find-dependencies** command.
* **lint** command now verifies flake8 on CommonServerPython script.

## 1.1.4

* Fixed an issue with the default output file name of the **unify** command when using "." as an output path.
* **Unify** command now adds contributor details to the display name and description.
* **Format** command now adds *isFetch* and *incidenttype* fields to integration yml.
* Removed the *feedIncremental* field from the integration schema.
* **Format** command now adds *feedBypassExclusionList*, *Fetch indicators*, *feedReputation*, *feedReliability*,
     *feedExpirationPolicy*, *feedExpirationInterval* and *feedFetchInterval* fields to integration yml.
* Fixed an issue in the playbooks schema.
* Fixed an issue where generated release notes were out of order.
* Improved pack dependencies detection.
* Fixed an issue where test playbooks were mishandled in **validate** command.

## 1.1.3

* Added a validation for invalid id fields in indicators types files in **validate** command.
* Added default behavior for **update-release-notes** command.
* Fixed an error where README files were failing release notes validation.
* Updated format of generated release notes to be more user friendly.
* Improved error messages for the **update-release-notes** command.
* Added support for `Connections`, `Dashboards`, `Widgets`, and `Indicator Types` to **update-release-notes** command.
* **Validate** now supports scripts under the *TestPlaybooks* directory.
* Fixed an issue where **validate** did not support powershell files.

## 1.1.2

* Added a validation for invalid playbookID fields in incidents types files in **validate** command.
* Added a code formatter for python files.
* Fixed an issue where new and old classifiers where mixed on validate command.
* Added *feedIncremental* field to the integration schema.
* Fixed error in the **upload** command where unified YMLs were not uploaded as expected if the given input was a pack.
* Fixed an issue where the **secrets** command failed due to a space character in the file name.
* Ignored RN validation for *NonSupported* pack.
* You can now ignore IF107, SC100, RP102 error codes in the **validate** command.
* Fixed an issue where the **download** command was crashing when received as input a JS integration or script.
* Fixed an issue where **validate** command checked docker image for JS integrations and scripts.
* **validate** command now checks scheme for reports and connections.
* Fixed an issue where **validate** command checked docker when running on all files.
* Fixed an issue where **validate** command did not fail when docker image was not on the latest numeric tag.
* Fixed an issue where beta integrations were not validated correctly in **validate** command.

## 1.1.1

* fixed and issue where file types were not recognized correctly in **validate** command.
* Added better outputs for validate command.

## 1.1.0

* Fixed an issue where changes to only non-validated files would fail validation.
* Fixed an issue in **validate** command where moved files were failing validation for new packs.
* Fixed an issue in **validate** command where added files were failing validation due to wrong file type detection.
* Added support for new classifiers and mappers in **validate** command.
* Removed support of old RN format validation.
* Updated **secrets** command output format.
* Added support for error ignore on deprecated files in **validate** command.
* Improved errors outputs in **validate** command.
* Added support for linting an entire pack.

## 1.0.9

* Fixed a bug where misleading error was presented when pack name was not found.
* **Update-release-notes** now detects added files for packs with versions.
* Readme files are now ignored by **update-release-notes** and validation of release notes.
* Empty release notes no longer cause an uncaught error during validation.

## 1.0.8

* Changed the output format of demisto-sdk secrets.
* Added a validation that checkbox items are not required in integrations.
* Added pack release notes generation and validation.
* Improved pack metadata validation.
* Fixed an issue in **validate** where renamed files caused an error

## 1.0.4

* Fix the **format** command to update the `id` field to be equal to `details` field in indicator-type files, and to `name` field in incident-type & dashboard files.
* Fixed a bug in the **validate** command for layout files that had `sortValues` fields.
* Fixed a bug in the **format** command where `playbookName` field was not always present in the file.
* Fixed a bug in the **format** command where indicatorField wasn't part of the SDK schemas.
* Fixed a bug in **upload** command where created unified docker45 yml files were not deleted.
* Added support for IndicatorTypes directory in packs (for `reputation` files, instead of Misc).
* Fixed parsing playbook condition names as string instead of boolean in **validate** command
* Improved image validation in YAML files.
* Removed validation for else path in playbook condition tasks.

## 1.0.3

* Fixed a bug in the **format** command where comments were being removed from YAML files.
* Added output fields: *file_path* and *kind* for layouts in the id-set.json created by **create-id-set** command.
* Fixed a bug in the **create-id-set** command Who returns Duplicate for Layouts with a different kind.
* Added formatting to **generate-docs** command results replacing all `<br>` tags with `<br/>`.
* Fixed a bug in the **download** command when custom content contained not supported content entity.
* Fixed a bug in **format** command in which boolean strings  (e.g. 'yes' or 'no') were converted to boolean values (e.g. 'True' or 'False').
* **format** command now removes *sourceplaybookid* field from playbook files.
* Fixed a bug in **generate-docs** command in which integration dependencies were not detected when generating documentation for a playbook.

## 1.0.1

* Fixed a bug in the **unify** command when output path was provided empty.
* Improved error message for integration with no tests configured.
* Improved the error message returned from the **validate** command when an integration is missing or contains malformed fetch incidents related parameters.
* Fixed a bug in the **create** command where a unified YML with a docker image for 4.5 was copied incorrectly.
* Missing release notes message are now showing the release notes file path to update.
* Fixed an issue in the **validate** command in which unified YAML files were not ignored.
* File format suggestions are now shown in the relevant file format (JSON or YAML).
* Changed Docker image validation to fail only on non-valid ones.
* Removed backward compatibility validation when Docker image is updated.

## 1.0.0

* Improved the *upload* command to support the upload of all the content entities within a pack.
* The *upload* command now supports the improved pack file structure.
* Added an interactive option to format integrations, scripts and playbooks with No TestPlaybooks configured.
* Added an interactive option to configure *conf.json* file with missing test playbooks for integrations, scripts and playbooks
* Added *download* command to download custom content from Demisto instance to the local content repository.
* Improved validation failure messages to include a command suggestion, wherever relevant, to fix the raised issue.
* Improved 'validate' help and documentation description
* validate - checks that scripts, playbooks, and integrations have the *tests* key.
* validate - checks that test playbooks are configured in `conf.json`.
* demisto-sdk lint - Copy dir better handling.
* demisto-sdk lint - Add error when package missing in docker image.
* Added *-a , --validate-all* option in *validate* to run all validation on all files.
* Added *-i , --input* option in *validate* to run validation on a specified pack/file.
* added *-i, --input* option in *secrets* to run on a specific file.
* Added an allowed hidden parameter: *longRunning* to the hidden integration parameters validation.
* Fixed an issue with **format** command when executing with an output path of a folder and not a file path.
* Bug fixes in generate-docs command given playbook as input.
* Fixed an issue with lint command in which flake8 was not running on unit test files.

## 0.5.2

* Added *-c, --command* option in *generate-docs* to generate a specific command from an integration.
* Fixed an issue when getting README/CHANGELOG files from git and loading them.
* Removed release notes validation for new content.
* Fixed secrets validations for files with the same name in a different directory.
* demisto-sdk lint - parallelization working with specifying the number of workers.
* demisto-sdk lint - logging levels output, 3 levels.
* demisto-sdk lint - JSON report, structured error reports in JSON format.
* demisto-sdk lint - XML JUnit report for unit-tests.
* demisto-sdk lint - new packages used to accelerate execution time.
* demisto-sdk secrets - command now respects the generic whitelist, and not only the pack secrets.

## 0.5.0

[PyPI History][1]

[1]: https://pypi.org/project/demisto-sdk/#history

## 0.4.9

* Fixed an issue in *generate-docs* where Playbooks and Scripts documentation failed.
* Added a graceful error message when executing the *run" command with a misspelled command.
* Added more informative errors upon failures of the *upload* command.
* format command:
  * Added format for json files: IncidentField, IncidentType, IndicatorField, IndicatorType, Layout, Dashboard.
  * Added the *-fv --from-version*, *-nv --no-validation* arguments.
  * Removed the *-t yml_type* argument, the file type will be inferred.
  * Removed the *-g use_git* argument, running format without arguments will run automatically on git diff.
* Fixed an issue in loading playbooks with '=' character.
* Fixed an issue in *validate* failed on deleted README files.

## 0.4.8

* Added the *max* field to the Playbook schema, allowing to define it in tasks loop.
* Fixed an issue in *validate* where Condition branches checks were case sensitive.

## 0.4.7

* Added the *slareminder* field to the Playbook schema.
* Added the *common_server*, *demisto_mock* arguments to the *init* command.
* Fixed an issue in *generate-docs* where the general section was not being generated correctly.
* Fixed an issue in *validate* where Incident type validation failed.

## 0.4.6

* Fixed an issue where the *validate* command did not identify CHANGELOG in packs.
* Added a new command, *id-set* to create the id set - the content dependency tree by file IDs.

## 0.4.5

* generate-docs command:
  * Added the *use_cases*, *permissions*, *command_permissions* and *limitations*.
  * Added the *--insecure* argument to support running the script and integration command in Demisto.
  * Removed the *-t yml_type* argument, the file type will be inferred.
  * The *-o --output* argument is no longer mandatory, default value will be the input file directory.
* Added support for env var: *DEMISTO_SDK_SKIP_VERSION_CHECK*. When set version checks are skipped.
* Fixed an issue in which the CHANGELOG files did not match our scheme.
* Added a validator to verify that there are no hidden integration parameters.
* Fixed an issue where the *validate* command ran on test files.
* Removed the *env-dir* argument from the demisto-sdk.
* README files which are html files will now be skipped in the *validate* command.
* Added support for env var: *DEMISTO_README_VALIDATOR*. When not set the readme validation will not run.

## 0.4.4

* Added a validator for IncidentTypes (incidenttype-*.json).
* Fixed an issue where the -p flag in the *validate* command was not working.
* Added a validator for README.md files.
* Release notes validator will now run on: incident fields, indicator fields, incident types, dashboard and reputations.
* Fixed an issue where the validator of reputation(Indicator Type) did not check on the details field.
* Fixed an issue where the validator attempted validating non-existing files after deletions or name refactoring.
* Removed the *yml_type* argument in the *split-yml*, *extract-code* commands.
* Removed the *file_type* argument in the *generate-test-playbook* command.
* Fixed the *insecure* argument in *upload*.
* Added the *insecure* argument in *run-playbook*.
* Standardise the *-i --input*, *-o --output* to demisto-sdk commands.

## 0.4.3

* Fixed an issue where the incident and indicator field BC check failed.
* Support for linting and unit testing PowerShell integrations.

## 0.4.2

* Fixed an issue where validate failed on Windows.
* Added a validator to verify all branches are handled in conditional task in a playbook.
* Added a warning message when not running the latest sdk version.
* Added a validator to check that the root is connected to all tasks in the playbook.
* Added a validator for Dashboards (dashboard-*.json).
* Added a validator for Indicator Types (reputation-*.json).
* Added a BC validation for changing incident field type.
* Fixed an issue where init command would generate an invalid yml for scripts.
* Fixed an issue in misleading error message in v2 validation hook.
* Fixed an issue in v2 hook which now is set only on newly added scripts.
* Added more indicative message for errors in yaml files.
* Disabled pykwalify info log prints.

## 0.3.10

* Added a BC check for incident fields - changing from version is not allowed.
* Fixed an issue in create-content-artifacts where scripts in Packs in TestPlaybooks dir were copied with a wrong prefix.

## 0.3.9

* Added a validation that incident field can not be required.
* Added validation for fetch incident parameters.
* Added validation for feed integration parameters.
* Added to the *format* command the deletion of the *sourceplaybookid* field.
* Fixed an issue where *fieldMapping* in playbook did not pass the scheme validation.
* Fixed an issue where *create-content-artifacts* did not copy TestPlaybooks in Packs without prefix of *playbook-*.
* Added a validation the a playbook can not have a rolename set.
* Added to the image validator the new DBot default image.
* Added the fields: elasticcommonfields, quiet, quietmode to the Playbook schema.
* Fixed an issue where *validate* failed on integration commands without outputs.
* Added a new hook for naming of v2 integrations and scripts.

## 0.3.8

* Fixed an issue where *create-content-artifact* was not loading the data in the yml correctly.
* Fixed an issue where *unify* broke long lines in script section causing syntax errors

## 0.3.7

* Added *generate-docs* command to generate documentation file for integration, playbook or script.
* Fixed an issue where *unify* created a malformed integration yml.
* Fixed an issue where demisto-sdk **init** creates unit-test file with invalid import.

## 0.3.6

* Fixed an issue where demisto-sdk **validate** failed on modified scripts without error message.

## 0.3.5

* Fixed an issue with docker tag validation for integrations.
* Restructured repo source code.

## 0.3.4

* Saved failing unit tests as a file.
* Fixed an issue where "_test" file for scripts/integrations created using **init** would import the "HelloWorld" templates.
* Fixed an issue in demisto-sdk **validate** - was failing on backward compatiblity check
* Fixed an issue in demisto-sdk **secrets** - empty line in .secrets-ignore always made the secrets check to pass
* Added validation for docker image inside integrations and scripts.
* Added --use-git flag to **format** command to format all changed files.
* Fixed an issue where **validate** did not fail on dockerimage changes with bc check.
* Added new flag **--ignore-entropy** to demisto-sdk **secrets**, this will allow skip entropy secrets check.
* Added --outfile to **lint** to allow saving failed packages to a file.

## 0.3.3

* Added backwards compatibility break error message.
* Added schema for incident types.
* Added **additionalinfo** field to as an available field for integration configuration.
* Added pack parameter for **init**.
* Fixed an issue where error would appear if name parameter is not set in **init**.

## 0.3.2

* Fixed the handling of classifier files in **validate**.

## 0.3.1

* Fixed the handling of newly created reputation files in **validate**.
* Added an option to perform **validate** on a specific file.

## 0.3.0

* Added support for multi-package **lint** both with parallel and without.
* Added all parameter in **lint** to run on all packages and packs in content repository.
* Added **format** for:
  * Scripts
  * Playbooks
  * Integrations
* Improved user outputs for **secrets** command.
* Fixed an issue where **lint** would run pytest and pylint only on a single docker per integration.
* Added auto-complete functionality to demisto-sdk.
* Added git parameter in **lint** to run only on changed packages.
* Added the **run-playbook** command
* Added **run** command which runs a command in the Demisto playground.
* Added **upload** command which uploads an integration or a script to a Demisto instance.
* Fixed and issue where **validate** checked if release notes exist for new integrations and scripts.
* Added **generate-test-playbook** command which generates a basic test playbook for an integration or a script.
* **validate** now supports indicator fields.
* Fixed an issue with layouts scheme validation.
* Adding **init** command.
* Added **json-to-outputs** command which generates the yaml section for outputs from an API raw response.

## 0.2.6

* Fixed an issue with locating release notes for beta integrations in **validate**.

## 0.2.5

* Fixed an issue with locating release notes for beta integrations in **validate**.

## 0.2.4

* Adding image validation to Beta_Integration and Packs in **validate**.

## 0.2.3

* Adding Beta_Integration to the structure validation process.
* Fixing bug where **validate** did checks on TestPlaybooks.
* Added requirements parameter to **lint**.

## 0.2.2

* Fixing bug where **lint** did not return exit code 1 on failure.
* Fixing bug where **validate** did not print error message in case no release notes were give.

## 0.2.1

* **Validate** now checks that the id and name fields are identical in yml files.
* Fixed a bug where sdk did not return any exit code.

## 0.2.0

* Added Release Notes Validator.
* Fixed the Unifier selection of your python file to use as the code.
* **Validate** now supports Indicator fields.
* Fixed a bug where **validate** and **secrets** did not return exit code 1 on failure.
* **Validate** now runs on newly added scripts.

## 0.1.8

* Added support for `--version`.
* Fixed an issue in file_validator when calling `checked_type` method with script regex.

## 0.1.2

* Restructuring validation to support content packs.
* Added secrets validation.
* Added content bundle creation.
* Added lint and unit test run.

## 0.1.1

* Added new logic to the unifier.
* Added detailed README.
* Some small adjustments and fixes.

## 0.1.0

Capabilities:

* **Extract** components(code, image, description etc.) from a Demisto YAML file into a directory.
* **Unify** components(code, image, description etc.) to a single Demisto YAML file.
* **Validate** Demisto content files.<|MERGE_RESOLUTION|>--- conflicted
+++ resolved
@@ -1,9 +1,6 @@
 # Changelog
 ## Unreleased
-<<<<<<< HEAD
 * Added new **validate** checks, preventing unwanted changes of the marketplaces (BC108,BC109), toversion (BC107)  and fromversion (BC106) fields.
-
-=======
 * Added a check to **is_docker_image_latest_tag** to only fail the validation on non-latest image tag when the current tag is older than 3 days.
 * Fixed an issue where **upload** would not properly show the installed version in the UI.
 * Fixed an issue where the `contribution_converter` failed replacing generated release notes with the contribution form release notes.
@@ -13,7 +10,6 @@
 * Fixed the **generate-test-playbook** which failed on an unexpected keyword argument - 'console_log_threshold'.
 * Fixed an issue where **prepare-content** would not properly parse the `fromVersion` and `toVersion` attributes of XSIAM-Dashbaord and XSIAM-Report content items.
 * Fixed an issue where **validate** command did not fail on non-existent dependency ids of non-mandatory dependant content.
->>>>>>> 1a0609ef
 
 ## 1.15.5
 * **Breaking Change**: The default of the **upload** command `--zip` argument is `true`. To upload packs as custom content items use the `--no-zip` argument.
