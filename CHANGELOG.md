# Changelog
* When in private repo without `DEMSITO_SDK_GITHUB_TOKEN` configured, get_remote_file will take files from the local origin/master.
* Enhanced the **unify** command when giving input of a file and not a directory return a clear error message.
* Added a validation to ensure integrations are not skipped and at least one test playbook is not skipped for each integration or script.
* Added to the Content Tests support for `context_print_dt`, which queries the incident context and prints the result as a json.
* Added new validation for the `xsoar_config.json` file in the **validate** command.
<<<<<<< HEAD
* Fixed an issue where running **init** command without filling the metadata file.
=======
* Added a version differences section to readme in **generate-docs** command.
* Added the *--docs-format* flag in the **integration-diff** command to get the output in README format.
* Added the *--input-old-version* and *--skip-breaking-changes* flags in the **generate-docs** command to get the details for the breaking section and to skip the breaking changes section.
>>>>>>> a2d20cc5

# 1.4.0
* Enable passing a comma-separated list of paths for the `--input` option of the **lint** command.
* Added new validation of unimplemented test-module command in the code to the `XSOAR-linter` in the **lint** command.
* Fixed the **generate-docs** to handle integration authentication parameter.
* Added a validation to ensure that description and README do not contain the word 'Demisto'.
* Improved the deprecated message validation required from playbooks and scripts.
* Added the `--quite-bc-validation` flag for the **validate** command to run the backwards compatibility validation in quite mode (errors is treated like warnings).
* Fixed the **update release notes** command to display a name for old layouts.
* Added the ability to append to the pack README credit to contributors.
* Added identification for parameter differences in **integration-diff** command.
* Fixed **format** to use git as a default value.
* Updated the **upload** command to support reports.
* Fixed an issue where **generate-docs** command was displaying 'None' when credentials parameter display field configured was not configured.
* Fixed an issue where **download** did not return exit code 1 on failure.
* Updated the validation that incident fields' names do not contain the word incident will aplly to core packs only.
* Added a playbook validation to verify all conditional tasks have an 'else' path in **validate** command.
* Renamed the GitHub authentication token environment variable `GITHUB_TOKEN` to `DEMITO_SDK_GITHUB_TOKEN`.
* Added to the **update-release-notes** command automatic addition to git when new release notes file is created.
* Added validation to ensure that integrations, scripts, and playbooks do not contain the entity type in their names.
* Added the **convert** command to convert entities between XSOAR versions.
* Added the *--deprecate* flag in **format** command to deprecate integrations, scripts, and playbooks.
* Fixed an issue where ignoring errors did not work when running the **validate** command on specific files (-i).

# 1.3.9
* Added a validation verifying that the pack's README.md file is not equal to pack description.
* Fixed an issue where the **Assume yes** flag did not work properly for some entities in the **format** command.
* Improved the error messages for separators in folder and file names in the **validate** command.
* Removed the **DISABLE_SDK_VERSION_CHECK** environment variable. To disable new version checks, use the **DEMISTO_SDK_SKIP_VERSION_CHECK** envirnoment variable.
* Fixed an issue where the demisto-sdk version check failed due to a rate limit.
* Fixed an issue with playbooks scheme validation.

# 1.3.8
* Updated the **secrets** command to work on forked branches.

# 1.3.7
* Added a validation to ensure correct image and description file names.
* Fixed an issue where the **validate** command failed when 'display' field in credentials param in yml is empty but 'displaypassword' was provided.
* Added the **integration-diff** command to check differences between two versions of an integration and to return a report of missing and changed elements in the new version.
* Added a validation verifying that the pack's README.md file is not missing or empty for partner packs or packs contains use cases.
* Added a validation to ensure that the integration and script folder and file names will not contain separators (`_`, `-`, ` `).
* When formatting new pack, the **format** command will set the *fromversion* key to 5.5.0 in the new files without fromversion.

# 1.3.6
* Added a validation that core packs are not dependent on non-core packs.
* Added a validation that a pack name follows XSOAR standards.
* Fixed an issue where in some cases the `get_remote_file` function failed due to an invalid path.
* Fixed an issue where running **update-release-notes** with updated integration logo, did not detect any file changes.
* Fixed an issue where the **create-id-set** command did not identify unified integrations correctly.
* Fixed an issue where the `CommonTypes` pack was not identified as a dependency for all feed integrations.
* Added support for running SDK commands in private repositories.
* Fixed an issue where running the **init** command did not set the correct category field in an integration .yml file for a newly created pack.
* When formatting new contributed pack, the **format** command will set the *fromversion* key to 6.0.0 in the relevant files.
* If the environment variable "DISABLE_SDK_VERSION_CHECK" is define, the demisto-sdk will no longer check for newer version when running a command.
* Added the `--use-pack-metadata` flag for the **find-dependencies** command to update the calculated dependencies using the the packs metadata files.
* Fixed an issue where **validate** failed on scripts in case the `outputs` field was set to `None`.
* Fixed an issue where **validate** was failing on editing existing release notes.
* Added a validation for README files verifying that the file doesn't contain template text copied from HelloWorld or HelloWorldPremium README.

# 1.3.5
* Added a validation that layoutscontainer's id and name are matching. Updated the format of layoutcontainer to include update_id too.
* Added a validation that commands' names and arguments in core packs, or scripts' arguments do not contain the word incident.
* Fixed issue where running the **generate-docs** command with -c flag ran all the commands and not just the commands specified by the flag.
* Fixed the error message of the **validate** command to not always suggest adding the *description* field.
* Fixed an issue where running **format** on feed integration generated invalid parameter structure.
* Fixed an issue where the **generate-docs** command did not add all the used scripts in a playbook to the README file.
* Fixed an issue where contrib/partner details might be added twice to the same file, when using unify and create-content-artifacts commands
* Fixed issue where running **validate** command on image-related integration did not return the correct outputs to json file.
* When formatting playbooks, the **format** command will now remove empty fields from SetIncident, SetIndicator, CreateNewIncident, CreateNewIndicator script arguments.
* Added an option to fill in the developer email when running the **init** command.

# 1.3.4
* Updated the **validate** command to check that the 'additionalinfo' field only contains the expected value for feed required parameters and not equal to it.
* Added a validation that community/partner details are not in the detailed description file.
* Added a validation that the Use Case tag in pack_metadata file is only used when the pack contains at least one PB, Incident Type or Layout.
* Added a validation that makes sure outputs in integrations are matching the README file when only README has changed.
* Added the *hidden* field to the integration schema.
* Fixed an issue where running **format** on a playbook whose `name` does not equal its `id` would cause other playbooks who use that playbook as a sub-playbook to fail.
* Added support for local custom command configuration file `.demisto-sdk-conf`.
* Updated the **format** command to include an update to the description file of an integration, to remove community/partner details.

# 1.3.3
* Fixed an issue where **lint** failed where *.Dockerfile* exists prior running the lint command.
* Added FeedHelloWorld template option for *--template* flag in **demisto-sdk init** command.
* Fixed issue where **update-release-notes** deleted release note file if command was called more than once.
* Fixed issue where **update-release-notes** added docker image release notes every time the command was called.
* Fixed an issue where running **update-release-notes** on a pack with newly created integration, had also added a docker image entry in the release notes.
* Fixed an issue where `XSOAR-linter` did not find *NotImplementedError* in main.
* Added validation for README files verifying their length (over 30 chars).
* When using *-g* flag in the **validate** command it will now ignore untracked files by default.
* Added the *--include-untracked* flag to the **validate** command to include files which are untracked by git in the validation process.
* Improved the `pykwalify` error outputs in the **validate** command.
* Added the *--print-pykwalify* flag to the **validate** command to print the unchanged output from `pykwalify`.

# 1.3.2
* Updated the format of the outputs when using the *--json-file* flag to create a JSON file output for the **validate** and **lint** commands.
* Added the **doc-review** command to check spelling in .md and .yml files as well as a basic release notes review.
* Added a validation that a pack's display name does not already exist in content repository.
* Fixed an issue where the **validate** command failed to detect duplicate params in an integration.
* Fixed an issue where the **validate** command failed to detect duplicate arguments in a command in an integration.

# 1.3.1
* Fixed an issue where the **validate** command failed to validate the release notes of beta integrations.
* Updated the **upload** command to support indicator fields.
* The **validate** and **update-release-notes** commands will now check changed files against `demisto/master` if it is configured locally.
* Fixed an issue where **validate** would incorrectly identify files as renamed.
* Added a validation that integration properties (such as feed, mappers, mirroring, etc) are not removed.
* Fixed an issue where **validate** failed when comparing branch against commit hash.
* Added the *--no-pipenv* flag to the **split-yml** command.
* Added a validation that incident fields and incident types are not removed from mappers.
* Fixed an issue where the *c
reate-id-set* flag in the *validate* command did not work while not using git.
* Added the *hiddenusername* field to the integration schema.
* Added a validation that images that are not integration images, do not ask for a new version or RN

# 1.3.0
* Do not collect optional dependencies on indicator types reputation commands.
* Fixed an issue where downloading indicator layoutscontainer objects failed.
* Added a validation that makes sure outputs in integrations are matching the README file.
* Fixed an issue where the *create-id-set* flag in the **validate** command did not work.
* Added a warning in case no id_set file is found when running the **validate** command.
* Fixed an issue where changed files were not recognised correctly on forked branches in the **validate** and the **update-release-notes** commands.
* Fixed an issue when files were classified incorrectly when running *update-release-notes*.
* Added a validation that integration and script file paths are compatible with our convention.
* Fixed an issue where id_set.json file was re created whenever running the generate-docs command.
* added the *--json-file* flag to create a JSON file output for the **validate** and **lint** commands.

# 1.2.19
* Fixed an issue where merge id_set was not updated to work with the new entity of Packs.
* Added a validation that the playbook's version matches the version of its sub-playbooks, scripts, and integrations.

# 1.2.18
* Changed the *skip-id-set-creation* flag to *create-id-set* in the **validate** command. Its default value will be False.
* Added support for the 'cve' reputation command in default arg validation.
* Filter out generic and reputation command from scripts and playbooks dependencies calculation.
* Added support for the incident fields in outgoing mappers in the ID set.
* Added a validation that the taskid field and the id field under the task field are both from uuid format and contain the same value.
* Updated the **format** command to generate uuid value for the taskid field and for the id under the task field in case they hold an invalid values.
* Exclude changes from doc_files directory on validation.
* Added a validation that an integration command has at most one default argument.
* Fixing an issue where pack metadata version bump was not enforced when modifying an old format (unified) file.
* Added validation that integration parameter's display names are capitalized and spaced using whitespaces and not underscores.
* Fixed an issue where beta integrations where not running deprecation validations.
* Allowed adding additional information to the deprecated description.
* Fixing an issue when escaping less and greater signs in integration params did not work as expected.

# 1.2.17
* Added a validation that the classifier of an integration exists.
* Added a validation that the mapper of an integration exists.
* Added a validation that the incident types of a classifier exist.
* Added a validation that the incident types of a mapper exist.
* Added support for *text* argument when running **demisto-sdk update-release-notes** on the ApiModules pack.
* Added a validation for the minimal version of an indicator field of type grid.
* Added new validation for incident and indicator fields in classifiers mappers and layouts exist in the content.
* Added cache for get_remote_file to reducing failures from accessing the remote repo.
* Fixed an issue in the **format** command where `_dev` or `_copy` suffixes weren't removed from the `id` of the given playbooks.
* Playbook dependencies from incident and indicator fields are now marked as optional.
* Mappers dependencies from incident types and incident fields are now marked as optional.
* Classifier dependencies from incident types are now marked as optional.
* Updated **demisto-sdk init** command to no longer create `created` field in pack_metadata file
* Updated **generate-docs** command to take the parameters names in setup section from display field and to use additionalinfo field when exist.
* Using the *verbose* argument in the **find-dependencies** command will now log to the console.
* Improved the deprecated message validation required from integrations.
* Fixed an issue in the **generate-docs** command where **Context Example** section was created when it was empty.

# 1.2.16
* Added allowed ignore errors to the *IDSetValidator*.
* Fixed an issue where an irrelevant id_set validation ran in the **validate** command when using the *--id-set* flag.
* Fixed an issue were **generate-docs** command has failed if a command did not exist in commands permissions file.
* Improved a **validate** command message for missing release notes of api module dependencies.

# 1.2.15
* Added the *ID101* to the allowed ignored errors.

# 1.2.14
* SDK repository is now mypy check_untyped_defs complaint.
* The lint command will now ignore the unsubscriptable-object (E1136) pylint error in dockers based on python 3.9 - this will be removed once a new pylint version is released.
* Added an option for **format** to run on a whole pack.
* Added new validation of unimplemented commands from yml in the code to `XSOAR-linter`.
* Fixed an issue where Auto-Extract fields were only checked for newly added incident types in the **validate** command.
* Added a new warning validation of direct access to args/params dicts to `XSOAR-linter`.

# 1.2.13
* Added new validation of indicators usage in CommandResults to `XSOAR-linter`.
* Running **demisto-sdk lint** will automatically run on changed files (same behavior as the -g flag).
* Removed supported version message from the documentation when running **generate_docs**.
* Added a print to indicate backwards compatibility is being checked in **validate** command.
* Added a percent print when running the **validate** command with the *-a* flag.
* Fixed a regression in the **upload** command where it was ignoring `DEMISTO_VERIFY_SSL` env var.
* Fixed an issue where the **upload** command would fail to upload beta integrations.
* Fixed an issue where the **validate** command did not create the *id_set.json* file when running with *-a* flag.
* Added price change validation in the **validate** command.
* Added validations that checks in read-me for empty sections or leftovers from the auto generated read-me that should be changed.
* Added new code validation for *NotImplementedError* to raise a warning in `XSOAR-linter`.
* Added validation for support types in the pack metadata file.
* Added support for *--template* flag in **demisto-sdk init** command.
* Fixed an issue with running **validate** on master branch where the changed files weren't compared to previous commit when using the *-g* flag.
* Fixed an issue where the `XSOAR-linter` ran *NotImplementedError* validation on scripts.
* Added support for Auto-Extract feature validation in incident types in the **validate** command.
* Fixed an issue in the **lint** command where the *-i* flag was ignored.
* Improved **merge-id-sets** command to support merge between two ID sets that contain the same pack.
* Fixed an issue in the **lint** command where flake8 ran twice.

# 1.2.12
* Bandit now reports also on medium severity issues.
* Fixed an issue with support for Docker Desktop on Mac version 2.5.0+.
* Added support for vulture and mypy linting when running without docker.
* Added support for *prev-ver* flag in **update-release-notes** command.
* Improved retry support when building docker images for linting.
* Added the option to create an ID set on a specific pack in **create-id-set** command.
* Added the *--skip-id-set-creation* flag to **validate** command in order to add the capability to run validate command without creating id_set validation.
* Fixed an issue where **validate** command checked docker image tag on ApiModules pack.
* Fixed an issue where **find-dependencies** did not calculate dashboards and reports dependencies.
* Added supported version message to the documentation and release notes files when running **generate_docs** and **update-release-notes** commands respectively.
* Added new code validations for *NotImplementedError* exception raise to `XSOAR-linter`.
* Command create-content-artifacts additional support for **Author_image.png** object.
* Fixed an issue where schemas were not enforced for incident fields, indicator fields and old layouts in the validate command.
* Added support for **update-release-notes** command to update release notes according to master branch.

# 1.2.11
* Fixed an issue where the ***generate-docs*** command reset the enumeration of line numbering after an MD table.
* Updated the **upload** command to support mappers.
* Fixed an issue where exceptions were no printed in the **format** while the *--verbose* flag is set.
* Fixed an issue where *--assume-yes* flag did not work in the **format** command when running on a playbook without a `fromversion` field.
* Fixed an issue where the **format** command would fail in case `conf.json` file was not found instead of skipping the update.
* Fixed an issue where integration with v2 were recognised by the `name` field instead of the `display` field in the **validate** command.
* Added a playbook validation to check if a task script exists in the id set in the **validate** command.
* Added new integration category `File Integrity Management` in the **validate** command.

# 1.2.10
* Added validation for approved content pack use-cases and tags.
* Added new code validations for *CommonServerPython* import to `XSOAR-linter`.
* Added *default value* and *predefined values* to argument description in **generate-docs** command.
* Added a new validation that checks if *get-mapping-fields* command exists if the integration schema has *{ismappable: true}* in **validate** command.
* Fixed an issue where the *--staged* flag recognised added files as modified in the **validate** command.
* Fixed an issue where a backwards compatibility warning was raised for all added files in the **validate** command.
* Fixed an issue where **validate** command failed when no tests were given for a partner supported pack.
* Updated the **download** command to support mappers.
* Fixed an issue where the ***format*** command added a duplicate parameter.
* For partner supported content packs, added support for a list of emails.
* Removed validation of README files from the ***validate*** command.
* Fixed an issue where the ***validate*** command required release notes for ApiModules pack.

# 1.2.9
* Fixed an issue in the **openapi_codegen** command where it created duplicate functions name from the swagger file.
* Fixed an issue in the **update-release-notes** command where the *update type* argument was not verified.
* Fixed an issue in the **validate** command where no error was raised in case a non-existing docker image was presented.
* Fixed an issue in the **format** command where format failed when trying to update invalid Docker image.
* The **format** command will now preserve the **isArray** argument in integration's reputation commands and will show a warning if it set to **false**.
* Fixed an issue in the **lint** command where *finally* clause was not supported in main function.
* Fixed an issue in the **validate** command where changing any entity ID was not validated.
* Fixed an issue in the **validate** command where *--staged* flag did not bring only changed files.
* Fixed the **update-release-notes** command to ignore changes in the metadata file.
* Fixed the **validate** command to ignore metadata changes when checking if a version bump is needed.


# 1.2.8
* Added a new validation that checks in playbooks for the usage of `DeleteContext` in **validate** command.
* Fixed an issue in the **upload** command where it would try to upload content entities with unsupported versions.
* Added a new validation that checks in playbooks for the usage of specific instance in **validate** command.
* Added the **--staged** flag to **validate** command to run on staged files only.


# 1.2.7
* Changed input parameters in **find-dependencies** command.
   - Use ***-i, --input*** instead of ***-p, --path***.
   - Use ***-idp, --id-set-path*** instead of ***-i, --id-set-path***.
* Fixed an issue in the **unify** command where it crashed on an integration without an image file.
* Fixed an issue in the **format** command where unnecessary files were not skipped.
* Fixed an issue in the **update-release-notes** command where the *text* argument was not respected in all cases.
* Fixed an issue in the **validate** command where a warning about detailed description was given for unified or deprecated integrations.
* Improved the error returned by the **validate** command when running on files using the old format.

# 1.2.6
* No longer require setting `DEMISTO_README_VALIDATION` env var to enable README mdx validation. Validation will now run automatically if all necessary node modules are available.
* Fixed an issue in the **validate** command where the `--skip-pack-dependencies` would not skip id-set creation.
* Fixed an issue in the **validate** command where validation would fail if supplied an integration with an empty `commands` key.
* Fixed an issue in the **validate** command where validation would fail due to a required version bump for packs which are not versioned.
* Will use env var `DEMISTO_VERIFY_SSL` to determine if to use a secure connection for commands interacting with the Server when `--insecure` is not passed. If working with a local Server without a trusted certificate, you can set env var `DEMISTO_VERIFY_SSL=no` to avoid using `--insecure` on each command.
* Unifier now adds a link to the integration documentation to the integration detailed description.
* Fixed an issue in the **secrets** command where ignored secrets were not skipped.

# 1.2.5
* Added support for special fields: *defaultclassifier*, *defaultmapperin*, *defaultmapperout* in **download** command.
* Added -y option **format** command to assume "yes" as answer to all prompts and run non-interactively
* Speed up improvements for `validate` of README files.
* Updated the **format** command to adhere to the defined content schema and sub-schemas, aligning its behavior with the **validate** command.
* Added support for canvasContextConnections files in **format** command.

# 1.2.4
* Updated detailed description for community integrations.

# 1.2.3
* Fixed an issue where running **validate** failed on playbook with task that adds tags to the evidence data.
* Added the *displaypassword* field to the integration schema.
* Added new code validations to `XSOAR-linter`.
    * As warnings messages:
        * `demisto.params()` should be used only inside main function.
        * `demisto.args()` should be used only inside main function.
        * Functions args should have type annotations.
* Added `fromversion` field validation to test playbooks and scripts in **validate** command.

# 1.2.2
* Add support for warning msgs in the report and summary to **lint** command.
* Fixed an issue where **json-to-outputs** determined bool values as int.
* Fixed an issue where **update-release-notes** was crushing on `--all` flag.
* Fixed an issue where running **validate**, **update-release-notes** outside of content repo crushed without a meaningful error message.
* Added support for layoutscontainer in **init** contribution flow.
* Added a validation for tlp_color param in feeds in **validate** command.
* Added a validation for removal of integration parameters in **validate** command.
* Fixed an issue where **update-release-notes** was failing with a wrong error message when no pack or input was given.
* Improved formatting output of the **generate-docs** command.
* Add support for env variable *DEMISTO_SDK_ID_SET_REFRESH_INTERVAL*. Set this env variable to the refresh interval in minutes. The id set will be regenerated only if the refresh interval has passed since the last generation. Useful when generating Script documentation, to avoid re-generating the id_set every run.
* Added new code validations to `XSOAR-linter`.
    * As error messages:
        * Longer than 10 seconds sleep statements for non long running integrations.
        * exit() usage.
        * quit() usage.
    * As warnings messages:
        * `demisto.log` should not be used.
        * main function existence.
        * `demito.results` should not be used.
        * `return_output` should not be used.
        * try-except statement in main function.
        * `return_error` usage in main function.
        * only once `return_error` usage.
* Fixed an issue where **lint** command printed logs twice.
* Fixed an issue where *suffix* did not work as expected in the **create-content-artifacts** command.
* Added support for *prev-ver* flag in **lint** and **secrets** commands.
* Added support for *text* flag to **update-release-notes** command to add the same text to all release notes.
* Fixed an issue where **validate** did not recognize added files if they were modified locally.
* Added a validation that checks the `fromversion` field exists and is set to 5.0.0 or above when working or comparing to a non-feature branch in **validate** command.
* Added a validation that checks the certification field in the pack_metadata file is valid in **validate** command.
* The **update-release-notes** command will now automatically add docker image update to the release notes.

# 1.2.1
* Added an additional linter `XSOAR-linter` to the **lint** command which custom validates py files. currently checks for:
    * `Sys.exit` usages with non zero value.
    * Any `Print` usages.
* Fixed an issue where renamed files were failing on *validate*.
* Fixed an issue where single changed files did not required release notes update.
* Fixed an issue where doc_images required release-notes and validations.
* Added handling of dependent packs when running **update-release-notes** on changed *APIModules*.
    * Added new argument *--id-set-path* for id_set.json path.
    * When changes to *APIModule* is detected and an id_set.json is available - the command will update the dependent pack as well.
* Added handling of dependent packs when running **validate** on changed *APIModules*.
    * Added new argument *--id-set-path* for id_set.json path.
    * When changes to *APIModule* is detected and an id_set.json is available - the command will validate that the dependent pack has release notes as well.
* Fixed an issue where the find_type function didn't recognize file types correctly.
* Fixed an issue where **update-release-notes** command did not work properly on Windows.
* Added support for indicator fields in **update-release-notes** command.
* Fixed an issue where files in test dirs where being validated.


# 1.2.0
* Fixed an issue where **format** did not update the test playbook from its pack.
* Fixed an issue where **validate** validated non integration images.
* Fixed an issue where **update-release-notes** did not identified old yml integrations and scripts.
* Added revision templates to the **update-release-notes** command.
* Fixed an issue where **update-release-notes** crashed when a file was renamed.
* Fixed an issue where **validate** failed on deleted files.
* Fixed an issue where **validate** validated all images instead of packs only.
* Fixed an issue where a warning was not printed in the **format** in case a non-supported file type is inputted.
* Fixed an issue where **validate** did not fail if no release notes were added when adding files to existing packs.
* Added handling of incorrect layout paths via the **format** command.
* Refactor **create-content-artifacts** command - Efficient artifacts creation and better logging.
* Fixed an issue where image and description files were not handled correctly by **validate** and **update-release-notes** commands.
* Fixed an issue where the **format** command didn't remove all extra fields in a file.
* Added an error in case an invalid id_set.json file is found while running the **validate** command.
* Added fetch params checks to the **validate** command.

# 1.1.11
* Added line number to secrets' path in **secrets** command report.
* Fixed an issue where **init** a community pack did not present the valid support URL.
* Fixed an issue where **init** offered a non relevant pack support type.
* Fixed an issue where **lint** did not pull docker images for powershell.
* Fixed an issue where **find-dependencies** did not find all the script dependencies.
* Fixed an issue where **find-dependencies** did not collect indicator fields as dependencies for playbooks.
* Updated the **validate** and the **secrets** commands to be less dependent on regex.
* Fixed an issue where **lint** did not run on circle when docker did not return ping.
* Updated the missing release notes error message (RN106) in the **Validate** command.
* Fixed an issue where **Validate** would return missing release notes when two packs with the same substring existed in the modified files.
* Fixed an issue where **update-release-notes** would add duplicate release notes when two packs with the same substring existed in the modified files.
* Fixed an issue where **update-release-notes** would fail to bump new versions if the feature branch was out of sync with the master branch.
* Fixed an issue where a non-descriptive error would be returned when giving the **update-release-notes** command a pack which can not be found.
* Added dependencies check for *widgets* in **find-dependencies** command.
* Added a `update-docker` flag to **format** command.
* Added a `json-to-outputs` flag to the **run** command.
* Added a verbose (`-v`) flag to **format** command.
* Fixed an issue where **download** added the prefix "playbook-" to the name of playbooks.

# 1.1.10
* Updated the **init** command. Relevant only when passing the *--contribution* argument.
   * Added the *--author* option.
   * The *support* field of the pack's metadata is set to *community*.
* Added a proper error message in the **Validate** command upon a missing description in the root of the yml.
* **Format** now works with a relative path.
* **Validate** now fails when all release notes have been excluded.
* Fixed issue where correct error message would not propagate for invalid images.
* Added the *--skip-pack-dependencies* flag to **validate** command to skip pack dependencies validation. Relevant when using the *-g* flag.
* Fixed an issue where **Validate** and **Format** commands failed integrations with `defaultvalue` field in fetch incidents related parameters.
* Fixed an issue in the **Validate** command in which unified YAML files were not ignored.
* Fixed an issue in **generate-docs** where scripts and playbooks inputs and outputs were not parsed correctly.
* Fixed an issue in the **openapi-codegen** command where missing reference fields in the swagger JSON caused errors.
* Fixed an issue in the **openapi-codegen** command where empty objects in the swagger JSON paths caused errors.
* **update-release-notes** command now accept path of the pack instead of pack name.
* Fixed an issue where **generate-docs** was inserting unnecessary escape characters.
* Fixed an issue in the **update-release-notes** command where changes to the pack_metadata were not detected.
* Fixed an issue where **validate** did not check for missing release notes in old format files.

# 1.1.9
* Fixed an issue where **update-release-notes** command failed on invalid file types.

# 1.1.8
* Fixed a regression where **upload** command failed on test playbooks.
* Added new *githubUser* field in pack metadata init command.
* Support beta integration in the commands **split-yml, extract-code, generate-test-playbook and generate-docs.**
* Fixed an issue where **find-dependencies** ignored *toversion* field in content items.
* Added support for *layoutscontainer*, *classifier_5_9_9*, *mapper*, *report*, and *widget* in the **Format** command.
* Fixed an issue where **Format** will set the `ID` field to be equal to the `name` field in modified playbooks.
* Fixed an issue where **Format** did not work for test playbooks.
* Improved **update-release-notes** command:
    * Write content description to release notes for new items.
    * Update format for file types without description: Connections, Incident Types, Indicator Types, Layouts, Incident Fields.
* Added a validation for feedTags param in feeds in **validate** command.
* Fixed readme validation issue in community support packs.
* Added the **openapi-codegen** command to generate integrations from OpenAPI specification files.
* Fixed an issue were release notes validations returned wrong results for *CommonScripts* pack.
* Added validation for image links in README files in **validate** command.
* Added a validation for default value of fetch param in feeds in **validate** command.
* Fixed an issue where the **Init** command failed on scripts.

# 1.1.7
* Fixed an issue where running the **format** command on feed integrations removed the `defaultvalue` fields.
* Playbook branch marked with *skipunavailable* is now set as an optional dependency in the **find-dependencies** command.
* The **feedReputation** parameter can now be hidden in a feed integration.
* Fixed an issue where running the **unify** command on JS package failed.
* Added the *--no-update* flag to the **find-dependencies** command.
* Added the following validations in **validate** command:
   * Validating that a pack does not depend on NonSupported / Deprecated packs.

# 1.1.6
* Added the *--description* option to the **init** command.
* Added the *--contribution* option to the **init** command which converts a contribution zip to proper pack format.
* Improved **validate** command performance time and outputs.
* Added the flag *--no-docker-checks* to **validate** command to skip docker checks.
* Added the flag *--print-ignored-files* to **validate** command to print ignored files report when the command is done.
* Added the following validations in **validate** command:
   * Validating that existing release notes are not modified.
   * Validating release notes are not added to new packs.
   * Validating that the "currentVersion" field was raised in the pack_metadata for modified packs.
   * Validating that the timestamp in the "created" field in the pack_metadata is in ISO format.
* Running `demisto-sdk validate` will run the **validate** command using git and only on committed files (same as using *-g --post-commit*).
* Fixed an issue where release notes were not checked correctly in **validate** command.
* Fixed an issue in the **create-id-set** command where optional playbook tasks were not taken into consideration.
* Added a prompt to the `demisto-sdk update-release-notes` command to prompt users to commit changes before running the release notes command.
* Added support to `layoutscontainer` in **validate** command.

# 1.1.5
* Fixed an issue in **find-dependencies** command.
* **lint** command now verifies flake8 on CommonServerPython script.

# 1.1.4
* Fixed an issue with the default output file name of the **unify** command when using "." as an output path.
* **Unify** command now adds contributor details to the display name and description.
* **Format** command now adds *isFetch* and *incidenttype* fields to integration yml.
* Removed the *feedIncremental* field from the integration schema.
* **Format** command now adds *feedBypassExclusionList*, *Fetch indicators*, *feedReputation*, *feedReliability*,
     *feedExpirationPolicy*, *feedExpirationInterval* and *feedFetchInterval* fields to integration yml.
* Fixed an issue in the playbooks schema.
* Fixed an issue where generated release notes were out of order.
* Improved pack dependencies detection.
* Fixed an issue where test playbooks were mishandled in **validate** command.

# 1.1.3
* Added a validation for invalid id fields in indicators types files in **validate** command.
* Added default behavior for **update-release-notes** command.
* Fixed an error where README files were failing release notes validation.
* Updated format of generated release notes to be more user friendly.
* Improved error messages for the **update-release-notes** command.
* Added support for `Connections`, `Dashboards`, `Widgets`, and `Indicator Types` to **update-release-notes** command.
* **Validate** now supports scripts under the *TestPlaybooks* directory.
* Fixed an issue where **validate** did not support powershell files.

# 1.1.2
* Added a validation for invalid playbookID fields in incidents types files in **validate** command.
* Added a code formatter for python files.
* Fixed an issue where new and old classifiers where mixed on validate command.
* Added *feedIncremental* field to the integration schema.
* Fixed error in the **upload** command where unified YMLs were not uploaded as expected if the given input was a pack.
* Fixed an issue where the **secrets** command failed due to a space character in the file name.
* Ignored RN validation for *NonSupported* pack.
* You can now ignore IF107, SC100, RP102 error codes in the **validate** command.
* Fixed an issue where the **download** command was crashing when received as input a JS integration or script.
* Fixed an issue where **validate** command checked docker image for JS integrations and scripts.
* **validate** command now checks scheme for reports and connections.
* Fixed an issue where **validate** command checked docker when running on all files.
* Fixed an issue where **validate** command did not fail when docker image was not on the latest numeric tag.
* Fixed an issue where beta integrations were not validated correctly in **validate** command.

# 1.1.1
* fixed and issue where file types were not recognized correctly in **validate** command.
* Added better outputs for validate command.

# 1.1.0
* Fixed an issue where changes to only non-validated files would fail validation.
* Fixed an issue in **validate** command where moved files were failing validation for new packs.
* Fixed an issue in **validate** command where added files were failing validation due to wrong file type detection.
* Added support for new classifiers and mappers in **validate** command.
* Removed support of old RN format validation.
* Updated **secrets** command output format.
* Added support for error ignore on deprecated files in **validate** command.
* Improved errors outputs in **validate** command.
* Added support for linting an entire pack.

# 1.0.9
* Fixed a bug where misleading error was presented when pack name was not found.
* **Update-release-notes** now detects added files for packs with versions.
* Readme files are now ignored by **update-release-notes** and validation of release notes.
* Empty release notes no longer cause an uncaught error during validation.

# 1.0.8
* Changed the output format of demisto-sdk secrets.
* Added a validation that checkbox items are not required in integrations.
* Added pack release notes generation and validation.
* Improved pack metadata validation.
* Fixed an issue in **validate** where renamed files caused an error

# 1.0.4
* Fix the **format** command to update the `id` field to be equal to `details` field in indicator-type files, and to `name` field in incident-type & dashboard files.
* Fixed a bug in the **validate** command for layout files that had `sortValues` fields.
* Fixed a bug in the **format** command where `playbookName` field was not always present in the file.
* Fixed a bug in the **format** command where indicatorField wasn't part of the SDK schemas.
* Fixed a bug in **upload** command where created unified docker45 yml files were not deleted.
* Added support for IndicatorTypes directory in packs (for `reputation` files, instead of Misc).
* Fixed parsing playbook condition names as string instead of boolean in **validate** command
* Improved image validation in YAML files.
* Removed validation for else path in playbook condition tasks.

# 1.0.3
* Fixed a bug in the **format** command where comments were being removed from YAML files.
* Added output fields: _file_path_ and _kind_ for layouts in the id-set.json created by **create-id-set** command.
* Fixed a bug in the **create-id-set** command Who returns Duplicate for Layouts with a different kind.
* Added formatting to **generate-docs** command results replacing all `<br>` tags with `<br/>`.
* Fixed a bug in the **download** command when custom content contained not supported content entity.
* Fixed a bug in **format** command in which boolean strings  (e.g. 'yes' or 'no') were converted to boolean values (e.g. 'True' or 'False').
* **format** command now removes *sourceplaybookid* field from playbook files.
* Fixed a bug in **generate-docs** command in which integration dependencies were not detected when generating documentation for a playbook.


# 1.0.1
* Fixed a bug in the **unify** command when output path was provided empty.
* Improved error message for integration with no tests configured.
* Improved the error message returned from the **validate** command when an integration is missing or contains malformed fetch incidents related parameters.
* Fixed a bug in the **create** command where a unified YML with a docker image for 4.5 was copied incorrectly.
* Missing release notes message are now showing the release notes file path to update.
* Fixed an issue in the **validate** command in which unified YAML files were not ignored.
* File format suggestions are now shown in the relevant file format (JSON or YAML).
* Changed Docker image validation to fail only on non-valid ones.
* Removed backward compatibility validation when Docker image is updated.

# 1.0.0
* Improved the *upload* command to support the upload of all the content entities within a pack.
* The *upload* command now supports the improved pack file structure.
* Added an interactive option to format integrations, scripts and playbooks with No TestPlaybooks configured.
* Added an interactive option to configure *conf.json* file with missing test playbooks for integrations, scripts and playbooks
* Added *download* command to download custom content from Demisto instance to the local content repository.
* Improved validation failure messages to include a command suggestion, wherever relevant, to fix the raised issue.
* Improved 'validate' help and documentation description
* validate - checks that scripts, playbooks, and integrations have the *tests* key.
* validate - checks that test playbooks are configured in `conf.json`.
* demisto-sdk lint - Copy dir better handling.
* demisto-sdk lint - Add error when package missing in docker image.
* Added *-a , --validate-all* option in *validate* to run all validation on all files.
* Added *-i , --input* option in *validate* to run validation on a specified pack/file.
* added *-i, --input* option in *secrets* to run on a specific file.
* Added an allowed hidden parameter: *longRunning* to the hidden integration parameters validation.
* Fixed an issue with **format** command when executing with an output path of a folder and not a file path.
* Bug fixes in generate-docs command given playbook as input.
* Fixed an issue with lint command in which flake8 was not running on unit test files.

# 0.5.2
* Added *-c, --command* option in *generate-docs* to generate a specific command from an integration.
* Fixed an issue when getting README/CHANGELOG files from git and loading them.
* Removed release notes validation for new content.
* Fixed secrets validations for files with the same name in a different directory.
* demisto-sdk lint - parallelization working with specifying the number of workers.
* demisto-sdk lint - logging levels output, 3 levels.
* demisto-sdk lint - JSON report, structured error reports in JSON format.
* demisto-sdk lint - XML JUnit report for unit-tests.
* demisto-sdk lint - new packages used to accelerate execution time.
* demisto-sdk secrets - command now respects the generic whitelist, and not only the pack secrets.

# 0.5.0
[PyPI History][1]

[1]: https://pypi.org/project/demisto-sdk/#history
# 0.4.9
* Fixed an issue in *generate-docs* where Playbooks and Scripts documentation failed.
* Added a graceful error message when executing the *run" command with a misspelled command.
* Added more informative errors upon failures of the *upload* command.
* format command:
    * Added format for json files: IncidentField, IncidentType, IndicatorField, IndicatorType, Layout, Dashboard.
    * Added the *-fv --from-version*, *-nv --no-validation* arguments.
    * Removed the *-t yml_type* argument, the file type will be inferred.
    * Removed the *-g use_git* argument, running format without arguments will run automatically on git diff.
* Fixed an issue in loading playbooks with '=' character.
* Fixed an issue in *validate* failed on deleted README files.

# 0.4.8
* Added the *max* field to the Playbook schema, allowing to define it in tasks loop.
* Fixed an issue in *validate* where Condition branches checks were case sensitive.

# 0.4.7
* Added the *slareminder* field to the Playbook schema.
* Added the *common_server*, *demisto_mock* arguments to the *init* command.
* Fixed an issue in *generate-docs* where the general section was not being generated correctly.
* Fixed an issue in *validate* where Incident type validation failed.

# 0.4.6
* Fixed an issue where the *validate* command did not identify CHANGELOG in packs.
* Added a new command, *id-set* to create the id set - the content dependency tree by file IDs.

# 0.4.5
* generate-docs command:
    * Added the *use_cases*, *permissions*, *command_permissions* and *limitations*.
    * Added the *--insecure* argument to support running the script and integration command in Demisto.
    * Removed the *-t yml_type* argument, the file type will be inferred.
    * The *-o --output* argument is no longer mandatory, default value will be the input file directory.
* Added support for env var: *DEMISTO_SDK_SKIP_VERSION_CHECK*. When set version checks are skipped.
* Fixed an issue in which the CHANGELOG files did not match our scheme.
* Added a validator to verify that there are no hidden integration parameters.
* Fixed an issue where the *validate* command ran on test files.
* Removed the *env-dir* argument from the demisto-sdk.
* README files which are html files will now be skipped in the *validate* command.
* Added support for env var: *DEMISTO_README_VALIDATOR*. When not set the readme validation will not run.

# 0.4.4
* Added a validator for IncidentTypes (incidenttype-*.json).
* Fixed an issue where the -p flag in the *validate* command was not working.
* Added a validator for README.md files.
* Release notes validator will now run on: incident fields, indicator fields, incident types, dashboard and reputations.
* Fixed an issue where the validator of reputation(Indicator Type) did not check on the details field.
* Fixed an issue where the validator attempted validating non-existing files after deletions or name refactoring.
* Removed the *yml_type* argument in the *split-yml*, *extract-code* commands.
* Removed the *file_type* argument in the *generate-test-playbook* command.
* Fixed the *insecure* argument in *upload*.
* Added the *insecure* argument in *run-playbook*.
* Standardise the *-i --input*, *-o --output* to demisto-sdk commands.

# 0.4.3
* Fixed an issue where the incident and indicator field BC check failed.
* Support for linting and unit testing PowerShell integrations.

# 0.4.2
* Fixed an issue where validate failed on Windows.
* Added a validator to verify all branches are handled in conditional task in a playbook.
* Added a warning message when not running the latest sdk version.
* Added a validator to check that the root is connected to all tasks in the playbook.
* Added a validator for Dashboards (dashboard-*.json).
* Added a validator for Indicator Types (reputation-*.json).
* Added a BC validation for changing incident field type.
* Fixed an issue where init command would generate an invalid yml for scripts.
* Fixed an issue in misleading error message in v2 validation hook.
* Fixed an issue in v2 hook which now is set only on newly added scripts.
* Added more indicative message for errors in yaml files.
* Disabled pykwalify info log prints.

# 0.3.10
* Added a BC check for incident fields - changing from version is not allowed.
* Fixed an issue in create-content-artifacts where scripts in Packs in TestPlaybooks dir were copied with a wrong prefix.


# 0.3.9
* Added a validation that incident field can not be required.
* Added validation for fetch incident parameters.
* Added validation for feed integration parameters.
* Added to the *format* command the deletion of the *sourceplaybookid* field.
* Fixed an issue where *fieldMapping* in playbook did not pass the scheme validation.
* Fixed an issue where *create-content-artifacts* did not copy TestPlaybooks in Packs without prefix of *playbook-*.
* Added a validation the a playbook can not have a rolename set.
* Added to the image validator the new DBot default image.
* Added the fields: elasticcommonfields, quiet, quietmode to the Playbook schema.
* Fixed an issue where *validate* failed on integration commands without outputs.
* Added a new hook for naming of v2 integrations and scripts.


# 0.3.8
* Fixed an issue where *create-content-artifact* was not loading the data in the yml correctly.
* Fixed an issue where *unify* broke long lines in script section causing syntax errors


# 0.3.7
* Added *generate-docs* command to generate documentation file for integration, playbook or script.
* Fixed an issue where *unify* created a malformed integration yml.
* Fixed an issue where demisto-sdk **init** creates unit-test file with invalid import.


# 0.3.6
* Fixed an issue where demisto-sdk **validate** failed on modified scripts without error message.


# 0.3.5
* Fixed an issue with docker tag validation for integrations.
* Restructured repo source code.


# 0.3.4
* Saved failing unit tests as a file.
* Fixed an issue where "_test" file for scripts/integrations created using **init** would import the "HelloWorld" templates.
* Fixed an issue in demisto-sdk **validate** - was failing on backward compatiblity check
* Fixed an issue in demisto-sdk **secrets** - empty line in .secrets-ignore always made the secrets check to pass
* Added validation for docker image inside integrations and scripts.
* Added --use-git flag to **format** command to format all changed files.
* Fixed an issue where **validate** did not fail on dockerimage changes with bc check.
* Added new flag **--ignore-entropy** to demisto-sdk **secrets**, this will allow skip entropy secrets check.
* Added --outfile to **lint** to allow saving failed packages to a file.


# 0.3.3
* Added backwards compatibility break error message.
* Added schema for incident types.
* Added **additionalinfo** field to as an available field for integration configuration.
* Added pack parameter for **init**.
* Fixed an issue where error would appear if name parameter is not set in **init**.


# 0.3.2
* Fixed the handling of classifier files in **validate**.


# 0.3.1
* Fixed the handling of newly created reputation files in **validate**.
* Added an option to perform **validate** on a specific file.


# 0.3.0
* Added support for multi-package **lint** both with parallel and without.
* Added all parameter in **lint** to run on all packages and packs in content repository.
* Added **format** for:
    * Scripts
    * Playbooks
    * Integrations
* Improved user outputs for **secrets** command.
* Fixed an issue where **lint** would run pytest and pylint only on a single docker per integration.
* Added auto-complete functionality to demisto-sdk.
* Added git parameter in **lint** to run only on changed packages.
* Added the **run-playbook** command
* Added **run** command which runs a command in the Demisto playground.
* Added **upload** command which uploads an integration or a script to a Demisto instance.
* Fixed and issue where **validate** checked if release notes exist for new integrations and scripts.
* Added **generate-test-playbook** command which generates a basic test playbook for an integration or a script.
* **validate** now supports indicator fields.
* Fixed an issue with layouts scheme validation.
* Adding **init** command.
* Added **json-to-outputs** command which generates the yaml section for outputs from an API raw response.

# 0.2.6

* Fixed an issue with locating release notes for beta integrations in **validate**.

# 0.2.5

* Fixed an issue with locating release notes for beta integrations in **validate**.

# 0.2.4

* Adding image validation to Beta_Integration and Packs in **validate**.

# 0.2.3

* Adding Beta_Integration to the structure validation process.
* Fixing bug where **validate** did checks on TestPlaybooks.
* Added requirements parameter to **lint**.

# 0.2.2

* Fixing bug where **lint** did not return exit code 1 on failure.
* Fixing bug where **validate** did not print error message in case no release notes were give.

# 0.2.1

* **Validate** now checks that the id and name fields are identical in yml files.
* Fixed a bug where sdk did not return any exit code.

# 0.2.0

* Added Release Notes Validator.
* Fixed the Unifier selection of your python file to use as the code.
* **Validate** now supports Indicator fields.
* Fixed a bug where **validate** and **secrets** did not return exit code 1 on failure.
* **Validate** now runs on newly added scripts.

# 0.1.8

* Added support for `--version`.
* Fixed an issue in file_validator when calling `checked_type` method with script regex.

# 0.1.2
* Restructuring validation to support content packs.
* Added secrets validation.
* Added content bundle creation.
* Added lint and unit test run.

# 0.1.1

* Added new logic to the unifier.
* Added detailed README.
* Some small adjustments and fixes.

# 0.1.0

Capabilities:
* **Extract** components(code, image, description etc.) from a Demisto YAML file into a directory.
* **Unify** components(code, image, description etc.) to a single Demisto YAML file.
* **Validate** Demisto content files.<|MERGE_RESOLUTION|>--- conflicted
+++ resolved
@@ -4,13 +4,10 @@
 * Added a validation to ensure integrations are not skipped and at least one test playbook is not skipped for each integration or script.
 * Added to the Content Tests support for `context_print_dt`, which queries the incident context and prints the result as a json.
 * Added new validation for the `xsoar_config.json` file in the **validate** command.
-<<<<<<< HEAD
-* Fixed an issue where running **init** command without filling the metadata file.
-=======
 * Added a version differences section to readme in **generate-docs** command.
 * Added the *--docs-format* flag in the **integration-diff** command to get the output in README format.
 * Added the *--input-old-version* and *--skip-breaking-changes* flags in the **generate-docs** command to get the details for the breaking section and to skip the breaking changes section.
->>>>>>> a2d20cc5
+* Fixed an issue where running **init** command without filling the metadata file.
 
 # 1.4.0
 * Enable passing a comma-separated list of paths for the `--input` option of the **lint** command.
