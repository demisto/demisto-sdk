# Changelog
## Unreleased

## 1.16.0
* Added a check to **is_docker_image_latest_tag** to only fail the validation on non-latest image tag when the current tag is older than 3 days.
* Fixed an issue where **upload** would not properly show the installed version in the UI.
* Fixed an issue where the `contribution_converter` failed replacing generated release notes with the contribution form release notes.
* Fixed an issue where an extra levelname was added to a logging message.
* Modified the `mypy` pre-commit hook to run in a virtual environment, rather than the local mypy version.
* Added support to run **validate** with `--git` flag on detached HEAD.
* Added a validation that the **validate** command will fail if the pack name is not prefixed on XSIAM dashboard images.
* Fixed the **generate-test-playbook** which failed on an unexpected keyword argument - 'console_log_threshold'.
* Fixed an issue where **prepare-content** would not properly parse the `fromVersion` and `toVersion` attributes of XSIAM-Dashbaord and XSIAM-Report content items.
* Fixed an issue where **validate** command did not fail on non-existent dependency ids of non-mandatory dependant content.
* Fixed pytest async io deprecation warning.
<<<<<<< HEAD
* Fixed an issue where **lint** falsely warned of using `demisto.results`.
* Added `GR107` validation to **validate** using the graph validations to check that no deprecated items are used by non-deprecated content.
=======
* Added the `--incident-id` argument (optional) to the **run** command.
* Fixed an issue in **run-unit-tests** and **update-content-graph** where running commands in a docker container was done with insufficient permissions.
* Added the `_time` field to the output compare table of the **modeling-rules test** command.
* Changed the endpoint **download** uses to get system content items.
* Fixed an issue where graph-related tasks failed when files were deleted from the repo.
* Added a **validate** check, and a **format** auto fix for the `fromversion` field in Correlation Rules and XSIAM Dashboards.
* Update the format used for dev-dependencies in pyproject.toml to match modern versions of Poetry.
* Added timestamps to logging messages when running in a CI build.
* Fixed an issue where lock integartions failed on FileNotFound.(PANW-internal only).
>>>>>>> 1e18aab4

## 1.15.5
* **Breaking Change**: The default of the **upload** command `--zip` argument is `true`. To upload packs as custom content items use the `--no-zip` argument.
* Removed the `no-implicit-optional` hook from **pre-commit**.
* Removed the `markdownlint` hook from **pre-commit**.
* Fixed an issue in **run-unit-tests** to pass with warnings when no tests are collected.
* Fixed an issue in **run-unit-tests** with the coverage calculation.
* Fixed a notification about log file location appeared more than once.
* Updated the error message when code coverage is below the threshold in **coverage-analyze** to be printed in a more noticeable red color.
* Fixed an issue in **upload** that failed when a comma-separated list of paths is passed to the `--input` argument.
* Running **validate** with the `--graph` flag will now run the graph validations after all other validations.
* improved the generated release note for newly added XSIAM entities when running *update-release-notes* command.
* Fixed an issue where in some cases validation failed when mapping null values.
* Fixed an issue in **upload** command where the `--keep-zip` argument did not clean the working directory.
* Fixed an issue where an extra levelname was added to a logging message.
* Fixed an issue in **upload** where uploading packs to XSIAM failed due to version mismatch.

## 1.15.4
* Fixed an issue where *update-release-notes* and *doc-review* did not handle new content notes as expected.
* Fixed an issue in PEP484 (no-implicit-optional) hook to **pre-commit**.
* Fixed an issue in **upload** with `--input-config-file` where the content items weren't uploaded in the correct pack.
* Added support to disable the default logging colors with the **DEMISTO_SDK_LOG_NO_COLORS** environment variable.

## 1.15.3
* Added the `--init` flag to **download**.
* Added the `--keep-empty-folders` flag to **download**.
* Added `markdown-lint` to **pre-commit**
* Added the PEP484 (no-implicit-optional) hook to **pre-commit**.
* Fixed an issue where the content-graph parsing failed on mappers with undefined mapping.
* Fixed an issue in **validate** where `pack_metadata.json` files were not collected proplely in `--graph` option.
* Fixed an issue where *validate* reputation commands outputs were not checked for new content.
* Added *IN107* and *DB100* error codes to *ALLOWED_IGNORE_ERRORS* list.
* Added a validation that assures feed integrations implement the `integration_reliability` configuration parameter.
* Fixed an issue where the format command did not work as expected on pre-process rules files.
* Fixed an issue where **upload** command failed to upload when the XSOAR version is beta.
* Fixed an issue where **upload** command summary was inaccurate when uploading a `Pack` without the `-z` flag.
* Added pack name and pack version to **upload** command summary.
* Added support for modeling rules with multi datasets in ****modeling-rules test**** command.
* Fixed an issue where **validate** didn't recognize layouts with incident fields missing from `id_set.json` even when `--post-commit` was indicated.

## 1.15.2
* Fixed an issue where **format** added default arguments to reputation commands which already have one.
* Fixed an issue where **validate** fails when adding the *advance* field to the integration required fields.
* Updated the integration Traffic Light Protocol (TLP) color list schema in the **validate** command.
* Fixed an issue where **upload** would not read a repo configuration file properly.
* Fixed an issue where **upload** would not handle the `-x`/`--xsiam` flag properly.
* Fixed an issue where **format** failed to use input from the user, when asking about a `from_version`.
* Added the `-n`/`--assume_no` flag to **format**.

## 1.15.1
* Fixed an issue where **generate-docs** generated fields with double html escaping.
* Fixed an issue where **upload** failed when using the `-z` flag.

## 1.15.0
* **Breaking Change**: the **upload** command now only supports **XSOAR 6.5** or newer (and all XSIAM versions).
* **upload** now uses content models, and calls the `prepare` method of each model before uploading (unless uploading a zipped pack).
* Added a *playbook* modification to **prepare-content**, replacing `getIncident` calls with `getAlerts`, when uploading to XSIAM.
* Added a *playbook* modification to **prepare-content**, replacing `${incident.fieldname}` context accessors with `${alert.fieldname}` when uploading to XSIAM.
* Added a *playbook* modification to **prepare-content**, replacing `incident` to `alert` in task display names, when uploading to XSIAM.
* Added a *layout* modification to **prepare-content**, replacing `Related/Child/Linked Incidents` to `... Alerts` when uploading to XSIAM.
* Added a *script* modification to **prepare-content**, automatically replacing the word `incident` with `alert` when uploading to XSIAM.
* Added a validation that the **validate** command will fail if the `dockerimage` field in scripts/integrations uses any py3-native docker image.
* Updated the `ruff` version used in **pre-commit** to `0.0.269`.
* Fixed an issue in **create-content-graph** which caused missing detection of duplicated content items.
* Fixed an issue where **run-unit-tests** failed on python2 content items.
* Fixed an issue in **validate** where core packs validations were checked against the core packs defined on master branch, rather than on the current branch.
* Fixed an issue in **pre-commit** where `--input` flag was not filtered by the git files.
* Skip reset containers for XSOAR NG and XSIAM(PANW-internal only).
* Fixed an issue where **lint** failed fetching docker image details from a PANW GitLab CI environment. (PANW-internal only).

## 1.14.5
* Added logging in case the container fails to run in **run-unit-tests**.
* Disabled **pre-commit** multiprocessing for `validate` and `format`, as they use a service.
* **pre-commit** now calls `format` with `--assume-yes` and `--no-validate`.
* Fixed an issue where **pre-commit** ran multiple times when checking out build related files.

## 1.14.4
* Added integration configuration for *Cortex REST API* integration.
* Removed `Flake8` from **pre-commit**, as `ruff` covers its basic rules.
* Improved log readability by silencing non-critical `neo4j` (content graph infrastructure) logs.
* Fixed an issue where **run-unit-tests** failed on python2 content items.
* Fixed an issue where **modeling-rules test** did not properly handle query fields that pointed to a string.
* Fixed an issue when trying to fetch remote files when not under the content repo.
* Fixed a validation that the **modeling-rules test** command will fail if no test data file exist.
* Fixed an issue where **format** command failed while updating the `fromversion` entry.
* Added support for mapping uuid to names for Layout files in the **download** command.

## 1.14.3
* Fixed an issue where **run-unit-tests** failed running on items with `test_data`.
* Updated the demisto-py to v3.2.10 which now supports url decoding for the proxy authentication password.
* Fixed an issue where **generate-outputs** did not generate context paths for empty lists or dictionaries in the response.

## 1.14.2
* Added the `--staged-only` flag to **pre-commit**.
* Fixed an issue where **run-unit-tests** failed running on items with `test_data`.
* Fixed an issue where **pre-commit** ran on unchanged files.
* Add the ability to run **secrets** in **pre-commit** by passing a `--secrets` flag.
* Added support to override the log file with the **DEMISTO_SDK_LOG_FILE_PATH** environment variable.

## 1.14.1
* Fixed an issue where **update-release-notes** command failed when running on a pack that contains deprecated integrations without the `commands` section.
* Added toVersion and fromVersion to XSIAM content items schema.
* Fixed an issue where **validate** failed when attempting to map null values in a classifier and layout.
* Added search marketplace functionality to XSIAM client.
* Fixed an issue in **pre-commit** command where `MYPYPATH` was not set properly.
* Updated the integration category list in the **init** command.
* Fixed an issue where in some environments docker errors were not caught.
* Added a validation that the **validate** command will fail on README files if an image does not exist in the specified path.

## 1.14.0
* Added the `DEMISTO_SDK_GRAPH_FORCE_CREATE` environment variable. Use it to force the SDK to recreate the graph, rather than update it.
* Added support for code importing multi-level ApiModules to **lint**.
* Added a validation that the **modeling-rules test** command will fail if no test data file exist.
* Added support for the `<~XPANSE>` marketplace tag in release notes.
* Added support for marketplace tags in the **doc-review** command.
* Added **generate-unit-tests** documentation to the repo README.
* Added the `hiddenpassword` field to the integration schema, allowing **validate** to run on integrations with username-only inputs.
* Improved logs and error handling in the **modeling-rules test** command.
* Improved the warning message displayed for Contribution PRs editing outdated code.
* Improved the clarity of error messages for cases where yml files cannot be parsed as a dictionary.
* Updated the `XSIAMReport` schema.
* Standardized repo-wide logging. All logs are now created in one logger instance.
* **lint** now prevents unit-tests from accessing online resources in runtime.
* Updated the logs shown during lint when running in docker.
* Fixed an issue where **validate** showed errors twice.
* Fixed an issue where **validate** did not fail when xif files had wrong naming.
* Fixed an issue where **doc-review** required dot suffixes in release notes describing new content.
* Fixed an issue where **download** command failed when running on a beta integration.
* Fixed an issue where **update-release-notes** generated release notes for packs in their initial version (1.0.0).
* Fixed an issue with **update-content-graph** where `--use-git` parameter was ignored when using `--imported-path` parameter.
* Fixed an issue where **validate** failed on playbooks with valid inputs, since it did not collect the playbook inputs occurrences properly.

## 1.13.0
* Added the pack version to the code files when calling **unify**. The same value is removed when calling **split**.
* Added a message showing the output path when **prepare-content** is called.
* Contribution PRs that update outdated packs now display a warning message.
* Fixed an issue when kebab-case has a misspelling in one of the sub words, the suggestion might be confusing.
* Improved caching and stability for **lint**.
* Added support for *.xif* files in the **secrets** command.
* Fixed an issue where **validate** would fail when playbook inputs contain Transform Language (DT).
* Added a new **validate** check, making sure a first level header exist in release notes (RN116)
* Fixed an issue where **lint** would not properly handle multiple ApiModules imports.

## 1.12.0
* Added the **pre-commit** command, to improve code quality of XSOAR content.
* Added the **run-unit-tests** command, to run unit tests of given content items inside their respective docker images.
* Added support for filepath arguments in the **validate** and **format** commands.
* Added pre-commit hooks for `validate`, `format`, `run-unit-tests` and `update-docker-image` commands.
* Fixed an issue in the **download** command where layouts were overriden even without the `-f` option.
* Fixed an issue where Demisto-SDK did not detect layout ID when using the **download** command.
* Fixed an issue where the **lint** command ran on `native:dev` supported content when passing the `--docker-image all` flag, instead it will run on `native:candidate`.
* Added support for `native:candidate` as a docker image flag for **lint** command.
* Added a modification for layouts in **prepare-content**, replacing `Related Incidents`, `Linked Incidents` and `Child Incidents` with the suitable `... Alerts` name when uploading to XSIAM.
* Fixed an issue where logs and messages would not show when using the **download** command.
* Fixed an issue where the `server_min_version` field in metadata was an empty value when parsing packs without content items.
* Fixed an issue where running **openapi-codegen** resulted in false-positive error messages.
* Fixed an issue where **generate-python-to-yml** generated input arguments as required even though required=False was specified.
* Fixed an issue where **generate-python-to-yml** generated input arguments a default arguments when default=some_value was provided.
* Fixed a bug where **validate** returned error on playbook inputs with special characters.
* Fixed an issue where **validate** did not properly check `conf.json` when the latter is modified.
* Fixed an issue in the **upload** command, where a prompt was not showing on the console.
* Fixed an issue where running **lint** failed installing dependencies in containers.

## 1.11.0
* **Note: Demisto-SDK will soon stop supporting Python 3.8**
* Fixed an issue where using **download** on non-unicode content, merging them into existing files caused an error.
* Changed an internal setting to allow writing non-ascii content (unicode) using `YAMLHandler` and `JSONHandler`.
* Fixed an issue where an error message in **unify** was unclear for invalid input.
* Fixed an issue where running **validate** failed with **is_valid_integration_file_path_in_folder** on integrations that use API modules.
* Fixed an issue where **validate** failed with **is_valid_integration_file_path_in_folder** on integrations that use the `MSAPIModule`.
* Added **validate** check for the `modules` field in `pack_metadata.json` files.
* Changed **lint** to skip deprecated content, unless when using the `-i` flag.
* Fixed an issue where **update-release-notes** failed when a new *Parsing Rule* was added to a pack.
* Refactored the logging framework. Demisto-SDK logs will now be written to `.demist_sdk_debug.log` under the content path (when detected) or the current directory.
* Added `GR105` validation to **validate** command to check that no duplicate IDs are used.
* Added support for API Modules imported in API modules in the **unify** command.
* Added **validate** check, to make sure every Python file has a corresponding unit test file.

## 1.10.6
* Fixed an issue where running **validate** with the `-g` flag would skip some validations for old-formatted (unified) integration/script files.
* Deprecated integrations and scripts will not run anymore when providing the **--all-packs** to the **lint** command.
* Fixed an issue where a pack `serverMinVersion` would be calculated by the minimal fromVersion of its content items.
* Added the `--docker-image-target` flag to **lint** for testing native supported content with new images.

## 1.10.5
* Fixed an issue where running **run-test-playbook** would not use the `verify` parameter correctly. @ajoga
* Added a newline at the end of README files generated in **generate-docs**.
* Added the value `3` (out of bounds) to the `onChangeRepAlg` and `reputationCalc` fields under the `IncidentType` and `GenericType` schemas. **validate** will allow using it now.
* Fixed an issue where **doc-review** required dot suffixes in release notes describing new content.
* Fixed an issue where **validate** failed on Feed Integrations after adding the new *Collect/Connect* section field.
* Fixed an issue where using **postman-codegen** failed converting strings containing digits to kebab-case.
* Fixed an issue where the ***error-code*** command could not parse List[str] parameter.
* Updated validation *LO107* to support more section types in XSIAM layouts.

## 1.10.4
* Added support for running **lint** in multiple native-docker images.

## 1.10.3
* Fixed an issue where running **format** would fail after running npm install.
* Improved the graph validations in the **validate** command:
  - GR100 will now run on all content items of changed packs.
  - GR101 and GR102 will now catch invalid fromversion/toversion of files **using** the changed items.
  - GR103 errors will raise a warning when using the *-a* flag, but an error if using the *-i* or *g* flags.
* Fixed an issue where test-playbooks timed out.
* Fixed an issue where making a change in a module using an ApiModule would cause lint to run on the ApiModule unnecessarily.
* Fixed an issue where the `marketplace` field was not used when dumping pack zips.
* Fixed a typo in the README content generated with **update-release-notes** for updating integrations.
* Fixed an issue in **validate**, where using the `-gr` and `-i` flags did not run properly.
* Added the `sectionorder` field to integration scheme.
* Fixed an issue where in some occasions running of test-playbooks could receive session timeouts.
* Fixed an issue where **validate** command failed on core pack dependencies validation because of test dependencies.

## 1.10.2
* Added markdown lint formatting for README files in the **format** command.
* Fixed an issue where **lint** failed when using the `-cdam` flag with changed dependant api modules.
* Fixed an issue in the **upload** command, where `json`-based content items were not unified correctly when using the `--zip` argument.
* Added XPANSE core packs validations.

## 1.10.1
* Fixed an issue where **update-content-graph** failed to execute.

## 1.10.0
* **Breaking change**: Removed usage of `pipenv`, `isort` and `autopep8` in the **split** and **download** commands. Removed the `--no-pipenv` and `--no-code-formatting` flags. Please see https://xsoar.pan.dev/docs/tutorials/tut-setup-dev-remote for the recommended environment setup.
* Fixed an issue in **prepare-content** command where large code lines were broken.
* Fixed an issue where git-*renamed_files* were not retrieved properly.
* Fixed an issue where test dependencies were calculated in all level dependencies calculation.
* Added formatting and validation to XSIAM content types.
* Fixed an issue where several XSIAM content types were not validated when passing the `-a` flag.
* Added a UUID to name mapper for **download** it replaces UUIDs with names on all downloaded files.
* Updated the demisto-py to v3.2.6 which now supports basic proxy authentication.
* Improved the message shown when using **upload** and overwriting packs.
* Added support for the **Layout Rule** content type in the id-set and the content graph.
* Updated the default general `fromVersion` value on **format** to `6.8.0`
* Fixed an issue where **lint** sometimes failed when using the `-cdam` flag due to wrong file duplications filtering.
* Added the content graph to **validate**, use with the `--graph` flag.

## 1.9.0
* Fixed an issue where the Slack notifier was using a deprecated argument.
* Added the `--docker-image` argument to the **lint** command, which allows determining the docker image to run lint on. Possible options are: `'native:ga'`, `'native:maintenance'`, `'native:dev'`, `'all'`, a specific docker image (from Docker Hub) or, the default `'from-yml'`.
* Fixed an issue in **prepare-content** command where large code lines were broken.
* Added a logger warning to **get_demisto_version**, the task will now fail with a more informative message.
* Fixed an issue where the **upload** and **prepare-content** commands didn't add `fromServerVersion` and `toServerVersion` to layouts.
* Updated **lint** to use graph instead of id_set when running with `--check-dependent-api-module` flag.
* Added the marketplaces field to all schemas.
* Added the flag `--xsoar-only` to the **doc-review** command which enables reviewing documents that belong to XSOAR-supported Packs.
* Fixed an issue in **update-release-notes** command where an error occurred when executing the same command a second time.
* Fixed an issue where **validate** would not always ignore errors listed under `.pack-ignore`.
* Fixed an issue where running **validate** on a specific pack didn't test all the relevant entities.
* Fixed an issue where fields ending with `_x2` where not replaced in the appropriate Marketplace.

## 1.8.3
* Changed **validate** to allow hiding parameters of type 0, 4, 12 and 14 when replacing with type 9 (credentials) with the same name.
* Fixed an issue where **update-release-notes** fails to update *MicrosoftApiModule* dependent integrations.
* Fixed an issue where the **upload** command failed because `docker_native_image_config.json` file could not be found.
* Added a metadata file to the content graph zip, to be used in the **update-content-graph** command.
* Updated the **validate** and **update-release-notes** commands to unskip the *Triggers Recommendations* content type.


## 1.8.2
* Fixed an issue where demisto-py failed to upload content to XSIAM when `DEMISTO_USERNAME` environment variable is set.
* Fixed an issue where the **prepare-content** command output invalid automation name when used with the --*custom* argument.
* Fixed an issue where modeling rules with arbitrary whitespace characters were not parsed correctly.
* Added support for the **nativeImage** key for an integration/script in the **prepare-content** command.
* Added **validate** checks for integrations declared deprecated (display name, description) but missing the `deprecated` flag.
* Changed the **validate** command to fail on the IN145 error code only when the parameter with type 4 is not hidden.
* Fixed an issue where downloading content layouts with `detailsV2=None` resulted in an error.
* Fixed an issue where **xdrctemplate** was missing 'external' prefix.
* Fixed an issue in **prepare-content** command providing output path.
* Updated the **validate** and **update-release-notes** commands to skip the *Triggers Recommendations* content type.
* Added a new validation to the **validate** command to verify that the release notes headers are in the correct format.
* Changed the **validate** command to fail on the IN140 error code only when the skipped integration has no unit tests.
* Changed **validate** to allow hiding parameters of type 4 (secret) when replacing with type 9 (credentials) with the same name.
* Fixed an issue where the **update-release-notes** command didn't add release-notes properly to some *new* content items.
* Added validation that checks that the `nativeimage` key is not defined in script/integration yml.
* Added to the **format** command the ability to remove `nativeimage` key in case defined in script/integration yml.
* Enhanced the **update-content-graph** command to support `--use-git`, `--imported_path` and `--output-path` arguments.
* Fixed an issue where **doc-review** failed when reviewing command name in some cases.
* Fixed an issue where **download** didn't identify playbooks properly, and downloaded files with UUIDs instead of file/script names.

## 1.8.1
* Fixed an issue where **format** created duplicate configuration parameters.
* Added hidden properties to integration command argument and script argument.
* Added `--override-existing` to **upload** that skips the confirmation prompt for overriding existing content packs. @mattbibbydw
* Fixed an issue where **validate** failed in private repos when attempting to read from a nonexisting `approved_categories.json`.
* Fixed an issue where **validate** used absolute paths when getting remote `pack_metadata.json` files in private repos.
* Fixed an issue in **download**, where names of custom scripts were replaced with UUIDs in IncidentFields and Layouts.

## 1.8.0
* Updated the supported python versions, as `>=3.8,<3.11`, as some of the dependencies are not supported on `3.11` yet.
* Added a **validate** step for **Modeling Rules** testdata files.
* Added the **update-content-graph** command.
* Added the ability to limit the number of CPU cores with `DEMISTO_SDK_MAX_CPU_CORES` envirment variable.
* Added the **prepare-content** command.
* Added support for fromversion/toversion in XSIAM content items (correlation rules, XSIAM dashboards, XSIAM reports and triggers).
* Added a **validate** step checking types of attributes in the schema file of modeling rule.
* Added a **validate** step checking that the dataset name of a modeling rule shows in the xif and schema files.
* Added a **validate** step checking that a correlation rule file does not start with a hyphen.
* Added a **validate** step checking that xsiam content items follow naming conventions.
* Fixed an issue where SDK commands failed on the deprecated `packaging.version.LegacyVersion`, by locking the `packaging` version to `<22`.
* Fixed an issue where **update-release-notes** failed when changing only xif file in **Modeling Rules**.
* Fixed an issue where *is_valid_category* and *is_categories_field_match_standard* failed when running in a private repo.
* Fixed an issue where **validate** didn't fail on the MR103 validation error.
* Fixed the *--release-notes* option, to support the new CHANGELOG format.
* Fixed an issue where **validate** failed when only changing a modeling rules's xif file.
* Fixed an issue where **format** failed on indicator files with a `None` value under the `tabs` key.
* Fixed an issue where **validate** only printed errors for one change of context path, rather than print all.
* Fixed an issue where **download** did not suggest using a username/password when authenticating with XSOAR and using invalid arguments.
* Fixed an issue where **download** failed when listing or downloading content items that are not unicode-encoded.
* Added support for fromversion/toversion in XSIAM content items (correlation rules, XSIAM dashboards, XSIAM reports and triggers).
* Updated the supported python versions, as `>=3.8,<3.11`, as some of the dependencies are not supported on `3.11` yet.
* Added **prepare-content** command which will prepare the pack or content item for the platform.
* Patched an issue where deprecated `packaging.version.LegacyVersion`, locking packaging version to `<22`.

## 1.7.9
* Fixed an issue where an error message in **validate** would not include the suggested fix.
* Added a validation that enforces predefined categories on MP Packs & integration yml files, the validation also ensures that each pack has only one category.
* Fixed an issue where **update-release-notes** did not generate release notes for **XDRC Templates**.
* Fixed an issue where **upload** failed without explaining the reason.
* Improved implementation of the docker_helper module.
* Fixed an issue where **validate** did not check changed pack_metadata.json files when running using git.
* Added support for **xdrctemplate** to content graph.
* Fixed an issue where local copies of the newly-introduced `DemistoClassApiModule.py` were validated.
* Added new release notes templates for the addition and modification of playbooks, layouts and types in the **doc-review** command.
* Fixed an issue where the **doc-review** command failed on descriptions of new content items.
* Added the `Command XXX is deprecated. Use XXX instead.` release notes templates to **doc-review** command.
* Fixed an issue where the **update-release-notes** command didn't add the modeling-rules description for new modeling-rules files.

## 1.7.8
* Added the capability to run the MDX server in a docker container for environments without node.
* Fixed an issue where **generate-docs** with `-c` argument updated sections of the incorrect commands.
* Added IF113 error code to **ALLOWED_IGNORE_ERRORS**.
* Fixed an issue where **validate** failed on playbooks with non-string input values.
* Added the `DEMISTO_SDK_IGNORE_CONTENT_WARNING` environment variable, to allow suppressing warnings when commands are not run under a content repo folder.
* Fixed an issue where **validate** failed to recognize integration tests that were missing from config.json
* Added support for **xpanse** marketplace in **create-id-set** and **create-content-artifacts** commands.
* Fixed an issue where **split** failed on yml files.
* Added support for marketplace-specific tags.
* Fixed an issue where **download** would not run `isort`. @maxgubler
* Fixed an issue where XSIAM Dashboards and Reports images failed the build.
* Added support for **xpanse** marketplace to content graph.

## 1.7.7
* Fixed an issue where paybooks **generate-docs** didn't parse complex input values when no accessor field is given correctly.
* Fixed an issue in the **download** command, where an exception would be raised when downloading system playbooks.
* Fixed an issue where the **upload** failed on playbooks containing a value that starts with `=`.
* Fixed an issue where the **generate-unit-tests** failed to generate assertions, and generate unit tests when command names does not match method name.
* Fixed an issue where the **download** command did not honor the `--no-code-formatting` flag properly. @maxgubler
* Added a new check to **validate**, making sure playbook task values are passed as references.
* Fixed an issue where the **update-release-notes** deleted existing release notes, now appending to it instead.
* Fixed an issue where **validate** printed blank space in case of validation failed and ignored.
* Renamed 'Agent Config' to 'XDRC Templates'.
* Fixed an issue where the **zip-packs** command did not work with the CommonServerUserPython and CommonServerUserPowerShell package.

## 1.7.6

* Fixed parsing of initialization arguments of client classes in the **generate-unit-tests** command.
* Added support for AgentConfig content item in the **upload**, **create-id-set**, **find-dependecies**, **unify** and **create-content-artifacts** commands.
* Added support for XSIAM Report preview image.

## 1.7.5

* Fixed an issue where the **upload** command did not work with the CommonServerUserPython package.
* Fixed an issue in the **download** command, where some playbooks were downloaded as test playbooks.
* Added playbook modification capabilities in **TestSuite**.
* Added a new command **create-content-graph**.
* Fixed an issue in the **upload** command, where the temporary zip would not clean up properly.
* Improved content items parsing in the **create-content-graph** command.
* Added an error when the docker daemon is unavailable when running **lint**.
* Removed the validation of a subtype change for scripts in the **validate** command.
* Fixed an issue where names of XSIAM content items were not normalized properly.
* Fixed an issue where the **download** command was downloading playbooks with **script** (id) and not **scriptName**.
* Fixed an issue where script yml files were not properly identified by `find_type`.
* Removed nightly integrations filtering when deciding if a test should run.
* Added support for XSIAM Dashboard preview image.
* Added the `--no-code-formatting` flag to the **download** command, allowing to skip autopep8 and isort.
* Fixed an issue in the **update-release-notes** command, where generating release notes for modeling rules schema file caused exception.

## 1.7.4

* Fixed an issue where the **doc-review** command showed irrelevant messages.
* Fixed an issue in **validate**, where backward-compatibility failures prevented other validations from running.
* Fixed an issue in **validate**, where content-like files under infrastructure paths were not ignored.
* Fixed an issue in the AMI mapping, where server versions were missing.
* Change the way the normalize name is set for external files.
* Added dump function to XSIAM pack objects to dulicate the files.
* Fixed an issue where the `contribution_converter` did not support changes made to ApiModules.
* Added name normalization according to new convention to XSIAM content items
* Added playbook modification capabilities in **TestSuite**.
* Fixed an issue in create-content-artifacts where it will not get a normalize name for the item and it will try to duplicate the same file.

## 1.7.3

* Fixed an issue in the **format** command where fail when executed from environment without mdx server available.
* Added `Added a`, `Added an` to the list of allowed changelog prefixes.
* Added support for Indicator Types/Reputations in the **upload** command.
* Fixed an issue when running from a subdirectory of a content repo failed.
* Changing the way we are using XSIAM servers api-keys in **test-content** .
* Added a success message to **postman-codegen**.

## 1.7.2

* Fixed an issue in the **validate** command where incident fields were not found in mappers even when they exist
* Added an ability to provide list of marketplace names as a param attribute to **validate** and **upload**
* Added the file type to the error message when it is not supported.
* Fixed an issue where `contribution_converter` incorrectly mapped _Indicator Field_ objects to the _incidentfield_ directory in contribution zip files.
* Fixed a bug where **validate** returned error on empty inputs not used in playbooks.
* Added the `DEMISTO_SDK_CONTENT_PATH` environment variable, implicitly used in various commands.
* Added link to documentation for error messages regarding use cases and tags.

## 1.7.1

* Fixed an issue where *indicatorTypes* and *betaIntegrations* were not found in the id_set.
* Updated the default general `fromVersion` value on **format** to `6.5.0`
* Fixed an issue where the **validate** command did not fail when the integration yml file name was not the same as the folder containing it.
* Added an option to have **generate-docs** take a Playbooks folder path as input, and generate docs for all playbooks in it.
* Fixed an issue where the suggestion in case of `IF113` included uppercase letters for the `cliName` parameter.
* Added new validation to the **validate** command to fail and list all the file paths of files that are using a deprecated integration command / script / playbook.
* **validate** will no longer fail on playbooks calling subplaybooks that have a higher `fromVersion` value, if  calling the subplaybook has `skipifunavailable=True`.
* Fixed an issue where relative paths were not accessed correctly.
* Running any `demisto-sdk` command in a folder with a `.env` file will load it, temporarily overriding existing environment variables.
* Fixed an issue where **validate** did not properly detect deleted files.
* Added new validations to the **validate** command to verify that the schema file exists for a modeling rule and that the schema and rules keys are empty in the yml file.
* Fixed an issue where *find_type* didn't recognize exported incident types.
* Added a new validation to **validate**, making sure all inputs of a playbook are used.
* Added a new validation to **validate**, making sure all inputs used in a playbook declared in the input section.
* The **format** command will now replace the *fromServerVersion* field with *fromVersion*.

## 1.7.0

* Allowed JSON Handlers to accept kwargs, for custoimzing behavior.
* Fixed an issue where an incorrect error was shown when the `id` of a content item differed from its `name` attribute.
* Fixed an issue where the `preserve_quotes` in ruamel_handler received an incorrect value @icholy
* Fixed an issue where ignoring RM110 error code wasn't working and added a validation to **ALLOWED_IGNORE_ERRORS** to validate that all error codes are inserted in the right format.
* Fixed an issue where the contribution credit text was not added correctly to the pack README.
* Changed the contribution file implementation from markdown to a list of contributor names. The **create-content-artifact** will use this list to prepare the needed credit message.
* Added a new validation to the `XSOAR-linter` in the **lint** command for verifying that demisto.log is not used in the code.
* The **generate-docs** command will now auto-generate the Incident Mirroring section when implemented in an integration.
* Added support to automatically generate release notes for deprecated items in the **update-release-notes** command.
* Fixed an issue causing any command to crash when unable to detect local repository properties.
* Fixed an issue where running in a private gitlab repo caused a warning message to be shown multiple times.
* Added a new validation to the **validate** command to verify that markdown and python files do not contain words related to copyright section.
* Fixed an issue where **lint** crashed when provided an input file path (expecting a directory).

## 1.6.9

* Added a new validation that checks whether a pack should be deprecated.
* Added a new ability to the **format** command to deprecate a pack.
* Fixed an issue where the **validate** command sometimes returned a false negative in cases where there are several sub-playbooks with the same ID.
* Added a new validation to the **validate** command to verify that the docker in use is not deprecated.
* Added support for multiple ApiModules in the **unify** command
* Added a check to **validate** command, preventing use of relative urls in README files.
* Added environment variable **DEMISTO_SDK_MARKETPLACE** expected to affect *MarketplaceTagParser* *marketplace* value. The value will be automatically set when passing *marketplace* arg to the commands **unify**, **zip-packs**, **create-content-artifacts** and **upload**.
* Added slack notifier for build failures on the master branch.
* Added support for modeling and parsing rules in the **split** command.
* Added support for README files in **format** command.
* Added a **validate** check, making sure classifier id and name values match. Updated the classifier **format** to update the id accordingly.
* The **generate-docs** command will now auto-generate the playbook image link by default.
* Added the `--custom-image-link` argument to override.
* Added a new flag to **generate-docs** command, allowing to add a custom image link to a playbook README.
* Added a new validation to the **validate** command to verify that the package directory name is the same as the files contained in the that package.
* Added support in the **unify** command to unify a schema into its Modeling Rule.

## 1.6.8

* Fixed an issue where **validate** did not fail on invalid playbook entities' versions (i.e. subplaybooks or scripts with higher fromversion than their parent playbook).
* Added support for running lint via a remote docker ssh connection. Use `DOCKER_HOST` env variable to specify a remote docker connection, such as: `DOCKER_HOST=ssh://myuser@myhost.com`.
* Fixed an issue where the pack cache in *get_marketplaces* caused the function to return invalid values.
* Fixed an issue where running format on a pack with XSIAM entities would fail.
* Added the new `display_name` field to relevant entities in the **create-id-set** command.
* Added a new validation to the **validate** command to verify the existence of "Reliability" parameter if the integration have reputation command.
* Fixed a bug where terminating the **lint** command failed (`ctrl + c`).
* Removed the validation of a subtype change in integrations and scripts from **validate**.
* Fixed an issue where **download** did not behave as expected when prompting for a version update. Reported by @K-Yo
* Added support for adoption release notes.
* Fixed an issue where **merge-id-sets** failed when a key was missing in one id-set.json.
* Fixed a bug where some mypy messages were not parsed properly in **lint**.
* Added a validation to the **validate** command, failing when '`fromversion`' or '`toversion`' in a content entity are incorrect format.
* Added a validation to the **validate** command, checking if `fromversion` <= `toversion`.
* Fixed an issue where coverage reports used the wrong logging level, marking debug logs as errors.
* Added a new validation to the **validate** command, to check when the discouraged `http` prefixes are used when setting defaultvalue, rather than `https`.
* Added a check to the **lint** command for finding hard-coded usage of the http protocol.
* Locked the dependency on Docker.
* Removed a traceback line from the **init** command templates: BaseIntegration, BaseScript.
* Updated the token in **_add_pr_comment** method from the content-bot token to the xsoar-bot token.

## 1.6.7

* Added the `types-markdown` dependency, adding markdown capabilities to existing linters using the [Markdown](https://pypi.org/project/Markdown/) package.
* Added support in the **format** command to remove nonexistent incident/indicator fields from *layouts/mappers*
* Added the `Note: XXX` and `XXX now generally available.` release notes templates to **doc-review** command.
* Updated the logs shown during the docker build step.
* Removed a false warning about configuring the `GITLAB_TOKEN` environment variable when it's not needed.
* Removed duplicate identifiers for XSIAM integrations.
* Updated the *tags* and *use cases* in pack metadata validation to use the local files only.
* Fixed the error message in checkbox validation where the defaultvalue is wrong and added the name of the variable that should be fixed.
* Added types to `find_type_by_path` under tools.py.
* Fixed an issue where YAML files contained incorrect value type for `tests` key when running `format --deprecate`.
* Added a deprecation message to the `tests:` section of yaml files when running `format --deprecate`.
* Added use case for **validate** on *wizard* objects - set_playbook is mapped to all integrations.
* Added the 'integration-get-indicators' commands to be ignored by the **verify_yml_commands_match_readme** validation, the validation will no longer fail if these commands are not in the readme file.
* Added a new validation to the **validate** command to verify that if the phrase "breaking changes" is present in a pack release notes, a JSON file with the same name exists and contains the relevant breaking changes information.
* Improved logs when running test playbooks (in a build).
* Fixed an issue in **upload** did not include list-type content items. @nicolas-rdgs
* Reverted release notes to old format.

## 1.6.6

* Added debug print when excluding item from ID set due to missing dependency.
* Added a validation to the **validate** command, failing when non-ignorable errors are present in .pack-ignore.
* Fixed an issue where `mdx server` did not close when stopped in mid run.
* Fixed an issue where `-vvv` flag did not print logs on debug level.
* enhanced ***validate*** command to list all command names affected by a backward compatibility break, instead of only one.
* Added support for Wizard content item in the **format**, **validate**, **upload**, **create-id-set**, **find-dependecies** and **create-content-artifacts** commands.
* Added a new flag to the **validate** command, allowing to run specific validations.
* Added support in **unify** and **create-content-artifacts** for displaying different documentations (detailed description + readme) for content items, depending on the marketplace version.
* Fixed an issue in **upload** where list items were not uploaded.
* Added a new validation to **validate** command to verify that *cliName* and *id* keys of the incident field or the indicator field are matches.
* Added the flag '-x', '--xsiam' to **upload** command to upload XSIAM entities to XSIAM server.
* Fixed the integration field *isFetchEvents* to be in lowercase.
* Fixed an issue where **validate -i** run after **format -i** on an existing file in the repo instead of **validate -g**.
* Added the following commands: 'update-remote-data', 'get-modified-remote-data', 'update-remote-system' to be ignored by the **verify_yml_commands_match_readme** validation, the validation will no longer fail if these commands are not in the readme file.
* Updated the release note template to include a uniform format for all items.
* Added HelloWorldSlim template option for *--template* flag in **demisto-sdk init** command.
* Fixed an issue where the HelloWorldSlim template in **demisto-sdk init** command had an integration id that was conflicting with HelloWorld integration id.
* Updated the SDK to use demisto-py 3.1.6, allowing use of a proxy with an environment variable.
* Set the default logger level to `warning`, to avoid unwanted debug logs.
* The **format** command now validates that default value of checkbox parameters is a string 'true' or 'false'.
* Fixed an issue where `FileType.PLAYBOOK` would show instead of `Playbook` in readme error messages.
* Added a new validation to **validate** proper defaultvalue for checkbox fields.

## 1.6.5

* Fixed an issue in the **format** command where the `id` field was overwritten for existing JSON files.
* Fixed an issue where the **doc-review** command was successful even when the release-note is malformed.
* Added timestamps to the `demisto-sdk` logger.
* Added time measurements to **lint**.
* Added the flag '-d', '--dependency' to **find-dependencies** command to get the content items that cause the dependencies between two packs.
* Fixed an issue where **update-release-notes** used the *trigger_id* field instead of the *trigger_name* field.
* Fixed an issue where **doc-review** failed to recognize script names, in scripts using the old file structure.
* Fixed an issue where concurrent processes created by **lint** caused deadlocks when opening files.
* Fixed an issue in the **format** command where `_dev` or `_copy` suffixes weren't removed from the subscript names in playbooks and layouts.
* Fixed an issue where **validate** failed on nonexistent `README.md` files.
* Added support of XSIAM content items to the **validate** command.
* Report **lint** summary results and failed packages after reporting time measurements.

## 1.6.4

* Added the new **generate-yml-from-python** command.
* Added a code *type* indication for integration and script objects in the *ID Set*.
* Added the [Vulture](https://github.com/jendrikseipp/vulture) linter to the pre-commit hook.
* The `demisto-sdk` pack will now be distributed via PyPi with a **wheel** file.
* Fixed a bug where any edited json file that contained a forward slash (`/`) escaped.
* Added a new validation to **validate** command to verify that the metadata *currentVersion* is
the same as the last release note version.
* The **validate** command now checks if there're none-deprecated integration commands that are missing from the readme file.
* Fixed an issue where *dockerimage* changes in Scripts weren't recognized by the **update-release-notes** command.
* Fixed an issue where **update-xsoar-config-file** did not properly insert the marketplace packs list to the file.
* Added the pack name to the known words by default when running the **doc-review** command.
* Added support for new XSIAM entities in **create-id-set** command.
* Added support for new XSIAM entities in **create-content-artifacts** command.
* Added support for Parsing/Modeling Rule content item in the **unify** command.
* Added the integration name, the commands name and the script name to the known words by default when running the **doc-review** command.
* Added an argument '-c' '--custom' to the **unify** command, if True will append to the unified yml name/display/id the custom label provided
* Added support for sub words suggestion in kebab-case sentences when running the **doc-review** command.
* Added support for new XSIAM entities in **update-release-notes** command.
* Enhanced the message of alternative suggestion words shown when running **doc-review** command.
* Fixed an incorrect error message, in case `node` is not installed on the machine.
* Fixed an issue in the **lint** command where the *check-dependent-api-modules* argument was set to true by default.
* Added a new command **generate-unit-tests**.
* Added a new validation to **validate** all SIEM integration have the same suffix.
* Fixed the destination path of the unified parsing/modeling rules in **create-content-artifacts** command.
* Fixed an issue in the **validate** command, where we validated wrongfully the existence of readme file for the *ApiModules* pack.
* Fixed an issue in the **validate** command, where an error message that was displayed for scripts validation was incorrect.
* Fixed an issue in the **validate** and **format** commands where *None* arguments in integration commands caused the commands to fail unexpectedly.
* Added support for running tests on XSIAM machines in the **test-content** command.
* Fixed an issue where the **validate** command did not work properly when deleting non-content items.
* Added the flag '-d', '--dependency' to **find-dependencies** command to get the content items that cause the dependencies between two packs.

## 1.6.3

* **Breaking change**: Fixed a typo in the **validate** `--quiet-bc-validation` flag (was `--quite-bc-validation`). @upstart-swiss
* Dropped support for python 3.7: Demisto-SDK is now supported on Python 3.8 or newer.
* Added an argument to YAMLHandler, allowing to set a maximal width for YAML files. This fixes an issue where a wrong default was used.
* Added the detach mechanism to the **upload** command, If you set the --input-config-file flag, any files in the repo's SystemPacks folder will be detached.
* Added the reattach mechanism to the **upload** command, If you set the --input-config-file flag, any detached item in your XSOAR instance that isn't currently in the repo's SystemPacks folder will be re-attached.
* Fixed an issue in the **validate** command that did not work properly when using the *-g* flag.
* Enhanced the dependency message shown when running **lint**.
* Fixed an issue where **update-release-notes** didn't update the currentVersion in pack_metadata.
* Improved the logging in **test-content** for helping catch typos in external playbook configuration.

## 1.6.2

* Added dependency validation support for core marketplacev2 packs.
* Fixed an issue in **update-release-notes** where suggestion fix failed in validation.
* Fixed a bug where `.env` files didn't load. @nicolas-rdgs
* Fixed a bug where **validate** command failed when the *categories* field in the pack metadata was empty for non-integration packs.
* Added *system* and *item-type* arguments to the **download** command, used when downloading system items.
* Added a validation to **validate**, checking that each script, integration and playbook have a README file. This validation only runs when the command is called with either the `-i` or the `-g` flag.
* Fixed a regression issue with **doc-review**, where the `-g` flag did not work.
* Improved the detection of errors in **doc-review** command.
* The **validate** command now checks if a readme file is empty, only for packs that contain playbooks or were written by a partner.
* The **validate** command now makes sure common contextPath values (e.g. `DBotScore.Score`) have a non-empty description, and **format** populates them automatically.
* Fixed an issue where the **generate-outputs** command did not work properly when examples were provided.
* Fixed an issue in the **generate-outputs** command, where the outputs were not written to the specified output path.
* The **generate-outputs** command can now generate outputs from multiple calls to the same command (useful when different args provide different outputs).
* The **generate-outputs** command can now update a yaml file with new outputs, without deleting or overwriting existing ones.
* Fixed a bug where **doc-review** command failed on existing templates.
* Fixed a bug where **validate** command failed when the word demisto is in the repo README file.
* Added support for adding test-playbooks to the zip file result in *create-content-artifacts* command for marketplacev2.
* Fixed an issue in **find-dependencies** where using the argument *-o* without the argument *--all-packs-dependencies* did not print a proper warning.
* Added a **validate** check to prevent deletion of files whose deletion is not supported by the XSOAR marketplace.
* Removed the support in the *maintenance* option of the *-u* flag in the **update-release-notes** command.
* Added validation for forbidden words and phrases in the **doc-review** command.
* Added a retries mechanism to the **test-content** command to stabilize the build process.
* Added support for all `git` platforms to get remote files.
* Refactored the **format** command's effect on the *fromversion* field:
  * Fixed a bug where the *fromversion* field was removed when modifying a content item.
  * Updated the general default *fromversion* and the default *fromversion* of newly-introduced content items (e.g. `Lists`, `Jobs`).
  * Added an interactive mode functionality for all content types, to ask the user whether to set a default *fromversion*, if could not automatically determine its value. Use `-y` to assume 'yes' as an answer to all prompts and run non-interactively.

## 1.6.1

* Added the '--use-packs-known-words' argument to the **doc-review** command
* Added YAML_Loader to handle yaml files in a standard way across modules, replacing PYYAML.
* Fixed an issue when filtering items using the ID set in the **create-content-artifacts** command.
* Fixed an issue in the **generate-docs** command where tables were generated with an empty description column.
* Fixed an issue in the **split** command where splitting failed when using relative input/output paths.
* Added warning when inferred files are missing.
* Added to **validate** a validation for integration image dimensions, which should be 120x50px.
* Improved an error in the **validate** command to better differentiate between the case where a required fetch parameter is malformed or missing.

## 1.6.0

* Fixed an issue in the **create-id-set** command where similar items from different marketplaces were reported as duplicated.
* Fixed typo in demisto-sdk init
* Fixed an issue where the **lint** command did not handle all container exit codes.
* Add to **validate** a validation for pack name to make sure it is unchanged.
* Added a validation to the **validate** command that verifies that the version in the pack_metdata file is written in the correct format.
* Fixed an issue in the **format** command where missing *fromVersion* field in indicator fields caused an error.

## 1.5.9

* Added option to specify `External Playbook Configuration` to change inputs of Playbooks triggered as part of **test-content**
* Improved performance of the **lint** command.
* Improved performance of the **validate** command when checking README images.
* ***create-id-set*** command - the default value of the **marketplace** argument was changed from ‘xsoar’ to all packs existing in the content repository. When using the command, make sure to pass the relevant marketplace to use.

## 1.5.8

* Fixed an issue where the command **doc-review** along with the argument `--release-notes` failed on yml/json files with invalid schema.
* Fixed an issue where the **lint** command failed on packs using python 3.10

## 1.5.7

* Fixed an issue where reading remote yaml files failed.
* Fixed an issue in **validate** failed with no error message for lists (when no fromVersion field was found).
* Fixed an issue when running **validate** or **format** in a gitlab repository, and failing to determine its project id.
* Added an enhancement to **split**, handling an empty output argument.
* Added the ability to add classifiers and mappers to conf.json.
* Added the Alias field to the incident field schema.

## 1.5.6

* Added 'deprecated' release notes template.
* Fixed an issue where **run-test-playbook** command failed to get the task entries when the test playbook finished with errors.
* Fixed an issue in **validate** command when running with `no-conf-json` argument to ignore the `conf.json` file.
* Added error type text (`ERROR` or `WARNING`) to **validate** error prints.
* Fixed an issue where the **format** command on test playbook did not format the ID to be equal to the name of the test playbook.
* Enhanced the **update-release-notes** command to automatically commit release notes config file upon creation.
* The **validate** command will validate that an indicator field of type html has fromVersion of 6.1.0 and above.
* The **format** command will now add fromVersion 6.1.0 to indicator field of type html.
* Added support for beta integrations in the **format** command.
* Fixed an issue where the **postman-codegen** command failed when called with the `--config-out` flag.
* Removed the integration documentation from the detailed description while performing **split** command to the unified yml file.
* Removed the line which indicates the version of the product from the README.md file for new contributions.

## 1.5.5

* Fixed an issue in the **update-release-notes** command, which did not work when changes were made in multiple packs.
* Changed the **validate** command to fail on missing test-playbooks only if no unittests are found.
* Fixed `to_kebab_case`, it will now deal with strings that have hyphens, commas or periods in them, changing them to be hyphens in the new string.
* Fixed an issue in the **create-id-set** command, where the `source` value included the git token if it was specified in the remote url.
* Fixed an issue in the **merge-id-set** command, where merging fails because of duplicates but the packs are in the XSOAR repo but in different version control.
* Fixed missing `Lists` Content Item as valid `IDSetType`
* Added enhancement for **generate-docs**. It is possible to provide both file or a comma seperated list as `examples`. Also, it's possible to provide more than one example for a script or a command.
* Added feature in **format** to sync YML and JSON files to the `master` file structure.
* Added option to specify `Incident Type`, `Incoming Mapper` and `Classifier` when configuring instance in **test-content**
* added a new command **run-test-playbook** to run a test playbook in a given XSOAR instance.
* Fixed an issue in **format** when running on a modified YML, that the `id` value is not changed to its old `id` value.
* Enhancement for **split** command, replace `ApiModule` code block to `import` when splitting a YML.
* Fixed an issue where indicator types were missing from the pack's content, when uploading using **zip-packs**.
* The request data body format generated in the **postman-codegen** will use the python argument's name and not the raw data argument's name.
* Added the flag '--filter-by-id-set' to **create-content-artifacts** to create artifacts only for items in the given id_set.json.

## 1.5.4

* Fixed an issue with the **format** command when contributing via the UI
* The **format** command will now not remove the `defaultRows` key from incident, indicator and generic fields with `type: grid`.
* Fixed an issue with the **validate** command when a layoutscontainer did not have the `fromversion` field set.
* added a new command **update-xsoar-config-file** to handle your XSOAR Configuration File.
* Added `skipVerify` argument in **upload** command to skip pack signature verification.
* Fixed an issue when the **run** command  failed running when there’s more than one playground, by explicitly using the current user’s playground.
* Added support for Job content item in the **format**, **validate**, **upload**, **create-id-set**, **find-dependecies** and **create-content-artifacts** commands.
* Added a **source** field to the **id_set** entitles.
* Two entitles will not consider as duplicates if they share the same pack and the same source.
* Fixed a bug when duplicates were found in **find_dependencies**.
* Added function **get_current_repo** to `tools`.
* The **postman-codegen** will not have duplicates argument name. It will rename them to the minimum distinguished shared path for each of them.

## 1.5.3

* The **format** command will now set `unsearchable: True` for incident, indicator and generic fields.
* Fixed an issue where the **update-release-notes** command crashes with `--help` flag.
* Added validation to the **validate** command that verifies the `unsearchable` key in incident, indicator and generic fields is set to true.
* Removed a validation that DBotRole should be set for automation that requires elevated permissions to the `XSOAR-linter` in the **lint** command.
* Fixed an issue in **Validate** command where playbooks conditional tasks were mishandeled.
* Added a validation to prevent contributors from using the `fromlicense` key as a configuration parameter in an integration's YML
* Added a validation to ensure that the type for **API token** (and similar) parameters are configured correctly as a `credential` type in the integration configuration YML.
* Added an assertion that checks for duplicated requests' names when generating an integration from a postman collection.
* Added support for [.env files](https://pypi.org/project/python-dotenv/). You can now add a `.env` file to your repository with the logging information instead of setting a global environment variables.
* When running **lint** command with --keep-container flag, the docker images are committed.
* The **validate** command will not return missing test playbook error when given a script with dynamic-section tag.

## 1.5.2

* Added a validation to **update-release-notes** command to ensure that the `--version` flag argument is in the right format.
* added a new command **coverage-analyze** to generate and print coverage reports.
* Fixed an issue in **validate** in repositories which are not in GitHub or GitLab
* Added a validation that verifies that readme image absolute links do not contain the working branch name.
* Added support for List content item in the **format**, **validate**, **download**, **upload**, **create-id-set**, **find-dependecies** and **create-content-artifacts** commands.
* Added a validation to ensure reputation command's default argument is set as an array input.
* Added the `--fail-duplicates` flag for the **merge-id-set** command which will fail the command if duplicates are found.
* Added the `--fail-duplicates` flag for the **create-id-set** command which will fail the command if duplicates are found.

## 1.5.1

* Fixed an issue where **validate** command failed to recognized test playbooks for beta integrations as valid tests.
* Fixed an issue were the **validate** command was falsely recognizing image paths in readme files.
* Fixed an issue where the **upload** command error message upon upload failure pointed to wrong file rather than to the pack metadata.
* Added a validation that verifies that each script which appears in incident fields, layouts or layout containers exists in the id_set.json.
* Fixed an issue where the **postman code-gen** command generated double dots for context outputs when it was not needed.
* Fixed an issue where there **validate** command on release notes file crashed when author image was added or modified.
* Added input handling when running **find-dependencies**, replacing string manipulations.
* Fixed an issue where the **validate** command did not handle multiple playbooks with the same name in the id_set.
* Added support for GitLab repositories in **validate**

## 1.5.0

* Fixed an issue where **upload** command failed to upload packs not under content structure.
* Added support for **init** command to run from non-content repo.
* The **split-yml** has been renamed to **split** and now supports splitting Dashboards from unified Generic Modules.
* Fixed an issue where the skipped tests validation ran on the `ApiModules` pack in the **validate** command.
* The **init** command will now create the `Generic Object` entities directories.
* Fixed an issue where the **format** command failed to recognize changed files from git.
* Fixed an issue where the **json-to-outputs** command failed checking whether `0001-01-01T00:00:00` is of type `Date`
* Added to the **generate context** command to generate context paths for integrations from an example file.
* Fixed an issue where **validate** failed on release notes configuration files.
* Fixed an issue where the **validate** command failed on pack input if git detected changed files outside of `Packs` directory.
* Fixed an issue where **validate** command failed to recognize files inside validated pack when validation release notes, resulting in a false error message for missing entity in release note.
* Fixed an issue where the **download** command failed when downloading an invalid YML, instead of skipping it.

## 1.4.9

* Added validation that the support URL in partner contribution pack metadata does not lead to a GitHub repo.
* Enhanced ***generate-docs*** with default `additionalinformation` (description) for common parameters.
* Added to **validate** command a validation that a content item's id and name will not end with spaces.
* The **format** command will now remove trailing whitespaces from content items' id and name fields.
* Fixed an issue where **update-release-notes** could fail on files outside the user given pack.
* Fixed an issue where the **generate-test-playbook** command would not place the playbook in the proper folder.
* Added to **validate** command a validation that packs with `Iron Bank` uses the latest docker from Iron Bank.
* Added to **update-release-notes** command support for `Generic Object` entities.
* Fixed an issue where playbook `fromversion` mismatch validation failed even if `skipunavailable` was set to true.
* Added to the **create artifacts** command support for release notes configuration file.
* Added validation to **validate** for release notes config file.
* Added **isoversize** and **isautoswitchedtoquietmode** fields to the playbook schema.
* Added to the **update-release-notes** command `-bc` flag to generate template for breaking changes version.
* Fixed an issue where **validate** did not search description files correctly, leading to a wrong warning message.

## 1.4.8

* Fixed an issue where yml files with `!reference` failed to load properly.
* Fixed an issue when `View Integration Documentation` button was added twice during the download and re-upload.
* Fixed an issue when `(Partner Contribution)` was added twice to the display name during the download and re-upload.
* Added the following enhancements in the **generate-test-playbook** command:
  * Added the *--commands* argument to generate tasks for specific commands.
  * Added the *--examples* argument to get the command examples file path and generate tasks from the commands and arguments specified there.
  * Added the *--upload* flag to specify whether to upload the test playbook after the generation.
  * Fixed the output condition generation for outputs of type `Boolean`.

## 1.4.7

* Fixed an issue where an empty list for a command context didn't produce an indication other than an empty table.
* Fixed an issue where the **format** command has incorrectly recognized on which files to run when running using git.
* Fixed an issue where author image validations were not checked properly.
* Fixed an issue where new old-formatted scripts and integrations were not validated.
* Fixed an issue where the wording in the from version validation error for subplaybooks was incorrect.
* Fixed an issue where the **update-release-notes** command used the old docker image version instead of the new when detecting a docker change.
* Fixed an issue where the **generate-test-playbook** command used an incorrect argument name as default
* Fixed an issue where the **json-to-outputs** command used an incorrect argument name as default when using `-d`.
* Fixed an issue where validations failed while trying to validate non content files.
* Fixed an issue where README validations did not work post VS Code formatting.
* Fixed an issue where the description validations were inconsistent when running through an integration file or a description file.

## 1.4.6

* Fixed an issue where **validate** suggests, with no reason, running **format** on missing mandatory keys in yml file.
* Skipped existence of TestPlaybook check on community and contribution integrations.
* Fixed an issue where pre-commit didn't run on the demisto_sdk/commands folder.
* The **init** command will now change the script template name in the code to the given script name.
* Expanded the validations performed on beta integrations.
* Added support for PreProcessRules in the **format**, **validate**, **download**, and **create-content-artifacts** commands.
* Improved the error messages in **generate-docs**, if an example was not provided.
* Added to **validate** command a validation that a content entity or a pack name does not contain the words "partner" and "community".
* Fixed an issue where **update-release-notes** ignores *--text* flag while using *-f*
* Fixed the outputs validations in **validate** so enrichment commands will not be checked to have DBotScore outputs.
* Added a new validation to require the dockerimage key to exist in an integration and script yml files.
* Enhanced the **generate-test-playbook** command to use only integration tested on commands, rather than (possibly) other integrations implementing them.
* Expanded unify command to support GenericModules - Unifies a GenericModule object with its Dashboards.
* Added validators for generic objects:
  * Generic Field validator - verify that the 'fromVersion' field is above 6.5.0, 'group' field equals 4 and 'id' field starts with the prefix 'generic_'.
  * Generic Type validator - verify that the 'fromVersion' field is above 6.5.0
  * Generic Module validator - verify that the 'fromVersion' field is above 6.5.0
  * Generic Definition validator - verify that the 'fromVersion' field is above 6.5.0
* Expanded Format command to support Generic Objects - Fixes generic objects according to their validations.
* Fixed an issue where the **update-release-notes** command did not handle ApiModules properly.
* Added option to enter a dictionary or json of format `[{field_name:description}]` in the **json-to-outputs** command,
  with the `-d` flag.
* Improved the outputs for the **format** command.
* Fixed an issue where the validations performed after the **format** command were inconsistent with **validate**.
* Added to the **validate** command a validation for the author image.
* Updated the **create-content-artifacts** command to support generic modules, definitions, fields and types.
* Added an option to ignore errors for file paths and not only file name in .pack-ignore file.

## 1.4.5

* Enhanced the **postman-codegen** command to name all generated arguments with lower case.
* Fixed an issue where the **find-dependencies** command miscalculated the dependencies for playbooks that use generic commands.
* Fixed an issue where the **validate** command failed in external repositories in case the DEMISTO_SDK_GITHUB_TOKEN was not set.
* Fixed an issue where **openapi-codegen** corrupted the swagger file by overwriting configuration to swagger file.
* Updated the **upload** command to support uploading zipped packs to the marketplace.
* Added to the **postman-codegen** command support of path variables.
* Fixed an issue where **openapi-codegen** entered into an infinite loop on circular references in the swagger file.
* The **format** command will now set `fromVersion: 6.2.0` for widgets with 'metrics' data type.
* Updated the **find-dependencies** command to support generic modules, definitions, fields and types.
* Fixed an issue where **openapi-codegen** tried to extract reference example outputs, leading to an exception.
* Added an option to ignore secrets automatically when using the **init** command to create a pack.
* Added a tool that gives the ability to temporarily suppress console output.

## 1.4.4

* When formatting incident types with Auto-Extract rules and without mode field, the **format** command will now add the user selected mode.
* Added new validation that DBotRole is set for scripts that requires elevated permissions to the `XSOAR-linter` in the **lint** command.
* Added url escaping to markdown human readable section in generate docs to avoid autolinking.
* Added a validation that mapper's id and name are matching. Updated the format of mapper to include update_id too.
* Added a validation to ensure that image paths in the README files are valid.
* Fixed **find_type** function to correctly find test files, such as, test script and test playbook.
* Added scheme validations for the new Generic Object Types, Fields, and Modules.
* Renamed the flag *--input-old-version* to *--old-version* in the **generate-docs** command.
* Refactored the **update-release-notes** command:
  * Replaced the *--all* flag with *--use-git* or *-g*.
  * Added the *--force* flag to update the pack release notes without changes in the pack.
  * The **update-release-notes** command will now update all dependent integrations on ApiModule change, even if not specified.
  * If more than one pack has changed, the full list of updated packs will be printed at the end of **update-release-notes** command execution.
  * Fixed an issue where the **update-release-notes** command did not add docker image release notes entry for release notes file if a script was changed.
  * Fixed an issue where the **update-release-notes** command did not detect changed files that had the same name.
  * Fixed an issue in the **update-release-notes** command where the version support of JSON files was mishandled.
* Fixed an issue where **format** did not skip files in test and documentation directories.
* Updated the **create-id-set** command to support generic modules, definitions, fields and types.
* Changed the **convert** command to generate old layout fromversion to 5.0.0 instead of 4.1.0
* Enhanced the command **postman-codegen** with type hints for templates.

## 1.4.3

* Fixed an issue where **json-to-outputs** command returned an incorrect output when json is a list.
* Fixed an issue where if a pack README.md did not exist it could cause an error in the validation process.
* Fixed an issue where the *--name* was incorrectly required in the **init** command.
* Adding the option to run **validate** on a specific path while using git (*-i* & *-g*).
* The **format** command will now change UUIDs in .yml and .json files to their respective content entity name.
* Added a playbook validation to check if a task sub playbook exists in the id set in the **validate** command.
* Added the option to add new tags/usecases to the approved list and to the pack metadata on the same pull request.
* Fixed an issue in **test_content** where when different servers ran tests for the same integration, the server URL parameters were not set correctly.
* Added a validation in the **validate** command to ensure that the ***endpoint*** command is configured correctly in yml file.
* Added a warning when pack_metadata's description field is longer than 130 characters.
* Fixed an issue where a redundant print occurred on release notes validation.
* Added new validation in the **validate** command to ensure that the minimal fromVersion in a widget of type metrics will be 6.2.0.
* Added the *--release-notes* flag to demisto-sdk to get the current version release notes entries.

## 1.4.2

* Added to `pylint` summary an indication if a test was skipped.
* Added to the **init** command the option to specify fromversion.
* Fixed an issue where running **init** command without filling the metadata file.
* Added the *--docker-timeout* flag in the **lint** command to control the request timeout for the Docker client.
* Fixed an issue where **update-release-notes** command added only one docker image release notes entry for release notes file, and not for every entity whom docker image was updated.
* Added a validation to ensure that incident/indicator fields names starts with their pack name in the **validate** command. (Checked only for new files and only when using git *-g*)
* Updated the **find-dependencies** command to return the 'dependencies' according the layout type ('incident', 'indicator').
* Enhanced the "vX" display name validation for scripts and integrations in the **validate** command to check for every versioned script or integration, and not only v2.
* Added the *--fail-duplicates* flag for the **create-id-set** command which will fail the command if duplicates are found.
* Added to the **generate-docs** command automatic addition to git when a new readme file is created.

## 1.4.1

* When in private repo without `DEMSITO_SDK_GITHUB_TOKEN` configured, get_remote_file will take files from the local origin/master.
* Enhanced the **unify** command when giving input of a file and not a directory return a clear error message.
* Added a validation to ensure integrations are not skipped and at least one test playbook is not skipped for each integration or script.
* Added to the Content Tests support for `context_print_dt`, which queries the incident context and prints the result as a json.
* Added new validation for the `xsoar_config.json` file in the **validate** command.
* Added a version differences section to readme in **generate-docs** command.
* Added the *--docs-format* flag in the **integration-diff** command to get the output in README format.
* Added the *--input-old-version* and *--skip-breaking-changes* flags in the **generate-docs** command to get the details for the breaking section and to skip the breaking changes section.

## 1.4.0

* Enable passing a comma-separated list of paths for the `--input` option of the **lint** command.
* Added new validation of unimplemented test-module command in the code to the `XSOAR-linter` in the **lint** command.
* Fixed the **generate-docs** to handle integration authentication parameter.
* Added a validation to ensure that description and README do not contain the word 'Demisto'.
* Improved the deprecated message validation required from playbooks and scripts.
* Added the `--quite-bc-validation` flag for the **validate** command to run the backwards compatibility validation in quite mode (errors is treated like warnings).
* Fixed the **update release notes** command to display a name for old layouts.
* Added the ability to append to the pack README credit to contributors.
* Added identification for parameter differences in **integration-diff** command.
* Fixed **format** to use git as a default value.
* Updated the **upload** command to support reports.
* Fixed an issue where **generate-docs** command was displaying 'None' when credentials parameter display field configured was not configured.
* Fixed an issue where **download** did not return exit code 1 on failure.
* Updated the validation that incident fields' names do not contain the word incident will aplly to core packs only.
* Added a playbook validation to verify all conditional tasks have an 'else' path in **validate** command.
* Renamed the GitHub authentication token environment variable `GITHUB_TOKEN` to `DEMITO_SDK_GITHUB_TOKEN`.
* Added to the **update-release-notes** command automatic addition to git when new release notes file is created.
* Added validation to ensure that integrations, scripts, and playbooks do not contain the entity type in their names.
* Added the **convert** command to convert entities between XSOAR versions.
* Added the *--deprecate* flag in **format** command to deprecate integrations, scripts, and playbooks.
* Fixed an issue where ignoring errors did not work when running the **validate** command on specific files (-i).

## 1.3.9

* Added a validation verifying that the pack's README.md file is not equal to pack description.
* Fixed an issue where the **Assume yes** flag did not work properly for some entities in the **format** command.
* Improved the error messages for separators in folder and file names in the **validate** command.
* Removed the **DISABLE_SDK_VERSION_CHECK** environment variable. To disable new version checks, use the **DEMISTO_SDK_SKIP_VERSION_CHECK** envirnoment variable.
* Fixed an issue where the demisto-sdk version check failed due to a rate limit.
* Fixed an issue with playbooks scheme validation.

## 1.3.8

* Updated the **secrets** command to work on forked branches.

## 1.3.7

* Added a validation to ensure correct image and description file names.
* Fixed an issue where the **validate** command failed when 'display' field in credentials param in yml is empty but 'displaypassword' was provided.
* Added the **integration-diff** command to check differences between two versions of an integration and to return a report of missing and changed elements in the new version.
* Added a validation verifying that the pack's README.md file is not missing or empty for partner packs or packs contains use cases.
* Added a validation to ensure that the integration and script folder and file names will not contain separators (`_`, `-`, ``).
* When formatting new pack, the **format** command will set the *fromversion* key to 5.5.0 in the new files without fromversion.

## 1.3.6

* Added a validation that core packs are not dependent on non-core packs.
* Added a validation that a pack name follows XSOAR standards.
* Fixed an issue where in some cases the `get_remote_file` function failed due to an invalid path.
* Fixed an issue where running **update-release-notes** with updated integration logo, did not detect any file changes.
* Fixed an issue where the **create-id-set** command did not identify unified integrations correctly.
* Fixed an issue where the `CommonTypes` pack was not identified as a dependency for all feed integrations.
* Added support for running SDK commands in private repositories.
* Fixed an issue where running the **init** command did not set the correct category field in an integration .yml file for a newly created pack.
* When formatting new contributed pack, the **format** command will set the *fromversion* key to 6.0.0 in the relevant files.
* If the environment variable "DISABLE_SDK_VERSION_CHECK" is define, the demisto-sdk will no longer check for newer version when running a command.
* Added the `--use-pack-metadata` flag for the **find-dependencies** command to update the calculated dependencies using the the packs metadata files.
* Fixed an issue where **validate** failed on scripts in case the `outputs` field was set to `None`.
* Fixed an issue where **validate** was failing on editing existing release notes.
* Added a validation for README files verifying that the file doesn't contain template text copied from HelloWorld or HelloWorldPremium README.

## 1.3.5

* Added a validation that layoutscontainer's id and name are matching. Updated the format of layoutcontainer to include update_id too.
* Added a validation that commands' names and arguments in core packs, or scripts' arguments do not contain the word incident.
* Fixed issue where running the **generate-docs** command with -c flag ran all the commands and not just the commands specified by the flag.
* Fixed the error message of the **validate** command to not always suggest adding the *description* field.
* Fixed an issue where running **format** on feed integration generated invalid parameter structure.
* Fixed an issue where the **generate-docs** command did not add all the used scripts in a playbook to the README file.
* Fixed an issue where contrib/partner details might be added twice to the same file, when using unify and create-content-artifacts commands
* Fixed issue where running **validate** command on image-related integration did not return the correct outputs to json file.
* When formatting playbooks, the **format** command will now remove empty fields from SetIncident, SetIndicator, CreateNewIncident, CreateNewIndicator script arguments.
* Added an option to fill in the developer email when running the **init** command.

## 1.3.4

* Updated the **validate** command to check that the 'additionalinfo' field only contains the expected value for feed required parameters and not equal to it.
* Added a validation that community/partner details are not in the detailed description file.
* Added a validation that the Use Case tag in pack_metadata file is only used when the pack contains at least one PB, Incident Type or Layout.
* Added a validation that makes sure outputs in integrations are matching the README file when only README has changed.
* Added the *hidden* field to the integration schema.
* Fixed an issue where running **format** on a playbook whose `name` does not equal its `id` would cause other playbooks who use that playbook as a sub-playbook to fail.
* Added support for local custom command configuration file `.demisto-sdk-conf`.
* Updated the **format** command to include an update to the description file of an integration, to remove community/partner details.

## 1.3.3

* Fixed an issue where **lint** failed where *.Dockerfile* exists prior running the lint command.
* Added FeedHelloWorld template option for *--template* flag in **demisto-sdk init** command.
* Fixed issue where **update-release-notes** deleted release note file if command was called more than once.
* Fixed issue where **update-release-notes** added docker image release notes every time the command was called.
* Fixed an issue where running **update-release-notes** on a pack with newly created integration, had also added a docker image entry in the release notes.
* Fixed an issue where `XSOAR-linter` did not find *NotImplementedError* in main.
* Added validation for README files verifying their length (over 30 chars).
* When using *-g* flag in the **validate** command it will now ignore untracked files by default.
* Added the *--include-untracked* flag to the **validate** command to include files which are untracked by git in the validation process.
* Improved the `pykwalify` error outputs in the **validate** command.
* Added the *--print-pykwalify* flag to the **validate** command to print the unchanged output from `pykwalify`.

## 1.3.2

* Updated the format of the outputs when using the *--json-file* flag to create a JSON file output for the **validate** and **lint** commands.
* Added the **doc-review** command to check spelling in .md and .yml files as well as a basic release notes review.
* Added a validation that a pack's display name does not already exist in content repository.
* Fixed an issue where the **validate** command failed to detect duplicate params in an integration.
* Fixed an issue where the **validate** command failed to detect duplicate arguments in a command in an integration.

## 1.3.1

* Fixed an issue where the **validate** command failed to validate the release notes of beta integrations.
* Updated the **upload** command to support indicator fields.
* The **validate** and **update-release-notes** commands will now check changed files against `demisto/master` if it is configured locally.
* Fixed an issue where **validate** would incorrectly identify files as renamed.
* Added a validation that integration properties (such as feed, mappers, mirroring, etc) are not removed.
* Fixed an issue where **validate** failed when comparing branch against commit hash.
* Added the *--no-pipenv* flag to the **split-yml** command.
* Added a validation that incident fields and incident types are not removed from mappers.
* Fixed an issue where the *c
reate-id-set* flag in the *validate* command did not work while not using git.
* Added the *hiddenusername* field to the integration schema.
* Added a validation that images that are not integration images, do not ask for a new version or RN

## 1.3.0

* Do not collect optional dependencies on indicator types reputation commands.
* Fixed an issue where downloading indicator layoutscontainer objects failed.
* Added a validation that makes sure outputs in integrations are matching the README file.
* Fixed an issue where the *create-id-set* flag in the **validate** command did not work.
* Added a warning in case no id_set file is found when running the **validate** command.
* Fixed an issue where changed files were not recognised correctly on forked branches in the **validate** and the **update-release-notes** commands.
* Fixed an issue when files were classified incorrectly when running *update-release-notes*.
* Added a validation that integration and script file paths are compatible with our convention.
* Fixed an issue where id_set.json file was re created whenever running the generate-docs command.
* added the *--json-file* flag to create a JSON file output for the **validate** and **lint** commands.

## 1.2.19

* Fixed an issue where merge id_set was not updated to work with the new entity of Packs.
* Added a validation that the playbook's version matches the version of its sub-playbooks, scripts, and integrations.

## 1.2.18

* Changed the *skip-id-set-creation* flag to *create-id-set* in the **validate** command. Its default value will be False.
* Added support for the 'cve' reputation command in default arg validation.
* Filter out generic and reputation command from scripts and playbooks dependencies calculation.
* Added support for the incident fields in outgoing mappers in the ID set.
* Added a validation that the taskid field and the id field under the task field are both from uuid format and contain the same value.
* Updated the **format** command to generate uuid value for the taskid field and for the id under the task field in case they hold an invalid values.
* Exclude changes from doc_files directory on validation.
* Added a validation that an integration command has at most one default argument.
* Fixing an issue where pack metadata version bump was not enforced when modifying an old format (unified) file.
* Added validation that integration parameter's display names are capitalized and spaced using whitespaces and not underscores.
* Fixed an issue where beta integrations where not running deprecation validations.
* Allowed adding additional information to the deprecated description.
* Fixing an issue when escaping less and greater signs in integration params did not work as expected.

## 1.2.17

* Added a validation that the classifier of an integration exists.
* Added a validation that the mapper of an integration exists.
* Added a validation that the incident types of a classifier exist.
* Added a validation that the incident types of a mapper exist.
* Added support for *text* argument when running **demisto-sdk update-release-notes** on the ApiModules pack.
* Added a validation for the minimal version of an indicator field of type grid.
* Added new validation for incident and indicator fields in classifiers mappers and layouts exist in the content.
* Added cache for get_remote_file to reducing failures from accessing the remote repo.
* Fixed an issue in the **format** command where `_dev` or `_copy` suffixes weren't removed from the `id` of the given playbooks.
* Playbook dependencies from incident and indicator fields are now marked as optional.
* Mappers dependencies from incident types and incident fields are now marked as optional.
* Classifier dependencies from incident types are now marked as optional.
* Updated **demisto-sdk init** command to no longer create `created` field in pack_metadata file
* Updated **generate-docs** command to take the parameters names in setup section from display field and to use additionalinfo field when exist.
* Using the *verbose* argument in the **find-dependencies** command will now log to the console.
* Improved the deprecated message validation required from integrations.
* Fixed an issue in the **generate-docs** command where **Context Example** section was created when it was empty.

## 1.2.16

* Added allowed ignore errors to the *IDSetValidator*.
* Fixed an issue where an irrelevant id_set validation ran in the **validate** command when using the *--id-set* flag.
* Fixed an issue were **generate-docs** command has failed if a command did not exist in commands permissions file.
* Improved a **validate** command message for missing release notes of api module dependencies.

## 1.2.15

* Added the *ID101* to the allowed ignored errors.

## 1.2.14

* SDK repository is now mypy check_untyped_defs complaint.
* The lint command will now ignore the unsubscriptable-object (E1136) pylint error in dockers based on python 3.9 - this will be removed once a new pylint version is released.
* Added an option for **format** to run on a whole pack.
* Added new validation of unimplemented commands from yml in the code to `XSOAR-linter`.
* Fixed an issue where Auto-Extract fields were only checked for newly added incident types in the **validate** command.
* Added a new warning validation of direct access to args/params dicts to `XSOAR-linter`.

## 1.2.13

* Added new validation of indicators usage in CommandResults to `XSOAR-linter`.
* Running **demisto-sdk lint** will automatically run on changed files (same behavior as the -g flag).
* Removed supported version message from the documentation when running **generate_docs**.
* Added a print to indicate backwards compatibility is being checked in **validate** command.
* Added a percent print when running the **validate** command with the *-a* flag.
* Fixed a regression in the **upload** command where it was ignoring `DEMISTO_VERIFY_SSL` env var.
* Fixed an issue where the **upload** command would fail to upload beta integrations.
* Fixed an issue where the **validate** command did not create the *id_set.json* file when running with *-a* flag.
* Added price change validation in the **validate** command.
* Added validations that checks in read-me for empty sections or leftovers from the auto generated read-me that should be changed.
* Added new code validation for *NotImplementedError* to raise a warning in `XSOAR-linter`.
* Added validation for support types in the pack metadata file.
* Added support for *--template* flag in **demisto-sdk init** command.
* Fixed an issue with running **validate** on master branch where the changed files weren't compared to previous commit when using the *-g* flag.
* Fixed an issue where the `XSOAR-linter` ran *NotImplementedError* validation on scripts.
* Added support for Auto-Extract feature validation in incident types in the **validate** command.
* Fixed an issue in the **lint** command where the *-i* flag was ignored.
* Improved **merge-id-sets** command to support merge between two ID sets that contain the same pack.
* Fixed an issue in the **lint** command where flake8 ran twice.

## 1.2.12

* Bandit now reports also on medium severity issues.
* Fixed an issue with support for Docker Desktop on Mac version 2.5.0+.
* Added support for vulture and mypy linting when running without docker.
* Added support for *prev-ver* flag in **update-release-notes** command.
* Improved retry support when building docker images for linting.
* Added the option to create an ID set on a specific pack in **create-id-set** command.
* Added the *--skip-id-set-creation* flag to **validate** command in order to add the capability to run validate command without creating id_set validation.
* Fixed an issue where **validate** command checked docker image tag on ApiModules pack.
* Fixed an issue where **find-dependencies** did not calculate dashboards and reports dependencies.
* Added supported version message to the documentation and release notes files when running **generate_docs** and **update-release-notes** commands respectively.
* Added new code validations for *NotImplementedError* exception raise to `XSOAR-linter`.
* Command create-content-artifacts additional support for **Author_image.png** object.
* Fixed an issue where schemas were not enforced for incident fields, indicator fields and old layouts in the validate command.
* Added support for **update-release-notes** command to update release notes according to master branch.

## 1.2.11

* Fixed an issue where the ***generate-docs*** command reset the enumeration of line numbering after an MD table.
* Updated the **upload** command to support mappers.
* Fixed an issue where exceptions were no printed in the **format** while the *--verbose* flag is set.
* Fixed an issue where *--assume-yes* flag did not work in the **format** command when running on a playbook without a `fromversion` field.
* Fixed an issue where the **format** command would fail in case `conf.json` file was not found instead of skipping the update.
* Fixed an issue where integration with v2 were recognised by the `name` field instead of the `display` field in the **validate** command.
* Added a playbook validation to check if a task script exists in the id set in the **validate** command.
* Added new integration category `File Integrity Management` in the **validate** command.

## 1.2.10

* Added validation for approved content pack use-cases and tags.
* Added new code validations for *CommonServerPython* import to `XSOAR-linter`.
* Added *default value* and *predefined values* to argument description in **generate-docs** command.
* Added a new validation that checks if *get-mapping-fields* command exists if the integration schema has *{ismappable: true}* in **validate** command.
* Fixed an issue where the *--staged* flag recognised added files as modified in the **validate** command.
* Fixed an issue where a backwards compatibility warning was raised for all added files in the **validate** command.
* Fixed an issue where **validate** command failed when no tests were given for a partner supported pack.
* Updated the **download** command to support mappers.
* Fixed an issue where the ***format*** command added a duplicate parameter.
* For partner supported content packs, added support for a list of emails.
* Removed validation of README files from the ***validate*** command.
* Fixed an issue where the ***validate*** command required release notes for ApiModules pack.

## 1.2.9

* Fixed an issue in the **openapi_codegen** command where it created duplicate functions name from the swagger file.
* Fixed an issue in the **update-release-notes** command where the *update type* argument was not verified.
* Fixed an issue in the **validate** command where no error was raised in case a non-existing docker image was presented.
* Fixed an issue in the **format** command where format failed when trying to update invalid Docker image.
* The **format** command will now preserve the **isArray** argument in integration's reputation commands and will show a warning if it set to **false**.
* Fixed an issue in the **lint** command where *finally* clause was not supported in main function.
* Fixed an issue in the **validate** command where changing any entity ID was not validated.
* Fixed an issue in the **validate** command where *--staged* flag did not bring only changed files.
* Fixed the **update-release-notes** command to ignore changes in the metadata file.
* Fixed the **validate** command to ignore metadata changes when checking if a version bump is needed.

## 1.2.8

* Added a new validation that checks in playbooks for the usage of `DeleteContext` in **validate** command.
* Fixed an issue in the **upload** command where it would try to upload content entities with unsupported versions.
* Added a new validation that checks in playbooks for the usage of specific instance in **validate** command.
* Added the **--staged** flag to **validate** command to run on staged files only.

## 1.2.7

* Changed input parameters in **find-dependencies** command.
  * Use ***-i, --input*** instead of ***-p, --path***.
  * Use ***-idp, --id-set-path*** instead of ***-i, --id-set-path***.
* Fixed an issue in the **unify** command where it crashed on an integration without an image file.
* Fixed an issue in the **format** command where unnecessary files were not skipped.
* Fixed an issue in the **update-release-notes** command where the *text* argument was not respected in all cases.
* Fixed an issue in the **validate** command where a warning about detailed description was given for unified or deprecated integrations.
* Improved the error returned by the **validate** command when running on files using the old format.

## 1.2.6

* No longer require setting `DEMISTO_README_VALIDATION` env var to enable README mdx validation. Validation will now run automatically if all necessary node modules are available.
* Fixed an issue in the **validate** command where the `--skip-pack-dependencies` would not skip id-set creation.
* Fixed an issue in the **validate** command where validation would fail if supplied an integration with an empty `commands` key.
* Fixed an issue in the **validate** command where validation would fail due to a required version bump for packs which are not versioned.
* Will use env var `DEMISTO_VERIFY_SSL` to determine if to use a secure connection for commands interacting with the Server when `--insecure` is not passed. If working with a local Server without a trusted certificate, you can set env var `DEMISTO_VERIFY_SSL=no` to avoid using `--insecure` on each command.
* Unifier now adds a link to the integration documentation to the integration detailed description.
* Fixed an issue in the **secrets** command where ignored secrets were not skipped.

## 1.2.5

* Added support for special fields: *defaultclassifier*, *defaultmapperin*, *defaultmapperout* in **download** command.
* Added -y option **format** command to assume "yes" as answer to all prompts and run non-interactively
* Speed up improvements for `validate` of README files.
* Updated the **format** command to adhere to the defined content schema and sub-schemas, aligning its behavior with the **validate** command.
* Added support for canvasContextConnections files in **format** command.

## 1.2.4

* Updated detailed description for community integrations.

## 1.2.3

* Fixed an issue where running **validate** failed on playbook with task that adds tags to the evidence data.
* Added the *displaypassword* field to the integration schema.
* Added new code validations to `XSOAR-linter`.
  * As warnings messages:
    * `demisto.params()` should be used only inside main function.
    * `demisto.args()` should be used only inside main function.
    * Functions args should have type annotations.
* Added `fromversion` field validation to test playbooks and scripts in **validate** command.

## 1.2.2

* Add support for warning msgs in the report and summary to **lint** command.
* Fixed an issue where **json-to-outputs** determined bool values as int.
* Fixed an issue where **update-release-notes** was crushing on `--all` flag.
* Fixed an issue where running **validate**, **update-release-notes** outside of content repo crushed without a meaningful error message.
* Added support for layoutscontainer in **init** contribution flow.
* Added a validation for tlp_color param in feeds in **validate** command.
* Added a validation for removal of integration parameters in **validate** command.
* Fixed an issue where **update-release-notes** was failing with a wrong error message when no pack or input was given.
* Improved formatting output of the **generate-docs** command.
* Add support for env variable *DEMISTO_SDK_ID_SET_REFRESH_INTERVAL*. Set this env variable to the refresh interval in minutes. The id set will be regenerated only if the refresh interval has passed since the last generation. Useful when generating Script documentation, to avoid re-generating the id_set every run.
* Added new code validations to `XSOAR-linter`.
  * As error messages:
    * Longer than 10 seconds sleep statements for non long running integrations.
    * exit() usage.
    * quit() usage.
  * As warnings messages:
    * `demisto.log` should not be used.
    * main function existence.
    * `demito.results` should not be used.
    * `return_output` should not be used.
    * try-except statement in main function.
    * `return_error` usage in main function.
    * only once `return_error` usage.
* Fixed an issue where **lint** command printed logs twice.
* Fixed an issue where *suffix* did not work as expected in the **create-content-artifacts** command.
* Added support for *prev-ver* flag in **lint** and **secrets** commands.
* Added support for *text* flag to **update-release-notes** command to add the same text to all release notes.
* Fixed an issue where **validate** did not recognize added files if they were modified locally.
* Added a validation that checks the `fromversion` field exists and is set to 5.0.0 or above when working or comparing to a non-feature branch in **validate** command.
* Added a validation that checks the certification field in the pack_metadata file is valid in **validate** command.
* The **update-release-notes** command will now automatically add docker image update to the release notes.

## 1.2.1

* Added an additional linter `XSOAR-linter` to the **lint** command which custom validates py files. currently checks for:
  * `Sys.exit` usages with non zero value.
  * Any `Print` usages.
* Fixed an issue where renamed files were failing on *validate*.
* Fixed an issue where single changed files did not required release notes update.
* Fixed an issue where doc_images required release-notes and validations.
* Added handling of dependent packs when running **update-release-notes** on changed *APIModules*.
  * Added new argument *--id-set-path* for id_set.json path.
  * When changes to *APIModule* is detected and an id_set.json is available - the command will update the dependent pack as well.
* Added handling of dependent packs when running **validate** on changed *APIModules*.
  * Added new argument *--id-set-path* for id_set.json path.
  * When changes to *APIModule* is detected and an id_set.json is available - the command will validate that the dependent pack has release notes as well.
* Fixed an issue where the find_type function didn't recognize file types correctly.
* Fixed an issue where **update-release-notes** command did not work properly on Windows.
* Added support for indicator fields in **update-release-notes** command.
* Fixed an issue where files in test dirs where being validated.

## 1.2.0

* Fixed an issue where **format** did not update the test playbook from its pack.
* Fixed an issue where **validate** validated non integration images.
* Fixed an issue where **update-release-notes** did not identified old yml integrations and scripts.
* Added revision templates to the **update-release-notes** command.
* Fixed an issue where **update-release-notes** crashed when a file was renamed.
* Fixed an issue where **validate** failed on deleted files.
* Fixed an issue where **validate** validated all images instead of packs only.
* Fixed an issue where a warning was not printed in the **format** in case a non-supported file type is inputted.
* Fixed an issue where **validate** did not fail if no release notes were added when adding files to existing packs.
* Added handling of incorrect layout paths via the **format** command.
* Refactor **create-content-artifacts** command - Efficient artifacts creation and better logging.
* Fixed an issue where image and description files were not handled correctly by **validate** and **update-release-notes** commands.
* Fixed an issue where the **format** command didn't remove all extra fields in a file.
* Added an error in case an invalid id_set.json file is found while running the **validate** command.
* Added fetch params checks to the **validate** command.

## 1.1.11

* Added line number to secrets' path in **secrets** command report.
* Fixed an issue where **init** a community pack did not present the valid support URL.
* Fixed an issue where **init** offered a non relevant pack support type.
* Fixed an issue where **lint** did not pull docker images for powershell.
* Fixed an issue where **find-dependencies** did not find all the script dependencies.
* Fixed an issue where **find-dependencies** did not collect indicator fields as dependencies for playbooks.
* Updated the **validate** and the **secrets** commands to be less dependent on regex.
* Fixed an issue where **lint** did not run on circle when docker did not return ping.
* Updated the missing release notes error message (RN106) in the **Validate** command.
* Fixed an issue where **Validate** would return missing release notes when two packs with the same substring existed in the modified files.
* Fixed an issue where **update-release-notes** would add duplicate release notes when two packs with the same substring existed in the modified files.
* Fixed an issue where **update-release-notes** would fail to bump new versions if the feature branch was out of sync with the master branch.
* Fixed an issue where a non-descriptive error would be returned when giving the **update-release-notes** command a pack which can not be found.
* Added dependencies check for *widgets* in **find-dependencies** command.
* Added a `update-docker` flag to **format** command.
* Added a `json-to-outputs` flag to the **run** command.
* Added a verbose (`-v`) flag to **format** command.
* Fixed an issue where **download** added the prefix "playbook-" to the name of playbooks.

## 1.1.10

* Updated the **init** command. Relevant only when passing the *--contribution* argument.
  * Added the *--author* option.
  * The *support* field of the pack's metadata is set to *community*.
* Added a proper error message in the **Validate** command upon a missing description in the root of the yml.
* **Format** now works with a relative path.
* **Validate** now fails when all release notes have been excluded.
* Fixed issue where correct error message would not propagate for invalid images.
* Added the *--skip-pack-dependencies* flag to **validate** command to skip pack dependencies validation. Relevant when using the *-g* flag.
* Fixed an issue where **Validate** and **Format** commands failed integrations with `defaultvalue` field in fetch incidents related parameters.
* Fixed an issue in the **Validate** command in which unified YAML files were not ignored.
* Fixed an issue in **generate-docs** where scripts and playbooks inputs and outputs were not parsed correctly.
* Fixed an issue in the **openapi-codegen** command where missing reference fields in the swagger JSON caused errors.
* Fixed an issue in the **openapi-codegen** command where empty objects in the swagger JSON paths caused errors.
* **update-release-notes** command now accept path of the pack instead of pack name.
* Fixed an issue where **generate-docs** was inserting unnecessary escape characters.
* Fixed an issue in the **update-release-notes** command where changes to the pack_metadata were not detected.
* Fixed an issue where **validate** did not check for missing release notes in old format files.

## 1.1.9

* Fixed an issue where **update-release-notes** command failed on invalid file types.

## 1.1.8

* Fixed a regression where **upload** command failed on test playbooks.
* Added new *githubUser* field in pack metadata init command.
* Support beta integration in the commands **split-yml, extract-code, generate-test-playbook and generate-docs.**
* Fixed an issue where **find-dependencies** ignored *toversion* field in content items.
* Added support for *layoutscontainer*, *classifier_5_9_9*, *mapper*, *report*, and *widget* in the **Format** command.
* Fixed an issue where **Format** will set the `ID` field to be equal to the `name` field in modified playbooks.
* Fixed an issue where **Format** did not work for test playbooks.
* Improved **update-release-notes** command:
  * Write content description to release notes for new items.
  * Update format for file types without description: Connections, Incident Types, Indicator Types, Layouts, Incident Fields.
* Added a validation for feedTags param in feeds in **validate** command.
* Fixed readme validation issue in community support packs.
* Added the **openapi-codegen** command to generate integrations from OpenAPI specification files.
* Fixed an issue were release notes validations returned wrong results for *CommonScripts* pack.
* Added validation for image links in README files in **validate** command.
* Added a validation for default value of fetch param in feeds in **validate** command.
* Fixed an issue where the **Init** command failed on scripts.

## 1.1.7

* Fixed an issue where running the **format** command on feed integrations removed the `defaultvalue` fields.
* Playbook branch marked with *skipunavailable* is now set as an optional dependency in the **find-dependencies** command.
* The **feedReputation** parameter can now be hidden in a feed integration.
* Fixed an issue where running the **unify** command on JS package failed.
* Added the *--no-update* flag to the **find-dependencies** command.
* Added the following validations in **validate** command:
  * Validating that a pack does not depend on NonSupported / Deprecated packs.

## 1.1.6

* Added the *--description* option to the **init** command.
* Added the *--contribution* option to the **init** command which converts a contribution zip to proper pack format.
* Improved **validate** command performance time and outputs.
* Added the flag *--no-docker-checks* to **validate** command to skip docker checks.
* Added the flag *--print-ignored-files* to **validate** command to print ignored files report when the command is done.
* Added the following validations in **validate** command:
  * Validating that existing release notes are not modified.
  * Validating release notes are not added to new packs.
  * Validating that the "currentVersion" field was raised in the pack_metadata for modified packs.
  * Validating that the timestamp in the "created" field in the pack_metadata is in ISO format.
* Running `demisto-sdk validate` will run the **validate** command using git and only on committed files (same as using *-g --post-commit*).
* Fixed an issue where release notes were not checked correctly in **validate** command.
* Fixed an issue in the **create-id-set** command where optional playbook tasks were not taken into consideration.
* Added a prompt to the `demisto-sdk update-release-notes` command to prompt users to commit changes before running the release notes command.
* Added support to `layoutscontainer` in **validate** command.

## 1.1.5

* Fixed an issue in **find-dependencies** command.
* **lint** command now verifies flake8 on CommonServerPython script.

## 1.1.4

* Fixed an issue with the default output file name of the **unify** command when using "." as an output path.
* **Unify** command now adds contributor details to the display name and description.
* **Format** command now adds *isFetch* and *incidenttype* fields to integration yml.
* Removed the *feedIncremental* field from the integration schema.
* **Format** command now adds *feedBypassExclusionList*, *Fetch indicators*, *feedReputation*, *feedReliability*,
     *feedExpirationPolicy*, *feedExpirationInterval* and *feedFetchInterval* fields to integration yml.
* Fixed an issue in the playbooks schema.
* Fixed an issue where generated release notes were out of order.
* Improved pack dependencies detection.
* Fixed an issue where test playbooks were mishandled in **validate** command.

## 1.1.3

* Added a validation for invalid id fields in indicators types files in **validate** command.
* Added default behavior for **update-release-notes** command.
* Fixed an error where README files were failing release notes validation.
* Updated format of generated release notes to be more user friendly.
* Improved error messages for the **update-release-notes** command.
* Added support for `Connections`, `Dashboards`, `Widgets`, and `Indicator Types` to **update-release-notes** command.
* **Validate** now supports scripts under the *TestPlaybooks* directory.
* Fixed an issue where **validate** did not support powershell files.

## 1.1.2

* Added a validation for invalid playbookID fields in incidents types files in **validate** command.
* Added a code formatter for python files.
* Fixed an issue where new and old classifiers where mixed on validate command.
* Added *feedIncremental* field to the integration schema.
* Fixed error in the **upload** command where unified YMLs were not uploaded as expected if the given input was a pack.
* Fixed an issue where the **secrets** command failed due to a space character in the file name.
* Ignored RN validation for *NonSupported* pack.
* You can now ignore IF107, SC100, RP102 error codes in the **validate** command.
* Fixed an issue where the **download** command was crashing when received as input a JS integration or script.
* Fixed an issue where **validate** command checked docker image for JS integrations and scripts.
* **validate** command now checks scheme for reports and connections.
* Fixed an issue where **validate** command checked docker when running on all files.
* Fixed an issue where **validate** command did not fail when docker image was not on the latest numeric tag.
* Fixed an issue where beta integrations were not validated correctly in **validate** command.

## 1.1.1

* fixed and issue where file types were not recognized correctly in **validate** command.
* Added better outputs for validate command.

## 1.1.0

* Fixed an issue where changes to only non-validated files would fail validation.
* Fixed an issue in **validate** command where moved files were failing validation for new packs.
* Fixed an issue in **validate** command where added files were failing validation due to wrong file type detection.
* Added support for new classifiers and mappers in **validate** command.
* Removed support of old RN format validation.
* Updated **secrets** command output format.
* Added support for error ignore on deprecated files in **validate** command.
* Improved errors outputs in **validate** command.
* Added support for linting an entire pack.

## 1.0.9

* Fixed a bug where misleading error was presented when pack name was not found.
* **Update-release-notes** now detects added files for packs with versions.
* Readme files are now ignored by **update-release-notes** and validation of release notes.
* Empty release notes no longer cause an uncaught error during validation.

## 1.0.8

* Changed the output format of demisto-sdk secrets.
* Added a validation that checkbox items are not required in integrations.
* Added pack release notes generation and validation.
* Improved pack metadata validation.
* Fixed an issue in **validate** where renamed files caused an error

## 1.0.4

* Fix the **format** command to update the `id` field to be equal to `details` field in indicator-type files, and to `name` field in incident-type & dashboard files.
* Fixed a bug in the **validate** command for layout files that had `sortValues` fields.
* Fixed a bug in the **format** command where `playbookName` field was not always present in the file.
* Fixed a bug in the **format** command where indicatorField wasn't part of the SDK schemas.
* Fixed a bug in **upload** command where created unified docker45 yml files were not deleted.
* Added support for IndicatorTypes directory in packs (for `reputation` files, instead of Misc).
* Fixed parsing playbook condition names as string instead of boolean in **validate** command
* Improved image validation in YAML files.
* Removed validation for else path in playbook condition tasks.

## 1.0.3

* Fixed a bug in the **format** command where comments were being removed from YAML files.
* Added output fields: *file_path* and *kind* for layouts in the id-set.json created by **create-id-set** command.
* Fixed a bug in the **create-id-set** command Who returns Duplicate for Layouts with a different kind.
* Added formatting to **generate-docs** command results replacing all `<br>` tags with `<br/>`.
* Fixed a bug in the **download** command when custom content contained not supported content entity.
* Fixed a bug in **format** command in which boolean strings  (e.g. 'yes' or 'no') were converted to boolean values (e.g. 'True' or 'False').
* **format** command now removes *sourceplaybookid* field from playbook files.
* Fixed a bug in **generate-docs** command in which integration dependencies were not detected when generating documentation for a playbook.

## 1.0.1

* Fixed a bug in the **unify** command when output path was provided empty.
* Improved error message for integration with no tests configured.
* Improved the error message returned from the **validate** command when an integration is missing or contains malformed fetch incidents related parameters.
* Fixed a bug in the **create** command where a unified YML with a docker image for 4.5 was copied incorrectly.
* Missing release notes message are now showing the release notes file path to update.
* Fixed an issue in the **validate** command in which unified YAML files were not ignored.
* File format suggestions are now shown in the relevant file format (JSON or YAML).
* Changed Docker image validation to fail only on non-valid ones.
* Removed backward compatibility validation when Docker image is updated.

## 1.0.0

* Improved the *upload* command to support the upload of all the content entities within a pack.
* The *upload* command now supports the improved pack file structure.
* Added an interactive option to format integrations, scripts and playbooks with No TestPlaybooks configured.
* Added an interactive option to configure *conf.json* file with missing test playbooks for integrations, scripts and playbooks
* Added *download* command to download custom content from Demisto instance to the local content repository.
* Improved validation failure messages to include a command suggestion, wherever relevant, to fix the raised issue.
* Improved 'validate' help and documentation description
* validate - checks that scripts, playbooks, and integrations have the *tests* key.
* validate - checks that test playbooks are configured in `conf.json`.
* demisto-sdk lint - Copy dir better handling.
* demisto-sdk lint - Add error when package missing in docker image.
* Added *-a , --validate-all* option in *validate* to run all validation on all files.
* Added *-i , --input* option in *validate* to run validation on a specified pack/file.
* added *-i, --input* option in *secrets* to run on a specific file.
* Added an allowed hidden parameter: *longRunning* to the hidden integration parameters validation.
* Fixed an issue with **format** command when executing with an output path of a folder and not a file path.
* Bug fixes in generate-docs command given playbook as input.
* Fixed an issue with lint command in which flake8 was not running on unit test files.

## 0.5.2

* Added *-c, --command* option in *generate-docs* to generate a specific command from an integration.
* Fixed an issue when getting README/CHANGELOG files from git and loading them.
* Removed release notes validation for new content.
* Fixed secrets validations for files with the same name in a different directory.
* demisto-sdk lint - parallelization working with specifying the number of workers.
* demisto-sdk lint - logging levels output, 3 levels.
* demisto-sdk lint - JSON report, structured error reports in JSON format.
* demisto-sdk lint - XML JUnit report for unit-tests.
* demisto-sdk lint - new packages used to accelerate execution time.
* demisto-sdk secrets - command now respects the generic whitelist, and not only the pack secrets.

## 0.5.0

[PyPI History][1]

[1]: https://pypi.org/project/demisto-sdk/#history

## 0.4.9

* Fixed an issue in *generate-docs* where Playbooks and Scripts documentation failed.
* Added a graceful error message when executing the *run" command with a misspelled command.
* Added more informative errors upon failures of the *upload* command.
* format command:
  * Added format for json files: IncidentField, IncidentType, IndicatorField, IndicatorType, Layout, Dashboard.
  * Added the *-fv --from-version*, *-nv --no-validation* arguments.
  * Removed the *-t yml_type* argument, the file type will be inferred.
  * Removed the *-g use_git* argument, running format without arguments will run automatically on git diff.
* Fixed an issue in loading playbooks with '=' character.
* Fixed an issue in *validate* failed on deleted README files.

## 0.4.8

* Added the *max* field to the Playbook schema, allowing to define it in tasks loop.
* Fixed an issue in *validate* where Condition branches checks were case sensitive.

## 0.4.7

* Added the *slareminder* field to the Playbook schema.
* Added the *common_server*, *demisto_mock* arguments to the *init* command.
* Fixed an issue in *generate-docs* where the general section was not being generated correctly.
* Fixed an issue in *validate* where Incident type validation failed.

## 0.4.6

* Fixed an issue where the *validate* command did not identify CHANGELOG in packs.
* Added a new command, *id-set* to create the id set - the content dependency tree by file IDs.

## 0.4.5

* generate-docs command:
  * Added the *use_cases*, *permissions*, *command_permissions* and *limitations*.
  * Added the *--insecure* argument to support running the script and integration command in Demisto.
  * Removed the *-t yml_type* argument, the file type will be inferred.
  * The *-o --output* argument is no longer mandatory, default value will be the input file directory.
* Added support for env var: *DEMISTO_SDK_SKIP_VERSION_CHECK*. When set version checks are skipped.
* Fixed an issue in which the CHANGELOG files did not match our scheme.
* Added a validator to verify that there are no hidden integration parameters.
* Fixed an issue where the *validate* command ran on test files.
* Removed the *env-dir* argument from the demisto-sdk.
* README files which are html files will now be skipped in the *validate* command.
* Added support for env var: *DEMISTO_README_VALIDATOR*. When not set the readme validation will not run.

## 0.4.4

* Added a validator for IncidentTypes (incidenttype-*.json).
* Fixed an issue where the -p flag in the *validate* command was not working.
* Added a validator for README.md files.
* Release notes validator will now run on: incident fields, indicator fields, incident types, dashboard and reputations.
* Fixed an issue where the validator of reputation(Indicator Type) did not check on the details field.
* Fixed an issue where the validator attempted validating non-existing files after deletions or name refactoring.
* Removed the *yml_type* argument in the *split-yml*, *extract-code* commands.
* Removed the *file_type* argument in the *generate-test-playbook* command.
* Fixed the *insecure* argument in *upload*.
* Added the *insecure* argument in *run-playbook*.
* Standardise the *-i --input*, *-o --output* to demisto-sdk commands.

## 0.4.3

* Fixed an issue where the incident and indicator field BC check failed.
* Support for linting and unit testing PowerShell integrations.

## 0.4.2

* Fixed an issue where validate failed on Windows.
* Added a validator to verify all branches are handled in conditional task in a playbook.
* Added a warning message when not running the latest sdk version.
* Added a validator to check that the root is connected to all tasks in the playbook.
* Added a validator for Dashboards (dashboard-*.json).
* Added a validator for Indicator Types (reputation-*.json).
* Added a BC validation for changing incident field type.
* Fixed an issue where init command would generate an invalid yml for scripts.
* Fixed an issue in misleading error message in v2 validation hook.
* Fixed an issue in v2 hook which now is set only on newly added scripts.
* Added more indicative message for errors in yaml files.
* Disabled pykwalify info log prints.

## 0.3.10

* Added a BC check for incident fields - changing from version is not allowed.
* Fixed an issue in create-content-artifacts where scripts in Packs in TestPlaybooks dir were copied with a wrong prefix.

## 0.3.9

* Added a validation that incident field can not be required.
* Added validation for fetch incident parameters.
* Added validation for feed integration parameters.
* Added to the *format* command the deletion of the *sourceplaybookid* field.
* Fixed an issue where *fieldMapping* in playbook did not pass the scheme validation.
* Fixed an issue where *create-content-artifacts* did not copy TestPlaybooks in Packs without prefix of *playbook-*.
* Added a validation the a playbook can not have a rolename set.
* Added to the image validator the new DBot default image.
* Added the fields: elasticcommonfields, quiet, quietmode to the Playbook schema.
* Fixed an issue where *validate* failed on integration commands without outputs.
* Added a new hook for naming of v2 integrations and scripts.

## 0.3.8

* Fixed an issue where *create-content-artifact* was not loading the data in the yml correctly.
* Fixed an issue where *unify* broke long lines in script section causing syntax errors

## 0.3.7

* Added *generate-docs* command to generate documentation file for integration, playbook or script.
* Fixed an issue where *unify* created a malformed integration yml.
* Fixed an issue where demisto-sdk **init** creates unit-test file with invalid import.

## 0.3.6

* Fixed an issue where demisto-sdk **validate** failed on modified scripts without error message.

## 0.3.5

* Fixed an issue with docker tag validation for integrations.
* Restructured repo source code.

## 0.3.4

* Saved failing unit tests as a file.
* Fixed an issue where "_test" file for scripts/integrations created using **init** would import the "HelloWorld" templates.
* Fixed an issue in demisto-sdk **validate** - was failing on backward compatiblity check
* Fixed an issue in demisto-sdk **secrets** - empty line in .secrets-ignore always made the secrets check to pass
* Added validation for docker image inside integrations and scripts.
* Added --use-git flag to **format** command to format all changed files.
* Fixed an issue where **validate** did not fail on dockerimage changes with bc check.
* Added new flag **--ignore-entropy** to demisto-sdk **secrets**, this will allow skip entropy secrets check.
* Added --outfile to **lint** to allow saving failed packages to a file.

## 0.3.3

* Added backwards compatibility break error message.
* Added schema for incident types.
* Added **additionalinfo** field to as an available field for integration configuration.
* Added pack parameter for **init**.
* Fixed an issue where error would appear if name parameter is not set in **init**.

## 0.3.2

* Fixed the handling of classifier files in **validate**.

## 0.3.1

* Fixed the handling of newly created reputation files in **validate**.
* Added an option to perform **validate** on a specific file.

## 0.3.0

* Added support for multi-package **lint** both with parallel and without.
* Added all parameter in **lint** to run on all packages and packs in content repository.
* Added **format** for:
  * Scripts
  * Playbooks
  * Integrations
* Improved user outputs for **secrets** command.
* Fixed an issue where **lint** would run pytest and pylint only on a single docker per integration.
* Added auto-complete functionality to demisto-sdk.
* Added git parameter in **lint** to run only on changed packages.
* Added the **run-playbook** command
* Added **run** command which runs a command in the Demisto playground.
* Added **upload** command which uploads an integration or a script to a Demisto instance.
* Fixed and issue where **validate** checked if release notes exist for new integrations and scripts.
* Added **generate-test-playbook** command which generates a basic test playbook for an integration or a script.
* **validate** now supports indicator fields.
* Fixed an issue with layouts scheme validation.
* Adding **init** command.
* Added **json-to-outputs** command which generates the yaml section for outputs from an API raw response.

## 0.2.6

* Fixed an issue with locating release notes for beta integrations in **validate**.

## 0.2.5

* Fixed an issue with locating release notes for beta integrations in **validate**.

## 0.2.4

* Adding image validation to Beta_Integration and Packs in **validate**.

## 0.2.3

* Adding Beta_Integration to the structure validation process.
* Fixing bug where **validate** did checks on TestPlaybooks.
* Added requirements parameter to **lint**.

## 0.2.2

* Fixing bug where **lint** did not return exit code 1 on failure.
* Fixing bug where **validate** did not print error message in case no release notes were give.

## 0.2.1

* **Validate** now checks that the id and name fields are identical in yml files.
* Fixed a bug where sdk did not return any exit code.

## 0.2.0

* Added Release Notes Validator.
* Fixed the Unifier selection of your python file to use as the code.
* **Validate** now supports Indicator fields.
* Fixed a bug where **validate** and **secrets** did not return exit code 1 on failure.
* **Validate** now runs on newly added scripts.

## 0.1.8

* Added support for `--version`.
* Fixed an issue in file_validator when calling `checked_type` method with script regex.

## 0.1.2

* Restructuring validation to support content packs.
* Added secrets validation.
* Added content bundle creation.
* Added lint and unit test run.

## 0.1.1

* Added new logic to the unifier.
* Added detailed README.
* Some small adjustments and fixes.

## 0.1.0

Capabilities:

* **Extract** components(code, image, description etc.) from a Demisto YAML file into a directory.
* **Unify** components(code, image, description etc.) to a single Demisto YAML file.
* **Validate** Demisto content files.<|MERGE_RESOLUTION|>--- conflicted
+++ resolved
@@ -1,5 +1,6 @@
 # Changelog
 ## Unreleased
+* Added `GR107` validation to **validate** using the graph validations to check that no deprecated items are used by non-deprecated content.
 
 ## 1.16.0
 * Added a check to **is_docker_image_latest_tag** to only fail the validation on non-latest image tag when the current tag is older than 3 days.
@@ -13,10 +14,6 @@
 * Fixed an issue where **prepare-content** would not properly parse the `fromVersion` and `toVersion` attributes of XSIAM-Dashbaord and XSIAM-Report content items.
 * Fixed an issue where **validate** command did not fail on non-existent dependency ids of non-mandatory dependant content.
 * Fixed pytest async io deprecation warning.
-<<<<<<< HEAD
-* Fixed an issue where **lint** falsely warned of using `demisto.results`.
-* Added `GR107` validation to **validate** using the graph validations to check that no deprecated items are used by non-deprecated content.
-=======
 * Added the `--incident-id` argument (optional) to the **run** command.
 * Fixed an issue in **run-unit-tests** and **update-content-graph** where running commands in a docker container was done with insufficient permissions.
 * Added the `_time` field to the output compare table of the **modeling-rules test** command.
@@ -26,7 +23,7 @@
 * Update the format used for dev-dependencies in pyproject.toml to match modern versions of Poetry.
 * Added timestamps to logging messages when running in a CI build.
 * Fixed an issue where lock integartions failed on FileNotFound.(PANW-internal only).
->>>>>>> 1e18aab4
+
 
 ## 1.15.5
 * **Breaking Change**: The default of the **upload** command `--zip` argument is `true`. To upload packs as custom content items use the `--no-zip` argument.
