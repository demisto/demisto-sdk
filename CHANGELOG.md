--- conflicted
+++ resolved
@@ -11,11 +11,8 @@
 * Added a version differences section to readme in **generate-docs** command.
 * Added the *--docs-format* flag in the **integration-diff** command to get the output in README format.
 * Added the *--input-old-version* and *--skip-breaking-changes* flags in the **generate-docs** command to get the details for the breaking section and to skip the breaking changes section.
-<<<<<<< HEAD
+* Enhanced the `is_valid_file` validation for scripts and integrations in the **validate** command to check for every versioned script or integration, and not only v2.
 * Added to the **generate-docs** command automatic addition to git when a new readme file is created.
-=======
-* Enhanced the `is_valid_file` validation for scripts and integrations in the **validate** command to check for every versioned script or integration, and not only v2.
->>>>>>> ddbcac36
 
 # 1.4.0
 * Enable passing a comma-separated list of paths for the `--input` option of the **lint** command.
