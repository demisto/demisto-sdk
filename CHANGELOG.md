# Changelog
<<<<<<< HEAD
* Added a code formatter for python files.
* Added support for new classifiers and mappers.
=======
>>>>>>> e2d05ec5

#### 1.1.1
* fixed and issue where file types were not recognized correctly in **validate** command.
* Added better outputs for validate command.

#### 1.1.0
* Fixed an issue where changes to only non-validated files would fail validation.
* Fixed an issue in **validate** command where moved files were failing validation for new packs.
* Fixed an issue in **validate** command where added files were failing validation due to wrong file type detection.
* Added support for new classifiers and mappers in **validate** command.
* Removed support of old RN format validation.
* Updated **secrets** command output format.
* Added support for error ignore on deprecated files in **validate** command.
* Improved errors outputs in **validate** command.
* Added support for linting an entire pack.

#### 1.0.9
* Fixed a bug where misleading error was presented when pack name was not found.
* **Update-release-notes** now detects added files for packs with versions.
* Readme files are now ignored by **update-release-notes** and validation of release notes.
* Empty release notes no longer cause an uncaught error during validation.

#### 1.0.8
* Changed the output format of demisto-sdk secrets.
* Added a validation that checkbox items are not required in integrations.
* Added pack release notes generation and validation.
* Improved pack metadata validation.
* Fixed an issue in **validate** where renamed files caused an error

#### 1.0.4
* Fix the **format** command to update the `id` field to be equal to `details` field in indicator-type files, and to `name` field in incident-type & dashboard files.
* Fixed a bug in the **validate** command for layout files that had `sortValues` fields.
* Fixed a bug in the **format** command where `playbookName` field was not always present in the file.
* Fixed a bug in the **format** command where indicatorField wasn't part of the SDK schemas.
* Fixed a bug in **upload** command where created unified docker45 yml files were not deleted.
* Added support for IndicatorTypes directory in packs (for `reputation` files, instead of Misc).
* Fixed parsing playbook condition names as string instead of boolean in **validate** command
* Improved image validation in YAML files.
* Removed validation for else path in playbook condition tasks.

#### 1.0.3
* Fixed a bug in the **format** command where comments were being removed from YAML files.
* Added output fields: _file_path_ and _kind_ for layouts in the id-set.json created by **create-id-set** command.
* Fixed a bug in the **create-id-set** command Who returns Duplicate for Layouts with a different kind.
* Added formatting to **generate-docs** command results replacing all `<br>` tags with `<br/>`.
* Fixed a bug in the **download** command when custom content contained not supported content entity.
* Fixed a bug in **format** command in which boolean strings  (e.g. 'yes' or 'no') were converted to boolean values (e.g. 'True' or 'False').
* **format** command now removes *sourceplaybookid* field from playbook files.
* Fixed a bug in **generate-docs** command in which integration dependencies were not detected when generating documentation for a playbook.


#### 1.0.1
* Fixed a bug in the **unify** command when output path was provided empty.
* Improved error message for integration with no tests configured.
* Improved the error message returned from the **validate** command when an integration is missing or contains malformed fetch incidents related parameters.
* Fixed a bug in the **create** command where a unified YML with a docker image for 4.5 was copied incorrectly.
* Missing release notes message are now showing the release notes file path to update.
* Fixed an issue in the **validate** command in which unified YAML files were not ignored.
* File format suggestions are now shown in the relevant file format (JSON or YAML).
* Changed Docker image validation to fail only on non-valid ones.
* Removed backward compatibility validation when Docker image is updated.

#### 1.0.0
* Improved the *upload* command to support the upload of all the content entities within a pack.
* The *upload* command now supports the improved pack file structure.
* Added an interactive option to format integrations, scripts and playbooks with No TestPlaybooks configured.
* Added an interactive option to configure *conf.json* file with missing test playbooks for integrations, scripts and playbooks
* Added *download* command to download custom content from Demisto instance to the local content repository.
* Improved validation failure messages to include a command suggestion, wherever relevant, to fix the raised issue.
* Improved 'validate' help and documentation description
* validate - checks that scripts, playbooks, and integrations have the *tests* key.
* validate - checks that test playbooks are configured in `conf.json`.
* demisto-sdk lint - Copy dir better handling.
* demisto-sdk lint - Add error when package missing in docker image.
* Added *-a , --validate-all* option in *validate* to run all validation on all files.
* Added *-i , --input* option in *validate* to run validation on a specified pack/file.
* added *-i, --input* option in *secrets* to run on a specific file.
* Added an allowed hidden parameter: *longRunning* to the hidden integration parameters validation.
* Fixed an issue with **format** command when executing with an output path of a folder and not a file path.
* Bug fixes in generate-docs command given playbook as input.
* Fixed an issue with lint command in which flake8 was not running on unit test files.

#### 0.5.2
* Added *-c, --command* option in *generate-docs* to generate a specific command from an integration.
* Fixed an issue when getting README/CHANGELOG files from git and loading them.
* Removed release notes validation for new content.
* Fixed secrets validations for files with the same name in a different directory.
* demisto-sdk lint - parallelization working with specifying the number of workers.
* demisto-sdk lint - logging levels output, 3 levels.
* demisto-sdk lint - JSON report, structured error reports in JSON format.
* demisto-sdk lint - XML JUnit report for unit-tests.
* demisto-sdk lint - new packages used to accelerate execution time.
* demisto-sdk secrets - command now respects the generic whitelist, and not only the pack secrets.

#### 0.5.0
[PyPI History][1]

[1]: https://pypi.org/project/demisto-sdk/#history
### 0.4.9
* Fixed an issue in *generate-docs* where Playbooks and Scripts documentation failed.
* Added a graceful error message when executing the *run" command with a misspelled command.
* Added more informative errors upon failures of the *upload* command.
* format command:
    * Added format for json files: IncidentField, IncidentType, IndicatorField, IndicatorType, Layout, Dashboard.
    * Added the *-fv --from-version*, *-nv --no-validation* arguments.
    * Removed the *-t yml_type* argument, the file type will be inferred.
    * Removed the *-g use_git* argument, running format without arguments will run automatically on git diff.
* Fixed an issue in loading playbooks with '=' character.
* Fixed an issue in *validate* failed on deleted README files.

### 0.4.8
* Added the *max* field to the Playbook schema, allowing to define it in tasks loop.
* Fixed an issue in *validate* where Condition branches checks were case sensitive.

### 0.4.7
* Added the *slareminder* field to the Playbook schema.
* Added the *common_server*, *demisto_mock* arguments to the *init* command.
* Fixed an issue in *generate-docs* where the general section was not being generated correctly.
* Fixed an issue in *validate* where Incident type validation failed.

### 0.4.6
* Fixed an issue where the *validate* command did not identify CHANGELOG in packs.
* Added a new command, *id-set* to create the id set - the content dependency tree by file IDs.

### 0.4.5
* generate-docs command:
    * Added the *use_cases*, *permissions*, *command_permissions* and *limitations*.
    * Added the *--insecure* argument to support running the script and integration command in Demisto.
    * Removed the *-t yml_type* argument, the file type will be inferred.
    * The *-o --output* argument is no longer mandatory, default value will be the input file directory.
* Added support for env var: *DEMISTO_SDK_SKIP_VERSION_CHECK*. When set version checks are skipped.
* Fixed an issue in which the CHANGELOG files did not match our scheme.
* Added a validator to verify that there are no hidden integration parameters.
* Fixed an issue where the *validate* command ran on test files.
* Removed the *env-dir* argument from the demisto-sdk.
* README files which are html files will now be skipped in the *validate* command.
* Added support for env var: *DEMISTO_README_VALIDATOR*. When not set the readme validation will not run.

### 0.4.4
* Added a validator for IncidentTypes (incidenttype-*.json).
* Fixed an issue where the -p flag in the *validate* command was not working.
* Added a validator for README.md files.
* Release notes validator will now run on: incident fields, indicator fields, incident types, dashboard and reputations.
* Fixed an issue where the validator of reputation(Indicator Type) did not check on the details field.
* Fixed an issue where the validator attempted validating non-existing files after deletions or name refactoring.
* Removed the *yml_type* argument in the *split-yml*, *extract-code* commands.
* Removed the *file_type* argument in the *generate-test-playbook* command.
* Fixed the *insecure* argument in *upload*.
* Added the *insecure* argument in *run-playbook*.
* Standardise the *-i --input*, *-o --output* to demisto-sdk commands.

### 0.4.3
* Fixed an issue where the incident and indicator field BC check failed.
* Support for linting and unit testing PowerShell integrations.

### 0.4.2
* Fixed an issue where validate failed on Windows.
* Added a validator to verify all branches are handled in conditional task in a playbook.
* Added a warning message when not running the latest sdk version.
* Added a validator to check that the root is connected to all tasks in the playbook.
* Added a validator for Dashboards (dashboard-*.json).
* Added a validator for Indicator Types (reputation-*.json).
* Added a BC validation for changing incident field type.
* Fixed an issue where init command would generate an invalid yml for scripts.
* Fixed an issue in misleading error message in v2 validation hook.
* Fixed an issue in v2 hook which now is set only on newly added scripts.
* Added more indicative message for errors in yaml files.
* Disabled pykwalify info log prints.

### 0.3.10
* Added a BC check for incident fields - changing from version is not allowed.
* Fixed an issue in create-content-artifacts where scripts in Packs in TestPlaybooks dir were copied with a wrong prefix.


### 0.3.9
* Added a validation that incident field can not be required.
* Added validation for fetch incident parameters.
* Added validation for feed integration parameters.
* Added to the *format* command the deletion of the *sourceplaybookid* field.
* Fixed an issue where *fieldMapping* in playbook did not pass the scheme validation.
* Fixed an issue where *create-content-artifacts* did not copy TestPlaybooks in Packs without prefix of *playbook-*.
* Added a validation the a playbook can not have a rolename set.
* Added to the image validator the new DBot default image.
* Added the fields: elasticcommonfields, quiet, quietmode to the Playbook schema.
* Fixed an issue where *validate* failed on integration commands without outputs.
* Added a new hook for naming of v2 integrations and scripts.


### 0.3.8
* Fixed an issue where *create-content-artifact* was not loading the data in the yml correctly.
* Fixed an issue where *unify* broke long lines in script section causing syntax errors


### 0.3.7
* Added *generate-docs* command to generate documentation file for integration, playbook or script.
* Fixed an issue where *unify* created a malformed integration yml.
* Fixed an issue where demisto-sdk **init** creates unit-test file with invalid import.


### 0.3.6
* Fixed an issue where demisto-sdk **validate** failed on modified scripts without error message.


### 0.3.5
* Fixed an issue with docker tag validation for integrations.
* Restructured repo source code.


### 0.3.4
* Saved failing unit tests as a file.
* Fixed an issue where "_test" file for scripts/integrations created using **init** would import the "HelloWorld" templates.
* Fixed an issue in demisto-sdk **validate** - was failing on backward compatiblity check
* Fixed an issue in demisto-sdk **secrets** - empty line in .secrets-ignore always made the secrets check to pass
* Added validation for docker image inside integrations and scripts.
* Added --use-git flag to **format** command to format all changed files.
* Fixed an issue where **validate** did not fail on dockerimage changes with bc check.
* Added new flag **--ignore-entropy** to demisto-sdk **secrets**, this will allow skip entropy secrets check.
* Added --outfile to **lint** to allow saving failed packages to a file.


### 0.3.3
* Added backwards compatibility break error message.
* Added schema for incident types.
* Added **additionalinfo** field to as an available field for integration configuration.
* Added pack parameter for **init**.
* Fixed an issue where error would appear if name parameter is not set in **init**.


### 0.3.2
* Fixed the handling of classifier files in **validate**.


### 0.3.1
* Fixed the handling of newly created reputation files in **validate**.
* Added an option to perform **validate** on a specific file.


### 0.3.0
* Added support for multi-package **lint** both with parallel and without.
* Added all parameter in **lint** to run on all packages and packs in content repository.
* Added **format** for:
    * Scripts
    * Playbooks
    * Integrations
* Improved user outputs for **secrets** command.
* Fixed an issue where **lint** would run pytest and pylint only on a single docker per integration.
* Added auto-complete functionality to demisto-sdk.
* Added git parameter in **lint** to run only on changed packages.
* Added the **run-playbook** command
* Added **run** command which runs a command in the Demisto playground.
* Added **upload** command which uploads an integration or a script to a Demisto instance.
* Fixed and issue where **validate** checked if release notes exist for new integrations and scripts.
* Added **generate-test-playbook** command which generates a basic test playbook for an integration or a script.
* **validate** now supports indicator fields.
* Fixed an issue with layouts scheme validation.
* Adding **init** command.
* Added **json-to-outputs** command which generates the yaml section for outputs from an API raw response.

### 0.2.6

* Fixed an issue with locating release notes for beta integrations in **validate**.

### 0.2.5

* Fixed an issue with locating release notes for beta integrations in **validate**.

### 0.2.4

* Adding image validation to Beta_Integration and Packs in **validate**.

### 0.2.3

* Adding Beta_Integration to the structure validation process.
* Fixing bug where **validate** did checks on TestPlaybooks.
* Added requirements parameter to **lint**.

### 0.2.2

* Fixing bug where **lint** did not return exit code 1 on failure.
* Fixing bug where **validate** did not print error message in case no release notes were give.

### 0.2.1

* **Validate** now checks that the id and name fields are identical in yml files.
* Fixed a bug where sdk did not return any exit code.

### 0.2.0

* Added Release Notes Validator.
* Fixed the Unifier selection of your python file to use as the code.
* **Validate** now supports Indicator fields.
* Fixed a bug where **validate** and **secrets** did not return exit code 1 on failure.
* **Validate** now runs on newly added scripts.

### 0.1.8

* Added support for `--version`.
* Fixed an issue in file_validator when calling `checked_type` method with script regex.

### 0.1.2
* Restructuring validation to support content packs.
* Added secrets validation.
* Added content bundle creation.
* Added lint and unit test run.

### 0.1.1

* Added new logic to the unifier.
* Added detailed README.
* Some small adjustments and fixes.

### 0.1.0

Capabilities:
* **Extract** components(code, image, description etc.) from a Demisto YAML file into a directory.
* **Unify** components(code, image, description etc.) to a single Demisto YAML file.
* **Validate** Demisto content files.<|MERGE_RESOLUTION|>--- conflicted
+++ resolved
@@ -1,9 +1,6 @@
 # Changelog
-<<<<<<< HEAD
 * Added a code formatter for python files.
 * Added support for new classifiers and mappers.
-=======
->>>>>>> e2d05ec5
 
 #### 1.1.1
 * fixed and issue where file types were not recognized correctly in **validate** command.
