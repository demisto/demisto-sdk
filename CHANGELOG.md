# Changelog
* Running **demisto-sdk lint** will automatically run on changed files (same behavior as the -g flag).
* Removed supported version message from the documentation when running **generate_docs**.

# 1.2.12
* Bandit now reports also on medium severity issues.
* Fixed an issue with support for Docker Desktop on Mac version 2.5.0+.
* Added support for vulture and mypy linting when running without docker.
* Added support for *prev-ver* flag in **update-release-notes** command.
* Improved retry support when building docker images for linting.
<<<<<<< HEAD
* Added validation for support types in the pack metadata file.
=======
* Added the option to create an ID set on a specific pack in **create-id-set** command.
>>>>>>> 3166212e
* Added the *--skip-id-set-creation* flag to **validate** command in order to add the capability to run validate command without creating id_set validation.
* Fixed an issue where **validate** command checked docker image tag on ApiModules pack.
* Fixed an issue where **find-dependencies** did not calculate dashboards and reports dependencies.
* Added supported version message to the documentation and release notes files when running **generate_docs** and **update-release-notes** commands respectively.
* Added new code validations for *NotImplementedError* exception raise to `XSOAR-linter`.
* Command create-content-artifacts additional support for **Author_image.png** object.
* Fixed an issue where schemas were not enforced for incident fields, indicator fields and old layouts in the validate command.
* Added support for **update-release-notes** command to update release notes according to master branch.

# 1.2.11
* Fixed an issue where the ***generate-docs*** command reset the enumeration of line numbering after an MD table.
* Updated the **upload** command to support mappers.
* Fixed an issue where exceptions were no printed in the **format** while the *--verbose* flag is set.
* Fixed an issue where *--assume-yes* flag did not work in the **format** command when running on a playbook without a `fromversion` field.
* Fixed an issue where the **format** command would fail in case `conf.json` file was not found instead of skipping the update.
* Fixed an issue where integration with v2 were recognised by the `name` field instead of the `display` field in the **validate** command.
* Added a playbook validation to check if a task script exists in the id set in the **validate** command.
* Added new integration category `File Integrity Management` in the **validate** command.

# 1.2.10
* Added validation for approved content pack use-cases and tags.
* Added new code validations for *CommonServerPython* import to `XSOAR-linter`.
* Added *default value* and *predefined values* to argument description in **generate-docs** command.
* Added a new validation that checks if *get-mapping-fields* command exists if the integration schema has *{ismappable: true}* in **validate** command.
* Fixed an issue where the *--staged* flag recognised added files as modified in the **validate** command.
* Fixed an issue where a backwards compatibility warning was raised for all added files in the **validate** command.
* Fixed an issue where **validate** command failed when no tests were given for a partner supported pack.
* Updated the **download** command to support mappers.
* Fixed an issue where the ***format*** command added a duplicate parameter.
* For partner supported content packs, added support for a list of emails.
* Removed validation of README files from the ***validate*** command.
* Fixed an issue where the ***validate*** command required release notes for ApiModules pack.

# 1.2.9
* Fixed an issue in the **openapi_codegen** command where it created duplicate functions name from the swagger file.
* Fixed an issue in the **update-release-notes** command where the *update type* argument was not verified.
* Fixed an issue in the **validate** command where no error was raised in case a non-existing docker image was presented.
* Fixed an issue in the **format** command where format failed when trying to update invalid Docker image.
* The **format** command will now preserve the **isArray** argument in integration's reputation commands and will show a warning if it set to **false**.
* Fixed an issue in the **lint** command where *finally* clause was not supported in main function.
* Fixed an issue in the **validate** command where changing any entity ID was not validated.
* Fixed an issue in the **validate** command where *--staged* flag did not bring only changed files.
* Fixed the **update-release-notes** command to ignore changes in the metadata file.
* Fixed the **validate** command to ignore metadata changes when checking if a version bump is needed.


# 1.2.8
* Added a new validation that checks in playbooks for the usage of `DeleteContext` in **validate** command.
* Fixed an issue in the **upload** command where it would try to upload content entities with unsupported versions.
* Added a new validation that checks in playbooks for the usage of specific instance in **validate** command.
* Added the **--staged** flag to **validate** command to run on staged files only.


# 1.2.7
* Changed input parameters in **find-dependencies** command.
   - Use ***-i, --input*** instead of ***-p, --path***.
   - Use ***-idp, --id-set-path*** instead of ***-i, --id-set-path***.
* Fixed an issue in the **unify** command where it crashed on an integration without an image file.
* Fixed an issue in the **format** command where unnecessary files were not skipped.
* Fixed an issue in the **update-release-notes** command where the *text* argument was not respected in all cases.
* Fixed an issue in the **validate** command where a warning about detailed description was given for unified or deprecated integrations.
* Improved the error returned by the **validate** command when running on files using the old format.

# 1.2.6
* No longer require setting `DEMISTO_README_VALIDATION` env var to enable README mdx validation. Validation will now run automatically if all necessary node modules are available.
* Fixed an issue in the **validate** command where the `--skip-pack-dependencies` would not skip id-set creation.
* Fixed an issue in the **validate** command where validation would fail if supplied an integration with an empty `commands` key.
* Fixed an issue in the **validate** command where validation would fail due to a required version bump for packs which are not versioned.
* Will use env var `DEMISTO_VERIFY_SSL` to determine if to use a secure connection for commands interacting with the Server when `--insecure` is not passed. If working with a local Server without a trusted certificate, you can set env var `DEMISTO_VERIFY_SSL=no` to avoid using `--insecure` on each command.
* Unifier now adds a link to the integration documentation to the integration detailed description.
* Fixed an issue in the **secrets** command where ignored secrets were not skipped.

# 1.2.5
* Added support for special fields: *defaultclassifier*, *defaultmapperin*, *defaultmapperout* in **download** command.
* Added -y option **format** command to assume "yes" as answer to all prompts and run non-interactively
* Speed up improvements for `validate` of README files.
* Updated the **format** command to adhere to the defined content schema and sub-schemas, aligning its behavior with the **validate** command.
* Added support for canvasContextConnections files in **format** command.

# 1.2.4
* Updated detailed description for community integrations.

# 1.2.3
* Fixed an issue where running **validate** failed on playbook with task that adds tags to the evidence data.
* Added the *displaypassword* field to the integration schema.
* Added new code validations to `XSOAR-linter`.
    * As warnings messages:
        * `demisto.params()` should be used only inside main function.
        * `demisto.args()` should be used only inside main function.
        * Functions args should have type annotations.
* Added `fromversion` field validation to test playbooks and scripts in **validate** command.

# 1.2.2
* Add support for warning msgs in the report and summary to **lint** command.
* Fixed an issue where **json-to-outputs** determined bool values as int.
* Fixed an issue where **update-release-notes** was crushing on `--all` flag.
* Fixed an issue where running **validate**, **update-release-notes** outside of content repo crushed without a meaningful error message.
* Added support for layoutscontainer in **init** contribution flow.
* Added a validation for tlp_color param in feeds in **validate** command.
* Added a validation for removal of integration parameters in **validate** command.
* Fixed an issue where **update-release-notes** was failing with a wrong error message when no pack or input was given.
* Improved formatting output of the **generate-docs** command.
* Add support for env variable *DEMISTO_SDK_ID_SET_REFRESH_INTERVAL*. Set this env variable to the refresh interval in minutes. The id set will be regenerated only if the refresh interval has passed since the last generation. Useful when generating Script documentation, to avoid re-generating the id_set every run.
* Added new code validations to `XSOAR-linter`.
    * As error messages:
        * Longer than 10 seconds sleep statements for non long running integrations.
        * exit() usage.
        * quit() usage.
    * As warnings messages:
        * `demisto.log` should not be used.
        * main function existence.
        * `demito.results` should not be used.
        * `return_output` should not be used.
        * try-except statement in main function.
        * `return_error` usage in main function.
        * only once `return_error` usage.
* Fixed an issue where **lint** command printed logs twice.
* Fixed an issue where *suffix* did not work as expected in the **create-content-artifacts** command.
* Added support for *prev-ver* flag in **lint** and **secrets** commands.
* Added support for *text* flag to **update-release-notes** command to add the same text to all release notes.
* Fixed an issue where **validate** did not recognize added files if they were modified locally.
* Added a validation that checks the `fromversion` field exists and is set to 5.0.0 or above when working or comparing to a non-feature branch in **validate** command.
* Added a validation that checks the certification field in the pack_metadata file is valid in **validate** command.
* The **update-release-notes** command will now automatically add docker image update to the release notes.

# 1.2.1
* Added an additional linter `XSOAR-linter` to the **lint** command which custom validates py files. currently checks for:
    * `Sys.exit` usages with non zero value.
    * Any `Print` usages.
* Fixed an issue where renamed files were failing on *validate*.
* Fixed an issue where single changed files did not required release notes update.
* Fixed an issue where doc_images required release-notes and validations.
* Added handling of dependent packs when running **update-release-notes** on changed *APIModules*.
    * Added new argument *--id-set-path* for id_set.json path.
    * When changes to *APIModule* is detected and an id_set.json is available - the command will update the dependent pack as well.
* Added handling of dependent packs when running **validate** on changed *APIModules*.
    * Added new argument *--id-set-path* for id_set.json path.
    * When changes to *APIModule* is detected and an id_set.json is available - the command will validate that the dependent pack has release notes as well.
* Fixed an issue where the find_type function didn't recognize file types correctly.
* Fixed an issue where **update-release-notes** command did not work properly on Windows.
* Added support for indicator fields in **update-release-notes** command.
* Fixed an issue where files in test dirs where being validated.


# 1.2.0
* Fixed an issue where **format** did not update the test playbook from its pack.
* Fixed an issue where **validate** validated non integration images.
* Fixed an issue where **update-release-notes** did not identified old yml integrations and scripts.
* Added revision templates to the **update-release-notes** command.
* Fixed an issue where **update-release-notes** crashed when a file was renamed.
* Fixed an issue where **validate** failed on deleted files.
* Fixed an issue where **validate** validated all images instead of packs only.
* Fixed an issue where a warning was not printed in the **format** in case a non-supported file type is inputted.
* Fixed an issue where **validate** did not fail if no release notes were added when adding files to existing packs.
* Added handling of incorrect layout paths via the **format** command.
* Refactor **create-content-artifacts** command - Efficient artifacts creation and better logging.
* Fixed an issue where image and description files were not handled correctly by **validate** and **update-release-notes** commands.
* Fixed an issue where the **format** command didn't remove all extra fields in a file.
* Added an error in case an invalid id_set.json file is found while running the **validate** command.
* Added fetch params checks to the **validate** command.

# 1.1.11
* Added line number to secrets' path in **secrets** command report.
* Fixed an issue where **init** a community pack did not present the valid support URL.
* Fixed an issue where **init** offered a non relevant pack support type.
* Fixed an issue where **lint** did not pull docker images for powershell.
* Fixed an issue where **find-dependencies** did not find all the script dependencies.
* Fixed an issue where **find-dependencies** did not collect indicator fields as dependencies for playbooks.
* Updated the **validate** and the **secrets** commands to be less dependent on regex.
* Fixed an issue where **lint** did not run on circle when docker did not return ping.
* Updated the missing release notes error message (RN106) in the **Validate** command.
* Fixed an issue where **Validate** would return missing release notes when two packs with the same substring existed in the modified files.
* Fixed an issue where **update-release-notes** would add duplicate release notes when two packs with the same substring existed in the modified files.
* Fixed an issue where **update-release-notes** would fail to bump new versions if the feature branch was out of sync with the master branch.
* Fixed an issue where a non-descriptive error would be returned when giving the **update-release-notes** command a pack which can not be found.
* Added dependencies check for *widgets* in **find-dependencies** command.
* Added a `update-docker` flag to **format** command.
* Added a `json-to-outputs` flag to the **run** command.
* Added a verbose (`-v`) flag to **format** command.
* Fixed an issue where **download** added the prefix "playbook-" to the name of playbooks.

# 1.1.10
* Updated the **init** command. Relevant only when passing the *--contribution* argument.
   * Added the *--author* option.
   * The *support* field of the pack's metadata is set to *community*.
* Added a proper error message in the **Validate** command upon a missing description in the root of the yml.
* **Format** now works with a relative path.
* **Validate** now fails when all release notes have been excluded.
* Fixed issue where correct error message would not propagate for invalid images.
* Added the *--skip-pack-dependencies* flag to **validate** command to skip pack dependencies validation. Relevant when using the *-g* flag.
* Fixed an issue where **Validate** and **Format** commands failed integrations with `defaultvalue` field in fetch incidents related parameters.
* Fixed an issue in the **Validate** command in which unified YAML files were not ignored.
* Fixed an issue in **generate-docs** where scripts and playbooks inputs and outputs were not parsed correctly.
* Fixed an issue in the **openapi-codegen** command where missing reference fields in the swagger JSON caused errors.
* Fixed an issue in the **openapi-codegen** command where empty objects in the swagger JSON paths caused errors.
* **update-release-notes** command now accept path of the pack instead of pack name.
* Fixed an issue where **generate-docs** was inserting unnecessary escape characters.
* Fixed an issue in the **update-release-notes** command where changes to the pack_metadata were not detected.
* Fixed an issue where **validate** did not check for missing release notes in old format files.

# 1.1.9
* Fixed an issue where **update-release-notes** command failed on invalid file types.

# 1.1.8
* Fixed a regression where **upload** command failed on test playbooks.
* Added new *githubUser* field in pack metadata init command.
* Support beta integration in the commands **split-yml, extract-code, generate-test-playbook and generate-docs.**
* Fixed an issue where **find-dependencies** ignored *toversion* field in content items.
* Added support for *layoutscontainer*, *classifier_5_9_9*, *mapper*, *report*, and *widget* in the **Format** command.
* Fixed an issue where **Format** will set the `ID` field to be equal to the `name` field in modified playbooks.
* Fixed an issue where **Format** did not work for test playbooks.
* Improved **update-release-notes** command:
    * Write content description to release notes for new items.
    * Update format for file types without description: Connections, Incident Types, Indicator Types, Layouts, Incident Fields.
* Added a validation for feedTags param in feeds in **validate** command.
* Fixed readme validation issue in community support packs.
* Added the **openapi-codegen** command to generate integrations from OpenAPI specification files.
* Fixed an issue were release notes validations returned wrong results for *CommonScripts* pack.
* Added validation for image links in README files in **validate** command.
* Added a validation for default value of fetch param in feeds in **validate** command.
* Fixed an issue where the **Init** command failed on scripts.

# 1.1.7
* Fixed an issue where running the **format** command on feed integrations removed the `defaultvalue` fields.
* Playbook branch marked with *skipunavailable* is now set as an optional dependency in the **find-dependencies** command.
* The **feedReputation** parameter can now be hidden in a feed integration.
* Fixed an issue where running the **unify** command on JS package failed.
* Added the *--no-update* flag to the **find-dependencies** command.
* Added the following validations in **validate** command:
   * Validating that a pack does not depend on NonSupported / Deprecated packs.

# 1.1.6
* Added the *--description* option to the **init** command.
* Added the *--contribution* option to the **init** command which converts a contribution zip to proper pack format.
* Improved **validate** command performance time and outputs.
* Added the flag *--no-docker-checks* to **validate** command to skip docker checks.
* Added the flag *--print-ignored-files* to **validate** command to print ignored files report when the command is done.
* Added the following validations in **validate** command:
   * Validating that existing release notes are not modified.
   * Validating release notes are not added to new packs.
   * Validating that the "currentVersion" field was raised in the pack_metadata for modified packs.
   * Validating that the timestamp in the "created" field in the pack_metadata is in ISO format.
* Running `demisto-sdk validate` will run the **validate** command using git and only on committed files (same as using *-g --post-commit*).
* Fixed an issue where release notes were not checked correctly in **validate** command.
* Fixed an issue in the **create-id-set** command where optional playbook tasks were not taken into consideration.
* Added a prompt to the `demisto-sdk update-release-notes` command to prompt users to commit changes before running the release notes command.
* Added support to `layoutscontainer` in **validate** command.

# 1.1.5
* Fixed an issue in **find-dependencies** command.
* **lint** command now verifies flake8 on CommonServerPython script.

# 1.1.4
* Fixed an issue with the default output file name of the **unify** command when using "." as an output path.
* **Unify** command now adds contributor details to the display name and description.
* **Format** command now adds *isFetch* and *incidenttype* fields to integration yml.
* Removed the *feedIncremental* field from the integration schema.
* **Format** command now adds *feedBypassExclusionList*, *Fetch indicators*, *feedReputation*, *feedReliability*,
     *feedExpirationPolicy*, *feedExpirationInterval* and *feedFetchInterval* fields to integration yml.
* Fixed an issue in the playbooks schema.
* Fixed an issue where generated release notes were out of order.
* Improved pack dependencies detection.
* Fixed an issue where test playbooks were mishandled in **validate** command.

# 1.1.3
* Added a validation for invalid id fields in indicators types files in **validate** command.
* Added default behavior for **update-release-notes** command.
* Fixed an error where README files were failing release notes validation.
* Updated format of generated release notes to be more user friendly.
* Improved error messages for the **update-release-notes** command.
* Added support for `Connections`, `Dashboards`, `Widgets`, and `Indicator Types` to **update-release-notes** command.
* **Validate** now supports scripts under the *TestPlaybooks* directory.
* Fixed an issue where **validate** did not support powershell files.

# 1.1.2
* Added a validation for invalid playbookID fields in incidents types files in **validate** command.
* Added a code formatter for python files.
* Fixed an issue where new and old classifiers where mixed on validate command.
* Added *feedIncremental* field to the integration schema.
* Fixed error in the **upload** command where unified YMLs were not uploaded as expected if the given input was a pack.
* Fixed an issue where the **secrets** command failed due to a space character in the file name.
* Ignored RN validation for *NonSupported* pack.
* You can now ignore IF107, SC100, RP102 error codes in the **validate** command.
* Fixed an issue where the **download** command was crashing when received as input a JS integration or script.
* Fixed an issue where **validate** command checked docker image for JS integrations and scripts.
* **validate** command now checks scheme for reports and connections.
* Fixed an issue where **validate** command checked docker when running on all files.
* Fixed an issue where **validate** command did not fail when docker image was not on the latest numeric tag.
* Fixed an issue where beta integrations were not validated correctly in **validate** command.

# 1.1.1
* fixed and issue where file types were not recognized correctly in **validate** command.
* Added better outputs for validate command.

# 1.1.0
* Fixed an issue where changes to only non-validated files would fail validation.
* Fixed an issue in **validate** command where moved files were failing validation for new packs.
* Fixed an issue in **validate** command where added files were failing validation due to wrong file type detection.
* Added support for new classifiers and mappers in **validate** command.
* Removed support of old RN format validation.
* Updated **secrets** command output format.
* Added support for error ignore on deprecated files in **validate** command.
* Improved errors outputs in **validate** command.
* Added support for linting an entire pack.

# 1.0.9
* Fixed a bug where misleading error was presented when pack name was not found.
* **Update-release-notes** now detects added files for packs with versions.
* Readme files are now ignored by **update-release-notes** and validation of release notes.
* Empty release notes no longer cause an uncaught error during validation.

# 1.0.8
* Changed the output format of demisto-sdk secrets.
* Added a validation that checkbox items are not required in integrations.
* Added pack release notes generation and validation.
* Improved pack metadata validation.
* Fixed an issue in **validate** where renamed files caused an error

# 1.0.4
* Fix the **format** command to update the `id` field to be equal to `details` field in indicator-type files, and to `name` field in incident-type & dashboard files.
* Fixed a bug in the **validate** command for layout files that had `sortValues` fields.
* Fixed a bug in the **format** command where `playbookName` field was not always present in the file.
* Fixed a bug in the **format** command where indicatorField wasn't part of the SDK schemas.
* Fixed a bug in **upload** command where created unified docker45 yml files were not deleted.
* Added support for IndicatorTypes directory in packs (for `reputation` files, instead of Misc).
* Fixed parsing playbook condition names as string instead of boolean in **validate** command
* Improved image validation in YAML files.
* Removed validation for else path in playbook condition tasks.

# 1.0.3
* Fixed a bug in the **format** command where comments were being removed from YAML files.
* Added output fields: _file_path_ and _kind_ for layouts in the id-set.json created by **create-id-set** command.
* Fixed a bug in the **create-id-set** command Who returns Duplicate for Layouts with a different kind.
* Added formatting to **generate-docs** command results replacing all `<br>` tags with `<br/>`.
* Fixed a bug in the **download** command when custom content contained not supported content entity.
* Fixed a bug in **format** command in which boolean strings  (e.g. 'yes' or 'no') were converted to boolean values (e.g. 'True' or 'False').
* **format** command now removes *sourceplaybookid* field from playbook files.
* Fixed a bug in **generate-docs** command in which integration dependencies were not detected when generating documentation for a playbook.


# 1.0.1
* Fixed a bug in the **unify** command when output path was provided empty.
* Improved error message for integration with no tests configured.
* Improved the error message returned from the **validate** command when an integration is missing or contains malformed fetch incidents related parameters.
* Fixed a bug in the **create** command where a unified YML with a docker image for 4.5 was copied incorrectly.
* Missing release notes message are now showing the release notes file path to update.
* Fixed an issue in the **validate** command in which unified YAML files were not ignored.
* File format suggestions are now shown in the relevant file format (JSON or YAML).
* Changed Docker image validation to fail only on non-valid ones.
* Removed backward compatibility validation when Docker image is updated.

# 1.0.0
* Improved the *upload* command to support the upload of all the content entities within a pack.
* The *upload* command now supports the improved pack file structure.
* Added an interactive option to format integrations, scripts and playbooks with No TestPlaybooks configured.
* Added an interactive option to configure *conf.json* file with missing test playbooks for integrations, scripts and playbooks
* Added *download* command to download custom content from Demisto instance to the local content repository.
* Improved validation failure messages to include a command suggestion, wherever relevant, to fix the raised issue.
* Improved 'validate' help and documentation description
* validate - checks that scripts, playbooks, and integrations have the *tests* key.
* validate - checks that test playbooks are configured in `conf.json`.
* demisto-sdk lint - Copy dir better handling.
* demisto-sdk lint - Add error when package missing in docker image.
* Added *-a , --validate-all* option in *validate* to run all validation on all files.
* Added *-i , --input* option in *validate* to run validation on a specified pack/file.
* added *-i, --input* option in *secrets* to run on a specific file.
* Added an allowed hidden parameter: *longRunning* to the hidden integration parameters validation.
* Fixed an issue with **format** command when executing with an output path of a folder and not a file path.
* Bug fixes in generate-docs command given playbook as input.
* Fixed an issue with lint command in which flake8 was not running on unit test files.

# 0.5.2
* Added *-c, --command* option in *generate-docs* to generate a specific command from an integration.
* Fixed an issue when getting README/CHANGELOG files from git and loading them.
* Removed release notes validation for new content.
* Fixed secrets validations for files with the same name in a different directory.
* demisto-sdk lint - parallelization working with specifying the number of workers.
* demisto-sdk lint - logging levels output, 3 levels.
* demisto-sdk lint - JSON report, structured error reports in JSON format.
* demisto-sdk lint - XML JUnit report for unit-tests.
* demisto-sdk lint - new packages used to accelerate execution time.
* demisto-sdk secrets - command now respects the generic whitelist, and not only the pack secrets.

# 0.5.0
[PyPI History][1]

[1]: https://pypi.org/project/demisto-sdk/#history
# 0.4.9
* Fixed an issue in *generate-docs* where Playbooks and Scripts documentation failed.
* Added a graceful error message when executing the *run" command with a misspelled command.
* Added more informative errors upon failures of the *upload* command.
* format command:
    * Added format for json files: IncidentField, IncidentType, IndicatorField, IndicatorType, Layout, Dashboard.
    * Added the *-fv --from-version*, *-nv --no-validation* arguments.
    * Removed the *-t yml_type* argument, the file type will be inferred.
    * Removed the *-g use_git* argument, running format without arguments will run automatically on git diff.
* Fixed an issue in loading playbooks with '=' character.
* Fixed an issue in *validate* failed on deleted README files.

# 0.4.8
* Added the *max* field to the Playbook schema, allowing to define it in tasks loop.
* Fixed an issue in *validate* where Condition branches checks were case sensitive.

# 0.4.7
* Added the *slareminder* field to the Playbook schema.
* Added the *common_server*, *demisto_mock* arguments to the *init* command.
* Fixed an issue in *generate-docs* where the general section was not being generated correctly.
* Fixed an issue in *validate* where Incident type validation failed.

# 0.4.6
* Fixed an issue where the *validate* command did not identify CHANGELOG in packs.
* Added a new command, *id-set* to create the id set - the content dependency tree by file IDs.

# 0.4.5
* generate-docs command:
    * Added the *use_cases*, *permissions*, *command_permissions* and *limitations*.
    * Added the *--insecure* argument to support running the script and integration command in Demisto.
    * Removed the *-t yml_type* argument, the file type will be inferred.
    * The *-o --output* argument is no longer mandatory, default value will be the input file directory.
* Added support for env var: *DEMISTO_SDK_SKIP_VERSION_CHECK*. When set version checks are skipped.
* Fixed an issue in which the CHANGELOG files did not match our scheme.
* Added a validator to verify that there are no hidden integration parameters.
* Fixed an issue where the *validate* command ran on test files.
* Removed the *env-dir* argument from the demisto-sdk.
* README files which are html files will now be skipped in the *validate* command.
* Added support for env var: *DEMISTO_README_VALIDATOR*. When not set the readme validation will not run.

# 0.4.4
* Added a validator for IncidentTypes (incidenttype-*.json).
* Fixed an issue where the -p flag in the *validate* command was not working.
* Added a validator for README.md files.
* Release notes validator will now run on: incident fields, indicator fields, incident types, dashboard and reputations.
* Fixed an issue where the validator of reputation(Indicator Type) did not check on the details field.
* Fixed an issue where the validator attempted validating non-existing files after deletions or name refactoring.
* Removed the *yml_type* argument in the *split-yml*, *extract-code* commands.
* Removed the *file_type* argument in the *generate-test-playbook* command.
* Fixed the *insecure* argument in *upload*.
* Added the *insecure* argument in *run-playbook*.
* Standardise the *-i --input*, *-o --output* to demisto-sdk commands.

# 0.4.3
* Fixed an issue where the incident and indicator field BC check failed.
* Support for linting and unit testing PowerShell integrations.

# 0.4.2
* Fixed an issue where validate failed on Windows.
* Added a validator to verify all branches are handled in conditional task in a playbook.
* Added a warning message when not running the latest sdk version.
* Added a validator to check that the root is connected to all tasks in the playbook.
* Added a validator for Dashboards (dashboard-*.json).
* Added a validator for Indicator Types (reputation-*.json).
* Added a BC validation for changing incident field type.
* Fixed an issue where init command would generate an invalid yml for scripts.
* Fixed an issue in misleading error message in v2 validation hook.
* Fixed an issue in v2 hook which now is set only on newly added scripts.
* Added more indicative message for errors in yaml files.
* Disabled pykwalify info log prints.

# 0.3.10
* Added a BC check for incident fields - changing from version is not allowed.
* Fixed an issue in create-content-artifacts where scripts in Packs in TestPlaybooks dir were copied with a wrong prefix.


# 0.3.9
* Added a validation that incident field can not be required.
* Added validation for fetch incident parameters.
* Added validation for feed integration parameters.
* Added to the *format* command the deletion of the *sourceplaybookid* field.
* Fixed an issue where *fieldMapping* in playbook did not pass the scheme validation.
* Fixed an issue where *create-content-artifacts* did not copy TestPlaybooks in Packs without prefix of *playbook-*.
* Added a validation the a playbook can not have a rolename set.
* Added to the image validator the new DBot default image.
* Added the fields: elasticcommonfields, quiet, quietmode to the Playbook schema.
* Fixed an issue where *validate* failed on integration commands without outputs.
* Added a new hook for naming of v2 integrations and scripts.


# 0.3.8
* Fixed an issue where *create-content-artifact* was not loading the data in the yml correctly.
* Fixed an issue where *unify* broke long lines in script section causing syntax errors


# 0.3.7
* Added *generate-docs* command to generate documentation file for integration, playbook or script.
* Fixed an issue where *unify* created a malformed integration yml.
* Fixed an issue where demisto-sdk **init** creates unit-test file with invalid import.


# 0.3.6
* Fixed an issue where demisto-sdk **validate** failed on modified scripts without error message.


# 0.3.5
* Fixed an issue with docker tag validation for integrations.
* Restructured repo source code.


# 0.3.4
* Saved failing unit tests as a file.
* Fixed an issue where "_test" file for scripts/integrations created using **init** would import the "HelloWorld" templates.
* Fixed an issue in demisto-sdk **validate** - was failing on backward compatiblity check
* Fixed an issue in demisto-sdk **secrets** - empty line in .secrets-ignore always made the secrets check to pass
* Added validation for docker image inside integrations and scripts.
* Added --use-git flag to **format** command to format all changed files.
* Fixed an issue where **validate** did not fail on dockerimage changes with bc check.
* Added new flag **--ignore-entropy** to demisto-sdk **secrets**, this will allow skip entropy secrets check.
* Added --outfile to **lint** to allow saving failed packages to a file.


# 0.3.3
* Added backwards compatibility break error message.
* Added schema for incident types.
* Added **additionalinfo** field to as an available field for integration configuration.
* Added pack parameter for **init**.
* Fixed an issue where error would appear if name parameter is not set in **init**.


# 0.3.2
* Fixed the handling of classifier files in **validate**.


# 0.3.1
* Fixed the handling of newly created reputation files in **validate**.
* Added an option to perform **validate** on a specific file.


# 0.3.0
* Added support for multi-package **lint** both with parallel and without.
* Added all parameter in **lint** to run on all packages and packs in content repository.
* Added **format** for:
    * Scripts
    * Playbooks
    * Integrations
* Improved user outputs for **secrets** command.
* Fixed an issue where **lint** would run pytest and pylint only on a single docker per integration.
* Added auto-complete functionality to demisto-sdk.
* Added git parameter in **lint** to run only on changed packages.
* Added the **run-playbook** command
* Added **run** command which runs a command in the Demisto playground.
* Added **upload** command which uploads an integration or a script to a Demisto instance.
* Fixed and issue where **validate** checked if release notes exist for new integrations and scripts.
* Added **generate-test-playbook** command which generates a basic test playbook for an integration or a script.
* **validate** now supports indicator fields.
* Fixed an issue with layouts scheme validation.
* Adding **init** command.
* Added **json-to-outputs** command which generates the yaml section for outputs from an API raw response.

# 0.2.6

* Fixed an issue with locating release notes for beta integrations in **validate**.

# 0.2.5

* Fixed an issue with locating release notes for beta integrations in **validate**.

# 0.2.4

* Adding image validation to Beta_Integration and Packs in **validate**.

# 0.2.3

* Adding Beta_Integration to the structure validation process.
* Fixing bug where **validate** did checks on TestPlaybooks.
* Added requirements parameter to **lint**.

# 0.2.2

* Fixing bug where **lint** did not return exit code 1 on failure.
* Fixing bug where **validate** did not print error message in case no release notes were give.

# 0.2.1

* **Validate** now checks that the id and name fields are identical in yml files.
* Fixed a bug where sdk did not return any exit code.

# 0.2.0

* Added Release Notes Validator.
* Fixed the Unifier selection of your python file to use as the code.
* **Validate** now supports Indicator fields.
* Fixed a bug where **validate** and **secrets** did not return exit code 1 on failure.
* **Validate** now runs on newly added scripts.

# 0.1.8

* Added support for `--version`.
* Fixed an issue in file_validator when calling `checked_type` method with script regex.

# 0.1.2
* Restructuring validation to support content packs.
* Added secrets validation.
* Added content bundle creation.
* Added lint and unit test run.

# 0.1.1

* Added new logic to the unifier.
* Added detailed README.
* Some small adjustments and fixes.

# 0.1.0

Capabilities:
* **Extract** components(code, image, description etc.) from a Demisto YAML file into a directory.
* **Unify** components(code, image, description etc.) to a single Demisto YAML file.
* **Validate** Demisto content files.<|MERGE_RESOLUTION|>--- conflicted
+++ resolved
@@ -1,6 +1,7 @@
 # Changelog
 * Running **demisto-sdk lint** will automatically run on changed files (same behavior as the -g flag).
 * Removed supported version message from the documentation when running **generate_docs**.
+* Added validation for support types in the pack metadata file.
 
 # 1.2.12
 * Bandit now reports also on medium severity issues.
@@ -8,11 +9,7 @@
 * Added support for vulture and mypy linting when running without docker.
 * Added support for *prev-ver* flag in **update-release-notes** command.
 * Improved retry support when building docker images for linting.
-<<<<<<< HEAD
-* Added validation for support types in the pack metadata file.
-=======
 * Added the option to create an ID set on a specific pack in **create-id-set** command.
->>>>>>> 3166212e
 * Added the *--skip-id-set-creation* flag to **validate** command in order to add the capability to run validate command without creating id_set validation.
 * Fixed an issue where **validate** command checked docker image tag on ApiModules pack.
 * Fixed an issue where **find-dependencies** did not calculate dashboards and reports dependencies.
