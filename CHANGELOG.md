# Changelog
* Added validation that the support URL in partner contribution pack metadata does not lead to a GitHub repo.
* Enhanced ***generate-docs*** with default `additionalinformation` (description) for common parameters.
* Added to **validate** command a validation that a content item's id and name will not end with spaces.
* The **format** command will now remove trailing whitespaces from content items' id and name fields.
* Fixed an issue where the **generate-test-playbook** command would not place the playbook in the proper folder.
* Added to **validate** command a validation that packs with `Iron Bank` uses the latest docker from Iron Bank.
* Added to **update-release-notes** command support for `Generic Object Module`
* Added to the **create artifacts** command support for release notes configuration file.
* Added validation to **validate** for release notes config file.
<<<<<<< HEAD
* Added to the **update-release-notes** command `-bc` flag to generate template for breaking changes version.
=======
* Added **isoversize** and **isautoswitchedtoquietmode** fields to the playbook schema.
>>>>>>> 9527b955

# 1.4.8
* Fixed an issue where yml files with `!reference` failed to load properly.
* Fixed an issue when `View Integration Documentation` button was added twice during the download and re-upload.
* Fixed an issue when `(Partner Contribution)` was added twice to the display name during the download and re-upload.
* Added the following enhancements in the **generate-test-playbook** command:
    * Added the *--commands* argument to generate tasks for specific commands.
    * Added the *--examples* argument to get the command examples file path and generate tasks from the commands and arguments specified there.
    * Added the *--upload* flag to specify whether to upload the test playbook after the generation.
    * Fixed the output condition generation for outputs of type `Boolean`.

# 1.4.7
* Fixed an issue where an empty list for a command context didn't produce an indication other than an empty table.
* Fixed an issue where the **format** command has incorrectly recognized on which files to run when running using git.
* Fixed an issue where author image validations were not checked properly.
* Fixed an issue where new old-formatted scripts and integrations were not validated.
* Fixed an issue where the wording in the from version validation error for subplaybooks was incorrect.
* Fixed an issue where the **update-release-notes** command used the old docker image version instead of the new when detecting a docker change.
* Fixed an issue where the **generate-test-playbook** command used an incorrect argument name as default
* Fixed an issue where the **json-to-outputs** command used an incorrect argument name as default when using `-d`.
* Fixed an issue where validations failed while trying to validate non content files.
* Fixed an issue where README validations did not work post VS Code formatting.
* Fixed an issue where the description validations were inconsistent when running through an integration file or a description file.

# 1.4.6
* Fixed an issue where **validate** suggests, with no reason, running **format** on missing mandatory keys in yml file.
* Skipped existence of TestPlaybook check on community and contribution integrations.
* Fixed an issue where pre-commit didn't run on the demisto_sdk/commands folder.
* The **init** command will now change the script template name in the code to the given script name.
* Expanded the validations performed on beta integrations.
* Improved the error messages in **generate-docs**, if an example was not provided.
* Added to **validate** command a validation that a content entity or a pack name does not contain the words "partner" and "community".
* Fixed an issue where **update-release-notes** ignores *--text* flag while using *-f*
* Fixed the outputs validations in **validate** so enrichment commands will not be checked to have DBotScore outputs.
* Added a new validation to require the dockerimage key to exist in an integration and script yml files.
* Enhanced the **generate-test-playbook** command to use only integration tested on commands, rather than (possibly) other integrations implementing them.
* Expanded unify command to support GenericModules - Unifies a GenericModule object with its Dashboards.
* Added validators for generic objects:
  - Generic Field validator - verify that the 'fromVersion' field is above 6.5.0, 'group' field equals 4 and 'id' field starts with the prefix 'generic_'.
  - Generic Type validator - verify that the 'fromVersion' field is above 6.5.0
  - Generic Module validator - verify that the 'fromVersion' field is above 6.5.0
  - Generic Definition validator - verify that the 'fromVersion' field is above 6.5.0
 * Expanded Format command to support Generic Objects - Fixes generic objects according to their validations.
* Fixed an issue where the **update-release-notes** command did not handle ApiModules properly.
* Added option to enter a dictionary or json of format `[{field_name:description}]` in the **json-to-outputs** command,
  with the `-d` flag.
* Improved the outputs for the **format** command.
* Fixed an issue where the validations performed after the **format** command were inconsistent with **validate**.
* Added to the **validate** command a validation for the author image.
* Updated the **create-content-artifacts** command to support generic modules, definitions, fields and types.
* Added an option to ignore errors for file paths and not only file name in .pack-ignore file.

# 1.4.5
* Enhanced the **postman-codegen** command to name all generated arguments with lower case.
* Fixed an issue where the **find-dependencies** command miscalculated the dependencies for playbooks that use generic commands.
* Fixed an issue where the **validate** command failed in external repositories in case the DEMISTO_SDK_GITHUB_TOKEN was not set.
* Fixed an issue where **openapi-codegen** corrupted the swagger file by overwriting configuration to swagger file.
* Updated the **upload** command to support uploading zipped packs to the marketplace.
* Added to the **postman-codegen** command support of path variables.
* Fixed an issue where **openapi-codegen** entered into an infinite loop on circular references in the swagger file.
* The **format** command will now set `fromVersion: 6.2.0` for widgets with 'metrics' data type.
* Updated the **find-dependencies** command to support generic modules, definitions, fields and types.
* Fixed an issue where **openapi-codegen** tried to extract reference example outputs, leading to an exception.
* Added an option to ignore secrets automatically when using the **init** command to create a pack.
* Added a tool that gives the ability to temporarily suppress console output.

# 1.4.4
* When formatting incident types with Auto-Extract rules and without mode field, the **format** command will now add the user selected mode.
* Added new validation that DBotRole is set for scripts that requires elevated permissions to the `XSOAR-linter` in the **lint** command.
* Added url escaping to markdown human readable section in generate docs to avoid autolinking.
* Added a validation that mapper's id and name are matching. Updated the format of mapper to include update_id too.
* Added a validation to ensure that image paths in the README files are valid.
* Fixed **find_type** function to correctly find test files, such as, test script and test playbook.
* Added scheme validations for the new Generic Object Types, Fields, and Modules.
* Renamed the flag *--input-old-version* to *--old-version* in the **generate-docs** command.
* Refactored the **update-release-notes** command:
  - Replaced the *--all* flag with *--use-git* or *-g*.
  - Added the *--force* flag to update the pack release notes without changes in the pack.
  - The **update-release-notes** command will now update all dependent integrations on ApiModule change, even if not specified.
  - If more than one pack has changed, the full list of updated packs will be printed at the end of **update-release-notes** command execution.
  - Fixed an issue where the **update-release-notes** command did not add docker image release notes entry for release notes file if a script was changed.
  - Fixed an issue where the **update-release-notes** command did not detect changed files that had the same name.
  - Fixed an issue in the **update-release-notes** command where the version support of JSON files was mishandled.
* Fixed an issue where **format** did not skip files in test and documentation directories.
* Updated the **create-id-set** command to support generic modules, definitions, fields and types.
* Changed the **convert** command to generate old layout fromversion to 5.0.0 instead of 4.1.0
* Enhanced the command **postman-codegen** with type hints for templates.

# 1.4.3
* Fixed an issue where **json-to-outputs** command returned an incorrect output when json is a list.
* Fixed an issue where if a pack README.md did not exist it could cause an error in the validation process.
* Fixed an issue where the *--name* was incorrectly required in the **init** command.
* Adding the option to run **validate** on a specific path while using git (*-i* & *-g*).
* The **format** command will now change UUIDs in .yml and .json files to their respective content entity name.
* Added a playbook validation to check if a task sub playbook exists in the id set in the **validate** command.
* Added the option to add new tags/usecases to the approved list and to the pack metadata on the same pull request.
* Fixed an issue in **test_content** where when different servers ran tests for the same integration, the server URL parameters were not set correctly.
* Added a validation in the **validate** command to ensure that the ***endpoint*** command is configured correctly in yml file.
* Added a warning when pack_metadata's description field is longer than 130 characters.
* Fixed an issue where a redundant print occurred on release notes validation.
* Added new validation in the **validate** command to ensure that the minimal fromVersion in a widget of type metrics will be 6.2.0.
* Added the *--release-notes* flag to demisto-sdk to get the current version release notes entries.

# 1.4.2
* Added to `pylint` summary an indication if a test was skipped.
* Added to the **init** command the option to specify fromversion.
* Fixed an issue where running **init** command without filling the metadata file.
* Added the *--docker-timeout* flag in the **lint** command to control the request timeout for the Docker client.
* Fixed an issue where **update-release-notes** command added only one docker image release notes entry for release notes file, and not for every entity whom docker image was updated.
* Added a validation to ensure that incident/indicator fields names starts with their pack name in the **validate** command. (Checked only for new files and only when using git *-g*)
* Updated the **find-dependencies** command to return the 'dependencies' according the layout type ('incident', 'indicator').
* Enhanced the "vX" display name validation for scripts and integrations in the **validate** command to check for every versioned script or integration, and not only v2.
* Added the *--fail-duplicates* flag for the **create-id-set** command which will fail the command if duplicates are found.
* Added to the **generate-docs** command automatic addition to git when a new readme file is created.

# 1.4.1
* When in private repo without `DEMSITO_SDK_GITHUB_TOKEN` configured, get_remote_file will take files from the local origin/master.
* Enhanced the **unify** command when giving input of a file and not a directory return a clear error message.
* Added a validation to ensure integrations are not skipped and at least one test playbook is not skipped for each integration or script.
* Added to the Content Tests support for `context_print_dt`, which queries the incident context and prints the result as a json.
* Added new validation for the `xsoar_config.json` file in the **validate** command.
* Added a version differences section to readme in **generate-docs** command.
* Added the *--docs-format* flag in the **integration-diff** command to get the output in README format.
* Added the *--input-old-version* and *--skip-breaking-changes* flags in the **generate-docs** command to get the details for the breaking section and to skip the breaking changes section.

# 1.4.0
* Enable passing a comma-separated list of paths for the `--input` option of the **lint** command.
* Added new validation of unimplemented test-module command in the code to the `XSOAR-linter` in the **lint** command.
* Fixed the **generate-docs** to handle integration authentication parameter.
* Added a validation to ensure that description and README do not contain the word 'Demisto'.
* Improved the deprecated message validation required from playbooks and scripts.
* Added the `--quite-bc-validation` flag for the **validate** command to run the backwards compatibility validation in quite mode (errors is treated like warnings).
* Fixed the **update release notes** command to display a name for old layouts.
* Added the ability to append to the pack README credit to contributors.
* Added identification for parameter differences in **integration-diff** command.
* Fixed **format** to use git as a default value.
* Updated the **upload** command to support reports.
* Fixed an issue where **generate-docs** command was displaying 'None' when credentials parameter display field configured was not configured.
* Fixed an issue where **download** did not return exit code 1 on failure.
* Updated the validation that incident fields' names do not contain the word incident will aplly to core packs only.
* Added a playbook validation to verify all conditional tasks have an 'else' path in **validate** command.
* Renamed the GitHub authentication token environment variable `GITHUB_TOKEN` to `DEMITO_SDK_GITHUB_TOKEN`.
* Added to the **update-release-notes** command automatic addition to git when new release notes file is created.
* Added validation to ensure that integrations, scripts, and playbooks do not contain the entity type in their names.
* Added the **convert** command to convert entities between XSOAR versions.
* Added the *--deprecate* flag in **format** command to deprecate integrations, scripts, and playbooks.
* Fixed an issue where ignoring errors did not work when running the **validate** command on specific files (-i).

# 1.3.9
* Added a validation verifying that the pack's README.md file is not equal to pack description.
* Fixed an issue where the **Assume yes** flag did not work properly for some entities in the **format** command.
* Improved the error messages for separators in folder and file names in the **validate** command.
* Removed the **DISABLE_SDK_VERSION_CHECK** environment variable. To disable new version checks, use the **DEMISTO_SDK_SKIP_VERSION_CHECK** envirnoment variable.
* Fixed an issue where the demisto-sdk version check failed due to a rate limit.
* Fixed an issue with playbooks scheme validation.

# 1.3.8
* Updated the **secrets** command to work on forked branches.

# 1.3.7
* Added a validation to ensure correct image and description file names.
* Fixed an issue where the **validate** command failed when 'display' field in credentials param in yml is empty but 'displaypassword' was provided.
* Added the **integration-diff** command to check differences between two versions of an integration and to return a report of missing and changed elements in the new version.
* Added a validation verifying that the pack's README.md file is not missing or empty for partner packs or packs contains use cases.
* Added a validation to ensure that the integration and script folder and file names will not contain separators (`_`, `-`, ` `).
* When formatting new pack, the **format** command will set the *fromversion* key to 5.5.0 in the new files without fromversion.

# 1.3.6
* Added a validation that core packs are not dependent on non-core packs.
* Added a validation that a pack name follows XSOAR standards.
* Fixed an issue where in some cases the `get_remote_file` function failed due to an invalid path.
* Fixed an issue where running **update-release-notes** with updated integration logo, did not detect any file changes.
* Fixed an issue where the **create-id-set** command did not identify unified integrations correctly.
* Fixed an issue where the `CommonTypes` pack was not identified as a dependency for all feed integrations.
* Added support for running SDK commands in private repositories.
* Fixed an issue where running the **init** command did not set the correct category field in an integration .yml file for a newly created pack.
* When formatting new contributed pack, the **format** command will set the *fromversion* key to 6.0.0 in the relevant files.
* If the environment variable "DISABLE_SDK_VERSION_CHECK" is define, the demisto-sdk will no longer check for newer version when running a command.
* Added the `--use-pack-metadata` flag for the **find-dependencies** command to update the calculated dependencies using the the packs metadata files.
* Fixed an issue where **validate** failed on scripts in case the `outputs` field was set to `None`.
* Fixed an issue where **validate** was failing on editing existing release notes.
* Added a validation for README files verifying that the file doesn't contain template text copied from HelloWorld or HelloWorldPremium README.

# 1.3.5
* Added a validation that layoutscontainer's id and name are matching. Updated the format of layoutcontainer to include update_id too.
* Added a validation that commands' names and arguments in core packs, or scripts' arguments do not contain the word incident.
* Fixed issue where running the **generate-docs** command with -c flag ran all the commands and not just the commands specified by the flag.
* Fixed the error message of the **validate** command to not always suggest adding the *description* field.
* Fixed an issue where running **format** on feed integration generated invalid parameter structure.
* Fixed an issue where the **generate-docs** command did not add all the used scripts in a playbook to the README file.
* Fixed an issue where contrib/partner details might be added twice to the same file, when using unify and create-content-artifacts commands
* Fixed issue where running **validate** command on image-related integration did not return the correct outputs to json file.
* When formatting playbooks, the **format** command will now remove empty fields from SetIncident, SetIndicator, CreateNewIncident, CreateNewIndicator script arguments.
* Added an option to fill in the developer email when running the **init** command.

# 1.3.4
* Updated the **validate** command to check that the 'additionalinfo' field only contains the expected value for feed required parameters and not equal to it.
* Added a validation that community/partner details are not in the detailed description file.
* Added a validation that the Use Case tag in pack_metadata file is only used when the pack contains at least one PB, Incident Type or Layout.
* Added a validation that makes sure outputs in integrations are matching the README file when only README has changed.
* Added the *hidden* field to the integration schema.
* Fixed an issue where running **format** on a playbook whose `name` does not equal its `id` would cause other playbooks who use that playbook as a sub-playbook to fail.
* Added support for local custom command configuration file `.demisto-sdk-conf`.
* Updated the **format** command to include an update to the description file of an integration, to remove community/partner details.

# 1.3.3
* Fixed an issue where **lint** failed where *.Dockerfile* exists prior running the lint command.
* Added FeedHelloWorld template option for *--template* flag in **demisto-sdk init** command.
* Fixed issue where **update-release-notes** deleted release note file if command was called more than once.
* Fixed issue where **update-release-notes** added docker image release notes every time the command was called.
* Fixed an issue where running **update-release-notes** on a pack with newly created integration, had also added a docker image entry in the release notes.
* Fixed an issue where `XSOAR-linter` did not find *NotImplementedError* in main.
* Added validation for README files verifying their length (over 30 chars).
* When using *-g* flag in the **validate** command it will now ignore untracked files by default.
* Added the *--include-untracked* flag to the **validate** command to include files which are untracked by git in the validation process.
* Improved the `pykwalify` error outputs in the **validate** command.
* Added the *--print-pykwalify* flag to the **validate** command to print the unchanged output from `pykwalify`.

# 1.3.2
* Updated the format of the outputs when using the *--json-file* flag to create a JSON file output for the **validate** and **lint** commands.
* Added the **doc-review** command to check spelling in .md and .yml files as well as a basic release notes review.
* Added a validation that a pack's display name does not already exist in content repository.
* Fixed an issue where the **validate** command failed to detect duplicate params in an integration.
* Fixed an issue where the **validate** command failed to detect duplicate arguments in a command in an integration.

# 1.3.1
* Fixed an issue where the **validate** command failed to validate the release notes of beta integrations.
* Updated the **upload** command to support indicator fields.
* The **validate** and **update-release-notes** commands will now check changed files against `demisto/master` if it is configured locally.
* Fixed an issue where **validate** would incorrectly identify files as renamed.
* Added a validation that integration properties (such as feed, mappers, mirroring, etc) are not removed.
* Fixed an issue where **validate** failed when comparing branch against commit hash.
* Added the *--no-pipenv* flag to the **split-yml** command.
* Added a validation that incident fields and incident types are not removed from mappers.
* Fixed an issue where the *c
reate-id-set* flag in the *validate* command did not work while not using git.
* Added the *hiddenusername* field to the integration schema.
* Added a validation that images that are not integration images, do not ask for a new version or RN

# 1.3.0
* Do not collect optional dependencies on indicator types reputation commands.
* Fixed an issue where downloading indicator layoutscontainer objects failed.
* Added a validation that makes sure outputs in integrations are matching the README file.
* Fixed an issue where the *create-id-set* flag in the **validate** command did not work.
* Added a warning in case no id_set file is found when running the **validate** command.
* Fixed an issue where changed files were not recognised correctly on forked branches in the **validate** and the **update-release-notes** commands.
* Fixed an issue when files were classified incorrectly when running *update-release-notes*.
* Added a validation that integration and script file paths are compatible with our convention.
* Fixed an issue where id_set.json file was re created whenever running the generate-docs command.
* added the *--json-file* flag to create a JSON file output for the **validate** and **lint** commands.

# 1.2.19
* Fixed an issue where merge id_set was not updated to work with the new entity of Packs.
* Added a validation that the playbook's version matches the version of its sub-playbooks, scripts, and integrations.

# 1.2.18
* Changed the *skip-id-set-creation* flag to *create-id-set* in the **validate** command. Its default value will be False.
* Added support for the 'cve' reputation command in default arg validation.
* Filter out generic and reputation command from scripts and playbooks dependencies calculation.
* Added support for the incident fields in outgoing mappers in the ID set.
* Added a validation that the taskid field and the id field under the task field are both from uuid format and contain the same value.
* Updated the **format** command to generate uuid value for the taskid field and for the id under the task field in case they hold an invalid values.
* Exclude changes from doc_files directory on validation.
* Added a validation that an integration command has at most one default argument.
* Fixing an issue where pack metadata version bump was not enforced when modifying an old format (unified) file.
* Added validation that integration parameter's display names are capitalized and spaced using whitespaces and not underscores.
* Fixed an issue where beta integrations where not running deprecation validations.
* Allowed adding additional information to the deprecated description.
* Fixing an issue when escaping less and greater signs in integration params did not work as expected.

# 1.2.17
* Added a validation that the classifier of an integration exists.
* Added a validation that the mapper of an integration exists.
* Added a validation that the incident types of a classifier exist.
* Added a validation that the incident types of a mapper exist.
* Added support for *text* argument when running **demisto-sdk update-release-notes** on the ApiModules pack.
* Added a validation for the minimal version of an indicator field of type grid.
* Added new validation for incident and indicator fields in classifiers mappers and layouts exist in the content.
* Added cache for get_remote_file to reducing failures from accessing the remote repo.
* Fixed an issue in the **format** command where `_dev` or `_copy` suffixes weren't removed from the `id` of the given playbooks.
* Playbook dependencies from incident and indicator fields are now marked as optional.
* Mappers dependencies from incident types and incident fields are now marked as optional.
* Classifier dependencies from incident types are now marked as optional.
* Updated **demisto-sdk init** command to no longer create `created` field in pack_metadata file
* Updated **generate-docs** command to take the parameters names in setup section from display field and to use additionalinfo field when exist.
* Using the *verbose* argument in the **find-dependencies** command will now log to the console.
* Improved the deprecated message validation required from integrations.
* Fixed an issue in the **generate-docs** command where **Context Example** section was created when it was empty.

# 1.2.16
* Added allowed ignore errors to the *IDSetValidator*.
* Fixed an issue where an irrelevant id_set validation ran in the **validate** command when using the *--id-set* flag.
* Fixed an issue were **generate-docs** command has failed if a command did not exist in commands permissions file.
* Improved a **validate** command message for missing release notes of api module dependencies.

# 1.2.15
* Added the *ID101* to the allowed ignored errors.

# 1.2.14
* SDK repository is now mypy check_untyped_defs complaint.
* The lint command will now ignore the unsubscriptable-object (E1136) pylint error in dockers based on python 3.9 - this will be removed once a new pylint version is released.
* Added an option for **format** to run on a whole pack.
* Added new validation of unimplemented commands from yml in the code to `XSOAR-linter`.
* Fixed an issue where Auto-Extract fields were only checked for newly added incident types in the **validate** command.
* Added a new warning validation of direct access to args/params dicts to `XSOAR-linter`.

# 1.2.13
* Added new validation of indicators usage in CommandResults to `XSOAR-linter`.
* Running **demisto-sdk lint** will automatically run on changed files (same behavior as the -g flag).
* Removed supported version message from the documentation when running **generate_docs**.
* Added a print to indicate backwards compatibility is being checked in **validate** command.
* Added a percent print when running the **validate** command with the *-a* flag.
* Fixed a regression in the **upload** command where it was ignoring `DEMISTO_VERIFY_SSL` env var.
* Fixed an issue where the **upload** command would fail to upload beta integrations.
* Fixed an issue where the **validate** command did not create the *id_set.json* file when running with *-a* flag.
* Added price change validation in the **validate** command.
* Added validations that checks in read-me for empty sections or leftovers from the auto generated read-me that should be changed.
* Added new code validation for *NotImplementedError* to raise a warning in `XSOAR-linter`.
* Added validation for support types in the pack metadata file.
* Added support for *--template* flag in **demisto-sdk init** command.
* Fixed an issue with running **validate** on master branch where the changed files weren't compared to previous commit when using the *-g* flag.
* Fixed an issue where the `XSOAR-linter` ran *NotImplementedError* validation on scripts.
* Added support for Auto-Extract feature validation in incident types in the **validate** command.
* Fixed an issue in the **lint** command where the *-i* flag was ignored.
* Improved **merge-id-sets** command to support merge between two ID sets that contain the same pack.
* Fixed an issue in the **lint** command where flake8 ran twice.

# 1.2.12
* Bandit now reports also on medium severity issues.
* Fixed an issue with support for Docker Desktop on Mac version 2.5.0+.
* Added support for vulture and mypy linting when running without docker.
* Added support for *prev-ver* flag in **update-release-notes** command.
* Improved retry support when building docker images for linting.
* Added the option to create an ID set on a specific pack in **create-id-set** command.
* Added the *--skip-id-set-creation* flag to **validate** command in order to add the capability to run validate command without creating id_set validation.
* Fixed an issue where **validate** command checked docker image tag on ApiModules pack.
* Fixed an issue where **find-dependencies** did not calculate dashboards and reports dependencies.
* Added supported version message to the documentation and release notes files when running **generate_docs** and **update-release-notes** commands respectively.
* Added new code validations for *NotImplementedError* exception raise to `XSOAR-linter`.
* Command create-content-artifacts additional support for **Author_image.png** object.
* Fixed an issue where schemas were not enforced for incident fields, indicator fields and old layouts in the validate command.
* Added support for **update-release-notes** command to update release notes according to master branch.

# 1.2.11
* Fixed an issue where the ***generate-docs*** command reset the enumeration of line numbering after an MD table.
* Updated the **upload** command to support mappers.
* Fixed an issue where exceptions were no printed in the **format** while the *--verbose* flag is set.
* Fixed an issue where *--assume-yes* flag did not work in the **format** command when running on a playbook without a `fromversion` field.
* Fixed an issue where the **format** command would fail in case `conf.json` file was not found instead of skipping the update.
* Fixed an issue where integration with v2 were recognised by the `name` field instead of the `display` field in the **validate** command.
* Added a playbook validation to check if a task script exists in the id set in the **validate** command.
* Added new integration category `File Integrity Management` in the **validate** command.

# 1.2.10
* Added validation for approved content pack use-cases and tags.
* Added new code validations for *CommonServerPython* import to `XSOAR-linter`.
* Added *default value* and *predefined values* to argument description in **generate-docs** command.
* Added a new validation that checks if *get-mapping-fields* command exists if the integration schema has *{ismappable: true}* in **validate** command.
* Fixed an issue where the *--staged* flag recognised added files as modified in the **validate** command.
* Fixed an issue where a backwards compatibility warning was raised for all added files in the **validate** command.
* Fixed an issue where **validate** command failed when no tests were given for a partner supported pack.
* Updated the **download** command to support mappers.
* Fixed an issue where the ***format*** command added a duplicate parameter.
* For partner supported content packs, added support for a list of emails.
* Removed validation of README files from the ***validate*** command.
* Fixed an issue where the ***validate*** command required release notes for ApiModules pack.

# 1.2.9
* Fixed an issue in the **openapi_codegen** command where it created duplicate functions name from the swagger file.
* Fixed an issue in the **update-release-notes** command where the *update type* argument was not verified.
* Fixed an issue in the **validate** command where no error was raised in case a non-existing docker image was presented.
* Fixed an issue in the **format** command where format failed when trying to update invalid Docker image.
* The **format** command will now preserve the **isArray** argument in integration's reputation commands and will show a warning if it set to **false**.
* Fixed an issue in the **lint** command where *finally* clause was not supported in main function.
* Fixed an issue in the **validate** command where changing any entity ID was not validated.
* Fixed an issue in the **validate** command where *--staged* flag did not bring only changed files.
* Fixed the **update-release-notes** command to ignore changes in the metadata file.
* Fixed the **validate** command to ignore metadata changes when checking if a version bump is needed.


# 1.2.8
* Added a new validation that checks in playbooks for the usage of `DeleteContext` in **validate** command.
* Fixed an issue in the **upload** command where it would try to upload content entities with unsupported versions.
* Added a new validation that checks in playbooks for the usage of specific instance in **validate** command.
* Added the **--staged** flag to **validate** command to run on staged files only.


# 1.2.7
* Changed input parameters in **find-dependencies** command.
   - Use ***-i, --input*** instead of ***-p, --path***.
   - Use ***-idp, --id-set-path*** instead of ***-i, --id-set-path***.
* Fixed an issue in the **unify** command where it crashed on an integration without an image file.
* Fixed an issue in the **format** command where unnecessary files were not skipped.
* Fixed an issue in the **update-release-notes** command where the *text* argument was not respected in all cases.
* Fixed an issue in the **validate** command where a warning about detailed description was given for unified or deprecated integrations.
* Improved the error returned by the **validate** command when running on files using the old format.

# 1.2.6
* No longer require setting `DEMISTO_README_VALIDATION` env var to enable README mdx validation. Validation will now run automatically if all necessary node modules are available.
* Fixed an issue in the **validate** command where the `--skip-pack-dependencies` would not skip id-set creation.
* Fixed an issue in the **validate** command where validation would fail if supplied an integration with an empty `commands` key.
* Fixed an issue in the **validate** command where validation would fail due to a required version bump for packs which are not versioned.
* Will use env var `DEMISTO_VERIFY_SSL` to determine if to use a secure connection for commands interacting with the Server when `--insecure` is not passed. If working with a local Server without a trusted certificate, you can set env var `DEMISTO_VERIFY_SSL=no` to avoid using `--insecure` on each command.
* Unifier now adds a link to the integration documentation to the integration detailed description.
* Fixed an issue in the **secrets** command where ignored secrets were not skipped.

# 1.2.5
* Added support for special fields: *defaultclassifier*, *defaultmapperin*, *defaultmapperout* in **download** command.
* Added -y option **format** command to assume "yes" as answer to all prompts and run non-interactively
* Speed up improvements for `validate` of README files.
* Updated the **format** command to adhere to the defined content schema and sub-schemas, aligning its behavior with the **validate** command.
* Added support for canvasContextConnections files in **format** command.

# 1.2.4
* Updated detailed description for community integrations.

# 1.2.3
* Fixed an issue where running **validate** failed on playbook with task that adds tags to the evidence data.
* Added the *displaypassword* field to the integration schema.
* Added new code validations to `XSOAR-linter`.
    * As warnings messages:
        * `demisto.params()` should be used only inside main function.
        * `demisto.args()` should be used only inside main function.
        * Functions args should have type annotations.
* Added `fromversion` field validation to test playbooks and scripts in **validate** command.

# 1.2.2
* Add support for warning msgs in the report and summary to **lint** command.
* Fixed an issue where **json-to-outputs** determined bool values as int.
* Fixed an issue where **update-release-notes** was crushing on `--all` flag.
* Fixed an issue where running **validate**, **update-release-notes** outside of content repo crushed without a meaningful error message.
* Added support for layoutscontainer in **init** contribution flow.
* Added a validation for tlp_color param in feeds in **validate** command.
* Added a validation for removal of integration parameters in **validate** command.
* Fixed an issue where **update-release-notes** was failing with a wrong error message when no pack or input was given.
* Improved formatting output of the **generate-docs** command.
* Add support for env variable *DEMISTO_SDK_ID_SET_REFRESH_INTERVAL*. Set this env variable to the refresh interval in minutes. The id set will be regenerated only if the refresh interval has passed since the last generation. Useful when generating Script documentation, to avoid re-generating the id_set every run.
* Added new code validations to `XSOAR-linter`.
    * As error messages:
        * Longer than 10 seconds sleep statements for non long running integrations.
        * exit() usage.
        * quit() usage.
    * As warnings messages:
        * `demisto.log` should not be used.
        * main function existence.
        * `demito.results` should not be used.
        * `return_output` should not be used.
        * try-except statement in main function.
        * `return_error` usage in main function.
        * only once `return_error` usage.
* Fixed an issue where **lint** command printed logs twice.
* Fixed an issue where *suffix* did not work as expected in the **create-content-artifacts** command.
* Added support for *prev-ver* flag in **lint** and **secrets** commands.
* Added support for *text* flag to **update-release-notes** command to add the same text to all release notes.
* Fixed an issue where **validate** did not recognize added files if they were modified locally.
* Added a validation that checks the `fromversion` field exists and is set to 5.0.0 or above when working or comparing to a non-feature branch in **validate** command.
* Added a validation that checks the certification field in the pack_metadata file is valid in **validate** command.
* The **update-release-notes** command will now automatically add docker image update to the release notes.

# 1.2.1
* Added an additional linter `XSOAR-linter` to the **lint** command which custom validates py files. currently checks for:
    * `Sys.exit` usages with non zero value.
    * Any `Print` usages.
* Fixed an issue where renamed files were failing on *validate*.
* Fixed an issue where single changed files did not required release notes update.
* Fixed an issue where doc_images required release-notes and validations.
* Added handling of dependent packs when running **update-release-notes** on changed *APIModules*.
    * Added new argument *--id-set-path* for id_set.json path.
    * When changes to *APIModule* is detected and an id_set.json is available - the command will update the dependent pack as well.
* Added handling of dependent packs when running **validate** on changed *APIModules*.
    * Added new argument *--id-set-path* for id_set.json path.
    * When changes to *APIModule* is detected and an id_set.json is available - the command will validate that the dependent pack has release notes as well.
* Fixed an issue where the find_type function didn't recognize file types correctly.
* Fixed an issue where **update-release-notes** command did not work properly on Windows.
* Added support for indicator fields in **update-release-notes** command.
* Fixed an issue where files in test dirs where being validated.


# 1.2.0
* Fixed an issue where **format** did not update the test playbook from its pack.
* Fixed an issue where **validate** validated non integration images.
* Fixed an issue where **update-release-notes** did not identified old yml integrations and scripts.
* Added revision templates to the **update-release-notes** command.
* Fixed an issue where **update-release-notes** crashed when a file was renamed.
* Fixed an issue where **validate** failed on deleted files.
* Fixed an issue where **validate** validated all images instead of packs only.
* Fixed an issue where a warning was not printed in the **format** in case a non-supported file type is inputted.
* Fixed an issue where **validate** did not fail if no release notes were added when adding files to existing packs.
* Added handling of incorrect layout paths via the **format** command.
* Refactor **create-content-artifacts** command - Efficient artifacts creation and better logging.
* Fixed an issue where image and description files were not handled correctly by **validate** and **update-release-notes** commands.
* Fixed an issue where the **format** command didn't remove all extra fields in a file.
* Added an error in case an invalid id_set.json file is found while running the **validate** command.
* Added fetch params checks to the **validate** command.

# 1.1.11
* Added line number to secrets' path in **secrets** command report.
* Fixed an issue where **init** a community pack did not present the valid support URL.
* Fixed an issue where **init** offered a non relevant pack support type.
* Fixed an issue where **lint** did not pull docker images for powershell.
* Fixed an issue where **find-dependencies** did not find all the script dependencies.
* Fixed an issue where **find-dependencies** did not collect indicator fields as dependencies for playbooks.
* Updated the **validate** and the **secrets** commands to be less dependent on regex.
* Fixed an issue where **lint** did not run on circle when docker did not return ping.
* Updated the missing release notes error message (RN106) in the **Validate** command.
* Fixed an issue where **Validate** would return missing release notes when two packs with the same substring existed in the modified files.
* Fixed an issue where **update-release-notes** would add duplicate release notes when two packs with the same substring existed in the modified files.
* Fixed an issue where **update-release-notes** would fail to bump new versions if the feature branch was out of sync with the master branch.
* Fixed an issue where a non-descriptive error would be returned when giving the **update-release-notes** command a pack which can not be found.
* Added dependencies check for *widgets* in **find-dependencies** command.
* Added a `update-docker` flag to **format** command.
* Added a `json-to-outputs` flag to the **run** command.
* Added a verbose (`-v`) flag to **format** command.
* Fixed an issue where **download** added the prefix "playbook-" to the name of playbooks.

# 1.1.10
* Updated the **init** command. Relevant only when passing the *--contribution* argument.
   * Added the *--author* option.
   * The *support* field of the pack's metadata is set to *community*.
* Added a proper error message in the **Validate** command upon a missing description in the root of the yml.
* **Format** now works with a relative path.
* **Validate** now fails when all release notes have been excluded.
* Fixed issue where correct error message would not propagate for invalid images.
* Added the *--skip-pack-dependencies* flag to **validate** command to skip pack dependencies validation. Relevant when using the *-g* flag.
* Fixed an issue where **Validate** and **Format** commands failed integrations with `defaultvalue` field in fetch incidents related parameters.
* Fixed an issue in the **Validate** command in which unified YAML files were not ignored.
* Fixed an issue in **generate-docs** where scripts and playbooks inputs and outputs were not parsed correctly.
* Fixed an issue in the **openapi-codegen** command where missing reference fields in the swagger JSON caused errors.
* Fixed an issue in the **openapi-codegen** command where empty objects in the swagger JSON paths caused errors.
* **update-release-notes** command now accept path of the pack instead of pack name.
* Fixed an issue where **generate-docs** was inserting unnecessary escape characters.
* Fixed an issue in the **update-release-notes** command where changes to the pack_metadata were not detected.
* Fixed an issue where **validate** did not check for missing release notes in old format files.

# 1.1.9
* Fixed an issue where **update-release-notes** command failed on invalid file types.

# 1.1.8
* Fixed a regression where **upload** command failed on test playbooks.
* Added new *githubUser* field in pack metadata init command.
* Support beta integration in the commands **split-yml, extract-code, generate-test-playbook and generate-docs.**
* Fixed an issue where **find-dependencies** ignored *toversion* field in content items.
* Added support for *layoutscontainer*, *classifier_5_9_9*, *mapper*, *report*, and *widget* in the **Format** command.
* Fixed an issue where **Format** will set the `ID` field to be equal to the `name` field in modified playbooks.
* Fixed an issue where **Format** did not work for test playbooks.
* Improved **update-release-notes** command:
    * Write content description to release notes for new items.
    * Update format for file types without description: Connections, Incident Types, Indicator Types, Layouts, Incident Fields.
* Added a validation for feedTags param in feeds in **validate** command.
* Fixed readme validation issue in community support packs.
* Added the **openapi-codegen** command to generate integrations from OpenAPI specification files.
* Fixed an issue were release notes validations returned wrong results for *CommonScripts* pack.
* Added validation for image links in README files in **validate** command.
* Added a validation for default value of fetch param in feeds in **validate** command.
* Fixed an issue where the **Init** command failed on scripts.

# 1.1.7
* Fixed an issue where running the **format** command on feed integrations removed the `defaultvalue` fields.
* Playbook branch marked with *skipunavailable* is now set as an optional dependency in the **find-dependencies** command.
* The **feedReputation** parameter can now be hidden in a feed integration.
* Fixed an issue where running the **unify** command on JS package failed.
* Added the *--no-update* flag to the **find-dependencies** command.
* Added the following validations in **validate** command:
   * Validating that a pack does not depend on NonSupported / Deprecated packs.

# 1.1.6
* Added the *--description* option to the **init** command.
* Added the *--contribution* option to the **init** command which converts a contribution zip to proper pack format.
* Improved **validate** command performance time and outputs.
* Added the flag *--no-docker-checks* to **validate** command to skip docker checks.
* Added the flag *--print-ignored-files* to **validate** command to print ignored files report when the command is done.
* Added the following validations in **validate** command:
   * Validating that existing release notes are not modified.
   * Validating release notes are not added to new packs.
   * Validating that the "currentVersion" field was raised in the pack_metadata for modified packs.
   * Validating that the timestamp in the "created" field in the pack_metadata is in ISO format.
* Running `demisto-sdk validate` will run the **validate** command using git and only on committed files (same as using *-g --post-commit*).
* Fixed an issue where release notes were not checked correctly in **validate** command.
* Fixed an issue in the **create-id-set** command where optional playbook tasks were not taken into consideration.
* Added a prompt to the `demisto-sdk update-release-notes` command to prompt users to commit changes before running the release notes command.
* Added support to `layoutscontainer` in **validate** command.

# 1.1.5
* Fixed an issue in **find-dependencies** command.
* **lint** command now verifies flake8 on CommonServerPython script.

# 1.1.4
* Fixed an issue with the default output file name of the **unify** command when using "." as an output path.
* **Unify** command now adds contributor details to the display name and description.
* **Format** command now adds *isFetch* and *incidenttype* fields to integration yml.
* Removed the *feedIncremental* field from the integration schema.
* **Format** command now adds *feedBypassExclusionList*, *Fetch indicators*, *feedReputation*, *feedReliability*,
     *feedExpirationPolicy*, *feedExpirationInterval* and *feedFetchInterval* fields to integration yml.
* Fixed an issue in the playbooks schema.
* Fixed an issue where generated release notes were out of order.
* Improved pack dependencies detection.
* Fixed an issue where test playbooks were mishandled in **validate** command.

# 1.1.3
* Added a validation for invalid id fields in indicators types files in **validate** command.
* Added default behavior for **update-release-notes** command.
* Fixed an error where README files were failing release notes validation.
* Updated format of generated release notes to be more user friendly.
* Improved error messages for the **update-release-notes** command.
* Added support for `Connections`, `Dashboards`, `Widgets`, and `Indicator Types` to **update-release-notes** command.
* **Validate** now supports scripts under the *TestPlaybooks* directory.
* Fixed an issue where **validate** did not support powershell files.

# 1.1.2
* Added a validation for invalid playbookID fields in incidents types files in **validate** command.
* Added a code formatter for python files.
* Fixed an issue where new and old classifiers where mixed on validate command.
* Added *feedIncremental* field to the integration schema.
* Fixed error in the **upload** command where unified YMLs were not uploaded as expected if the given input was a pack.
* Fixed an issue where the **secrets** command failed due to a space character in the file name.
* Ignored RN validation for *NonSupported* pack.
* You can now ignore IF107, SC100, RP102 error codes in the **validate** command.
* Fixed an issue where the **download** command was crashing when received as input a JS integration or script.
* Fixed an issue where **validate** command checked docker image for JS integrations and scripts.
* **validate** command now checks scheme for reports and connections.
* Fixed an issue where **validate** command checked docker when running on all files.
* Fixed an issue where **validate** command did not fail when docker image was not on the latest numeric tag.
* Fixed an issue where beta integrations were not validated correctly in **validate** command.

# 1.1.1
* fixed and issue where file types were not recognized correctly in **validate** command.
* Added better outputs for validate command.

# 1.1.0
* Fixed an issue where changes to only non-validated files would fail validation.
* Fixed an issue in **validate** command where moved files were failing validation for new packs.
* Fixed an issue in **validate** command where added files were failing validation due to wrong file type detection.
* Added support for new classifiers and mappers in **validate** command.
* Removed support of old RN format validation.
* Updated **secrets** command output format.
* Added support for error ignore on deprecated files in **validate** command.
* Improved errors outputs in **validate** command.
* Added support for linting an entire pack.

# 1.0.9
* Fixed a bug where misleading error was presented when pack name was not found.
* **Update-release-notes** now detects added files for packs with versions.
* Readme files are now ignored by **update-release-notes** and validation of release notes.
* Empty release notes no longer cause an uncaught error during validation.

# 1.0.8
* Changed the output format of demisto-sdk secrets.
* Added a validation that checkbox items are not required in integrations.
* Added pack release notes generation and validation.
* Improved pack metadata validation.
* Fixed an issue in **validate** where renamed files caused an error

# 1.0.4
* Fix the **format** command to update the `id` field to be equal to `details` field in indicator-type files, and to `name` field in incident-type & dashboard files.
* Fixed a bug in the **validate** command for layout files that had `sortValues` fields.
* Fixed a bug in the **format** command where `playbookName` field was not always present in the file.
* Fixed a bug in the **format** command where indicatorField wasn't part of the SDK schemas.
* Fixed a bug in **upload** command where created unified docker45 yml files were not deleted.
* Added support for IndicatorTypes directory in packs (for `reputation` files, instead of Misc).
* Fixed parsing playbook condition names as string instead of boolean in **validate** command
* Improved image validation in YAML files.
* Removed validation for else path in playbook condition tasks.

# 1.0.3
* Fixed a bug in the **format** command where comments were being removed from YAML files.
* Added output fields: _file_path_ and _kind_ for layouts in the id-set.json created by **create-id-set** command.
* Fixed a bug in the **create-id-set** command Who returns Duplicate for Layouts with a different kind.
* Added formatting to **generate-docs** command results replacing all `<br>` tags with `<br/>`.
* Fixed a bug in the **download** command when custom content contained not supported content entity.
* Fixed a bug in **format** command in which boolean strings  (e.g. 'yes' or 'no') were converted to boolean values (e.g. 'True' or 'False').
* **format** command now removes *sourceplaybookid* field from playbook files.
* Fixed a bug in **generate-docs** command in which integration dependencies were not detected when generating documentation for a playbook.


# 1.0.1
* Fixed a bug in the **unify** command when output path was provided empty.
* Improved error message for integration with no tests configured.
* Improved the error message returned from the **validate** command when an integration is missing or contains malformed fetch incidents related parameters.
* Fixed a bug in the **create** command where a unified YML with a docker image for 4.5 was copied incorrectly.
* Missing release notes message are now showing the release notes file path to update.
* Fixed an issue in the **validate** command in which unified YAML files were not ignored.
* File format suggestions are now shown in the relevant file format (JSON or YAML).
* Changed Docker image validation to fail only on non-valid ones.
* Removed backward compatibility validation when Docker image is updated.

# 1.0.0
* Improved the *upload* command to support the upload of all the content entities within a pack.
* The *upload* command now supports the improved pack file structure.
* Added an interactive option to format integrations, scripts and playbooks with No TestPlaybooks configured.
* Added an interactive option to configure *conf.json* file with missing test playbooks for integrations, scripts and playbooks
* Added *download* command to download custom content from Demisto instance to the local content repository.
* Improved validation failure messages to include a command suggestion, wherever relevant, to fix the raised issue.
* Improved 'validate' help and documentation description
* validate - checks that scripts, playbooks, and integrations have the *tests* key.
* validate - checks that test playbooks are configured in `conf.json`.
* demisto-sdk lint - Copy dir better handling.
* demisto-sdk lint - Add error when package missing in docker image.
* Added *-a , --validate-all* option in *validate* to run all validation on all files.
* Added *-i , --input* option in *validate* to run validation on a specified pack/file.
* added *-i, --input* option in *secrets* to run on a specific file.
* Added an allowed hidden parameter: *longRunning* to the hidden integration parameters validation.
* Fixed an issue with **format** command when executing with an output path of a folder and not a file path.
* Bug fixes in generate-docs command given playbook as input.
* Fixed an issue with lint command in which flake8 was not running on unit test files.

# 0.5.2
* Added *-c, --command* option in *generate-docs* to generate a specific command from an integration.
* Fixed an issue when getting README/CHANGELOG files from git and loading them.
* Removed release notes validation for new content.
* Fixed secrets validations for files with the same name in a different directory.
* demisto-sdk lint - parallelization working with specifying the number of workers.
* demisto-sdk lint - logging levels output, 3 levels.
* demisto-sdk lint - JSON report, structured error reports in JSON format.
* demisto-sdk lint - XML JUnit report for unit-tests.
* demisto-sdk lint - new packages used to accelerate execution time.
* demisto-sdk secrets - command now respects the generic whitelist, and not only the pack secrets.

# 0.5.0
[PyPI History][1]

[1]: https://pypi.org/project/demisto-sdk/#history
# 0.4.9
* Fixed an issue in *generate-docs* where Playbooks and Scripts documentation failed.
* Added a graceful error message when executing the *run" command with a misspelled command.
* Added more informative errors upon failures of the *upload* command.
* format command:
    * Added format for json files: IncidentField, IncidentType, IndicatorField, IndicatorType, Layout, Dashboard.
    * Added the *-fv --from-version*, *-nv --no-validation* arguments.
    * Removed the *-t yml_type* argument, the file type will be inferred.
    * Removed the *-g use_git* argument, running format without arguments will run automatically on git diff.
* Fixed an issue in loading playbooks with '=' character.
* Fixed an issue in *validate* failed on deleted README files.

# 0.4.8
* Added the *max* field to the Playbook schema, allowing to define it in tasks loop.
* Fixed an issue in *validate* where Condition branches checks were case sensitive.

# 0.4.7
* Added the *slareminder* field to the Playbook schema.
* Added the *common_server*, *demisto_mock* arguments to the *init* command.
* Fixed an issue in *generate-docs* where the general section was not being generated correctly.
* Fixed an issue in *validate* where Incident type validation failed.

# 0.4.6
* Fixed an issue where the *validate* command did not identify CHANGELOG in packs.
* Added a new command, *id-set* to create the id set - the content dependency tree by file IDs.

# 0.4.5
* generate-docs command:
    * Added the *use_cases*, *permissions*, *command_permissions* and *limitations*.
    * Added the *--insecure* argument to support running the script and integration command in Demisto.
    * Removed the *-t yml_type* argument, the file type will be inferred.
    * The *-o --output* argument is no longer mandatory, default value will be the input file directory.
* Added support for env var: *DEMISTO_SDK_SKIP_VERSION_CHECK*. When set version checks are skipped.
* Fixed an issue in which the CHANGELOG files did not match our scheme.
* Added a validator to verify that there are no hidden integration parameters.
* Fixed an issue where the *validate* command ran on test files.
* Removed the *env-dir* argument from the demisto-sdk.
* README files which are html files will now be skipped in the *validate* command.
* Added support for env var: *DEMISTO_README_VALIDATOR*. When not set the readme validation will not run.

# 0.4.4
* Added a validator for IncidentTypes (incidenttype-*.json).
* Fixed an issue where the -p flag in the *validate* command was not working.
* Added a validator for README.md files.
* Release notes validator will now run on: incident fields, indicator fields, incident types, dashboard and reputations.
* Fixed an issue where the validator of reputation(Indicator Type) did not check on the details field.
* Fixed an issue where the validator attempted validating non-existing files after deletions or name refactoring.
* Removed the *yml_type* argument in the *split-yml*, *extract-code* commands.
* Removed the *file_type* argument in the *generate-test-playbook* command.
* Fixed the *insecure* argument in *upload*.
* Added the *insecure* argument in *run-playbook*.
* Standardise the *-i --input*, *-o --output* to demisto-sdk commands.

# 0.4.3
* Fixed an issue where the incident and indicator field BC check failed.
* Support for linting and unit testing PowerShell integrations.

# 0.4.2
* Fixed an issue where validate failed on Windows.
* Added a validator to verify all branches are handled in conditional task in a playbook.
* Added a warning message when not running the latest sdk version.
* Added a validator to check that the root is connected to all tasks in the playbook.
* Added a validator for Dashboards (dashboard-*.json).
* Added a validator for Indicator Types (reputation-*.json).
* Added a BC validation for changing incident field type.
* Fixed an issue where init command would generate an invalid yml for scripts.
* Fixed an issue in misleading error message in v2 validation hook.
* Fixed an issue in v2 hook which now is set only on newly added scripts.
* Added more indicative message for errors in yaml files.
* Disabled pykwalify info log prints.

# 0.3.10
* Added a BC check for incident fields - changing from version is not allowed.
* Fixed an issue in create-content-artifacts where scripts in Packs in TestPlaybooks dir were copied with a wrong prefix.


# 0.3.9
* Added a validation that incident field can not be required.
* Added validation for fetch incident parameters.
* Added validation for feed integration parameters.
* Added to the *format* command the deletion of the *sourceplaybookid* field.
* Fixed an issue where *fieldMapping* in playbook did not pass the scheme validation.
* Fixed an issue where *create-content-artifacts* did not copy TestPlaybooks in Packs without prefix of *playbook-*.
* Added a validation the a playbook can not have a rolename set.
* Added to the image validator the new DBot default image.
* Added the fields: elasticcommonfields, quiet, quietmode to the Playbook schema.
* Fixed an issue where *validate* failed on integration commands without outputs.
* Added a new hook for naming of v2 integrations and scripts.


# 0.3.8
* Fixed an issue where *create-content-artifact* was not loading the data in the yml correctly.
* Fixed an issue where *unify* broke long lines in script section causing syntax errors


# 0.3.7
* Added *generate-docs* command to generate documentation file for integration, playbook or script.
* Fixed an issue where *unify* created a malformed integration yml.
* Fixed an issue where demisto-sdk **init** creates unit-test file with invalid import.


# 0.3.6
* Fixed an issue where demisto-sdk **validate** failed on modified scripts without error message.


# 0.3.5
* Fixed an issue with docker tag validation for integrations.
* Restructured repo source code.


# 0.3.4
* Saved failing unit tests as a file.
* Fixed an issue where "_test" file for scripts/integrations created using **init** would import the "HelloWorld" templates.
* Fixed an issue in demisto-sdk **validate** - was failing on backward compatiblity check
* Fixed an issue in demisto-sdk **secrets** - empty line in .secrets-ignore always made the secrets check to pass
* Added validation for docker image inside integrations and scripts.
* Added --use-git flag to **format** command to format all changed files.
* Fixed an issue where **validate** did not fail on dockerimage changes with bc check.
* Added new flag **--ignore-entropy** to demisto-sdk **secrets**, this will allow skip entropy secrets check.
* Added --outfile to **lint** to allow saving failed packages to a file.


# 0.3.3
* Added backwards compatibility break error message.
* Added schema for incident types.
* Added **additionalinfo** field to as an available field for integration configuration.
* Added pack parameter for **init**.
* Fixed an issue where error would appear if name parameter is not set in **init**.


# 0.3.2
* Fixed the handling of classifier files in **validate**.


# 0.3.1
* Fixed the handling of newly created reputation files in **validate**.
* Added an option to perform **validate** on a specific file.


# 0.3.0
* Added support for multi-package **lint** both with parallel and without.
* Added all parameter in **lint** to run on all packages and packs in content repository.
* Added **format** for:
    * Scripts
    * Playbooks
    * Integrations
* Improved user outputs for **secrets** command.
* Fixed an issue where **lint** would run pytest and pylint only on a single docker per integration.
* Added auto-complete functionality to demisto-sdk.
* Added git parameter in **lint** to run only on changed packages.
* Added the **run-playbook** command
* Added **run** command which runs a command in the Demisto playground.
* Added **upload** command which uploads an integration or a script to a Demisto instance.
* Fixed and issue where **validate** checked if release notes exist for new integrations and scripts.
* Added **generate-test-playbook** command which generates a basic test playbook for an integration or a script.
* **validate** now supports indicator fields.
* Fixed an issue with layouts scheme validation.
* Adding **init** command.
* Added **json-to-outputs** command which generates the yaml section for outputs from an API raw response.

# 0.2.6
* Fixed an issue with locating release notes for beta integrations in **validate**.

# 0.2.5
* Fixed an issue with locating release notes for beta integrations in **validate**.

# 0.2.4
* Adding image validation to Beta_Integration and Packs in **validate**.

# 0.2.3
* Adding Beta_Integration to the structure validation process.
* Fixing bug where **validate** did checks on TestPlaybooks.
* Added requirements parameter to **lint**.

# 0.2.2
* Fixing bug where **lint** did not return exit code 1 on failure.
* Fixing bug where **validate** did not print error message in case no release notes were give.

# 0.2.1
* **Validate** now checks that the id and name fields are identical in yml files.
* Fixed a bug where sdk did not return any exit code.

# 0.2.0
* Added Release Notes Validator.
* Fixed the Unifier selection of your python file to use as the code.
* **Validate** now supports Indicator fields.
* Fixed a bug where **validate** and **secrets** did not return exit code 1 on failure.
* **Validate** now runs on newly added scripts.

# 0.1.8
* Added support for `--version`.
* Fixed an issue in file_validator when calling `checked_type` method with script regex.

# 0.1.2
* Restructuring validation to support content packs.
* Added secrets validation.
* Added content bundle creation.
* Added lint and unit test run.

# 0.1.1
* Added new logic to the unifier.
* Added detailed README.
* Some small adjustments and fixes.

# 0.1.0
Capabilities:
* **Extract** components(code, image, description etc.) from a Demisto YAML file into a directory.
* **Unify** components(code, image, description etc.) to a single Demisto YAML file.
* **Validate** Demisto content files.<|MERGE_RESOLUTION|>--- conflicted
+++ resolved
@@ -8,11 +8,8 @@
 * Added to **update-release-notes** command support for `Generic Object Module`
 * Added to the **create artifacts** command support for release notes configuration file.
 * Added validation to **validate** for release notes config file.
-<<<<<<< HEAD
+* Added **isoversize** and **isautoswitchedtoquietmode** fields to the playbook schema.
 * Added to the **update-release-notes** command `-bc` flag to generate template for breaking changes version.
-=======
-* Added **isoversize** and **isautoswitchedtoquietmode** fields to the playbook schema.
->>>>>>> 9527b955
 
 # 1.4.8
 * Fixed an issue where yml files with `!reference` failed to load properly.
