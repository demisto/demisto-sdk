# Changelog


# 1.6.0
* Fixed an issue in the **create-id-set** command where similar items from different marketplaces were reported as duplicated.
* Fixed typo in demisto-sdk init
* Fixed an issue where the **lint** command did not handle all container exit codes.
* Add to **validate** a validation for pack name to make sure it is unchanged.
* Added a validation to the **validate** command that verifies that the version in the pack_metdata file is written in the correct format.
<<<<<<< HEAD
* Added a retries mechanism to the **test-content** command to stabilize the build process.
=======
* Fixed an issue in the **format** command where missing *fromVersion* field in indicator fields caused an error.
>>>>>>> 54eb7f0c

# 1.5.9
* Added option to specify `External Playbook Configuration` to change inputs of Playbooks triggered as part of **test-content**
* Improved performance of the **lint** command.
* Improved performance of the **validate** command when checking README images.
* ***create-id-set*** command - the default value of the **marketplace** argument was changed from ‘xsoar’ to all packs existing in the content repository. When using the command, make sure to pass the relevant marketplace to use.

# 1.5.8
* Fixed an issue where the command **doc-review** along with the argument `--release-notes` failed on yml/json files with invalid schema.
* Fixed an issue where the **lint** command failed on packs using python 3.10

# 1.5.7
* Fixed an issue where reading remote yaml files failed.
* Fixed an issue in **validate** failed with no error message for lists (when no fromVersion field was found).
* Fixed an issue when running **validate** or **format** in a gitlab repository, and failing to determine its project id.
* Added an enhancement to **split**, handling an empty output argument.
* Added the ability to add classifiers and mappers to conf.json.
* Added the Alias field to the incident field schema.

# 1.5.6
* Added 'deprecated' release notes template.
* Fixed an issue where **run-test-playbook** command failed to get the task entries when the test playbook finished with errors.
* Fixed an issue in **validate** command when running with `no-conf-json` argument to ignore the `conf.json` file.
* Added error type text (`ERROR` or `WARNING`) to **validate** error prints.
* Fixed an issue where the **format** command on test playbook did not format the ID to be equal to the name of the test playbook.
* Enhanced the **update-release-notes** command to automatically commit release notes config file upon creation.
* The **validate** command will validate that an indicator field of type html has fromVersion of 6.1.0 and above.
* The **format** command will now add fromVersion 6.1.0 to indicator field of type html.
* Added support for beta integrations in the **format** command.
* Fixed an issue where the **postman-codegen** command failed when called with the `--config-out` flag.
* Removed the integration documentation from the detailed description while performing **split** command to the unified yml file.
* Removed the line which indicates the version of the product from the README.md file for new contributions.

# 1.5.5
* Fixed an issue in the **update-release-notes** command, which did not work when changes were made in multiple packs.
* Changed the **validate** command to fail on missing test-playbooks only if no unittests are found.
* Fixed `to_kebab_case`, it will now deal with strings that have hyphens, commas or periods in them, changing them to be hyphens in the new string.
* Fixed an issue in the **create-id-set** command, where the `source` value included the git token if it was specified in the remote url.
* Fixed an issue in the **merge-id-set** command, where merging fails because of duplicates but the packs are in the XSOAR repo but in different version control.
* Fixed missing `Lists` Content Item as valid `IDSetType`
* Added enhancement for **generate-docs**. It is possible to provide both file or a comma seperated list as `examples`. Also, it's possible to provide more than one example for a script or a command.
* Added feature in **format** to sync YML and JSON files to the `master` file structure.
* Added option to specify `Incident Type`, `Incoming Mapper` and `Classifier` when configuring instance in **test-content**
* added a new command **run-test-playbook** to run a test playbook in a given XSOAR instance.
* Fixed an issue in **format** when running on a modified YML, that the `id` value is not changed to its old `id` value.
* Enhancement for **split** command, replace `ApiModule` code block to `import` when splitting a YML.
* Fixed an issue where indicator types were missing from the pack's content, when uploading using **zip-packs**.
* The request data body format generated in the **postman-codegen** will use the python argument's name and not the raw data argument's name.
* Added the flag '--filter-by-id-set' to **create-content-artifacts** to create artifacts only for items in the given id_set.json.

# 1.5.4
* Fixed an issue with the **format** command when contributing via the UI
* The **format** command will now not remove the `defaultRows` key from incident, indicator and generic fields with `type: grid`.
* Fixed an issue with the **validate** command when a layoutscontainer did not have the `fromversion` field set.
* added a new command **update-xsoar-config-file** to handle your XSOAR Configuration File.
* Added `skipVerify` argument in **upload** command to skip pack signature verification.
* Fixed an issue when the **run** command  failed running when there’s more than one playground, by explicitly using the current user’s playground.
* Added support for Job content item in the **format**, **validate**, **upload**, **create-id-set**, **find-dependecies** and **create-content-artifacts** commands.
* Added a **source** field to the **id_set** entitles.
* Two entitles will not consider as duplicates if they share the same pack and the same source.
* Fixed a bug when duplicates were found in **find_dependencies**.
* Added function **get_current_repo** to `tools`.
* The **postman-codegen** will not have duplicates argument name. It will rename them to the minimum distinguished shared path for each of them.

# 1.5.3
* The **format** command will now set `unsearchable: True` for incident, indicator and generic fields.
* Fixed an issue where the **update-release-notes** command crashes with `--help` flag.
* Added validation to the **validate** command that verifies the `unsearchable` key in incident, indicator and generic fields is set to true.
* Removed a validation that DBotRole should be set for automation that requires elevated permissions to the `XSOAR-linter` in the **lint** command.
* Fixed an issue in **Validate** command where playbooks conditional tasks were mishandeled.
* Added a validation to prevent contributors from using the `fromlicense` key as a configuration parameter in an integration's YML
* Added a validation to ensure that the type for **API token** (and similar) parameters are configured correctly as a `credential` type in the integration configuration YML.
* Added an assertion that checks for duplicated requests' names when generating an integration from a postman collection.
* Added support for [.env files](https://pypi.org/project/python-dotenv/). You can now add a `.env` file to your repository with the logging information instead of setting a global environment variables.
* When running **lint** command with --keep-container flag, the docker images are committed.
* The **validate** command will not return missing test playbook error when given a script with dynamic-section tag.

# 1.5.2
* Added a validation to **update-release-notes** command to ensure that the `--version` flag argument is in the right format.
* added a new command **coverage-analyze** to generate and print coverage reports.
* Fixed an issue in **validate** in repositories which are not in GitHub or GitLab
* Added a validation that verifies that readme image absolute links do not contain the working branch name.
* Added support for List content item in the **format**, **validate**, **download**, **upload**, **create-id-set**, **find-dependecies** and **create-content-artifacts** commands.
* Added a validation to ensure reputation command's default argument is set as an array input.
* Added the `--fail-duplicates` flag for the **merge-id-set** command which will fail the command if duplicates are found.
* Added the `--fail-duplicates` flag for the **create-id-set** command which will fail the command if duplicates are found.

# 1.5.1
* Fixed an issue where **validate** command failed to recognized test playbooks for beta integrations as valid tests.
* Fixed an issue were the **validate** command was falsely recognizing image paths in readme files.
* Fixed an issue where the **upload** command error message upon upload failure pointed to wrong file rather than to the pack metadata.
* Added a validation that verifies that each script which appears in incident fields, layouts or layout containers exists in the id_set.json.
* Fixed an issue where the **postman code-gen** command generated double dots for context outputs when it was not needed.
* Fixed an issue where there **validate** command on release notes file crashed when author image was added or modified.
* Added input handling when running **find-dependencies**, replacing string manipulations.
* Fixed an issue where the **validate** command did not handle multiple playbooks with the same name in the id_set.
* Added support for GitLab repositories in **validate**

# 1.5.0
* Fixed an issue where **upload** command failed to upload packs not under content structure.
* Added support for **init** command to run from non-content repo.
* The **split-yml** has been renamed to **split** and now supports splitting Dashboards from unified Generic Modules.
* Fixed an issue where the skipped tests validation ran on the `ApiModules` pack in the **validate** command.
* The **init** command will now create the `Generic Object` entities directories.
* Fixed an issue where the **format** command failed to recognize changed files from git.
* Fixed an issue where the **json-to-outputs** command failed checking whether `0001-01-01T00:00:00` is of type `Date`
* Added to the **generate context** command to generate context paths for integrations from an example file.
* Fixed an issue where **validate** failed on release notes configuration files.
* Fixed an issue where the **validate** command failed on pack input if git detected changed files outside of `Packs` directory.
* Fixed an issue where **validate** command failed to recognize files inside validated pack when validation release notes, resulting in a false error message for missing entity in release note.
* Fixed an issue where the **download** command failed when downloading an invalid YML, instead of skipping it.

# 1.4.9
* Added validation that the support URL in partner contribution pack metadata does not lead to a GitHub repo.
* Enhanced ***generate-docs*** with default `additionalinformation` (description) for common parameters.
* Added to **validate** command a validation that a content item's id and name will not end with spaces.
* The **format** command will now remove trailing whitespaces from content items' id and name fields.
* Fixed an issue where **update-release-notes** could fail on files outside the user given pack.
* Fixed an issue where the **generate-test-playbook** command would not place the playbook in the proper folder.
* Added to **validate** command a validation that packs with `Iron Bank` uses the latest docker from Iron Bank.
* Added to **update-release-notes** command support for `Generic Object` entities.
* Fixed an issue where playbook `fromversion` mismatch validation failed even if `skipunavailable` was set to true.
* Added to the **create artifacts** command support for release notes configuration file.
* Added validation to **validate** for release notes config file.
* Added **isoversize** and **isautoswitchedtoquietmode** fields to the playbook schema.
* Added to the **update-release-notes** command `-bc` flag to generate template for breaking changes version.
* Fixed an issue where **validate** did not search description files correctly, leading to a wrong warning message.

# 1.4.8
* Fixed an issue where yml files with `!reference` failed to load properly.
* Fixed an issue when `View Integration Documentation` button was added twice during the download and re-upload.
* Fixed an issue when `(Partner Contribution)` was added twice to the display name during the download and re-upload.
* Added the following enhancements in the **generate-test-playbook** command:
    * Added the *--commands* argument to generate tasks for specific commands.
    * Added the *--examples* argument to get the command examples file path and generate tasks from the commands and arguments specified there.
    * Added the *--upload* flag to specify whether to upload the test playbook after the generation.
    * Fixed the output condition generation for outputs of type `Boolean`.

# 1.4.7
* Fixed an issue where an empty list for a command context didn't produce an indication other than an empty table.
* Fixed an issue where the **format** command has incorrectly recognized on which files to run when running using git.
* Fixed an issue where author image validations were not checked properly.
* Fixed an issue where new old-formatted scripts and integrations were not validated.
* Fixed an issue where the wording in the from version validation error for subplaybooks was incorrect.
* Fixed an issue where the **update-release-notes** command used the old docker image version instead of the new when detecting a docker change.
* Fixed an issue where the **generate-test-playbook** command used an incorrect argument name as default
* Fixed an issue where the **json-to-outputs** command used an incorrect argument name as default when using `-d`.
* Fixed an issue where validations failed while trying to validate non content files.
* Fixed an issue where README validations did not work post VS Code formatting.
* Fixed an issue where the description validations were inconsistent when running through an integration file or a description file.

# 1.4.6
* Fixed an issue where **validate** suggests, with no reason, running **format** on missing mandatory keys in yml file.
* Skipped existence of TestPlaybook check on community and contribution integrations.
* Fixed an issue where pre-commit didn't run on the demisto_sdk/commands folder.
* The **init** command will now change the script template name in the code to the given script name.
* Expanded the validations performed on beta integrations.
* Added support for PreProcessRules in the **format**, **validate**, **download**, and **create-content-artifacts** commands.
* Improved the error messages in **generate-docs**, if an example was not provided.
* Added to **validate** command a validation that a content entity or a pack name does not contain the words "partner" and "community".
* Fixed an issue where **update-release-notes** ignores *--text* flag while using *-f*
* Fixed the outputs validations in **validate** so enrichment commands will not be checked to have DBotScore outputs.
* Added a new validation to require the dockerimage key to exist in an integration and script yml files.
* Enhanced the **generate-test-playbook** command to use only integration tested on commands, rather than (possibly) other integrations implementing them.
* Expanded unify command to support GenericModules - Unifies a GenericModule object with its Dashboards.
* Added validators for generic objects:
  - Generic Field validator - verify that the 'fromVersion' field is above 6.5.0, 'group' field equals 4 and 'id' field starts with the prefix 'generic_'.
  - Generic Type validator - verify that the 'fromVersion' field is above 6.5.0
  - Generic Module validator - verify that the 'fromVersion' field is above 6.5.0
  - Generic Definition validator - verify that the 'fromVersion' field is above 6.5.0
 * Expanded Format command to support Generic Objects - Fixes generic objects according to their validations.
* Fixed an issue where the **update-release-notes** command did not handle ApiModules properly.
* Added option to enter a dictionary or json of format `[{field_name:description}]` in the **json-to-outputs** command,
  with the `-d` flag.
* Improved the outputs for the **format** command.
* Fixed an issue where the validations performed after the **format** command were inconsistent with **validate**.
* Added to the **validate** command a validation for the author image.
* Updated the **create-content-artifacts** command to support generic modules, definitions, fields and types.
* Added an option to ignore errors for file paths and not only file name in .pack-ignore file.

# 1.4.5
* Enhanced the **postman-codegen** command to name all generated arguments with lower case.
* Fixed an issue where the **find-dependencies** command miscalculated the dependencies for playbooks that use generic commands.
* Fixed an issue where the **validate** command failed in external repositories in case the DEMISTO_SDK_GITHUB_TOKEN was not set.
* Fixed an issue where **openapi-codegen** corrupted the swagger file by overwriting configuration to swagger file.
* Updated the **upload** command to support uploading zipped packs to the marketplace.
* Added to the **postman-codegen** command support of path variables.
* Fixed an issue where **openapi-codegen** entered into an infinite loop on circular references in the swagger file.
* The **format** command will now set `fromVersion: 6.2.0` for widgets with 'metrics' data type.
* Updated the **find-dependencies** command to support generic modules, definitions, fields and types.
* Fixed an issue where **openapi-codegen** tried to extract reference example outputs, leading to an exception.
* Added an option to ignore secrets automatically when using the **init** command to create a pack.
* Added a tool that gives the ability to temporarily suppress console output.

# 1.4.4
* When formatting incident types with Auto-Extract rules and without mode field, the **format** command will now add the user selected mode.
* Added new validation that DBotRole is set for scripts that requires elevated permissions to the `XSOAR-linter` in the **lint** command.
* Added url escaping to markdown human readable section in generate docs to avoid autolinking.
* Added a validation that mapper's id and name are matching. Updated the format of mapper to include update_id too.
* Added a validation to ensure that image paths in the README files are valid.
* Fixed **find_type** function to correctly find test files, such as, test script and test playbook.
* Added scheme validations for the new Generic Object Types, Fields, and Modules.
* Renamed the flag *--input-old-version* to *--old-version* in the **generate-docs** command.
* Refactored the **update-release-notes** command:
  - Replaced the *--all* flag with *--use-git* or *-g*.
  - Added the *--force* flag to update the pack release notes without changes in the pack.
  - The **update-release-notes** command will now update all dependent integrations on ApiModule change, even if not specified.
  - If more than one pack has changed, the full list of updated packs will be printed at the end of **update-release-notes** command execution.
  - Fixed an issue where the **update-release-notes** command did not add docker image release notes entry for release notes file if a script was changed.
  - Fixed an issue where the **update-release-notes** command did not detect changed files that had the same name.
  - Fixed an issue in the **update-release-notes** command where the version support of JSON files was mishandled.
* Fixed an issue where **format** did not skip files in test and documentation directories.
* Updated the **create-id-set** command to support generic modules, definitions, fields and types.
* Changed the **convert** command to generate old layout fromversion to 5.0.0 instead of 4.1.0
* Enhanced the command **postman-codegen** with type hints for templates.

# 1.4.3
* Fixed an issue where **json-to-outputs** command returned an incorrect output when json is a list.
* Fixed an issue where if a pack README.md did not exist it could cause an error in the validation process.
* Fixed an issue where the *--name* was incorrectly required in the **init** command.
* Adding the option to run **validate** on a specific path while using git (*-i* & *-g*).
* The **format** command will now change UUIDs in .yml and .json files to their respective content entity name.
* Added a playbook validation to check if a task sub playbook exists in the id set in the **validate** command.
* Added the option to add new tags/usecases to the approved list and to the pack metadata on the same pull request.
* Fixed an issue in **test_content** where when different servers ran tests for the same integration, the server URL parameters were not set correctly.
* Added a validation in the **validate** command to ensure that the ***endpoint*** command is configured correctly in yml file.
* Added a warning when pack_metadata's description field is longer than 130 characters.
* Fixed an issue where a redundant print occurred on release notes validation.
* Added new validation in the **validate** command to ensure that the minimal fromVersion in a widget of type metrics will be 6.2.0.
* Added the *--release-notes* flag to demisto-sdk to get the current version release notes entries.

# 1.4.2
* Added to `pylint` summary an indication if a test was skipped.
* Added to the **init** command the option to specify fromversion.
* Fixed an issue where running **init** command without filling the metadata file.
* Added the *--docker-timeout* flag in the **lint** command to control the request timeout for the Docker client.
* Fixed an issue where **update-release-notes** command added only one docker image release notes entry for release notes file, and not for every entity whom docker image was updated.
* Added a validation to ensure that incident/indicator fields names starts with their pack name in the **validate** command. (Checked only for new files and only when using git *-g*)
* Updated the **find-dependencies** command to return the 'dependencies' according the layout type ('incident', 'indicator').
* Enhanced the "vX" display name validation for scripts and integrations in the **validate** command to check for every versioned script or integration, and not only v2.
* Added the *--fail-duplicates* flag for the **create-id-set** command which will fail the command if duplicates are found.
* Added to the **generate-docs** command automatic addition to git when a new readme file is created.

# 1.4.1
* When in private repo without `DEMSITO_SDK_GITHUB_TOKEN` configured, get_remote_file will take files from the local origin/master.
* Enhanced the **unify** command when giving input of a file and not a directory return a clear error message.
* Added a validation to ensure integrations are not skipped and at least one test playbook is not skipped for each integration or script.
* Added to the Content Tests support for `context_print_dt`, which queries the incident context and prints the result as a json.
* Added new validation for the `xsoar_config.json` file in the **validate** command.
* Added a version differences section to readme in **generate-docs** command.
* Added the *--docs-format* flag in the **integration-diff** command to get the output in README format.
* Added the *--input-old-version* and *--skip-breaking-changes* flags in the **generate-docs** command to get the details for the breaking section and to skip the breaking changes section.

# 1.4.0
* Enable passing a comma-separated list of paths for the `--input` option of the **lint** command.
* Added new validation of unimplemented test-module command in the code to the `XSOAR-linter` in the **lint** command.
* Fixed the **generate-docs** to handle integration authentication parameter.
* Added a validation to ensure that description and README do not contain the word 'Demisto'.
* Improved the deprecated message validation required from playbooks and scripts.
* Added the `--quite-bc-validation` flag for the **validate** command to run the backwards compatibility validation in quite mode (errors is treated like warnings).
* Fixed the **update release notes** command to display a name for old layouts.
* Added the ability to append to the pack README credit to contributors.
* Added identification for parameter differences in **integration-diff** command.
* Fixed **format** to use git as a default value.
* Updated the **upload** command to support reports.
* Fixed an issue where **generate-docs** command was displaying 'None' when credentials parameter display field configured was not configured.
* Fixed an issue where **download** did not return exit code 1 on failure.
* Updated the validation that incident fields' names do not contain the word incident will aplly to core packs only.
* Added a playbook validation to verify all conditional tasks have an 'else' path in **validate** command.
* Renamed the GitHub authentication token environment variable `GITHUB_TOKEN` to `DEMITO_SDK_GITHUB_TOKEN`.
* Added to the **update-release-notes** command automatic addition to git when new release notes file is created.
* Added validation to ensure that integrations, scripts, and playbooks do not contain the entity type in their names.
* Added the **convert** command to convert entities between XSOAR versions.
* Added the *--deprecate* flag in **format** command to deprecate integrations, scripts, and playbooks.
* Fixed an issue where ignoring errors did not work when running the **validate** command on specific files (-i).

# 1.3.9
* Added a validation verifying that the pack's README.md file is not equal to pack description.
* Fixed an issue where the **Assume yes** flag did not work properly for some entities in the **format** command.
* Improved the error messages for separators in folder and file names in the **validate** command.
* Removed the **DISABLE_SDK_VERSION_CHECK** environment variable. To disable new version checks, use the **DEMISTO_SDK_SKIP_VERSION_CHECK** envirnoment variable.
* Fixed an issue where the demisto-sdk version check failed due to a rate limit.
* Fixed an issue with playbooks scheme validation.

# 1.3.8
* Updated the **secrets** command to work on forked branches.

# 1.3.7
* Added a validation to ensure correct image and description file names.
* Fixed an issue where the **validate** command failed when 'display' field in credentials param in yml is empty but 'displaypassword' was provided.
* Added the **integration-diff** command to check differences between two versions of an integration and to return a report of missing and changed elements in the new version.
* Added a validation verifying that the pack's README.md file is not missing or empty for partner packs or packs contains use cases.
* Added a validation to ensure that the integration and script folder and file names will not contain separators (`_`, `-`, ` `).
* When formatting new pack, the **format** command will set the *fromversion* key to 5.5.0 in the new files without fromversion.

# 1.3.6
* Added a validation that core packs are not dependent on non-core packs.
* Added a validation that a pack name follows XSOAR standards.
* Fixed an issue where in some cases the `get_remote_file` function failed due to an invalid path.
* Fixed an issue where running **update-release-notes** with updated integration logo, did not detect any file changes.
* Fixed an issue where the **create-id-set** command did not identify unified integrations correctly.
* Fixed an issue where the `CommonTypes` pack was not identified as a dependency for all feed integrations.
* Added support for running SDK commands in private repositories.
* Fixed an issue where running the **init** command did not set the correct category field in an integration .yml file for a newly created pack.
* When formatting new contributed pack, the **format** command will set the *fromversion* key to 6.0.0 in the relevant files.
* If the environment variable "DISABLE_SDK_VERSION_CHECK" is define, the demisto-sdk will no longer check for newer version when running a command.
* Added the `--use-pack-metadata` flag for the **find-dependencies** command to update the calculated dependencies using the the packs metadata files.
* Fixed an issue where **validate** failed on scripts in case the `outputs` field was set to `None`.
* Fixed an issue where **validate** was failing on editing existing release notes.
* Added a validation for README files verifying that the file doesn't contain template text copied from HelloWorld or HelloWorldPremium README.

# 1.3.5
* Added a validation that layoutscontainer's id and name are matching. Updated the format of layoutcontainer to include update_id too.
* Added a validation that commands' names and arguments in core packs, or scripts' arguments do not contain the word incident.
* Fixed issue where running the **generate-docs** command with -c flag ran all the commands and not just the commands specified by the flag.
* Fixed the error message of the **validate** command to not always suggest adding the *description* field.
* Fixed an issue where running **format** on feed integration generated invalid parameter structure.
* Fixed an issue where the **generate-docs** command did not add all the used scripts in a playbook to the README file.
* Fixed an issue where contrib/partner details might be added twice to the same file, when using unify and create-content-artifacts commands
* Fixed issue where running **validate** command on image-related integration did not return the correct outputs to json file.
* When formatting playbooks, the **format** command will now remove empty fields from SetIncident, SetIndicator, CreateNewIncident, CreateNewIndicator script arguments.
* Added an option to fill in the developer email when running the **init** command.

# 1.3.4
* Updated the **validate** command to check that the 'additionalinfo' field only contains the expected value for feed required parameters and not equal to it.
* Added a validation that community/partner details are not in the detailed description file.
* Added a validation that the Use Case tag in pack_metadata file is only used when the pack contains at least one PB, Incident Type or Layout.
* Added a validation that makes sure outputs in integrations are matching the README file when only README has changed.
* Added the *hidden* field to the integration schema.
* Fixed an issue where running **format** on a playbook whose `name` does not equal its `id` would cause other playbooks who use that playbook as a sub-playbook to fail.
* Added support for local custom command configuration file `.demisto-sdk-conf`.
* Updated the **format** command to include an update to the description file of an integration, to remove community/partner details.

# 1.3.3
* Fixed an issue where **lint** failed where *.Dockerfile* exists prior running the lint command.
* Added FeedHelloWorld template option for *--template* flag in **demisto-sdk init** command.
* Fixed issue where **update-release-notes** deleted release note file if command was called more than once.
* Fixed issue where **update-release-notes** added docker image release notes every time the command was called.
* Fixed an issue where running **update-release-notes** on a pack with newly created integration, had also added a docker image entry in the release notes.
* Fixed an issue where `XSOAR-linter` did not find *NotImplementedError* in main.
* Added validation for README files verifying their length (over 30 chars).
* When using *-g* flag in the **validate** command it will now ignore untracked files by default.
* Added the *--include-untracked* flag to the **validate** command to include files which are untracked by git in the validation process.
* Improved the `pykwalify` error outputs in the **validate** command.
* Added the *--print-pykwalify* flag to the **validate** command to print the unchanged output from `pykwalify`.

# 1.3.2
* Updated the format of the outputs when using the *--json-file* flag to create a JSON file output for the **validate** and **lint** commands.
* Added the **doc-review** command to check spelling in .md and .yml files as well as a basic release notes review.
* Added a validation that a pack's display name does not already exist in content repository.
* Fixed an issue where the **validate** command failed to detect duplicate params in an integration.
* Fixed an issue where the **validate** command failed to detect duplicate arguments in a command in an integration.

# 1.3.1
* Fixed an issue where the **validate** command failed to validate the release notes of beta integrations.
* Updated the **upload** command to support indicator fields.
* The **validate** and **update-release-notes** commands will now check changed files against `demisto/master` if it is configured locally.
* Fixed an issue where **validate** would incorrectly identify files as renamed.
* Added a validation that integration properties (such as feed, mappers, mirroring, etc) are not removed.
* Fixed an issue where **validate** failed when comparing branch against commit hash.
* Added the *--no-pipenv* flag to the **split-yml** command.
* Added a validation that incident fields and incident types are not removed from mappers.
* Fixed an issue where the *c
reate-id-set* flag in the *validate* command did not work while not using git.
* Added the *hiddenusername* field to the integration schema.
* Added a validation that images that are not integration images, do not ask for a new version or RN

# 1.3.0
* Do not collect optional dependencies on indicator types reputation commands.
* Fixed an issue where downloading indicator layoutscontainer objects failed.
* Added a validation that makes sure outputs in integrations are matching the README file.
* Fixed an issue where the *create-id-set* flag in the **validate** command did not work.
* Added a warning in case no id_set file is found when running the **validate** command.
* Fixed an issue where changed files were not recognised correctly on forked branches in the **validate** and the **update-release-notes** commands.
* Fixed an issue when files were classified incorrectly when running *update-release-notes*.
* Added a validation that integration and script file paths are compatible with our convention.
* Fixed an issue where id_set.json file was re created whenever running the generate-docs command.
* added the *--json-file* flag to create a JSON file output for the **validate** and **lint** commands.

# 1.2.19
* Fixed an issue where merge id_set was not updated to work with the new entity of Packs.
* Added a validation that the playbook's version matches the version of its sub-playbooks, scripts, and integrations.

# 1.2.18
* Changed the *skip-id-set-creation* flag to *create-id-set* in the **validate** command. Its default value will be False.
* Added support for the 'cve' reputation command in default arg validation.
* Filter out generic and reputation command from scripts and playbooks dependencies calculation.
* Added support for the incident fields in outgoing mappers in the ID set.
* Added a validation that the taskid field and the id field under the task field are both from uuid format and contain the same value.
* Updated the **format** command to generate uuid value for the taskid field and for the id under the task field in case they hold an invalid values.
* Exclude changes from doc_files directory on validation.
* Added a validation that an integration command has at most one default argument.
* Fixing an issue where pack metadata version bump was not enforced when modifying an old format (unified) file.
* Added validation that integration parameter's display names are capitalized and spaced using whitespaces and not underscores.
* Fixed an issue where beta integrations where not running deprecation validations.
* Allowed adding additional information to the deprecated description.
* Fixing an issue when escaping less and greater signs in integration params did not work as expected.

# 1.2.17
* Added a validation that the classifier of an integration exists.
* Added a validation that the mapper of an integration exists.
* Added a validation that the incident types of a classifier exist.
* Added a validation that the incident types of a mapper exist.
* Added support for *text* argument when running **demisto-sdk update-release-notes** on the ApiModules pack.
* Added a validation for the minimal version of an indicator field of type grid.
* Added new validation for incident and indicator fields in classifiers mappers and layouts exist in the content.
* Added cache for get_remote_file to reducing failures from accessing the remote repo.
* Fixed an issue in the **format** command where `_dev` or `_copy` suffixes weren't removed from the `id` of the given playbooks.
* Playbook dependencies from incident and indicator fields are now marked as optional.
* Mappers dependencies from incident types and incident fields are now marked as optional.
* Classifier dependencies from incident types are now marked as optional.
* Updated **demisto-sdk init** command to no longer create `created` field in pack_metadata file
* Updated **generate-docs** command to take the parameters names in setup section from display field and to use additionalinfo field when exist.
* Using the *verbose* argument in the **find-dependencies** command will now log to the console.
* Improved the deprecated message validation required from integrations.
* Fixed an issue in the **generate-docs** command where **Context Example** section was created when it was empty.

# 1.2.16
* Added allowed ignore errors to the *IDSetValidator*.
* Fixed an issue where an irrelevant id_set validation ran in the **validate** command when using the *--id-set* flag.
* Fixed an issue were **generate-docs** command has failed if a command did not exist in commands permissions file.
* Improved a **validate** command message for missing release notes of api module dependencies.

# 1.2.15
* Added the *ID101* to the allowed ignored errors.

# 1.2.14
* SDK repository is now mypy check_untyped_defs complaint.
* The lint command will now ignore the unsubscriptable-object (E1136) pylint error in dockers based on python 3.9 - this will be removed once a new pylint version is released.
* Added an option for **format** to run on a whole pack.
* Added new validation of unimplemented commands from yml in the code to `XSOAR-linter`.
* Fixed an issue where Auto-Extract fields were only checked for newly added incident types in the **validate** command.
* Added a new warning validation of direct access to args/params dicts to `XSOAR-linter`.

# 1.2.13
* Added new validation of indicators usage in CommandResults to `XSOAR-linter`.
* Running **demisto-sdk lint** will automatically run on changed files (same behavior as the -g flag).
* Removed supported version message from the documentation when running **generate_docs**.
* Added a print to indicate backwards compatibility is being checked in **validate** command.
* Added a percent print when running the **validate** command with the *-a* flag.
* Fixed a regression in the **upload** command where it was ignoring `DEMISTO_VERIFY_SSL` env var.
* Fixed an issue where the **upload** command would fail to upload beta integrations.
* Fixed an issue where the **validate** command did not create the *id_set.json* file when running with *-a* flag.
* Added price change validation in the **validate** command.
* Added validations that checks in read-me for empty sections or leftovers from the auto generated read-me that should be changed.
* Added new code validation for *NotImplementedError* to raise a warning in `XSOAR-linter`.
* Added validation for support types in the pack metadata file.
* Added support for *--template* flag in **demisto-sdk init** command.
* Fixed an issue with running **validate** on master branch where the changed files weren't compared to previous commit when using the *-g* flag.
* Fixed an issue where the `XSOAR-linter` ran *NotImplementedError* validation on scripts.
* Added support for Auto-Extract feature validation in incident types in the **validate** command.
* Fixed an issue in the **lint** command where the *-i* flag was ignored.
* Improved **merge-id-sets** command to support merge between two ID sets that contain the same pack.
* Fixed an issue in the **lint** command where flake8 ran twice.

# 1.2.12
* Bandit now reports also on medium severity issues.
* Fixed an issue with support for Docker Desktop on Mac version 2.5.0+.
* Added support for vulture and mypy linting when running without docker.
* Added support for *prev-ver* flag in **update-release-notes** command.
* Improved retry support when building docker images for linting.
* Added the option to create an ID set on a specific pack in **create-id-set** command.
* Added the *--skip-id-set-creation* flag to **validate** command in order to add the capability to run validate command without creating id_set validation.
* Fixed an issue where **validate** command checked docker image tag on ApiModules pack.
* Fixed an issue where **find-dependencies** did not calculate dashboards and reports dependencies.
* Added supported version message to the documentation and release notes files when running **generate_docs** and **update-release-notes** commands respectively.
* Added new code validations for *NotImplementedError* exception raise to `XSOAR-linter`.
* Command create-content-artifacts additional support for **Author_image.png** object.
* Fixed an issue where schemas were not enforced for incident fields, indicator fields and old layouts in the validate command.
* Added support for **update-release-notes** command to update release notes according to master branch.

# 1.2.11
* Fixed an issue where the ***generate-docs*** command reset the enumeration of line numbering after an MD table.
* Updated the **upload** command to support mappers.
* Fixed an issue where exceptions were no printed in the **format** while the *--verbose* flag is set.
* Fixed an issue where *--assume-yes* flag did not work in the **format** command when running on a playbook without a `fromversion` field.
* Fixed an issue where the **format** command would fail in case `conf.json` file was not found instead of skipping the update.
* Fixed an issue where integration with v2 were recognised by the `name` field instead of the `display` field in the **validate** command.
* Added a playbook validation to check if a task script exists in the id set in the **validate** command.
* Added new integration category `File Integrity Management` in the **validate** command.

# 1.2.10
* Added validation for approved content pack use-cases and tags.
* Added new code validations for *CommonServerPython* import to `XSOAR-linter`.
* Added *default value* and *predefined values* to argument description in **generate-docs** command.
* Added a new validation that checks if *get-mapping-fields* command exists if the integration schema has *{ismappable: true}* in **validate** command.
* Fixed an issue where the *--staged* flag recognised added files as modified in the **validate** command.
* Fixed an issue where a backwards compatibility warning was raised for all added files in the **validate** command.
* Fixed an issue where **validate** command failed when no tests were given for a partner supported pack.
* Updated the **download** command to support mappers.
* Fixed an issue where the ***format*** command added a duplicate parameter.
* For partner supported content packs, added support for a list of emails.
* Removed validation of README files from the ***validate*** command.
* Fixed an issue where the ***validate*** command required release notes for ApiModules pack.

# 1.2.9
* Fixed an issue in the **openapi_codegen** command where it created duplicate functions name from the swagger file.
* Fixed an issue in the **update-release-notes** command where the *update type* argument was not verified.
* Fixed an issue in the **validate** command where no error was raised in case a non-existing docker image was presented.
* Fixed an issue in the **format** command where format failed when trying to update invalid Docker image.
* The **format** command will now preserve the **isArray** argument in integration's reputation commands and will show a warning if it set to **false**.
* Fixed an issue in the **lint** command where *finally* clause was not supported in main function.
* Fixed an issue in the **validate** command where changing any entity ID was not validated.
* Fixed an issue in the **validate** command where *--staged* flag did not bring only changed files.
* Fixed the **update-release-notes** command to ignore changes in the metadata file.
* Fixed the **validate** command to ignore metadata changes when checking if a version bump is needed.


# 1.2.8
* Added a new validation that checks in playbooks for the usage of `DeleteContext` in **validate** command.
* Fixed an issue in the **upload** command where it would try to upload content entities with unsupported versions.
* Added a new validation that checks in playbooks for the usage of specific instance in **validate** command.
* Added the **--staged** flag to **validate** command to run on staged files only.


# 1.2.7
* Changed input parameters in **find-dependencies** command.
   - Use ***-i, --input*** instead of ***-p, --path***.
   - Use ***-idp, --id-set-path*** instead of ***-i, --id-set-path***.
* Fixed an issue in the **unify** command where it crashed on an integration without an image file.
* Fixed an issue in the **format** command where unnecessary files were not skipped.
* Fixed an issue in the **update-release-notes** command where the *text* argument was not respected in all cases.
* Fixed an issue in the **validate** command where a warning about detailed description was given for unified or deprecated integrations.
* Improved the error returned by the **validate** command when running on files using the old format.

# 1.2.6
* No longer require setting `DEMISTO_README_VALIDATION` env var to enable README mdx validation. Validation will now run automatically if all necessary node modules are available.
* Fixed an issue in the **validate** command where the `--skip-pack-dependencies` would not skip id-set creation.
* Fixed an issue in the **validate** command where validation would fail if supplied an integration with an empty `commands` key.
* Fixed an issue in the **validate** command where validation would fail due to a required version bump for packs which are not versioned.
* Will use env var `DEMISTO_VERIFY_SSL` to determine if to use a secure connection for commands interacting with the Server when `--insecure` is not passed. If working with a local Server without a trusted certificate, you can set env var `DEMISTO_VERIFY_SSL=no` to avoid using `--insecure` on each command.
* Unifier now adds a link to the integration documentation to the integration detailed description.
* Fixed an issue in the **secrets** command where ignored secrets were not skipped.

# 1.2.5
* Added support for special fields: *defaultclassifier*, *defaultmapperin*, *defaultmapperout* in **download** command.
* Added -y option **format** command to assume "yes" as answer to all prompts and run non-interactively
* Speed up improvements for `validate` of README files.
* Updated the **format** command to adhere to the defined content schema and sub-schemas, aligning its behavior with the **validate** command.
* Added support for canvasContextConnections files in **format** command.

# 1.2.4
* Updated detailed description for community integrations.

# 1.2.3
* Fixed an issue where running **validate** failed on playbook with task that adds tags to the evidence data.
* Added the *displaypassword* field to the integration schema.
* Added new code validations to `XSOAR-linter`.
    * As warnings messages:
        * `demisto.params()` should be used only inside main function.
        * `demisto.args()` should be used only inside main function.
        * Functions args should have type annotations.
* Added `fromversion` field validation to test playbooks and scripts in **validate** command.

# 1.2.2
* Add support for warning msgs in the report and summary to **lint** command.
* Fixed an issue where **json-to-outputs** determined bool values as int.
* Fixed an issue where **update-release-notes** was crushing on `--all` flag.
* Fixed an issue where running **validate**, **update-release-notes** outside of content repo crushed without a meaningful error message.
* Added support for layoutscontainer in **init** contribution flow.
* Added a validation for tlp_color param in feeds in **validate** command.
* Added a validation for removal of integration parameters in **validate** command.
* Fixed an issue where **update-release-notes** was failing with a wrong error message when no pack or input was given.
* Improved formatting output of the **generate-docs** command.
* Add support for env variable *DEMISTO_SDK_ID_SET_REFRESH_INTERVAL*. Set this env variable to the refresh interval in minutes. The id set will be regenerated only if the refresh interval has passed since the last generation. Useful when generating Script documentation, to avoid re-generating the id_set every run.
* Added new code validations to `XSOAR-linter`.
    * As error messages:
        * Longer than 10 seconds sleep statements for non long running integrations.
        * exit() usage.
        * quit() usage.
    * As warnings messages:
        * `demisto.log` should not be used.
        * main function existence.
        * `demito.results` should not be used.
        * `return_output` should not be used.
        * try-except statement in main function.
        * `return_error` usage in main function.
        * only once `return_error` usage.
* Fixed an issue where **lint** command printed logs twice.
* Fixed an issue where *suffix* did not work as expected in the **create-content-artifacts** command.
* Added support for *prev-ver* flag in **lint** and **secrets** commands.
* Added support for *text* flag to **update-release-notes** command to add the same text to all release notes.
* Fixed an issue where **validate** did not recognize added files if they were modified locally.
* Added a validation that checks the `fromversion` field exists and is set to 5.0.0 or above when working or comparing to a non-feature branch in **validate** command.
* Added a validation that checks the certification field in the pack_metadata file is valid in **validate** command.
* The **update-release-notes** command will now automatically add docker image update to the release notes.

# 1.2.1
* Added an additional linter `XSOAR-linter` to the **lint** command which custom validates py files. currently checks for:
    * `Sys.exit` usages with non zero value.
    * Any `Print` usages.
* Fixed an issue where renamed files were failing on *validate*.
* Fixed an issue where single changed files did not required release notes update.
* Fixed an issue where doc_images required release-notes and validations.
* Added handling of dependent packs when running **update-release-notes** on changed *APIModules*.
    * Added new argument *--id-set-path* for id_set.json path.
    * When changes to *APIModule* is detected and an id_set.json is available - the command will update the dependent pack as well.
* Added handling of dependent packs when running **validate** on changed *APIModules*.
    * Added new argument *--id-set-path* for id_set.json path.
    * When changes to *APIModule* is detected and an id_set.json is available - the command will validate that the dependent pack has release notes as well.
* Fixed an issue where the find_type function didn't recognize file types correctly.
* Fixed an issue where **update-release-notes** command did not work properly on Windows.
* Added support for indicator fields in **update-release-notes** command.
* Fixed an issue where files in test dirs where being validated.


# 1.2.0
* Fixed an issue where **format** did not update the test playbook from its pack.
* Fixed an issue where **validate** validated non integration images.
* Fixed an issue where **update-release-notes** did not identified old yml integrations and scripts.
* Added revision templates to the **update-release-notes** command.
* Fixed an issue where **update-release-notes** crashed when a file was renamed.
* Fixed an issue where **validate** failed on deleted files.
* Fixed an issue where **validate** validated all images instead of packs only.
* Fixed an issue where a warning was not printed in the **format** in case a non-supported file type is inputted.
* Fixed an issue where **validate** did not fail if no release notes were added when adding files to existing packs.
* Added handling of incorrect layout paths via the **format** command.
* Refactor **create-content-artifacts** command - Efficient artifacts creation and better logging.
* Fixed an issue where image and description files were not handled correctly by **validate** and **update-release-notes** commands.
* Fixed an issue where the **format** command didn't remove all extra fields in a file.
* Added an error in case an invalid id_set.json file is found while running the **validate** command.
* Added fetch params checks to the **validate** command.

# 1.1.11
* Added line number to secrets' path in **secrets** command report.
* Fixed an issue where **init** a community pack did not present the valid support URL.
* Fixed an issue where **init** offered a non relevant pack support type.
* Fixed an issue where **lint** did not pull docker images for powershell.
* Fixed an issue where **find-dependencies** did not find all the script dependencies.
* Fixed an issue where **find-dependencies** did not collect indicator fields as dependencies for playbooks.
* Updated the **validate** and the **secrets** commands to be less dependent on regex.
* Fixed an issue where **lint** did not run on circle when docker did not return ping.
* Updated the missing release notes error message (RN106) in the **Validate** command.
* Fixed an issue where **Validate** would return missing release notes when two packs with the same substring existed in the modified files.
* Fixed an issue where **update-release-notes** would add duplicate release notes when two packs with the same substring existed in the modified files.
* Fixed an issue where **update-release-notes** would fail to bump new versions if the feature branch was out of sync with the master branch.
* Fixed an issue where a non-descriptive error would be returned when giving the **update-release-notes** command a pack which can not be found.
* Added dependencies check for *widgets* in **find-dependencies** command.
* Added a `update-docker` flag to **format** command.
* Added a `json-to-outputs` flag to the **run** command.
* Added a verbose (`-v`) flag to **format** command.
* Fixed an issue where **download** added the prefix "playbook-" to the name of playbooks.

# 1.1.10
* Updated the **init** command. Relevant only when passing the *--contribution* argument.
   * Added the *--author* option.
   * The *support* field of the pack's metadata is set to *community*.
* Added a proper error message in the **Validate** command upon a missing description in the root of the yml.
* **Format** now works with a relative path.
* **Validate** now fails when all release notes have been excluded.
* Fixed issue where correct error message would not propagate for invalid images.
* Added the *--skip-pack-dependencies* flag to **validate** command to skip pack dependencies validation. Relevant when using the *-g* flag.
* Fixed an issue where **Validate** and **Format** commands failed integrations with `defaultvalue` field in fetch incidents related parameters.
* Fixed an issue in the **Validate** command in which unified YAML files were not ignored.
* Fixed an issue in **generate-docs** where scripts and playbooks inputs and outputs were not parsed correctly.
* Fixed an issue in the **openapi-codegen** command where missing reference fields in the swagger JSON caused errors.
* Fixed an issue in the **openapi-codegen** command where empty objects in the swagger JSON paths caused errors.
* **update-release-notes** command now accept path of the pack instead of pack name.
* Fixed an issue where **generate-docs** was inserting unnecessary escape characters.
* Fixed an issue in the **update-release-notes** command where changes to the pack_metadata were not detected.
* Fixed an issue where **validate** did not check for missing release notes in old format files.

# 1.1.9
* Fixed an issue where **update-release-notes** command failed on invalid file types.

# 1.1.8
* Fixed a regression where **upload** command failed on test playbooks.
* Added new *githubUser* field in pack metadata init command.
* Support beta integration in the commands **split-yml, extract-code, generate-test-playbook and generate-docs.**
* Fixed an issue where **find-dependencies** ignored *toversion* field in content items.
* Added support for *layoutscontainer*, *classifier_5_9_9*, *mapper*, *report*, and *widget* in the **Format** command.
* Fixed an issue where **Format** will set the `ID` field to be equal to the `name` field in modified playbooks.
* Fixed an issue where **Format** did not work for test playbooks.
* Improved **update-release-notes** command:
    * Write content description to release notes for new items.
    * Update format for file types without description: Connections, Incident Types, Indicator Types, Layouts, Incident Fields.
* Added a validation for feedTags param in feeds in **validate** command.
* Fixed readme validation issue in community support packs.
* Added the **openapi-codegen** command to generate integrations from OpenAPI specification files.
* Fixed an issue were release notes validations returned wrong results for *CommonScripts* pack.
* Added validation for image links in README files in **validate** command.
* Added a validation for default value of fetch param in feeds in **validate** command.
* Fixed an issue where the **Init** command failed on scripts.

# 1.1.7
* Fixed an issue where running the **format** command on feed integrations removed the `defaultvalue` fields.
* Playbook branch marked with *skipunavailable* is now set as an optional dependency in the **find-dependencies** command.
* The **feedReputation** parameter can now be hidden in a feed integration.
* Fixed an issue where running the **unify** command on JS package failed.
* Added the *--no-update* flag to the **find-dependencies** command.
* Added the following validations in **validate** command:
   * Validating that a pack does not depend on NonSupported / Deprecated packs.

# 1.1.6
* Added the *--description* option to the **init** command.
* Added the *--contribution* option to the **init** command which converts a contribution zip to proper pack format.
* Improved **validate** command performance time and outputs.
* Added the flag *--no-docker-checks* to **validate** command to skip docker checks.
* Added the flag *--print-ignored-files* to **validate** command to print ignored files report when the command is done.
* Added the following validations in **validate** command:
   * Validating that existing release notes are not modified.
   * Validating release notes are not added to new packs.
   * Validating that the "currentVersion" field was raised in the pack_metadata for modified packs.
   * Validating that the timestamp in the "created" field in the pack_metadata is in ISO format.
* Running `demisto-sdk validate` will run the **validate** command using git and only on committed files (same as using *-g --post-commit*).
* Fixed an issue where release notes were not checked correctly in **validate** command.
* Fixed an issue in the **create-id-set** command where optional playbook tasks were not taken into consideration.
* Added a prompt to the `demisto-sdk update-release-notes` command to prompt users to commit changes before running the release notes command.
* Added support to `layoutscontainer` in **validate** command.

# 1.1.5
* Fixed an issue in **find-dependencies** command.
* **lint** command now verifies flake8 on CommonServerPython script.

# 1.1.4
* Fixed an issue with the default output file name of the **unify** command when using "." as an output path.
* **Unify** command now adds contributor details to the display name and description.
* **Format** command now adds *isFetch* and *incidenttype* fields to integration yml.
* Removed the *feedIncremental* field from the integration schema.
* **Format** command now adds *feedBypassExclusionList*, *Fetch indicators*, *feedReputation*, *feedReliability*,
     *feedExpirationPolicy*, *feedExpirationInterval* and *feedFetchInterval* fields to integration yml.
* Fixed an issue in the playbooks schema.
* Fixed an issue where generated release notes were out of order.
* Improved pack dependencies detection.
* Fixed an issue where test playbooks were mishandled in **validate** command.

# 1.1.3
* Added a validation for invalid id fields in indicators types files in **validate** command.
* Added default behavior for **update-release-notes** command.
* Fixed an error where README files were failing release notes validation.
* Updated format of generated release notes to be more user friendly.
* Improved error messages for the **update-release-notes** command.
* Added support for `Connections`, `Dashboards`, `Widgets`, and `Indicator Types` to **update-release-notes** command.
* **Validate** now supports scripts under the *TestPlaybooks* directory.
* Fixed an issue where **validate** did not support powershell files.

# 1.1.2
* Added a validation for invalid playbookID fields in incidents types files in **validate** command.
* Added a code formatter for python files.
* Fixed an issue where new and old classifiers where mixed on validate command.
* Added *feedIncremental* field to the integration schema.
* Fixed error in the **upload** command where unified YMLs were not uploaded as expected if the given input was a pack.
* Fixed an issue where the **secrets** command failed due to a space character in the file name.
* Ignored RN validation for *NonSupported* pack.
* You can now ignore IF107, SC100, RP102 error codes in the **validate** command.
* Fixed an issue where the **download** command was crashing when received as input a JS integration or script.
* Fixed an issue where **validate** command checked docker image for JS integrations and scripts.
* **validate** command now checks scheme for reports and connections.
* Fixed an issue where **validate** command checked docker when running on all files.
* Fixed an issue where **validate** command did not fail when docker image was not on the latest numeric tag.
* Fixed an issue where beta integrations were not validated correctly in **validate** command.

# 1.1.1
* fixed and issue where file types were not recognized correctly in **validate** command.
* Added better outputs for validate command.

# 1.1.0
* Fixed an issue where changes to only non-validated files would fail validation.
* Fixed an issue in **validate** command where moved files were failing validation for new packs.
* Fixed an issue in **validate** command where added files were failing validation due to wrong file type detection.
* Added support for new classifiers and mappers in **validate** command.
* Removed support of old RN format validation.
* Updated **secrets** command output format.
* Added support for error ignore on deprecated files in **validate** command.
* Improved errors outputs in **validate** command.
* Added support for linting an entire pack.

# 1.0.9
* Fixed a bug where misleading error was presented when pack name was not found.
* **Update-release-notes** now detects added files for packs with versions.
* Readme files are now ignored by **update-release-notes** and validation of release notes.
* Empty release notes no longer cause an uncaught error during validation.

# 1.0.8
* Changed the output format of demisto-sdk secrets.
* Added a validation that checkbox items are not required in integrations.
* Added pack release notes generation and validation.
* Improved pack metadata validation.
* Fixed an issue in **validate** where renamed files caused an error

# 1.0.4
* Fix the **format** command to update the `id` field to be equal to `details` field in indicator-type files, and to `name` field in incident-type & dashboard files.
* Fixed a bug in the **validate** command for layout files that had `sortValues` fields.
* Fixed a bug in the **format** command where `playbookName` field was not always present in the file.
* Fixed a bug in the **format** command where indicatorField wasn't part of the SDK schemas.
* Fixed a bug in **upload** command where created unified docker45 yml files were not deleted.
* Added support for IndicatorTypes directory in packs (for `reputation` files, instead of Misc).
* Fixed parsing playbook condition names as string instead of boolean in **validate** command
* Improved image validation in YAML files.
* Removed validation for else path in playbook condition tasks.

# 1.0.3
* Fixed a bug in the **format** command where comments were being removed from YAML files.
* Added output fields: _file_path_ and _kind_ for layouts in the id-set.json created by **create-id-set** command.
* Fixed a bug in the **create-id-set** command Who returns Duplicate for Layouts with a different kind.
* Added formatting to **generate-docs** command results replacing all `<br>` tags with `<br/>`.
* Fixed a bug in the **download** command when custom content contained not supported content entity.
* Fixed a bug in **format** command in which boolean strings  (e.g. 'yes' or 'no') were converted to boolean values (e.g. 'True' or 'False').
* **format** command now removes *sourceplaybookid* field from playbook files.
* Fixed a bug in **generate-docs** command in which integration dependencies were not detected when generating documentation for a playbook.


# 1.0.1
* Fixed a bug in the **unify** command when output path was provided empty.
* Improved error message for integration with no tests configured.
* Improved the error message returned from the **validate** command when an integration is missing or contains malformed fetch incidents related parameters.
* Fixed a bug in the **create** command where a unified YML with a docker image for 4.5 was copied incorrectly.
* Missing release notes message are now showing the release notes file path to update.
* Fixed an issue in the **validate** command in which unified YAML files were not ignored.
* File format suggestions are now shown in the relevant file format (JSON or YAML).
* Changed Docker image validation to fail only on non-valid ones.
* Removed backward compatibility validation when Docker image is updated.

# 1.0.0
* Improved the *upload* command to support the upload of all the content entities within a pack.
* The *upload* command now supports the improved pack file structure.
* Added an interactive option to format integrations, scripts and playbooks with No TestPlaybooks configured.
* Added an interactive option to configure *conf.json* file with missing test playbooks for integrations, scripts and playbooks
* Added *download* command to download custom content from Demisto instance to the local content repository.
* Improved validation failure messages to include a command suggestion, wherever relevant, to fix the raised issue.
* Improved 'validate' help and documentation description
* validate - checks that scripts, playbooks, and integrations have the *tests* key.
* validate - checks that test playbooks are configured in `conf.json`.
* demisto-sdk lint - Copy dir better handling.
* demisto-sdk lint - Add error when package missing in docker image.
* Added *-a , --validate-all* option in *validate* to run all validation on all files.
* Added *-i , --input* option in *validate* to run validation on a specified pack/file.
* added *-i, --input* option in *secrets* to run on a specific file.
* Added an allowed hidden parameter: *longRunning* to the hidden integration parameters validation.
* Fixed an issue with **format** command when executing with an output path of a folder and not a file path.
* Bug fixes in generate-docs command given playbook as input.
* Fixed an issue with lint command in which flake8 was not running on unit test files.

# 0.5.2
* Added *-c, --command* option in *generate-docs* to generate a specific command from an integration.
* Fixed an issue when getting README/CHANGELOG files from git and loading them.
* Removed release notes validation for new content.
* Fixed secrets validations for files with the same name in a different directory.
* demisto-sdk lint - parallelization working with specifying the number of workers.
* demisto-sdk lint - logging levels output, 3 levels.
* demisto-sdk lint - JSON report, structured error reports in JSON format.
* demisto-sdk lint - XML JUnit report for unit-tests.
* demisto-sdk lint - new packages used to accelerate execution time.
* demisto-sdk secrets - command now respects the generic whitelist, and not only the pack secrets.

# 0.5.0
[PyPI History][1]

[1]: https://pypi.org/project/demisto-sdk/#history
# 0.4.9
* Fixed an issue in *generate-docs* where Playbooks and Scripts documentation failed.
* Added a graceful error message when executing the *run" command with a misspelled command.
* Added more informative errors upon failures of the *upload* command.
* format command:
    * Added format for json files: IncidentField, IncidentType, IndicatorField, IndicatorType, Layout, Dashboard.
    * Added the *-fv --from-version*, *-nv --no-validation* arguments.
    * Removed the *-t yml_type* argument, the file type will be inferred.
    * Removed the *-g use_git* argument, running format without arguments will run automatically on git diff.
* Fixed an issue in loading playbooks with '=' character.
* Fixed an issue in *validate* failed on deleted README files.

# 0.4.8
* Added the *max* field to the Playbook schema, allowing to define it in tasks loop.
* Fixed an issue in *validate* where Condition branches checks were case sensitive.

# 0.4.7
* Added the *slareminder* field to the Playbook schema.
* Added the *common_server*, *demisto_mock* arguments to the *init* command.
* Fixed an issue in *generate-docs* where the general section was not being generated correctly.
* Fixed an issue in *validate* where Incident type validation failed.

# 0.4.6
* Fixed an issue where the *validate* command did not identify CHANGELOG in packs.
* Added a new command, *id-set* to create the id set - the content dependency tree by file IDs.

# 0.4.5
* generate-docs command:
    * Added the *use_cases*, *permissions*, *command_permissions* and *limitations*.
    * Added the *--insecure* argument to support running the script and integration command in Demisto.
    * Removed the *-t yml_type* argument, the file type will be inferred.
    * The *-o --output* argument is no longer mandatory, default value will be the input file directory.
* Added support for env var: *DEMISTO_SDK_SKIP_VERSION_CHECK*. When set version checks are skipped.
* Fixed an issue in which the CHANGELOG files did not match our scheme.
* Added a validator to verify that there are no hidden integration parameters.
* Fixed an issue where the *validate* command ran on test files.
* Removed the *env-dir* argument from the demisto-sdk.
* README files which are html files will now be skipped in the *validate* command.
* Added support for env var: *DEMISTO_README_VALIDATOR*. When not set the readme validation will not run.

# 0.4.4
* Added a validator for IncidentTypes (incidenttype-*.json).
* Fixed an issue where the -p flag in the *validate* command was not working.
* Added a validator for README.md files.
* Release notes validator will now run on: incident fields, indicator fields, incident types, dashboard and reputations.
* Fixed an issue where the validator of reputation(Indicator Type) did not check on the details field.
* Fixed an issue where the validator attempted validating non-existing files after deletions or name refactoring.
* Removed the *yml_type* argument in the *split-yml*, *extract-code* commands.
* Removed the *file_type* argument in the *generate-test-playbook* command.
* Fixed the *insecure* argument in *upload*.
* Added the *insecure* argument in *run-playbook*.
* Standardise the *-i --input*, *-o --output* to demisto-sdk commands.

# 0.4.3
* Fixed an issue where the incident and indicator field BC check failed.
* Support for linting and unit testing PowerShell integrations.

# 0.4.2
* Fixed an issue where validate failed on Windows.
* Added a validator to verify all branches are handled in conditional task in a playbook.
* Added a warning message when not running the latest sdk version.
* Added a validator to check that the root is connected to all tasks in the playbook.
* Added a validator for Dashboards (dashboard-*.json).
* Added a validator for Indicator Types (reputation-*.json).
* Added a BC validation for changing incident field type.
* Fixed an issue where init command would generate an invalid yml for scripts.
* Fixed an issue in misleading error message in v2 validation hook.
* Fixed an issue in v2 hook which now is set only on newly added scripts.
* Added more indicative message for errors in yaml files.
* Disabled pykwalify info log prints.

# 0.3.10
* Added a BC check for incident fields - changing from version is not allowed.
* Fixed an issue in create-content-artifacts where scripts in Packs in TestPlaybooks dir were copied with a wrong prefix.


# 0.3.9
* Added a validation that incident field can not be required.
* Added validation for fetch incident parameters.
* Added validation for feed integration parameters.
* Added to the *format* command the deletion of the *sourceplaybookid* field.
* Fixed an issue where *fieldMapping* in playbook did not pass the scheme validation.
* Fixed an issue where *create-content-artifacts* did not copy TestPlaybooks in Packs without prefix of *playbook-*.
* Added a validation the a playbook can not have a rolename set.
* Added to the image validator the new DBot default image.
* Added the fields: elasticcommonfields, quiet, quietmode to the Playbook schema.
* Fixed an issue where *validate* failed on integration commands without outputs.
* Added a new hook for naming of v2 integrations and scripts.


# 0.3.8
* Fixed an issue where *create-content-artifact* was not loading the data in the yml correctly.
* Fixed an issue where *unify* broke long lines in script section causing syntax errors


# 0.3.7
* Added *generate-docs* command to generate documentation file for integration, playbook or script.
* Fixed an issue where *unify* created a malformed integration yml.
* Fixed an issue where demisto-sdk **init** creates unit-test file with invalid import.


# 0.3.6
* Fixed an issue where demisto-sdk **validate** failed on modified scripts without error message.


# 0.3.5
* Fixed an issue with docker tag validation for integrations.
* Restructured repo source code.


# 0.3.4
* Saved failing unit tests as a file.
* Fixed an issue where "_test" file for scripts/integrations created using **init** would import the "HelloWorld" templates.
* Fixed an issue in demisto-sdk **validate** - was failing on backward compatiblity check
* Fixed an issue in demisto-sdk **secrets** - empty line in .secrets-ignore always made the secrets check to pass
* Added validation for docker image inside integrations and scripts.
* Added --use-git flag to **format** command to format all changed files.
* Fixed an issue where **validate** did not fail on dockerimage changes with bc check.
* Added new flag **--ignore-entropy** to demisto-sdk **secrets**, this will allow skip entropy secrets check.
* Added --outfile to **lint** to allow saving failed packages to a file.


# 0.3.3
* Added backwards compatibility break error message.
* Added schema for incident types.
* Added **additionalinfo** field to as an available field for integration configuration.
* Added pack parameter for **init**.
* Fixed an issue where error would appear if name parameter is not set in **init**.


# 0.3.2
* Fixed the handling of classifier files in **validate**.


# 0.3.1
* Fixed the handling of newly created reputation files in **validate**.
* Added an option to perform **validate** on a specific file.


# 0.3.0
* Added support for multi-package **lint** both with parallel and without.
* Added all parameter in **lint** to run on all packages and packs in content repository.
* Added **format** for:
    * Scripts
    * Playbooks
    * Integrations
* Improved user outputs for **secrets** command.
* Fixed an issue where **lint** would run pytest and pylint only on a single docker per integration.
* Added auto-complete functionality to demisto-sdk.
* Added git parameter in **lint** to run only on changed packages.
* Added the **run-playbook** command
* Added **run** command which runs a command in the Demisto playground.
* Added **upload** command which uploads an integration or a script to a Demisto instance.
* Fixed and issue where **validate** checked if release notes exist for new integrations and scripts.
* Added **generate-test-playbook** command which generates a basic test playbook for an integration or a script.
* **validate** now supports indicator fields.
* Fixed an issue with layouts scheme validation.
* Adding **init** command.
* Added **json-to-outputs** command which generates the yaml section for outputs from an API raw response.

# 0.2.6
* Fixed an issue with locating release notes for beta integrations in **validate**.

# 0.2.5
* Fixed an issue with locating release notes for beta integrations in **validate**.

# 0.2.4
* Adding image validation to Beta_Integration and Packs in **validate**.

# 0.2.3
* Adding Beta_Integration to the structure validation process.
* Fixing bug where **validate** did checks on TestPlaybooks.
* Added requirements parameter to **lint**.

# 0.2.2
* Fixing bug where **lint** did not return exit code 1 on failure.
* Fixing bug where **validate** did not print error message in case no release notes were give.

# 0.2.1
* **Validate** now checks that the id and name fields are identical in yml files.
* Fixed a bug where sdk did not return any exit code.

# 0.2.0
* Added Release Notes Validator.
* Fixed the Unifier selection of your python file to use as the code.
* **Validate** now supports Indicator fields.
* Fixed a bug where **validate** and **secrets** did not return exit code 1 on failure.
* **Validate** now runs on newly added scripts.

# 0.1.8
* Added support for `--version`.
* Fixed an issue in file_validator when calling `checked_type` method with script regex.

# 0.1.2
* Restructuring validation to support content packs.
* Added secrets validation.
* Added content bundle creation.
* Added lint and unit test run.

# 0.1.1
* Added new logic to the unifier.
* Added detailed README.
* Some small adjustments and fixes.

# 0.1.0
Capabilities:
* **Extract** components(code, image, description etc.) from a Demisto YAML file into a directory.
* **Unify** components(code, image, description etc.) to a single Demisto YAML file.
* **Validate** Demisto content files.<|MERGE_RESOLUTION|>--- conflicted
+++ resolved
@@ -1,5 +1,5 @@
 # Changelog
-
+* Added a retries mechanism to the **test-content** command to stabilize the build process.
 
 # 1.6.0
 * Fixed an issue in the **create-id-set** command where similar items from different marketplaces were reported as duplicated.
@@ -7,11 +7,7 @@
 * Fixed an issue where the **lint** command did not handle all container exit codes.
 * Add to **validate** a validation for pack name to make sure it is unchanged.
 * Added a validation to the **validate** command that verifies that the version in the pack_metdata file is written in the correct format.
-<<<<<<< HEAD
-* Added a retries mechanism to the **test-content** command to stabilize the build process.
-=======
 * Fixed an issue in the **format** command where missing *fromVersion* field in indicator fields caused an error.
->>>>>>> 54eb7f0c
 
 # 1.5.9
 * Added option to specify `External Playbook Configuration` to change inputs of Playbooks triggered as part of **test-content**
