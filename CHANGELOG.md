# Changelog
<<<<<<< HEAD
* Added dependencies check for *widgets* in **find-dependencies** command.
=======
* Fixed an issue where **lint** did not run on circle when docker did not return ping.
* Updated the missing release notes error message (RN106) in the **Validate** command.
>>>>>>> 78007bae

# 1.1.10
* Updated the **init** command. Relevant only when passing the *--contribution* argument.
   * Added the *--author* option.
   * The *support* field of the pack's metadata is set to *community*.
* Added a proper error message in the **Validate** command upon a missing description in the root of the yml.
* **Format** now works with a relative path.
* **Validate** now fails when all release notes have been excluded.
* Fixed issue where correct error message would not propagate for invalid images.
* Added the *--skip-pack-dependencies* flag to **validate** command to skip pack dependencies validation. Relevant when using the *-g* flag.
* Fixed an issue where **Validate** and **Format** commands failed integrations with `defaultvalue` field in fetch incidents related parameters.
* Fixed an issue in the **Validate** command in which unified YAML files were not ignored.
* Fixed an issue in **generate-docs** where scripts and playbooks inputs and outputs were not parsed correctly.
* Fixed an issue in the **openapi-codegen** command where missing reference fields in the swagger JSON caused errors.
* Fixed an issue in the **openapi-codegen** command where empty objects in the swagger JSON paths caused errors.
* **update-release-notes** command now accept path of the pack instead of pack name.
* Fixed an issue where **generate-docs** was inserting unnecessary escape characters.
* Fixed an issue in the **update-release-notes** command where changes to the pack_metadata were not detected.

# 1.1.9
* Fixed an issue where **update-release-notes** command failed on invalid file types.

# 1.1.8
* Fixed a regression where **upload** command failed on test playbooks.
* Added new *githubUser* field in pack metadata init command.
* Support beta integration in the commands **split-yml, extract-code, generate-test-playbook and generate-docs.**
* Fixed an issue where **find-dependencies** ignored *toversion* field in content items.
* Added support for *layoutscontainer*, *classifier_5_9_9*, *mapper*, *report*, and *widget* in the **Format** command.
* Fixed an issue where **Format** will set the `ID` field to be equal to the `name` field in modified playbooks.
* Fixed an issue where **Format** did not work for test playbooks.
* Improved **update-release-notes** command:
    * Write content description to release notes for new items.
    * Update format for file types without description: Connections, Incident Types, Indicator Types, Layouts, Incident Fields.
* Added a validation for feedTags param in feeds in **validate** command.
* Fixed readme validation issue in community support packs.
* Added the **openapi-codegen** command to generate integrations from OpenAPI specification files.
* Fixed an issue were release notes validations returned wrong results for *CommonScripts* pack.
* Added validation for image links in README files in **validate** command.
* Added a validation for default value of fetch param in feeds in **validate** command.
* Fixed an issue where the **Init** command failed on scripts.

# 1.1.7
* Fixed an issue where running the **format** command on feed integrations removed the `defaultvalue` fields.
* Playbook branch marked with *skipunavailable* is now set as an optional dependency in the **find-dependencies** command.
* The **feedReputation** parameter can now be hidden in a feed integration.
* Fixed an issue where running the **unify** command on JS package failed.
* Added the *--no-update* flag to the **find-dependencies** command.
* Added the following validations in **validate** command:
   * Validating that a pack does not depend on NonSupported / Deprecated packs.

# 1.1.6
* Added the *--description* option to the **init** command.
* Added the *--contribution* option to the **init** command which converts a contribution zip to proper pack format.
* Improved **validate** command performance time and outputs.
* Added the flag *--no-docker-checks* to **validate** command to skip docker checks.
* Added the flag *--print-ignored-files* to **validate** command to print ignored files report when the command is done.
* Added the following validations in **validate** command:
   * Validating that existing release notes are not modified.
   * Validating release notes are not added to new packs.
   * Validating that the "currentVersion" field was raised in the pack_metadata for modified packs.
   * Validating that the timestamp in the "created" field in the pack_metadata is in ISO format.
* Running `demisto-sdk validate` will run the **validate** command using git and only on committed files (same as using *-g --post-commit*).
* Fixed an issue where release notes were not checked correctly in **validate** command.
* Fixed an issue in the **create-id-set** command where optional playbook tasks were not taken into consideration.
* Added a prompt to the `demisto-sdk update-release-notes` command to prompt users to commit changes before running the release notes command.
* Added support to `layoutscontainer` in **validate** command.

#### 1.1.5
* Fixed an issue in **find-dependencies** command.
* **lint** command now verifies flake8 on CommonServerPython script.

#### 1.1.4
* Fixed an issue with the default output file name of the **unify** command when using "." as an output path.
* **Unify** command now adds contributor details to the display name and description.
* **Format** command now adds *isFetch* and *incidenttype* fields to integration yml.
* Removed the *feedIncremental* field from the integration schema.
* **Format** command now adds *feedBypassExclusionList*, *Fetch indicators*, *feedReputation*, *feedReliability*,
     *feedExpirationPolicy*, *feedExpirationInterval* and *feedFetchInterval* fields to integration yml.
* Fixed an issue in the playbooks schema.
* Fixed an issue where generated release notes were out of order.
* Improved pack dependencies detection.
* Fixed an issue where test playbooks were mishandled in **validate** command.

#### 1.1.3
* Added a validation for invalid id fields in indicators types files in **validate** command.
* Added default behavior for **update-release-notes** command.
* Fixed an error where README files were failing release notes validation.
* Updated format of generated release notes to be more user friendly.
* Improved error messages for the **update-release-notes** command.
* Added support for `Connections`, `Dashboards`, `Widgets`, and `Indicator Types` to **update-release-notes** command.
* **Validate** now supports scripts under the *TestPlaybooks* directory.
* Fixed an issue where **validate** did not support powershell files.

#### 1.1.2
* Added a validation for invalid playbookID fields in incidents types files in **validate** command.
* Added a code formatter for python files.
* Fixed an issue where new and old classifiers where mixed on validate command.
* Added *feedIncremental* field to the integration schema.
* Fixed error in the **upload** command where unified YMLs were not uploaded as expected if the given input was a pack.
* Fixed an issue where the **secrets** command failed due to a space character in the file name.
* Ignored RN validation for *NonSupported* pack.
* You can now ignore IF107, SC100, RP102 error codes in the **validate** command.
* Fixed an issue where the **download** command was crashing when received as input a JS integration or script.
* Fixed an issue where **validate** command checked docker image for JS integrations and scripts.
* **validate** command now checks scheme for reports and connections.
* Fixed an issue where **validate** command checked docker when running on all files.
* Fixed an issue where **validate** command did not fail when docker image was not on the latest numeric tag.
* Fixed an issue where beta integrations were not validated correctly in **validate** command.

#### 1.1.1
* fixed and issue where file types were not recognized correctly in **validate** command.
* Added better outputs for validate command.

#### 1.1.0
* Fixed an issue where changes to only non-validated files would fail validation.
* Fixed an issue in **validate** command where moved files were failing validation for new packs.
* Fixed an issue in **validate** command where added files were failing validation due to wrong file type detection.
* Added support for new classifiers and mappers in **validate** command.
* Removed support of old RN format validation.
* Updated **secrets** command output format.
* Added support for error ignore on deprecated files in **validate** command.
* Improved errors outputs in **validate** command.
* Added support for linting an entire pack.

#### 1.0.9
* Fixed a bug where misleading error was presented when pack name was not found.
* **Update-release-notes** now detects added files for packs with versions.
* Readme files are now ignored by **update-release-notes** and validation of release notes.
* Empty release notes no longer cause an uncaught error during validation.

#### 1.0.8
* Changed the output format of demisto-sdk secrets.
* Added a validation that checkbox items are not required in integrations.
* Added pack release notes generation and validation.
* Improved pack metadata validation.
* Fixed an issue in **validate** where renamed files caused an error

#### 1.0.4
* Fix the **format** command to update the `id` field to be equal to `details` field in indicator-type files, and to `name` field in incident-type & dashboard files.
* Fixed a bug in the **validate** command for layout files that had `sortValues` fields.
* Fixed a bug in the **format** command where `playbookName` field was not always present in the file.
* Fixed a bug in the **format** command where indicatorField wasn't part of the SDK schemas.
* Fixed a bug in **upload** command where created unified docker45 yml files were not deleted.
* Added support for IndicatorTypes directory in packs (for `reputation` files, instead of Misc).
* Fixed parsing playbook condition names as string instead of boolean in **validate** command
* Improved image validation in YAML files.
* Removed validation for else path in playbook condition tasks.

#### 1.0.3
* Fixed a bug in the **format** command where comments were being removed from YAML files.
* Added output fields: _file_path_ and _kind_ for layouts in the id-set.json created by **create-id-set** command.
* Fixed a bug in the **create-id-set** command Who returns Duplicate for Layouts with a different kind.
* Added formatting to **generate-docs** command results replacing all `<br>` tags with `<br/>`.
* Fixed a bug in the **download** command when custom content contained not supported content entity.
* Fixed a bug in **format** command in which boolean strings  (e.g. 'yes' or 'no') were converted to boolean values (e.g. 'True' or 'False').
* **format** command now removes *sourceplaybookid* field from playbook files.
* Fixed a bug in **generate-docs** command in which integration dependencies were not detected when generating documentation for a playbook.


#### 1.0.1
* Fixed a bug in the **unify** command when output path was provided empty.
* Improved error message for integration with no tests configured.
* Improved the error message returned from the **validate** command when an integration is missing or contains malformed fetch incidents related parameters.
* Fixed a bug in the **create** command where a unified YML with a docker image for 4.5 was copied incorrectly.
* Missing release notes message are now showing the release notes file path to update.
* Fixed an issue in the **validate** command in which unified YAML files were not ignored.
* File format suggestions are now shown in the relevant file format (JSON or YAML).
* Changed Docker image validation to fail only on non-valid ones.
* Removed backward compatibility validation when Docker image is updated.

#### 1.0.0
* Improved the *upload* command to support the upload of all the content entities within a pack.
* The *upload* command now supports the improved pack file structure.
* Added an interactive option to format integrations, scripts and playbooks with No TestPlaybooks configured.
* Added an interactive option to configure *conf.json* file with missing test playbooks for integrations, scripts and playbooks
* Added *download* command to download custom content from Demisto instance to the local content repository.
* Improved validation failure messages to include a command suggestion, wherever relevant, to fix the raised issue.
* Improved 'validate' help and documentation description
* validate - checks that scripts, playbooks, and integrations have the *tests* key.
* validate - checks that test playbooks are configured in `conf.json`.
* demisto-sdk lint - Copy dir better handling.
* demisto-sdk lint - Add error when package missing in docker image.
* Added *-a , --validate-all* option in *validate* to run all validation on all files.
* Added *-i , --input* option in *validate* to run validation on a specified pack/file.
* added *-i, --input* option in *secrets* to run on a specific file.
* Added an allowed hidden parameter: *longRunning* to the hidden integration parameters validation.
* Fixed an issue with **format** command when executing with an output path of a folder and not a file path.
* Bug fixes in generate-docs command given playbook as input.
* Fixed an issue with lint command in which flake8 was not running on unit test files.

#### 0.5.2
* Added *-c, --command* option in *generate-docs* to generate a specific command from an integration.
* Fixed an issue when getting README/CHANGELOG files from git and loading them.
* Removed release notes validation for new content.
* Fixed secrets validations for files with the same name in a different directory.
* demisto-sdk lint - parallelization working with specifying the number of workers.
* demisto-sdk lint - logging levels output, 3 levels.
* demisto-sdk lint - JSON report, structured error reports in JSON format.
* demisto-sdk lint - XML JUnit report for unit-tests.
* demisto-sdk lint - new packages used to accelerate execution time.
* demisto-sdk secrets - command now respects the generic whitelist, and not only the pack secrets.

#### 0.5.0
[PyPI History][1]

[1]: https://pypi.org/project/demisto-sdk/#history
### 0.4.9
* Fixed an issue in *generate-docs* where Playbooks and Scripts documentation failed.
* Added a graceful error message when executing the *run" command with a misspelled command.
* Added more informative errors upon failures of the *upload* command.
* format command:
    * Added format for json files: IncidentField, IncidentType, IndicatorField, IndicatorType, Layout, Dashboard.
    * Added the *-fv --from-version*, *-nv --no-validation* arguments.
    * Removed the *-t yml_type* argument, the file type will be inferred.
    * Removed the *-g use_git* argument, running format without arguments will run automatically on git diff.
* Fixed an issue in loading playbooks with '=' character.
* Fixed an issue in *validate* failed on deleted README files.

### 0.4.8
* Added the *max* field to the Playbook schema, allowing to define it in tasks loop.
* Fixed an issue in *validate* where Condition branches checks were case sensitive.

### 0.4.7
* Added the *slareminder* field to the Playbook schema.
* Added the *common_server*, *demisto_mock* arguments to the *init* command.
* Fixed an issue in *generate-docs* where the general section was not being generated correctly.
* Fixed an issue in *validate* where Incident type validation failed.

### 0.4.6
* Fixed an issue where the *validate* command did not identify CHANGELOG in packs.
* Added a new command, *id-set* to create the id set - the content dependency tree by file IDs.

### 0.4.5
* generate-docs command:
    * Added the *use_cases*, *permissions*, *command_permissions* and *limitations*.
    * Added the *--insecure* argument to support running the script and integration command in Demisto.
    * Removed the *-t yml_type* argument, the file type will be inferred.
    * The *-o --output* argument is no longer mandatory, default value will be the input file directory.
* Added support for env var: *DEMISTO_SDK_SKIP_VERSION_CHECK*. When set version checks are skipped.
* Fixed an issue in which the CHANGELOG files did not match our scheme.
* Added a validator to verify that there are no hidden integration parameters.
* Fixed an issue where the *validate* command ran on test files.
* Removed the *env-dir* argument from the demisto-sdk.
* README files which are html files will now be skipped in the *validate* command.
* Added support for env var: *DEMISTO_README_VALIDATOR*. When not set the readme validation will not run.

### 0.4.4
* Added a validator for IncidentTypes (incidenttype-*.json).
* Fixed an issue where the -p flag in the *validate* command was not working.
* Added a validator for README.md files.
* Release notes validator will now run on: incident fields, indicator fields, incident types, dashboard and reputations.
* Fixed an issue where the validator of reputation(Indicator Type) did not check on the details field.
* Fixed an issue where the validator attempted validating non-existing files after deletions or name refactoring.
* Removed the *yml_type* argument in the *split-yml*, *extract-code* commands.
* Removed the *file_type* argument in the *generate-test-playbook* command.
* Fixed the *insecure* argument in *upload*.
* Added the *insecure* argument in *run-playbook*.
* Standardise the *-i --input*, *-o --output* to demisto-sdk commands.

### 0.4.3
* Fixed an issue where the incident and indicator field BC check failed.
* Support for linting and unit testing PowerShell integrations.

### 0.4.2
* Fixed an issue where validate failed on Windows.
* Added a validator to verify all branches are handled in conditional task in a playbook.
* Added a warning message when not running the latest sdk version.
* Added a validator to check that the root is connected to all tasks in the playbook.
* Added a validator for Dashboards (dashboard-*.json).
* Added a validator for Indicator Types (reputation-*.json).
* Added a BC validation for changing incident field type.
* Fixed an issue where init command would generate an invalid yml for scripts.
* Fixed an issue in misleading error message in v2 validation hook.
* Fixed an issue in v2 hook which now is set only on newly added scripts.
* Added more indicative message for errors in yaml files.
* Disabled pykwalify info log prints.

### 0.3.10
* Added a BC check for incident fields - changing from version is not allowed.
* Fixed an issue in create-content-artifacts where scripts in Packs in TestPlaybooks dir were copied with a wrong prefix.


### 0.3.9
* Added a validation that incident field can not be required.
* Added validation for fetch incident parameters.
* Added validation for feed integration parameters.
* Added to the *format* command the deletion of the *sourceplaybookid* field.
* Fixed an issue where *fieldMapping* in playbook did not pass the scheme validation.
* Fixed an issue where *create-content-artifacts* did not copy TestPlaybooks in Packs without prefix of *playbook-*.
* Added a validation the a playbook can not have a rolename set.
* Added to the image validator the new DBot default image.
* Added the fields: elasticcommonfields, quiet, quietmode to the Playbook schema.
* Fixed an issue where *validate* failed on integration commands without outputs.
* Added a new hook for naming of v2 integrations and scripts.


### 0.3.8
* Fixed an issue where *create-content-artifact* was not loading the data in the yml correctly.
* Fixed an issue where *unify* broke long lines in script section causing syntax errors


### 0.3.7
* Added *generate-docs* command to generate documentation file for integration, playbook or script.
* Fixed an issue where *unify* created a malformed integration yml.
* Fixed an issue where demisto-sdk **init** creates unit-test file with invalid import.


### 0.3.6
* Fixed an issue where demisto-sdk **validate** failed on modified scripts without error message.


### 0.3.5
* Fixed an issue with docker tag validation for integrations.
* Restructured repo source code.


### 0.3.4
* Saved failing unit tests as a file.
* Fixed an issue where "_test" file for scripts/integrations created using **init** would import the "HelloWorld" templates.
* Fixed an issue in demisto-sdk **validate** - was failing on backward compatiblity check
* Fixed an issue in demisto-sdk **secrets** - empty line in .secrets-ignore always made the secrets check to pass
* Added validation for docker image inside integrations and scripts.
* Added --use-git flag to **format** command to format all changed files.
* Fixed an issue where **validate** did not fail on dockerimage changes with bc check.
* Added new flag **--ignore-entropy** to demisto-sdk **secrets**, this will allow skip entropy secrets check.
* Added --outfile to **lint** to allow saving failed packages to a file.


### 0.3.3
* Added backwards compatibility break error message.
* Added schema for incident types.
* Added **additionalinfo** field to as an available field for integration configuration.
* Added pack parameter for **init**.
* Fixed an issue where error would appear if name parameter is not set in **init**.


### 0.3.2
* Fixed the handling of classifier files in **validate**.


### 0.3.1
* Fixed the handling of newly created reputation files in **validate**.
* Added an option to perform **validate** on a specific file.


### 0.3.0
* Added support for multi-package **lint** both with parallel and without.
* Added all parameter in **lint** to run on all packages and packs in content repository.
* Added **format** for:
    * Scripts
    * Playbooks
    * Integrations
* Improved user outputs for **secrets** command.
* Fixed an issue where **lint** would run pytest and pylint only on a single docker per integration.
* Added auto-complete functionality to demisto-sdk.
* Added git parameter in **lint** to run only on changed packages.
* Added the **run-playbook** command
* Added **run** command which runs a command in the Demisto playground.
* Added **upload** command which uploads an integration or a script to a Demisto instance.
* Fixed and issue where **validate** checked if release notes exist for new integrations and scripts.
* Added **generate-test-playbook** command which generates a basic test playbook for an integration or a script.
* **validate** now supports indicator fields.
* Fixed an issue with layouts scheme validation.
* Adding **init** command.
* Added **json-to-outputs** command which generates the yaml section for outputs from an API raw response.

### 0.2.6

* Fixed an issue with locating release notes for beta integrations in **validate**.

### 0.2.5

* Fixed an issue with locating release notes for beta integrations in **validate**.

### 0.2.4

* Adding image validation to Beta_Integration and Packs in **validate**.

### 0.2.3

* Adding Beta_Integration to the structure validation process.
* Fixing bug where **validate** did checks on TestPlaybooks.
* Added requirements parameter to **lint**.

### 0.2.2

* Fixing bug where **lint** did not return exit code 1 on failure.
* Fixing bug where **validate** did not print error message in case no release notes were give.

### 0.2.1

* **Validate** now checks that the id and name fields are identical in yml files.
* Fixed a bug where sdk did not return any exit code.

### 0.2.0

* Added Release Notes Validator.
* Fixed the Unifier selection of your python file to use as the code.
* **Validate** now supports Indicator fields.
* Fixed a bug where **validate** and **secrets** did not return exit code 1 on failure.
* **Validate** now runs on newly added scripts.

### 0.1.8

* Added support for `--version`.
* Fixed an issue in file_validator when calling `checked_type` method with script regex.

### 0.1.2
* Restructuring validation to support content packs.
* Added secrets validation.
* Added content bundle creation.
* Added lint and unit test run.

### 0.1.1

* Added new logic to the unifier.
* Added detailed README.
* Some small adjustments and fixes.

### 0.1.0

Capabilities:
* **Extract** components(code, image, description etc.) from a Demisto YAML file into a directory.
* **Unify** components(code, image, description etc.) to a single Demisto YAML file.
* **Validate** Demisto content files.<|MERGE_RESOLUTION|>--- conflicted
+++ resolved
@@ -1,10 +1,7 @@
 # Changelog
-<<<<<<< HEAD
-* Added dependencies check for *widgets* in **find-dependencies** command.
-=======
 * Fixed an issue where **lint** did not run on circle when docker did not return ping.
 * Updated the missing release notes error message (RN106) in the **Validate** command.
->>>>>>> 78007bae
+* Added dependencies check for *widgets* in **find-dependencies** command.
 
 # 1.1.10
 * Updated the **init** command. Relevant only when passing the *--contribution* argument.
