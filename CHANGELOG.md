# Changelog
<<<<<<< HEAD
* Fixed an issue where **find-dependencies** did not collect indicator fields as dependencies for playbooks.
=======
* Fixed an issue where ** lints** did not pull docker images for powershell.
* Fixed an issue where **find-dependencies** did not find all the script dependencies.
* Updated the **validate** and the **secrets** commands to be less dependent on regex.
>>>>>>> ed56e285
* Fixed an issue where **lint** did not run on circle when docker did not return ping.
* Updated the missing release notes error message (RN106) in the **Validate** command.
* Fixed an issue where **Validate** would return missing release notes when two packs with the same substring existed in the modified files.
* Fixed an issue where **update-release-notes** would add duplicate release notes when two packs with the same substring existed in the modified files.
* Fixed an issue where a non-descriptive error would be returned when giving the **update-release-notes** command a pack which can not be found.
* Added dependencies check for *widgets* in **find-dependencies** command.
* Added a `json-to-outputs` flag to the **run** command.

# 1.1.10
* Updated the **init** command. Relevant only when passing the *--contribution* argument.
   * Added the *--author* option.
   * The *support* field of the pack's metadata is set to *community*.
* Added a proper error message in the **Validate** command upon a missing description in the root of the yml.
* **Format** now works with a relative path.
* **Validate** now fails when all release notes have been excluded.
* Fixed issue where correct error message would not propagate for invalid images.
* Added the *--skip-pack-dependencies* flag to **validate** command to skip pack dependencies validation. Relevant when using the *-g* flag.
* Fixed an issue where **Validate** and **Format** commands failed integrations with `defaultvalue` field in fetch incidents related parameters.
* Fixed an issue in the **Validate** command in which unified YAML files were not ignored.
* Fixed an issue in **generate-docs** where scripts and playbooks inputs and outputs were not parsed correctly.
* Fixed an issue in the **openapi-codegen** command where missing reference fields in the swagger JSON caused errors.
* Fixed an issue in the **openapi-codegen** command where empty objects in the swagger JSON paths caused errors.
* **update-release-notes** command now accept path of the pack instead of pack name.
* Fixed an issue where **generate-docs** was inserting unnecessary escape characters.
* Fixed an issue in the **update-release-notes** command where changes to the pack_metadata were not detected.

# 1.1.9
* Fixed an issue where **update-release-notes** command failed on invalid file types.

# 1.1.8
* Fixed a regression where **upload** command failed on test playbooks.
* Added new *githubUser* field in pack metadata init command.
* Support beta integration in the commands **split-yml, extract-code, generate-test-playbook and generate-docs.**
* Fixed an issue where **find-dependencies** ignored *toversion* field in content items.
* Added support for *layoutscontainer*, *classifier_5_9_9*, *mapper*, *report*, and *widget* in the **Format** command.
* Fixed an issue where **Format** will set the `ID` field to be equal to the `name` field in modified playbooks.
* Fixed an issue where **Format** did not work for test playbooks.
* Improved **update-release-notes** command:
    * Write content description to release notes for new items.
    * Update format for file types without description: Connections, Incident Types, Indicator Types, Layouts, Incident Fields.
* Added a validation for feedTags param in feeds in **validate** command.
* Fixed readme validation issue in community support packs.
* Added the **openapi-codegen** command to generate integrations from OpenAPI specification files.
* Fixed an issue were release notes validations returned wrong results for *CommonScripts* pack.
* Added validation for image links in README files in **validate** command.
* Added a validation for default value of fetch param in feeds in **validate** command.
* Fixed an issue where the **Init** command failed on scripts.

# 1.1.7
* Fixed an issue where running the **format** command on feed integrations removed the `defaultvalue` fields.
* Playbook branch marked with *skipunavailable* is now set as an optional dependency in the **find-dependencies** command.
* The **feedReputation** parameter can now be hidden in a feed integration.
* Fixed an issue where running the **unify** command on JS package failed.
* Added the *--no-update* flag to the **find-dependencies** command.
* Added the following validations in **validate** command:
   * Validating that a pack does not depend on NonSupported / Deprecated packs.

# 1.1.6
* Added the *--description* option to the **init** command.
* Added the *--contribution* option to the **init** command which converts a contribution zip to proper pack format.
* Improved **validate** command performance time and outputs.
* Added the flag *--no-docker-checks* to **validate** command to skip docker checks.
* Added the flag *--print-ignored-files* to **validate** command to print ignored files report when the command is done.
* Added the following validations in **validate** command:
   * Validating that existing release notes are not modified.
   * Validating release notes are not added to new packs.
   * Validating that the "currentVersion" field was raised in the pack_metadata for modified packs.
   * Validating that the timestamp in the "created" field in the pack_metadata is in ISO format.
* Running `demisto-sdk validate` will run the **validate** command using git and only on committed files (same as using *-g --post-commit*).
* Fixed an issue where release notes were not checked correctly in **validate** command.
* Fixed an issue in the **create-id-set** command where optional playbook tasks were not taken into consideration.
* Added a prompt to the `demisto-sdk update-release-notes` command to prompt users to commit changes before running the release notes command.
* Added support to `layoutscontainer` in **validate** command.

#### 1.1.5
* Fixed an issue in **find-dependencies** command.
* **lint** command now verifies flake8 on CommonServerPython script.

#### 1.1.4
* Fixed an issue with the default output file name of the **unify** command when using "." as an output path.
* **Unify** command now adds contributor details to the display name and description.
* **Format** command now adds *isFetch* and *incidenttype* fields to integration yml.
* Removed the *feedIncremental* field from the integration schema.
* **Format** command now adds *feedBypassExclusionList*, *Fetch indicators*, *feedReputation*, *feedReliability*,
     *feedExpirationPolicy*, *feedExpirationInterval* and *feedFetchInterval* fields to integration yml.
* Fixed an issue in the playbooks schema.
* Fixed an issue where generated release notes were out of order.
* Improved pack dependencies detection.
* Fixed an issue where test playbooks were mishandled in **validate** command.

#### 1.1.3
* Added a validation for invalid id fields in indicators types files in **validate** command.
* Added default behavior for **update-release-notes** command.
* Fixed an error where README files were failing release notes validation.
* Updated format of generated release notes to be more user friendly.
* Improved error messages for the **update-release-notes** command.
* Added support for `Connections`, `Dashboards`, `Widgets`, and `Indicator Types` to **update-release-notes** command.
* **Validate** now supports scripts under the *TestPlaybooks* directory.
* Fixed an issue where **validate** did not support powershell files.

#### 1.1.2
* Added a validation for invalid playbookID fields in incidents types files in **validate** command.
* Added a code formatter for python files.
* Fixed an issue where new and old classifiers where mixed on validate command.
* Added *feedIncremental* field to the integration schema.
* Fixed error in the **upload** command where unified YMLs were not uploaded as expected if the given input was a pack.
* Fixed an issue where the **secrets** command failed due to a space character in the file name.
* Ignored RN validation for *NonSupported* pack.
* You can now ignore IF107, SC100, RP102 error codes in the **validate** command.
* Fixed an issue where the **download** command was crashing when received as input a JS integration or script.
* Fixed an issue where **validate** command checked docker image for JS integrations and scripts.
* **validate** command now checks scheme for reports and connections.
* Fixed an issue where **validate** command checked docker when running on all files.
* Fixed an issue where **validate** command did not fail when docker image was not on the latest numeric tag.
* Fixed an issue where beta integrations were not validated correctly in **validate** command.

#### 1.1.1
* fixed and issue where file types were not recognized correctly in **validate** command.
* Added better outputs for validate command.

#### 1.1.0
* Fixed an issue where changes to only non-validated files would fail validation.
* Fixed an issue in **validate** command where moved files were failing validation for new packs.
* Fixed an issue in **validate** command where added files were failing validation due to wrong file type detection.
* Added support for new classifiers and mappers in **validate** command.
* Removed support of old RN format validation.
* Updated **secrets** command output format.
* Added support for error ignore on deprecated files in **validate** command.
* Improved errors outputs in **validate** command.
* Added support for linting an entire pack.

#### 1.0.9
* Fixed a bug where misleading error was presented when pack name was not found.
* **Update-release-notes** now detects added files for packs with versions.
* Readme files are now ignored by **update-release-notes** and validation of release notes.
* Empty release notes no longer cause an uncaught error during validation.

#### 1.0.8
* Changed the output format of demisto-sdk secrets.
* Added a validation that checkbox items are not required in integrations.
* Added pack release notes generation and validation.
* Improved pack metadata validation.
* Fixed an issue in **validate** where renamed files caused an error

#### 1.0.4
* Fix the **format** command to update the `id` field to be equal to `details` field in indicator-type files, and to `name` field in incident-type & dashboard files.
* Fixed a bug in the **validate** command for layout files that had `sortValues` fields.
* Fixed a bug in the **format** command where `playbookName` field was not always present in the file.
* Fixed a bug in the **format** command where indicatorField wasn't part of the SDK schemas.
* Fixed a bug in **upload** command where created unified docker45 yml files were not deleted.
* Added support for IndicatorTypes directory in packs (for `reputation` files, instead of Misc).
* Fixed parsing playbook condition names as string instead of boolean in **validate** command
* Improved image validation in YAML files.
* Removed validation for else path in playbook condition tasks.

#### 1.0.3
* Fixed a bug in the **format** command where comments were being removed from YAML files.
* Added output fields: _file_path_ and _kind_ for layouts in the id-set.json created by **create-id-set** command.
* Fixed a bug in the **create-id-set** command Who returns Duplicate for Layouts with a different kind.
* Added formatting to **generate-docs** command results replacing all `<br>` tags with `<br/>`.
* Fixed a bug in the **download** command when custom content contained not supported content entity.
* Fixed a bug in **format** command in which boolean strings  (e.g. 'yes' or 'no') were converted to boolean values (e.g. 'True' or 'False').
* **format** command now removes *sourceplaybookid* field from playbook files.
* Fixed a bug in **generate-docs** command in which integration dependencies were not detected when generating documentation for a playbook.


#### 1.0.1
* Fixed a bug in the **unify** command when output path was provided empty.
* Improved error message for integration with no tests configured.
* Improved the error message returned from the **validate** command when an integration is missing or contains malformed fetch incidents related parameters.
* Fixed a bug in the **create** command where a unified YML with a docker image for 4.5 was copied incorrectly.
* Missing release notes message are now showing the release notes file path to update.
* Fixed an issue in the **validate** command in which unified YAML files were not ignored.
* File format suggestions are now shown in the relevant file format (JSON or YAML).
* Changed Docker image validation to fail only on non-valid ones.
* Removed backward compatibility validation when Docker image is updated.

#### 1.0.0
* Improved the *upload* command to support the upload of all the content entities within a pack.
* The *upload* command now supports the improved pack file structure.
* Added an interactive option to format integrations, scripts and playbooks with No TestPlaybooks configured.
* Added an interactive option to configure *conf.json* file with missing test playbooks for integrations, scripts and playbooks
* Added *download* command to download custom content from Demisto instance to the local content repository.
* Improved validation failure messages to include a command suggestion, wherever relevant, to fix the raised issue.
* Improved 'validate' help and documentation description
* validate - checks that scripts, playbooks, and integrations have the *tests* key.
* validate - checks that test playbooks are configured in `conf.json`.
* demisto-sdk lint - Copy dir better handling.
* demisto-sdk lint - Add error when package missing in docker image.
* Added *-a , --validate-all* option in *validate* to run all validation on all files.
* Added *-i , --input* option in *validate* to run validation on a specified pack/file.
* added *-i, --input* option in *secrets* to run on a specific file.
* Added an allowed hidden parameter: *longRunning* to the hidden integration parameters validation.
* Fixed an issue with **format** command when executing with an output path of a folder and not a file path.
* Bug fixes in generate-docs command given playbook as input.
* Fixed an issue with lint command in which flake8 was not running on unit test files.

#### 0.5.2
* Added *-c, --command* option in *generate-docs* to generate a specific command from an integration.
* Fixed an issue when getting README/CHANGELOG files from git and loading them.
* Removed release notes validation for new content.
* Fixed secrets validations for files with the same name in a different directory.
* demisto-sdk lint - parallelization working with specifying the number of workers.
* demisto-sdk lint - logging levels output, 3 levels.
* demisto-sdk lint - JSON report, structured error reports in JSON format.
* demisto-sdk lint - XML JUnit report for unit-tests.
* demisto-sdk lint - new packages used to accelerate execution time.
* demisto-sdk secrets - command now respects the generic whitelist, and not only the pack secrets.

#### 0.5.0
[PyPI History][1]

[1]: https://pypi.org/project/demisto-sdk/#history
### 0.4.9
* Fixed an issue in *generate-docs* where Playbooks and Scripts documentation failed.
* Added a graceful error message when executing the *run" command with a misspelled command.
* Added more informative errors upon failures of the *upload* command.
* format command:
    * Added format for json files: IncidentField, IncidentType, IndicatorField, IndicatorType, Layout, Dashboard.
    * Added the *-fv --from-version*, *-nv --no-validation* arguments.
    * Removed the *-t yml_type* argument, the file type will be inferred.
    * Removed the *-g use_git* argument, running format without arguments will run automatically on git diff.
* Fixed an issue in loading playbooks with '=' character.
* Fixed an issue in *validate* failed on deleted README files.

### 0.4.8
* Added the *max* field to the Playbook schema, allowing to define it in tasks loop.
* Fixed an issue in *validate* where Condition branches checks were case sensitive.

### 0.4.7
* Added the *slareminder* field to the Playbook schema.
* Added the *common_server*, *demisto_mock* arguments to the *init* command.
* Fixed an issue in *generate-docs* where the general section was not being generated correctly.
* Fixed an issue in *validate* where Incident type validation failed.

### 0.4.6
* Fixed an issue where the *validate* command did not identify CHANGELOG in packs.
* Added a new command, *id-set* to create the id set - the content dependency tree by file IDs.

### 0.4.5
* generate-docs command:
    * Added the *use_cases*, *permissions*, *command_permissions* and *limitations*.
    * Added the *--insecure* argument to support running the script and integration command in Demisto.
    * Removed the *-t yml_type* argument, the file type will be inferred.
    * The *-o --output* argument is no longer mandatory, default value will be the input file directory.
* Added support for env var: *DEMISTO_SDK_SKIP_VERSION_CHECK*. When set version checks are skipped.
* Fixed an issue in which the CHANGELOG files did not match our scheme.
* Added a validator to verify that there are no hidden integration parameters.
* Fixed an issue where the *validate* command ran on test files.
* Removed the *env-dir* argument from the demisto-sdk.
* README files which are html files will now be skipped in the *validate* command.
* Added support for env var: *DEMISTO_README_VALIDATOR*. When not set the readme validation will not run.

### 0.4.4
* Added a validator for IncidentTypes (incidenttype-*.json).
* Fixed an issue where the -p flag in the *validate* command was not working.
* Added a validator for README.md files.
* Release notes validator will now run on: incident fields, indicator fields, incident types, dashboard and reputations.
* Fixed an issue where the validator of reputation(Indicator Type) did not check on the details field.
* Fixed an issue where the validator attempted validating non-existing files after deletions or name refactoring.
* Removed the *yml_type* argument in the *split-yml*, *extract-code* commands.
* Removed the *file_type* argument in the *generate-test-playbook* command.
* Fixed the *insecure* argument in *upload*.
* Added the *insecure* argument in *run-playbook*.
* Standardise the *-i --input*, *-o --output* to demisto-sdk commands.

### 0.4.3
* Fixed an issue where the incident and indicator field BC check failed.
* Support for linting and unit testing PowerShell integrations.

### 0.4.2
* Fixed an issue where validate failed on Windows.
* Added a validator to verify all branches are handled in conditional task in a playbook.
* Added a warning message when not running the latest sdk version.
* Added a validator to check that the root is connected to all tasks in the playbook.
* Added a validator for Dashboards (dashboard-*.json).
* Added a validator for Indicator Types (reputation-*.json).
* Added a BC validation for changing incident field type.
* Fixed an issue where init command would generate an invalid yml for scripts.
* Fixed an issue in misleading error message in v2 validation hook.
* Fixed an issue in v2 hook which now is set only on newly added scripts.
* Added more indicative message for errors in yaml files.
* Disabled pykwalify info log prints.

### 0.3.10
* Added a BC check for incident fields - changing from version is not allowed.
* Fixed an issue in create-content-artifacts where scripts in Packs in TestPlaybooks dir were copied with a wrong prefix.


### 0.3.9
* Added a validation that incident field can not be required.
* Added validation for fetch incident parameters.
* Added validation for feed integration parameters.
* Added to the *format* command the deletion of the *sourceplaybookid* field.
* Fixed an issue where *fieldMapping* in playbook did not pass the scheme validation.
* Fixed an issue where *create-content-artifacts* did not copy TestPlaybooks in Packs without prefix of *playbook-*.
* Added a validation the a playbook can not have a rolename set.
* Added to the image validator the new DBot default image.
* Added the fields: elasticcommonfields, quiet, quietmode to the Playbook schema.
* Fixed an issue where *validate* failed on integration commands without outputs.
* Added a new hook for naming of v2 integrations and scripts.


### 0.3.8
* Fixed an issue where *create-content-artifact* was not loading the data in the yml correctly.
* Fixed an issue where *unify* broke long lines in script section causing syntax errors


### 0.3.7
* Added *generate-docs* command to generate documentation file for integration, playbook or script.
* Fixed an issue where *unify* created a malformed integration yml.
* Fixed an issue where demisto-sdk **init** creates unit-test file with invalid import.


### 0.3.6
* Fixed an issue where demisto-sdk **validate** failed on modified scripts without error message.


### 0.3.5
* Fixed an issue with docker tag validation for integrations.
* Restructured repo source code.


### 0.3.4
* Saved failing unit tests as a file.
* Fixed an issue where "_test" file for scripts/integrations created using **init** would import the "HelloWorld" templates.
* Fixed an issue in demisto-sdk **validate** - was failing on backward compatiblity check
* Fixed an issue in demisto-sdk **secrets** - empty line in .secrets-ignore always made the secrets check to pass
* Added validation for docker image inside integrations and scripts.
* Added --use-git flag to **format** command to format all changed files.
* Fixed an issue where **validate** did not fail on dockerimage changes with bc check.
* Added new flag **--ignore-entropy** to demisto-sdk **secrets**, this will allow skip entropy secrets check.
* Added --outfile to **lint** to allow saving failed packages to a file.


### 0.3.3
* Added backwards compatibility break error message.
* Added schema for incident types.
* Added **additionalinfo** field to as an available field for integration configuration.
* Added pack parameter for **init**.
* Fixed an issue where error would appear if name parameter is not set in **init**.


### 0.3.2
* Fixed the handling of classifier files in **validate**.


### 0.3.1
* Fixed the handling of newly created reputation files in **validate**.
* Added an option to perform **validate** on a specific file.


### 0.3.0
* Added support for multi-package **lint** both with parallel and without.
* Added all parameter in **lint** to run on all packages and packs in content repository.
* Added **format** for:
    * Scripts
    * Playbooks
    * Integrations
* Improved user outputs for **secrets** command.
* Fixed an issue where **lint** would run pytest and pylint only on a single docker per integration.
* Added auto-complete functionality to demisto-sdk.
* Added git parameter in **lint** to run only on changed packages.
* Added the **run-playbook** command
* Added **run** command which runs a command in the Demisto playground.
* Added **upload** command which uploads an integration or a script to a Demisto instance.
* Fixed and issue where **validate** checked if release notes exist for new integrations and scripts.
* Added **generate-test-playbook** command which generates a basic test playbook for an integration or a script.
* **validate** now supports indicator fields.
* Fixed an issue with layouts scheme validation.
* Adding **init** command.
* Added **json-to-outputs** command which generates the yaml section for outputs from an API raw response.

### 0.2.6

* Fixed an issue with locating release notes for beta integrations in **validate**.

### 0.2.5

* Fixed an issue with locating release notes for beta integrations in **validate**.

### 0.2.4

* Adding image validation to Beta_Integration and Packs in **validate**.

### 0.2.3

* Adding Beta_Integration to the structure validation process.
* Fixing bug where **validate** did checks on TestPlaybooks.
* Added requirements parameter to **lint**.

### 0.2.2

* Fixing bug where **lint** did not return exit code 1 on failure.
* Fixing bug where **validate** did not print error message in case no release notes were give.

### 0.2.1

* **Validate** now checks that the id and name fields are identical in yml files.
* Fixed a bug where sdk did not return any exit code.

### 0.2.0

* Added Release Notes Validator.
* Fixed the Unifier selection of your python file to use as the code.
* **Validate** now supports Indicator fields.
* Fixed a bug where **validate** and **secrets** did not return exit code 1 on failure.
* **Validate** now runs on newly added scripts.

### 0.1.8

* Added support for `--version`.
* Fixed an issue in file_validator when calling `checked_type` method with script regex.

### 0.1.2
* Restructuring validation to support content packs.
* Added secrets validation.
* Added content bundle creation.
* Added lint and unit test run.

### 0.1.1

* Added new logic to the unifier.
* Added detailed README.
* Some small adjustments and fixes.

### 0.1.0

Capabilities:
* **Extract** components(code, image, description etc.) from a Demisto YAML file into a directory.
* **Unify** components(code, image, description etc.) to a single Demisto YAML file.
* **Validate** Demisto content files.<|MERGE_RESOLUTION|>--- conflicted
+++ resolved
@@ -1,11 +1,8 @@
 # Changelog
-<<<<<<< HEAD
-* Fixed an issue where **find-dependencies** did not collect indicator fields as dependencies for playbooks.
-=======
 * Fixed an issue where ** lints** did not pull docker images for powershell.
 * Fixed an issue where **find-dependencies** did not find all the script dependencies.
 * Updated the **validate** and the **secrets** commands to be less dependent on regex.
->>>>>>> ed56e285
+* Fixed an issue where **find-dependencies** did not collect indicator fields as dependencies for playbooks.
 * Fixed an issue where **lint** did not run on circle when docker did not return ping.
 * Updated the missing release notes error message (RN106) in the **Validate** command.
 * Fixed an issue where **Validate** would return missing release notes when two packs with the same substring existed in the modified files.
