# Changelog
* When formatting incident types with Auto-Extract rules and without mode field, the **format** command will now add the user selected mode.
* Added new validation that DBotRole is set for scripts that requires elevated permissions to the `XSOAR-linter` in the **lint** command.
<<<<<<< HEAD
* Added a validation to ensure that image paths in the README files are valid.
=======
* Added url escaping to markdown human readable section in generate docs to avoid autolinking.
>>>>>>> 0784156e

# 1.4.3
* Fixed an issue where **json-to-outputs** command returned an incorrect output when json is a list.
* Fixed an issue where if a pack README.md did not exist it could cause an error in the validation process.
* Fixed an issue where the *--name* was incorrectly required in the **init** command.
* Adding the option to run **validate** on a specific path while using git (*-i* & *-g*).
* The **format** command will now change UUIDs in .yml and .json files to their respective content entity name.
* Added a playbook validation to check if a task sub playbook exists in the id set in the **validate** command.
* Added the option to add new tags/usecases to the approved list and to the pack metadata on the same pull request.
* Fixed an issue in **test_content** where when different servers ran tests for the same integration, the server URL parameters were not set correctly.
* Added a validation in the **validate** command to ensure that the ***endpoint*** command is configured correctly in yml file.
* Added a warning when pack_metadata's description field is longer than 130 characters.
* Fixed an issue where a redundant print occurred on release notes validation.
* Added new validation in the **validate** command to ensure that the minimal fromVersion in a widget of type metrics will be 6.2.0.
* Added the *--release-notes* flag to demisto-sdk to get the current version release notes entries.

# 1.4.2
* Added to `pylint` summary an indication if a test was skipped.
* Added to the **init** command the option to specify fromversion.
* Fixed an issue where running **init** command without filling the metadata file.
* Added the *--docker-timeout* flag in the **lint** command to control the request timeout for the Docker client.
* Fixed an issue where **update-release-notes** command added only one docker image release notes entry for release notes file, and not for every entity whom docker image was updated.
* Added a validation to ensure that incident/indicator fields names starts with their pack name in the **validate** command. (Checked only for new files and only when using git *-g*)
* Updated the **find-dependencies** command to return the 'dependencies' according the layout type ('incident', 'indicator').
* Enhanced the "vX" display name validation for scripts and integrations in the **validate** command to check for every versioned script or integration, and not only v2.
* Added the *--fail-duplicates* flag for the **create-id-set** command which will fail the command if duplicates are found.
* Added to the **generate-docs** command automatic addition to git when a new readme file is created.

# 1.4.1
* When in private repo without `DEMSITO_SDK_GITHUB_TOKEN` configured, get_remote_file will take files from the local origin/master.
* Enhanced the **unify** command when giving input of a file and not a directory return a clear error message.
* Added a validation to ensure integrations are not skipped and at least one test playbook is not skipped for each integration or script.
* Added to the Content Tests support for `context_print_dt`, which queries the incident context and prints the result as a json.
* Added new validation for the `xsoar_config.json` file in the **validate** command.
* Added a version differences section to readme in **generate-docs** command.
* Added the *--docs-format* flag in the **integration-diff** command to get the output in README format.
* Added the *--input-old-version* and *--skip-breaking-changes* flags in the **generate-docs** command to get the details for the breaking section and to skip the breaking changes section.

# 1.4.0
* Enable passing a comma-separated list of paths for the `--input` option of the **lint** command.
* Added new validation of unimplemented test-module command in the code to the `XSOAR-linter` in the **lint** command.
* Fixed the **generate-docs** to handle integration authentication parameter.
* Added a validation to ensure that description and README do not contain the word 'Demisto'.
* Improved the deprecated message validation required from playbooks and scripts.
* Added the `--quite-bc-validation` flag for the **validate** command to run the backwards compatibility validation in quite mode (errors is treated like warnings).
* Fixed the **update release notes** command to display a name for old layouts.
* Added the ability to append to the pack README credit to contributors.
* Added identification for parameter differences in **integration-diff** command.
* Fixed **format** to use git as a default value.
* Updated the **upload** command to support reports.
* Fixed an issue where **generate-docs** command was displaying 'None' when credentials parameter display field configured was not configured.
* Fixed an issue where **download** did not return exit code 1 on failure.
* Updated the validation that incident fields' names do not contain the word incident will aplly to core packs only.
* Added a playbook validation to verify all conditional tasks have an 'else' path in **validate** command.
* Renamed the GitHub authentication token environment variable `GITHUB_TOKEN` to `DEMITO_SDK_GITHUB_TOKEN`.
* Added to the **update-release-notes** command automatic addition to git when new release notes file is created.
* Added validation to ensure that integrations, scripts, and playbooks do not contain the entity type in their names.
* Added the **convert** command to convert entities between XSOAR versions.
* Added the *--deprecate* flag in **format** command to deprecate integrations, scripts, and playbooks.
* Fixed an issue where ignoring errors did not work when running the **validate** command on specific files (-i).

# 1.3.9
* Added a validation verifying that the pack's README.md file is not equal to pack description.
* Fixed an issue where the **Assume yes** flag did not work properly for some entities in the **format** command.
* Improved the error messages for separators in folder and file names in the **validate** command.
* Removed the **DISABLE_SDK_VERSION_CHECK** environment variable. To disable new version checks, use the **DEMISTO_SDK_SKIP_VERSION_CHECK** envirnoment variable.
* Fixed an issue where the demisto-sdk version check failed due to a rate limit.
* Fixed an issue with playbooks scheme validation.

# 1.3.8
* Updated the **secrets** command to work on forked branches.

# 1.3.7
* Added a validation to ensure correct image and description file names.
* Fixed an issue where the **validate** command failed when 'display' field in credentials param in yml is empty but 'displaypassword' was provided.
* Added the **integration-diff** command to check differences between two versions of an integration and to return a report of missing and changed elements in the new version.
* Added a validation verifying that the pack's README.md file is not missing or empty for partner packs or packs contains use cases.
* Added a validation to ensure that the integration and script folder and file names will not contain separators (`_`, `-`, ` `).
* When formatting new pack, the **format** command will set the *fromversion* key to 5.5.0 in the new files without fromversion.

# 1.3.6
* Added a validation that core packs are not dependent on non-core packs.
* Added a validation that a pack name follows XSOAR standards.
* Fixed an issue where in some cases the `get_remote_file` function failed due to an invalid path.
* Fixed an issue where running **update-release-notes** with updated integration logo, did not detect any file changes.
* Fixed an issue where the **create-id-set** command did not identify unified integrations correctly.
* Fixed an issue where the `CommonTypes` pack was not identified as a dependency for all feed integrations.
* Added support for running SDK commands in private repositories.
* Fixed an issue where running the **init** command did not set the correct category field in an integration .yml file for a newly created pack.
* When formatting new contributed pack, the **format** command will set the *fromversion* key to 6.0.0 in the relevant files.
* If the environment variable "DISABLE_SDK_VERSION_CHECK" is define, the demisto-sdk will no longer check for newer version when running a command.
* Added the `--use-pack-metadata` flag for the **find-dependencies** command to update the calculated dependencies using the the packs metadata files.
* Fixed an issue where **validate** failed on scripts in case the `outputs` field was set to `None`.
* Fixed an issue where **validate** was failing on editing existing release notes.
* Added a validation for README files verifying that the file doesn't contain template text copied from HelloWorld or HelloWorldPremium README.

# 1.3.5
* Added a validation that layoutscontainer's id and name are matching. Updated the format of layoutcontainer to include update_id too.
* Added a validation that commands' names and arguments in core packs, or scripts' arguments do not contain the word incident.
* Fixed issue where running the **generate-docs** command with -c flag ran all the commands and not just the commands specified by the flag.
* Fixed the error message of the **validate** command to not always suggest adding the *description* field.
* Fixed an issue where running **format** on feed integration generated invalid parameter structure.
* Fixed an issue where the **generate-docs** command did not add all the used scripts in a playbook to the README file.
* Fixed an issue where contrib/partner details might be added twice to the same file, when using unify and create-content-artifacts commands
* Fixed issue where running **validate** command on image-related integration did not return the correct outputs to json file.
* When formatting playbooks, the **format** command will now remove empty fields from SetIncident, SetIndicator, CreateNewIncident, CreateNewIndicator script arguments.
* Added an option to fill in the developer email when running the **init** command.

# 1.3.4
* Updated the **validate** command to check that the 'additionalinfo' field only contains the expected value for feed required parameters and not equal to it.
* Added a validation that community/partner details are not in the detailed description file.
* Added a validation that the Use Case tag in pack_metadata file is only used when the pack contains at least one PB, Incident Type or Layout.
* Added a validation that makes sure outputs in integrations are matching the README file when only README has changed.
* Added the *hidden* field to the integration schema.
* Fixed an issue where running **format** on a playbook whose `name` does not equal its `id` would cause other playbooks who use that playbook as a sub-playbook to fail.
* Added support for local custom command configuration file `.demisto-sdk-conf`.
* Updated the **format** command to include an update to the description file of an integration, to remove community/partner details.

# 1.3.3
* Fixed an issue where **lint** failed where *.Dockerfile* exists prior running the lint command.
* Added FeedHelloWorld template option for *--template* flag in **demisto-sdk init** command.
* Fixed issue where **update-release-notes** deleted release note file if command was called more than once.
* Fixed issue where **update-release-notes** added docker image release notes every time the command was called.
* Fixed an issue where running **update-release-notes** on a pack with newly created integration, had also added a docker image entry in the release notes.
* Fixed an issue where `XSOAR-linter` did not find *NotImplementedError* in main.
* Added validation for README files verifying their length (over 30 chars).
* When using *-g* flag in the **validate** command it will now ignore untracked files by default.
* Added the *--include-untracked* flag to the **validate** command to include files which are untracked by git in the validation process.
* Improved the `pykwalify` error outputs in the **validate** command.
* Added the *--print-pykwalify* flag to the **validate** command to print the unchanged output from `pykwalify`.

# 1.3.2
* Updated the format of the outputs when using the *--json-file* flag to create a JSON file output for the **validate** and **lint** commands.
* Added the **doc-review** command to check spelling in .md and .yml files as well as a basic release notes review.
* Added a validation that a pack's display name does not already exist in content repository.
* Fixed an issue where the **validate** command failed to detect duplicate params in an integration.
* Fixed an issue where the **validate** command failed to detect duplicate arguments in a command in an integration.

# 1.3.1
* Fixed an issue where the **validate** command failed to validate the release notes of beta integrations.
* Updated the **upload** command to support indicator fields.
* The **validate** and **update-release-notes** commands will now check changed files against `demisto/master` if it is configured locally.
* Fixed an issue where **validate** would incorrectly identify files as renamed.
* Added a validation that integration properties (such as feed, mappers, mirroring, etc) are not removed.
* Fixed an issue where **validate** failed when comparing branch against commit hash.
* Added the *--no-pipenv* flag to the **split-yml** command.
* Added a validation that incident fields and incident types are not removed from mappers.
* Fixed an issue where the *c
reate-id-set* flag in the *validate* command did not work while not using git.
* Added the *hiddenusername* field to the integration schema.
* Added a validation that images that are not integration images, do not ask for a new version or RN

# 1.3.0
* Do not collect optional dependencies on indicator types reputation commands.
* Fixed an issue where downloading indicator layoutscontainer objects failed.
* Added a validation that makes sure outputs in integrations are matching the README file.
* Fixed an issue where the *create-id-set* flag in the **validate** command did not work.
* Added a warning in case no id_set file is found when running the **validate** command.
* Fixed an issue where changed files were not recognised correctly on forked branches in the **validate** and the **update-release-notes** commands.
* Fixed an issue when files were classified incorrectly when running *update-release-notes*.
* Added a validation that integration and script file paths are compatible with our convention.
* Fixed an issue where id_set.json file was re created whenever running the generate-docs command.
* added the *--json-file* flag to create a JSON file output for the **validate** and **lint** commands.

# 1.2.19
* Fixed an issue where merge id_set was not updated to work with the new entity of Packs.
* Added a validation that the playbook's version matches the version of its sub-playbooks, scripts, and integrations.

# 1.2.18
* Changed the *skip-id-set-creation* flag to *create-id-set* in the **validate** command. Its default value will be False.
* Added support for the 'cve' reputation command in default arg validation.
* Filter out generic and reputation command from scripts and playbooks dependencies calculation.
* Added support for the incident fields in outgoing mappers in the ID set.
* Added a validation that the taskid field and the id field under the task field are both from uuid format and contain the same value.
* Updated the **format** command to generate uuid value for the taskid field and for the id under the task field in case they hold an invalid values.
* Exclude changes from doc_files directory on validation.
* Added a validation that an integration command has at most one default argument.
* Fixing an issue where pack metadata version bump was not enforced when modifying an old format (unified) file.
* Added validation that integration parameter's display names are capitalized and spaced using whitespaces and not underscores.
* Fixed an issue where beta integrations where not running deprecation validations.
* Allowed adding additional information to the deprecated description.
* Fixing an issue when escaping less and greater signs in integration params did not work as expected.

# 1.2.17
* Added a validation that the classifier of an integration exists.
* Added a validation that the mapper of an integration exists.
* Added a validation that the incident types of a classifier exist.
* Added a validation that the incident types of a mapper exist.
* Added support for *text* argument when running **demisto-sdk update-release-notes** on the ApiModules pack.
* Added a validation for the minimal version of an indicator field of type grid.
* Added new validation for incident and indicator fields in classifiers mappers and layouts exist in the content.
* Added cache for get_remote_file to reducing failures from accessing the remote repo.
* Fixed an issue in the **format** command where `_dev` or `_copy` suffixes weren't removed from the `id` of the given playbooks.
* Playbook dependencies from incident and indicator fields are now marked as optional.
* Mappers dependencies from incident types and incident fields are now marked as optional.
* Classifier dependencies from incident types are now marked as optional.
* Updated **demisto-sdk init** command to no longer create `created` field in pack_metadata file
* Updated **generate-docs** command to take the parameters names in setup section from display field and to use additionalinfo field when exist.
* Using the *verbose* argument in the **find-dependencies** command will now log to the console.
* Improved the deprecated message validation required from integrations.
* Fixed an issue in the **generate-docs** command where **Context Example** section was created when it was empty.

# 1.2.16
* Added allowed ignore errors to the *IDSetValidator*.
* Fixed an issue where an irrelevant id_set validation ran in the **validate** command when using the *--id-set* flag.
* Fixed an issue were **generate-docs** command has failed if a command did not exist in commands permissions file.
* Improved a **validate** command message for missing release notes of api module dependencies.

# 1.2.15
* Added the *ID101* to the allowed ignored errors.

# 1.2.14
* SDK repository is now mypy check_untyped_defs complaint.
* The lint command will now ignore the unsubscriptable-object (E1136) pylint error in dockers based on python 3.9 - this will be removed once a new pylint version is released.
* Added an option for **format** to run on a whole pack.
* Added new validation of unimplemented commands from yml in the code to `XSOAR-linter`.
* Fixed an issue where Auto-Extract fields were only checked for newly added incident types in the **validate** command.
* Added a new warning validation of direct access to args/params dicts to `XSOAR-linter`.

# 1.2.13
* Added new validation of indicators usage in CommandResults to `XSOAR-linter`.
* Running **demisto-sdk lint** will automatically run on changed files (same behavior as the -g flag).
* Removed supported version message from the documentation when running **generate_docs**.
* Added a print to indicate backwards compatibility is being checked in **validate** command.
* Added a percent print when running the **validate** command with the *-a* flag.
* Fixed a regression in the **upload** command where it was ignoring `DEMISTO_VERIFY_SSL` env var.
* Fixed an issue where the **upload** command would fail to upload beta integrations.
* Fixed an issue where the **validate** command did not create the *id_set.json* file when running with *-a* flag.
* Added price change validation in the **validate** command.
* Added validations that checks in read-me for empty sections or leftovers from the auto generated read-me that should be changed.
* Added new code validation for *NotImplementedError* to raise a warning in `XSOAR-linter`.
* Added validation for support types in the pack metadata file.
* Added support for *--template* flag in **demisto-sdk init** command.
* Fixed an issue with running **validate** on master branch where the changed files weren't compared to previous commit when using the *-g* flag.
* Fixed an issue where the `XSOAR-linter` ran *NotImplementedError* validation on scripts.
* Added support for Auto-Extract feature validation in incident types in the **validate** command.
* Fixed an issue in the **lint** command where the *-i* flag was ignored.
* Improved **merge-id-sets** command to support merge between two ID sets that contain the same pack.
* Fixed an issue in the **lint** command where flake8 ran twice.

# 1.2.12
* Bandit now reports also on medium severity issues.
* Fixed an issue with support for Docker Desktop on Mac version 2.5.0+.
* Added support for vulture and mypy linting when running without docker.
* Added support for *prev-ver* flag in **update-release-notes** command.
* Improved retry support when building docker images for linting.
* Added the option to create an ID set on a specific pack in **create-id-set** command.
* Added the *--skip-id-set-creation* flag to **validate** command in order to add the capability to run validate command without creating id_set validation.
* Fixed an issue where **validate** command checked docker image tag on ApiModules pack.
* Fixed an issue where **find-dependencies** did not calculate dashboards and reports dependencies.
* Added supported version message to the documentation and release notes files when running **generate_docs** and **update-release-notes** commands respectively.
* Added new code validations for *NotImplementedError* exception raise to `XSOAR-linter`.
* Command create-content-artifacts additional support for **Author_image.png** object.
* Fixed an issue where schemas were not enforced for incident fields, indicator fields and old layouts in the validate command.
* Added support for **update-release-notes** command to update release notes according to master branch.

# 1.2.11
* Fixed an issue where the ***generate-docs*** command reset the enumeration of line numbering after an MD table.
* Updated the **upload** command to support mappers.
* Fixed an issue where exceptions were no printed in the **format** while the *--verbose* flag is set.
* Fixed an issue where *--assume-yes* flag did not work in the **format** command when running on a playbook without a `fromversion` field.
* Fixed an issue where the **format** command would fail in case `conf.json` file was not found instead of skipping the update.
* Fixed an issue where integration with v2 were recognised by the `name` field instead of the `display` field in the **validate** command.
* Added a playbook validation to check if a task script exists in the id set in the **validate** command.
* Added new integration category `File Integrity Management` in the **validate** command.

# 1.2.10
* Added validation for approved content pack use-cases and tags.
* Added new code validations for *CommonServerPython* import to `XSOAR-linter`.
* Added *default value* and *predefined values* to argument description in **generate-docs** command.
* Added a new validation that checks if *get-mapping-fields* command exists if the integration schema has *{ismappable: true}* in **validate** command.
* Fixed an issue where the *--staged* flag recognised added files as modified in the **validate** command.
* Fixed an issue where a backwards compatibility warning was raised for all added files in the **validate** command.
* Fixed an issue where **validate** command failed when no tests were given for a partner supported pack.
* Updated the **download** command to support mappers.
* Fixed an issue where the ***format*** command added a duplicate parameter.
* For partner supported content packs, added support for a list of emails.
* Removed validation of README files from the ***validate*** command.
* Fixed an issue where the ***validate*** command required release notes for ApiModules pack.

# 1.2.9
* Fixed an issue in the **openapi_codegen** command where it created duplicate functions name from the swagger file.
* Fixed an issue in the **update-release-notes** command where the *update type* argument was not verified.
* Fixed an issue in the **validate** command where no error was raised in case a non-existing docker image was presented.
* Fixed an issue in the **format** command where format failed when trying to update invalid Docker image.
* The **format** command will now preserve the **isArray** argument in integration's reputation commands and will show a warning if it set to **false**.
* Fixed an issue in the **lint** command where *finally* clause was not supported in main function.
* Fixed an issue in the **validate** command where changing any entity ID was not validated.
* Fixed an issue in the **validate** command where *--staged* flag did not bring only changed files.
* Fixed the **update-release-notes** command to ignore changes in the metadata file.
* Fixed the **validate** command to ignore metadata changes when checking if a version bump is needed.


# 1.2.8
* Added a new validation that checks in playbooks for the usage of `DeleteContext` in **validate** command.
* Fixed an issue in the **upload** command where it would try to upload content entities with unsupported versions.
* Added a new validation that checks in playbooks for the usage of specific instance in **validate** command.
* Added the **--staged** flag to **validate** command to run on staged files only.


# 1.2.7
* Changed input parameters in **find-dependencies** command.
   - Use ***-i, --input*** instead of ***-p, --path***.
   - Use ***-idp, --id-set-path*** instead of ***-i, --id-set-path***.
* Fixed an issue in the **unify** command where it crashed on an integration without an image file.
* Fixed an issue in the **format** command where unnecessary files were not skipped.
* Fixed an issue in the **update-release-notes** command where the *text* argument was not respected in all cases.
* Fixed an issue in the **validate** command where a warning about detailed description was given for unified or deprecated integrations.
* Improved the error returned by the **validate** command when running on files using the old format.

# 1.2.6
* No longer require setting `DEMISTO_README_VALIDATION` env var to enable README mdx validation. Validation will now run automatically if all necessary node modules are available.
* Fixed an issue in the **validate** command where the `--skip-pack-dependencies` would not skip id-set creation.
* Fixed an issue in the **validate** command where validation would fail if supplied an integration with an empty `commands` key.
* Fixed an issue in the **validate** command where validation would fail due to a required version bump for packs which are not versioned.
* Will use env var `DEMISTO_VERIFY_SSL` to determine if to use a secure connection for commands interacting with the Server when `--insecure` is not passed. If working with a local Server without a trusted certificate, you can set env var `DEMISTO_VERIFY_SSL=no` to avoid using `--insecure` on each command.
* Unifier now adds a link to the integration documentation to the integration detailed description.
* Fixed an issue in the **secrets** command where ignored secrets were not skipped.

# 1.2.5
* Added support for special fields: *defaultclassifier*, *defaultmapperin*, *defaultmapperout* in **download** command.
* Added -y option **format** command to assume "yes" as answer to all prompts and run non-interactively
* Speed up improvements for `validate` of README files.
* Updated the **format** command to adhere to the defined content schema and sub-schemas, aligning its behavior with the **validate** command.
* Added support for canvasContextConnections files in **format** command.

# 1.2.4
* Updated detailed description for community integrations.

# 1.2.3
* Fixed an issue where running **validate** failed on playbook with task that adds tags to the evidence data.
* Added the *displaypassword* field to the integration schema.
* Added new code validations to `XSOAR-linter`.
    * As warnings messages:
        * `demisto.params()` should be used only inside main function.
        * `demisto.args()` should be used only inside main function.
        * Functions args should have type annotations.
* Added `fromversion` field validation to test playbooks and scripts in **validate** command.

# 1.2.2
* Add support for warning msgs in the report and summary to **lint** command.
* Fixed an issue where **json-to-outputs** determined bool values as int.
* Fixed an issue where **update-release-notes** was crushing on `--all` flag.
* Fixed an issue where running **validate**, **update-release-notes** outside of content repo crushed without a meaningful error message.
* Added support for layoutscontainer in **init** contribution flow.
* Added a validation for tlp_color param in feeds in **validate** command.
* Added a validation for removal of integration parameters in **validate** command.
* Fixed an issue where **update-release-notes** was failing with a wrong error message when no pack or input was given.
* Improved formatting output of the **generate-docs** command.
* Add support for env variable *DEMISTO_SDK_ID_SET_REFRESH_INTERVAL*. Set this env variable to the refresh interval in minutes. The id set will be regenerated only if the refresh interval has passed since the last generation. Useful when generating Script documentation, to avoid re-generating the id_set every run.
* Added new code validations to `XSOAR-linter`.
    * As error messages:
        * Longer than 10 seconds sleep statements for non long running integrations.
        * exit() usage.
        * quit() usage.
    * As warnings messages:
        * `demisto.log` should not be used.
        * main function existence.
        * `demito.results` should not be used.
        * `return_output` should not be used.
        * try-except statement in main function.
        * `return_error` usage in main function.
        * only once `return_error` usage.
* Fixed an issue where **lint** command printed logs twice.
* Fixed an issue where *suffix* did not work as expected in the **create-content-artifacts** command.
* Added support for *prev-ver* flag in **lint** and **secrets** commands.
* Added support for *text* flag to **update-release-notes** command to add the same text to all release notes.
* Fixed an issue where **validate** did not recognize added files if they were modified locally.
* Added a validation that checks the `fromversion` field exists and is set to 5.0.0 or above when working or comparing to a non-feature branch in **validate** command.
* Added a validation that checks the certification field in the pack_metadata file is valid in **validate** command.
* The **update-release-notes** command will now automatically add docker image update to the release notes.

# 1.2.1
* Added an additional linter `XSOAR-linter` to the **lint** command which custom validates py files. currently checks for:
    * `Sys.exit` usages with non zero value.
    * Any `Print` usages.
* Fixed an issue where renamed files were failing on *validate*.
* Fixed an issue where single changed files did not required release notes update.
* Fixed an issue where doc_images required release-notes and validations.
* Added handling of dependent packs when running **update-release-notes** on changed *APIModules*.
    * Added new argument *--id-set-path* for id_set.json path.
    * When changes to *APIModule* is detected and an id_set.json is available - the command will update the dependent pack as well.
* Added handling of dependent packs when running **validate** on changed *APIModules*.
    * Added new argument *--id-set-path* for id_set.json path.
    * When changes to *APIModule* is detected and an id_set.json is available - the command will validate that the dependent pack has release notes as well.
* Fixed an issue where the find_type function didn't recognize file types correctly.
* Fixed an issue where **update-release-notes** command did not work properly on Windows.
* Added support for indicator fields in **update-release-notes** command.
* Fixed an issue where files in test dirs where being validated.


# 1.2.0
* Fixed an issue where **format** did not update the test playbook from its pack.
* Fixed an issue where **validate** validated non integration images.
* Fixed an issue where **update-release-notes** did not identified old yml integrations and scripts.
* Added revision templates to the **update-release-notes** command.
* Fixed an issue where **update-release-notes** crashed when a file was renamed.
* Fixed an issue where **validate** failed on deleted files.
* Fixed an issue where **validate** validated all images instead of packs only.
* Fixed an issue where a warning was not printed in the **format** in case a non-supported file type is inputted.
* Fixed an issue where **validate** did not fail if no release notes were added when adding files to existing packs.
* Added handling of incorrect layout paths via the **format** command.
* Refactor **create-content-artifacts** command - Efficient artifacts creation and better logging.
* Fixed an issue where image and description files were not handled correctly by **validate** and **update-release-notes** commands.
* Fixed an issue where the **format** command didn't remove all extra fields in a file.
* Added an error in case an invalid id_set.json file is found while running the **validate** command.
* Added fetch params checks to the **validate** command.

# 1.1.11
* Added line number to secrets' path in **secrets** command report.
* Fixed an issue where **init** a community pack did not present the valid support URL.
* Fixed an issue where **init** offered a non relevant pack support type.
* Fixed an issue where **lint** did not pull docker images for powershell.
* Fixed an issue where **find-dependencies** did not find all the script dependencies.
* Fixed an issue where **find-dependencies** did not collect indicator fields as dependencies for playbooks.
* Updated the **validate** and the **secrets** commands to be less dependent on regex.
* Fixed an issue where **lint** did not run on circle when docker did not return ping.
* Updated the missing release notes error message (RN106) in the **Validate** command.
* Fixed an issue where **Validate** would return missing release notes when two packs with the same substring existed in the modified files.
* Fixed an issue where **update-release-notes** would add duplicate release notes when two packs with the same substring existed in the modified files.
* Fixed an issue where **update-release-notes** would fail to bump new versions if the feature branch was out of sync with the master branch.
* Fixed an issue where a non-descriptive error would be returned when giving the **update-release-notes** command a pack which can not be found.
* Added dependencies check for *widgets* in **find-dependencies** command.
* Added a `update-docker` flag to **format** command.
* Added a `json-to-outputs` flag to the **run** command.
* Added a verbose (`-v`) flag to **format** command.
* Fixed an issue where **download** added the prefix "playbook-" to the name of playbooks.

# 1.1.10
* Updated the **init** command. Relevant only when passing the *--contribution* argument.
   * Added the *--author* option.
   * The *support* field of the pack's metadata is set to *community*.
* Added a proper error message in the **Validate** command upon a missing description in the root of the yml.
* **Format** now works with a relative path.
* **Validate** now fails when all release notes have been excluded.
* Fixed issue where correct error message would not propagate for invalid images.
* Added the *--skip-pack-dependencies* flag to **validate** command to skip pack dependencies validation. Relevant when using the *-g* flag.
* Fixed an issue where **Validate** and **Format** commands failed integrations with `defaultvalue` field in fetch incidents related parameters.
* Fixed an issue in the **Validate** command in which unified YAML files were not ignored.
* Fixed an issue in **generate-docs** where scripts and playbooks inputs and outputs were not parsed correctly.
* Fixed an issue in the **openapi-codegen** command where missing reference fields in the swagger JSON caused errors.
* Fixed an issue in the **openapi-codegen** command where empty objects in the swagger JSON paths caused errors.
* **update-release-notes** command now accept path of the pack instead of pack name.
* Fixed an issue where **generate-docs** was inserting unnecessary escape characters.
* Fixed an issue in the **update-release-notes** command where changes to the pack_metadata were not detected.
* Fixed an issue where **validate** did not check for missing release notes in old format files.

# 1.1.9
* Fixed an issue where **update-release-notes** command failed on invalid file types.

# 1.1.8
* Fixed a regression where **upload** command failed on test playbooks.
* Added new *githubUser* field in pack metadata init command.
* Support beta integration in the commands **split-yml, extract-code, generate-test-playbook and generate-docs.**
* Fixed an issue where **find-dependencies** ignored *toversion* field in content items.
* Added support for *layoutscontainer*, *classifier_5_9_9*, *mapper*, *report*, and *widget* in the **Format** command.
* Fixed an issue where **Format** will set the `ID` field to be equal to the `name` field in modified playbooks.
* Fixed an issue where **Format** did not work for test playbooks.
* Improved **update-release-notes** command:
    * Write content description to release notes for new items.
    * Update format for file types without description: Connections, Incident Types, Indicator Types, Layouts, Incident Fields.
* Added a validation for feedTags param in feeds in **validate** command.
* Fixed readme validation issue in community support packs.
* Added the **openapi-codegen** command to generate integrations from OpenAPI specification files.
* Fixed an issue were release notes validations returned wrong results for *CommonScripts* pack.
* Added validation for image links in README files in **validate** command.
* Added a validation for default value of fetch param in feeds in **validate** command.
* Fixed an issue where the **Init** command failed on scripts.

# 1.1.7
* Fixed an issue where running the **format** command on feed integrations removed the `defaultvalue` fields.
* Playbook branch marked with *skipunavailable* is now set as an optional dependency in the **find-dependencies** command.
* The **feedReputation** parameter can now be hidden in a feed integration.
* Fixed an issue where running the **unify** command on JS package failed.
* Added the *--no-update* flag to the **find-dependencies** command.
* Added the following validations in **validate** command:
   * Validating that a pack does not depend on NonSupported / Deprecated packs.

# 1.1.6
* Added the *--description* option to the **init** command.
* Added the *--contribution* option to the **init** command which converts a contribution zip to proper pack format.
* Improved **validate** command performance time and outputs.
* Added the flag *--no-docker-checks* to **validate** command to skip docker checks.
* Added the flag *--print-ignored-files* to **validate** command to print ignored files report when the command is done.
* Added the following validations in **validate** command:
   * Validating that existing release notes are not modified.
   * Validating release notes are not added to new packs.
   * Validating that the "currentVersion" field was raised in the pack_metadata for modified packs.
   * Validating that the timestamp in the "created" field in the pack_metadata is in ISO format.
* Running `demisto-sdk validate` will run the **validate** command using git and only on committed files (same as using *-g --post-commit*).
* Fixed an issue where release notes were not checked correctly in **validate** command.
* Fixed an issue in the **create-id-set** command where optional playbook tasks were not taken into consideration.
* Added a prompt to the `demisto-sdk update-release-notes` command to prompt users to commit changes before running the release notes command.
* Added support to `layoutscontainer` in **validate** command.

# 1.1.5
* Fixed an issue in **find-dependencies** command.
* **lint** command now verifies flake8 on CommonServerPython script.

# 1.1.4
* Fixed an issue with the default output file name of the **unify** command when using "." as an output path.
* **Unify** command now adds contributor details to the display name and description.
* **Format** command now adds *isFetch* and *incidenttype* fields to integration yml.
* Removed the *feedIncremental* field from the integration schema.
* **Format** command now adds *feedBypassExclusionList*, *Fetch indicators*, *feedReputation*, *feedReliability*,
     *feedExpirationPolicy*, *feedExpirationInterval* and *feedFetchInterval* fields to integration yml.
* Fixed an issue in the playbooks schema.
* Fixed an issue where generated release notes were out of order.
* Improved pack dependencies detection.
* Fixed an issue where test playbooks were mishandled in **validate** command.

# 1.1.3
* Added a validation for invalid id fields in indicators types files in **validate** command.
* Added default behavior for **update-release-notes** command.
* Fixed an error where README files were failing release notes validation.
* Updated format of generated release notes to be more user friendly.
* Improved error messages for the **update-release-notes** command.
* Added support for `Connections`, `Dashboards`, `Widgets`, and `Indicator Types` to **update-release-notes** command.
* **Validate** now supports scripts under the *TestPlaybooks* directory.
* Fixed an issue where **validate** did not support powershell files.

# 1.1.2
* Added a validation for invalid playbookID fields in incidents types files in **validate** command.
* Added a code formatter for python files.
* Fixed an issue where new and old classifiers where mixed on validate command.
* Added *feedIncremental* field to the integration schema.
* Fixed error in the **upload** command where unified YMLs were not uploaded as expected if the given input was a pack.
* Fixed an issue where the **secrets** command failed due to a space character in the file name.
* Ignored RN validation for *NonSupported* pack.
* You can now ignore IF107, SC100, RP102 error codes in the **validate** command.
* Fixed an issue where the **download** command was crashing when received as input a JS integration or script.
* Fixed an issue where **validate** command checked docker image for JS integrations and scripts.
* **validate** command now checks scheme for reports and connections.
* Fixed an issue where **validate** command checked docker when running on all files.
* Fixed an issue where **validate** command did not fail when docker image was not on the latest numeric tag.
* Fixed an issue where beta integrations were not validated correctly in **validate** command.

# 1.1.1
* fixed and issue where file types were not recognized correctly in **validate** command.
* Added better outputs for validate command.

# 1.1.0
* Fixed an issue where changes to only non-validated files would fail validation.
* Fixed an issue in **validate** command where moved files were failing validation for new packs.
* Fixed an issue in **validate** command where added files were failing validation due to wrong file type detection.
* Added support for new classifiers and mappers in **validate** command.
* Removed support of old RN format validation.
* Updated **secrets** command output format.
* Added support for error ignore on deprecated files in **validate** command.
* Improved errors outputs in **validate** command.
* Added support for linting an entire pack.

# 1.0.9
* Fixed a bug where misleading error was presented when pack name was not found.
* **Update-release-notes** now detects added files for packs with versions.
* Readme files are now ignored by **update-release-notes** and validation of release notes.
* Empty release notes no longer cause an uncaught error during validation.

# 1.0.8
* Changed the output format of demisto-sdk secrets.
* Added a validation that checkbox items are not required in integrations.
* Added pack release notes generation and validation.
* Improved pack metadata validation.
* Fixed an issue in **validate** where renamed files caused an error

# 1.0.4
* Fix the **format** command to update the `id` field to be equal to `details` field in indicator-type files, and to `name` field in incident-type & dashboard files.
* Fixed a bug in the **validate** command for layout files that had `sortValues` fields.
* Fixed a bug in the **format** command where `playbookName` field was not always present in the file.
* Fixed a bug in the **format** command where indicatorField wasn't part of the SDK schemas.
* Fixed a bug in **upload** command where created unified docker45 yml files were not deleted.
* Added support for IndicatorTypes directory in packs (for `reputation` files, instead of Misc).
* Fixed parsing playbook condition names as string instead of boolean in **validate** command
* Improved image validation in YAML files.
* Removed validation for else path in playbook condition tasks.

# 1.0.3
* Fixed a bug in the **format** command where comments were being removed from YAML files.
* Added output fields: _file_path_ and _kind_ for layouts in the id-set.json created by **create-id-set** command.
* Fixed a bug in the **create-id-set** command Who returns Duplicate for Layouts with a different kind.
* Added formatting to **generate-docs** command results replacing all `<br>` tags with `<br/>`.
* Fixed a bug in the **download** command when custom content contained not supported content entity.
* Fixed a bug in **format** command in which boolean strings  (e.g. 'yes' or 'no') were converted to boolean values (e.g. 'True' or 'False').
* **format** command now removes *sourceplaybookid* field from playbook files.
* Fixed a bug in **generate-docs** command in which integration dependencies were not detected when generating documentation for a playbook.


# 1.0.1
* Fixed a bug in the **unify** command when output path was provided empty.
* Improved error message for integration with no tests configured.
* Improved the error message returned from the **validate** command when an integration is missing or contains malformed fetch incidents related parameters.
* Fixed a bug in the **create** command where a unified YML with a docker image for 4.5 was copied incorrectly.
* Missing release notes message are now showing the release notes file path to update.
* Fixed an issue in the **validate** command in which unified YAML files were not ignored.
* File format suggestions are now shown in the relevant file format (JSON or YAML).
* Changed Docker image validation to fail only on non-valid ones.
* Removed backward compatibility validation when Docker image is updated.

# 1.0.0
* Improved the *upload* command to support the upload of all the content entities within a pack.
* The *upload* command now supports the improved pack file structure.
* Added an interactive option to format integrations, scripts and playbooks with No TestPlaybooks configured.
* Added an interactive option to configure *conf.json* file with missing test playbooks for integrations, scripts and playbooks
* Added *download* command to download custom content from Demisto instance to the local content repository.
* Improved validation failure messages to include a command suggestion, wherever relevant, to fix the raised issue.
* Improved 'validate' help and documentation description
* validate - checks that scripts, playbooks, and integrations have the *tests* key.
* validate - checks that test playbooks are configured in `conf.json`.
* demisto-sdk lint - Copy dir better handling.
* demisto-sdk lint - Add error when package missing in docker image.
* Added *-a , --validate-all* option in *validate* to run all validation on all files.
* Added *-i , --input* option in *validate* to run validation on a specified pack/file.
* added *-i, --input* option in *secrets* to run on a specific file.
* Added an allowed hidden parameter: *longRunning* to the hidden integration parameters validation.
* Fixed an issue with **format** command when executing with an output path of a folder and not a file path.
* Bug fixes in generate-docs command given playbook as input.
* Fixed an issue with lint command in which flake8 was not running on unit test files.

# 0.5.2
* Added *-c, --command* option in *generate-docs* to generate a specific command from an integration.
* Fixed an issue when getting README/CHANGELOG files from git and loading them.
* Removed release notes validation for new content.
* Fixed secrets validations for files with the same name in a different directory.
* demisto-sdk lint - parallelization working with specifying the number of workers.
* demisto-sdk lint - logging levels output, 3 levels.
* demisto-sdk lint - JSON report, structured error reports in JSON format.
* demisto-sdk lint - XML JUnit report for unit-tests.
* demisto-sdk lint - new packages used to accelerate execution time.
* demisto-sdk secrets - command now respects the generic whitelist, and not only the pack secrets.

# 0.5.0
[PyPI History][1]

[1]: https://pypi.org/project/demisto-sdk/#history
# 0.4.9
* Fixed an issue in *generate-docs* where Playbooks and Scripts documentation failed.
* Added a graceful error message when executing the *run" command with a misspelled command.
* Added more informative errors upon failures of the *upload* command.
* format command:
    * Added format for json files: IncidentField, IncidentType, IndicatorField, IndicatorType, Layout, Dashboard.
    * Added the *-fv --from-version*, *-nv --no-validation* arguments.
    * Removed the *-t yml_type* argument, the file type will be inferred.
    * Removed the *-g use_git* argument, running format without arguments will run automatically on git diff.
* Fixed an issue in loading playbooks with '=' character.
* Fixed an issue in *validate* failed on deleted README files.

# 0.4.8
* Added the *max* field to the Playbook schema, allowing to define it in tasks loop.
* Fixed an issue in *validate* where Condition branches checks were case sensitive.

# 0.4.7
* Added the *slareminder* field to the Playbook schema.
* Added the *common_server*, *demisto_mock* arguments to the *init* command.
* Fixed an issue in *generate-docs* where the general section was not being generated correctly.
* Fixed an issue in *validate* where Incident type validation failed.

# 0.4.6
* Fixed an issue where the *validate* command did not identify CHANGELOG in packs.
* Added a new command, *id-set* to create the id set - the content dependency tree by file IDs.

# 0.4.5
* generate-docs command:
    * Added the *use_cases*, *permissions*, *command_permissions* and *limitations*.
    * Added the *--insecure* argument to support running the script and integration command in Demisto.
    * Removed the *-t yml_type* argument, the file type will be inferred.
    * The *-o --output* argument is no longer mandatory, default value will be the input file directory.
* Added support for env var: *DEMISTO_SDK_SKIP_VERSION_CHECK*. When set version checks are skipped.
* Fixed an issue in which the CHANGELOG files did not match our scheme.
* Added a validator to verify that there are no hidden integration parameters.
* Fixed an issue where the *validate* command ran on test files.
* Removed the *env-dir* argument from the demisto-sdk.
* README files which are html files will now be skipped in the *validate* command.
* Added support for env var: *DEMISTO_README_VALIDATOR*. When not set the readme validation will not run.

# 0.4.4
* Added a validator for IncidentTypes (incidenttype-*.json).
* Fixed an issue where the -p flag in the *validate* command was not working.
* Added a validator for README.md files.
* Release notes validator will now run on: incident fields, indicator fields, incident types, dashboard and reputations.
* Fixed an issue where the validator of reputation(Indicator Type) did not check on the details field.
* Fixed an issue where the validator attempted validating non-existing files after deletions or name refactoring.
* Removed the *yml_type* argument in the *split-yml*, *extract-code* commands.
* Removed the *file_type* argument in the *generate-test-playbook* command.
* Fixed the *insecure* argument in *upload*.
* Added the *insecure* argument in *run-playbook*.
* Standardise the *-i --input*, *-o --output* to demisto-sdk commands.

# 0.4.3
* Fixed an issue where the incident and indicator field BC check failed.
* Support for linting and unit testing PowerShell integrations.

# 0.4.2
* Fixed an issue where validate failed on Windows.
* Added a validator to verify all branches are handled in conditional task in a playbook.
* Added a warning message when not running the latest sdk version.
* Added a validator to check that the root is connected to all tasks in the playbook.
* Added a validator for Dashboards (dashboard-*.json).
* Added a validator for Indicator Types (reputation-*.json).
* Added a BC validation for changing incident field type.
* Fixed an issue where init command would generate an invalid yml for scripts.
* Fixed an issue in misleading error message in v2 validation hook.
* Fixed an issue in v2 hook which now is set only on newly added scripts.
* Added more indicative message for errors in yaml files.
* Disabled pykwalify info log prints.

# 0.3.10
* Added a BC check for incident fields - changing from version is not allowed.
* Fixed an issue in create-content-artifacts where scripts in Packs in TestPlaybooks dir were copied with a wrong prefix.


# 0.3.9
* Added a validation that incident field can not be required.
* Added validation for fetch incident parameters.
* Added validation for feed integration parameters.
* Added to the *format* command the deletion of the *sourceplaybookid* field.
* Fixed an issue where *fieldMapping* in playbook did not pass the scheme validation.
* Fixed an issue where *create-content-artifacts* did not copy TestPlaybooks in Packs without prefix of *playbook-*.
* Added a validation the a playbook can not have a rolename set.
* Added to the image validator the new DBot default image.
* Added the fields: elasticcommonfields, quiet, quietmode to the Playbook schema.
* Fixed an issue where *validate* failed on integration commands without outputs.
* Added a new hook for naming of v2 integrations and scripts.


# 0.3.8
* Fixed an issue where *create-content-artifact* was not loading the data in the yml correctly.
* Fixed an issue where *unify* broke long lines in script section causing syntax errors


# 0.3.7
* Added *generate-docs* command to generate documentation file for integration, playbook or script.
* Fixed an issue where *unify* created a malformed integration yml.
* Fixed an issue where demisto-sdk **init** creates unit-test file with invalid import.


# 0.3.6
* Fixed an issue where demisto-sdk **validate** failed on modified scripts without error message.


# 0.3.5
* Fixed an issue with docker tag validation for integrations.
* Restructured repo source code.


# 0.3.4
* Saved failing unit tests as a file.
* Fixed an issue where "_test" file for scripts/integrations created using **init** would import the "HelloWorld" templates.
* Fixed an issue in demisto-sdk **validate** - was failing on backward compatiblity check
* Fixed an issue in demisto-sdk **secrets** - empty line in .secrets-ignore always made the secrets check to pass
* Added validation for docker image inside integrations and scripts.
* Added --use-git flag to **format** command to format all changed files.
* Fixed an issue where **validate** did not fail on dockerimage changes with bc check.
* Added new flag **--ignore-entropy** to demisto-sdk **secrets**, this will allow skip entropy secrets check.
* Added --outfile to **lint** to allow saving failed packages to a file.


# 0.3.3
* Added backwards compatibility break error message.
* Added schema for incident types.
* Added **additionalinfo** field to as an available field for integration configuration.
* Added pack parameter for **init**.
* Fixed an issue where error would appear if name parameter is not set in **init**.


# 0.3.2
* Fixed the handling of classifier files in **validate**.


# 0.3.1
* Fixed the handling of newly created reputation files in **validate**.
* Added an option to perform **validate** on a specific file.


# 0.3.0
* Added support for multi-package **lint** both with parallel and without.
* Added all parameter in **lint** to run on all packages and packs in content repository.
* Added **format** for:
    * Scripts
    * Playbooks
    * Integrations
* Improved user outputs for **secrets** command.
* Fixed an issue where **lint** would run pytest and pylint only on a single docker per integration.
* Added auto-complete functionality to demisto-sdk.
* Added git parameter in **lint** to run only on changed packages.
* Added the **run-playbook** command
* Added **run** command which runs a command in the Demisto playground.
* Added **upload** command which uploads an integration or a script to a Demisto instance.
* Fixed and issue where **validate** checked if release notes exist for new integrations and scripts.
* Added **generate-test-playbook** command which generates a basic test playbook for an integration or a script.
* **validate** now supports indicator fields.
* Fixed an issue with layouts scheme validation.
* Adding **init** command.
* Added **json-to-outputs** command which generates the yaml section for outputs from an API raw response.

# 0.2.6
* Fixed an issue with locating release notes for beta integrations in **validate**.

# 0.2.5
* Fixed an issue with locating release notes for beta integrations in **validate**.

# 0.2.4
* Adding image validation to Beta_Integration and Packs in **validate**.

# 0.2.3
* Adding Beta_Integration to the structure validation process.
* Fixing bug where **validate** did checks on TestPlaybooks.
* Added requirements parameter to **lint**.

# 0.2.2
* Fixing bug where **lint** did not return exit code 1 on failure.
* Fixing bug where **validate** did not print error message in case no release notes were give.

# 0.2.1
* **Validate** now checks that the id and name fields are identical in yml files.
* Fixed a bug where sdk did not return any exit code.

# 0.2.0
* Added Release Notes Validator.
* Fixed the Unifier selection of your python file to use as the code.
* **Validate** now supports Indicator fields.
* Fixed a bug where **validate** and **secrets** did not return exit code 1 on failure.
* **Validate** now runs on newly added scripts.

# 0.1.8
* Added support for `--version`.
* Fixed an issue in file_validator when calling `checked_type` method with script regex.

# 0.1.2
* Restructuring validation to support content packs.
* Added secrets validation.
* Added content bundle creation.
* Added lint and unit test run.

# 0.1.1
* Added new logic to the unifier.
* Added detailed README.
* Some small adjustments and fixes.

# 0.1.0
Capabilities:
* **Extract** components(code, image, description etc.) from a Demisto YAML file into a directory.
* **Unify** components(code, image, description etc.) to a single Demisto YAML file.
* **Validate** Demisto content files.<|MERGE_RESOLUTION|>--- conflicted
+++ resolved
@@ -1,11 +1,8 @@
 # Changelog
 * When formatting incident types with Auto-Extract rules and without mode field, the **format** command will now add the user selected mode.
 * Added new validation that DBotRole is set for scripts that requires elevated permissions to the `XSOAR-linter` in the **lint** command.
-<<<<<<< HEAD
+* Added url escaping to markdown human readable section in generate docs to avoid autolinking.
 * Added a validation to ensure that image paths in the README files are valid.
-=======
-* Added url escaping to markdown human readable section in generate docs to avoid autolinking.
->>>>>>> 0784156e
 
 # 1.4.3
 * Fixed an issue where **json-to-outputs** command returned an incorrect output when json is a list.
