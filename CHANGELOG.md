--- conflicted
+++ resolved
@@ -9,6 +9,8 @@
 * Fixed an issue where **download** did not behave as expected when prompting for a version update. Reported by @K-Yo
 * Added support for adoption release notes.
 * Fixed a bug where some mypy messages were not parsed properly in **lint**.
+* Added a validation to the **validate** command, failing when '`fromversion`' or '`toversion`' in a content entity are incorrect format.
+* Added a validation to the **validate** command, checking if `fromversion` <= `toversion`.
 
 ## 1.6.7
 
@@ -16,14 +18,9 @@
 * Added support in the **format** command to remove nonexistent incident/indicator fields from *layouts/mappers*
 * Added the `Note: XXX` and `XXX now generally available.` release notes templates to **doc-review** command.
 * Updated the logs shown during the docker build step.
-* Added a validation to the **validate** command, failing when '`fromversion`' or '`toversion`' in a content entity are incorrect format.
-* Added a validation to the **validate** command, checking if `fromversion` <= `toversion`.
 * Removed a false warning about configuring the `GITLAB_TOKEN` environment variable when it's not needed.
 * Removed duplicate identifiers for XSIAM integrations.
-<<<<<<< HEAD
-=======
 * Updated the *tags* and *use cases* in pack metadata validation to use the local files only.
->>>>>>> d0e2da03
 * Fixed the error message in checkbox validation where the defaultvalue is wrong and added the name of the variable that should be fixed.
 * Added types to `find_type_by_path` under tools.py.
 * Fixed an issue where YAML files contained incorrect value type for `tests` key when running `format --deprecate`.
