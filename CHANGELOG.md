# Changelog
* Bandit now reports also on medium severity issues.
* Fixed an issue with support for Docker Desktop on Mac version 2.5.0+.
* Added support for vulture and mypy linting when running without docker.
* Added support for *prev-ver* flag in **update-release-notes** command.
* Improved retry support when building docker images for linting.
* Added the option to create an ID set on a specific pack in **create-id-set** command.
* Added the *--skip-id-set-creation* flag to **validate** command in order to add the capability to run validate command without creating id_set validation.
* Fixed an issue where **validate** command checked docker image tag on ApiModules pack.
* Fixed an issue where **find-dependencies** did not calculate dashboards and reports dependencies.
<<<<<<< HEAD
* Fixed the default run of **lint** to be only on changed files, if no additional flags specifying the packages are given.
=======
* Running **demisto-sdk lint** will automatically run on changed files (same behavior as the -g flag).
>>>>>>> ce943eba

# 1.2.11
* Fixed an issue where the ***generate-docs*** command reset the enumeration of line numbering after an MD table.
* Updated the **upload** command to support mappers.
* Fixed an issue where exceptions were no printed in the **format** while the *--verbose* flag is set.
* Fixed an issue where *--assume-yes* flag did not work in the **format** command when running on a playbook without a `fromversion` field.
* Fixed an issue where the **format** command would fail in case `conf.json` file was not found instead of skipping the update.
* Fixed an issue where integration with v2 were recognised by the `name` field instead of the `display` field in the **validate** command.
* Added a playbook validation to check if a task script exists in the id set in the **validate** command.
* Added new integration category `File Integrity Management` in the **validate** command.

# 1.2.10
* Added validation for approved content pack use-cases and tags.
* Added new code validations for *CommonServerPython* import to `XSOAR-linter`.
* Added *default value* and *predefined values* to argument description in **generate-docs** command.
* Added a new validation that checks if *get-mapping-fields* command exists if the integration schema has *{ismappable: true}* in **validate** command.
* Fixed an issue where the *--staged* flag recognised added files as modified in the **validate** command.
* Fixed an issue where a backwards compatibility warning was raised for all added files in the **validate** command.
* Fixed an issue where **validate** command failed when no tests were given for a partner supported pack.
* Updated the **download** command to support mappers.
* Fixed an issue where the ***format*** command added a duplicate parameter.
* For partner supported content packs, added support for a list of emails.
* Removed validation of README files from the ***validate*** command.
* Fixed an issue where the ***validate*** command required release notes for ApiModules pack.

# 1.2.9
* Fixed an issue in the **openapi_codegen** command where it created duplicate functions name from the swagger file.
* Fixed an issue in the **update-release-notes** command where the *update type* argument was not verified.
* Fixed an issue in the **validate** command where no error was raised in case a non-existing docker image was presented.
* Fixed an issue in the **format** command where format failed when trying to update invalid Docker image.
* The **format** command will now preserve the **isArray** argument in integration's reputation commands and will show a warning if it set to **false**.
* Fixed an issue in the **lint** command where *finally* clause was not supported in main function.
* Fixed an issue in the **validate** command where changing any entity ID was not validated.
* Fixed an issue in the **validate** command where *--staged* flag did not bring only changed files.
* Fixed the **update-release-notes** command to ignore changes in the metadata file.
* Fixed the **validate** command to ignore metadata changes when checking if a version bump is needed.


# 1.2.8
* Added a new validation that checks in playbooks for the usage of `DeleteContext` in **validate** command.
* Fixed an issue in the **upload** command where it would try to upload content entities with unsupported versions.
* Added a new validation that checks in playbooks for the usage of specific instance in **validate** command.
* Added the **--staged** flag to **validate** command to run on staged files only.


# 1.2.7
* Changed input parameters in **find-dependencies** command.
   - Use ***-i, --input*** instead of ***-p, --path***.
   - Use ***-idp, --id-set-path*** instead of ***-i, --id-set-path***.
* Fixed an issue in the **unify** command where it crashed on an integration without an image file.
* Fixed an issue in the **format** command where unnecessary files were not skipped.
* Fixed an issue in the **update-release-notes** command where the *text* argument was not respected in all cases.
* Fixed an issue in the **validate** command where a warning about detailed description was given for unified or deprecated integrations.
* Improved the error returned by the **validate** command when running on files using the old format.

# 1.2.6
* No longer require setting `DEMISTO_README_VALIDATION` env var to enable README mdx validation. Validation will now run automatically if all necessary node modules are available.
* Fixed an issue in the **validate** command where the `--skip-pack-dependencies` would not skip id-set creation.
* Fixed an issue in the **validate** command where validation would fail if supplied an integration with an empty `commands` key.
* Fixed an issue in the **validate** command where validation would fail due to a required version bump for packs which are not versioned.
* Will use env var `DEMISTO_VERIFY_SSL` to determine if to use a secure connection for commands interacting with the Server when `--insecure` is not passed. If working with a local Server without a trusted certificate, you can set env var `DEMISTO_VERIFY_SSL=no` to avoid using `--insecure` on each command.
* Unifier now adds a link to the integration documentation to the integration detailed description.
* Fixed an issue in the **secrets** command where ignored secrets were not skipped.

# 1.2.5
* Added support for special fields: *defaultclassifier*, *defaultmapperin*, *defaultmapperout* in **download** command.
* Added -y option **format** command to assume "yes" as answer to all prompts and run non-interactively
* Speed up improvements for `validate` of README files.
* Updated the **format** command to adhere to the defined content schema and sub-schemas, aligning its behavior with the **validate** command.
* Added support for canvasContextConnections files in **format** command.

# 1.2.4
* Updated detailed description for community integrations.

# 1.2.3
* Fixed an issue where running **validate** failed on playbook with task that adds tags to the evidence data.
* Added the *displaypassword* field to the integration schema.
* Added new code validations to `XSOAR-linter`.
    * As warnings messages:
        * `demisto.params()` should be used only inside main function.
        * `demisto.args()` should be used only inside main function.
        * Functions args should have type annotations.
* Added `fromversion` field validation to test playbooks and scripts in **validate** command.

# 1.2.2
* Add support for warning msgs in the report and summary to **lint** command.
* Fixed an issue where **json-to-outputs** determined bool values as int.
* Fixed an issue where **update-release-notes** was crushing on `--all` flag.
* Fixed an issue where running **validate**, **update-release-notes** outside of content repo crushed without a meaningful error message.
* Added support for layoutscontainer in **init** contribution flow.
* Added a validation for tlp_color param in feeds in **validate** command.
* Added a validation for removal of integration parameters in **validate** command.
* Fixed an issue where **update-release-notes** was failing with a wrong error message when no pack or input was given.
* Improved formatting output of the **generate-docs** command.
* Add support for env variable *DEMISTO_SDK_ID_SET_REFRESH_INTERVAL*. Set this env variable to the refresh interval in minutes. The id set will be regenerated only if the refresh interval has passed since the last generation. Useful when generating Script documentation, to avoid re-generating the id_set every run.
* Added new code validations to `XSOAR-linter`.
    * As error messages:
        * Longer than 10 seconds sleep statements for non long running integrations.
        * exit() usage.
        * quit() usage.
    * As warnings messages:
        * `demisto.log` should not be used.
        * main function existence.
        * `demito.results` should not be used.
        * `return_output` should not be used.
        * try-except statement in main function.
        * `return_error` usage in main function.
        * only once `return_error` usage.
* Fixed an issue where **lint** command printed logs twice.
* Fixed an issue where *suffix* did not work as expected in the **create-content-artifacts** command.
* Added support for *prev-ver* flag in **lint** and **secrets** commands.
* Added support for *text* flag to **update-release-notes** command to add the same text to all release notes.
* Fixed an issue where **validate** did not recognize added files if they were modified locally.
* Added a validation that checks the `fromversion` field exists and is set to 5.0.0 or above when working or comparing to a non-feature branch in **validate** command.
* Added a validation that checks the certification field in the pack_metadata file is valid in **validate** command.
* The **update-release-notes** command will now automatically add docker image update to the release notes.

# 1.2.1
* Added an additional linter `XSOAR-linter` to the **lint** command which custom validates py files. currently checks for:
    * `Sys.exit` usages with non zero value.
    * Any `Print` usages.
* Fixed an issue where renamed files were failing on *validate*.
* Fixed an issue where single changed files did not required release notes update.
* Fixed an issue where doc_images required release-notes and validations.
* Added handling of dependent packs when running **update-release-notes** on changed *APIModules*.
    * Added new argument *--id-set-path* for id_set.json path.
    * When changes to *APIModule* is detected and an id_set.json is available - the command will update the dependent pack as well.
* Added handling of dependent packs when running **validate** on changed *APIModules*.
    * Added new argument *--id-set-path* for id_set.json path.
    * When changes to *APIModule* is detected and an id_set.json is available - the command will validate that the dependent pack has release notes as well.
* Fixed an issue where the find_type function didn't recognize file types correctly.
* Fixed an issue where **update-release-notes** command did not work properly on Windows.
* Added support for indicator fields in **update-release-notes** command.
* Fixed an issue where files in test dirs where being validated.


# 1.2.0
* Fixed an issue where **format** did not update the test playbook from its pack.
* Fixed an issue where **validate** validated non integration images.
* Fixed an issue where **update-release-notes** did not identified old yml integrations and scripts.
* Added revision templates to the **update-release-notes** command.
* Fixed an issue where **update-release-notes** crashed when a file was renamed.
* Fixed an issue where **validate** failed on deleted files.
* Fixed an issue where **validate** validated all images instead of packs only.
* Fixed an issue where a warning was not printed in the **format** in case a non-supported file type is inputted.
* Fixed an issue where **validate** did not fail if no release notes were added when adding files to existing packs.
* Added handling of incorrect layout paths via the **format** command.
* Refactor **create-content-artifacts** command - Efficient artifacts creation and better logging.
* Fixed an issue where image and description files were not handled correctly by **validate** and **update-release-notes** commands.
* Fixed an issue where the **format** command didn't remove all extra fields in a file.
* Added an error in case an invalid id_set.json file is found while running the **validate** command.
* Added fetch params checks to the **validate** command.

# 1.1.11
* Added line number to secrets' path in **secrets** command report.
* Fixed an issue where **init** a community pack did not present the valid support URL.
* Fixed an issue where **init** offered a non relevant pack support type.
* Fixed an issue where **lint** did not pull docker images for powershell.
* Fixed an issue where **find-dependencies** did not find all the script dependencies.
* Fixed an issue where **find-dependencies** did not collect indicator fields as dependencies for playbooks.
* Updated the **validate** and the **secrets** commands to be less dependent on regex.
* Fixed an issue where **lint** did not run on circle when docker did not return ping.
* Updated the missing release notes error message (RN106) in the **Validate** command.
* Fixed an issue where **Validate** would return missing release notes when two packs with the same substring existed in the modified files.
* Fixed an issue where **update-release-notes** would add duplicate release notes when two packs with the same substring existed in the modified files.
* Fixed an issue where **update-release-notes** would fail to bump new versions if the feature branch was out of sync with the master branch.
* Fixed an issue where a non-descriptive error would be returned when giving the **update-release-notes** command a pack which can not be found.
* Added dependencies check for *widgets* in **find-dependencies** command.
* Added a `update-docker` flag to **format** command.
* Added a `json-to-outputs` flag to the **run** command.
* Added a verbose (`-v`) flag to **format** command.
* Fixed an issue where **download** added the prefix "playbook-" to the name of playbooks.

# 1.1.10
* Updated the **init** command. Relevant only when passing the *--contribution* argument.
   * Added the *--author* option.
   * The *support* field of the pack's metadata is set to *community*.
* Added a proper error message in the **Validate** command upon a missing description in the root of the yml.
* **Format** now works with a relative path.
* **Validate** now fails when all release notes have been excluded.
* Fixed issue where correct error message would not propagate for invalid images.
* Added the *--skip-pack-dependencies* flag to **validate** command to skip pack dependencies validation. Relevant when using the *-g* flag.
* Fixed an issue where **Validate** and **Format** commands failed integrations with `defaultvalue` field in fetch incidents related parameters.
* Fixed an issue in the **Validate** command in which unified YAML files were not ignored.
* Fixed an issue in **generate-docs** where scripts and playbooks inputs and outputs were not parsed correctly.
* Fixed an issue in the **openapi-codegen** command where missing reference fields in the swagger JSON caused errors.
* Fixed an issue in the **openapi-codegen** command where empty objects in the swagger JSON paths caused errors.
* **update-release-notes** command now accept path of the pack instead of pack name.
* Fixed an issue where **generate-docs** was inserting unnecessary escape characters.
* Fixed an issue in the **update-release-notes** command where changes to the pack_metadata were not detected.
* Fixed an issue where **validate** did not check for missing release notes in old format files.

# 1.1.9
* Fixed an issue where **update-release-notes** command failed on invalid file types.

# 1.1.8
* Fixed a regression where **upload** command failed on test playbooks.
* Added new *githubUser* field in pack metadata init command.
* Support beta integration in the commands **split-yml, extract-code, generate-test-playbook and generate-docs.**
* Fixed an issue where **find-dependencies** ignored *toversion* field in content items.
* Added support for *layoutscontainer*, *classifier_5_9_9*, *mapper*, *report*, and *widget* in the **Format** command.
* Fixed an issue where **Format** will set the `ID` field to be equal to the `name` field in modified playbooks.
* Fixed an issue where **Format** did not work for test playbooks.
* Improved **update-release-notes** command:
    * Write content description to release notes for new items.
    * Update format for file types without description: Connections, Incident Types, Indicator Types, Layouts, Incident Fields.
* Added a validation for feedTags param in feeds in **validate** command.
* Fixed readme validation issue in community support packs.
* Added the **openapi-codegen** command to generate integrations from OpenAPI specification files.
* Fixed an issue were release notes validations returned wrong results for *CommonScripts* pack.
* Added validation for image links in README files in **validate** command.
* Added a validation for default value of fetch param in feeds in **validate** command.
* Fixed an issue where the **Init** command failed on scripts.

# 1.1.7
* Fixed an issue where running the **format** command on feed integrations removed the `defaultvalue` fields.
* Playbook branch marked with *skipunavailable* is now set as an optional dependency in the **find-dependencies** command.
* The **feedReputation** parameter can now be hidden in a feed integration.
* Fixed an issue where running the **unify** command on JS package failed.
* Added the *--no-update* flag to the **find-dependencies** command.
* Added the following validations in **validate** command:
   * Validating that a pack does not depend on NonSupported / Deprecated packs.

# 1.1.6
* Added the *--description* option to the **init** command.
* Added the *--contribution* option to the **init** command which converts a contribution zip to proper pack format.
* Improved **validate** command performance time and outputs.
* Added the flag *--no-docker-checks* to **validate** command to skip docker checks.
* Added the flag *--print-ignored-files* to **validate** command to print ignored files report when the command is done.
* Added the following validations in **validate** command:
   * Validating that existing release notes are not modified.
   * Validating release notes are not added to new packs.
   * Validating that the "currentVersion" field was raised in the pack_metadata for modified packs.
   * Validating that the timestamp in the "created" field in the pack_metadata is in ISO format.
* Running `demisto-sdk validate` will run the **validate** command using git and only on committed files (same as using *-g --post-commit*).
* Fixed an issue where release notes were not checked correctly in **validate** command.
* Fixed an issue in the **create-id-set** command where optional playbook tasks were not taken into consideration.
* Added a prompt to the `demisto-sdk update-release-notes` command to prompt users to commit changes before running the release notes command.
* Added support to `layoutscontainer` in **validate** command.

# 1.1.5
* Fixed an issue in **find-dependencies** command.
* **lint** command now verifies flake8 on CommonServerPython script.

# 1.1.4
* Fixed an issue with the default output file name of the **unify** command when using "." as an output path.
* **Unify** command now adds contributor details to the display name and description.
* **Format** command now adds *isFetch* and *incidenttype* fields to integration yml.
* Removed the *feedIncremental* field from the integration schema.
* **Format** command now adds *feedBypassExclusionList*, *Fetch indicators*, *feedReputation*, *feedReliability*,
     *feedExpirationPolicy*, *feedExpirationInterval* and *feedFetchInterval* fields to integration yml.
* Fixed an issue in the playbooks schema.
* Fixed an issue where generated release notes were out of order.
* Improved pack dependencies detection.
* Fixed an issue where test playbooks were mishandled in **validate** command.

# 1.1.3
* Added a validation for invalid id fields in indicators types files in **validate** command.
* Added default behavior for **update-release-notes** command.
* Fixed an error where README files were failing release notes validation.
* Updated format of generated release notes to be more user friendly.
* Improved error messages for the **update-release-notes** command.
* Added support for `Connections`, `Dashboards`, `Widgets`, and `Indicator Types` to **update-release-notes** command.
* **Validate** now supports scripts under the *TestPlaybooks* directory.
* Fixed an issue where **validate** did not support powershell files.

# 1.1.2
* Added a validation for invalid playbookID fields in incidents types files in **validate** command.
* Added a code formatter for python files.
* Fixed an issue where new and old classifiers where mixed on validate command.
* Added *feedIncremental* field to the integration schema.
* Fixed error in the **upload** command where unified YMLs were not uploaded as expected if the given input was a pack.
* Fixed an issue where the **secrets** command failed due to a space character in the file name.
* Ignored RN validation for *NonSupported* pack.
* You can now ignore IF107, SC100, RP102 error codes in the **validate** command.
* Fixed an issue where the **download** command was crashing when received as input a JS integration or script.
* Fixed an issue where **validate** command checked docker image for JS integrations and scripts.
* **validate** command now checks scheme for reports and connections.
* Fixed an issue where **validate** command checked docker when running on all files.
* Fixed an issue where **validate** command did not fail when docker image was not on the latest numeric tag.
* Fixed an issue where beta integrations were not validated correctly in **validate** command.

# 1.1.1
* fixed and issue where file types were not recognized correctly in **validate** command.
* Added better outputs for validate command.

# 1.1.0
* Fixed an issue where changes to only non-validated files would fail validation.
* Fixed an issue in **validate** command where moved files were failing validation for new packs.
* Fixed an issue in **validate** command where added files were failing validation due to wrong file type detection.
* Added support for new classifiers and mappers in **validate** command.
* Removed support of old RN format validation.
* Updated **secrets** command output format.
* Added support for error ignore on deprecated files in **validate** command.
* Improved errors outputs in **validate** command.
* Added support for linting an entire pack.

# 1.0.9
* Fixed a bug where misleading error was presented when pack name was not found.
* **Update-release-notes** now detects added files for packs with versions.
* Readme files are now ignored by **update-release-notes** and validation of release notes.
* Empty release notes no longer cause an uncaught error during validation.

# 1.0.8
* Changed the output format of demisto-sdk secrets.
* Added a validation that checkbox items are not required in integrations.
* Added pack release notes generation and validation.
* Improved pack metadata validation.
* Fixed an issue in **validate** where renamed files caused an error

# 1.0.4
* Fix the **format** command to update the `id` field to be equal to `details` field in indicator-type files, and to `name` field in incident-type & dashboard files.
* Fixed a bug in the **validate** command for layout files that had `sortValues` fields.
* Fixed a bug in the **format** command where `playbookName` field was not always present in the file.
* Fixed a bug in the **format** command where indicatorField wasn't part of the SDK schemas.
* Fixed a bug in **upload** command where created unified docker45 yml files were not deleted.
* Added support for IndicatorTypes directory in packs (for `reputation` files, instead of Misc).
* Fixed parsing playbook condition names as string instead of boolean in **validate** command
* Improved image validation in YAML files.
* Removed validation for else path in playbook condition tasks.

# 1.0.3
* Fixed a bug in the **format** command where comments were being removed from YAML files.
* Added output fields: _file_path_ and _kind_ for layouts in the id-set.json created by **create-id-set** command.
* Fixed a bug in the **create-id-set** command Who returns Duplicate for Layouts with a different kind.
* Added formatting to **generate-docs** command results replacing all `<br>` tags with `<br/>`.
* Fixed a bug in the **download** command when custom content contained not supported content entity.
* Fixed a bug in **format** command in which boolean strings  (e.g. 'yes' or 'no') were converted to boolean values (e.g. 'True' or 'False').
* **format** command now removes *sourceplaybookid* field from playbook files.
* Fixed a bug in **generate-docs** command in which integration dependencies were not detected when generating documentation for a playbook.


# 1.0.1
* Fixed a bug in the **unify** command when output path was provided empty.
* Improved error message for integration with no tests configured.
* Improved the error message returned from the **validate** command when an integration is missing or contains malformed fetch incidents related parameters.
* Fixed a bug in the **create** command where a unified YML with a docker image for 4.5 was copied incorrectly.
* Missing release notes message are now showing the release notes file path to update.
* Fixed an issue in the **validate** command in which unified YAML files were not ignored.
* File format suggestions are now shown in the relevant file format (JSON or YAML).
* Changed Docker image validation to fail only on non-valid ones.
* Removed backward compatibility validation when Docker image is updated.

# 1.0.0
* Improved the *upload* command to support the upload of all the content entities within a pack.
* The *upload* command now supports the improved pack file structure.
* Added an interactive option to format integrations, scripts and playbooks with No TestPlaybooks configured.
* Added an interactive option to configure *conf.json* file with missing test playbooks for integrations, scripts and playbooks
* Added *download* command to download custom content from Demisto instance to the local content repository.
* Improved validation failure messages to include a command suggestion, wherever relevant, to fix the raised issue.
* Improved 'validate' help and documentation description
* validate - checks that scripts, playbooks, and integrations have the *tests* key.
* validate - checks that test playbooks are configured in `conf.json`.
* demisto-sdk lint - Copy dir better handling.
* demisto-sdk lint - Add error when package missing in docker image.
* Added *-a , --validate-all* option in *validate* to run all validation on all files.
* Added *-i , --input* option in *validate* to run validation on a specified pack/file.
* added *-i, --input* option in *secrets* to run on a specific file.
* Added an allowed hidden parameter: *longRunning* to the hidden integration parameters validation.
* Fixed an issue with **format** command when executing with an output path of a folder and not a file path.
* Bug fixes in generate-docs command given playbook as input.
* Fixed an issue with lint command in which flake8 was not running on unit test files.

# 0.5.2
* Added *-c, --command* option in *generate-docs* to generate a specific command from an integration.
* Fixed an issue when getting README/CHANGELOG files from git and loading them.
* Removed release notes validation for new content.
* Fixed secrets validations for files with the same name in a different directory.
* demisto-sdk lint - parallelization working with specifying the number of workers.
* demisto-sdk lint - logging levels output, 3 levels.
* demisto-sdk lint - JSON report, structured error reports in JSON format.
* demisto-sdk lint - XML JUnit report for unit-tests.
* demisto-sdk lint - new packages used to accelerate execution time.
* demisto-sdk secrets - command now respects the generic whitelist, and not only the pack secrets.

# 0.5.0
[PyPI History][1]

[1]: https://pypi.org/project/demisto-sdk/#history
# 0.4.9
* Fixed an issue in *generate-docs* where Playbooks and Scripts documentation failed.
* Added a graceful error message when executing the *run" command with a misspelled command.
* Added more informative errors upon failures of the *upload* command.
* format command:
    * Added format for json files: IncidentField, IncidentType, IndicatorField, IndicatorType, Layout, Dashboard.
    * Added the *-fv --from-version*, *-nv --no-validation* arguments.
    * Removed the *-t yml_type* argument, the file type will be inferred.
    * Removed the *-g use_git* argument, running format without arguments will run automatically on git diff.
* Fixed an issue in loading playbooks with '=' character.
* Fixed an issue in *validate* failed on deleted README files.

# 0.4.8
* Added the *max* field to the Playbook schema, allowing to define it in tasks loop.
* Fixed an issue in *validate* where Condition branches checks were case sensitive.

# 0.4.7
* Added the *slareminder* field to the Playbook schema.
* Added the *common_server*, *demisto_mock* arguments to the *init* command.
* Fixed an issue in *generate-docs* where the general section was not being generated correctly.
* Fixed an issue in *validate* where Incident type validation failed.

# 0.4.6
* Fixed an issue where the *validate* command did not identify CHANGELOG in packs.
* Added a new command, *id-set* to create the id set - the content dependency tree by file IDs.

# 0.4.5
* generate-docs command:
    * Added the *use_cases*, *permissions*, *command_permissions* and *limitations*.
    * Added the *--insecure* argument to support running the script and integration command in Demisto.
    * Removed the *-t yml_type* argument, the file type will be inferred.
    * The *-o --output* argument is no longer mandatory, default value will be the input file directory.
* Added support for env var: *DEMISTO_SDK_SKIP_VERSION_CHECK*. When set version checks are skipped.
* Fixed an issue in which the CHANGELOG files did not match our scheme.
* Added a validator to verify that there are no hidden integration parameters.
* Fixed an issue where the *validate* command ran on test files.
* Removed the *env-dir* argument from the demisto-sdk.
* README files which are html files will now be skipped in the *validate* command.
* Added support for env var: *DEMISTO_README_VALIDATOR*. When not set the readme validation will not run.

# 0.4.4
* Added a validator for IncidentTypes (incidenttype-*.json).
* Fixed an issue where the -p flag in the *validate* command was not working.
* Added a validator for README.md files.
* Release notes validator will now run on: incident fields, indicator fields, incident types, dashboard and reputations.
* Fixed an issue where the validator of reputation(Indicator Type) did not check on the details field.
* Fixed an issue where the validator attempted validating non-existing files after deletions or name refactoring.
* Removed the *yml_type* argument in the *split-yml*, *extract-code* commands.
* Removed the *file_type* argument in the *generate-test-playbook* command.
* Fixed the *insecure* argument in *upload*.
* Added the *insecure* argument in *run-playbook*.
* Standardise the *-i --input*, *-o --output* to demisto-sdk commands.

# 0.4.3
* Fixed an issue where the incident and indicator field BC check failed.
* Support for linting and unit testing PowerShell integrations.

# 0.4.2
* Fixed an issue where validate failed on Windows.
* Added a validator to verify all branches are handled in conditional task in a playbook.
* Added a warning message when not running the latest sdk version.
* Added a validator to check that the root is connected to all tasks in the playbook.
* Added a validator for Dashboards (dashboard-*.json).
* Added a validator for Indicator Types (reputation-*.json).
* Added a BC validation for changing incident field type.
* Fixed an issue where init command would generate an invalid yml for scripts.
* Fixed an issue in misleading error message in v2 validation hook.
* Fixed an issue in v2 hook which now is set only on newly added scripts.
* Added more indicative message for errors in yaml files.
* Disabled pykwalify info log prints.

# 0.3.10
* Added a BC check for incident fields - changing from version is not allowed.
* Fixed an issue in create-content-artifacts where scripts in Packs in TestPlaybooks dir were copied with a wrong prefix.


# 0.3.9
* Added a validation that incident field can not be required.
* Added validation for fetch incident parameters.
* Added validation for feed integration parameters.
* Added to the *format* command the deletion of the *sourceplaybookid* field.
* Fixed an issue where *fieldMapping* in playbook did not pass the scheme validation.
* Fixed an issue where *create-content-artifacts* did not copy TestPlaybooks in Packs without prefix of *playbook-*.
* Added a validation the a playbook can not have a rolename set.
* Added to the image validator the new DBot default image.
* Added the fields: elasticcommonfields, quiet, quietmode to the Playbook schema.
* Fixed an issue where *validate* failed on integration commands without outputs.
* Added a new hook for naming of v2 integrations and scripts.


# 0.3.8
* Fixed an issue where *create-content-artifact* was not loading the data in the yml correctly.
* Fixed an issue where *unify* broke long lines in script section causing syntax errors


# 0.3.7
* Added *generate-docs* command to generate documentation file for integration, playbook or script.
* Fixed an issue where *unify* created a malformed integration yml.
* Fixed an issue where demisto-sdk **init** creates unit-test file with invalid import.


# 0.3.6
* Fixed an issue where demisto-sdk **validate** failed on modified scripts without error message.


# 0.3.5
* Fixed an issue with docker tag validation for integrations.
* Restructured repo source code.


# 0.3.4
* Saved failing unit tests as a file.
* Fixed an issue where "_test" file for scripts/integrations created using **init** would import the "HelloWorld" templates.
* Fixed an issue in demisto-sdk **validate** - was failing on backward compatiblity check
* Fixed an issue in demisto-sdk **secrets** - empty line in .secrets-ignore always made the secrets check to pass
* Added validation for docker image inside integrations and scripts.
* Added --use-git flag to **format** command to format all changed files.
* Fixed an issue where **validate** did not fail on dockerimage changes with bc check.
* Added new flag **--ignore-entropy** to demisto-sdk **secrets**, this will allow skip entropy secrets check.
* Added --outfile to **lint** to allow saving failed packages to a file.


# 0.3.3
* Added backwards compatibility break error message.
* Added schema for incident types.
* Added **additionalinfo** field to as an available field for integration configuration.
* Added pack parameter for **init**.
* Fixed an issue where error would appear if name parameter is not set in **init**.


# 0.3.2
* Fixed the handling of classifier files in **validate**.


# 0.3.1
* Fixed the handling of newly created reputation files in **validate**.
* Added an option to perform **validate** on a specific file.


# 0.3.0
* Added support for multi-package **lint** both with parallel and without.
* Added all parameter in **lint** to run on all packages and packs in content repository.
* Added **format** for:
    * Scripts
    * Playbooks
    * Integrations
* Improved user outputs for **secrets** command.
* Fixed an issue where **lint** would run pytest and pylint only on a single docker per integration.
* Added auto-complete functionality to demisto-sdk.
* Added git parameter in **lint** to run only on changed packages.
* Added the **run-playbook** command
* Added **run** command which runs a command in the Demisto playground.
* Added **upload** command which uploads an integration or a script to a Demisto instance.
* Fixed and issue where **validate** checked if release notes exist for new integrations and scripts.
* Added **generate-test-playbook** command which generates a basic test playbook for an integration or a script.
* **validate** now supports indicator fields.
* Fixed an issue with layouts scheme validation.
* Adding **init** command.
* Added **json-to-outputs** command which generates the yaml section for outputs from an API raw response.

# 0.2.6

* Fixed an issue with locating release notes for beta integrations in **validate**.

# 0.2.5

* Fixed an issue with locating release notes for beta integrations in **validate**.

# 0.2.4

* Adding image validation to Beta_Integration and Packs in **validate**.

# 0.2.3

* Adding Beta_Integration to the structure validation process.
* Fixing bug where **validate** did checks on TestPlaybooks.
* Added requirements parameter to **lint**.

# 0.2.2

* Fixing bug where **lint** did not return exit code 1 on failure.
* Fixing bug where **validate** did not print error message in case no release notes were give.

# 0.2.1

* **Validate** now checks that the id and name fields are identical in yml files.
* Fixed a bug where sdk did not return any exit code.

# 0.2.0

* Added Release Notes Validator.
* Fixed the Unifier selection of your python file to use as the code.
* **Validate** now supports Indicator fields.
* Fixed a bug where **validate** and **secrets** did not return exit code 1 on failure.
* **Validate** now runs on newly added scripts.

# 0.1.8

* Added support for `--version`.
* Fixed an issue in file_validator when calling `checked_type` method with script regex.

# 0.1.2
* Restructuring validation to support content packs.
* Added secrets validation.
* Added content bundle creation.
* Added lint and unit test run.

# 0.1.1

* Added new logic to the unifier.
* Added detailed README.
* Some small adjustments and fixes.

# 0.1.0

Capabilities:
* **Extract** components(code, image, description etc.) from a Demisto YAML file into a directory.
* **Unify** components(code, image, description etc.) to a single Demisto YAML file.
* **Validate** Demisto content files.<|MERGE_RESOLUTION|>--- conflicted
+++ resolved
@@ -8,11 +8,7 @@
 * Added the *--skip-id-set-creation* flag to **validate** command in order to add the capability to run validate command without creating id_set validation.
 * Fixed an issue where **validate** command checked docker image tag on ApiModules pack.
 * Fixed an issue where **find-dependencies** did not calculate dashboards and reports dependencies.
-<<<<<<< HEAD
-* Fixed the default run of **lint** to be only on changed files, if no additional flags specifying the packages are given.
-=======
 * Running **demisto-sdk lint** will automatically run on changed files (same behavior as the -g flag).
->>>>>>> ce943eba
 
 # 1.2.11
 * Fixed an issue where the ***generate-docs*** command reset the enumeration of line numbering after an MD table.
