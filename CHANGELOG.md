--- conflicted
+++ resolved
@@ -5,11 +5,8 @@
 [1]: https://pypi.org/project/demisto-sdk/#history
 
 ### 0.3.7
-<<<<<<< HEAD
 * Fixed an issue where *unify* created a malformed integration yml.
-=======
 * Fixed an issue where demisto-sdk **init** creates unit-test file with invalid import.
->>>>>>> be007123
 
 
 ### 0.3.6
