# Changelog
* SDK repository is now mypy check_untyped_defs complaint.
* The lint command will now ignore the unsubscriptable-object (E1136) pylint error in dockers based on python 3.9 - this will be removed once a new pylint version is released.
* Added an option for **format** to run on a whole pack.
* Added new validation of unimplemented commands from yml in the code to `XSOAR-linter`.
* Fixed an issue where Auto-Extract fields were only checked for newly added incident types in the **validate** command.

# 1.2.13
* Added new validation of indicators usage in CommandResults to `XSOAR-linter`.
* Running **demisto-sdk lint** will automatically run on changed files (same behavior as the -g flag).
* Removed supported version message from the documentation when running **generate_docs**.
* Added a print to indicate backwards compatibility is being checked in **validate** command.
* Added a percent print when running the **validate** command with the *-a* flag.
* Fixed a regression in the **upload** command where it was ignoring `DEMISTO_VERIFY_SSL` env var.
* Fixed an issue where the **upload** command would fail to upload beta integrations.
* Fixed an issue where the **validate** command did not create the *id_set.json* file when running with *-a* flag.
* Added price change validation in the **validate** command.
* Added validations that checks in read-me for empty sections or leftovers from the auto generated read-me that should be changed.
* Added new code validation for *NotImplementedError* to raise a warning in `XSOAR-linter`.
* Added validation for support types in the pack metadata file.
<<<<<<< HEAD
* Updated **demisto-sdk init** command to no longer create `created` field in pack_metadata file

=======
* Added support for *--template* flag in **demisto-sdk init** command.
* Fixed an issue with running **validate** on master branch where the changed files weren't compared to previous commit when using the *-g* flag.
* Fixed an issue where the `XSOAR-linter` ran *NotImplementedError* validation on scripts.
* Added support for Auto-Extract feature validation in incident types in the **validate** command.
* Fixed an issue in the **lint** command where the *-i* flag was ignored.
* Improved **merge-id-sets** command to support merge between two ID sets that contain the same pack.
* Fixed an issue in the **lint** command where flake8 ran twice.
>>>>>>> dff7146d

# 1.2.12
* Bandit now reports also on medium severity issues.
* Fixed an issue with support for Docker Desktop on Mac version 2.5.0+.
* Added support for vulture and mypy linting when running without docker.
* Added support for *prev-ver* flag in **update-release-notes** command.
* Improved retry support when building docker images for linting.
* Added the option to create an ID set on a specific pack in **create-id-set** command.
* Added the *--skip-id-set-creation* flag to **validate** command in order to add the capability to run validate command without creating id_set validation.
* Fixed an issue where **validate** command checked docker image tag on ApiModules pack.
* Fixed an issue where **find-dependencies** did not calculate dashboards and reports dependencies.
* Added supported version message to the documentation and release notes files when running **generate_docs** and **update-release-notes** commands respectively.
* Added new code validations for *NotImplementedError* exception raise to `XSOAR-linter`.
* Command create-content-artifacts additional support for **Author_image.png** object.
* Fixed an issue where schemas were not enforced for incident fields, indicator fields and old layouts in the validate command.
* Added support for **update-release-notes** command to update release notes according to master branch.

# 1.2.11
* Fixed an issue where the ***generate-docs*** command reset the enumeration of line numbering after an MD table.
* Updated the **upload** command to support mappers.
* Fixed an issue where exceptions were no printed in the **format** while the *--verbose* flag is set.
* Fixed an issue where *--assume-yes* flag did not work in the **format** command when running on a playbook without a `fromversion` field.
* Fixed an issue where the **format** command would fail in case `conf.json` file was not found instead of skipping the update.
* Fixed an issue where integration with v2 were recognised by the `name` field instead of the `display` field in the **validate** command.
* Added a playbook validation to check if a task script exists in the id set in the **validate** command.
* Added new integration category `File Integrity Management` in the **validate** command.

# 1.2.10
* Added validation for approved content pack use-cases and tags.
* Added new code validations for *CommonServerPython* import to `XSOAR-linter`.
* Added *default value* and *predefined values* to argument description in **generate-docs** command.
* Added a new validation that checks if *get-mapping-fields* command exists if the integration schema has *{ismappable: true}* in **validate** command.
* Fixed an issue where the *--staged* flag recognised added files as modified in the **validate** command.
* Fixed an issue where a backwards compatibility warning was raised for all added files in the **validate** command.
* Fixed an issue where **validate** command failed when no tests were given for a partner supported pack.
* Updated the **download** command to support mappers.
* Fixed an issue where the ***format*** command added a duplicate parameter.
* For partner supported content packs, added support for a list of emails.
* Removed validation of README files from the ***validate*** command.
* Fixed an issue where the ***validate*** command required release notes for ApiModules pack.

# 1.2.9
* Fixed an issue in the **openapi_codegen** command where it created duplicate functions name from the swagger file.
* Fixed an issue in the **update-release-notes** command where the *update type* argument was not verified.
* Fixed an issue in the **validate** command where no error was raised in case a non-existing docker image was presented.
* Fixed an issue in the **format** command where format failed when trying to update invalid Docker image.
* The **format** command will now preserve the **isArray** argument in integration's reputation commands and will show a warning if it set to **false**.
* Fixed an issue in the **lint** command where *finally* clause was not supported in main function.
* Fixed an issue in the **validate** command where changing any entity ID was not validated.
* Fixed an issue in the **validate** command where *--staged* flag did not bring only changed files.
* Fixed the **update-release-notes** command to ignore changes in the metadata file.
* Fixed the **validate** command to ignore metadata changes when checking if a version bump is needed.


# 1.2.8
* Added a new validation that checks in playbooks for the usage of `DeleteContext` in **validate** command.
* Fixed an issue in the **upload** command where it would try to upload content entities with unsupported versions.
* Added a new validation that checks in playbooks for the usage of specific instance in **validate** command.
* Added the **--staged** flag to **validate** command to run on staged files only.


# 1.2.7
* Changed input parameters in **find-dependencies** command.
   - Use ***-i, --input*** instead of ***-p, --path***.
   - Use ***-idp, --id-set-path*** instead of ***-i, --id-set-path***.
* Fixed an issue in the **unify** command where it crashed on an integration without an image file.
* Fixed an issue in the **format** command where unnecessary files were not skipped.
* Fixed an issue in the **update-release-notes** command where the *text* argument was not respected in all cases.
* Fixed an issue in the **validate** command where a warning about detailed description was given for unified or deprecated integrations.
* Improved the error returned by the **validate** command when running on files using the old format.

# 1.2.6
* No longer require setting `DEMISTO_README_VALIDATION` env var to enable README mdx validation. Validation will now run automatically if all necessary node modules are available.
* Fixed an issue in the **validate** command where the `--skip-pack-dependencies` would not skip id-set creation.
* Fixed an issue in the **validate** command where validation would fail if supplied an integration with an empty `commands` key.
* Fixed an issue in the **validate** command where validation would fail due to a required version bump for packs which are not versioned.
* Will use env var `DEMISTO_VERIFY_SSL` to determine if to use a secure connection for commands interacting with the Server when `--insecure` is not passed. If working with a local Server without a trusted certificate, you can set env var `DEMISTO_VERIFY_SSL=no` to avoid using `--insecure` on each command.
* Unifier now adds a link to the integration documentation to the integration detailed description.
* Fixed an issue in the **secrets** command where ignored secrets were not skipped.

# 1.2.5
* Added support for special fields: *defaultclassifier*, *defaultmapperin*, *defaultmapperout* in **download** command.
* Added -y option **format** command to assume "yes" as answer to all prompts and run non-interactively
* Speed up improvements for `validate` of README files.
* Updated the **format** command to adhere to the defined content schema and sub-schemas, aligning its behavior with the **validate** command.
* Added support for canvasContextConnections files in **format** command.

# 1.2.4
* Updated detailed description for community integrations.

# 1.2.3
* Fixed an issue where running **validate** failed on playbook with task that adds tags to the evidence data.
* Added the *displaypassword* field to the integration schema.
* Added new code validations to `XSOAR-linter`.
    * As warnings messages:
        * `demisto.params()` should be used only inside main function.
        * `demisto.args()` should be used only inside main function.
        * Functions args should have type annotations.
* Added `fromversion` field validation to test playbooks and scripts in **validate** command.

# 1.2.2
* Add support for warning msgs in the report and summary to **lint** command.
* Fixed an issue where **json-to-outputs** determined bool values as int.
* Fixed an issue where **update-release-notes** was crushing on `--all` flag.
* Fixed an issue where running **validate**, **update-release-notes** outside of content repo crushed without a meaningful error message.
* Added support for layoutscontainer in **init** contribution flow.
* Added a validation for tlp_color param in feeds in **validate** command.
* Added a validation for removal of integration parameters in **validate** command.
* Fixed an issue where **update-release-notes** was failing with a wrong error message when no pack or input was given.
* Improved formatting output of the **generate-docs** command.
* Add support for env variable *DEMISTO_SDK_ID_SET_REFRESH_INTERVAL*. Set this env variable to the refresh interval in minutes. The id set will be regenerated only if the refresh interval has passed since the last generation. Useful when generating Script documentation, to avoid re-generating the id_set every run.
* Added new code validations to `XSOAR-linter`.
    * As error messages:
        * Longer than 10 seconds sleep statements for non long running integrations.
        * exit() usage.
        * quit() usage.
    * As warnings messages:
        * `demisto.log` should not be used.
        * main function existence.
        * `demito.results` should not be used.
        * `return_output` should not be used.
        * try-except statement in main function.
        * `return_error` usage in main function.
        * only once `return_error` usage.
* Fixed an issue where **lint** command printed logs twice.
* Fixed an issue where *suffix* did not work as expected in the **create-content-artifacts** command.
* Added support for *prev-ver* flag in **lint** and **secrets** commands.
* Added support for *text* flag to **update-release-notes** command to add the same text to all release notes.
* Fixed an issue where **validate** did not recognize added files if they were modified locally.
* Added a validation that checks the `fromversion` field exists and is set to 5.0.0 or above when working or comparing to a non-feature branch in **validate** command.
* Added a validation that checks the certification field in the pack_metadata file is valid in **validate** command.
* The **update-release-notes** command will now automatically add docker image update to the release notes.

# 1.2.1
* Added an additional linter `XSOAR-linter` to the **lint** command which custom validates py files. currently checks for:
    * `Sys.exit` usages with non zero value.
    * Any `Print` usages.
* Fixed an issue where renamed files were failing on *validate*.
* Fixed an issue where single changed files did not required release notes update.
* Fixed an issue where doc_images required release-notes and validations.
* Added handling of dependent packs when running **update-release-notes** on changed *APIModules*.
    * Added new argument *--id-set-path* for id_set.json path.
    * When changes to *APIModule* is detected and an id_set.json is available - the command will update the dependent pack as well.
* Added handling of dependent packs when running **validate** on changed *APIModules*.
    * Added new argument *--id-set-path* for id_set.json path.
    * When changes to *APIModule* is detected and an id_set.json is available - the command will validate that the dependent pack has release notes as well.
* Fixed an issue where the find_type function didn't recognize file types correctly.
* Fixed an issue where **update-release-notes** command did not work properly on Windows.
* Added support for indicator fields in **update-release-notes** command.
* Fixed an issue where files in test dirs where being validated.


# 1.2.0
* Fixed an issue where **format** did not update the test playbook from its pack.
* Fixed an issue where **validate** validated non integration images.
* Fixed an issue where **update-release-notes** did not identified old yml integrations and scripts.
* Added revision templates to the **update-release-notes** command.
* Fixed an issue where **update-release-notes** crashed when a file was renamed.
* Fixed an issue where **validate** failed on deleted files.
* Fixed an issue where **validate** validated all images instead of packs only.
* Fixed an issue where a warning was not printed in the **format** in case a non-supported file type is inputted.
* Fixed an issue where **validate** did not fail if no release notes were added when adding files to existing packs.
* Added handling of incorrect layout paths via the **format** command.
* Refactor **create-content-artifacts** command - Efficient artifacts creation and better logging.
* Fixed an issue where image and description files were not handled correctly by **validate** and **update-release-notes** commands.
* Fixed an issue where the **format** command didn't remove all extra fields in a file.
* Added an error in case an invalid id_set.json file is found while running the **validate** command.
* Added fetch params checks to the **validate** command.

# 1.1.11
* Added line number to secrets' path in **secrets** command report.
* Fixed an issue where **init** a community pack did not present the valid support URL.
* Fixed an issue where **init** offered a non relevant pack support type.
* Fixed an issue where **lint** did not pull docker images for powershell.
* Fixed an issue where **find-dependencies** did not find all the script dependencies.
* Fixed an issue where **find-dependencies** did not collect indicator fields as dependencies for playbooks.
* Updated the **validate** and the **secrets** commands to be less dependent on regex.
* Fixed an issue where **lint** did not run on circle when docker did not return ping.
* Updated the missing release notes error message (RN106) in the **Validate** command.
* Fixed an issue where **Validate** would return missing release notes when two packs with the same substring existed in the modified files.
* Fixed an issue where **update-release-notes** would add duplicate release notes when two packs with the same substring existed in the modified files.
* Fixed an issue where **update-release-notes** would fail to bump new versions if the feature branch was out of sync with the master branch.
* Fixed an issue where a non-descriptive error would be returned when giving the **update-release-notes** command a pack which can not be found.
* Added dependencies check for *widgets* in **find-dependencies** command.
* Added a `update-docker` flag to **format** command.
* Added a `json-to-outputs` flag to the **run** command.
* Added a verbose (`-v`) flag to **format** command.
* Fixed an issue where **download** added the prefix "playbook-" to the name of playbooks.

# 1.1.10
* Updated the **init** command. Relevant only when passing the *--contribution* argument.
   * Added the *--author* option.
   * The *support* field of the pack's metadata is set to *community*.
* Added a proper error message in the **Validate** command upon a missing description in the root of the yml.
* **Format** now works with a relative path.
* **Validate** now fails when all release notes have been excluded.
* Fixed issue where correct error message would not propagate for invalid images.
* Added the *--skip-pack-dependencies* flag to **validate** command to skip pack dependencies validation. Relevant when using the *-g* flag.
* Fixed an issue where **Validate** and **Format** commands failed integrations with `defaultvalue` field in fetch incidents related parameters.
* Fixed an issue in the **Validate** command in which unified YAML files were not ignored.
* Fixed an issue in **generate-docs** where scripts and playbooks inputs and outputs were not parsed correctly.
* Fixed an issue in the **openapi-codegen** command where missing reference fields in the swagger JSON caused errors.
* Fixed an issue in the **openapi-codegen** command where empty objects in the swagger JSON paths caused errors.
* **update-release-notes** command now accept path of the pack instead of pack name.
* Fixed an issue where **generate-docs** was inserting unnecessary escape characters.
* Fixed an issue in the **update-release-notes** command where changes to the pack_metadata were not detected.
* Fixed an issue where **validate** did not check for missing release notes in old format files.

# 1.1.9
* Fixed an issue where **update-release-notes** command failed on invalid file types.

# 1.1.8
* Fixed a regression where **upload** command failed on test playbooks.
* Added new *githubUser* field in pack metadata init command.
* Support beta integration in the commands **split-yml, extract-code, generate-test-playbook and generate-docs.**
* Fixed an issue where **find-dependencies** ignored *toversion* field in content items.
* Added support for *layoutscontainer*, *classifier_5_9_9*, *mapper*, *report*, and *widget* in the **Format** command.
* Fixed an issue where **Format** will set the `ID` field to be equal to the `name` field in modified playbooks.
* Fixed an issue where **Format** did not work for test playbooks.
* Improved **update-release-notes** command:
    * Write content description to release notes for new items.
    * Update format for file types without description: Connections, Incident Types, Indicator Types, Layouts, Incident Fields.
* Added a validation for feedTags param in feeds in **validate** command.
* Fixed readme validation issue in community support packs.
* Added the **openapi-codegen** command to generate integrations from OpenAPI specification files.
* Fixed an issue were release notes validations returned wrong results for *CommonScripts* pack.
* Added validation for image links in README files in **validate** command.
* Added a validation for default value of fetch param in feeds in **validate** command.
* Fixed an issue where the **Init** command failed on scripts.

# 1.1.7
* Fixed an issue where running the **format** command on feed integrations removed the `defaultvalue` fields.
* Playbook branch marked with *skipunavailable* is now set as an optional dependency in the **find-dependencies** command.
* The **feedReputation** parameter can now be hidden in a feed integration.
* Fixed an issue where running the **unify** command on JS package failed.
* Added the *--no-update* flag to the **find-dependencies** command.
* Added the following validations in **validate** command:
   * Validating that a pack does not depend on NonSupported / Deprecated packs.

# 1.1.6
* Added the *--description* option to the **init** command.
* Added the *--contribution* option to the **init** command which converts a contribution zip to proper pack format.
* Improved **validate** command performance time and outputs.
* Added the flag *--no-docker-checks* to **validate** command to skip docker checks.
* Added the flag *--print-ignored-files* to **validate** command to print ignored files report when the command is done.
* Added the following validations in **validate** command:
   * Validating that existing release notes are not modified.
   * Validating release notes are not added to new packs.
   * Validating that the "currentVersion" field was raised in the pack_metadata for modified packs.
   * Validating that the timestamp in the "created" field in the pack_metadata is in ISO format.
* Running `demisto-sdk validate` will run the **validate** command using git and only on committed files (same as using *-g --post-commit*).
* Fixed an issue where release notes were not checked correctly in **validate** command.
* Fixed an issue in the **create-id-set** command where optional playbook tasks were not taken into consideration.
* Added a prompt to the `demisto-sdk update-release-notes` command to prompt users to commit changes before running the release notes command.
* Added support to `layoutscontainer` in **validate** command.

# 1.1.5
* Fixed an issue in **find-dependencies** command.
* **lint** command now verifies flake8 on CommonServerPython script.

# 1.1.4
* Fixed an issue with the default output file name of the **unify** command when using "." as an output path.
* **Unify** command now adds contributor details to the display name and description.
* **Format** command now adds *isFetch* and *incidenttype* fields to integration yml.
* Removed the *feedIncremental* field from the integration schema.
* **Format** command now adds *feedBypassExclusionList*, *Fetch indicators*, *feedReputation*, *feedReliability*,
     *feedExpirationPolicy*, *feedExpirationInterval* and *feedFetchInterval* fields to integration yml.
* Fixed an issue in the playbooks schema.
* Fixed an issue where generated release notes were out of order.
* Improved pack dependencies detection.
* Fixed an issue where test playbooks were mishandled in **validate** command.

# 1.1.3
* Added a validation for invalid id fields in indicators types files in **validate** command.
* Added default behavior for **update-release-notes** command.
* Fixed an error where README files were failing release notes validation.
* Updated format of generated release notes to be more user friendly.
* Improved error messages for the **update-release-notes** command.
* Added support for `Connections`, `Dashboards`, `Widgets`, and `Indicator Types` to **update-release-notes** command.
* **Validate** now supports scripts under the *TestPlaybooks* directory.
* Fixed an issue where **validate** did not support powershell files.

# 1.1.2
* Added a validation for invalid playbookID fields in incidents types files in **validate** command.
* Added a code formatter for python files.
* Fixed an issue where new and old classifiers where mixed on validate command.
* Added *feedIncremental* field to the integration schema.
* Fixed error in the **upload** command where unified YMLs were not uploaded as expected if the given input was a pack.
* Fixed an issue where the **secrets** command failed due to a space character in the file name.
* Ignored RN validation for *NonSupported* pack.
* You can now ignore IF107, SC100, RP102 error codes in the **validate** command.
* Fixed an issue where the **download** command was crashing when received as input a JS integration or script.
* Fixed an issue where **validate** command checked docker image for JS integrations and scripts.
* **validate** command now checks scheme for reports and connections.
* Fixed an issue where **validate** command checked docker when running on all files.
* Fixed an issue where **validate** command did not fail when docker image was not on the latest numeric tag.
* Fixed an issue where beta integrations were not validated correctly in **validate** command.

# 1.1.1
* fixed and issue where file types were not recognized correctly in **validate** command.
* Added better outputs for validate command.

# 1.1.0
* Fixed an issue where changes to only non-validated files would fail validation.
* Fixed an issue in **validate** command where moved files were failing validation for new packs.
* Fixed an issue in **validate** command where added files were failing validation due to wrong file type detection.
* Added support for new classifiers and mappers in **validate** command.
* Removed support of old RN format validation.
* Updated **secrets** command output format.
* Added support for error ignore on deprecated files in **validate** command.
* Improved errors outputs in **validate** command.
* Added support for linting an entire pack.

# 1.0.9
* Fixed a bug where misleading error was presented when pack name was not found.
* **Update-release-notes** now detects added files for packs with versions.
* Readme files are now ignored by **update-release-notes** and validation of release notes.
* Empty release notes no longer cause an uncaught error during validation.

# 1.0.8
* Changed the output format of demisto-sdk secrets.
* Added a validation that checkbox items are not required in integrations.
* Added pack release notes generation and validation.
* Improved pack metadata validation.
* Fixed an issue in **validate** where renamed files caused an error

# 1.0.4
* Fix the **format** command to update the `id` field to be equal to `details` field in indicator-type files, and to `name` field in incident-type & dashboard files.
* Fixed a bug in the **validate** command for layout files that had `sortValues` fields.
* Fixed a bug in the **format** command where `playbookName` field was not always present in the file.
* Fixed a bug in the **format** command where indicatorField wasn't part of the SDK schemas.
* Fixed a bug in **upload** command where created unified docker45 yml files were not deleted.
* Added support for IndicatorTypes directory in packs (for `reputation` files, instead of Misc).
* Fixed parsing playbook condition names as string instead of boolean in **validate** command
* Improved image validation in YAML files.
* Removed validation for else path in playbook condition tasks.

# 1.0.3
* Fixed a bug in the **format** command where comments were being removed from YAML files.
* Added output fields: _file_path_ and _kind_ for layouts in the id-set.json created by **create-id-set** command.
* Fixed a bug in the **create-id-set** command Who returns Duplicate for Layouts with a different kind.
* Added formatting to **generate-docs** command results replacing all `<br>` tags with `<br/>`.
* Fixed a bug in the **download** command when custom content contained not supported content entity.
* Fixed a bug in **format** command in which boolean strings  (e.g. 'yes' or 'no') were converted to boolean values (e.g. 'True' or 'False').
* **format** command now removes *sourceplaybookid* field from playbook files.
* Fixed a bug in **generate-docs** command in which integration dependencies were not detected when generating documentation for a playbook.


# 1.0.1
* Fixed a bug in the **unify** command when output path was provided empty.
* Improved error message for integration with no tests configured.
* Improved the error message returned from the **validate** command when an integration is missing or contains malformed fetch incidents related parameters.
* Fixed a bug in the **create** command where a unified YML with a docker image for 4.5 was copied incorrectly.
* Missing release notes message are now showing the release notes file path to update.
* Fixed an issue in the **validate** command in which unified YAML files were not ignored.
* File format suggestions are now shown in the relevant file format (JSON or YAML).
* Changed Docker image validation to fail only on non-valid ones.
* Removed backward compatibility validation when Docker image is updated.

# 1.0.0
* Improved the *upload* command to support the upload of all the content entities within a pack.
* The *upload* command now supports the improved pack file structure.
* Added an interactive option to format integrations, scripts and playbooks with No TestPlaybooks configured.
* Added an interactive option to configure *conf.json* file with missing test playbooks for integrations, scripts and playbooks
* Added *download* command to download custom content from Demisto instance to the local content repository.
* Improved validation failure messages to include a command suggestion, wherever relevant, to fix the raised issue.
* Improved 'validate' help and documentation description
* validate - checks that scripts, playbooks, and integrations have the *tests* key.
* validate - checks that test playbooks are configured in `conf.json`.
* demisto-sdk lint - Copy dir better handling.
* demisto-sdk lint - Add error when package missing in docker image.
* Added *-a , --validate-all* option in *validate* to run all validation on all files.
* Added *-i , --input* option in *validate* to run validation on a specified pack/file.
* added *-i, --input* option in *secrets* to run on a specific file.
* Added an allowed hidden parameter: *longRunning* to the hidden integration parameters validation.
* Fixed an issue with **format** command when executing with an output path of a folder and not a file path.
* Bug fixes in generate-docs command given playbook as input.
* Fixed an issue with lint command in which flake8 was not running on unit test files.

# 0.5.2
* Added *-c, --command* option in *generate-docs* to generate a specific command from an integration.
* Fixed an issue when getting README/CHANGELOG files from git and loading them.
* Removed release notes validation for new content.
* Fixed secrets validations for files with the same name in a different directory.
* demisto-sdk lint - parallelization working with specifying the number of workers.
* demisto-sdk lint - logging levels output, 3 levels.
* demisto-sdk lint - JSON report, structured error reports in JSON format.
* demisto-sdk lint - XML JUnit report for unit-tests.
* demisto-sdk lint - new packages used to accelerate execution time.
* demisto-sdk secrets - command now respects the generic whitelist, and not only the pack secrets.

# 0.5.0
[PyPI History][1]

[1]: https://pypi.org/project/demisto-sdk/#history
# 0.4.9
* Fixed an issue in *generate-docs* where Playbooks and Scripts documentation failed.
* Added a graceful error message when executing the *run" command with a misspelled command.
* Added more informative errors upon failures of the *upload* command.
* format command:
    * Added format for json files: IncidentField, IncidentType, IndicatorField, IndicatorType, Layout, Dashboard.
    * Added the *-fv --from-version*, *-nv --no-validation* arguments.
    * Removed the *-t yml_type* argument, the file type will be inferred.
    * Removed the *-g use_git* argument, running format without arguments will run automatically on git diff.
* Fixed an issue in loading playbooks with '=' character.
* Fixed an issue in *validate* failed on deleted README files.

# 0.4.8
* Added the *max* field to the Playbook schema, allowing to define it in tasks loop.
* Fixed an issue in *validate* where Condition branches checks were case sensitive.

# 0.4.7
* Added the *slareminder* field to the Playbook schema.
* Added the *common_server*, *demisto_mock* arguments to the *init* command.
* Fixed an issue in *generate-docs* where the general section was not being generated correctly.
* Fixed an issue in *validate* where Incident type validation failed.

# 0.4.6
* Fixed an issue where the *validate* command did not identify CHANGELOG in packs.
* Added a new command, *id-set* to create the id set - the content dependency tree by file IDs.

# 0.4.5
* generate-docs command:
    * Added the *use_cases*, *permissions*, *command_permissions* and *limitations*.
    * Added the *--insecure* argument to support running the script and integration command in Demisto.
    * Removed the *-t yml_type* argument, the file type will be inferred.
    * The *-o --output* argument is no longer mandatory, default value will be the input file directory.
* Added support for env var: *DEMISTO_SDK_SKIP_VERSION_CHECK*. When set version checks are skipped.
* Fixed an issue in which the CHANGELOG files did not match our scheme.
* Added a validator to verify that there are no hidden integration parameters.
* Fixed an issue where the *validate* command ran on test files.
* Removed the *env-dir* argument from the demisto-sdk.
* README files which are html files will now be skipped in the *validate* command.
* Added support for env var: *DEMISTO_README_VALIDATOR*. When not set the readme validation will not run.

# 0.4.4
* Added a validator for IncidentTypes (incidenttype-*.json).
* Fixed an issue where the -p flag in the *validate* command was not working.
* Added a validator for README.md files.
* Release notes validator will now run on: incident fields, indicator fields, incident types, dashboard and reputations.
* Fixed an issue where the validator of reputation(Indicator Type) did not check on the details field.
* Fixed an issue where the validator attempted validating non-existing files after deletions or name refactoring.
* Removed the *yml_type* argument in the *split-yml*, *extract-code* commands.
* Removed the *file_type* argument in the *generate-test-playbook* command.
* Fixed the *insecure* argument in *upload*.
* Added the *insecure* argument in *run-playbook*.
* Standardise the *-i --input*, *-o --output* to demisto-sdk commands.

# 0.4.3
* Fixed an issue where the incident and indicator field BC check failed.
* Support for linting and unit testing PowerShell integrations.

# 0.4.2
* Fixed an issue where validate failed on Windows.
* Added a validator to verify all branches are handled in conditional task in a playbook.
* Added a warning message when not running the latest sdk version.
* Added a validator to check that the root is connected to all tasks in the playbook.
* Added a validator for Dashboards (dashboard-*.json).
* Added a validator for Indicator Types (reputation-*.json).
* Added a BC validation for changing incident field type.
* Fixed an issue where init command would generate an invalid yml for scripts.
* Fixed an issue in misleading error message in v2 validation hook.
* Fixed an issue in v2 hook which now is set only on newly added scripts.
* Added more indicative message for errors in yaml files.
* Disabled pykwalify info log prints.

# 0.3.10
* Added a BC check for incident fields - changing from version is not allowed.
* Fixed an issue in create-content-artifacts where scripts in Packs in TestPlaybooks dir were copied with a wrong prefix.


# 0.3.9
* Added a validation that incident field can not be required.
* Added validation for fetch incident parameters.
* Added validation for feed integration parameters.
* Added to the *format* command the deletion of the *sourceplaybookid* field.
* Fixed an issue where *fieldMapping* in playbook did not pass the scheme validation.
* Fixed an issue where *create-content-artifacts* did not copy TestPlaybooks in Packs without prefix of *playbook-*.
* Added a validation the a playbook can not have a rolename set.
* Added to the image validator the new DBot default image.
* Added the fields: elasticcommonfields, quiet, quietmode to the Playbook schema.
* Fixed an issue where *validate* failed on integration commands without outputs.
* Added a new hook for naming of v2 integrations and scripts.


# 0.3.8
* Fixed an issue where *create-content-artifact* was not loading the data in the yml correctly.
* Fixed an issue where *unify* broke long lines in script section causing syntax errors


# 0.3.7
* Added *generate-docs* command to generate documentation file for integration, playbook or script.
* Fixed an issue where *unify* created a malformed integration yml.
* Fixed an issue where demisto-sdk **init** creates unit-test file with invalid import.


# 0.3.6
* Fixed an issue where demisto-sdk **validate** failed on modified scripts without error message.


# 0.3.5
* Fixed an issue with docker tag validation for integrations.
* Restructured repo source code.


# 0.3.4
* Saved failing unit tests as a file.
* Fixed an issue where "_test" file for scripts/integrations created using **init** would import the "HelloWorld" templates.
* Fixed an issue in demisto-sdk **validate** - was failing on backward compatiblity check
* Fixed an issue in demisto-sdk **secrets** - empty line in .secrets-ignore always made the secrets check to pass
* Added validation for docker image inside integrations and scripts.
* Added --use-git flag to **format** command to format all changed files.
* Fixed an issue where **validate** did not fail on dockerimage changes with bc check.
* Added new flag **--ignore-entropy** to demisto-sdk **secrets**, this will allow skip entropy secrets check.
* Added --outfile to **lint** to allow saving failed packages to a file.


# 0.3.3
* Added backwards compatibility break error message.
* Added schema for incident types.
* Added **additionalinfo** field to as an available field for integration configuration.
* Added pack parameter for **init**.
* Fixed an issue where error would appear if name parameter is not set in **init**.


# 0.3.2
* Fixed the handling of classifier files in **validate**.


# 0.3.1
* Fixed the handling of newly created reputation files in **validate**.
* Added an option to perform **validate** on a specific file.


# 0.3.0
* Added support for multi-package **lint** both with parallel and without.
* Added all parameter in **lint** to run on all packages and packs in content repository.
* Added **format** for:
    * Scripts
    * Playbooks
    * Integrations
* Improved user outputs for **secrets** command.
* Fixed an issue where **lint** would run pytest and pylint only on a single docker per integration.
* Added auto-complete functionality to demisto-sdk.
* Added git parameter in **lint** to run only on changed packages.
* Added the **run-playbook** command
* Added **run** command which runs a command in the Demisto playground.
* Added **upload** command which uploads an integration or a script to a Demisto instance.
* Fixed and issue where **validate** checked if release notes exist for new integrations and scripts.
* Added **generate-test-playbook** command which generates a basic test playbook for an integration or a script.
* **validate** now supports indicator fields.
* Fixed an issue with layouts scheme validation.
* Adding **init** command.
* Added **json-to-outputs** command which generates the yaml section for outputs from an API raw response.

# 0.2.6

* Fixed an issue with locating release notes for beta integrations in **validate**.

# 0.2.5

* Fixed an issue with locating release notes for beta integrations in **validate**.

# 0.2.4

* Adding image validation to Beta_Integration and Packs in **validate**.

# 0.2.3

* Adding Beta_Integration to the structure validation process.
* Fixing bug where **validate** did checks on TestPlaybooks.
* Added requirements parameter to **lint**.

# 0.2.2

* Fixing bug where **lint** did not return exit code 1 on failure.
* Fixing bug where **validate** did not print error message in case no release notes were give.

# 0.2.1

* **Validate** now checks that the id and name fields are identical in yml files.
* Fixed a bug where sdk did not return any exit code.

# 0.2.0

* Added Release Notes Validator.
* Fixed the Unifier selection of your python file to use as the code.
* **Validate** now supports Indicator fields.
* Fixed a bug where **validate** and **secrets** did not return exit code 1 on failure.
* **Validate** now runs on newly added scripts.

# 0.1.8

* Added support for `--version`.
* Fixed an issue in file_validator when calling `checked_type` method with script regex.

# 0.1.2
* Restructuring validation to support content packs.
* Added secrets validation.
* Added content bundle creation.
* Added lint and unit test run.

# 0.1.1

* Added new logic to the unifier.
* Added detailed README.
* Some small adjustments and fixes.

# 0.1.0

Capabilities:
* **Extract** components(code, image, description etc.) from a Demisto YAML file into a directory.
* **Unify** components(code, image, description etc.) to a single Demisto YAML file.
* **Validate** Demisto content files.<|MERGE_RESOLUTION|>--- conflicted
+++ resolved
@@ -4,6 +4,7 @@
 * Added an option for **format** to run on a whole pack.
 * Added new validation of unimplemented commands from yml in the code to `XSOAR-linter`.
 * Fixed an issue where Auto-Extract fields were only checked for newly added incident types in the **validate** command.
+* Updated **demisto-sdk init** command to no longer create `created` field in pack_metadata file
 
 # 1.2.13
 * Added new validation of indicators usage in CommandResults to `XSOAR-linter`.
@@ -18,18 +19,6 @@
 * Added validations that checks in read-me for empty sections or leftovers from the auto generated read-me that should be changed.
 * Added new code validation for *NotImplementedError* to raise a warning in `XSOAR-linter`.
 * Added validation for support types in the pack metadata file.
-<<<<<<< HEAD
-* Updated **demisto-sdk init** command to no longer create `created` field in pack_metadata file
-
-=======
-* Added support for *--template* flag in **demisto-sdk init** command.
-* Fixed an issue with running **validate** on master branch where the changed files weren't compared to previous commit when using the *-g* flag.
-* Fixed an issue where the `XSOAR-linter` ran *NotImplementedError* validation on scripts.
-* Added support for Auto-Extract feature validation in incident types in the **validate** command.
-* Fixed an issue in the **lint** command where the *-i* flag was ignored.
-* Improved **merge-id-sets** command to support merge between two ID sets that contain the same pack.
-* Fixed an issue in the **lint** command where flake8 ran twice.
->>>>>>> dff7146d
 
 # 1.2.12
 * Bandit now reports also on medium severity issues.
