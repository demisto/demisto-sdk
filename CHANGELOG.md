--- conflicted
+++ resolved
@@ -6,16 +6,13 @@
 * Added formatting and validation to XSIAM content types.
 * Fixed an issue where several XSIAM content types were not validated when passing the `-a` flag.
 * Added a UUID to name mapper for **download** it replaces UUIDs with names on all downloaded files.
-<<<<<<< HEAD
+* Updated the demisto-py to v3.2.6 which now supports basic proxy authentication.
+* Improved the message shown when using **upload** and overwriting packs.
 * Added the **pre-commit** command, to run pre-commit hooks on XSOAR content.
 * Added the **run-unit-tests** command, to run unit tests of given content items inside their respective docker images.
 * Added support for filepath arguments in the **validate** and **format** commands.
 * Added pre-commit hooks for `validate`, `format`, `run-unit-tests` and `update-docker-image` commands.
 
-=======
-* Updated the demisto-py to v3.2.6 which now supports basic proxy authentication.
-* Improved the message shown when using **upload** and overwriting packs.
->>>>>>> e3c80b6f
 
 ## 1.9.0
 * Fixed an issue where the Slack notifier was using a deprecated argument.
