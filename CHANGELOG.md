# Changelog
## Unreleased
* Fixed an issue where the **prepare-content** command output invalid automation name when used with the --*custom* argument.
* Fixed an issue where modeling rules with arbitrary whitespace characters were not parsed correctly.
* Added support for the **nativeImage** key for an integration/script in the **prepare-content** command.
* Added **validate** checks for integrations declared deprecated (display name, description) but missing the `deprecated` flag.
* Changed the **validate** command to fail on the IN145 error code only when the parameter with type 4 is not hidden.
* Fixed an issue where downloading content layouts with `detailsV2=None` resulted in an error.
* Fixed an issue where **xdrctemplate** was missing 'external' prefix.
* Fixed an issue in **prepare-content** command providing output path.
* Updated the **validate** and **update-release-notes** commands to skip the *Triggers Recommendations* content type.
* Added a new validation to the **validate** command to verify that the release notes headers are in the correct format.
* Changed the **validate** command to fail on the IN140 error code only when the skipped integration has no unit tests.
* Changed **validate** to allow hiding parameters of type 4 (secret) when replacing with type 9 (credentials) with the same name.
* Fixed an issue where the **update-release-notes** command didn't add release-notes properly to some *new* content items.
* Added validation that checks that the `nativeimage` key is not defined in script/integration yml.
* Added to the **format** command the ability to remove `nativeimage` key in case defined in script/integration yml.
<<<<<<< HEAD
* Fixed an issue where **download** didn't identify playbooks properly, and downloaded files with UUIDs instead of file/script names.
=======
* Enhanced the **update-content-graph** command to support `--use-git`, `--imported_path` and `--output-path` arguments.
* Fixed an issue where **doc-review** failed when reviewing command name in some cases.
>>>>>>> 5f9b614a

## 1.8.1
* Fixed an issue where **format** created duplicate configuration parameters.
* Added hidden properties to integration command argument and script argument.
* Added `--override-existing` to **upload** that skips the confirmation prompt for overriding existing content packs. @mattbibbydw
* Fixed an issue where **validate** failed in private repos when attempting to read from a nonexisting `approved_categories.json`.
* Fixed an issue where **validate** used absolute paths when getting remote `pack_metadata.json` files in private repos.
* Fixed an issue in **download**, where names of custom scripts were replaced with UUIDs in IncidentFields and Layouts.

## 1.8.0
* Updated the supported python versions, as `>=3.8,<3.11`, as some of the dependencies are not supported on `3.11` yet.
* Added a **validate** step for **Modeling Rules** testdata files.
* Added the **update-content-graph** command.
* Added the ability to limit the number of CPU cores with `DEMISTO_SDK_MAX_CPU_CORES` envirment variable.
* Added the **prepare-content** command.
* Added support for fromversion/toversion in XSIAM content items (correlation rules, XSIAM dashboards, XSIAM reports and triggers).
* Added a **validate** step checking types of attributes in the schema file of modeling rule.
* Added a **validate** step checking that the dataset name of a modeling rule shows in the xif and schema files.
* Added a **validate** step checking that a correlation rule file does not start with a hyphen.
* Added a **validate** step checking that xsiam content items follow naming conventions.
* Fixed an issue where SDK commands failed on the deprecated `packaging.version.LegacyVersion`, by locking the `packaging` version to `<22`.
* Fixed an issue where **update-release-notes** failed when changing only xif file in **Modeling Rules**.
* Fixed an issue where *is_valid_category* and *is_categories_field_match_standard* failed when running in a private repo.
* Fixed an issue where **validate** didn't fail on the MR103 validation error.
* Fixed the *--release-notes* option, to support the new CHANGELOG format.
* Fixed an issue where **validate** failed when only changing a modeling rules's xif file.
* Fixed an issue where **format** failed on indicator files with a `None` value under the `tabs` key.
* Fixed an issue where **validate** only printed errors for one change of context path, rather than print all.
* Fixed an issue where **download** did not suggest using a username/password when authenticating with XSOAR and using invalid arguments.
* Fixed an issue where **download** failed when listing or downloading content items that are not unicode-encoded.
* Added support for fromversion/toversion in XSIAM content items (correlation rules, XSIAM dashboards, XSIAM reports and triggers).
* Updated the supported python versions, as `>=3.8,<3.11`, as some of the dependencies are not supported on `3.11` yet.
* Added **prepare-content** command which will prepare the pack or content item for the platform.
* Patched an issue where deprecated `packaging.version.LegacyVersion`, locking packaging version to `<22`.

## 1.7.9
* Fixed an issue where an error message in **validate** would not include the suggested fix.
* Added a validation that enforces predefined categories on MP Packs & integration yml files, the validation also ensures that each pack has only one category.
* Fixed an issue where **update-release-notes** did not generate release notes for **XDRC Templates**.
* Fixed an issue where **upload** failed without explaining the reason.
* Improved implementation of the docker_helper module.
* Fixed an issue where **validate** did not check changed pack_metadata.json files when running using git.
* Added support for **xdrctemplate** to content graph.
* Fixed an issue where local copies of the newly-introduced `DemistoClassApiModule.py` were validated.
* Added new release notes templates for the addition and modification of playbooks, layouts and types in the **doc-review** command.
* Fixed an issue where the **doc-review** command failed on descriptions of new content items.
* Added the `Command XXX is deprecated. Use XXX instead.` release notes templates to **doc-review** command.
* Fixed an issue where the **update-release-notes** command didn't add the modeling-rules description for new modeling-rules files.

## 1.7.8
* Added the capability to run the MDX server in a docker container for environments without node.
* Fixed an issue where **generate-docs** with `-c` argument updated sections of the incorrect commands.
* Added IF113 error code to **ALLOWED_IGNORE_ERRORS**.
* Fixed an issue where **validate** failed on playbooks with non-string input values.
* Added the `DEMISTO_SDK_IGNORE_CONTENT_WARNING` environment variable, to allow suppressing warnings when commands are not run under a content repo folder.
* Fixed an issue where **validate** failed to recognize integration tests that were missing from config.json
* Added support for **xpanse** marketplace in **create-id-set** and **create-content-artifacts** commands.
* Fixed an issue where **split** failed on yml files.
* Added support for marketplace-specific tags.
* Fixed an issue where **download** would not run `isort`. @maxgubler
* Fixed an issue where XSIAM Dashboards and Reports images failed the build.
* Added support for **xpanse** marketplace to content graph.

## 1.7.7
* Fixed an issue where paybooks **generate-docs** didn't parse complex input values when no accessor field is given correctly.
* Fixed an issue in the **download** command, where an exception would be raised when downloading system playbooks.
* Fixed an issue where the **upload** failed on playbooks containing a value that starts with `=`.
* Fixed an issue where the **generate-unit-tests** failed to generate assertions, and generate unit tests when command names does not match method name.
* Fixed an issue where the **download** command did not honor the `--no-code-formatting` flag properly. @maxgubler
* Added a new check to **validate**, making sure playbook task values are passed as references.
* Fixed an issue where the **update-release-notes** deleted existing release notes, now appending to it instead.
* Fixed an issue where **validate** printed blank space in case of validation failed and ignored.
* Renamed 'Agent Config' to 'XDRC Templates'.
* Fixed an issue where the **zip-packs** command did not work with the CommonServerUserPython and CommonServerUserPowerShell package.

## 1.7.6

* Fixed parsing of initialization arguments of client classes in the **generate-unit-tests** command.
* Added support for AgentConfig content item in the **upload**, **create-id-set**, **find-dependecies**, **unify** and **create-content-artifacts** commands.
* Added support for XSIAM Report preview image.

## 1.7.5

* Fixed an issue where the **upload** command did not work with the CommonServerUserPython package.
* Fixed an issue in the **download** command, where some playbooks were downloaded as test playbooks.
* Added playbook modification capabilities in **TestSuite**.
* Added a new command **create-content-graph**.
* Fixed an issue in the **upload** command, where the temporary zip would not clean up properly.
* Improved content items parsing in the **create-content-graph** command.
* Added an error when the docker daemon is unavailable when running **lint**.
* Removed the validation of a subtype change for scripts in the **validate** command.
* Fixed an issue where names of XSIAM content items were not normalized properly.
* Fixed an issue where the **download** command was downloading playbooks with **script** (id) and not **scriptName**.
* Fixed an issue where script yml files were not properly identified by `find_type`.
* Removed nightly integrations filtering when deciding if a test should run.
* Added support for XSIAM Dashboard preview image.
* Added the `--no-code-formatting` flag to the **download** command, allowing to skip autopep8 and isort.
* Fixed an issue in the **update-release-notes** command, where generating release notes for modeling rules schema file caused exception.

## 1.7.4

* Fixed an issue where the **doc-review** command showed irrelevant messages.
* Fixed an issue in **validate**, where backward-compatibility failures prevented other validations from running.
* Fixed an issue in **validate**, where content-like files under infrastructure paths were not ignored.
* Fixed an issue in the AMI mapping, where server versions were missing.
* Change the way the normalize name is set for external files.
* Added dump function to XSIAM pack objects to dulicate the files.
* Fixed an issue where the `contribution_converter` did not support changes made to ApiModules.
* Added name normalization according to new convention to XSIAM content items
* Added playbook modification capabilities in **TestSuite**.
* Fixed an issue in create-content-artifacts where it will not get a normalize name for the item and it will try to duplicate the same file.

## 1.7.3

* Fixed an issue in the **format** command where fail when executed from environment without mdx server available.
* Added `Added a`, `Added an` to the list of allowed changelog prefixes.
* Added support for Indicator Types/Reputations in the **upload** command.
* Fixed an issue when running from a subdirectory of a content repo failed.
* Changing the way we are using XSIAM servers api-keys in **test-content** .
* Added a success message to **postman-codegen**.

## 1.7.2

* Fixed an issue in the **validate** command where incident fields were not found in mappers even when they exist
* Added an ability to provide list of marketplace names as a param attribute to **validate** and **upload**
* Added the file type to the error message when it is not supported.
* Fixed an issue where `contribution_converter` incorrectly mapped _Indicator Field_ objects to the _incidentfield_ directory in contribution zip files.
* Fixed a bug where **validate** returned error on empty inputs not used in playbooks.
* Added the `DEMISTO_SDK_CONTENT_PATH` environment variable, implicitly used in various commands.
* Added link to documentation for error messages regarding use cases and tags.

## 1.7.1

* Fixed an issue where *indicatorTypes* and *betaIntegrations* were not found in the id_set.
* Updated the default general `fromVersion` value on **format** to `6.5.0`
* Fixed an issue where the **validate** command did not fail when the integration yml file name was not the same as the folder containing it.
* Added an option to have **generate-docs** take a Playbooks folder path as input, and generate docs for all playbooks in it.
* Fixed an issue where the suggestion in case of `IF113` included uppercase letters for the `cliName` parameter.
* Added new validation to the **validate** command to fail and list all the file paths of files that are using a deprecated integration command / script / playbook.
* **validate** will no longer fail on playbooks calling subplaybooks that have a higher `fromVersion` value, if  calling the subplaybook has `skipifunavailable=True`.
* Fixed an issue where relative paths were not accessed correctly.
* Running any `demisto-sdk` command in a folder with a `.env` file will load it, temporarily overriding existing environment variables.
* Fixed an issue where **validate** did not properly detect deleted files.
* Added new validations to the **validate** command to verify that the schema file exists for a modeling rule and that the schema and rules keys are empty in the yml file.
* Fixed an issue where *find_type* didn't recognize exported incident types.
* Added a new validation to **validate**, making sure all inputs of a playbook are used.
* Added a new validation to **validate**, making sure all inputs used in a playbook declared in the input section.
* The **format** command will now replace the *fromServerVersion* field with *fromVersion*.

## 1.7.0

* Allowed JSON Handlers to accept kwargs, for custoimzing behavior.
* Fixed an issue where an incorrect error was shown when the `id` of a content item differed from its `name` attribute.
* Fixed an issue where the `preserve_quotes` in ruamel_handler received an incorrect value @icholy
* Fixed an issue where ignoring RM110 error code wasn't working and added a validation to **ALLOWED_IGNORE_ERRORS** to validate that all error codes are inserted in the right format.
* Fixed an issue where the contribution credit text was not added correctly to the pack README.
* Changed the contribution file implementation from markdown to a list of contributor names. The **create-content-artifact** will use this list to prepare the needed credit message.
* Added a new validation to the `XSOAR-linter` in the **lint** command for verifying that demisto.log is not used in the code.
* The **generate-docs** command will now auto-generate the Incident Mirroring section when implemented in an integration.
* Added support to automatically generate release notes for deprecated items in the **update-release-notes** command.
* Fixed an issue causing any command to crash when unable to detect local repository properties.
* Fixed an issue where running in a private gitlab repo caused a warning message to be shown multiple times.
* Added a new validation to the **validate** command to verify that markdown and python files do not contain words related to copyright section.
* Fixed an issue where **lint** crashed when provided an input file path (expecting a directory).

## 1.6.9

* Added a new validation that checks whether a pack should be deprecated.
* Added a new ability to the **format** command to deprecate a pack.
* Fixed an issue where the **validate** command sometimes returned a false negative in cases where there are several sub-playbooks with the same ID.
* Added a new validation to the **validate** command to verify that the docker in use is not deprecated.
* Added support for multiple ApiModules in the **unify** command
* Added a check to **validate** command, preventing use of relative urls in README files.
* Added environment variable **DEMISTO_SDK_MARKETPLACE** expected to affect *MarketplaceTagParser* *marketplace* value. The value will be automatically set when passing *marketplace* arg to the commands **unify**, **zip-packs**, **create-content-artifacts** and **upload**.
* Added slack notifier for build failures on the master branch.
* Added support for modeling and parsing rules in the **split** command.
* Added support for README files in **format** command.
* Added a **validate** check, making sure classifier id and name values match. Updated the classifier **format** to update the id accordingly.
* The **generate-docs** command will now auto-generate the playbook image link by default.
* Added the `--custom-image-link` argument to override.
* Added a new flag to **generate-docs** command, allowing to add a custom image link to a playbook README.
* Added a new validation to the **validate** command to verify that the package directory name is the same as the files contained in the that package.
* Added support in the **unify** command to unify a schema into its Modeling Rule.

## 1.6.8

* Fixed an issue where **validate** did not fail on invalid playbook entities' versions (i.e. subplaybooks or scripts with higher fromversion than their parent playbook).
* Added support for running lint via a remote docker ssh connection. Use `DOCKER_HOST` env variable to specify a remote docker connection, such as: `DOCKER_HOST=ssh://myuser@myhost.com`.
* Fixed an issue where the pack cache in *get_marketplaces* caused the function to return invalid values.
* Fixed an issue where running format on a pack with XSIAM entities would fail.
* Added the new `display_name` field to relevant entities in the **create-id-set** command.
* Added a new validation to the **validate** command to verify the existence of "Reliability" parameter if the integration have reputation command.
* Fixed a bug where terminating the **lint** command failed (`ctrl + c`).
* Removed the validation of a subtype change in integrations and scripts from **validate**.
* Fixed an issue where **download** did not behave as expected when prompting for a version update. Reported by @K-Yo
* Added support for adoption release notes.
* Fixed an issue where **merge-id-sets** failed when a key was missing in one id-set.json.
* Fixed a bug where some mypy messages were not parsed properly in **lint**.
* Added a validation to the **validate** command, failing when '`fromversion`' or '`toversion`' in a content entity are incorrect format.
* Added a validation to the **validate** command, checking if `fromversion` <= `toversion`.
* Fixed an issue where coverage reports used the wrong logging level, marking debug logs as errors.
* Added a new validation to the **validate** command, to check when the discouraged `http` prefixes are used when setting defaultvalue, rather than `https`.
* Added a check to the **lint** command for finding hard-coded usage of the http protocol.
* Locked the dependency on Docker.
* Removed a traceback line from the **init** command templates: BaseIntegration, BaseScript.
* Updated the token in **_add_pr_comment** method from the content-bot token to the xsoar-bot token.

## 1.6.7

* Added the `types-markdown` dependency, adding markdown capabilities to existing linters using the [Markdown](https://pypi.org/project/Markdown/) package.
* Added support in the **format** command to remove nonexistent incident/indicator fields from *layouts/mappers*
* Added the `Note: XXX` and `XXX now generally available.` release notes templates to **doc-review** command.
* Updated the logs shown during the docker build step.
* Removed a false warning about configuring the `GITLAB_TOKEN` environment variable when it's not needed.
* Removed duplicate identifiers for XSIAM integrations.
* Updated the *tags* and *use cases* in pack metadata validation to use the local files only.
* Fixed the error message in checkbox validation where the defaultvalue is wrong and added the name of the variable that should be fixed.
* Added types to `find_type_by_path` under tools.py.
* Fixed an issue where YAML files contained incorrect value type for `tests` key when running `format --deprecate`.
* Added a deprecation message to the `tests:` section of yaml files when running `format --deprecate`.
* Added use case for **validate** on *wizard* objects - set_playbook is mapped to all integrations.
* Added the 'integration-get-indicators' commands to be ignored by the **verify_yml_commands_match_readme** validation, the validation will no longer fail if these commands are not in the readme file.
* Added a new validation to the **validate** command to verify that if the phrase "breaking changes" is present in a pack release notes, a JSON file with the same name exists and contains the relevant breaking changes information.
* Improved logs when running test playbooks (in a build).
* Fixed an issue in **upload** did not include list-type content items. @nicolas-rdgs
* Reverted release notes to old format.

## 1.6.6

* Added debug print when excluding item from ID set due to missing dependency.
* Added a validation to the **validate** command, failing when non-ignorable errors are present in .pack-ignore.
* Fixed an issue where `mdx server` did not close when stopped in mid run.
* Fixed an issue where `-vvv` flag did not print logs on debug level.
* enhanced ***validate*** command to list all command names affected by a backward compatibility break, instead of only one.
* Added support for Wizard content item in the **format**, **validate**, **upload**, **create-id-set**, **find-dependecies** and **create-content-artifacts** commands.
* Added a new flag to the **validate** command, allowing to run specific validations.
* Added support in **unify** and **create-content-artifacts** for displaying different documentations (detailed description + readme) for content items, depending on the marketplace version.
* Fixed an issue in **upload** where list items were not uploaded.
* Added a new validation to **validate** command to verify that *cliName* and *id* keys of the incident field or the indicator field are matches.
* Added the flag '-x', '--xsiam' to **upload** command to upload XSIAM entities to XSIAM server.
* Fixed the integration field *isFetchEvents* to be in lowercase.
* Fixed an issue where **validate -i** run after **format -i** on an existing file in the repo instead of **validate -g**.
* Added the following commands: 'update-remote-data', 'get-modified-remote-data', 'update-remote-system' to be ignored by the **verify_yml_commands_match_readme** validation, the validation will no longer fail if these commands are not in the readme file.
* Updated the release note template to include a uniform format for all items.
* Added HelloWorldSlim template option for *--template* flag in **demisto-sdk init** command.
* Fixed an issue where the HelloWorldSlim template in **demisto-sdk init** command had an integration id that was conflicting with HelloWorld integration id.
* Updated the SDK to use demisto-py 3.1.6, allowing use of a proxy with an environment variable.
* Set the default logger level to `warning`, to avoid unwanted debug logs.
* The **format** command now validates that default value of checkbox parameters is a string 'true' or 'false'.
* Fixed an issue where `FileType.PLAYBOOK` would show instead of `Playbook` in readme error messages.
* Added a new validation to **validate** proper defaultvalue for checkbox fields.

## 1.6.5

* Fixed an issue in the **format** command where the `id` field was overwritten for existing JSON files.
* Fixed an issue where the **doc-review** command was successful even when the release-note is malformed.
* Added timestamps to the `demisto-sdk` logger.
* Added time measurements to **lint**.
* Added the flag '-d', '--dependency' to **find-dependencies** command to get the content items that cause the dependencies between two packs.
* Fixed an issue where **update-release-notes** used the *trigger_id* field instead of the *trigger_name* field.
* Fixed an issue where **doc-review** failed to recognize script names, in scripts using the old file structure.
* Fixed an issue where concurrent processes created by **lint** caused deadlocks when opening files.
* Fixed an issue in the **format** command where `_dev` or `_copy` suffixes weren't removed from the subscript names in playbooks and layouts.
* Fixed an issue where **validate** failed on nonexistent `README.md` files.
* Added support of XSIAM content items to the **validate** command.
* Report **lint** summary results and failed packages after reporting time measurements.

## 1.6.4

* Added the new **generate-yml-from-python** command.
* Added a code *type* indication for integration and script objects in the *ID Set*.
* Added the [Vulture](https://github.com/jendrikseipp/vulture) linter to the pre-commit hook.
* The `demisto-sdk` pack will now be distributed via PyPi with a **wheel** file.
* Fixed a bug where any edited json file that contained a forward slash (`/`) escaped.
* Added a new validation to **validate** command to verify that the metadata *currentVersion* is
the same as the last release note version.
* The **validate** command now checks if there're none-deprecated integration commands that are missing from the readme file.
* Fixed an issue where *dockerimage* changes in Scripts weren't recognized by the **update-release-notes** command.
* Fixed an issue where **update-xsoar-config-file** did not properly insert the marketplace packs list to the file.
* Added the pack name to the known words by default when running the **doc-review** command.
* Added support for new XSIAM entities in **create-id-set** command.
* Added support for new XSIAM entities in **create-content-artifacts** command.
* Added support for Parsing/Modeling Rule content item in the **unify** command.
* Added the integration name, the commands name and the script name to the known words by default when running the **doc-review** command.
* Added an argument '-c' '--custom' to the **unify** command, if True will append to the unified yml name/display/id the custom label provided
* Added support for sub words suggestion in kebab-case sentences when running the **doc-review** command.
* Added support for new XSIAM entities in **update-release-notes** command.
* Enhanced the message of alternative suggestion words shown when running **doc-review** command.
* Fixed an incorrect error message, in case `node` is not installed on the machine.
* Fixed an issue in the **lint** command where the *check-dependent-api-modules* argument was set to true by default.
* Added a new command **generate-unit-tests**.
* Added a new validation to **validate** all SIEM integration have the same suffix.
* Fixed the destination path of the unified parsing/modeling rules in **create-content-artifacts** command.
* Fixed an issue in the **validate** command, where we validated wrongfully the existence of readme file for the *ApiModules* pack.
* Fixed an issue in the **validate** command, where an error message that was displayed for scripts validation was incorrect.
* Fixed an issue in the **validate** and **format** commands where *None* arguments in integration commands caused the commands to fail unexpectedly.
* Added support for running tests on XSIAM machines in the **test-content** command.
* Fixed an issue where the **validate** command did not work properly when deleting non-content items.
* Added the flag '-d', '--dependency' to **find-dependencies** command to get the content items that cause the dependencies between two packs.

## 1.6.3

* **Breaking change**: Fixed a typo in the **validate** `--quiet-bc-validation` flag (was `--quite-bc-validation`). @upstart-swiss
* Dropped support for python 3.7: Demisto-SDK is now supported on Python 3.8 or newer.
* Added an argument to YAMLHandler, allowing to set a maximal width for YAML files. This fixes an issue where a wrong default was used.
* Added the detach mechanism to the **upload** command, If you set the --input-config-file flag, any files in the repo's SystemPacks folder will be detached.
* Added the reattach mechanism to the **upload** command, If you set the --input-config-file flag, any detached item in your XSOAR instance that isn't currently in the repo's SystemPacks folder will be re-attached.
* Fixed an issue in the **validate** command that did not work properly when using the *-g* flag.
* Enhanced the dependency message shown when running **lint**.
* Fixed an issue where **update-release-notes** didn't update the currentVersion in pack_metadata.
* Improved the logging in **test-content** for helping catch typos in external playbook configuration.

## 1.6.2

* Added dependency validation support for core marketplacev2 packs.
* Fixed an issue in **update-release-notes** where suggestion fix failed in validation.
* Fixed a bug where `.env` files didn't load. @nicolas-rdgs
* Fixed a bug where **validate** command failed when the *categories* field in the pack metadata was empty for non-integration packs.
* Added *system* and *item-type* arguments to the **download** command, used when downloading system items.
* Added a validation to **validate**, checking that each script, integration and playbook have a README file. This validation only runs when the command is called with either the `-i` or the `-g` flag.
* Fixed a regression issue with **doc-review**, where the `-g` flag did not work.
* Improved the detection of errors in **doc-review** command.
* The **validate** command now checks if a readme file is empty, only for packs that contain playbooks or were written by a partner.
* The **validate** command now makes sure common contextPath values (e.g. `DBotScore.Score`) have a non-empty description, and **format** populates them automatically.
* Fixed an issue where the **generate-outputs** command did not work properly when examples were provided.
* Fixed an issue in the **generate-outputs** command, where the outputs were not written to the specified output path.
* The **generate-outputs** command can now generate outputs from multiple calls to the same command (useful when different args provide different outputs).
* The **generate-outputs** command can now update a yaml file with new outputs, without deleting or overwriting existing ones.
* Fixed a bug where **doc-review** command failed on existing templates.
* Fixed a bug where **validate** command failed when the word demisto is in the repo README file.
* Added support for adding test-playbooks to the zip file result in *create-content-artifacts* command for marketplacev2.
* Fixed an issue in **find-dependencies** where using the argument *-o* without the argument *--all-packs-dependencies* did not print a proper warning.
* Added a **validate** check to prevent deletion of files whose deletion is not supported by the XSOAR marketplace.
* Removed the support in the *maintenance* option of the *-u* flag in the **update-release-notes** command.
* Added validation for forbidden words and phrases in the **doc-review** command.
* Added a retries mechanism to the **test-content** command to stabilize the build process.
* Added support for all `git` platforms to get remote files.
* Refactored the **format** command's effect on the *fromversion* field:
  * Fixed a bug where the *fromversion* field was removed when modifying a content item.
  * Updated the general default *fromversion* and the default *fromversion* of newly-introduced content items (e.g. `Lists`, `Jobs`).
  * Added an interactive mode functionality for all content types, to ask the user whether to set a default *fromversion*, if could not automatically determine its value. Use `-y` to assume 'yes' as an answer to all prompts and run non-interactively.

## 1.6.1

* Added the '--use-packs-known-words' argument to the **doc-review** command
* Added YAML_Loader to handle yaml files in a standard way across modules, replacing PYYAML.
* Fixed an issue when filtering items using the ID set in the **create-content-artifacts** command.
* Fixed an issue in the **generate-docs** command where tables were generated with an empty description column.
* Fixed an issue in the **split** command where splitting failed when using relative input/output paths.
* Added warning when inferred files are missing.
* Added to **validate** a validation for integration image dimensions, which should be 120x50px.
* Improved an error in the **validate** command to better differentiate between the case where a required fetch parameter is malformed or missing.

## 1.6.0

* Fixed an issue in the **create-id-set** command where similar items from different marketplaces were reported as duplicated.
* Fixed typo in demisto-sdk init
* Fixed an issue where the **lint** command did not handle all container exit codes.
* Add to **validate** a validation for pack name to make sure it is unchanged.
* Added a validation to the **validate** command that verifies that the version in the pack_metdata file is written in the correct format.
* Fixed an issue in the **format** command where missing *fromVersion* field in indicator fields caused an error.

## 1.5.9

* Added option to specify `External Playbook Configuration` to change inputs of Playbooks triggered as part of **test-content**
* Improved performance of the **lint** command.
* Improved performance of the **validate** command when checking README images.
* ***create-id-set*** command - the default value of the **marketplace** argument was changed from ‘xsoar’ to all packs existing in the content repository. When using the command, make sure to pass the relevant marketplace to use.

## 1.5.8

* Fixed an issue where the command **doc-review** along with the argument `--release-notes` failed on yml/json files with invalid schema.
* Fixed an issue where the **lint** command failed on packs using python 3.10

## 1.5.7

* Fixed an issue where reading remote yaml files failed.
* Fixed an issue in **validate** failed with no error message for lists (when no fromVersion field was found).
* Fixed an issue when running **validate** or **format** in a gitlab repository, and failing to determine its project id.
* Added an enhancement to **split**, handling an empty output argument.
* Added the ability to add classifiers and mappers to conf.json.
* Added the Alias field to the incident field schema.

## 1.5.6

* Added 'deprecated' release notes template.
* Fixed an issue where **run-test-playbook** command failed to get the task entries when the test playbook finished with errors.
* Fixed an issue in **validate** command when running with `no-conf-json` argument to ignore the `conf.json` file.
* Added error type text (`ERROR` or `WARNING`) to **validate** error prints.
* Fixed an issue where the **format** command on test playbook did not format the ID to be equal to the name of the test playbook.
* Enhanced the **update-release-notes** command to automatically commit release notes config file upon creation.
* The **validate** command will validate that an indicator field of type html has fromVersion of 6.1.0 and above.
* The **format** command will now add fromVersion 6.1.0 to indicator field of type html.
* Added support for beta integrations in the **format** command.
* Fixed an issue where the **postman-codegen** command failed when called with the `--config-out` flag.
* Removed the integration documentation from the detailed description while performing **split** command to the unified yml file.
* Removed the line which indicates the version of the product from the README.md file for new contributions.

## 1.5.5

* Fixed an issue in the **update-release-notes** command, which did not work when changes were made in multiple packs.
* Changed the **validate** command to fail on missing test-playbooks only if no unittests are found.
* Fixed `to_kebab_case`, it will now deal with strings that have hyphens, commas or periods in them, changing them to be hyphens in the new string.
* Fixed an issue in the **create-id-set** command, where the `source` value included the git token if it was specified in the remote url.
* Fixed an issue in the **merge-id-set** command, where merging fails because of duplicates but the packs are in the XSOAR repo but in different version control.
* Fixed missing `Lists` Content Item as valid `IDSetType`
* Added enhancement for **generate-docs**. It is possible to provide both file or a comma seperated list as `examples`. Also, it's possible to provide more than one example for a script or a command.
* Added feature in **format** to sync YML and JSON files to the `master` file structure.
* Added option to specify `Incident Type`, `Incoming Mapper` and `Classifier` when configuring instance in **test-content**
* added a new command **run-test-playbook** to run a test playbook in a given XSOAR instance.
* Fixed an issue in **format** when running on a modified YML, that the `id` value is not changed to its old `id` value.
* Enhancement for **split** command, replace `ApiModule` code block to `import` when splitting a YML.
* Fixed an issue where indicator types were missing from the pack's content, when uploading using **zip-packs**.
* The request data body format generated in the **postman-codegen** will use the python argument's name and not the raw data argument's name.
* Added the flag '--filter-by-id-set' to **create-content-artifacts** to create artifacts only for items in the given id_set.json.

## 1.5.4

* Fixed an issue with the **format** command when contributing via the UI
* The **format** command will now not remove the `defaultRows` key from incident, indicator and generic fields with `type: grid`.
* Fixed an issue with the **validate** command when a layoutscontainer did not have the `fromversion` field set.
* added a new command **update-xsoar-config-file** to handle your XSOAR Configuration File.
* Added `skipVerify` argument in **upload** command to skip pack signature verification.
* Fixed an issue when the **run** command  failed running when there’s more than one playground, by explicitly using the current user’s playground.
* Added support for Job content item in the **format**, **validate**, **upload**, **create-id-set**, **find-dependecies** and **create-content-artifacts** commands.
* Added a **source** field to the **id_set** entitles.
* Two entitles will not consider as duplicates if they share the same pack and the same source.
* Fixed a bug when duplicates were found in **find_dependencies**.
* Added function **get_current_repo** to `tools`.
* The **postman-codegen** will not have duplicates argument name. It will rename them to the minimum distinguished shared path for each of them.

## 1.5.3

* The **format** command will now set `unsearchable: True` for incident, indicator and generic fields.
* Fixed an issue where the **update-release-notes** command crashes with `--help` flag.
* Added validation to the **validate** command that verifies the `unsearchable` key in incident, indicator and generic fields is set to true.
* Removed a validation that DBotRole should be set for automation that requires elevated permissions to the `XSOAR-linter` in the **lint** command.
* Fixed an issue in **Validate** command where playbooks conditional tasks were mishandeled.
* Added a validation to prevent contributors from using the `fromlicense` key as a configuration parameter in an integration's YML
* Added a validation to ensure that the type for **API token** (and similar) parameters are configured correctly as a `credential` type in the integration configuration YML.
* Added an assertion that checks for duplicated requests' names when generating an integration from a postman collection.
* Added support for [.env files](https://pypi.org/project/python-dotenv/). You can now add a `.env` file to your repository with the logging information instead of setting a global environment variables.
* When running **lint** command with --keep-container flag, the docker images are committed.
* The **validate** command will not return missing test playbook error when given a script with dynamic-section tag.

## 1.5.2

* Added a validation to **update-release-notes** command to ensure that the `--version` flag argument is in the right format.
* added a new command **coverage-analyze** to generate and print coverage reports.
* Fixed an issue in **validate** in repositories which are not in GitHub or GitLab
* Added a validation that verifies that readme image absolute links do not contain the working branch name.
* Added support for List content item in the **format**, **validate**, **download**, **upload**, **create-id-set**, **find-dependecies** and **create-content-artifacts** commands.
* Added a validation to ensure reputation command's default argument is set as an array input.
* Added the `--fail-duplicates` flag for the **merge-id-set** command which will fail the command if duplicates are found.
* Added the `--fail-duplicates` flag for the **create-id-set** command which will fail the command if duplicates are found.

## 1.5.1

* Fixed an issue where **validate** command failed to recognized test playbooks for beta integrations as valid tests.
* Fixed an issue were the **validate** command was falsely recognizing image paths in readme files.
* Fixed an issue where the **upload** command error message upon upload failure pointed to wrong file rather than to the pack metadata.
* Added a validation that verifies that each script which appears in incident fields, layouts or layout containers exists in the id_set.json.
* Fixed an issue where the **postman code-gen** command generated double dots for context outputs when it was not needed.
* Fixed an issue where there **validate** command on release notes file crashed when author image was added or modified.
* Added input handling when running **find-dependencies**, replacing string manipulations.
* Fixed an issue where the **validate** command did not handle multiple playbooks with the same name in the id_set.
* Added support for GitLab repositories in **validate**

## 1.5.0

* Fixed an issue where **upload** command failed to upload packs not under content structure.
* Added support for **init** command to run from non-content repo.
* The **split-yml** has been renamed to **split** and now supports splitting Dashboards from unified Generic Modules.
* Fixed an issue where the skipped tests validation ran on the `ApiModules` pack in the **validate** command.
* The **init** command will now create the `Generic Object` entities directories.
* Fixed an issue where the **format** command failed to recognize changed files from git.
* Fixed an issue where the **json-to-outputs** command failed checking whether `0001-01-01T00:00:00` is of type `Date`
* Added to the **generate context** command to generate context paths for integrations from an example file.
* Fixed an issue where **validate** failed on release notes configuration files.
* Fixed an issue where the **validate** command failed on pack input if git detected changed files outside of `Packs` directory.
* Fixed an issue where **validate** command failed to recognize files inside validated pack when validation release notes, resulting in a false error message for missing entity in release note.
* Fixed an issue where the **download** command failed when downloading an invalid YML, instead of skipping it.

## 1.4.9

* Added validation that the support URL in partner contribution pack metadata does not lead to a GitHub repo.
* Enhanced ***generate-docs*** with default `additionalinformation` (description) for common parameters.
* Added to **validate** command a validation that a content item's id and name will not end with spaces.
* The **format** command will now remove trailing whitespaces from content items' id and name fields.
* Fixed an issue where **update-release-notes** could fail on files outside the user given pack.
* Fixed an issue where the **generate-test-playbook** command would not place the playbook in the proper folder.
* Added to **validate** command a validation that packs with `Iron Bank` uses the latest docker from Iron Bank.
* Added to **update-release-notes** command support for `Generic Object` entities.
* Fixed an issue where playbook `fromversion` mismatch validation failed even if `skipunavailable` was set to true.
* Added to the **create artifacts** command support for release notes configuration file.
* Added validation to **validate** for release notes config file.
* Added **isoversize** and **isautoswitchedtoquietmode** fields to the playbook schema.
* Added to the **update-release-notes** command `-bc` flag to generate template for breaking changes version.
* Fixed an issue where **validate** did not search description files correctly, leading to a wrong warning message.

## 1.4.8

* Fixed an issue where yml files with `!reference` failed to load properly.
* Fixed an issue when `View Integration Documentation` button was added twice during the download and re-upload.
* Fixed an issue when `(Partner Contribution)` was added twice to the display name during the download and re-upload.
* Added the following enhancements in the **generate-test-playbook** command:
  * Added the *--commands* argument to generate tasks for specific commands.
  * Added the *--examples* argument to get the command examples file path and generate tasks from the commands and arguments specified there.
  * Added the *--upload* flag to specify whether to upload the test playbook after the generation.
  * Fixed the output condition generation for outputs of type `Boolean`.

## 1.4.7

* Fixed an issue where an empty list for a command context didn't produce an indication other than an empty table.
* Fixed an issue where the **format** command has incorrectly recognized on which files to run when running using git.
* Fixed an issue where author image validations were not checked properly.
* Fixed an issue where new old-formatted scripts and integrations were not validated.
* Fixed an issue where the wording in the from version validation error for subplaybooks was incorrect.
* Fixed an issue where the **update-release-notes** command used the old docker image version instead of the new when detecting a docker change.
* Fixed an issue where the **generate-test-playbook** command used an incorrect argument name as default
* Fixed an issue where the **json-to-outputs** command used an incorrect argument name as default when using `-d`.
* Fixed an issue where validations failed while trying to validate non content files.
* Fixed an issue where README validations did not work post VS Code formatting.
* Fixed an issue where the description validations were inconsistent when running through an integration file or a description file.

## 1.4.6

* Fixed an issue where **validate** suggests, with no reason, running **format** on missing mandatory keys in yml file.
* Skipped existence of TestPlaybook check on community and contribution integrations.
* Fixed an issue where pre-commit didn't run on the demisto_sdk/commands folder.
* The **init** command will now change the script template name in the code to the given script name.
* Expanded the validations performed on beta integrations.
* Added support for PreProcessRules in the **format**, **validate**, **download**, and **create-content-artifacts** commands.
* Improved the error messages in **generate-docs**, if an example was not provided.
* Added to **validate** command a validation that a content entity or a pack name does not contain the words "partner" and "community".
* Fixed an issue where **update-release-notes** ignores *--text* flag while using *-f*
* Fixed the outputs validations in **validate** so enrichment commands will not be checked to have DBotScore outputs.
* Added a new validation to require the dockerimage key to exist in an integration and script yml files.
* Enhanced the **generate-test-playbook** command to use only integration tested on commands, rather than (possibly) other integrations implementing them.
* Expanded unify command to support GenericModules - Unifies a GenericModule object with its Dashboards.
* Added validators for generic objects:
  * Generic Field validator - verify that the 'fromVersion' field is above 6.5.0, 'group' field equals 4 and 'id' field starts with the prefix 'generic_'.
  * Generic Type validator - verify that the 'fromVersion' field is above 6.5.0
  * Generic Module validator - verify that the 'fromVersion' field is above 6.5.0
  * Generic Definition validator - verify that the 'fromVersion' field is above 6.5.0
* Expanded Format command to support Generic Objects - Fixes generic objects according to their validations.
* Fixed an issue where the **update-release-notes** command did not handle ApiModules properly.
* Added option to enter a dictionary or json of format `[{field_name:description}]` in the **json-to-outputs** command,
  with the `-d` flag.
* Improved the outputs for the **format** command.
* Fixed an issue where the validations performed after the **format** command were inconsistent with **validate**.
* Added to the **validate** command a validation for the author image.
* Updated the **create-content-artifacts** command to support generic modules, definitions, fields and types.
* Added an option to ignore errors for file paths and not only file name in .pack-ignore file.

## 1.4.5

* Enhanced the **postman-codegen** command to name all generated arguments with lower case.
* Fixed an issue where the **find-dependencies** command miscalculated the dependencies for playbooks that use generic commands.
* Fixed an issue where the **validate** command failed in external repositories in case the DEMISTO_SDK_GITHUB_TOKEN was not set.
* Fixed an issue where **openapi-codegen** corrupted the swagger file by overwriting configuration to swagger file.
* Updated the **upload** command to support uploading zipped packs to the marketplace.
* Added to the **postman-codegen** command support of path variables.
* Fixed an issue where **openapi-codegen** entered into an infinite loop on circular references in the swagger file.
* The **format** command will now set `fromVersion: 6.2.0` for widgets with 'metrics' data type.
* Updated the **find-dependencies** command to support generic modules, definitions, fields and types.
* Fixed an issue where **openapi-codegen** tried to extract reference example outputs, leading to an exception.
* Added an option to ignore secrets automatically when using the **init** command to create a pack.
* Added a tool that gives the ability to temporarily suppress console output.

## 1.4.4

* When formatting incident types with Auto-Extract rules and without mode field, the **format** command will now add the user selected mode.
* Added new validation that DBotRole is set for scripts that requires elevated permissions to the `XSOAR-linter` in the **lint** command.
* Added url escaping to markdown human readable section in generate docs to avoid autolinking.
* Added a validation that mapper's id and name are matching. Updated the format of mapper to include update_id too.
* Added a validation to ensure that image paths in the README files are valid.
* Fixed **find_type** function to correctly find test files, such as, test script and test playbook.
* Added scheme validations for the new Generic Object Types, Fields, and Modules.
* Renamed the flag *--input-old-version* to *--old-version* in the **generate-docs** command.
* Refactored the **update-release-notes** command:
  * Replaced the *--all* flag with *--use-git* or *-g*.
  * Added the *--force* flag to update the pack release notes without changes in the pack.
  * The **update-release-notes** command will now update all dependent integrations on ApiModule change, even if not specified.
  * If more than one pack has changed, the full list of updated packs will be printed at the end of **update-release-notes** command execution.
  * Fixed an issue where the **update-release-notes** command did not add docker image release notes entry for release notes file if a script was changed.
  * Fixed an issue where the **update-release-notes** command did not detect changed files that had the same name.
  * Fixed an issue in the **update-release-notes** command where the version support of JSON files was mishandled.
* Fixed an issue where **format** did not skip files in test and documentation directories.
* Updated the **create-id-set** command to support generic modules, definitions, fields and types.
* Changed the **convert** command to generate old layout fromversion to 5.0.0 instead of 4.1.0
* Enhanced the command **postman-codegen** with type hints for templates.

## 1.4.3

* Fixed an issue where **json-to-outputs** command returned an incorrect output when json is a list.
* Fixed an issue where if a pack README.md did not exist it could cause an error in the validation process.
* Fixed an issue where the *--name* was incorrectly required in the **init** command.
* Adding the option to run **validate** on a specific path while using git (*-i* & *-g*).
* The **format** command will now change UUIDs in .yml and .json files to their respective content entity name.
* Added a playbook validation to check if a task sub playbook exists in the id set in the **validate** command.
* Added the option to add new tags/usecases to the approved list and to the pack metadata on the same pull request.
* Fixed an issue in **test_content** where when different servers ran tests for the same integration, the server URL parameters were not set correctly.
* Added a validation in the **validate** command to ensure that the ***endpoint*** command is configured correctly in yml file.
* Added a warning when pack_metadata's description field is longer than 130 characters.
* Fixed an issue where a redundant print occurred on release notes validation.
* Added new validation in the **validate** command to ensure that the minimal fromVersion in a widget of type metrics will be 6.2.0.
* Added the *--release-notes* flag to demisto-sdk to get the current version release notes entries.

## 1.4.2

* Added to `pylint` summary an indication if a test was skipped.
* Added to the **init** command the option to specify fromversion.
* Fixed an issue where running **init** command without filling the metadata file.
* Added the *--docker-timeout* flag in the **lint** command to control the request timeout for the Docker client.
* Fixed an issue where **update-release-notes** command added only one docker image release notes entry for release notes file, and not for every entity whom docker image was updated.
* Added a validation to ensure that incident/indicator fields names starts with their pack name in the **validate** command. (Checked only for new files and only when using git *-g*)
* Updated the **find-dependencies** command to return the 'dependencies' according the layout type ('incident', 'indicator').
* Enhanced the "vX" display name validation for scripts and integrations in the **validate** command to check for every versioned script or integration, and not only v2.
* Added the *--fail-duplicates* flag for the **create-id-set** command which will fail the command if duplicates are found.
* Added to the **generate-docs** command automatic addition to git when a new readme file is created.

## 1.4.1

* When in private repo without `DEMSITO_SDK_GITHUB_TOKEN` configured, get_remote_file will take files from the local origin/master.
* Enhanced the **unify** command when giving input of a file and not a directory return a clear error message.
* Added a validation to ensure integrations are not skipped and at least one test playbook is not skipped for each integration or script.
* Added to the Content Tests support for `context_print_dt`, which queries the incident context and prints the result as a json.
* Added new validation for the `xsoar_config.json` file in the **validate** command.
* Added a version differences section to readme in **generate-docs** command.
* Added the *--docs-format* flag in the **integration-diff** command to get the output in README format.
* Added the *--input-old-version* and *--skip-breaking-changes* flags in the **generate-docs** command to get the details for the breaking section and to skip the breaking changes section.

## 1.4.0

* Enable passing a comma-separated list of paths for the `--input` option of the **lint** command.
* Added new validation of unimplemented test-module command in the code to the `XSOAR-linter` in the **lint** command.
* Fixed the **generate-docs** to handle integration authentication parameter.
* Added a validation to ensure that description and README do not contain the word 'Demisto'.
* Improved the deprecated message validation required from playbooks and scripts.
* Added the `--quite-bc-validation` flag for the **validate** command to run the backwards compatibility validation in quite mode (errors is treated like warnings).
* Fixed the **update release notes** command to display a name for old layouts.
* Added the ability to append to the pack README credit to contributors.
* Added identification for parameter differences in **integration-diff** command.
* Fixed **format** to use git as a default value.
* Updated the **upload** command to support reports.
* Fixed an issue where **generate-docs** command was displaying 'None' when credentials parameter display field configured was not configured.
* Fixed an issue where **download** did not return exit code 1 on failure.
* Updated the validation that incident fields' names do not contain the word incident will aplly to core packs only.
* Added a playbook validation to verify all conditional tasks have an 'else' path in **validate** command.
* Renamed the GitHub authentication token environment variable `GITHUB_TOKEN` to `DEMITO_SDK_GITHUB_TOKEN`.
* Added to the **update-release-notes** command automatic addition to git when new release notes file is created.
* Added validation to ensure that integrations, scripts, and playbooks do not contain the entity type in their names.
* Added the **convert** command to convert entities between XSOAR versions.
* Added the *--deprecate* flag in **format** command to deprecate integrations, scripts, and playbooks.
* Fixed an issue where ignoring errors did not work when running the **validate** command on specific files (-i).

## 1.3.9

* Added a validation verifying that the pack's README.md file is not equal to pack description.
* Fixed an issue where the **Assume yes** flag did not work properly for some entities in the **format** command.
* Improved the error messages for separators in folder and file names in the **validate** command.
* Removed the **DISABLE_SDK_VERSION_CHECK** environment variable. To disable new version checks, use the **DEMISTO_SDK_SKIP_VERSION_CHECK** envirnoment variable.
* Fixed an issue where the demisto-sdk version check failed due to a rate limit.
* Fixed an issue with playbooks scheme validation.

## 1.3.8

* Updated the **secrets** command to work on forked branches.

## 1.3.7

* Added a validation to ensure correct image and description file names.
* Fixed an issue where the **validate** command failed when 'display' field in credentials param in yml is empty but 'displaypassword' was provided.
* Added the **integration-diff** command to check differences between two versions of an integration and to return a report of missing and changed elements in the new version.
* Added a validation verifying that the pack's README.md file is not missing or empty for partner packs or packs contains use cases.
* Added a validation to ensure that the integration and script folder and file names will not contain separators (`_`, `-`, ``).
* When formatting new pack, the **format** command will set the *fromversion* key to 5.5.0 in the new files without fromversion.

## 1.3.6

* Added a validation that core packs are not dependent on non-core packs.
* Added a validation that a pack name follows XSOAR standards.
* Fixed an issue where in some cases the `get_remote_file` function failed due to an invalid path.
* Fixed an issue where running **update-release-notes** with updated integration logo, did not detect any file changes.
* Fixed an issue where the **create-id-set** command did not identify unified integrations correctly.
* Fixed an issue where the `CommonTypes` pack was not identified as a dependency for all feed integrations.
* Added support for running SDK commands in private repositories.
* Fixed an issue where running the **init** command did not set the correct category field in an integration .yml file for a newly created pack.
* When formatting new contributed pack, the **format** command will set the *fromversion* key to 6.0.0 in the relevant files.
* If the environment variable "DISABLE_SDK_VERSION_CHECK" is define, the demisto-sdk will no longer check for newer version when running a command.
* Added the `--use-pack-metadata` flag for the **find-dependencies** command to update the calculated dependencies using the the packs metadata files.
* Fixed an issue where **validate** failed on scripts in case the `outputs` field was set to `None`.
* Fixed an issue where **validate** was failing on editing existing release notes.
* Added a validation for README files verifying that the file doesn't contain template text copied from HelloWorld or HelloWorldPremium README.

## 1.3.5

* Added a validation that layoutscontainer's id and name are matching. Updated the format of layoutcontainer to include update_id too.
* Added a validation that commands' names and arguments in core packs, or scripts' arguments do not contain the word incident.
* Fixed issue where running the **generate-docs** command with -c flag ran all the commands and not just the commands specified by the flag.
* Fixed the error message of the **validate** command to not always suggest adding the *description* field.
* Fixed an issue where running **format** on feed integration generated invalid parameter structure.
* Fixed an issue where the **generate-docs** command did not add all the used scripts in a playbook to the README file.
* Fixed an issue where contrib/partner details might be added twice to the same file, when using unify and create-content-artifacts commands
* Fixed issue where running **validate** command on image-related integration did not return the correct outputs to json file.
* When formatting playbooks, the **format** command will now remove empty fields from SetIncident, SetIndicator, CreateNewIncident, CreateNewIndicator script arguments.
* Added an option to fill in the developer email when running the **init** command.

## 1.3.4

* Updated the **validate** command to check that the 'additionalinfo' field only contains the expected value for feed required parameters and not equal to it.
* Added a validation that community/partner details are not in the detailed description file.
* Added a validation that the Use Case tag in pack_metadata file is only used when the pack contains at least one PB, Incident Type or Layout.
* Added a validation that makes sure outputs in integrations are matching the README file when only README has changed.
* Added the *hidden* field to the integration schema.
* Fixed an issue where running **format** on a playbook whose `name` does not equal its `id` would cause other playbooks who use that playbook as a sub-playbook to fail.
* Added support for local custom command configuration file `.demisto-sdk-conf`.
* Updated the **format** command to include an update to the description file of an integration, to remove community/partner details.

## 1.3.3

* Fixed an issue where **lint** failed where *.Dockerfile* exists prior running the lint command.
* Added FeedHelloWorld template option for *--template* flag in **demisto-sdk init** command.
* Fixed issue where **update-release-notes** deleted release note file if command was called more than once.
* Fixed issue where **update-release-notes** added docker image release notes every time the command was called.
* Fixed an issue where running **update-release-notes** on a pack with newly created integration, had also added a docker image entry in the release notes.
* Fixed an issue where `XSOAR-linter` did not find *NotImplementedError* in main.
* Added validation for README files verifying their length (over 30 chars).
* When using *-g* flag in the **validate** command it will now ignore untracked files by default.
* Added the *--include-untracked* flag to the **validate** command to include files which are untracked by git in the validation process.
* Improved the `pykwalify` error outputs in the **validate** command.
* Added the *--print-pykwalify* flag to the **validate** command to print the unchanged output from `pykwalify`.

## 1.3.2

* Updated the format of the outputs when using the *--json-file* flag to create a JSON file output for the **validate** and **lint** commands.
* Added the **doc-review** command to check spelling in .md and .yml files as well as a basic release notes review.
* Added a validation that a pack's display name does not already exist in content repository.
* Fixed an issue where the **validate** command failed to detect duplicate params in an integration.
* Fixed an issue where the **validate** command failed to detect duplicate arguments in a command in an integration.

## 1.3.1

* Fixed an issue where the **validate** command failed to validate the release notes of beta integrations.
* Updated the **upload** command to support indicator fields.
* The **validate** and **update-release-notes** commands will now check changed files against `demisto/master` if it is configured locally.
* Fixed an issue where **validate** would incorrectly identify files as renamed.
* Added a validation that integration properties (such as feed, mappers, mirroring, etc) are not removed.
* Fixed an issue where **validate** failed when comparing branch against commit hash.
* Added the *--no-pipenv* flag to the **split-yml** command.
* Added a validation that incident fields and incident types are not removed from mappers.
* Fixed an issue where the *c
reate-id-set* flag in the *validate* command did not work while not using git.
* Added the *hiddenusername* field to the integration schema.
* Added a validation that images that are not integration images, do not ask for a new version or RN

## 1.3.0

* Do not collect optional dependencies on indicator types reputation commands.
* Fixed an issue where downloading indicator layoutscontainer objects failed.
* Added a validation that makes sure outputs in integrations are matching the README file.
* Fixed an issue where the *create-id-set* flag in the **validate** command did not work.
* Added a warning in case no id_set file is found when running the **validate** command.
* Fixed an issue where changed files were not recognised correctly on forked branches in the **validate** and the **update-release-notes** commands.
* Fixed an issue when files were classified incorrectly when running *update-release-notes*.
* Added a validation that integration and script file paths are compatible with our convention.
* Fixed an issue where id_set.json file was re created whenever running the generate-docs command.
* added the *--json-file* flag to create a JSON file output for the **validate** and **lint** commands.

## 1.2.19

* Fixed an issue where merge id_set was not updated to work with the new entity of Packs.
* Added a validation that the playbook's version matches the version of its sub-playbooks, scripts, and integrations.

## 1.2.18

* Changed the *skip-id-set-creation* flag to *create-id-set* in the **validate** command. Its default value will be False.
* Added support for the 'cve' reputation command in default arg validation.
* Filter out generic and reputation command from scripts and playbooks dependencies calculation.
* Added support for the incident fields in outgoing mappers in the ID set.
* Added a validation that the taskid field and the id field under the task field are both from uuid format and contain the same value.
* Updated the **format** command to generate uuid value for the taskid field and for the id under the task field in case they hold an invalid values.
* Exclude changes from doc_files directory on validation.
* Added a validation that an integration command has at most one default argument.
* Fixing an issue where pack metadata version bump was not enforced when modifying an old format (unified) file.
* Added validation that integration parameter's display names are capitalized and spaced using whitespaces and not underscores.
* Fixed an issue where beta integrations where not running deprecation validations.
* Allowed adding additional information to the deprecated description.
* Fixing an issue when escaping less and greater signs in integration params did not work as expected.

## 1.2.17

* Added a validation that the classifier of an integration exists.
* Added a validation that the mapper of an integration exists.
* Added a validation that the incident types of a classifier exist.
* Added a validation that the incident types of a mapper exist.
* Added support for *text* argument when running **demisto-sdk update-release-notes** on the ApiModules pack.
* Added a validation for the minimal version of an indicator field of type grid.
* Added new validation for incident and indicator fields in classifiers mappers and layouts exist in the content.
* Added cache for get_remote_file to reducing failures from accessing the remote repo.
* Fixed an issue in the **format** command where `_dev` or `_copy` suffixes weren't removed from the `id` of the given playbooks.
* Playbook dependencies from incident and indicator fields are now marked as optional.
* Mappers dependencies from incident types and incident fields are now marked as optional.
* Classifier dependencies from incident types are now marked as optional.
* Updated **demisto-sdk init** command to no longer create `created` field in pack_metadata file
* Updated **generate-docs** command to take the parameters names in setup section from display field and to use additionalinfo field when exist.
* Using the *verbose* argument in the **find-dependencies** command will now log to the console.
* Improved the deprecated message validation required from integrations.
* Fixed an issue in the **generate-docs** command where **Context Example** section was created when it was empty.

## 1.2.16

* Added allowed ignore errors to the *IDSetValidator*.
* Fixed an issue where an irrelevant id_set validation ran in the **validate** command when using the *--id-set* flag.
* Fixed an issue were **generate-docs** command has failed if a command did not exist in commands permissions file.
* Improved a **validate** command message for missing release notes of api module dependencies.

## 1.2.15

* Added the *ID101* to the allowed ignored errors.

## 1.2.14

* SDK repository is now mypy check_untyped_defs complaint.
* The lint command will now ignore the unsubscriptable-object (E1136) pylint error in dockers based on python 3.9 - this will be removed once a new pylint version is released.
* Added an option for **format** to run on a whole pack.
* Added new validation of unimplemented commands from yml in the code to `XSOAR-linter`.
* Fixed an issue where Auto-Extract fields were only checked for newly added incident types in the **validate** command.
* Added a new warning validation of direct access to args/params dicts to `XSOAR-linter`.

## 1.2.13

* Added new validation of indicators usage in CommandResults to `XSOAR-linter`.
* Running **demisto-sdk lint** will automatically run on changed files (same behavior as the -g flag).
* Removed supported version message from the documentation when running **generate_docs**.
* Added a print to indicate backwards compatibility is being checked in **validate** command.
* Added a percent print when running the **validate** command with the *-a* flag.
* Fixed a regression in the **upload** command where it was ignoring `DEMISTO_VERIFY_SSL` env var.
* Fixed an issue where the **upload** command would fail to upload beta integrations.
* Fixed an issue where the **validate** command did not create the *id_set.json* file when running with *-a* flag.
* Added price change validation in the **validate** command.
* Added validations that checks in read-me for empty sections or leftovers from the auto generated read-me that should be changed.
* Added new code validation for *NotImplementedError* to raise a warning in `XSOAR-linter`.
* Added validation for support types in the pack metadata file.
* Added support for *--template* flag in **demisto-sdk init** command.
* Fixed an issue with running **validate** on master branch where the changed files weren't compared to previous commit when using the *-g* flag.
* Fixed an issue where the `XSOAR-linter` ran *NotImplementedError* validation on scripts.
* Added support for Auto-Extract feature validation in incident types in the **validate** command.
* Fixed an issue in the **lint** command where the *-i* flag was ignored.
* Improved **merge-id-sets** command to support merge between two ID sets that contain the same pack.
* Fixed an issue in the **lint** command where flake8 ran twice.

## 1.2.12

* Bandit now reports also on medium severity issues.
* Fixed an issue with support for Docker Desktop on Mac version 2.5.0+.
* Added support for vulture and mypy linting when running without docker.
* Added support for *prev-ver* flag in **update-release-notes** command.
* Improved retry support when building docker images for linting.
* Added the option to create an ID set on a specific pack in **create-id-set** command.
* Added the *--skip-id-set-creation* flag to **validate** command in order to add the capability to run validate command without creating id_set validation.
* Fixed an issue where **validate** command checked docker image tag on ApiModules pack.
* Fixed an issue where **find-dependencies** did not calculate dashboards and reports dependencies.
* Added supported version message to the documentation and release notes files when running **generate_docs** and **update-release-notes** commands respectively.
* Added new code validations for *NotImplementedError* exception raise to `XSOAR-linter`.
* Command create-content-artifacts additional support for **Author_image.png** object.
* Fixed an issue where schemas were not enforced for incident fields, indicator fields and old layouts in the validate command.
* Added support for **update-release-notes** command to update release notes according to master branch.

## 1.2.11

* Fixed an issue where the ***generate-docs*** command reset the enumeration of line numbering after an MD table.
* Updated the **upload** command to support mappers.
* Fixed an issue where exceptions were no printed in the **format** while the *--verbose* flag is set.
* Fixed an issue where *--assume-yes* flag did not work in the **format** command when running on a playbook without a `fromversion` field.
* Fixed an issue where the **format** command would fail in case `conf.json` file was not found instead of skipping the update.
* Fixed an issue where integration with v2 were recognised by the `name` field instead of the `display` field in the **validate** command.
* Added a playbook validation to check if a task script exists in the id set in the **validate** command.
* Added new integration category `File Integrity Management` in the **validate** command.

## 1.2.10

* Added validation for approved content pack use-cases and tags.
* Added new code validations for *CommonServerPython* import to `XSOAR-linter`.
* Added *default value* and *predefined values* to argument description in **generate-docs** command.
* Added a new validation that checks if *get-mapping-fields* command exists if the integration schema has *{ismappable: true}* in **validate** command.
* Fixed an issue where the *--staged* flag recognised added files as modified in the **validate** command.
* Fixed an issue where a backwards compatibility warning was raised for all added files in the **validate** command.
* Fixed an issue where **validate** command failed when no tests were given for a partner supported pack.
* Updated the **download** command to support mappers.
* Fixed an issue where the ***format*** command added a duplicate parameter.
* For partner supported content packs, added support for a list of emails.
* Removed validation of README files from the ***validate*** command.
* Fixed an issue where the ***validate*** command required release notes for ApiModules pack.

## 1.2.9

* Fixed an issue in the **openapi_codegen** command where it created duplicate functions name from the swagger file.
* Fixed an issue in the **update-release-notes** command where the *update type* argument was not verified.
* Fixed an issue in the **validate** command where no error was raised in case a non-existing docker image was presented.
* Fixed an issue in the **format** command where format failed when trying to update invalid Docker image.
* The **format** command will now preserve the **isArray** argument in integration's reputation commands and will show a warning if it set to **false**.
* Fixed an issue in the **lint** command where *finally* clause was not supported in main function.
* Fixed an issue in the **validate** command where changing any entity ID was not validated.
* Fixed an issue in the **validate** command where *--staged* flag did not bring only changed files.
* Fixed the **update-release-notes** command to ignore changes in the metadata file.
* Fixed the **validate** command to ignore metadata changes when checking if a version bump is needed.

## 1.2.8

* Added a new validation that checks in playbooks for the usage of `DeleteContext` in **validate** command.
* Fixed an issue in the **upload** command where it would try to upload content entities with unsupported versions.
* Added a new validation that checks in playbooks for the usage of specific instance in **validate** command.
* Added the **--staged** flag to **validate** command to run on staged files only.

## 1.2.7

* Changed input parameters in **find-dependencies** command.
  * Use ***-i, --input*** instead of ***-p, --path***.
  * Use ***-idp, --id-set-path*** instead of ***-i, --id-set-path***.
* Fixed an issue in the **unify** command where it crashed on an integration without an image file.
* Fixed an issue in the **format** command where unnecessary files were not skipped.
* Fixed an issue in the **update-release-notes** command where the *text* argument was not respected in all cases.
* Fixed an issue in the **validate** command where a warning about detailed description was given for unified or deprecated integrations.
* Improved the error returned by the **validate** command when running on files using the old format.

## 1.2.6

* No longer require setting `DEMISTO_README_VALIDATION` env var to enable README mdx validation. Validation will now run automatically if all necessary node modules are available.
* Fixed an issue in the **validate** command where the `--skip-pack-dependencies` would not skip id-set creation.
* Fixed an issue in the **validate** command where validation would fail if supplied an integration with an empty `commands` key.
* Fixed an issue in the **validate** command where validation would fail due to a required version bump for packs which are not versioned.
* Will use env var `DEMISTO_VERIFY_SSL` to determine if to use a secure connection for commands interacting with the Server when `--insecure` is not passed. If working with a local Server without a trusted certificate, you can set env var `DEMISTO_VERIFY_SSL=no` to avoid using `--insecure` on each command.
* Unifier now adds a link to the integration documentation to the integration detailed description.
* Fixed an issue in the **secrets** command where ignored secrets were not skipped.

## 1.2.5

* Added support for special fields: *defaultclassifier*, *defaultmapperin*, *defaultmapperout* in **download** command.
* Added -y option **format** command to assume "yes" as answer to all prompts and run non-interactively
* Speed up improvements for `validate` of README files.
* Updated the **format** command to adhere to the defined content schema and sub-schemas, aligning its behavior with the **validate** command.
* Added support for canvasContextConnections files in **format** command.

## 1.2.4

* Updated detailed description for community integrations.

## 1.2.3

* Fixed an issue where running **validate** failed on playbook with task that adds tags to the evidence data.
* Added the *displaypassword* field to the integration schema.
* Added new code validations to `XSOAR-linter`.
  * As warnings messages:
    * `demisto.params()` should be used only inside main function.
    * `demisto.args()` should be used only inside main function.
    * Functions args should have type annotations.
* Added `fromversion` field validation to test playbooks and scripts in **validate** command.

## 1.2.2

* Add support for warning msgs in the report and summary to **lint** command.
* Fixed an issue where **json-to-outputs** determined bool values as int.
* Fixed an issue where **update-release-notes** was crushing on `--all` flag.
* Fixed an issue where running **validate**, **update-release-notes** outside of content repo crushed without a meaningful error message.
* Added support for layoutscontainer in **init** contribution flow.
* Added a validation for tlp_color param in feeds in **validate** command.
* Added a validation for removal of integration parameters in **validate** command.
* Fixed an issue where **update-release-notes** was failing with a wrong error message when no pack or input was given.
* Improved formatting output of the **generate-docs** command.
* Add support for env variable *DEMISTO_SDK_ID_SET_REFRESH_INTERVAL*. Set this env variable to the refresh interval in minutes. The id set will be regenerated only if the refresh interval has passed since the last generation. Useful when generating Script documentation, to avoid re-generating the id_set every run.
* Added new code validations to `XSOAR-linter`.
  * As error messages:
    * Longer than 10 seconds sleep statements for non long running integrations.
    * exit() usage.
    * quit() usage.
  * As warnings messages:
    * `demisto.log` should not be used.
    * main function existence.
    * `demito.results` should not be used.
    * `return_output` should not be used.
    * try-except statement in main function.
    * `return_error` usage in main function.
    * only once `return_error` usage.
* Fixed an issue where **lint** command printed logs twice.
* Fixed an issue where *suffix* did not work as expected in the **create-content-artifacts** command.
* Added support for *prev-ver* flag in **lint** and **secrets** commands.
* Added support for *text* flag to **update-release-notes** command to add the same text to all release notes.
* Fixed an issue where **validate** did not recognize added files if they were modified locally.
* Added a validation that checks the `fromversion` field exists and is set to 5.0.0 or above when working or comparing to a non-feature branch in **validate** command.
* Added a validation that checks the certification field in the pack_metadata file is valid in **validate** command.
* The **update-release-notes** command will now automatically add docker image update to the release notes.

## 1.2.1

* Added an additional linter `XSOAR-linter` to the **lint** command which custom validates py files. currently checks for:
  * `Sys.exit` usages with non zero value.
  * Any `Print` usages.
* Fixed an issue where renamed files were failing on *validate*.
* Fixed an issue where single changed files did not required release notes update.
* Fixed an issue where doc_images required release-notes and validations.
* Added handling of dependent packs when running **update-release-notes** on changed *APIModules*.
  * Added new argument *--id-set-path* for id_set.json path.
  * When changes to *APIModule* is detected and an id_set.json is available - the command will update the dependent pack as well.
* Added handling of dependent packs when running **validate** on changed *APIModules*.
  * Added new argument *--id-set-path* for id_set.json path.
  * When changes to *APIModule* is detected and an id_set.json is available - the command will validate that the dependent pack has release notes as well.
* Fixed an issue where the find_type function didn't recognize file types correctly.
* Fixed an issue where **update-release-notes** command did not work properly on Windows.
* Added support for indicator fields in **update-release-notes** command.
* Fixed an issue where files in test dirs where being validated.

## 1.2.0

* Fixed an issue where **format** did not update the test playbook from its pack.
* Fixed an issue where **validate** validated non integration images.
* Fixed an issue where **update-release-notes** did not identified old yml integrations and scripts.
* Added revision templates to the **update-release-notes** command.
* Fixed an issue where **update-release-notes** crashed when a file was renamed.
* Fixed an issue where **validate** failed on deleted files.
* Fixed an issue where **validate** validated all images instead of packs only.
* Fixed an issue where a warning was not printed in the **format** in case a non-supported file type is inputted.
* Fixed an issue where **validate** did not fail if no release notes were added when adding files to existing packs.
* Added handling of incorrect layout paths via the **format** command.
* Refactor **create-content-artifacts** command - Efficient artifacts creation and better logging.
* Fixed an issue where image and description files were not handled correctly by **validate** and **update-release-notes** commands.
* Fixed an issue where the **format** command didn't remove all extra fields in a file.
* Added an error in case an invalid id_set.json file is found while running the **validate** command.
* Added fetch params checks to the **validate** command.

## 1.1.11

* Added line number to secrets' path in **secrets** command report.
* Fixed an issue where **init** a community pack did not present the valid support URL.
* Fixed an issue where **init** offered a non relevant pack support type.
* Fixed an issue where **lint** did not pull docker images for powershell.
* Fixed an issue where **find-dependencies** did not find all the script dependencies.
* Fixed an issue where **find-dependencies** did not collect indicator fields as dependencies for playbooks.
* Updated the **validate** and the **secrets** commands to be less dependent on regex.
* Fixed an issue where **lint** did not run on circle when docker did not return ping.
* Updated the missing release notes error message (RN106) in the **Validate** command.
* Fixed an issue where **Validate** would return missing release notes when two packs with the same substring existed in the modified files.
* Fixed an issue where **update-release-notes** would add duplicate release notes when two packs with the same substring existed in the modified files.
* Fixed an issue where **update-release-notes** would fail to bump new versions if the feature branch was out of sync with the master branch.
* Fixed an issue where a non-descriptive error would be returned when giving the **update-release-notes** command a pack which can not be found.
* Added dependencies check for *widgets* in **find-dependencies** command.
* Added a `update-docker` flag to **format** command.
* Added a `json-to-outputs` flag to the **run** command.
* Added a verbose (`-v`) flag to **format** command.
* Fixed an issue where **download** added the prefix "playbook-" to the name of playbooks.

## 1.1.10

* Updated the **init** command. Relevant only when passing the *--contribution* argument.
  * Added the *--author* option.
  * The *support* field of the pack's metadata is set to *community*.
* Added a proper error message in the **Validate** command upon a missing description in the root of the yml.
* **Format** now works with a relative path.
* **Validate** now fails when all release notes have been excluded.
* Fixed issue where correct error message would not propagate for invalid images.
* Added the *--skip-pack-dependencies* flag to **validate** command to skip pack dependencies validation. Relevant when using the *-g* flag.
* Fixed an issue where **Validate** and **Format** commands failed integrations with `defaultvalue` field in fetch incidents related parameters.
* Fixed an issue in the **Validate** command in which unified YAML files were not ignored.
* Fixed an issue in **generate-docs** where scripts and playbooks inputs and outputs were not parsed correctly.
* Fixed an issue in the **openapi-codegen** command where missing reference fields in the swagger JSON caused errors.
* Fixed an issue in the **openapi-codegen** command where empty objects in the swagger JSON paths caused errors.
* **update-release-notes** command now accept path of the pack instead of pack name.
* Fixed an issue where **generate-docs** was inserting unnecessary escape characters.
* Fixed an issue in the **update-release-notes** command where changes to the pack_metadata were not detected.
* Fixed an issue where **validate** did not check for missing release notes in old format files.

## 1.1.9

* Fixed an issue where **update-release-notes** command failed on invalid file types.

## 1.1.8

* Fixed a regression where **upload** command failed on test playbooks.
* Added new *githubUser* field in pack metadata init command.
* Support beta integration in the commands **split-yml, extract-code, generate-test-playbook and generate-docs.**
* Fixed an issue where **find-dependencies** ignored *toversion* field in content items.
* Added support for *layoutscontainer*, *classifier_5_9_9*, *mapper*, *report*, and *widget* in the **Format** command.
* Fixed an issue where **Format** will set the `ID` field to be equal to the `name` field in modified playbooks.
* Fixed an issue where **Format** did not work for test playbooks.
* Improved **update-release-notes** command:
  * Write content description to release notes for new items.
  * Update format for file types without description: Connections, Incident Types, Indicator Types, Layouts, Incident Fields.
* Added a validation for feedTags param in feeds in **validate** command.
* Fixed readme validation issue in community support packs.
* Added the **openapi-codegen** command to generate integrations from OpenAPI specification files.
* Fixed an issue were release notes validations returned wrong results for *CommonScripts* pack.
* Added validation for image links in README files in **validate** command.
* Added a validation for default value of fetch param in feeds in **validate** command.
* Fixed an issue where the **Init** command failed on scripts.

## 1.1.7

* Fixed an issue where running the **format** command on feed integrations removed the `defaultvalue` fields.
* Playbook branch marked with *skipunavailable* is now set as an optional dependency in the **find-dependencies** command.
* The **feedReputation** parameter can now be hidden in a feed integration.
* Fixed an issue where running the **unify** command on JS package failed.
* Added the *--no-update* flag to the **find-dependencies** command.
* Added the following validations in **validate** command:
  * Validating that a pack does not depend on NonSupported / Deprecated packs.

## 1.1.6

* Added the *--description* option to the **init** command.
* Added the *--contribution* option to the **init** command which converts a contribution zip to proper pack format.
* Improved **validate** command performance time and outputs.
* Added the flag *--no-docker-checks* to **validate** command to skip docker checks.
* Added the flag *--print-ignored-files* to **validate** command to print ignored files report when the command is done.
* Added the following validations in **validate** command:
  * Validating that existing release notes are not modified.
  * Validating release notes are not added to new packs.
  * Validating that the "currentVersion" field was raised in the pack_metadata for modified packs.
  * Validating that the timestamp in the "created" field in the pack_metadata is in ISO format.
* Running `demisto-sdk validate` will run the **validate** command using git and only on committed files (same as using *-g --post-commit*).
* Fixed an issue where release notes were not checked correctly in **validate** command.
* Fixed an issue in the **create-id-set** command where optional playbook tasks were not taken into consideration.
* Added a prompt to the `demisto-sdk update-release-notes` command to prompt users to commit changes before running the release notes command.
* Added support to `layoutscontainer` in **validate** command.

## 1.1.5

* Fixed an issue in **find-dependencies** command.
* **lint** command now verifies flake8 on CommonServerPython script.

## 1.1.4

* Fixed an issue with the default output file name of the **unify** command when using "." as an output path.
* **Unify** command now adds contributor details to the display name and description.
* **Format** command now adds *isFetch* and *incidenttype* fields to integration yml.
* Removed the *feedIncremental* field from the integration schema.
* **Format** command now adds *feedBypassExclusionList*, *Fetch indicators*, *feedReputation*, *feedReliability*,
     *feedExpirationPolicy*, *feedExpirationInterval* and *feedFetchInterval* fields to integration yml.
* Fixed an issue in the playbooks schema.
* Fixed an issue where generated release notes were out of order.
* Improved pack dependencies detection.
* Fixed an issue where test playbooks were mishandled in **validate** command.

## 1.1.3

* Added a validation for invalid id fields in indicators types files in **validate** command.
* Added default behavior for **update-release-notes** command.
* Fixed an error where README files were failing release notes validation.
* Updated format of generated release notes to be more user friendly.
* Improved error messages for the **update-release-notes** command.
* Added support for `Connections`, `Dashboards`, `Widgets`, and `Indicator Types` to **update-release-notes** command.
* **Validate** now supports scripts under the *TestPlaybooks* directory.
* Fixed an issue where **validate** did not support powershell files.

## 1.1.2

* Added a validation for invalid playbookID fields in incidents types files in **validate** command.
* Added a code formatter for python files.
* Fixed an issue where new and old classifiers where mixed on validate command.
* Added *feedIncremental* field to the integration schema.
* Fixed error in the **upload** command where unified YMLs were not uploaded as expected if the given input was a pack.
* Fixed an issue where the **secrets** command failed due to a space character in the file name.
* Ignored RN validation for *NonSupported* pack.
* You can now ignore IF107, SC100, RP102 error codes in the **validate** command.
* Fixed an issue where the **download** command was crashing when received as input a JS integration or script.
* Fixed an issue where **validate** command checked docker image for JS integrations and scripts.
* **validate** command now checks scheme for reports and connections.
* Fixed an issue where **validate** command checked docker when running on all files.
* Fixed an issue where **validate** command did not fail when docker image was not on the latest numeric tag.
* Fixed an issue where beta integrations were not validated correctly in **validate** command.

## 1.1.1

* fixed and issue where file types were not recognized correctly in **validate** command.
* Added better outputs for validate command.

## 1.1.0

* Fixed an issue where changes to only non-validated files would fail validation.
* Fixed an issue in **validate** command where moved files were failing validation for new packs.
* Fixed an issue in **validate** command where added files were failing validation due to wrong file type detection.
* Added support for new classifiers and mappers in **validate** command.
* Removed support of old RN format validation.
* Updated **secrets** command output format.
* Added support for error ignore on deprecated files in **validate** command.
* Improved errors outputs in **validate** command.
* Added support for linting an entire pack.

## 1.0.9

* Fixed a bug where misleading error was presented when pack name was not found.
* **Update-release-notes** now detects added files for packs with versions.
* Readme files are now ignored by **update-release-notes** and validation of release notes.
* Empty release notes no longer cause an uncaught error during validation.

## 1.0.8

* Changed the output format of demisto-sdk secrets.
* Added a validation that checkbox items are not required in integrations.
* Added pack release notes generation and validation.
* Improved pack metadata validation.
* Fixed an issue in **validate** where renamed files caused an error

## 1.0.4

* Fix the **format** command to update the `id` field to be equal to `details` field in indicator-type files, and to `name` field in incident-type & dashboard files.
* Fixed a bug in the **validate** command for layout files that had `sortValues` fields.
* Fixed a bug in the **format** command where `playbookName` field was not always present in the file.
* Fixed a bug in the **format** command where indicatorField wasn't part of the SDK schemas.
* Fixed a bug in **upload** command where created unified docker45 yml files were not deleted.
* Added support for IndicatorTypes directory in packs (for `reputation` files, instead of Misc).
* Fixed parsing playbook condition names as string instead of boolean in **validate** command
* Improved image validation in YAML files.
* Removed validation for else path in playbook condition tasks.

## 1.0.3

* Fixed a bug in the **format** command where comments were being removed from YAML files.
* Added output fields: *file_path* and *kind* for layouts in the id-set.json created by **create-id-set** command.
* Fixed a bug in the **create-id-set** command Who returns Duplicate for Layouts with a different kind.
* Added formatting to **generate-docs** command results replacing all `<br>` tags with `<br/>`.
* Fixed a bug in the **download** command when custom content contained not supported content entity.
* Fixed a bug in **format** command in which boolean strings  (e.g. 'yes' or 'no') were converted to boolean values (e.g. 'True' or 'False').
* **format** command now removes *sourceplaybookid* field from playbook files.
* Fixed a bug in **generate-docs** command in which integration dependencies were not detected when generating documentation for a playbook.

## 1.0.1

* Fixed a bug in the **unify** command when output path was provided empty.
* Improved error message for integration with no tests configured.
* Improved the error message returned from the **validate** command when an integration is missing or contains malformed fetch incidents related parameters.
* Fixed a bug in the **create** command where a unified YML with a docker image for 4.5 was copied incorrectly.
* Missing release notes message are now showing the release notes file path to update.
* Fixed an issue in the **validate** command in which unified YAML files were not ignored.
* File format suggestions are now shown in the relevant file format (JSON or YAML).
* Changed Docker image validation to fail only on non-valid ones.
* Removed backward compatibility validation when Docker image is updated.

## 1.0.0

* Improved the *upload* command to support the upload of all the content entities within a pack.
* The *upload* command now supports the improved pack file structure.
* Added an interactive option to format integrations, scripts and playbooks with No TestPlaybooks configured.
* Added an interactive option to configure *conf.json* file with missing test playbooks for integrations, scripts and playbooks
* Added *download* command to download custom content from Demisto instance to the local content repository.
* Improved validation failure messages to include a command suggestion, wherever relevant, to fix the raised issue.
* Improved 'validate' help and documentation description
* validate - checks that scripts, playbooks, and integrations have the *tests* key.
* validate - checks that test playbooks are configured in `conf.json`.
* demisto-sdk lint - Copy dir better handling.
* demisto-sdk lint - Add error when package missing in docker image.
* Added *-a , --validate-all* option in *validate* to run all validation on all files.
* Added *-i , --input* option in *validate* to run validation on a specified pack/file.
* added *-i, --input* option in *secrets* to run on a specific file.
* Added an allowed hidden parameter: *longRunning* to the hidden integration parameters validation.
* Fixed an issue with **format** command when executing with an output path of a folder and not a file path.
* Bug fixes in generate-docs command given playbook as input.
* Fixed an issue with lint command in which flake8 was not running on unit test files.

## 0.5.2

* Added *-c, --command* option in *generate-docs* to generate a specific command from an integration.
* Fixed an issue when getting README/CHANGELOG files from git and loading them.
* Removed release notes validation for new content.
* Fixed secrets validations for files with the same name in a different directory.
* demisto-sdk lint - parallelization working with specifying the number of workers.
* demisto-sdk lint - logging levels output, 3 levels.
* demisto-sdk lint - JSON report, structured error reports in JSON format.
* demisto-sdk lint - XML JUnit report for unit-tests.
* demisto-sdk lint - new packages used to accelerate execution time.
* demisto-sdk secrets - command now respects the generic whitelist, and not only the pack secrets.

## 0.5.0

[PyPI History][1]

[1]: https://pypi.org/project/demisto-sdk/#history

## 0.4.9

* Fixed an issue in *generate-docs* where Playbooks and Scripts documentation failed.
* Added a graceful error message when executing the *run" command with a misspelled command.
* Added more informative errors upon failures of the *upload* command.
* format command:
  * Added format for json files: IncidentField, IncidentType, IndicatorField, IndicatorType, Layout, Dashboard.
  * Added the *-fv --from-version*, *-nv --no-validation* arguments.
  * Removed the *-t yml_type* argument, the file type will be inferred.
  * Removed the *-g use_git* argument, running format without arguments will run automatically on git diff.
* Fixed an issue in loading playbooks with '=' character.
* Fixed an issue in *validate* failed on deleted README files.

## 0.4.8

* Added the *max* field to the Playbook schema, allowing to define it in tasks loop.
* Fixed an issue in *validate* where Condition branches checks were case sensitive.

## 0.4.7

* Added the *slareminder* field to the Playbook schema.
* Added the *common_server*, *demisto_mock* arguments to the *init* command.
* Fixed an issue in *generate-docs* where the general section was not being generated correctly.
* Fixed an issue in *validate* where Incident type validation failed.

## 0.4.6

* Fixed an issue where the *validate* command did not identify CHANGELOG in packs.
* Added a new command, *id-set* to create the id set - the content dependency tree by file IDs.

## 0.4.5

* generate-docs command:
  * Added the *use_cases*, *permissions*, *command_permissions* and *limitations*.
  * Added the *--insecure* argument to support running the script and integration command in Demisto.
  * Removed the *-t yml_type* argument, the file type will be inferred.
  * The *-o --output* argument is no longer mandatory, default value will be the input file directory.
* Added support for env var: *DEMISTO_SDK_SKIP_VERSION_CHECK*. When set version checks are skipped.
* Fixed an issue in which the CHANGELOG files did not match our scheme.
* Added a validator to verify that there are no hidden integration parameters.
* Fixed an issue where the *validate* command ran on test files.
* Removed the *env-dir* argument from the demisto-sdk.
* README files which are html files will now be skipped in the *validate* command.
* Added support for env var: *DEMISTO_README_VALIDATOR*. When not set the readme validation will not run.

## 0.4.4

* Added a validator for IncidentTypes (incidenttype-*.json).
* Fixed an issue where the -p flag in the *validate* command was not working.
* Added a validator for README.md files.
* Release notes validator will now run on: incident fields, indicator fields, incident types, dashboard and reputations.
* Fixed an issue where the validator of reputation(Indicator Type) did not check on the details field.
* Fixed an issue where the validator attempted validating non-existing files after deletions or name refactoring.
* Removed the *yml_type* argument in the *split-yml*, *extract-code* commands.
* Removed the *file_type* argument in the *generate-test-playbook* command.
* Fixed the *insecure* argument in *upload*.
* Added the *insecure* argument in *run-playbook*.
* Standardise the *-i --input*, *-o --output* to demisto-sdk commands.

## 0.4.3

* Fixed an issue where the incident and indicator field BC check failed.
* Support for linting and unit testing PowerShell integrations.

## 0.4.2

* Fixed an issue where validate failed on Windows.
* Added a validator to verify all branches are handled in conditional task in a playbook.
* Added a warning message when not running the latest sdk version.
* Added a validator to check that the root is connected to all tasks in the playbook.
* Added a validator for Dashboards (dashboard-*.json).
* Added a validator for Indicator Types (reputation-*.json).
* Added a BC validation for changing incident field type.
* Fixed an issue where init command would generate an invalid yml for scripts.
* Fixed an issue in misleading error message in v2 validation hook.
* Fixed an issue in v2 hook which now is set only on newly added scripts.
* Added more indicative message for errors in yaml files.
* Disabled pykwalify info log prints.

## 0.3.10

* Added a BC check for incident fields - changing from version is not allowed.
* Fixed an issue in create-content-artifacts where scripts in Packs in TestPlaybooks dir were copied with a wrong prefix.

## 0.3.9

* Added a validation that incident field can not be required.
* Added validation for fetch incident parameters.
* Added validation for feed integration parameters.
* Added to the *format* command the deletion of the *sourceplaybookid* field.
* Fixed an issue where *fieldMapping* in playbook did not pass the scheme validation.
* Fixed an issue where *create-content-artifacts* did not copy TestPlaybooks in Packs without prefix of *playbook-*.
* Added a validation the a playbook can not have a rolename set.
* Added to the image validator the new DBot default image.
* Added the fields: elasticcommonfields, quiet, quietmode to the Playbook schema.
* Fixed an issue where *validate* failed on integration commands without outputs.
* Added a new hook for naming of v2 integrations and scripts.

## 0.3.8

* Fixed an issue where *create-content-artifact* was not loading the data in the yml correctly.
* Fixed an issue where *unify* broke long lines in script section causing syntax errors

## 0.3.7

* Added *generate-docs* command to generate documentation file for integration, playbook or script.
* Fixed an issue where *unify* created a malformed integration yml.
* Fixed an issue where demisto-sdk **init** creates unit-test file with invalid import.

## 0.3.6

* Fixed an issue where demisto-sdk **validate** failed on modified scripts without error message.

## 0.3.5

* Fixed an issue with docker tag validation for integrations.
* Restructured repo source code.

## 0.3.4

* Saved failing unit tests as a file.
* Fixed an issue where "_test" file for scripts/integrations created using **init** would import the "HelloWorld" templates.
* Fixed an issue in demisto-sdk **validate** - was failing on backward compatiblity check
* Fixed an issue in demisto-sdk **secrets** - empty line in .secrets-ignore always made the secrets check to pass
* Added validation for docker image inside integrations and scripts.
* Added --use-git flag to **format** command to format all changed files.
* Fixed an issue where **validate** did not fail on dockerimage changes with bc check.
* Added new flag **--ignore-entropy** to demisto-sdk **secrets**, this will allow skip entropy secrets check.
* Added --outfile to **lint** to allow saving failed packages to a file.

## 0.3.3

* Added backwards compatibility break error message.
* Added schema for incident types.
* Added **additionalinfo** field to as an available field for integration configuration.
* Added pack parameter for **init**.
* Fixed an issue where error would appear if name parameter is not set in **init**.

## 0.3.2

* Fixed the handling of classifier files in **validate**.

## 0.3.1

* Fixed the handling of newly created reputation files in **validate**.
* Added an option to perform **validate** on a specific file.

## 0.3.0

* Added support for multi-package **lint** both with parallel and without.
* Added all parameter in **lint** to run on all packages and packs in content repository.
* Added **format** for:
  * Scripts
  * Playbooks
  * Integrations
* Improved user outputs for **secrets** command.
* Fixed an issue where **lint** would run pytest and pylint only on a single docker per integration.
* Added auto-complete functionality to demisto-sdk.
* Added git parameter in **lint** to run only on changed packages.
* Added the **run-playbook** command
* Added **run** command which runs a command in the Demisto playground.
* Added **upload** command which uploads an integration or a script to a Demisto instance.
* Fixed and issue where **validate** checked if release notes exist for new integrations and scripts.
* Added **generate-test-playbook** command which generates a basic test playbook for an integration or a script.
* **validate** now supports indicator fields.
* Fixed an issue with layouts scheme validation.
* Adding **init** command.
* Added **json-to-outputs** command which generates the yaml section for outputs from an API raw response.

## 0.2.6

* Fixed an issue with locating release notes for beta integrations in **validate**.

## 0.2.5

* Fixed an issue with locating release notes for beta integrations in **validate**.

## 0.2.4

* Adding image validation to Beta_Integration and Packs in **validate**.

## 0.2.3

* Adding Beta_Integration to the structure validation process.
* Fixing bug where **validate** did checks on TestPlaybooks.
* Added requirements parameter to **lint**.

## 0.2.2

* Fixing bug where **lint** did not return exit code 1 on failure.
* Fixing bug where **validate** did not print error message in case no release notes were give.

## 0.2.1

* **Validate** now checks that the id and name fields are identical in yml files.
* Fixed a bug where sdk did not return any exit code.

## 0.2.0

* Added Release Notes Validator.
* Fixed the Unifier selection of your python file to use as the code.
* **Validate** now supports Indicator fields.
* Fixed a bug where **validate** and **secrets** did not return exit code 1 on failure.
* **Validate** now runs on newly added scripts.

## 0.1.8

* Added support for `--version`.
* Fixed an issue in file_validator when calling `checked_type` method with script regex.

## 0.1.2

* Restructuring validation to support content packs.
* Added secrets validation.
* Added content bundle creation.
* Added lint and unit test run.

## 0.1.1

* Added new logic to the unifier.
* Added detailed README.
* Some small adjustments and fixes.

## 0.1.0

Capabilities:

* **Extract** components(code, image, description etc.) from a Demisto YAML file into a directory.
* **Unify** components(code, image, description etc.) to a single Demisto YAML file.
* **Validate** Demisto content files.<|MERGE_RESOLUTION|>--- conflicted
+++ resolved
@@ -15,12 +15,9 @@
 * Fixed an issue where the **update-release-notes** command didn't add release-notes properly to some *new* content items.
 * Added validation that checks that the `nativeimage` key is not defined in script/integration yml.
 * Added to the **format** command the ability to remove `nativeimage` key in case defined in script/integration yml.
-<<<<<<< HEAD
-* Fixed an issue where **download** didn't identify playbooks properly, and downloaded files with UUIDs instead of file/script names.
-=======
 * Enhanced the **update-content-graph** command to support `--use-git`, `--imported_path` and `--output-path` arguments.
 * Fixed an issue where **doc-review** failed when reviewing command name in some cases.
->>>>>>> 5f9b614a
+* Fixed an issue where **download** didn't identify playbooks properly, and downloaded files with UUIDs instead of file/script names.
 
 ## 1.8.1
 * Fixed an issue where **format** created duplicate configuration parameters.
