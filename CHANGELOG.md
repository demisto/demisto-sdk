--- conflicted
+++ resolved
@@ -7,11 +7,8 @@
 * Added time measurements to **lint**.
 * Added the flag '-d', '--dependency' to **find-dependencies** command to get the content items that cause the dependencies between two packs.
 * Fixed an issue where **doc-review** failed to recognize script names, in scripts using the old file structure.
-<<<<<<< HEAD
 * Fixed an issue where concurrent processes created by **lint** caused deadlocks when opening files.
-=======
 * Fixed an issue in the **format** command where `_dev` or `_copy` suffixes weren't removed from the subscript names in playbooks and layouts.
->>>>>>> 32b261cd
 
 ## 1.6.4
 
