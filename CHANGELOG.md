--- conflicted
+++ resolved
@@ -1,15 +1,12 @@
 # Changelog
 ## Unreleased
 * Added Docker Hook support to **pre-commit**; for details see https://github.com/demisto/demisto-sdk/blob/master/demisto_sdk/commands/pre_commit/README.md#docker-hooks
-<<<<<<< HEAD
 * Added the command demisto-sdk coverage-analyze to the pre-commit hooks.
 * Updated merge_coverage_report to be a hook in the pre-commit.
 * Updated the mode option to be free text. for more details see https://github.com/demisto/demisto-sdk/blob/master/demisto_sdk/commands/pre_commit/README.md#modes
-=======
 * Adjust graph structure to accommodate anticipated changes in infrastructure for the **validate** command.
 * Fixed an issue where the **lint** command with docker, would not give unique container names to different image runs.
 * Added a new `display_name` field to `Pack` entity in graph.
->>>>>>> 5e68d9c2
 
 ## 1.21.0
 * Added the argument `--commited-only` to **pre-commit** to skip collecting on staged files.
