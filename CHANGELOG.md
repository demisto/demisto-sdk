# Changelog
## Unreleased
* Fixed an issue where the Slack notifier was using a deprecated argument.
* Added the `--docker-image` argument to the **lint** command, which allows determining the docker image to run lint on. Possible options are: `'native:ga'`, `'native:maintenance'`, `'native:dev'`, `'all'`, a specific docker image (from Docker Hub) or, the default `'from-yml'`.
* Fixed an issue in **prepare-content** command where large code lines were broken.
* Added a logger warning to **get_demisto_version**, the task will now fail with a more informative message.
* Fixed an issue where the **upload** and **prepare-content** commands didn't add `fromServerVersion` and `toServerVersion` to layouts.
* Updated **lint** to use graph instead of id_set when running with `--check-dependent-api-module` flag.
<<<<<<< HEAD
* Updated **validate** to use the graph when running with `--validate-graph` flag.

=======
* Added the marketplaces field to all schemas.
* Added the flag `--xsoar-only` to the **doc-review** command which enables reviewing documents that belong to XSOAR-supported Packs.
* Fixed an issue in **update-release-notes** command where an error occurred when executing the same command a second time.
* Fixed an issue where **validate** would not always ignore errors listed under `.pack-ignore`.
* Fixed an issue where running **validate** on a specific pack didn't test all the relevant entities.
>>>>>>> 1177b31b

## 1.8.3
* Changed **validate** to allow hiding parameters of type 0, 4, 12 and 14 when replacing with type 9 (credentials) with the same name.
* Fixed an issue where **update-release-notes** fails to update *MicrosoftApiModule* dependent integrations.
* Fixed an issue where the **upload** command failed because `docker_native_image_config.json` file could not be found.
* Added a metadata file to the content graph zip, to be used in the **update-content-graph** command.
* Updated the **validate** and **update-release-notes** commands to unskip the *Triggers Recommendations* content type.


## 1.8.2
* Fixed an issue where demisto-py failed to upload content to XSIAM when `DEMISTO_USERNAME` environment variable is set.
* Fixed an issue where the **prepare-content** command output invalid automation name when used with the --*custom* argument.
* Fixed an issue where modeling rules with arbitrary whitespace characters were not parsed correctly.
* Added support for the **nativeImage** key for an integration/script in the **prepare-content** command.
* Added **validate** checks for integrations declared deprecated (display name, description) but missing the `deprecated` flag.
* Changed the **validate** command to fail on the IN145 error code only when the parameter with type 4 is not hidden.
* Fixed an issue where downloading content layouts with `detailsV2=None` resulted in an error.
* Fixed an issue where **xdrctemplate** was missing 'external' prefix.
* Fixed an issue in **prepare-content** command providing output path.
* Updated the **validate** and **update-release-notes** commands to skip the *Triggers Recommendations* content type.
* Added a new validation to the **validate** command to verify that the release notes headers are in the correct format.
* Changed the **validate** command to fail on the IN140 error code only when the skipped integration has no unit tests.
* Changed **validate** to allow hiding parameters of type 4 (secret) when replacing with type 9 (credentials) with the same name.
* Fixed an issue where the **update-release-notes** command didn't add release-notes properly to some *new* content items.
* Added validation that checks that the `nativeimage` key is not defined in script/integration yml.
* Added to the **format** command the ability to remove `nativeimage` key in case defined in script/integration yml.
* Enhanced the **update-content-graph** command to support `--use-git`, `--imported_path` and `--output-path` arguments.
* Fixed an issue where **doc-review** failed when reviewing command name in some cases.
* Fixed an issue where **download** didn't identify playbooks properly, and downloaded files with UUIDs instead of file/script names.

## 1.8.1
* Fixed an issue where **format** created duplicate configuration parameters.
* Added hidden properties to integration command argument and script argument.
* Added `--override-existing` to **upload** that skips the confirmation prompt for overriding existing content packs. @mattbibbydw
* Fixed an issue where **validate** failed in private repos when attempting to read from a nonexisting `approved_categories.json`.
* Fixed an issue where **validate** used absolute paths when getting remote `pack_metadata.json` files in private repos.
* Fixed an issue in **download**, where names of custom scripts were replaced with UUIDs in IncidentFields and Layouts.
* Fixed an issue where fields ending with `_x2` where not replaced in the appropriate Marketplace.

## 1.8.0
* Updated the supported python versions, as `>=3.8,<3.11`, as some of the dependencies are not supported on `3.11` yet.
* Added a **validate** step for **Modeling Rules** testdata files.
* Added the **update-content-graph** command.
* Added the ability to limit the number of CPU cores with `DEMISTO_SDK_MAX_CPU_CORES` envirment variable.
* Added the **prepare-content** command.
* Added support for fromversion/toversion in XSIAM content items (correlation rules, XSIAM dashboards, XSIAM reports and triggers).
* Added a **validate** step checking types of attributes in the schema file of modeling rule.
* Added a **validate** step checking that the dataset name of a modeling rule shows in the xif and schema files.
* Added a **validate** step checking that a correlation rule file does not start with a hyphen.
* Added a **validate** step checking that xsiam content items follow naming conventions.
* Fixed an issue where SDK commands failed on the deprecated `packaging.version.LegacyVersion`, by locking the `packaging` version to `<22`.
* Fixed an issue where **update-release-notes** failed when changing only xif file in **Modeling Rules**.
* Fixed an issue where *is_valid_category* and *is_categories_field_match_standard* failed when running in a private repo.
* Fixed an issue where **validate** didn't fail on the MR103 validation error.
* Fixed the *--release-notes* option, to support the new CHANGELOG format.
* Fixed an issue where **validate** failed when only changing a modeling rules's xif file.
* Fixed an issue where **format** failed on indicator files with a `None` value under the `tabs` key.
* Fixed an issue where **validate** only printed errors for one change of context path, rather than print all.
* Fixed an issue where **download** did not suggest using a username/password when authenticating with XSOAR and using invalid arguments.
* Fixed an issue where **download** failed when listing or downloading content items that are not unicode-encoded.
* Added support for fromversion/toversion in XSIAM content items (correlation rules, XSIAM dashboards, XSIAM reports and triggers).
* Updated the supported python versions, as `>=3.8,<3.11`, as some of the dependencies are not supported on `3.11` yet.
* Added **prepare-content** command which will prepare the pack or content item for the platform.
* Patched an issue where deprecated `packaging.version.LegacyVersion`, locking packaging version to `<22`.

## 1.7.9
* Fixed an issue where an error message in **validate** would not include the suggested fix.
* Added a validation that enforces predefined categories on MP Packs & integration yml files, the validation also ensures that each pack has only one category.
* Fixed an issue where **update-release-notes** did not generate release notes for **XDRC Templates**.
* Fixed an issue where **upload** failed without explaining the reason.
* Improved implementation of the docker_helper module.
* Fixed an issue where **validate** did not check changed pack_metadata.json files when running using git.
* Added support for **xdrctemplate** to content graph.
* Fixed an issue where local copies of the newly-introduced `DemistoClassApiModule.py` were validated.
* Added new release notes templates for the addition and modification of playbooks, layouts and types in the **doc-review** command.
* Fixed an issue where the **doc-review** command failed on descriptions of new content items.
* Added the `Command XXX is deprecated. Use XXX instead.` release notes templates to **doc-review** command.
* Fixed an issue where the **update-release-notes** command didn't add the modeling-rules description for new modeling-rules files.

## 1.7.8
* Added the capability to run the MDX server in a docker container for environments without node.
* Fixed an issue where **generate-docs** with `-c` argument updated sections of the incorrect commands.
* Added IF113 error code to **ALLOWED_IGNORE_ERRORS**.
* Fixed an issue where **validate** failed on playbooks with non-string input values.
* Added the `DEMISTO_SDK_IGNORE_CONTENT_WARNING` environment variable, to allow suppressing warnings when commands are not run under a content repo folder.
* Fixed an issue where **validate** failed to recognize integration tests that were missing from config.json
* Added support for **xpanse** marketplace in **create-id-set** and **create-content-artifacts** commands.
* Fixed an issue where **split** failed on yml files.
* Added support for marketplace-specific tags.
* Fixed an issue where **download** would not run `isort`. @maxgubler
* Fixed an issue where XSIAM Dashboards and Reports images failed the build.
* Added support for **xpanse** marketplace to content graph.

## 1.7.7
* Fixed an issue where paybooks **generate-docs** didn't parse complex input values when no accessor field is given correctly.
* Fixed an issue in the **download** command, where an exception would be raised when downloading system playbooks.
* Fixed an issue where the **upload** failed on playbooks containing a value that starts with `=`.
* Fixed an issue where the **generate-unit-tests** failed to generate assertions, and generate unit tests when command names does not match method name.
* Fixed an issue where the **download** command did not honor the `--no-code-formatting` flag properly. @maxgubler
* Added a new check to **validate**, making sure playbook task values are passed as references.
* Fixed an issue where the **update-release-notes** deleted existing release notes, now appending to it instead.
* Fixed an issue where **validate** printed blank space in case of validation failed and ignored.
* Renamed 'Agent Config' to 'XDRC Templates'.
* Fixed an issue where the **zip-packs** command did not work with the CommonServerUserPython and CommonServerUserPowerShell package.

## 1.7.6

* Fixed parsing of initialization arguments of client classes in the **generate-unit-tests** command.
* Added support for AgentConfig content item in the **upload**, **create-id-set**, **find-dependecies**, **unify** and **create-content-artifacts** commands.
* Added support for XSIAM Report preview image.

## 1.7.5

* Fixed an issue where the **upload** command did not work with the CommonServerUserPython package.
* Fixed an issue in the **download** command, where some playbooks were downloaded as test playbooks.
* Added playbook modification capabilities in **TestSuite**.
* Added a new command **create-content-graph**.
* Fixed an issue in the **upload** command, where the temporary zip would not clean up properly.
* Improved content items parsing in the **create-content-graph** command.
* Added an error when the docker daemon is unavailable when running **lint**.
* Removed the validation of a subtype change for scripts in the **validate** command.
* Fixed an issue where names of XSIAM content items were not normalized properly.
* Fixed an issue where the **download** command was downloading playbooks with **script** (id) and not **scriptName**.
* Fixed an issue where script yml files were not properly identified by `find_type`.
* Removed nightly integrations filtering when deciding if a test should run.
* Added support for XSIAM Dashboard preview image.
* Added the `--no-code-formatting` flag to the **download** command, allowing to skip autopep8 and isort.
* Fixed an issue in the **update-release-notes** command, where generating release notes for modeling rules schema file caused exception.

## 1.7.4

* Fixed an issue where the **doc-review** command showed irrelevant messages.
* Fixed an issue in **validate**, where backward-compatibility failures prevented other validations from running.
* Fixed an issue in **validate**, where content-like files under infrastructure paths were not ignored.
* Fixed an issue in the AMI mapping, where server versions were missing.
* Change the way the normalize name is set for external files.
* Added dump function to XSIAM pack objects to dulicate the files.
* Fixed an issue where the `contribution_converter` did not support changes made to ApiModules.
* Added name normalization according to new convention to XSIAM content items
* Added playbook modification capabilities in **TestSuite**.
* Fixed an issue in create-content-artifacts where it will not get a normalize name for the item and it will try to duplicate the same file.

## 1.7.3

* Fixed an issue in the **format** command where fail when executed from environment without mdx server available.
* Added `Added a`, `Added an` to the list of allowed changelog prefixes.
* Added support for Indicator Types/Reputations in the **upload** command.
* Fixed an issue when running from a subdirectory of a content repo failed.
* Changing the way we are using XSIAM servers api-keys in **test-content** .
* Added a success message to **postman-codegen**.

## 1.7.2

* Fixed an issue in the **validate** command where incident fields were not found in mappers even when they exist
* Added an ability to provide list of marketplace names as a param attribute to **validate** and **upload**
* Added the file type to the error message when it is not supported.
* Fixed an issue where `contribution_converter` incorrectly mapped _Indicator Field_ objects to the _incidentfield_ directory in contribution zip files.
* Fixed a bug where **validate** returned error on empty inputs not used in playbooks.
* Added the `DEMISTO_SDK_CONTENT_PATH` environment variable, implicitly used in various commands.
* Added link to documentation for error messages regarding use cases and tags.

## 1.7.1

* Fixed an issue where *indicatorTypes* and *betaIntegrations* were not found in the id_set.
* Updated the default general `fromVersion` value on **format** to `6.5.0`
* Fixed an issue where the **validate** command did not fail when the integration yml file name was not the same as the folder containing it.
* Added an option to have **generate-docs** take a Playbooks folder path as input, and generate docs for all playbooks in it.
* Fixed an issue where the suggestion in case of `IF113` included uppercase letters for the `cliName` parameter.
* Added new validation to the **validate** command to fail and list all the file paths of files that are using a deprecated integration command / script / playbook.
* **validate** will no longer fail on playbooks calling subplaybooks that have a higher `fromVersion` value, if  calling the subplaybook has `skipifunavailable=True`.
* Fixed an issue where relative paths were not accessed correctly.
* Running any `demisto-sdk` command in a folder with a `.env` file will load it, temporarily overriding existing environment variables.
* Fixed an issue where **validate** did not properly detect deleted files.
* Added new validations to the **validate** command to verify that the schema file exists for a modeling rule and that the schema and rules keys are empty in the yml file.
* Fixed an issue where *find_type* didn't recognize exported incident types.
* Added a new validation to **validate**, making sure all inputs of a playbook are used.
* Added a new validation to **validate**, making sure all inputs used in a playbook declared in the input section.
* The **format** command will now replace the *fromServerVersion* field with *fromVersion*.

## 1.7.0

* Allowed JSON Handlers to accept kwargs, for custoimzing behavior.
* Fixed an issue where an incorrect error was shown when the `id` of a content item differed from its `name` attribute.
* Fixed an issue where the `preserve_quotes` in ruamel_handler received an incorrect value @icholy
* Fixed an issue where ignoring RM110 error code wasn't working and added a validation to **ALLOWED_IGNORE_ERRORS** to validate that all error codes are inserted in the right format.
* Fixed an issue where the contribution credit text was not added correctly to the pack README.
* Changed the contribution file implementation from markdown to a list of contributor names. The **create-content-artifact** will use this list to prepare the needed credit message.
* Added a new validation to the `XSOAR-linter` in the **lint** command for verifying that demisto.log is not used in the code.
* The **generate-docs** command will now auto-generate the Incident Mirroring section when implemented in an integration.
* Added support to automatically generate release notes for deprecated items in the **update-release-notes** command.
* Fixed an issue causing any command to crash when unable to detect local repository properties.
* Fixed an issue where running in a private gitlab repo caused a warning message to be shown multiple times.
* Added a new validation to the **validate** command to verify that markdown and python files do not contain words related to copyright section.
* Fixed an issue where **lint** crashed when provided an input file path (expecting a directory).

## 1.6.9

* Added a new validation that checks whether a pack should be deprecated.
* Added a new ability to the **format** command to deprecate a pack.
* Fixed an issue where the **validate** command sometimes returned a false negative in cases where there are several sub-playbooks with the same ID.
* Added a new validation to the **validate** command to verify that the docker in use is not deprecated.
* Added support for multiple ApiModules in the **unify** command
* Added a check to **validate** command, preventing use of relative urls in README files.
* Added environment variable **DEMISTO_SDK_MARKETPLACE** expected to affect *MarketplaceTagParser* *marketplace* value. The value will be automatically set when passing *marketplace* arg to the commands **unify**, **zip-packs**, **create-content-artifacts** and **upload**.
* Added slack notifier for build failures on the master branch.
* Added support for modeling and parsing rules in the **split** command.
* Added support for README files in **format** command.
* Added a **validate** check, making sure classifier id and name values match. Updated the classifier **format** to update the id accordingly.
* The **generate-docs** command will now auto-generate the playbook image link by default.
* Added the `--custom-image-link` argument to override.
* Added a new flag to **generate-docs** command, allowing to add a custom image link to a playbook README.
* Added a new validation to the **validate** command to verify that the package directory name is the same as the files contained in the that package.
* Added support in the **unify** command to unify a schema into its Modeling Rule.

## 1.6.8

* Fixed an issue where **validate** did not fail on invalid playbook entities' versions (i.e. subplaybooks or scripts with higher fromversion than their parent playbook).
* Added support for running lint via a remote docker ssh connection. Use `DOCKER_HOST` env variable to specify a remote docker connection, such as: `DOCKER_HOST=ssh://myuser@myhost.com`.
* Fixed an issue where the pack cache in *get_marketplaces* caused the function to return invalid values.
* Fixed an issue where running format on a pack with XSIAM entities would fail.
* Added the new `display_name` field to relevant entities in the **create-id-set** command.
* Added a new validation to the **validate** command to verify the existence of "Reliability" parameter if the integration have reputation command.
* Fixed a bug where terminating the **lint** command failed (`ctrl + c`).
* Removed the validation of a subtype change in integrations and scripts from **validate**.
* Fixed an issue where **download** did not behave as expected when prompting for a version update. Reported by @K-Yo
* Added support for adoption release notes.
* Fixed an issue where **merge-id-sets** failed when a key was missing in one id-set.json.
* Fixed a bug where some mypy messages were not parsed properly in **lint**.
* Added a validation to the **validate** command, failing when '`fromversion`' or '`toversion`' in a content entity are incorrect format.
* Added a validation to the **validate** command, checking if `fromversion` <= `toversion`.
* Fixed an issue where coverage reports used the wrong logging level, marking debug logs as errors.
* Added a new validation to the **validate** command, to check when the discouraged `http` prefixes are used when setting defaultvalue, rather than `https`.
* Added a check to the **lint** command for finding hard-coded usage of the http protocol.
* Locked the dependency on Docker.
* Removed a traceback line from the **init** command templates: BaseIntegration, BaseScript.
* Updated the token in **_add_pr_comment** method from the content-bot token to the xsoar-bot token.

## 1.6.7

* Added the `types-markdown` dependency, adding markdown capabilities to existing linters using the [Markdown](https://pypi.org/project/Markdown/) package.
* Added support in the **format** command to remove nonexistent incident/indicator fields from *layouts/mappers*
* Added the `Note: XXX` and `XXX now generally available.` release notes templates to **doc-review** command.
* Updated the logs shown during the docker build step.
* Removed a false warning about configuring the `GITLAB_TOKEN` environment variable when it's not needed.
* Removed duplicate identifiers for XSIAM integrations.
* Updated the *tags* and *use cases* in pack metadata validation to use the local files only.
* Fixed the error message in checkbox validation where the defaultvalue is wrong and added the name of the variable that should be fixed.
* Added types to `find_type_by_path` under tools.py.
* Fixed an issue where YAML files contained incorrect value type for `tests` key when running `format --deprecate`.
* Added a deprecation message to the `tests:` section of yaml files when running `format --deprecate`.
* Added use case for **validate** on *wizard* objects - set_playbook is mapped to all integrations.
* Added the 'integration-get-indicators' commands to be ignored by the **verify_yml_commands_match_readme** validation, the validation will no longer fail if these commands are not in the readme file.
* Added a new validation to the **validate** command to verify that if the phrase "breaking changes" is present in a pack release notes, a JSON file with the same name exists and contains the relevant breaking changes information.
* Improved logs when running test playbooks (in a build).
* Fixed an issue in **upload** did not include list-type content items. @nicolas-rdgs
* Reverted release notes to old format.

## 1.6.6

* Added debug print when excluding item from ID set due to missing dependency.
* Added a validation to the **validate** command, failing when non-ignorable errors are present in .pack-ignore.
* Fixed an issue where `mdx server` did not close when stopped in mid run.
* Fixed an issue where `-vvv` flag did not print logs on debug level.
* enhanced ***validate*** command to list all command names affected by a backward compatibility break, instead of only one.
* Added support for Wizard content item in the **format**, **validate**, **upload**, **create-id-set**, **find-dependecies** and **create-content-artifacts** commands.
* Added a new flag to the **validate** command, allowing to run specific validations.
* Added support in **unify** and **create-content-artifacts** for displaying different documentations (detailed description + readme) for content items, depending on the marketplace version.
* Fixed an issue in **upload** where list items were not uploaded.
* Added a new validation to **validate** command to verify that *cliName* and *id* keys of the incident field or the indicator field are matches.
* Added the flag '-x', '--xsiam' to **upload** command to upload XSIAM entities to XSIAM server.
* Fixed the integration field *isFetchEvents* to be in lowercase.
* Fixed an issue where **validate -i** run after **format -i** on an existing file in the repo instead of **validate -g**.
* Added the following commands: 'update-remote-data', 'get-modified-remote-data', 'update-remote-system' to be ignored by the **verify_yml_commands_match_readme** validation, the validation will no longer fail if these commands are not in the readme file.
* Updated the release note template to include a uniform format for all items.
* Added HelloWorldSlim template option for *--template* flag in **demisto-sdk init** command.
* Fixed an issue where the HelloWorldSlim template in **demisto-sdk init** command had an integration id that was conflicting with HelloWorld integration id.
* Updated the SDK to use demisto-py 3.1.6, allowing use of a proxy with an environment variable.
* Set the default logger level to `warning`, to avoid unwanted debug logs.
* The **format** command now validates that default value of checkbox parameters is a string 'true' or 'false'.
* Fixed an issue where `FileType.PLAYBOOK` would show instead of `Playbook` in readme error messages.
* Added a new validation to **validate** proper defaultvalue for checkbox fields.

## 1.6.5

* Fixed an issue in the **format** command where the `id` field was overwritten for existing JSON files.
* Fixed an issue where the **doc-review** command was successful even when the release-note is malformed.
* Added timestamps to the `demisto-sdk` logger.
* Added time measurements to **lint**.
* Added the flag '-d', '--dependency' to **find-dependencies** command to get the content items that cause the dependencies between two packs.
* Fixed an issue where **update-release-notes** used the *trigger_id* field instead of the *trigger_name* field.
* Fixed an issue where **doc-review** failed to recognize script names, in scripts using the old file structure.
* Fixed an issue where concurrent processes created by **lint** caused deadlocks when opening files.
* Fixed an issue in the **format** command where `_dev` or `_copy` suffixes weren't removed from the subscript names in playbooks and layouts.
* Fixed an issue where **validate** failed on nonexistent `README.md` files.
* Added support of XSIAM content items to the **validate** command.
* Report **lint** summary results and failed packages after reporting time measurements.

## 1.6.4

* Added the new **generate-yml-from-python** command.
* Added a code *type* indication for integration and script objects in the *ID Set*.
* Added the [Vulture](https://github.com/jendrikseipp/vulture) linter to the pre-commit hook.
* The `demisto-sdk` pack will now be distributed via PyPi with a **wheel** file.
* Fixed a bug where any edited json file that contained a forward slash (`/`) escaped.
* Added a new validation to **validate** command to verify that the metadata *currentVersion* is
the same as the last release note version.
* The **validate** command now checks if there're none-deprecated integration commands that are missing from the readme file.
* Fixed an issue where *dockerimage* changes in Scripts weren't recognized by the **update-release-notes** command.
* Fixed an issue where **update-xsoar-config-file** did not properly insert the marketplace packs list to the file.
* Added the pack name to the known words by default when running the **doc-review** command.
* Added support for new XSIAM entities in **create-id-set** command.
* Added support for new XSIAM entities in **create-content-artifacts** command.
* Added support for Parsing/Modeling Rule content item in the **unify** command.
* Added the integration name, the commands name and the script name to the known words by default when running the **doc-review** command.
* Added an argument '-c' '--custom' to the **unify** command, if True will append to the unified yml name/display/id the custom label provided
* Added support for sub words suggestion in kebab-case sentences when running the **doc-review** command.
* Added support for new XSIAM entities in **update-release-notes** command.
* Enhanced the message of alternative suggestion words shown when running **doc-review** command.
* Fixed an incorrect error message, in case `node` is not installed on the machine.
* Fixed an issue in the **lint** command where the *check-dependent-api-modules* argument was set to true by default.
* Added a new command **generate-unit-tests**.
* Added a new validation to **validate** all SIEM integration have the same suffix.
* Fixed the destination path of the unified parsing/modeling rules in **create-content-artifacts** command.
* Fixed an issue in the **validate** command, where we validated wrongfully the existence of readme file for the *ApiModules* pack.
* Fixed an issue in the **validate** command, where an error message that was displayed for scripts validation was incorrect.
* Fixed an issue in the **validate** and **format** commands where *None* arguments in integration commands caused the commands to fail unexpectedly.
* Added support for running tests on XSIAM machines in the **test-content** command.
* Fixed an issue where the **validate** command did not work properly when deleting non-content items.
* Added the flag '-d', '--dependency' to **find-dependencies** command to get the content items that cause the dependencies between two packs.

## 1.6.3

* **Breaking change**: Fixed a typo in the **validate** `--quiet-bc-validation` flag (was `--quite-bc-validation`). @upstart-swiss
* Dropped support for python 3.7: Demisto-SDK is now supported on Python 3.8 or newer.
* Added an argument to YAMLHandler, allowing to set a maximal width for YAML files. This fixes an issue where a wrong default was used.
* Added the detach mechanism to the **upload** command, If you set the --input-config-file flag, any files in the repo's SystemPacks folder will be detached.
* Added the reattach mechanism to the **upload** command, If you set the --input-config-file flag, any detached item in your XSOAR instance that isn't currently in the repo's SystemPacks folder will be re-attached.
* Fixed an issue in the **validate** command that did not work properly when using the *-g* flag.
* Enhanced the dependency message shown when running **lint**.
* Fixed an issue where **update-release-notes** didn't update the currentVersion in pack_metadata.
* Improved the logging in **test-content** for helping catch typos in external playbook configuration.

## 1.6.2

* Added dependency validation support for core marketplacev2 packs.
* Fixed an issue in **update-release-notes** where suggestion fix failed in validation.
* Fixed a bug where `.env` files didn't load. @nicolas-rdgs
* Fixed a bug where **validate** command failed when the *categories* field in the pack metadata was empty for non-integration packs.
* Added *system* and *item-type* arguments to the **download** command, used when downloading system items.
* Added a validation to **validate**, checking that each script, integration and playbook have a README file. This validation only runs when the command is called with either the `-i` or the `-g` flag.
* Fixed a regression issue with **doc-review**, where the `-g` flag did not work.
* Improved the detection of errors in **doc-review** command.
* The **validate** command now checks if a readme file is empty, only for packs that contain playbooks or were written by a partner.
* The **validate** command now makes sure common contextPath values (e.g. `DBotScore.Score`) have a non-empty description, and **format** populates them automatically.
* Fixed an issue where the **generate-outputs** command did not work properly when examples were provided.
* Fixed an issue in the **generate-outputs** command, where the outputs were not written to the specified output path.
* The **generate-outputs** command can now generate outputs from multiple calls to the same command (useful when different args provide different outputs).
* The **generate-outputs** command can now update a yaml file with new outputs, without deleting or overwriting existing ones.
* Fixed a bug where **doc-review** command failed on existing templates.
* Fixed a bug where **validate** command failed when the word demisto is in the repo README file.
* Added support for adding test-playbooks to the zip file result in *create-content-artifacts* command for marketplacev2.
* Fixed an issue in **find-dependencies** where using the argument *-o* without the argument *--all-packs-dependencies* did not print a proper warning.
* Added a **validate** check to prevent deletion of files whose deletion is not supported by the XSOAR marketplace.
* Removed the support in the *maintenance* option of the *-u* flag in the **update-release-notes** command.
* Added validation for forbidden words and phrases in the **doc-review** command.
* Added a retries mechanism to the **test-content** command to stabilize the build process.
* Added support for all `git` platforms to get remote files.
* Refactored the **format** command's effect on the *fromversion* field:
  * Fixed a bug where the *fromversion* field was removed when modifying a content item.
  * Updated the general default *fromversion* and the default *fromversion* of newly-introduced content items (e.g. `Lists`, `Jobs`).
  * Added an interactive mode functionality for all content types, to ask the user whether to set a default *fromversion*, if could not automatically determine its value. Use `-y` to assume 'yes' as an answer to all prompts and run non-interactively.

## 1.6.1

* Added the '--use-packs-known-words' argument to the **doc-review** command
* Added YAML_Loader to handle yaml files in a standard way across modules, replacing PYYAML.
* Fixed an issue when filtering items using the ID set in the **create-content-artifacts** command.
* Fixed an issue in the **generate-docs** command where tables were generated with an empty description column.
* Fixed an issue in the **split** command where splitting failed when using relative input/output paths.
* Added warning when inferred files are missing.
* Added to **validate** a validation for integration image dimensions, which should be 120x50px.
* Improved an error in the **validate** command to better differentiate between the case where a required fetch parameter is malformed or missing.

## 1.6.0

* Fixed an issue in the **create-id-set** command where similar items from different marketplaces were reported as duplicated.
* Fixed typo in demisto-sdk init
* Fixed an issue where the **lint** command did not handle all container exit codes.
* Add to **validate** a validation for pack name to make sure it is unchanged.
* Added a validation to the **validate** command that verifies that the version in the pack_metdata file is written in the correct format.
* Fixed an issue in the **format** command where missing *fromVersion* field in indicator fields caused an error.

## 1.5.9

* Added option to specify `External Playbook Configuration` to change inputs of Playbooks triggered as part of **test-content**
* Improved performance of the **lint** command.
* Improved performance of the **validate** command when checking README images.
* ***create-id-set*** command - the default value of the **marketplace** argument was changed from ‘xsoar’ to all packs existing in the content repository. When using the command, make sure to pass the relevant marketplace to use.

## 1.5.8

* Fixed an issue where the command **doc-review** along with the argument `--release-notes` failed on yml/json files with invalid schema.
* Fixed an issue where the **lint** command failed on packs using python 3.10

## 1.5.7

* Fixed an issue where reading remote yaml files failed.
* Fixed an issue in **validate** failed with no error message for lists (when no fromVersion field was found).
* Fixed an issue when running **validate** or **format** in a gitlab repository, and failing to determine its project id.
* Added an enhancement to **split**, handling an empty output argument.
* Added the ability to add classifiers and mappers to conf.json.
* Added the Alias field to the incident field schema.

## 1.5.6

* Added 'deprecated' release notes template.
* Fixed an issue where **run-test-playbook** command failed to get the task entries when the test playbook finished with errors.
* Fixed an issue in **validate** command when running with `no-conf-json` argument to ignore the `conf.json` file.
* Added error type text (`ERROR` or `WARNING`) to **validate** error prints.
* Fixed an issue where the **format** command on test playbook did not format the ID to be equal to the name of the test playbook.
* Enhanced the **update-release-notes** command to automatically commit release notes config file upon creation.
* The **validate** command will validate that an indicator field of type html has fromVersion of 6.1.0 and above.
* The **format** command will now add fromVersion 6.1.0 to indicator field of type html.
* Added support for beta integrations in the **format** command.
* Fixed an issue where the **postman-codegen** command failed when called with the `--config-out` flag.
* Removed the integration documentation from the detailed description while performing **split** command to the unified yml file.
* Removed the line which indicates the version of the product from the README.md file for new contributions.

## 1.5.5

* Fixed an issue in the **update-release-notes** command, which did not work when changes were made in multiple packs.
* Changed the **validate** command to fail on missing test-playbooks only if no unittests are found.
* Fixed `to_kebab_case`, it will now deal with strings that have hyphens, commas or periods in them, changing them to be hyphens in the new string.
* Fixed an issue in the **create-id-set** command, where the `source` value included the git token if it was specified in the remote url.
* Fixed an issue in the **merge-id-set** command, where merging fails because of duplicates but the packs are in the XSOAR repo but in different version control.
* Fixed missing `Lists` Content Item as valid `IDSetType`
* Added enhancement for **generate-docs**. It is possible to provide both file or a comma seperated list as `examples`. Also, it's possible to provide more than one example for a script or a command.
* Added feature in **format** to sync YML and JSON files to the `master` file structure.
* Added option to specify `Incident Type`, `Incoming Mapper` and `Classifier` when configuring instance in **test-content**
* added a new command **run-test-playbook** to run a test playbook in a given XSOAR instance.
* Fixed an issue in **format** when running on a modified YML, that the `id` value is not changed to its old `id` value.
* Enhancement for **split** command, replace `ApiModule` code block to `import` when splitting a YML.
* Fixed an issue where indicator types were missing from the pack's content, when uploading using **zip-packs**.
* The request data body format generated in the **postman-codegen** will use the python argument's name and not the raw data argument's name.
* Added the flag '--filter-by-id-set' to **create-content-artifacts** to create artifacts only for items in the given id_set.json.

## 1.5.4

* Fixed an issue with the **format** command when contributing via the UI
* The **format** command will now not remove the `defaultRows` key from incident, indicator and generic fields with `type: grid`.
* Fixed an issue with the **validate** command when a layoutscontainer did not have the `fromversion` field set.
* added a new command **update-xsoar-config-file** to handle your XSOAR Configuration File.
* Added `skipVerify` argument in **upload** command to skip pack signature verification.
* Fixed an issue when the **run** command  failed running when there’s more than one playground, by explicitly using the current user’s playground.
* Added support for Job content item in the **format**, **validate**, **upload**, **create-id-set**, **find-dependecies** and **create-content-artifacts** commands.
* Added a **source** field to the **id_set** entitles.
* Two entitles will not consider as duplicates if they share the same pack and the same source.
* Fixed a bug when duplicates were found in **find_dependencies**.
* Added function **get_current_repo** to `tools`.
* The **postman-codegen** will not have duplicates argument name. It will rename them to the minimum distinguished shared path for each of them.

## 1.5.3

* The **format** command will now set `unsearchable: True` for incident, indicator and generic fields.
* Fixed an issue where the **update-release-notes** command crashes with `--help` flag.
* Added validation to the **validate** command that verifies the `unsearchable` key in incident, indicator and generic fields is set to true.
* Removed a validation that DBotRole should be set for automation that requires elevated permissions to the `XSOAR-linter` in the **lint** command.
* Fixed an issue in **Validate** command where playbooks conditional tasks were mishandeled.
* Added a validation to prevent contributors from using the `fromlicense` key as a configuration parameter in an integration's YML
* Added a validation to ensure that the type for **API token** (and similar) parameters are configured correctly as a `credential` type in the integration configuration YML.
* Added an assertion that checks for duplicated requests' names when generating an integration from a postman collection.
* Added support for [.env files](https://pypi.org/project/python-dotenv/). You can now add a `.env` file to your repository with the logging information instead of setting a global environment variables.
* When running **lint** command with --keep-container flag, the docker images are committed.
* The **validate** command will not return missing test playbook error when given a script with dynamic-section tag.

## 1.5.2

* Added a validation to **update-release-notes** command to ensure that the `--version` flag argument is in the right format.
* added a new command **coverage-analyze** to generate and print coverage reports.
* Fixed an issue in **validate** in repositories which are not in GitHub or GitLab
* Added a validation that verifies that readme image absolute links do not contain the working branch name.
* Added support for List content item in the **format**, **validate**, **download**, **upload**, **create-id-set**, **find-dependecies** and **create-content-artifacts** commands.
* Added a validation to ensure reputation command's default argument is set as an array input.
* Added the `--fail-duplicates` flag for the **merge-id-set** command which will fail the command if duplicates are found.
* Added the `--fail-duplicates` flag for the **create-id-set** command which will fail the command if duplicates are found.

## 1.5.1

* Fixed an issue where **validate** command failed to recognized test playbooks for beta integrations as valid tests.
* Fixed an issue were the **validate** command was falsely recognizing image paths in readme files.
* Fixed an issue where the **upload** command error message upon upload failure pointed to wrong file rather than to the pack metadata.
* Added a validation that verifies that each script which appears in incident fields, layouts or layout containers exists in the id_set.json.
* Fixed an issue where the **postman code-gen** command generated double dots for context outputs when it was not needed.
* Fixed an issue where there **validate** command on release notes file crashed when author image was added or modified.
* Added input handling when running **find-dependencies**, replacing string manipulations.
* Fixed an issue where the **validate** command did not handle multiple playbooks with the same name in the id_set.
* Added support for GitLab repositories in **validate**

## 1.5.0

* Fixed an issue where **upload** command failed to upload packs not under content structure.
* Added support for **init** command to run from non-content repo.
* The **split-yml** has been renamed to **split** and now supports splitting Dashboards from unified Generic Modules.
* Fixed an issue where the skipped tests validation ran on the `ApiModules` pack in the **validate** command.
* The **init** command will now create the `Generic Object` entities directories.
* Fixed an issue where the **format** command failed to recognize changed files from git.
* Fixed an issue where the **json-to-outputs** command failed checking whether `0001-01-01T00:00:00` is of type `Date`
* Added to the **generate context** command to generate context paths for integrations from an example file.
* Fixed an issue where **validate** failed on release notes configuration files.
* Fixed an issue where the **validate** command failed on pack input if git detected changed files outside of `Packs` directory.
* Fixed an issue where **validate** command failed to recognize files inside validated pack when validation release notes, resulting in a false error message for missing entity in release note.
* Fixed an issue where the **download** command failed when downloading an invalid YML, instead of skipping it.

## 1.4.9

* Added validation that the support URL in partner contribution pack metadata does not lead to a GitHub repo.
* Enhanced ***generate-docs*** with default `additionalinformation` (description) for common parameters.
* Added to **validate** command a validation that a content item's id and name will not end with spaces.
* The **format** command will now remove trailing whitespaces from content items' id and name fields.
* Fixed an issue where **update-release-notes** could fail on files outside the user given pack.
* Fixed an issue where the **generate-test-playbook** command would not place the playbook in the proper folder.
* Added to **validate** command a validation that packs with `Iron Bank` uses the latest docker from Iron Bank.
* Added to **update-release-notes** command support for `Generic Object` entities.
* Fixed an issue where playbook `fromversion` mismatch validation failed even if `skipunavailable` was set to true.
* Added to the **create artifacts** command support for release notes configuration file.
* Added validation to **validate** for release notes config file.
* Added **isoversize** and **isautoswitchedtoquietmode** fields to the playbook schema.
* Added to the **update-release-notes** command `-bc` flag to generate template for breaking changes version.
* Fixed an issue where **validate** did not search description files correctly, leading to a wrong warning message.

## 1.4.8

* Fixed an issue where yml files with `!reference` failed to load properly.
* Fixed an issue when `View Integration Documentation` button was added twice during the download and re-upload.
* Fixed an issue when `(Partner Contribution)` was added twice to the display name during the download and re-upload.
* Added the following enhancements in the **generate-test-playbook** command:
  * Added the *--commands* argument to generate tasks for specific commands.
  * Added the *--examples* argument to get the command examples file path and generate tasks from the commands and arguments specified there.
  * Added the *--upload* flag to specify whether to upload the test playbook after the generation.
  * Fixed the output condition generation for outputs of type `Boolean`.

## 1.4.7

* Fixed an issue where an empty list for a command context didn't produce an indication other than an empty table.
* Fixed an issue where the **format** command has incorrectly recognized on which files to run when running using git.
* Fixed an issue where author image validations were not checked properly.
* Fixed an issue where new old-formatted scripts and integrations were not validated.
* Fixed an issue where the wording in the from version validation error for subplaybooks was incorrect.
* Fixed an issue where the **update-release-notes** command used the old docker image version instead of the new when detecting a docker change.
* Fixed an issue where the **generate-test-playbook** command used an incorrect argument name as default
* Fixed an issue where the **json-to-outputs** command used an incorrect argument name as default when using `-d`.
* Fixed an issue where validations failed while trying to validate non content files.
* Fixed an issue where README validations did not work post VS Code formatting.
* Fixed an issue where the description validations were inconsistent when running through an integration file or a description file.

## 1.4.6

* Fixed an issue where **validate** suggests, with no reason, running **format** on missing mandatory keys in yml file.
* Skipped existence of TestPlaybook check on community and contribution integrations.
* Fixed an issue where pre-commit didn't run on the demisto_sdk/commands folder.
* The **init** command will now change the script template name in the code to the given script name.
* Expanded the validations performed on beta integrations.
* Added support for PreProcessRules in the **format**, **validate**, **download**, and **create-content-artifacts** commands.
* Improved the error messages in **generate-docs**, if an example was not provided.
* Added to **validate** command a validation that a content entity or a pack name does not contain the words "partner" and "community".
* Fixed an issue where **update-release-notes** ignores *--text* flag while using *-f*
* Fixed the outputs validations in **validate** so enrichment commands will not be checked to have DBotScore outputs.
* Added a new validation to require the dockerimage key to exist in an integration and script yml files.
* Enhanced the **generate-test-playbook** command to use only integration tested on commands, rather than (possibly) other integrations implementing them.
* Expanded unify command to support GenericModules - Unifies a GenericModule object with its Dashboards.
* Added validators for generic objects:
  * Generic Field validator - verify that the 'fromVersion' field is above 6.5.0, 'group' field equals 4 and 'id' field starts with the prefix 'generic_'.
  * Generic Type validator - verify that the 'fromVersion' field is above 6.5.0
  * Generic Module validator - verify that the 'fromVersion' field is above 6.5.0
  * Generic Definition validator - verify that the 'fromVersion' field is above 6.5.0
* Expanded Format command to support Generic Objects - Fixes generic objects according to their validations.
* Fixed an issue where the **update-release-notes** command did not handle ApiModules properly.
* Added option to enter a dictionary or json of format `[{field_name:description}]` in the **json-to-outputs** command,
  with the `-d` flag.
* Improved the outputs for the **format** command.
* Fixed an issue where the validations performed after the **format** command were inconsistent with **validate**.
* Added to the **validate** command a validation for the author image.
* Updated the **create-content-artifacts** command to support generic modules, definitions, fields and types.
* Added an option to ignore errors for file paths and not only file name in .pack-ignore file.

## 1.4.5

* Enhanced the **postman-codegen** command to name all generated arguments with lower case.
* Fixed an issue where the **find-dependencies** command miscalculated the dependencies for playbooks that use generic commands.
* Fixed an issue where the **validate** command failed in external repositories in case the DEMISTO_SDK_GITHUB_TOKEN was not set.
* Fixed an issue where **openapi-codegen** corrupted the swagger file by overwriting configuration to swagger file.
* Updated the **upload** command to support uploading zipped packs to the marketplace.
* Added to the **postman-codegen** command support of path variables.
* Fixed an issue where **openapi-codegen** entered into an infinite loop on circular references in the swagger file.
* The **format** command will now set `fromVersion: 6.2.0` for widgets with 'metrics' data type.
* Updated the **find-dependencies** command to support generic modules, definitions, fields and types.
* Fixed an issue where **openapi-codegen** tried to extract reference example outputs, leading to an exception.
* Added an option to ignore secrets automatically when using the **init** command to create a pack.
* Added a tool that gives the ability to temporarily suppress console output.

## 1.4.4

* When formatting incident types with Auto-Extract rules and without mode field, the **format** command will now add the user selected mode.
* Added new validation that DBotRole is set for scripts that requires elevated permissions to the `XSOAR-linter` in the **lint** command.
* Added url escaping to markdown human readable section in generate docs to avoid autolinking.
* Added a validation that mapper's id and name are matching. Updated the format of mapper to include update_id too.
* Added a validation to ensure that image paths in the README files are valid.
* Fixed **find_type** function to correctly find test files, such as, test script and test playbook.
* Added scheme validations for the new Generic Object Types, Fields, and Modules.
* Renamed the flag *--input-old-version* to *--old-version* in the **generate-docs** command.
* Refactored the **update-release-notes** command:
  * Replaced the *--all* flag with *--use-git* or *-g*.
  * Added the *--force* flag to update the pack release notes without changes in the pack.
  * The **update-release-notes** command will now update all dependent integrations on ApiModule change, even if not specified.
  * If more than one pack has changed, the full list of updated packs will be printed at the end of **update-release-notes** command execution.
  * Fixed an issue where the **update-release-notes** command did not add docker image release notes entry for release notes file if a script was changed.
  * Fixed an issue where the **update-release-notes** command did not detect changed files that had the same name.
  * Fixed an issue in the **update-release-notes** command where the version support of JSON files was mishandled.
* Fixed an issue where **format** did not skip files in test and documentation directories.
* Updated the **create-id-set** command to support generic modules, definitions, fields and types.
* Changed the **convert** command to generate old layout fromversion to 5.0.0 instead of 4.1.0
* Enhanced the command **postman-codegen** with type hints for templates.

## 1.4.3

* Fixed an issue where **json-to-outputs** command returned an incorrect output when json is a list.
* Fixed an issue where if a pack README.md did not exist it could cause an error in the validation process.
* Fixed an issue where the *--name* was incorrectly required in the **init** command.
* Adding the option to run **validate** on a specific path while using git (*-i* & *-g*).
* The **format** command will now change UUIDs in .yml and .json files to their respective content entity name.
* Added a playbook validation to check if a task sub playbook exists in the id set in the **validate** command.
* Added the option to add new tags/usecases to the approved list and to the pack metadata on the same pull request.
* Fixed an issue in **test_content** where when different servers ran tests for the same integration, the server URL parameters were not set correctly.
* Added a validation in the **validate** command to ensure that the ***endpoint*** command is configured correctly in yml file.
* Added a warning when pack_metadata's description field is longer than 130 characters.
* Fixed an issue where a redundant print occurred on release notes validation.
* Added new validation in the **validate** command to ensure that the minimal fromVersion in a widget of type metrics will be 6.2.0.
* Added the *--release-notes* flag to demisto-sdk to get the current version release notes entries.

## 1.4.2

* Added to `pylint` summary an indication if a test was skipped.
* Added to the **init** command the option to specify fromversion.
* Fixed an issue where running **init** command without filling the metadata file.
* Added the *--docker-timeout* flag in the **lint** command to control the request timeout for the Docker client.
* Fixed an issue where **update-release-notes** command added only one docker image release notes entry for release notes file, and not for every entity whom docker image was updated.
* Added a validation to ensure that incident/indicator fields names starts with their pack name in the **validate** command. (Checked only for new files and only when using git *-g*)
* Updated the **find-dependencies** command to return the 'dependencies' according the layout type ('incident', 'indicator').
* Enhanced the "vX" display name validation for scripts and integrations in the **validate** command to check for every versioned script or integration, and not only v2.
* Added the *--fail-duplicates* flag for the **create-id-set** command which will fail the command if duplicates are found.
* Added to the **generate-docs** command automatic addition to git when a new readme file is created.

## 1.4.1

* When in private repo without `DEMSITO_SDK_GITHUB_TOKEN` configured, get_remote_file will take files from the local origin/master.
* Enhanced the **unify** command when giving input of a file and not a directory return a clear error message.
* Added a validation to ensure integrations are not skipped and at least one test playbook is not skipped for each integration or script.
* Added to the Content Tests support for `context_print_dt`, which queries the incident context and prints the result as a json.
* Added new validation for the `xsoar_config.json` file in the **validate** command.
* Added a version differences section to readme in **generate-docs** command.
* Added the *--docs-format* flag in the **integration-diff** command to get the output in README format.
* Added the *--input-old-version* and *--skip-breaking-changes* flags in the **generate-docs** command to get the details for the breaking section and to skip the breaking changes section.

## 1.4.0

* Enable passing a comma-separated list of paths for the `--input` option of the **lint** command.
* Added new validation of unimplemented test-module command in the code to the `XSOAR-linter` in the **lint** command.
* Fixed the **generate-docs** to handle integration authentication parameter.
* Added a validation to ensure that description and README do not contain the word 'Demisto'.
* Improved the deprecated message validation required from playbooks and scripts.
* Added the `--quite-bc-validation` flag for the **validate** command to run the backwards compatibility validation in quite mode (errors is treated like warnings).
* Fixed the **update release notes** command to display a name for old layouts.
* Added the ability to append to the pack README credit to contributors.
* Added identification for parameter differences in **integration-diff** command.
* Fixed **format** to use git as a default value.
* Updated the **upload** command to support reports.
* Fixed an issue where **generate-docs** command was displaying 'None' when credentials parameter display field configured was not configured.
* Fixed an issue where **download** did not return exit code 1 on failure.
* Updated the validation that incident fields' names do not contain the word incident will aplly to core packs only.
* Added a playbook validation to verify all conditional tasks have an 'else' path in **validate** command.
* Renamed the GitHub authentication token environment variable `GITHUB_TOKEN` to `DEMITO_SDK_GITHUB_TOKEN`.
* Added to the **update-release-notes** command automatic addition to git when new release notes file is created.
* Added validation to ensure that integrations, scripts, and playbooks do not contain the entity type in their names.
* Added the **convert** command to convert entities between XSOAR versions.
* Added the *--deprecate* flag in **format** command to deprecate integrations, scripts, and playbooks.
* Fixed an issue where ignoring errors did not work when running the **validate** command on specific files (-i).

## 1.3.9

* Added a validation verifying that the pack's README.md file is not equal to pack description.
* Fixed an issue where the **Assume yes** flag did not work properly for some entities in the **format** command.
* Improved the error messages for separators in folder and file names in the **validate** command.
* Removed the **DISABLE_SDK_VERSION_CHECK** environment variable. To disable new version checks, use the **DEMISTO_SDK_SKIP_VERSION_CHECK** envirnoment variable.
* Fixed an issue where the demisto-sdk version check failed due to a rate limit.
* Fixed an issue with playbooks scheme validation.

## 1.3.8

* Updated the **secrets** command to work on forked branches.

## 1.3.7

* Added a validation to ensure correct image and description file names.
* Fixed an issue where the **validate** command failed when 'display' field in credentials param in yml is empty but 'displaypassword' was provided.
* Added the **integration-diff** command to check differences between two versions of an integration and to return a report of missing and changed elements in the new version.
* Added a validation verifying that the pack's README.md file is not missing or empty for partner packs or packs contains use cases.
* Added a validation to ensure that the integration and script folder and file names will not contain separators (`_`, `-`, ``).
* When formatting new pack, the **format** command will set the *fromversion* key to 5.5.0 in the new files without fromversion.

## 1.3.6

* Added a validation that core packs are not dependent on non-core packs.
* Added a validation that a pack name follows XSOAR standards.
* Fixed an issue where in some cases the `get_remote_file` function failed due to an invalid path.
* Fixed an issue where running **update-release-notes** with updated integration logo, did not detect any file changes.
* Fixed an issue where the **create-id-set** command did not identify unified integrations correctly.
* Fixed an issue where the `CommonTypes` pack was not identified as a dependency for all feed integrations.
* Added support for running SDK commands in private repositories.
* Fixed an issue where running the **init** command did not set the correct category field in an integration .yml file for a newly created pack.
* When formatting new contributed pack, the **format** command will set the *fromversion* key to 6.0.0 in the relevant files.
* If the environment variable "DISABLE_SDK_VERSION_CHECK" is define, the demisto-sdk will no longer check for newer version when running a command.
* Added the `--use-pack-metadata` flag for the **find-dependencies** command to update the calculated dependencies using the the packs metadata files.
* Fixed an issue where **validate** failed on scripts in case the `outputs` field was set to `None`.
* Fixed an issue where **validate** was failing on editing existing release notes.
* Added a validation for README files verifying that the file doesn't contain template text copied from HelloWorld or HelloWorldPremium README.

## 1.3.5

* Added a validation that layoutscontainer's id and name are matching. Updated the format of layoutcontainer to include update_id too.
* Added a validation that commands' names and arguments in core packs, or scripts' arguments do not contain the word incident.
* Fixed issue where running the **generate-docs** command with -c flag ran all the commands and not just the commands specified by the flag.
* Fixed the error message of the **validate** command to not always suggest adding the *description* field.
* Fixed an issue where running **format** on feed integration generated invalid parameter structure.
* Fixed an issue where the **generate-docs** command did not add all the used scripts in a playbook to the README file.
* Fixed an issue where contrib/partner details might be added twice to the same file, when using unify and create-content-artifacts commands
* Fixed issue where running **validate** command on image-related integration did not return the correct outputs to json file.
* When formatting playbooks, the **format** command will now remove empty fields from SetIncident, SetIndicator, CreateNewIncident, CreateNewIndicator script arguments.
* Added an option to fill in the developer email when running the **init** command.

## 1.3.4

* Updated the **validate** command to check that the 'additionalinfo' field only contains the expected value for feed required parameters and not equal to it.
* Added a validation that community/partner details are not in the detailed description file.
* Added a validation that the Use Case tag in pack_metadata file is only used when the pack contains at least one PB, Incident Type or Layout.
* Added a validation that makes sure outputs in integrations are matching the README file when only README has changed.
* Added the *hidden* field to the integration schema.
* Fixed an issue where running **format** on a playbook whose `name` does not equal its `id` would cause other playbooks who use that playbook as a sub-playbook to fail.
* Added support for local custom command configuration file `.demisto-sdk-conf`.
* Updated the **format** command to include an update to the description file of an integration, to remove community/partner details.

## 1.3.3

* Fixed an issue where **lint** failed where *.Dockerfile* exists prior running the lint command.
* Added FeedHelloWorld template option for *--template* flag in **demisto-sdk init** command.
* Fixed issue where **update-release-notes** deleted release note file if command was called more than once.
* Fixed issue where **update-release-notes** added docker image release notes every time the command was called.
* Fixed an issue where running **update-release-notes** on a pack with newly created integration, had also added a docker image entry in the release notes.
* Fixed an issue where `XSOAR-linter` did not find *NotImplementedError* in main.
* Added validation for README files verifying their length (over 30 chars).
* When using *-g* flag in the **validate** command it will now ignore untracked files by default.
* Added the *--include-untracked* flag to the **validate** command to include files which are untracked by git in the validation process.
* Improved the `pykwalify` error outputs in the **validate** command.
* Added the *--print-pykwalify* flag to the **validate** command to print the unchanged output from `pykwalify`.

## 1.3.2

* Updated the format of the outputs when using the *--json-file* flag to create a JSON file output for the **validate** and **lint** commands.
* Added the **doc-review** command to check spelling in .md and .yml files as well as a basic release notes review.
* Added a validation that a pack's display name does not already exist in content repository.
* Fixed an issue where the **validate** command failed to detect duplicate params in an integration.
* Fixed an issue where the **validate** command failed to detect duplicate arguments in a command in an integration.

## 1.3.1

* Fixed an issue where the **validate** command failed to validate the release notes of beta integrations.
* Updated the **upload** command to support indicator fields.
* The **validate** and **update-release-notes** commands will now check changed files against `demisto/master` if it is configured locally.
* Fixed an issue where **validate** would incorrectly identify files as renamed.
* Added a validation that integration properties (such as feed, mappers, mirroring, etc) are not removed.
* Fixed an issue where **validate** failed when comparing branch against commit hash.
* Added the *--no-pipenv* flag to the **split-yml** command.
* Added a validation that incident fields and incident types are not removed from mappers.
* Fixed an issue where the *c
reate-id-set* flag in the *validate* command did not work while not using git.
* Added the *hiddenusername* field to the integration schema.
* Added a validation that images that are not integration images, do not ask for a new version or RN

## 1.3.0

* Do not collect optional dependencies on indicator types reputation commands.
* Fixed an issue where downloading indicator layoutscontainer objects failed.
* Added a validation that makes sure outputs in integrations are matching the README file.
* Fixed an issue where the *create-id-set* flag in the **validate** command did not work.
* Added a warning in case no id_set file is found when running the **validate** command.
* Fixed an issue where changed files were not recognised correctly on forked branches in the **validate** and the **update-release-notes** commands.
* Fixed an issue when files were classified incorrectly when running *update-release-notes*.
* Added a validation that integration and script file paths are compatible with our convention.
* Fixed an issue where id_set.json file was re created whenever running the generate-docs command.
* added the *--json-file* flag to create a JSON file output for the **validate** and **lint** commands.

## 1.2.19

* Fixed an issue where merge id_set was not updated to work with the new entity of Packs.
* Added a validation that the playbook's version matches the version of its sub-playbooks, scripts, and integrations.

## 1.2.18

* Changed the *skip-id-set-creation* flag to *create-id-set* in the **validate** command. Its default value will be False.
* Added support for the 'cve' reputation command in default arg validation.
* Filter out generic and reputation command from scripts and playbooks dependencies calculation.
* Added support for the incident fields in outgoing mappers in the ID set.
* Added a validation that the taskid field and the id field under the task field are both from uuid format and contain the same value.
* Updated the **format** command to generate uuid value for the taskid field and for the id under the task field in case they hold an invalid values.
* Exclude changes from doc_files directory on validation.
* Added a validation that an integration command has at most one default argument.
* Fixing an issue where pack metadata version bump was not enforced when modifying an old format (unified) file.
* Added validation that integration parameter's display names are capitalized and spaced using whitespaces and not underscores.
* Fixed an issue where beta integrations where not running deprecation validations.
* Allowed adding additional information to the deprecated description.
* Fixing an issue when escaping less and greater signs in integration params did not work as expected.

## 1.2.17

* Added a validation that the classifier of an integration exists.
* Added a validation that the mapper of an integration exists.
* Added a validation that the incident types of a classifier exist.
* Added a validation that the incident types of a mapper exist.
* Added support for *text* argument when running **demisto-sdk update-release-notes** on the ApiModules pack.
* Added a validation for the minimal version of an indicator field of type grid.
* Added new validation for incident and indicator fields in classifiers mappers and layouts exist in the content.
* Added cache for get_remote_file to reducing failures from accessing the remote repo.
* Fixed an issue in the **format** command where `_dev` or `_copy` suffixes weren't removed from the `id` of the given playbooks.
* Playbook dependencies from incident and indicator fields are now marked as optional.
* Mappers dependencies from incident types and incident fields are now marked as optional.
* Classifier dependencies from incident types are now marked as optional.
* Updated **demisto-sdk init** command to no longer create `created` field in pack_metadata file
* Updated **generate-docs** command to take the parameters names in setup section from display field and to use additionalinfo field when exist.
* Using the *verbose* argument in the **find-dependencies** command will now log to the console.
* Improved the deprecated message validation required from integrations.
* Fixed an issue in the **generate-docs** command where **Context Example** section was created when it was empty.

## 1.2.16

* Added allowed ignore errors to the *IDSetValidator*.
* Fixed an issue where an irrelevant id_set validation ran in the **validate** command when using the *--id-set* flag.
* Fixed an issue were **generate-docs** command has failed if a command did not exist in commands permissions file.
* Improved a **validate** command message for missing release notes of api module dependencies.

## 1.2.15

* Added the *ID101* to the allowed ignored errors.

## 1.2.14

* SDK repository is now mypy check_untyped_defs complaint.
* The lint command will now ignore the unsubscriptable-object (E1136) pylint error in dockers based on python 3.9 - this will be removed once a new pylint version is released.
* Added an option for **format** to run on a whole pack.
* Added new validation of unimplemented commands from yml in the code to `XSOAR-linter`.
* Fixed an issue where Auto-Extract fields were only checked for newly added incident types in the **validate** command.
* Added a new warning validation of direct access to args/params dicts to `XSOAR-linter`.

## 1.2.13

* Added new validation of indicators usage in CommandResults to `XSOAR-linter`.
* Running **demisto-sdk lint** will automatically run on changed files (same behavior as the -g flag).
* Removed supported version message from the documentation when running **generate_docs**.
* Added a print to indicate backwards compatibility is being checked in **validate** command.
* Added a percent print when running the **validate** command with the *-a* flag.
* Fixed a regression in the **upload** command where it was ignoring `DEMISTO_VERIFY_SSL` env var.
* Fixed an issue where the **upload** command would fail to upload beta integrations.
* Fixed an issue where the **validate** command did not create the *id_set.json* file when running with *-a* flag.
* Added price change validation in the **validate** command.
* Added validations that checks in read-me for empty sections or leftovers from the auto generated read-me that should be changed.
* Added new code validation for *NotImplementedError* to raise a warning in `XSOAR-linter`.
* Added validation for support types in the pack metadata file.
* Added support for *--template* flag in **demisto-sdk init** command.
* Fixed an issue with running **validate** on master branch where the changed files weren't compared to previous commit when using the *-g* flag.
* Fixed an issue where the `XSOAR-linter` ran *NotImplementedError* validation on scripts.
* Added support for Auto-Extract feature validation in incident types in the **validate** command.
* Fixed an issue in the **lint** command where the *-i* flag was ignored.
* Improved **merge-id-sets** command to support merge between two ID sets that contain the same pack.
* Fixed an issue in the **lint** command where flake8 ran twice.

## 1.2.12

* Bandit now reports also on medium severity issues.
* Fixed an issue with support for Docker Desktop on Mac version 2.5.0+.
* Added support for vulture and mypy linting when running without docker.
* Added support for *prev-ver* flag in **update-release-notes** command.
* Improved retry support when building docker images for linting.
* Added the option to create an ID set on a specific pack in **create-id-set** command.
* Added the *--skip-id-set-creation* flag to **validate** command in order to add the capability to run validate command without creating id_set validation.
* Fixed an issue where **validate** command checked docker image tag on ApiModules pack.
* Fixed an issue where **find-dependencies** did not calculate dashboards and reports dependencies.
* Added supported version message to the documentation and release notes files when running **generate_docs** and **update-release-notes** commands respectively.
* Added new code validations for *NotImplementedError* exception raise to `XSOAR-linter`.
* Command create-content-artifacts additional support for **Author_image.png** object.
* Fixed an issue where schemas were not enforced for incident fields, indicator fields and old layouts in the validate command.
* Added support for **update-release-notes** command to update release notes according to master branch.

## 1.2.11

* Fixed an issue where the ***generate-docs*** command reset the enumeration of line numbering after an MD table.
* Updated the **upload** command to support mappers.
* Fixed an issue where exceptions were no printed in the **format** while the *--verbose* flag is set.
* Fixed an issue where *--assume-yes* flag did not work in the **format** command when running on a playbook without a `fromversion` field.
* Fixed an issue where the **format** command would fail in case `conf.json` file was not found instead of skipping the update.
* Fixed an issue where integration with v2 were recognised by the `name` field instead of the `display` field in the **validate** command.
* Added a playbook validation to check if a task script exists in the id set in the **validate** command.
* Added new integration category `File Integrity Management` in the **validate** command.

## 1.2.10

* Added validation for approved content pack use-cases and tags.
* Added new code validations for *CommonServerPython* import to `XSOAR-linter`.
* Added *default value* and *predefined values* to argument description in **generate-docs** command.
* Added a new validation that checks if *get-mapping-fields* command exists if the integration schema has *{ismappable: true}* in **validate** command.
* Fixed an issue where the *--staged* flag recognised added files as modified in the **validate** command.
* Fixed an issue where a backwards compatibility warning was raised for all added files in the **validate** command.
* Fixed an issue where **validate** command failed when no tests were given for a partner supported pack.
* Updated the **download** command to support mappers.
* Fixed an issue where the ***format*** command added a duplicate parameter.
* For partner supported content packs, added support for a list of emails.
* Removed validation of README files from the ***validate*** command.
* Fixed an issue where the ***validate*** command required release notes for ApiModules pack.

## 1.2.9

* Fixed an issue in the **openapi_codegen** command where it created duplicate functions name from the swagger file.
* Fixed an issue in the **update-release-notes** command where the *update type* argument was not verified.
* Fixed an issue in the **validate** command where no error was raised in case a non-existing docker image was presented.
* Fixed an issue in the **format** command where format failed when trying to update invalid Docker image.
* The **format** command will now preserve the **isArray** argument in integration's reputation commands and will show a warning if it set to **false**.
* Fixed an issue in the **lint** command where *finally* clause was not supported in main function.
* Fixed an issue in the **validate** command where changing any entity ID was not validated.
* Fixed an issue in the **validate** command where *--staged* flag did not bring only changed files.
* Fixed the **update-release-notes** command to ignore changes in the metadata file.
* Fixed the **validate** command to ignore metadata changes when checking if a version bump is needed.

## 1.2.8

* Added a new validation that checks in playbooks for the usage of `DeleteContext` in **validate** command.
* Fixed an issue in the **upload** command where it would try to upload content entities with unsupported versions.
* Added a new validation that checks in playbooks for the usage of specific instance in **validate** command.
* Added the **--staged** flag to **validate** command to run on staged files only.

## 1.2.7

* Changed input parameters in **find-dependencies** command.
  * Use ***-i, --input*** instead of ***-p, --path***.
  * Use ***-idp, --id-set-path*** instead of ***-i, --id-set-path***.
* Fixed an issue in the **unify** command where it crashed on an integration without an image file.
* Fixed an issue in the **format** command where unnecessary files were not skipped.
* Fixed an issue in the **update-release-notes** command where the *text* argument was not respected in all cases.
* Fixed an issue in the **validate** command where a warning about detailed description was given for unified or deprecated integrations.
* Improved the error returned by the **validate** command when running on files using the old format.

## 1.2.6

* No longer require setting `DEMISTO_README_VALIDATION` env var to enable README mdx validation. Validation will now run automatically if all necessary node modules are available.
* Fixed an issue in the **validate** command where the `--skip-pack-dependencies` would not skip id-set creation.
* Fixed an issue in the **validate** command where validation would fail if supplied an integration with an empty `commands` key.
* Fixed an issue in the **validate** command where validation would fail due to a required version bump for packs which are not versioned.
* Will use env var `DEMISTO_VERIFY_SSL` to determine if to use a secure connection for commands interacting with the Server when `--insecure` is not passed. If working with a local Server without a trusted certificate, you can set env var `DEMISTO_VERIFY_SSL=no` to avoid using `--insecure` on each command.
* Unifier now adds a link to the integration documentation to the integration detailed description.
* Fixed an issue in the **secrets** command where ignored secrets were not skipped.

## 1.2.5

* Added support for special fields: *defaultclassifier*, *defaultmapperin*, *defaultmapperout* in **download** command.
* Added -y option **format** command to assume "yes" as answer to all prompts and run non-interactively
* Speed up improvements for `validate` of README files.
* Updated the **format** command to adhere to the defined content schema and sub-schemas, aligning its behavior with the **validate** command.
* Added support for canvasContextConnections files in **format** command.

## 1.2.4

* Updated detailed description for community integrations.

## 1.2.3

* Fixed an issue where running **validate** failed on playbook with task that adds tags to the evidence data.
* Added the *displaypassword* field to the integration schema.
* Added new code validations to `XSOAR-linter`.
  * As warnings messages:
    * `demisto.params()` should be used only inside main function.
    * `demisto.args()` should be used only inside main function.
    * Functions args should have type annotations.
* Added `fromversion` field validation to test playbooks and scripts in **validate** command.

## 1.2.2

* Add support for warning msgs in the report and summary to **lint** command.
* Fixed an issue where **json-to-outputs** determined bool values as int.
* Fixed an issue where **update-release-notes** was crushing on `--all` flag.
* Fixed an issue where running **validate**, **update-release-notes** outside of content repo crushed without a meaningful error message.
* Added support for layoutscontainer in **init** contribution flow.
* Added a validation for tlp_color param in feeds in **validate** command.
* Added a validation for removal of integration parameters in **validate** command.
* Fixed an issue where **update-release-notes** was failing with a wrong error message when no pack or input was given.
* Improved formatting output of the **generate-docs** command.
* Add support for env variable *DEMISTO_SDK_ID_SET_REFRESH_INTERVAL*. Set this env variable to the refresh interval in minutes. The id set will be regenerated only if the refresh interval has passed since the last generation. Useful when generating Script documentation, to avoid re-generating the id_set every run.
* Added new code validations to `XSOAR-linter`.
  * As error messages:
    * Longer than 10 seconds sleep statements for non long running integrations.
    * exit() usage.
    * quit() usage.
  * As warnings messages:
    * `demisto.log` should not be used.
    * main function existence.
    * `demito.results` should not be used.
    * `return_output` should not be used.
    * try-except statement in main function.
    * `return_error` usage in main function.
    * only once `return_error` usage.
* Fixed an issue where **lint** command printed logs twice.
* Fixed an issue where *suffix* did not work as expected in the **create-content-artifacts** command.
* Added support for *prev-ver* flag in **lint** and **secrets** commands.
* Added support for *text* flag to **update-release-notes** command to add the same text to all release notes.
* Fixed an issue where **validate** did not recognize added files if they were modified locally.
* Added a validation that checks the `fromversion` field exists and is set to 5.0.0 or above when working or comparing to a non-feature branch in **validate** command.
* Added a validation that checks the certification field in the pack_metadata file is valid in **validate** command.
* The **update-release-notes** command will now automatically add docker image update to the release notes.

## 1.2.1

* Added an additional linter `XSOAR-linter` to the **lint** command which custom validates py files. currently checks for:
  * `Sys.exit` usages with non zero value.
  * Any `Print` usages.
* Fixed an issue where renamed files were failing on *validate*.
* Fixed an issue where single changed files did not required release notes update.
* Fixed an issue where doc_images required release-notes and validations.
* Added handling of dependent packs when running **update-release-notes** on changed *APIModules*.
  * Added new argument *--id-set-path* for id_set.json path.
  * When changes to *APIModule* is detected and an id_set.json is available - the command will update the dependent pack as well.
* Added handling of dependent packs when running **validate** on changed *APIModules*.
  * Added new argument *--id-set-path* for id_set.json path.
  * When changes to *APIModule* is detected and an id_set.json is available - the command will validate that the dependent pack has release notes as well.
* Fixed an issue where the find_type function didn't recognize file types correctly.
* Fixed an issue where **update-release-notes** command did not work properly on Windows.
* Added support for indicator fields in **update-release-notes** command.
* Fixed an issue where files in test dirs where being validated.

## 1.2.0

* Fixed an issue where **format** did not update the test playbook from its pack.
* Fixed an issue where **validate** validated non integration images.
* Fixed an issue where **update-release-notes** did not identified old yml integrations and scripts.
* Added revision templates to the **update-release-notes** command.
* Fixed an issue where **update-release-notes** crashed when a file was renamed.
* Fixed an issue where **validate** failed on deleted files.
* Fixed an issue where **validate** validated all images instead of packs only.
* Fixed an issue where a warning was not printed in the **format** in case a non-supported file type is inputted.
* Fixed an issue where **validate** did not fail if no release notes were added when adding files to existing packs.
* Added handling of incorrect layout paths via the **format** command.
* Refactor **create-content-artifacts** command - Efficient artifacts creation and better logging.
* Fixed an issue where image and description files were not handled correctly by **validate** and **update-release-notes** commands.
* Fixed an issue where the **format** command didn't remove all extra fields in a file.
* Added an error in case an invalid id_set.json file is found while running the **validate** command.
* Added fetch params checks to the **validate** command.

## 1.1.11

* Added line number to secrets' path in **secrets** command report.
* Fixed an issue where **init** a community pack did not present the valid support URL.
* Fixed an issue where **init** offered a non relevant pack support type.
* Fixed an issue where **lint** did not pull docker images for powershell.
* Fixed an issue where **find-dependencies** did not find all the script dependencies.
* Fixed an issue where **find-dependencies** did not collect indicator fields as dependencies for playbooks.
* Updated the **validate** and the **secrets** commands to be less dependent on regex.
* Fixed an issue where **lint** did not run on circle when docker did not return ping.
* Updated the missing release notes error message (RN106) in the **Validate** command.
* Fixed an issue where **Validate** would return missing release notes when two packs with the same substring existed in the modified files.
* Fixed an issue where **update-release-notes** would add duplicate release notes when two packs with the same substring existed in the modified files.
* Fixed an issue where **update-release-notes** would fail to bump new versions if the feature branch was out of sync with the master branch.
* Fixed an issue where a non-descriptive error would be returned when giving the **update-release-notes** command a pack which can not be found.
* Added dependencies check for *widgets* in **find-dependencies** command.
* Added a `update-docker` flag to **format** command.
* Added a `json-to-outputs` flag to the **run** command.
* Added a verbose (`-v`) flag to **format** command.
* Fixed an issue where **download** added the prefix "playbook-" to the name of playbooks.

## 1.1.10

* Updated the **init** command. Relevant only when passing the *--contribution* argument.
  * Added the *--author* option.
  * The *support* field of the pack's metadata is set to *community*.
* Added a proper error message in the **Validate** command upon a missing description in the root of the yml.
* **Format** now works with a relative path.
* **Validate** now fails when all release notes have been excluded.
* Fixed issue where correct error message would not propagate for invalid images.
* Added the *--skip-pack-dependencies* flag to **validate** command to skip pack dependencies validation. Relevant when using the *-g* flag.
* Fixed an issue where **Validate** and **Format** commands failed integrations with `defaultvalue` field in fetch incidents related parameters.
* Fixed an issue in the **Validate** command in which unified YAML files were not ignored.
* Fixed an issue in **generate-docs** where scripts and playbooks inputs and outputs were not parsed correctly.
* Fixed an issue in the **openapi-codegen** command where missing reference fields in the swagger JSON caused errors.
* Fixed an issue in the **openapi-codegen** command where empty objects in the swagger JSON paths caused errors.
* **update-release-notes** command now accept path of the pack instead of pack name.
* Fixed an issue where **generate-docs** was inserting unnecessary escape characters.
* Fixed an issue in the **update-release-notes** command where changes to the pack_metadata were not detected.
* Fixed an issue where **validate** did not check for missing release notes in old format files.

## 1.1.9

* Fixed an issue where **update-release-notes** command failed on invalid file types.

## 1.1.8

* Fixed a regression where **upload** command failed on test playbooks.
* Added new *githubUser* field in pack metadata init command.
* Support beta integration in the commands **split-yml, extract-code, generate-test-playbook and generate-docs.**
* Fixed an issue where **find-dependencies** ignored *toversion* field in content items.
* Added support for *layoutscontainer*, *classifier_5_9_9*, *mapper*, *report*, and *widget* in the **Format** command.
* Fixed an issue where **Format** will set the `ID` field to be equal to the `name` field in modified playbooks.
* Fixed an issue where **Format** did not work for test playbooks.
* Improved **update-release-notes** command:
  * Write content description to release notes for new items.
  * Update format for file types without description: Connections, Incident Types, Indicator Types, Layouts, Incident Fields.
* Added a validation for feedTags param in feeds in **validate** command.
* Fixed readme validation issue in community support packs.
* Added the **openapi-codegen** command to generate integrations from OpenAPI specification files.
* Fixed an issue were release notes validations returned wrong results for *CommonScripts* pack.
* Added validation for image links in README files in **validate** command.
* Added a validation for default value of fetch param in feeds in **validate** command.
* Fixed an issue where the **Init** command failed on scripts.

## 1.1.7

* Fixed an issue where running the **format** command on feed integrations removed the `defaultvalue` fields.
* Playbook branch marked with *skipunavailable* is now set as an optional dependency in the **find-dependencies** command.
* The **feedReputation** parameter can now be hidden in a feed integration.
* Fixed an issue where running the **unify** command on JS package failed.
* Added the *--no-update* flag to the **find-dependencies** command.
* Added the following validations in **validate** command:
  * Validating that a pack does not depend on NonSupported / Deprecated packs.

## 1.1.6

* Added the *--description* option to the **init** command.
* Added the *--contribution* option to the **init** command which converts a contribution zip to proper pack format.
* Improved **validate** command performance time and outputs.
* Added the flag *--no-docker-checks* to **validate** command to skip docker checks.
* Added the flag *--print-ignored-files* to **validate** command to print ignored files report when the command is done.
* Added the following validations in **validate** command:
  * Validating that existing release notes are not modified.
  * Validating release notes are not added to new packs.
  * Validating that the "currentVersion" field was raised in the pack_metadata for modified packs.
  * Validating that the timestamp in the "created" field in the pack_metadata is in ISO format.
* Running `demisto-sdk validate` will run the **validate** command using git and only on committed files (same as using *-g --post-commit*).
* Fixed an issue where release notes were not checked correctly in **validate** command.
* Fixed an issue in the **create-id-set** command where optional playbook tasks were not taken into consideration.
* Added a prompt to the `demisto-sdk update-release-notes` command to prompt users to commit changes before running the release notes command.
* Added support to `layoutscontainer` in **validate** command.

## 1.1.5

* Fixed an issue in **find-dependencies** command.
* **lint** command now verifies flake8 on CommonServerPython script.

## 1.1.4

* Fixed an issue with the default output file name of the **unify** command when using "." as an output path.
* **Unify** command now adds contributor details to the display name and description.
* **Format** command now adds *isFetch* and *incidenttype* fields to integration yml.
* Removed the *feedIncremental* field from the integration schema.
* **Format** command now adds *feedBypassExclusionList*, *Fetch indicators*, *feedReputation*, *feedReliability*,
     *feedExpirationPolicy*, *feedExpirationInterval* and *feedFetchInterval* fields to integration yml.
* Fixed an issue in the playbooks schema.
* Fixed an issue where generated release notes were out of order.
* Improved pack dependencies detection.
* Fixed an issue where test playbooks were mishandled in **validate** command.

## 1.1.3

* Added a validation for invalid id fields in indicators types files in **validate** command.
* Added default behavior for **update-release-notes** command.
* Fixed an error where README files were failing release notes validation.
* Updated format of generated release notes to be more user friendly.
* Improved error messages for the **update-release-notes** command.
* Added support for `Connections`, `Dashboards`, `Widgets`, and `Indicator Types` to **update-release-notes** command.
* **Validate** now supports scripts under the *TestPlaybooks* directory.
* Fixed an issue where **validate** did not support powershell files.

## 1.1.2

* Added a validation for invalid playbookID fields in incidents types files in **validate** command.
* Added a code formatter for python files.
* Fixed an issue where new and old classifiers where mixed on validate command.
* Added *feedIncremental* field to the integration schema.
* Fixed error in the **upload** command where unified YMLs were not uploaded as expected if the given input was a pack.
* Fixed an issue where the **secrets** command failed due to a space character in the file name.
* Ignored RN validation for *NonSupported* pack.
* You can now ignore IF107, SC100, RP102 error codes in the **validate** command.
* Fixed an issue where the **download** command was crashing when received as input a JS integration or script.
* Fixed an issue where **validate** command checked docker image for JS integrations and scripts.
* **validate** command now checks scheme for reports and connections.
* Fixed an issue where **validate** command checked docker when running on all files.
* Fixed an issue where **validate** command did not fail when docker image was not on the latest numeric tag.
* Fixed an issue where beta integrations were not validated correctly in **validate** command.

## 1.1.1

* fixed and issue where file types were not recognized correctly in **validate** command.
* Added better outputs for validate command.

## 1.1.0

* Fixed an issue where changes to only non-validated files would fail validation.
* Fixed an issue in **validate** command where moved files were failing validation for new packs.
* Fixed an issue in **validate** command where added files were failing validation due to wrong file type detection.
* Added support for new classifiers and mappers in **validate** command.
* Removed support of old RN format validation.
* Updated **secrets** command output format.
* Added support for error ignore on deprecated files in **validate** command.
* Improved errors outputs in **validate** command.
* Added support for linting an entire pack.

## 1.0.9

* Fixed a bug where misleading error was presented when pack name was not found.
* **Update-release-notes** now detects added files for packs with versions.
* Readme files are now ignored by **update-release-notes** and validation of release notes.
* Empty release notes no longer cause an uncaught error during validation.

## 1.0.8

* Changed the output format of demisto-sdk secrets.
* Added a validation that checkbox items are not required in integrations.
* Added pack release notes generation and validation.
* Improved pack metadata validation.
* Fixed an issue in **validate** where renamed files caused an error

## 1.0.4

* Fix the **format** command to update the `id` field to be equal to `details` field in indicator-type files, and to `name` field in incident-type & dashboard files.
* Fixed a bug in the **validate** command for layout files that had `sortValues` fields.
* Fixed a bug in the **format** command where `playbookName` field was not always present in the file.
* Fixed a bug in the **format** command where indicatorField wasn't part of the SDK schemas.
* Fixed a bug in **upload** command where created unified docker45 yml files were not deleted.
* Added support for IndicatorTypes directory in packs (for `reputation` files, instead of Misc).
* Fixed parsing playbook condition names as string instead of boolean in **validate** command
* Improved image validation in YAML files.
* Removed validation for else path in playbook condition tasks.

## 1.0.3

* Fixed a bug in the **format** command where comments were being removed from YAML files.
* Added output fields: *file_path* and *kind* for layouts in the id-set.json created by **create-id-set** command.
* Fixed a bug in the **create-id-set** command Who returns Duplicate for Layouts with a different kind.
* Added formatting to **generate-docs** command results replacing all `<br>` tags with `<br/>`.
* Fixed a bug in the **download** command when custom content contained not supported content entity.
* Fixed a bug in **format** command in which boolean strings  (e.g. 'yes' or 'no') were converted to boolean values (e.g. 'True' or 'False').
* **format** command now removes *sourceplaybookid* field from playbook files.
* Fixed a bug in **generate-docs** command in which integration dependencies were not detected when generating documentation for a playbook.

## 1.0.1

* Fixed a bug in the **unify** command when output path was provided empty.
* Improved error message for integration with no tests configured.
* Improved the error message returned from the **validate** command when an integration is missing or contains malformed fetch incidents related parameters.
* Fixed a bug in the **create** command where a unified YML with a docker image for 4.5 was copied incorrectly.
* Missing release notes message are now showing the release notes file path to update.
* Fixed an issue in the **validate** command in which unified YAML files were not ignored.
* File format suggestions are now shown in the relevant file format (JSON or YAML).
* Changed Docker image validation to fail only on non-valid ones.
* Removed backward compatibility validation when Docker image is updated.

## 1.0.0

* Improved the *upload* command to support the upload of all the content entities within a pack.
* The *upload* command now supports the improved pack file structure.
* Added an interactive option to format integrations, scripts and playbooks with No TestPlaybooks configured.
* Added an interactive option to configure *conf.json* file with missing test playbooks for integrations, scripts and playbooks
* Added *download* command to download custom content from Demisto instance to the local content repository.
* Improved validation failure messages to include a command suggestion, wherever relevant, to fix the raised issue.
* Improved 'validate' help and documentation description
* validate - checks that scripts, playbooks, and integrations have the *tests* key.
* validate - checks that test playbooks are configured in `conf.json`.
* demisto-sdk lint - Copy dir better handling.
* demisto-sdk lint - Add error when package missing in docker image.
* Added *-a , --validate-all* option in *validate* to run all validation on all files.
* Added *-i , --input* option in *validate* to run validation on a specified pack/file.
* added *-i, --input* option in *secrets* to run on a specific file.
* Added an allowed hidden parameter: *longRunning* to the hidden integration parameters validation.
* Fixed an issue with **format** command when executing with an output path of a folder and not a file path.
* Bug fixes in generate-docs command given playbook as input.
* Fixed an issue with lint command in which flake8 was not running on unit test files.

## 0.5.2

* Added *-c, --command* option in *generate-docs* to generate a specific command from an integration.
* Fixed an issue when getting README/CHANGELOG files from git and loading them.
* Removed release notes validation for new content.
* Fixed secrets validations for files with the same name in a different directory.
* demisto-sdk lint - parallelization working with specifying the number of workers.
* demisto-sdk lint - logging levels output, 3 levels.
* demisto-sdk lint - JSON report, structured error reports in JSON format.
* demisto-sdk lint - XML JUnit report for unit-tests.
* demisto-sdk lint - new packages used to accelerate execution time.
* demisto-sdk secrets - command now respects the generic whitelist, and not only the pack secrets.

## 0.5.0

[PyPI History][1]

[1]: https://pypi.org/project/demisto-sdk/#history

## 0.4.9

* Fixed an issue in *generate-docs* where Playbooks and Scripts documentation failed.
* Added a graceful error message when executing the *run" command with a misspelled command.
* Added more informative errors upon failures of the *upload* command.
* format command:
  * Added format for json files: IncidentField, IncidentType, IndicatorField, IndicatorType, Layout, Dashboard.
  * Added the *-fv --from-version*, *-nv --no-validation* arguments.
  * Removed the *-t yml_type* argument, the file type will be inferred.
  * Removed the *-g use_git* argument, running format without arguments will run automatically on git diff.
* Fixed an issue in loading playbooks with '=' character.
* Fixed an issue in *validate* failed on deleted README files.

## 0.4.8

* Added the *max* field to the Playbook schema, allowing to define it in tasks loop.
* Fixed an issue in *validate* where Condition branches checks were case sensitive.

## 0.4.7

* Added the *slareminder* field to the Playbook schema.
* Added the *common_server*, *demisto_mock* arguments to the *init* command.
* Fixed an issue in *generate-docs* where the general section was not being generated correctly.
* Fixed an issue in *validate* where Incident type validation failed.

## 0.4.6

* Fixed an issue where the *validate* command did not identify CHANGELOG in packs.
* Added a new command, *id-set* to create the id set - the content dependency tree by file IDs.

## 0.4.5

* generate-docs command:
  * Added the *use_cases*, *permissions*, *command_permissions* and *limitations*.
  * Added the *--insecure* argument to support running the script and integration command in Demisto.
  * Removed the *-t yml_type* argument, the file type will be inferred.
  * The *-o --output* argument is no longer mandatory, default value will be the input file directory.
* Added support for env var: *DEMISTO_SDK_SKIP_VERSION_CHECK*. When set version checks are skipped.
* Fixed an issue in which the CHANGELOG files did not match our scheme.
* Added a validator to verify that there are no hidden integration parameters.
* Fixed an issue where the *validate* command ran on test files.
* Removed the *env-dir* argument from the demisto-sdk.
* README files which are html files will now be skipped in the *validate* command.
* Added support for env var: *DEMISTO_README_VALIDATOR*. When not set the readme validation will not run.

## 0.4.4

* Added a validator for IncidentTypes (incidenttype-*.json).
* Fixed an issue where the -p flag in the *validate* command was not working.
* Added a validator for README.md files.
* Release notes validator will now run on: incident fields, indicator fields, incident types, dashboard and reputations.
* Fixed an issue where the validator of reputation(Indicator Type) did not check on the details field.
* Fixed an issue where the validator attempted validating non-existing files after deletions or name refactoring.
* Removed the *yml_type* argument in the *split-yml*, *extract-code* commands.
* Removed the *file_type* argument in the *generate-test-playbook* command.
* Fixed the *insecure* argument in *upload*.
* Added the *insecure* argument in *run-playbook*.
* Standardise the *-i --input*, *-o --output* to demisto-sdk commands.

## 0.4.3

* Fixed an issue where the incident and indicator field BC check failed.
* Support for linting and unit testing PowerShell integrations.

## 0.4.2

* Fixed an issue where validate failed on Windows.
* Added a validator to verify all branches are handled in conditional task in a playbook.
* Added a warning message when not running the latest sdk version.
* Added a validator to check that the root is connected to all tasks in the playbook.
* Added a validator for Dashboards (dashboard-*.json).
* Added a validator for Indicator Types (reputation-*.json).
* Added a BC validation for changing incident field type.
* Fixed an issue where init command would generate an invalid yml for scripts.
* Fixed an issue in misleading error message in v2 validation hook.
* Fixed an issue in v2 hook which now is set only on newly added scripts.
* Added more indicative message for errors in yaml files.
* Disabled pykwalify info log prints.

## 0.3.10

* Added a BC check for incident fields - changing from version is not allowed.
* Fixed an issue in create-content-artifacts where scripts in Packs in TestPlaybooks dir were copied with a wrong prefix.

## 0.3.9

* Added a validation that incident field can not be required.
* Added validation for fetch incident parameters.
* Added validation for feed integration parameters.
* Added to the *format* command the deletion of the *sourceplaybookid* field.
* Fixed an issue where *fieldMapping* in playbook did not pass the scheme validation.
* Fixed an issue where *create-content-artifacts* did not copy TestPlaybooks in Packs without prefix of *playbook-*.
* Added a validation the a playbook can not have a rolename set.
* Added to the image validator the new DBot default image.
* Added the fields: elasticcommonfields, quiet, quietmode to the Playbook schema.
* Fixed an issue where *validate* failed on integration commands without outputs.
* Added a new hook for naming of v2 integrations and scripts.

## 0.3.8

* Fixed an issue where *create-content-artifact* was not loading the data in the yml correctly.
* Fixed an issue where *unify* broke long lines in script section causing syntax errors

## 0.3.7

* Added *generate-docs* command to generate documentation file for integration, playbook or script.
* Fixed an issue where *unify* created a malformed integration yml.
* Fixed an issue where demisto-sdk **init** creates unit-test file with invalid import.

## 0.3.6

* Fixed an issue where demisto-sdk **validate** failed on modified scripts without error message.

## 0.3.5

* Fixed an issue with docker tag validation for integrations.
* Restructured repo source code.

## 0.3.4

* Saved failing unit tests as a file.
* Fixed an issue where "_test" file for scripts/integrations created using **init** would import the "HelloWorld" templates.
* Fixed an issue in demisto-sdk **validate** - was failing on backward compatiblity check
* Fixed an issue in demisto-sdk **secrets** - empty line in .secrets-ignore always made the secrets check to pass
* Added validation for docker image inside integrations and scripts.
* Added --use-git flag to **format** command to format all changed files.
* Fixed an issue where **validate** did not fail on dockerimage changes with bc check.
* Added new flag **--ignore-entropy** to demisto-sdk **secrets**, this will allow skip entropy secrets check.
* Added --outfile to **lint** to allow saving failed packages to a file.

## 0.3.3

* Added backwards compatibility break error message.
* Added schema for incident types.
* Added **additionalinfo** field to as an available field for integration configuration.
* Added pack parameter for **init**.
* Fixed an issue where error would appear if name parameter is not set in **init**.

## 0.3.2

* Fixed the handling of classifier files in **validate**.

## 0.3.1

* Fixed the handling of newly created reputation files in **validate**.
* Added an option to perform **validate** on a specific file.

## 0.3.0

* Added support for multi-package **lint** both with parallel and without.
* Added all parameter in **lint** to run on all packages and packs in content repository.
* Added **format** for:
  * Scripts
  * Playbooks
  * Integrations
* Improved user outputs for **secrets** command.
* Fixed an issue where **lint** would run pytest and pylint only on a single docker per integration.
* Added auto-complete functionality to demisto-sdk.
* Added git parameter in **lint** to run only on changed packages.
* Added the **run-playbook** command
* Added **run** command which runs a command in the Demisto playground.
* Added **upload** command which uploads an integration or a script to a Demisto instance.
* Fixed and issue where **validate** checked if release notes exist for new integrations and scripts.
* Added **generate-test-playbook** command which generates a basic test playbook for an integration or a script.
* **validate** now supports indicator fields.
* Fixed an issue with layouts scheme validation.
* Adding **init** command.
* Added **json-to-outputs** command which generates the yaml section for outputs from an API raw response.

## 0.2.6

* Fixed an issue with locating release notes for beta integrations in **validate**.

## 0.2.5

* Fixed an issue with locating release notes for beta integrations in **validate**.

## 0.2.4

* Adding image validation to Beta_Integration and Packs in **validate**.

## 0.2.3

* Adding Beta_Integration to the structure validation process.
* Fixing bug where **validate** did checks on TestPlaybooks.
* Added requirements parameter to **lint**.

## 0.2.2

* Fixing bug where **lint** did not return exit code 1 on failure.
* Fixing bug where **validate** did not print error message in case no release notes were give.

## 0.2.1

* **Validate** now checks that the id and name fields are identical in yml files.
* Fixed a bug where sdk did not return any exit code.

## 0.2.0

* Added Release Notes Validator.
* Fixed the Unifier selection of your python file to use as the code.
* **Validate** now supports Indicator fields.
* Fixed a bug where **validate** and **secrets** did not return exit code 1 on failure.
* **Validate** now runs on newly added scripts.

## 0.1.8

* Added support for `--version`.
* Fixed an issue in file_validator when calling `checked_type` method with script regex.

## 0.1.2

* Restructuring validation to support content packs.
* Added secrets validation.
* Added content bundle creation.
* Added lint and unit test run.

## 0.1.1

* Added new logic to the unifier.
* Added detailed README.
* Some small adjustments and fixes.

## 0.1.0

Capabilities:

* **Extract** components(code, image, description etc.) from a Demisto YAML file into a directory.
* **Unify** components(code, image, description etc.) to a single Demisto YAML file.
* **Validate** Demisto content files.<|MERGE_RESOLUTION|>--- conflicted
+++ resolved
@@ -1,4 +1,5 @@
 # Changelog
+
 ## Unreleased
 * Fixed an issue where the Slack notifier was using a deprecated argument.
 * Added the `--docker-image` argument to the **lint** command, which allows determining the docker image to run lint on. Possible options are: `'native:ga'`, `'native:maintenance'`, `'native:dev'`, `'all'`, a specific docker image (from Docker Hub) or, the default `'from-yml'`.
@@ -6,16 +7,12 @@
 * Added a logger warning to **get_demisto_version**, the task will now fail with a more informative message.
 * Fixed an issue where the **upload** and **prepare-content** commands didn't add `fromServerVersion` and `toServerVersion` to layouts.
 * Updated **lint** to use graph instead of id_set when running with `--check-dependent-api-module` flag.
-<<<<<<< HEAD
-* Updated **validate** to use the graph when running with `--validate-graph` flag.
-
-=======
 * Added the marketplaces field to all schemas.
 * Added the flag `--xsoar-only` to the **doc-review** command which enables reviewing documents that belong to XSOAR-supported Packs.
 * Fixed an issue in **update-release-notes** command where an error occurred when executing the same command a second time.
 * Fixed an issue where **validate** would not always ignore errors listed under `.pack-ignore`.
 * Fixed an issue where running **validate** on a specific pack didn't test all the relevant entities.
->>>>>>> 1177b31b
+* Updated **validate** to use the graph when running with `--validate-graph` flag.
 
 ## 1.8.3
 * Changed **validate** to allow hiding parameters of type 0, 4, 12 and 14 when replacing with type 9 (credentials) with the same name.
