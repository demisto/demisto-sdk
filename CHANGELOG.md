--- conflicted
+++ resolved
@@ -1,9 +1,6 @@
 # Changelog
 * Changed the **validate** command to fail on missing test-playbooks only if no unittests are found.
 * Fixed `to_kebab_case`, it will now deal with strings that have hyphens, commas or periods in them, changing them to be hyphens in the new string.
-<<<<<<< HEAD
-* The request data body format generated in the **postman-codegen** will use the python argument's name and not the raw data argument's name.
-=======
 * Fixed an issue in the **create-id-set** command, where the `source` value included the git token if it was specified in the remote url.
 * Fixed an issue in the **merge-id-set** command, where merging fails because of duplicates but the packs are in the XSOAR repo but in different version control.
 * Fixed missing `Lists` Content Item as valid `IDSetType`
@@ -14,7 +11,7 @@
 * Fixed an issue in **format** when running on a modified YML, that the `id` value is not changed to its old `id` value.
 * Enhancement for **split** command, replace `ApiModule` code block to `import` when splitting a YML.
 * Fixed an issue where indicator types were missing from the pack's content, when uploading using **zip-packs**.
->>>>>>> ea5d3530
+* The request data body format generated in the **postman-codegen** will use the python argument's name and not the raw data argument's name.
 
 # 1.5.4
 * Fixed an issue with the **format** command when contributing via the UI
