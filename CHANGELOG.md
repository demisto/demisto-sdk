# Changelog
## Unreleased
<<<<<<< HEAD
* Added a script to init a validation in the new format, to execute the script, run `python init_validation_script.py` and follow the instructions.
=======
* Added Docker Hook support to **pre-commit**; for details see https://github.com/demisto/demisto-sdk/blob/master/demisto_sdk/commands/pre_commit/README.md#docker-hooks
>>>>>>> 2fbf1f25

## 1.21.0
* Added the argument `--commited-only` to **pre-commit** to skip collecting on staged files.
* Fixed an issue where the **pre-commit** command runs even in the case of deprecated or powershell integrations or scripts.
* Fixed an issue where **validate** falsely failed with error `PB101` and `PB123` due to condition names discrepancy
* Fixed an issue where the **modeling-rules test** command failed report and error when test data didn't exist.
* Changed the table print for **modeling-rules test** command.
* Updated the **prepare-content** to add contributor details to the `detaileddescription` field based on **supportlevelheader** key.
* Added a new validation (`IN162`) to ensure that each event collector under partner supported packs have the *xsoar* value for the **supportlevelheader** key in its yml.
* A rewrite for the **download** command, with many improvements and fixes, including:
  * Large optimizations: reducing the runtime and CPU usage by a significant amount when there's a considerable amount of custom content items on the server.
  * Improved error handling and messages, logs, and documentation (`demisto-sdk download --help`) for the command.
  * Fixed an issue where custom PowerShell-based integrations and automations would not download properly.
  * Fixed an issue where names of the following custom content items would not have their IDs replaced from UUIDs:
    * Classifiers
    * Dashboards
    * Indicator Types
    * Reports
    * Widgets
  * Fixed an issue where the download would fail when using the '-r' / '--regex' flag when there were multiple custom content items on the server matching the pattern, having the same name.
  * Fixed an issue where integrations / automations with a dot in their name would be saved with an incorrect file name (For example: `Test v1.1.py` would be named `Test v1.py`)
  * Fixed the **Link to Jira** Github flow to match the Jira-dc.

**Note:** Due to the optimization changes made to the **download** command, playbooks might be formatted a bit differently than before when downloaded from the server using the new version. The playbooks should however function and work the same.
* Fixed an issue where the **pre-commit** command, now correctly gathers the associated python file when a yml file is provided as input.
* Internal: Added a new GitHub action that will automatically assign the contribution TL and add the `Contribution` label in contributions PRs.

## 1.20.8
* Internal: Fixed an issue where the `tools.get_id` function would not find the ID for layout content items in some cases.
* Internal: Fixed an issue where the `tools.get_display_name` function would return incorrect values for "Indicator Type" content items.
* Changed the error code of the **validate** check for deprecated display names from `IN157` (duplicated a code used by a `nativeimage` check) to `IN160` (new code).
* Changed the error code of the **validate** check for invalid SIEM marketplace values from `IN151` (duplicated a code used by a check for empty command arguments) to `IN161` (new code).
* Added JUnit XML output support for **test-content** command.
* Updated the **run-unit-tests** command to not fail on JavaScript items, but skip them instead.
* Updated the `validate` pre-commit hook to run before the `run-unit-tests` hook. This will prevent `validate` from falling on errors about temporary files that are sometimes created when running unit-tests.
* Added the *auto-replace-uuids* flag to the **download** command. set this flag to False to avoid UUID replacements when downloading using download command.
* Added a new key **supportlevelheader** to the integration schema.
* **format** command will run without the content graph if graph creation fails.
* Updated the `GENERAL_DEFAULT_FROMVERSION` variable from **6.9.0** to **6.10.0**.
* Internal: Replaced the `tools._read_file` function with a more generic `tools.safe_read_unicode` function.
* Internal: Added `pathlib.Path` support to the `tools.get_yml_paths_in_dir` and `tools.get_child_directories` functions.
* Fixed an issue in the **test-modeling-rule** command, where possible exceptions were not caught.
* Added the *--delete_existing_dataset/-dd* flag to the **modeling-rules test** command to delete an existing dataset in the tenant.
* Added a new validation (`IN159`) which validates that reputation commands context outputs are spelled according to standards.
* Internal: Added a `loaded_data` parameter to `YmlSplitter` to allow passing preloaded YAML data.

## 1.20.7
* Fixed an issue where unified integrations / scripts with a period in their name would not split properly.
* Fixed an issue where the documentation was out of date with the current structure of **demisto-sdk** which does not support command auto-completion.
* Improved logging for **lint** and **prepare-content** commands.
* Internal: Added the `CI_SERVER_HOST`, `CI_PROJECT_ID` environment variables.

## 1.20.6
* Added the *--mode* argument to the **pre-commit** command, to run pre-commit with special mode (to run with different settings), supported mode are: 'nightly'.
* Modified the `validate` and `format` pre-commit hooks to run with the `--all` flag only when the `--mode=nightly` argument and `--all` flag were given.
* Modified the `ruff` pre-commit hook to run with `--config=nightly_ruff.toml` argument when running **pre-commit** command wite the `--mode=nightly` argument.
* Fixed an issue where deprecating parsing rules or modeling rules using **format** failed due to schema discrepancies.
* Fixed an issue where kebab-case arguments were not parsed correctly.
* Fixed an issue where **validate** falsely failed with error `RN115` on release notes with linefeed at the end of the file.
* Fixed an issue where **validate** falsely failed with error `DS108` on descriptions ending with new lines followed by square/curly brackets.
* Fixed an issue where **graph** commands would not clean their temporary files properly, causing successive commands to fail.
* Fixed an issue where an error log message changed the terminal color.

## 1.20.5
* Fixed an issue where **validate** falsely failed with error `DS108` on descriptions ending with brackets that contains a dot at the end of them.
* Fixed an issue where **modeling-rule test** command failed to properly render the comparison table when boolean value were printed.
* Fixed an issue were format added a dot at end of the description that already ends with question mark and exclamation mark.
* Fixed an issue where **upload** failed when trying to upload an indicator field.
* Updated the **update-content-graph** command to work with external repositories.
* Updated the **validate** command to work with external repositories when using the *--graph* flag.
* added support for `isfetchassets` flag in content graph

## 1.20.4
* Fixed an issue where using **prepare-content**, **upload**, **zip-packs** and **download** on machines with default encoding other than unicode caused errors.
* The **modeling-rules-test** will now ignore test data files containing the `test_data_config_ignore` key.
* Fixed an issue where **modeling-rules init-test-data** command failed on modeling rules that contain the text `call` even not as a separate word.
* Unlocked the dependency on `packaging`.

## 1.20.3
* Added the `FileType.VULTURE_WHITELIST` to the `FileType` enum for `.vulture_whitelist.py` files.
* Improved performance when reading `yml` files.
* Fixed an issue where **format** would add unnecessary period at the end of descriptions ending with brackets.
* Fixed an issue where **format** would not add a period at the end of descriptions, when running on in script files.
* Fixed an issue where running **validate -g** failed reading a `.pack-ignore` file that contained only newlines and spaces.
* Fixed an issue where **upload** failed when trying to upload a list content item.
* Fixed an issue where **download** would skip downloading list content items assigned to specific user roles with no roles.
* Demisto-SDK will now exit gracefully with an appropriate error message when *git* is not installed.
* Updated validation *RN116* to support the structure of **--force** flag in *update-release-notes* command.
* Fixed an issue where the release notes file was not added automatically to git when using the *update-release-notes* command.
* Fixed the structure in *update-release-notes* command when used with the **--force** flag. Now the header will display the pack display name.
* Fixed the support in **validate** for `svg` images to have their theme suffix.
* Modified **validate** to support only .svg files ending with *_dark* or *_light* suffixes.
* Fixed an issue where **modeling-rule test** command failed to properly compare types of fields.
* Fixed an issue where **validate** falsely failed with error `DS108` on descriptions ending with question mark and exclamation mark.
* Updated the **engineinfo** type in the script schema.
* Updated the **modeling-rules init & test** commands to support RULE section fields.
* Stability improvements for **graph create** and **graph update** commands.
* Fixed the *metadata* type in the XSIAM dashboard schema to *map*, with possible values: **lazy_load** and **cache_ttl**

## 1.20.2
* Updated the **pre-commit** command to run on all python versions in one run.
* Added the *--dry-run* flag to the **pre-commit** command, to create the config file without running the command.
* Fixed an issue where the **coverage-analyze** command was not parsing the logs correctly.
* Fixed an issue where **validate** falsly failed with error `DS108` on descriptions ending with a newline.
* Added formatting for script yml files when period is missing in the end of comment field, in the **format** command.
* Fixed an issue where **format** add a newline with a period when the description field missing a period.
* The content graph will now include the **python_version** field that each script/integration uses.
* Updated the **update-release-notes** command message structure when is run with **--force** flag.
* Added the **engineinfo** in to the script schema. This field specifies on which engine the script will run.
* Fixed an issue where **validate** falsely failed with error `DS108` on empty descriptions.
* Added support for lazy loading the of widgets in XSIAM dashboards.
* Added a **validate** check for correlation rules, making sure that `search_window` cannot be empty when `execution_mode` is set to `SCHEDULED`.
* Added the *metadata* key to the XSIAM dashboard schema. This field adds support for dynamic parameters in the dashboards.

## 1.20.1
* Added formatting for yml files when period is missing in the end of description field, in the **format** command.
* Fixed an issue where logging arguments were not in the standard kebab-case. The new arguments are: **console-log-threshold**, **file-log-threshold**, **log-file-path**.
* Added a new validation (`DS108`) to ensure that each description in the yml of script/integration ends with a dot.
* Fixed an issue where the **validate -g** failed reading a `.pack-ignore` file that was previously empty.
* Fixed an issue where the **update-release-notes** failed when changing the `.pack-ignore` file.
* Fixed an issue where the **GR103** validation output was malformed.
* Fixed an issue where the **upload** command failed for private repositories while trying to find the landing_page.json file.
* Added a log when a content item is missing from the repo, in **graph create** and **graph update**.
* Replaced logs with a progress bar in **graph create** and **graph update**.


## 1.20.0
* Fixed an issue where **update-release-notes** generated "available from Cortex XSOAR" instead of "from XSIAM" when run on XSIAM event collectors.
* Added support for controlling the sleep interval and retry count for **modeling-rules test** command.
* Added support for a new marketplace tag `xsoar_saas`.
* Fixed an issue where the **validate -g** failed on `BA102` in external repos even when ignored.
* Fixed an issue where the **validate -g** failed getting the content of `.pack-ignore` files when the external repository is not hosted in Github.
* Fixed an issue where the **validate -g** failed when updating an empty `.pack-ignore` file.
* Added support for yml hidden parameters for `xsoar_saas` marketplace, as part of the **prepare_content** command.
* Added support for custom documentation that will appear only in `xsoar_saas` marketplace, as part of the **prepare_content** command.
* Fixed an issue where the (`GR108`) validation did not fail in the validate command with the `-a` flag.
* Modified **prepare_content** command to be platform specific. For xsoar-saas and XSIAM regarding pack readme and integration description images in markdown files.
* Fixed an issue where the **lint** command was parsing % that may exist in the log data.

## 1.19.2
* Added a period at the end of lines produced by the **generate-docs** command that state the tested version of the product.
* Added the '--junit-path' flag to the **modeling-rules test** command, to allow saving the test results in a JUnit XML file.
* Update `RN112` validation's docs reference link.
* Added support to control the maximum file size and log rotation files count in the sdk logger.
* Fixed an issue with where passing the deprecated logging arguments to any command presented an incorrect recommendation for argument substitution.
* Fixed an issue where the documentation of logging arguments was incorrect.
* Fixed an issue in calculating content graph hash when creating or updating it.
* Fixed an issue where the coloring of the logging messages was not working properly when mixing both Console log and Parallel log handlers.
* Calling **graph create** or **graph update** now run the commands with default arguments, instead of showing the command help.
* Removed the use of chunks when calculating content relationships.
* Added the new environment variables **DEMISTO_DEFAULT_REMOTE** and **DEMISTO_DEFAULT_BRANCH**.
* Fixed an issue where the url regex in the **validate** command was wrong.
* Fixed an issue where **pre-commit** command failed when using global environment.
* Fixed an issue where **validate** would fail in external repos when trying to ignore `BA102`.
* Fixed an issue where **error-code** failed on some error codes.
* Fixes an issue in **format** command where the `-i` option included files in `.venv` directories.
* Updated the comment added to contribution PRs to old packs so it contains a link to the documentation of the **GitHub Codespaces** in xsoar.pan.dev.
* Updated GitPython version to 3.1.32.

## 1.19.1
* Fixed an issue where **unify** failed on integrations using an API a module, when not called from the content root.
* Improved **update-release-notes** logs when changes in dependent API modules are detected.
* Reverted changes released in version 1.19.0 in lint, lint will not fail on `demisto.results`, `return_outputs` and `LOG`.
* Updated the **generate-docs** command to use the content graph instead of the id_set file.
* **Validate** will now validate items which were edited in .pack-ignore.
* Added the '--all' input option for the **prepare-content** command, to support running on all content packs.
* Updated the '-i' input option of the **prepare-content** command to support multiple inputs as a comma-separated list.
* Enhanced the pack metadata properties when dumping pack zips in **prepare-content** command.

## 1.19.0
* Added the **graph** command group. The **create-content-graph** and **update-content-graph** commands were migrated to this command group, and named **graph create** and **graph update** respectively.
* Added the **graph get-relationships** command.
* The **graph create** command will now use a list of known content items from content-private, to avoid false-positives in validation `GR103`. Additionally, `GR103` was added to the **ALLOWED_IGNORE_ERRORS** list.
* The **modeling-rules test** command will now validate that the modeling rules schema mappings are aligned with the test-data mappings.
* Added the *--xsiam* flag to the **init** command in order to create XSIAM content.
* Fixed an issue where the `update-additional-dependencies` **pre-commit** step failed when not running in a content-like repo.
* Removed the format execution step from the `contribution_converter` since it can be executed separately during the contribution process.
* Added a new validation (`GR108`) to **validate**, that assures hidden packs do not have mandatory dependant packs.
* Added a new validation (`PA137`) to **validate**, ensuring the absence of non-ignorable errors in `.pack-ignore`.
* Running **validate** in a GitHub Action will now show errors as annotations, visible in the `Files Changed` tab of the pull request.
* **lint** will now fail on `demisto.results` and `return_outputs` usage, when a pack is `xsoar` or `partner` supported.
* **lint** will now fail on `LOG` usage in python files.
* Updated the **format** command to use the content graph instead of the id_set file.
* Updated **format** command not to fail on unexpected values that returns from the graph, and just add it to the log.
* Removed a redundant debug log on the `tools.get_file` function.

## 1.18.1
* Fixed an issue where the coloring directives where showing in log messages.
* Fixed an issue where **create-content-graph** was not executed upon changes in the parser infra files.
* Added support for `svg` integration images in content repo in **validate** command.
* Added a parameter `skip-packs-known-words` to the **doc-review** command, making sure that pack known words will not be added.

## 1.18.0
* Added the ability to ignore any validation in the **validate** command when running in an external (non-demisto/content) repo, by placing a `.private-repo-settings` file at its root.
* Calling **format** with the `-d` flag now removes test playbooks testing the deprecated content from conf.json.
* Improved the content graph performance when calculating content relationships.
* Improved determinism of SDK unit tests.
* **validate** will now run on all the pack content items when the pack supported marketplaces are modified.
* **pre-commit** no longer runs when there are no modified files (unless provided with input files).
* Added new validation that XSIAM integrations must have `marketplacev2` as the value of the marketplaces field.
* Added an ability to provide list of marketplace names as a credentials-type (type 9) param attribute.
* **doc-review** will run with the `--use-packs-known-words` true by default.
* Added the *deprecated* field to the pack object for the content-graph metadata.
* Calling **modeling-rules init-test-data** will now return the XDM fields output in alphabetical order.
* Added a new validation (`BA125`) to **validate**, assuring internal function names aren't used in customer-facing docs.
* Removed the Pipfile and Pipfile.lock from the templates in the **init** command.
* Disabled the option to create an integration with `Pipfile` and `Pipfile.lock` files, as they are deprecated.
* Added the Sourcery hook to **pre-commit**.
* Added a working directory to the `contribution_converter` in order to support working on a temporary directory.
* Added a waiting period when checking whether the dataset exists in the **modeling-rule test** command.
* Fixed an issue where the *DEMISTO_SDK_SKIP_VERSION_CHECK* was ignored when running on non CI environments.
* Fixed an issue where **validate** falsely detected backwards-compatibility issues, and prevented adding the `marketplaces` key to content items.
* Fixed an issue where the SDK would fail pulling docker images.
* Fixed an issue where **prepare-content** command would add the string `candidate` to scripts and integrations for the *nativeimage* key.
* Fixed an issue where in some cases the **split** command did not remove pack version note from the script.
* Fixed an issue where **validate** would not properly detect dependencies of core packs.
* Fixed an issue where **validate** failed on single-select types incident and indicator fields when given empty value as a select value option.
* Fixed an issue where errors in **validate** were logged as `info`.
* Fixed an issue where **validate** error messages were not logged when an integration param, or the default argument in reputation commands is not valid.
* Fixed an issue where the **format** command would change the value of the `unsearchable` key in fields.
* Fixed an issue where **lint** command failed to pull docker image in Gitlab environment.
* Fixed an issue in **doc-review** command where escape characters within Markdown files were detected as invalid words.
* Fixed an issue where **validate** failed on infrastructure test files.
* Fixed an issue in **update-content-graph** where the neo4j service was unaccessible for non-root users.

## 1.17.2
* Fixed an issue where **lint** and **validate** commands failed on integrations and scripts that use docker images that are not available in the Docker Hub but exist locally.
* Added documentation for the flag **override-existing** used in upload.
* Fixed an issue where **validate** failed on Incident Field items with a `template` value.
* Improved memory efficiency in **update-content-graph** and **create-content-graph** commands.
* Removed support for the `cve_id` name for the default-argument for **cve** reputation commands in **validate**. Now, only `cve` may be used for such commands.
* Fixed an issue where **zip_packs** failed uploading content.
* Added `tenant_timezone` handling to the **modeling-rules init** command, allowing usage with tenants in various timezones.
* Shortened the timeout when checking whether the dataset exists in **test-modeling-rule**.
* Cleaned up project dependencies.
* Added support for the **List** content item in **Xpanse** marketplace.
* Fixed an issue in **run-unit-tests** command when running Powershell tests.
* Fixed an issue where **lint** failed running when a docker container would not init properly.
* Fixed an issue where the *upload* command would upload a pack metadata with wrong display names.
* Performance enhancements when reading yaml files.
* Removed redundant errors and fields from `errors.py`.
* Updated **update-release-notes** to use graph instead of id_set.

## 1.17.1
* Added the `aliasTo` key to the Incident Field schema.
* Modified **validate** to not require fields whose value is always `False`.
* Modified **validate** to use the graph instead of id_set on changed *APIModules*.
* Fixed an issue where `register_module_line()` was not removed from python scripts when the script had no trailing newline.
* Fixed an issue where an integration containing a command without a description would fail to upload while using the **upload** command.
* Fixed an issue where attempting to individually upload `Preprocess Rule` files raised an unclear error message. Note: preprocess rules can not be individually uploaded, but only as part of a pack.
* Fixed an issue where the **upload** command would fail on Indicator Types.
* Fixed an issue where the **upload** command would return the wrong error message when connection credentials are invalid.
* Fixed an issue where the **upload** command would fail parsing input paths.
* added support for the `isfetcheventsandassets` flag in content graph.
* Fixed an issue where the **modeling-rules test** command failed to get the existence of result from dataset in cases where the results take time to load.
* Added an aliasTo key to the incident field schema.

## 1.17.0
* **validate** will only fail on docker related errors if the pack is supported by xsoar.
* Added a validation that assures filename, id, and name have a correct suffix for modeling/parsing rules files.
* Added new **validate** checks, preventing unwanted changes of the marketplaces (BC108,BC109), toversion (BC107)  and fromversion (BC106) fields.
* Removed the `timezone_offset` argument in the *modeling-rules test* command.
* Fixed an issue where **lint** failed when importing functions from CommonServerUserPython.
* The **format** command now will sync hidden parameters with master branch.
* Fixed an issue where lock integration failed on FileNotFound.(PANW-internal only).
* Fixed an issue where **lint** falsely warned of using `demisto.results`.
* Fixed an issue where **validate** always returned *XSIAM Dashboards* and *Correlation Rules* files as valid.
* Added `GR107` validation to **validate** using the graph validations to check that no deprecated items are used by non-deprecated content.
* Fixed an issue where the **modeling-rules test** command failed to get the existence of dataset in cases where the dataset takes more than 1 minute to get indexed.
* Fixed an issue in **lint** where the container used for linting had dependency conflicts with the image used by content, and caused inconsistent results.
* Fixed an issue where the **download** command failed when the playbook has different `name` and `id`.
* Moved the **pre-commmit** command template to the `demisto/content` repository, where it's easier to maintain.
* Fixed an issue where an internal method caused warning messages when reading md files.
* Added support for Pre Process Rules in the **upload** command.
* Fixed an issue where **upload** would not upload items whose `maketplaces` value was an empty list.
* Added a prettyName key to the incident field schema.
* Fixed an issue where **upload** command could not parse content items that are not unicode-encoded.

## 1.16.0
* Added a check to **is_docker_image_latest_tag** to only fail the validation on non-latest image tag when the current tag is older than 3 days.
* Fixed an issue where **upload** would not properly show the installed version in the UI.
* Fixed an issue where the `contribution_converter` failed replacing generated release notes with the contribution form release notes.
* Fixed an issue where an extra levelname was added to a logging message.
* Modified the `mypy` pre-commit hook to run in a virtual environment, rather than the local mypy version.
* Added support to run **validate** with `--git` flag on detached HEAD.
* Added a validation that the **validate** command will fail if the pack name is not prefixed on XSIAM dashboard images.
* Fixed the **generate-test-playbook** which failed on an unexpected keyword argument - 'console_log_threshold'.
* Fixed an issue where **prepare-content** would not properly parse the `fromVersion` and `toVersion` attributes of XSIAM-Dashbaord and XSIAM-Report content items.
* Fixed an issue where **validate** command did not fail on non-existent dependency ids of non-mandatory dependant content.
* Fixed pytest async io deprecation warning.
* Added the `--incident-id` argument (optional) to the **run** command.
* Fixed an issue in **run-unit-tests** and **update-content-graph** where running commands in a docker container was done with insufficient permissions.
* Added the `_time` field to the output compare table of the **modeling-rules test** command.
* Changed the endpoint **download** uses to get system content items.
* Fixed an issue where graph-related tasks failed when files were deleted from the repo.
* Added a **validate** check, and a **format** auto fix for the `fromversion` field in Correlation Rules and XSIAM Dashboards.
* Update the format used for dev-dependencies in pyproject.toml to match modern versions of Poetry.
* Added timestamps to logging messages when running in a CI build.

## 1.15.5
* **Breaking Change**: The default of the **upload** command `--zip` argument is `true`. To upload packs as custom content items use the `--no-zip` argument.
* Removed the `no-implicit-optional` hook from **pre-commit**.
* Removed the `markdownlint` hook from **pre-commit**.
* Fixed an issue in **run-unit-tests** to pass with warnings when no tests are collected.
* Fixed an issue in **run-unit-tests** with the coverage calculation.
* Fixed a notification about log file location appeared more than once.
* Updated the error message when code coverage is below the threshold in **coverage-analyze** to be printed in a more noticeable red color.
* Fixed an issue in **upload** that failed when a comma-separated list of paths is passed to the `--input` argument.
* Running **validate** with the `--graph` flag will now run the graph validations after all other validations.
* improved the generated release note for newly added XSIAM entities when running *update-release-notes* command.
* Fixed an issue where in some cases validation failed when mapping null values.
* Fixed an issue in **upload** command where the `--keep-zip` argument did not clean the working directory.
* Fixed an issue where an extra levelname was added to a logging message.
* Fixed an issue in **upload** where uploading packs to XSIAM failed due to version mismatch.

## 1.15.4
* Fixed an issue where *update-release-notes* and *doc-review* did not handle new content notes as expected.
* Fixed an issue in PEP484 (no-implicit-optional) hook to **pre-commit**.
* Fixed an issue in **upload** with `--input-config-file` where the content items weren't uploaded in the correct pack.
* Added support to disable the default logging colors with the **DEMISTO_SDK_LOG_NO_COLORS** environment variable.

## 1.15.3
* Added the `--init` flag to **download**.
* Added the `--keep-empty-folders` flag to **download**.
* Added `markdown-lint` to **pre-commit**
* Added the PEP484 (no-implicit-optional) hook to **pre-commit**.
* Fixed an issue where the content-graph parsing failed on mappers with undefined mapping.
* Fixed an issue in **validate** where `pack_metadata.json` files were not collected proplely in `--graph` option.
* Fixed an issue where *validate* reputation commands outputs were not checked for new content.
* Added *IN107* and *DB100* error codes to *ALLOWED_IGNORE_ERRORS* list.
* Added a validation that assures feed integrations implement the `integration_reliability` configuration parameter.
* Fixed an issue where the format command did not work as expected on pre-process rules files.
* Fixed an issue where **upload** command failed to upload when the XSOAR version is beta.
* Fixed an issue where **upload** command summary was inaccurate when uploading a `Pack` without the `-z` flag.
* Added pack name and pack version to **upload** command summary.
* Added support for modeling rules with multi datasets in ****modeling-rules test**** command.
* Fixed an issue where **validate** didn't recognize layouts with incident fields missing from `id_set.json` even when `--post-commit` was indicated.

## 1.15.2
* Fixed an issue where **format** added default arguments to reputation commands which already have one.
* Fixed an issue where **validate** fails when adding the *advance* field to the integration required fields.
* Updated the integration Traffic Light Protocol (TLP) color list schema in the **validate** command.
* Fixed an issue where **upload** would not read a repo configuration file properly.
* Fixed an issue where **upload** would not handle the `-x`/`--xsiam` flag properly.
* Fixed an issue where **format** failed to use input from the user, when asking about a `from_version`.
* Added the `-n`/`--assume_no` flag to **format**.

## 1.15.1
* Fixed an issue where **generate-docs** generated fields with double html escaping.
* Fixed an issue where **upload** failed when using the `-z` flag.

## 1.15.0
* **Breaking Change**: the **upload** command now only supports **XSOAR 6.5** or newer (and all XSIAM versions).
* **upload** now uses content models, and calls the `prepare` method of each model before uploading (unless uploading a zipped pack).
* Added a *playbook* modification to **prepare-content**, replacing `getIncident` calls with `getAlerts`, when uploading to XSIAM.
* Added a *playbook* modification to **prepare-content**, replacing `${incident.fieldname}` context accessors with `${alert.fieldname}` when uploading to XSIAM.
* Added a *playbook* modification to **prepare-content**, replacing `incident` to `alert` in task display names, when uploading to XSIAM.
* Added a *layout* modification to **prepare-content**, replacing `Related/Child/Linked Incidents` to `... Alerts` when uploading to XSIAM.
* Added a *script* modification to **prepare-content**, automatically replacing the word `incident` with `alert` when uploading to XSIAM.
* Added a validation that the **validate** command will fail if the `dockerimage` field in scripts/integrations uses any py3-native docker image.
* Updated the `ruff` version used in **pre-commit** to `0.0.269`.
* Fixed an issue in **create-content-graph** which caused missing detection of duplicated content items.
* Fixed an issue where **run-unit-tests** failed on python2 content items.
* Fixed an issue in **validate** where core packs validations were checked against the core packs defined on master branch, rather than on the current branch.
* Fixed an issue in **pre-commit** where `--input` flag was not filtered by the git files.
* Skip reset containers for XSOAR NG and XSIAM(PANW-internal only).
* Fixed an issue where **lint** failed fetching docker image details from a PANW GitLab CI environment. (PANW-internal only).

## 1.14.5
* Added logging in case the container fails to run in **run-unit-tests**.
* Disabled **pre-commit** multiprocessing for `validate` and `format`, as they use a service.
* **pre-commit** now calls `format` with `--assume-yes` and `--no-validate`.
* Fixed an issue where **pre-commit** ran multiple times when checking out build related files.

## 1.14.4
* Added integration configuration for *Cortex REST API* integration.
* Removed `Flake8` from **pre-commit**, as `ruff` covers its basic rules.
* Improved log readability by silencing non-critical `neo4j` (content graph infrastructure) logs.
* Fixed an issue where **run-unit-tests** failed on python2 content items.
* Fixed an issue where **modeling-rules test** did not properly handle query fields that pointed to a string.
* Fixed an issue when trying to fetch remote files when not under the content repo.
* Fixed a validation that the **modeling-rules test** command will fail if no test data file exist.
* Fixed an issue where **format** command failed while updating the `fromversion` entry.
* Added support for mapping uuid to names for Layout files in the **download** command.

## 1.14.3
* Fixed an issue where **run-unit-tests** failed running on items with `test_data`.
* Updated the demisto-py to v3.2.10 which now supports url decoding for the proxy authentication password.
* Fixed an issue where **generate-outputs** did not generate context paths for empty lists or dictionaries in the response.

## 1.14.2
* Added the `--staged-only` flag to **pre-commit**.
* Fixed an issue where **run-unit-tests** failed running on items with `test_data`.
* Fixed an issue where **pre-commit** ran on unchanged files.
* Add the ability to run **secrets** in **pre-commit** by passing a `--secrets` flag.
* Added support to override the log file with the **DEMISTO_SDK_LOG_FILE_PATH** environment variable.

## 1.14.1
* Fixed an issue where **update-release-notes** command failed when running on a pack that contains deprecated integrations without the `commands` section.
* Added toVersion and fromVersion to XSIAM content items schema.
* Fixed an issue where **validate** failed when attempting to map null values in a classifier and layout.
* Added search marketplace functionality to XSIAM client.
* Fixed an issue in **pre-commit** command where `MYPYPATH` was not set properly.
* Updated the integration category list in the **init** command.
* Fixed an issue where in some environments docker errors were not caught.
* Added a validation that the **validate** command will fail on README files if an image does not exist in the specified path.

## 1.14.0
* Added the `DEMISTO_SDK_GRAPH_FORCE_CREATE` environment variable. Use it to force the SDK to recreate the graph, rather than update it.
* Added support for code importing multi-level ApiModules to **lint**.
* Added a validation that the **modeling-rules test** command will fail if no test data file exist.
* Added support for the `<~XPANSE>` marketplace tag in release notes.
* Added support for marketplace tags in the **doc-review** command.
* Added **generate-unit-tests** documentation to the repo README.
* Added the `hiddenpassword` field to the integration schema, allowing **validate** to run on integrations with username-only inputs.
* Improved logs and error handling in the **modeling-rules test** command.
* Improved the warning message displayed for Contribution PRs editing outdated code.
* Improved the clarity of error messages for cases where yml files cannot be parsed as a dictionary.
* Updated the `XSIAMReport` schema.
* Standardized repo-wide logging. All logs are now created in one logger instance.
* **lint** now prevents unit-tests from accessing online resources in runtime.
* Updated the logs shown during lint when running in docker.
* Fixed an issue where **validate** showed errors twice.
* Fixed an issue where **validate** did not fail when xif files had wrong naming.
* Fixed an issue where **doc-review** required dot suffixes in release notes describing new content.
* Fixed an issue where **download** command failed when running on a beta integration.
* Fixed an issue where **update-release-notes** generated release notes for packs in their initial version (1.0.0).
* Fixed an issue with **update-content-graph** where `--use-git` parameter was ignored when using `--imported-path` parameter.
* Fixed an issue where **validate** failed on playbooks with valid inputs, since it did not collect the playbook inputs occurrences properly.

## 1.13.0
* Added the pack version to the code files when calling **unify**. The same value is removed when calling **split**.
* Added a message showing the output path when **prepare-content** is called.
* Contribution PRs that update outdated packs now display a warning message.
* Fixed an issue when kebab-case has a misspelling in one of the sub words, the suggestion might be confusing.
* Improved caching and stability for **lint**.
* Added support for *.xif* files in the **secrets** command.
* Fixed an issue where **validate** would fail when playbook inputs contain Transform Language (DT).
* Added a new **validate** check, making sure a first level header exist in release notes (RN116)
* Fixed an issue where **lint** would not properly handle multiple ApiModules imports.

## 1.12.0
* Added the **pre-commit** command, to improve code quality of XSOAR content.
* Added the **run-unit-tests** command, to run unit tests of given content items inside their respective docker images.
* Added support for filepath arguments in the **validate** and **format** commands.
* Added pre-commit hooks for `validate`, `format`, `run-unit-tests` and `update-docker-image` commands.
* Fixed an issue in the **download** command where layouts were overriden even without the `-f` option.
* Fixed an issue where Demisto-SDK did not detect layout ID when using the **download** command.
* Fixed an issue where the **lint** command ran on `native:dev` supported content when passing the `--docker-image all` flag, instead it will run on `native:candidate`.
* Added support for `native:candidate` as a docker image flag for **lint** command.
* Added a modification for layouts in **prepare-content**, replacing `Related Incidents`, `Linked Incidents` and `Child Incidents` with the suitable `... Alerts` name when uploading to XSIAM.
* Fixed an issue where logs and messages would not show when using the **download** command.
* Fixed an issue where the `server_min_version` field in metadata was an empty value when parsing packs without content items.
* Fixed an issue where running **openapi-codegen** resulted in false-positive error messages.
* Fixed an issue where **generate-python-to-yml** generated input arguments as required even though required=False was specified.
* Fixed an issue where **generate-python-to-yml** generated input arguments a default arguments when default=some_value was provided.
* Fixed a bug where **validate** returned error on playbook inputs with special characters.
* Fixed an issue where **validate** did not properly check `conf.json` when the latter is modified.
* Fixed an issue in the **upload** command, where a prompt was not showing on the console.
* Fixed an issue where running **lint** failed installing dependencies in containers.

## 1.11.0
* **Note: Demisto-SDK will soon stop supporting Python 3.8**
* Fixed an issue where using **download** on non-unicode content, merging them into existing files caused an error.
* Changed an internal setting to allow writing non-ascii content (unicode) using `YAMLHandler` and `JSONHandler`.
* Fixed an issue where an error message in **unify** was unclear for invalid input.
* Fixed an issue where running **validate** failed with **is_valid_integration_file_path_in_folder** on integrations that use API modules.
* Fixed an issue where **validate** failed with **is_valid_integration_file_path_in_folder** on integrations that use the `MSAPIModule`.
* Added **validate** check for the `modules` field in `pack_metadata.json` files.
* Changed **lint** to skip deprecated content, unless when using the `-i` flag.
* Fixed an issue where **update-release-notes** failed when a new *Parsing Rule* was added to a pack.
* Refactored the logging framework. Demisto-SDK logs will now be written to `.demist_sdk_debug.log` under the content path (when detected) or the current directory.
* Added `GR105` validation to **validate** command to check that no duplicate IDs are used.
* Added support for API Modules imported in API modules in the **unify** command.
* Added **validate** check, to make sure every Python file has a corresponding unit test file.

## 1.10.6
* Fixed an issue where running **validate** with the `-g` flag would skip some validations for old-formatted (unified) integration/script files.
* Deprecated integrations and scripts will not run anymore when providing the **--all-packs** to the **lint** command.
* Fixed an issue where a pack `serverMinVersion` would be calculated by the minimal fromVersion of its content items.
* Added the `--docker-image-target` flag to **lint** for testing native supported content with new images.

## 1.10.5
* Fixed an issue where running **run-test-playbook** would not use the `verify` parameter correctly. @ajoga
* Added a newline at the end of README files generated in **generate-docs**.
* Added the value `3` (out of bounds) to the `onChangeRepAlg` and `reputationCalc` fields under the `IncidentType` and `GenericType` schemas. **validate** will allow using it now.
* Fixed an issue where **doc-review** required dot suffixes in release notes describing new content.
* Fixed an issue where **validate** failed on Feed Integrations after adding the new *Collect/Connect* section field.
* Fixed an issue where using **postman-codegen** failed converting strings containing digits to kebab-case.
* Fixed an issue where the ***error-code*** command could not parse List[str] parameter.
* Updated validation *LO107* to support more section types in XSIAM layouts.

## 1.10.4
* Added support for running **lint** in multiple native-docker images.

## 1.10.3
* Fixed an issue where running **format** would fail after running npm install.
* Improved the graph validations in the **validate** command:
  - GR100 will now run on all content items of changed packs.
  - GR101 and GR102 will now catch invalid fromversion/toversion of files **using** the changed items.
  - GR103 errors will raise a warning when using the *-a* flag, but an error if using the *-i* or *g* flags.
* Fixed an issue where test-playbooks timed out.
* Fixed an issue where making a change in a module using an ApiModule would cause lint to run on the ApiModule unnecessarily.
* Fixed an issue where the `marketplace` field was not used when dumping pack zips.
* Fixed a typo in the README content generated with **update-release-notes** for updating integrations.
* Fixed an issue in **validate**, where using the `-gr` and `-i` flags did not run properly.
* Added the `sectionorder` field to integration scheme.
* Fixed an issue where in some occasions running of test-playbooks could receive session timeouts.
* Fixed an issue where **validate** command failed on core pack dependencies validation because of test dependencies.

## 1.10.2
* Added markdown lint formatting for README files in the **format** command.
* Fixed an issue where **lint** failed when using the `-cdam` flag with changed dependant api modules.
* Fixed an issue in the **upload** command, where `json`-based content items were not unified correctly when using the `--zip` argument.
* Added XPANSE core packs validations.

## 1.10.1
* Fixed an issue where **update-content-graph** failed to execute.

## 1.10.0
* **Breaking change**: Removed usage of `pipenv`, `isort` and `autopep8` in the **split** and **download** commands. Removed the `--no-pipenv` and `--no-code-formatting` flags. Please see https://xsoar.pan.dev/docs/tutorials/tut-setup-dev-remote for the recommended environment setup.
* Fixed an issue in **prepare-content** command where large code lines were broken.
* Fixed an issue where git-*renamed_files* were not retrieved properly.
* Fixed an issue where test dependencies were calculated in all level dependencies calculation.
* Added formatting and validation to XSIAM content types.
* Fixed an issue where several XSIAM content types were not validated when passing the `-a` flag.
* Added a UUID to name mapper for **download** it replaces UUIDs with names on all downloaded files.
* Updated the demisto-py to v3.2.6 which now supports basic proxy authentication.
* Improved the message shown when using **upload** and overwriting packs.
* Added support for the **Layout Rule** content type in the id-set and the content graph.
* Updated the default general `fromVersion` value on **format** to `6.8.0`
* Fixed an issue where **lint** sometimes failed when using the `-cdam` flag due to wrong file duplications filtering.
* Added the content graph to **validate**, use with the `--graph` flag.

## 1.9.0
* Fixed an issue where the Slack notifier was using a deprecated argument.
* Added the `--docker-image` argument to the **lint** command, which allows determining the docker image to run lint on. Possible options are: `'native:ga'`, `'native:maintenance'`, `'native:dev'`, `'all'`, a specific docker image (from Docker Hub) or, the default `'from-yml'`.
* Fixed an issue in **prepare-content** command where large code lines were broken.
* Added a logger warning to **get_demisto_version**, the task will now fail with a more informative message.
* Fixed an issue where the **upload** and **prepare-content** commands didn't add `fromServerVersion` and `toServerVersion` to layouts.
* Updated **lint** to use graph instead of id_set when running with `--check-dependent-api-module` flag.
* Added the marketplaces field to all schemas.
* Added the flag `--xsoar-only` to the **doc-review** command which enables reviewing documents that belong to XSOAR-supported Packs.
* Fixed an issue in **update-release-notes** command where an error occurred when executing the same command a second time.
* Fixed an issue where **validate** would not always ignore errors listed under `.pack-ignore`.
* Fixed an issue where running **validate** on a specific pack didn't test all the relevant entities.
* Fixed an issue where fields ending with `_x2` where not replaced in the appropriate Marketplace.

## 1.8.3
* Changed **validate** to allow hiding parameters of type 0, 4, 12 and 14 when replacing with type 9 (credentials) with the same name.
* Fixed an issue where **update-release-notes** fails to update *MicrosoftApiModule* dependent integrations.
* Fixed an issue where the **upload** command failed because `docker_native_image_config.json` file could not be found.
* Added a metadata file to the content graph zip, to be used in the **update-content-graph** command.
* Updated the **validate** and **update-release-notes** commands to unskip the *Triggers Recommendations* content type.


## 1.8.2
* Fixed an issue where demisto-py failed to upload content to XSIAM when `DEMISTO_USERNAME` environment variable is set.
* Fixed an issue where the **prepare-content** command output invalid automation name when used with the --*custom* argument.
* Fixed an issue where modeling rules with arbitrary whitespace characters were not parsed correctly.
* Added support for the **nativeImage** key for an integration/script in the **prepare-content** command.
* Added **validate** checks for integrations declared deprecated (display name, description) but missing the `deprecated` flag.
* Changed the **validate** command to fail on the IN145 error code only when the parameter with type 4 is not hidden.
* Fixed an issue where downloading content layouts with `detailsV2=None` resulted in an error.
* Fixed an issue where **xdrctemplate** was missing 'external' prefix.
* Fixed an issue in **prepare-content** command providing output path.
* Updated the **validate** and **update-release-notes** commands to skip the *Triggers Recommendations* content type.
* Added a new validation to the **validate** command to verify that the release notes headers are in the correct format.
* Changed the **validate** command to fail on the IN140 error code only when the skipped integration has no unit tests.
* Changed **validate** to allow hiding parameters of type 4 (secret) when replacing with type 9 (credentials) with the same name.
* Fixed an issue where the **update-release-notes** command didn't add release-notes properly to some *new* content items.
* Added validation that checks that the `nativeimage` key is not defined in script/integration yml.
* Added to the **format** command the ability to remove `nativeimage` key in case defined in script/integration yml.
* Enhanced the **update-content-graph** command to support `--use-git`, `--imported_path` and `--output-path` arguments.
* Fixed an issue where **doc-review** failed when reviewing command name in some cases.
* Fixed an issue where **download** didn't identify playbooks properly, and downloaded files with UUIDs instead of file/script names.

## 1.8.1
* Fixed an issue where **format** created duplicate configuration parameters.
* Added hidden properties to integration command argument and script argument.
* Added `--override-existing` to **upload** that skips the confirmation prompt for overriding existing content packs. @mattbibbydw
* Fixed an issue where **validate** failed in private repos when attempting to read from a nonexisting `approved_categories.json`.
* Fixed an issue where **validate** used absolute paths when getting remote `pack_metadata.json` files in private repos.
* Fixed an issue in **download**, where names of custom scripts were replaced with UUIDs in IncidentFields and Layouts.

## 1.8.0
* Updated the supported python versions, as `>=3.8,<3.11`, as some of the dependencies are not supported on `3.11` yet.
* Added a **validate** step for **Modeling Rules** testdata files.
* Added the **update-content-graph** command.
* Added the ability to limit the number of CPU cores with `DEMISTO_SDK_MAX_CPU_CORES` envirment variable.
* Added the **prepare-content** command.
* Added support for fromversion/toversion in XSIAM content items (correlation rules, XSIAM dashboards, XSIAM reports and triggers).
* Added a **validate** step checking types of attributes in the schema file of modeling rule.
* Added a **validate** step checking that the dataset name of a modeling rule shows in the xif and schema files.
* Added a **validate** step checking that a correlation rule file does not start with a hyphen.
* Added a **validate** step checking that xsiam content items follow naming conventions.
* Fixed an issue where SDK commands failed on the deprecated `packaging.version.LegacyVersion`, by locking the `packaging` version to `<22`.
* Fixed an issue where **update-release-notes** failed when changing only xif file in **Modeling Rules**.
* Fixed an issue where *is_valid_category* and *is_categories_field_match_standard* failed when running in a private repo.
* Fixed an issue where **validate** didn't fail on the MR103 validation error.
* Fixed the *--release-notes* option, to support the new CHANGELOG format.
* Fixed an issue where **validate** failed when only changing a modeling rules's xif file.
* Fixed an issue where **format** failed on indicator files with a `None` value under the `tabs` key.
* Fixed an issue where **validate** only printed errors for one change of context path, rather than print all.
* Fixed an issue where **download** did not suggest using a username/password when authenticating with XSOAR and using invalid arguments.
* Fixed an issue where **download** failed when listing or downloading content items that are not unicode-encoded.
* Added support for fromversion/toversion in XSIAM content items (correlation rules, XSIAM dashboards, XSIAM reports and triggers).
* Updated the supported python versions, as `>=3.8,<3.11`, as some of the dependencies are not supported on `3.11` yet.
* Added **prepare-content** command which will prepare the pack or content item for the platform.
* Patched an issue where deprecated `packaging.version.LegacyVersion`, locking packaging version to `<22`.

## 1.7.9
* Fixed an issue where an error message in **validate** would not include the suggested fix.
* Added a validation that enforces predefined categories on MP Packs & integration yml files, the validation also ensures that each pack has only one category.
* Fixed an issue where **update-release-notes** did not generate release notes for **XDRC Templates**.
* Fixed an issue where **upload** failed without explaining the reason.
* Improved implementation of the docker_helper module.
* Fixed an issue where **validate** did not check changed pack_metadata.json files when running using git.
* Added support for **xdrctemplate** to content graph.
* Fixed an issue where local copies of the newly-introduced `DemistoClassApiModule.py` were validated.
* Added new release notes templates for the addition and modification of playbooks, layouts and types in the **doc-review** command.
* Fixed an issue where the **doc-review** command failed on descriptions of new content items.
* Added the `Command XXX is deprecated. Use XXX instead.` release notes templates to **doc-review** command.
* Fixed an issue where the **update-release-notes** command didn't add the modeling-rules description for new modeling-rules files.

## 1.7.8
* Added the capability to run the MDX server in a docker container for environments without node.
* Fixed an issue where **generate-docs** with `-c` argument updated sections of the incorrect commands.
* Added IF113 error code to **ALLOWED_IGNORE_ERRORS**.
* Fixed an issue where **validate** failed on playbooks with non-string input values.
* Added the `DEMISTO_SDK_IGNORE_CONTENT_WARNING` environment variable, to allow suppressing warnings when commands are not run under a content repo folder.
* Fixed an issue where **validate** failed to recognize integration tests that were missing from config.json
* Added support for **xpanse** marketplace in **create-id-set** and **create-content-artifacts** commands.
* Fixed an issue where **split** failed on yml files.
* Added support for marketplace-specific tags.
* Fixed an issue where **download** would not run `isort`. @maxgubler
* Fixed an issue where XSIAM Dashboards and Reports images failed the build.
* Added support for **xpanse** marketplace to content graph.

## 1.7.7
* Fixed an issue where paybooks **generate-docs** didn't parse complex input values when no accessor field is given correctly.
* Fixed an issue in the **download** command, where an exception would be raised when downloading system playbooks.
* Fixed an issue where the **upload** failed on playbooks containing a value that starts with `=`.
* Fixed an issue where the **generate-unit-tests** failed to generate assertions, and generate unit tests when command names does not match method name.
* Fixed an issue where the **download** command did not honor the `--no-code-formatting` flag properly. @maxgubler
* Added a new check to **validate**, making sure playbook task values are passed as references.
* Fixed an issue where the **update-release-notes** deleted existing release notes, now appending to it instead.
* Fixed an issue where **validate** printed blank space in case of validation failed and ignored.
* Renamed 'Agent Config' to 'XDRC Templates'.
* Fixed an issue where the **zip-packs** command did not work with the CommonServerUserPython and CommonServerUserPowerShell package.

## 1.7.6

* Fixed parsing of initialization arguments of client classes in the **generate-unit-tests** command.
* Added support for AgentConfig content item in the **upload**, **create-id-set**, **find-dependecies**, **unify** and **create-content-artifacts** commands.
* Added support for XSIAM Report preview image.

## 1.7.5

* Fixed an issue where the **upload** command did not work with the CommonServerUserPython package.
* Fixed an issue in the **download** command, where some playbooks were downloaded as test playbooks.
* Added playbook modification capabilities in **TestSuite**.
* Added a new command **create-content-graph**.
* Fixed an issue in the **upload** command, where the temporary zip would not clean up properly.
* Improved content items parsing in the **create-content-graph** command.
* Added an error when the docker daemon is unavailable when running **lint**.
* Removed the validation of a subtype change for scripts in the **validate** command.
* Fixed an issue where names of XSIAM content items were not normalized properly.
* Fixed an issue where the **download** command was downloading playbooks with **script** (id) and not **scriptName**.
* Fixed an issue where script yml files were not properly identified by `find_type`.
* Removed nightly integrations filtering when deciding if a test should run.
* Added support for XSIAM Dashboard preview image.
* Added the `--no-code-formatting` flag to the **download** command, allowing to skip autopep8 and isort.
* Fixed an issue in the **update-release-notes** command, where generating release notes for modeling rules schema file caused exception.

## 1.7.4

* Fixed an issue where the **doc-review** command showed irrelevant messages.
* Fixed an issue in **validate**, where backward-compatibility failures prevented other validations from running.
* Fixed an issue in **validate**, where content-like files under infrastructure paths were not ignored.
* Fixed an issue in the AMI mapping, where server versions were missing.
* Change the way the normalize name is set for external files.
* Added dump function to XSIAM pack objects to dulicate the files.
* Fixed an issue where the `contribution_converter` did not support changes made to ApiModules.
* Added name normalization according to new convention to XSIAM content items
* Added playbook modification capabilities in **TestSuite**.
* Fixed an issue in create-content-artifacts where it will not get a normalize name for the item and it will try to duplicate the same file.

## 1.7.3

* Fixed an issue in the **format** command where fail when executed from environment without mdx server available.
* Added `Added a`, `Added an` to the list of allowed changelog prefixes.
* Added support for Indicator Types/Reputations in the **upload** command.
* Fixed an issue when running from a subdirectory of a content repo failed.
* Changing the way we are using XSIAM servers api-keys in **test-content** .
* Added a success message to **postman-codegen**.

## 1.7.2

* Fixed an issue in the **validate** command where incident fields were not found in mappers even when they exist
* Added an ability to provide list of marketplace names as a param attribute to **validate** and **upload**
* Added the file type to the error message when it is not supported.
* Fixed an issue where `contribution_converter` incorrectly mapped _Indicator Field_ objects to the _incidentfield_ directory in contribution zip files.
* Fixed a bug where **validate** returned error on empty inputs not used in playbooks.
* Added the `DEMISTO_SDK_CONTENT_PATH` environment variable, implicitly used in various commands.
* Added link to documentation for error messages regarding use cases and tags.

## 1.7.1

* Fixed an issue where *indicatorTypes* and *betaIntegrations* were not found in the id_set.
* Updated the default general `fromVersion` value on **format** to `6.5.0`
* Fixed an issue where the **validate** command did not fail when the integration yml file name was not the same as the folder containing it.
* Added an option to have **generate-docs** take a Playbooks folder path as input, and generate docs for all playbooks in it.
* Fixed an issue where the suggestion in case of `IF113` included uppercase letters for the `cliName` parameter.
* Added new validation to the **validate** command to fail and list all the file paths of files that are using a deprecated integration command / script / playbook.
* **validate** will no longer fail on playbooks calling subplaybooks that have a higher `fromVersion` value, if  calling the subplaybook has `skipifunavailable=True`.
* Fixed an issue where relative paths were not accessed correctly.
* Running any `demisto-sdk` command in a folder with a `.env` file will load it, temporarily overriding existing environment variables.
* Fixed an issue where **validate** did not properly detect deleted files.
* Added new validations to the **validate** command to verify that the schema file exists for a modeling rule and that the schema and rules keys are empty in the yml file.
* Fixed an issue where *find_type* didn't recognize exported incident types.
* Added a new validation to **validate**, making sure all inputs of a playbook are used.
* Added a new validation to **validate**, making sure all inputs used in a playbook declared in the input section.
* The **format** command will now replace the *fromServerVersion* field with *fromVersion*.

## 1.7.0

* Allowed JSON Handlers to accept kwargs, for custoimzing behavior.
* Fixed an issue where an incorrect error was shown when the `id` of a content item differed from its `name` attribute.
* Fixed an issue where the `preserve_quotes` in ruamel_handler received an incorrect value @icholy
* Fixed an issue where ignoring RM110 error code wasn't working and added a validation to **ALLOWED_IGNORE_ERRORS** to validate that all error codes are inserted in the right format.
* Fixed an issue where the contribution credit text was not added correctly to the pack README.
* Changed the contribution file implementation from markdown to a list of contributor names. The **create-content-artifact** will use this list to prepare the needed credit message.
* Added a new validation to the `XSOAR-linter` in the **lint** command for verifying that demisto.log is not used in the code.
* The **generate-docs** command will now auto-generate the Incident Mirroring section when implemented in an integration.
* Added support to automatically generate release notes for deprecated items in the **update-release-notes** command.
* Fixed an issue causing any command to crash when unable to detect local repository properties.
* Fixed an issue where running in a private gitlab repo caused a warning message to be shown multiple times.
* Added a new validation to the **validate** command to verify that markdown and python files do not contain words related to copyright section.
* Fixed an issue where **lint** crashed when provided an input file path (expecting a directory).

## 1.6.9

* Added a new validation that checks whether a pack should be deprecated.
* Added a new ability to the **format** command to deprecate a pack.
* Fixed an issue where the **validate** command sometimes returned a false negative in cases where there are several sub-playbooks with the same ID.
* Added a new validation to the **validate** command to verify that the docker in use is not deprecated.
* Added support for multiple ApiModules in the **unify** command
* Added a check to **validate** command, preventing use of relative urls in README files.
* Added environment variable **DEMISTO_SDK_MARKETPLACE** expected to affect *MarketplaceTagParser* *marketplace* value. The value will be automatically set when passing *marketplace* arg to the commands **unify**, **zip-packs**, **create-content-artifacts** and **upload**.
* Added slack notifier for build failures on the master branch.
* Added support for modeling and parsing rules in the **split** command.
* Added support for README files in **format** command.
* Added a **validate** check, making sure classifier id and name values match. Updated the classifier **format** to update the id accordingly.
* The **generate-docs** command will now auto-generate the playbook image link by default.
* Added the `--custom-image-link` argument to override.
* Added a new flag to **generate-docs** command, allowing to add a custom image link to a playbook README.
* Added a new validation to the **validate** command to verify that the package directory name is the same as the files contained in the that package.
* Added support in the **unify** command to unify a schema into its Modeling Rule.

## 1.6.8

* Fixed an issue where **validate** did not fail on invalid playbook entities' versions (i.e. subplaybooks or scripts with higher fromversion than their parent playbook).
* Added support for running lint via a remote docker ssh connection. Use `DOCKER_HOST` env variable to specify a remote docker connection, such as: `DOCKER_HOST=ssh://myuser@myhost.com`.
* Fixed an issue where the pack cache in *get_marketplaces* caused the function to return invalid values.
* Fixed an issue where running format on a pack with XSIAM entities would fail.
* Added the new `display_name` field to relevant entities in the **create-id-set** command.
* Added a new validation to the **validate** command to verify the existence of "Reliability" parameter if the integration have reputation command.
* Fixed a bug where terminating the **lint** command failed (`ctrl + c`).
* Removed the validation of a subtype change in integrations and scripts from **validate**.
* Fixed an issue where **download** did not behave as expected when prompting for a version update. Reported by @K-Yo
* Added support for adoption release notes.
* Fixed an issue where **merge-id-sets** failed when a key was missing in one id-set.json.
* Fixed a bug where some mypy messages were not parsed properly in **lint**.
* Added a validation to the **validate** command, failing when '`fromversion`' or '`toversion`' in a content entity are incorrect format.
* Added a validation to the **validate** command, checking if `fromversion` <= `toversion`.
* Fixed an issue where coverage reports used the wrong logging level, marking debug logs as errors.
* Added a new validation to the **validate** command, to check when the discouraged `http` prefixes are used when setting defaultvalue, rather than `https`.
* Added a check to the **lint** command for finding hard-coded usage of the http protocol.
* Locked the dependency on Docker.
* Removed a traceback line from the **init** command templates: BaseIntegration, BaseScript.
* Updated the token in **_add_pr_comment** method from the content-bot token to the xsoar-bot token.

## 1.6.7

* Added the `types-markdown` dependency, adding markdown capabilities to existing linters using the [Markdown](https://pypi.org/project/Markdown/) package.
* Added support in the **format** command to remove nonexistent incident/indicator fields from *layouts/mappers*
* Added the `Note: XXX` and `XXX now generally available.` release notes templates to **doc-review** command.
* Updated the logs shown during the docker build step.
* Removed a false warning about configuring the `GITLAB_TOKEN` environment variable when it's not needed.
* Removed duplicate identifiers for XSIAM integrations.
* Updated the *tags* and *use cases* in pack metadata validation to use the local files only.
* Fixed the error message in checkbox validation where the defaultvalue is wrong and added the name of the variable that should be fixed.
* Added types to `find_type_by_path` under tools.py.
* Fixed an issue where YAML files contained incorrect value type for `tests` key when running `format --deprecate`.
* Added a deprecation message to the `tests:` section of yaml files when running `format --deprecate`.
* Added use case for **validate** on *wizard* objects - set_playbook is mapped to all integrations.
* Added the 'integration-get-indicators' commands to be ignored by the **verify_yml_commands_match_readme** validation, the validation will no longer fail if these commands are not in the readme file.
* Added a new validation to the **validate** command to verify that if the phrase "breaking changes" is present in a pack release notes, a JSON file with the same name exists and contains the relevant breaking changes information.
* Improved logs when running test playbooks (in a build).
* Fixed an issue in **upload** did not include list-type content items. @nicolas-rdgs
* Reverted release notes to old format.

## 1.6.6

* Added debug print when excluding item from ID set due to missing dependency.
* Added a validation to the **validate** command, failing when non-ignorable errors are present in .pack-ignore.
* Fixed an issue where `mdx server` did not close when stopped in mid run.
* Fixed an issue where `-vvv` flag did not print logs on debug level.
* enhanced ***validate*** command to list all command names affected by a backward compatibility break, instead of only one.
* Added support for Wizard content item in the **format**, **validate**, **upload**, **create-id-set**, **find-dependecies** and **create-content-artifacts** commands.
* Added a new flag to the **validate** command, allowing to run specific validations.
* Added support in **unify** and **create-content-artifacts** for displaying different documentations (detailed description + readme) for content items, depending on the marketplace version.
* Fixed an issue in **upload** where list items were not uploaded.
* Added a new validation to **validate** command to verify that *cliName* and *id* keys of the incident field or the indicator field are matches.
* Added the flag '-x', '--xsiam' to **upload** command to upload XSIAM entities to XSIAM server.
* Fixed the integration field *isFetchEvents* to be in lowercase.
* Fixed an issue where **validate -i** run after **format -i** on an existing file in the repo instead of **validate -g**.
* Added the following commands: 'update-remote-data', 'get-modified-remote-data', 'update-remote-system' to be ignored by the **verify_yml_commands_match_readme** validation, the validation will no longer fail if these commands are not in the readme file.
* Updated the release note template to include a uniform format for all items.
* Added HelloWorldSlim template option for *--template* flag in **demisto-sdk init** command.
* Fixed an issue where the HelloWorldSlim template in **demisto-sdk init** command had an integration id that was conflicting with HelloWorld integration id.
* Updated the SDK to use demisto-py 3.1.6, allowing use of a proxy with an environment variable.
* Set the default logger level to `warning`, to avoid unwanted debug logs.
* The **format** command now validates that default value of checkbox parameters is a string 'true' or 'false'.
* Fixed an issue where `FileType.PLAYBOOK` would show instead of `Playbook` in readme error messages.
* Added a new validation to **validate** proper defaultvalue for checkbox fields.

## 1.6.5

* Fixed an issue in the **format** command where the `id` field was overwritten for existing JSON files.
* Fixed an issue where the **doc-review** command was successful even when the release-note is malformed.
* Added timestamps to the `demisto-sdk` logger.
* Added time measurements to **lint**.
* Added the flag '-d', '--dependency' to **find-dependencies** command to get the content items that cause the dependencies between two packs.
* Fixed an issue where **update-release-notes** used the *trigger_id* field instead of the *trigger_name* field.
* Fixed an issue where **doc-review** failed to recognize script names, in scripts using the old file structure.
* Fixed an issue where concurrent processes created by **lint** caused deadlocks when opening files.
* Fixed an issue in the **format** command where `_dev` or `_copy` suffixes weren't removed from the subscript names in playbooks and layouts.
* Fixed an issue where **validate** failed on nonexistent `README.md` files.
* Added support of XSIAM content items to the **validate** command.
* Report **lint** summary results and failed packages after reporting time measurements.

## 1.6.4

* Added the new **generate-yml-from-python** command.
* Added a code *type* indication for integration and script objects in the *ID Set*.
* Added the [Vulture](https://github.com/jendrikseipp/vulture) linter to the pre-commit hook.
* The `demisto-sdk` pack will now be distributed via PyPi with a **wheel** file.
* Fixed a bug where any edited json file that contained a forward slash (`/`) escaped.
* Added a new validation to **validate** command to verify that the metadata *currentVersion* is
the same as the last release note version.
* The **validate** command now checks if there're none-deprecated integration commands that are missing from the readme file.
* Fixed an issue where *dockerimage* changes in Scripts weren't recognized by the **update-release-notes** command.
* Fixed an issue where **update-xsoar-config-file** did not properly insert the marketplace packs list to the file.
* Added the pack name to the known words by default when running the **doc-review** command.
* Added support for new XSIAM entities in **create-id-set** command.
* Added support for new XSIAM entities in **create-content-artifacts** command.
* Added support for Parsing/Modeling Rule content item in the **unify** command.
* Added the integration name, the commands name and the script name to the known words by default when running the **doc-review** command.
* Added an argument '-c' '--custom' to the **unify** command, if True will append to the unified yml name/display/id the custom label provided
* Added support for sub words suggestion in kebab-case sentences when running the **doc-review** command.
* Added support for new XSIAM entities in **update-release-notes** command.
* Enhanced the message of alternative suggestion words shown when running **doc-review** command.
* Fixed an incorrect error message, in case `node` is not installed on the machine.
* Fixed an issue in the **lint** command where the *check-dependent-api-modules* argument was set to true by default.
* Added a new command **generate-unit-tests**.
* Added a new validation to **validate** all SIEM integration have the same suffix.
* Fixed the destination path of the unified parsing/modeling rules in **create-content-artifacts** command.
* Fixed an issue in the **validate** command, where we validated wrongfully the existence of readme file for the *ApiModules* pack.
* Fixed an issue in the **validate** command, where an error message that was displayed for scripts validation was incorrect.
* Fixed an issue in the **validate** and **format** commands where *None* arguments in integration commands caused the commands to fail unexpectedly.
* Added support for running tests on XSIAM machines in the **test-content** command.
* Fixed an issue where the **validate** command did not work properly when deleting non-content items.
* Added the flag '-d', '--dependency' to **find-dependencies** command to get the content items that cause the dependencies between two packs.

## 1.6.3

* **Breaking change**: Fixed a typo in the **validate** `--quiet-bc-validation` flag (was `--quite-bc-validation`). @upstart-swiss
* Dropped support for python 3.7: Demisto-SDK is now supported on Python 3.8 or newer.
* Added an argument to YAMLHandler, allowing to set a maximal width for YAML files. This fixes an issue where a wrong default was used.
* Added the detach mechanism to the **upload** command, If you set the --input-config-file flag, any files in the repo's SystemPacks folder will be detached.
* Added the reattach mechanism to the **upload** command, If you set the --input-config-file flag, any detached item in your XSOAR instance that isn't currently in the repo's SystemPacks folder will be re-attached.
* Fixed an issue in the **validate** command that did not work properly when using the *-g* flag.
* Enhanced the dependency message shown when running **lint**.
* Fixed an issue where **update-release-notes** didn't update the currentVersion in pack_metadata.
* Improved the logging in **test-content** for helping catch typos in external playbook configuration.

## 1.6.2

* Added dependency validation support for core marketplacev2 packs.
* Fixed an issue in **update-release-notes** where suggestion fix failed in validation.
* Fixed a bug where `.env` files didn't load. @nicolas-rdgs
* Fixed a bug where **validate** command failed when the *categories* field in the pack metadata was empty for non-integration packs.
* Added *system* and *item-type* arguments to the **download** command, used when downloading system items.
* Added a validation to **validate**, checking that each script, integration and playbook have a README file. This validation only runs when the command is called with either the `-i` or the `-g` flag.
* Fixed a regression issue with **doc-review**, where the `-g` flag did not work.
* Improved the detection of errors in **doc-review** command.
* The **validate** command now checks if a readme file is empty, only for packs that contain playbooks or were written by a partner.
* The **validate** command now makes sure common contextPath values (e.g. `DBotScore.Score`) have a non-empty description, and **format** populates them automatically.
* Fixed an issue where the **generate-outputs** command did not work properly when examples were provided.
* Fixed an issue in the **generate-outputs** command, where the outputs were not written to the specified output path.
* The **generate-outputs** command can now generate outputs from multiple calls to the same command (useful when different args provide different outputs).
* The **generate-outputs** command can now update a yaml file with new outputs, without deleting or overwriting existing ones.
* Fixed a bug where **doc-review** command failed on existing templates.
* Fixed a bug where **validate** command failed when the word demisto is in the repo README file.
* Added support for adding test-playbooks to the zip file result in *create-content-artifacts* command for marketplacev2.
* Fixed an issue in **find-dependencies** where using the argument *-o* without the argument *--all-packs-dependencies* did not print a proper warning.
* Added a **validate** check to prevent deletion of files whose deletion is not supported by the XSOAR marketplace.
* Removed the support in the *maintenance* option of the *-u* flag in the **update-release-notes** command.
* Added validation for forbidden words and phrases in the **doc-review** command.
* Added a retries mechanism to the **test-content** command to stabilize the build process.
* Added support for all `git` platforms to get remote files.
* Refactored the **format** command's effect on the *fromversion* field:
  * Fixed a bug where the *fromversion* field was removed when modifying a content item.
  * Updated the general default *fromversion* and the default *fromversion* of newly-introduced content items (e.g. `Lists`, `Jobs`).
  * Added an interactive mode functionality for all content types, to ask the user whether to set a default *fromversion*, if could not automatically determine its value. Use `-y` to assume 'yes' as an answer to all prompts and run non-interactively.

## 1.6.1

* Added the '--use-packs-known-words' argument to the **doc-review** command
* Added YAML_Loader to handle yaml files in a standard way across modules, replacing PYYAML.
* Fixed an issue when filtering items using the ID set in the **create-content-artifacts** command.
* Fixed an issue in the **generate-docs** command where tables were generated with an empty description column.
* Fixed an issue in the **split** command where splitting failed when using relative input/output paths.
* Added warning when inferred files are missing.
* Added to **validate** a validation for integration image dimensions, which should be 120x50px.
* Improved an error in the **validate** command to better differentiate between the case where a required fetch parameter is malformed or missing.

## 1.6.0

* Fixed an issue in the **create-id-set** command where similar items from different marketplaces were reported as duplicated.
* Fixed typo in demisto-sdk init
* Fixed an issue where the **lint** command did not handle all container exit codes.
* Add to **validate** a validation for pack name to make sure it is unchanged.
* Added a validation to the **validate** command that verifies that the version in the pack_metdata file is written in the correct format.
* Fixed an issue in the **format** command where missing *fromVersion* field in indicator fields caused an error.

## 1.5.9

* Added option to specify `External Playbook Configuration` to change inputs of Playbooks triggered as part of **test-content**
* Improved performance of the **lint** command.
* Improved performance of the **validate** command when checking README images.
* ***create-id-set*** command - the default value of the **marketplace** argument was changed from ‘xsoar’ to all packs existing in the content repository. When using the command, make sure to pass the relevant marketplace to use.

## 1.5.8

* Fixed an issue where the command **doc-review** along with the argument `--release-notes` failed on yml/json files with invalid schema.
* Fixed an issue where the **lint** command failed on packs using python 3.10

## 1.5.7

* Fixed an issue where reading remote yaml files failed.
* Fixed an issue in **validate** failed with no error message for lists (when no fromVersion field was found).
* Fixed an issue when running **validate** or **format** in a gitlab repository, and failing to determine its project id.
* Added an enhancement to **split**, handling an empty output argument.
* Added the ability to add classifiers and mappers to conf.json.
* Added the Alias field to the incident field schema.

## 1.5.6

* Added 'deprecated' release notes template.
* Fixed an issue where **run-test-playbook** command failed to get the task entries when the test playbook finished with errors.
* Fixed an issue in **validate** command when running with `no-conf-json` argument to ignore the `conf.json` file.
* Added error type text (`ERROR` or `WARNING`) to **validate** error prints.
* Fixed an issue where the **format** command on test playbook did not format the ID to be equal to the name of the test playbook.
* Enhanced the **update-release-notes** command to automatically commit release notes config file upon creation.
* The **validate** command will validate that an indicator field of type html has fromVersion of 6.1.0 and above.
* The **format** command will now add fromVersion 6.1.0 to indicator field of type html.
* Added support for beta integrations in the **format** command.
* Fixed an issue where the **postman-codegen** command failed when called with the `--config-out` flag.
* Removed the integration documentation from the detailed description while performing **split** command to the unified yml file.
* Removed the line which indicates the version of the product from the README.md file for new contributions.

## 1.5.5

* Fixed an issue in the **update-release-notes** command, which did not work when changes were made in multiple packs.
* Changed the **validate** command to fail on missing test-playbooks only if no unittests are found.
* Fixed `to_kebab_case`, it will now deal with strings that have hyphens, commas or periods in them, changing them to be hyphens in the new string.
* Fixed an issue in the **create-id-set** command, where the `source` value included the git token if it was specified in the remote url.
* Fixed an issue in the **merge-id-set** command, where merging fails because of duplicates but the packs are in the XSOAR repo but in different version control.
* Fixed missing `Lists` Content Item as valid `IDSetType`
* Added enhancement for **generate-docs**. It is possible to provide both file or a comma seperated list as `examples`. Also, it's possible to provide more than one example for a script or a command.
* Added feature in **format** to sync YML and JSON files to the `master` file structure.
* Added option to specify `Incident Type`, `Incoming Mapper` and `Classifier` when configuring instance in **test-content**
* added a new command **run-test-playbook** to run a test playbook in a given XSOAR instance.
* Fixed an issue in **format** when running on a modified YML, that the `id` value is not changed to its old `id` value.
* Enhancement for **split** command, replace `ApiModule` code block to `import` when splitting a YML.
* Fixed an issue where indicator types were missing from the pack's content, when uploading using **zip-packs**.
* The request data body format generated in the **postman-codegen** will use the python argument's name and not the raw data argument's name.
* Added the flag '--filter-by-id-set' to **create-content-artifacts** to create artifacts only for items in the given id_set.json.

## 1.5.4

* Fixed an issue with the **format** command when contributing via the UI
* The **format** command will now not remove the `defaultRows` key from incident, indicator and generic fields with `type: grid`.
* Fixed an issue with the **validate** command when a layoutscontainer did not have the `fromversion` field set.
* added a new command **update-xsoar-config-file** to handle your XSOAR Configuration File.
* Added `skipVerify` argument in **upload** command to skip pack signature verification.
* Fixed an issue when the **run** command  failed running when there’s more than one playground, by explicitly using the current user’s playground.
* Added support for Job content item in the **format**, **validate**, **upload**, **create-id-set**, **find-dependecies** and **create-content-artifacts** commands.
* Added a **source** field to the **id_set** entitles.
* Two entitles will not consider as duplicates if they share the same pack and the same source.
* Fixed a bug when duplicates were found in **find_dependencies**.
* Added function **get_current_repo** to `tools`.
* The **postman-codegen** will not have duplicates argument name. It will rename them to the minimum distinguished shared path for each of them.

## 1.5.3

* The **format** command will now set `unsearchable: True` for incident, indicator and generic fields.
* Fixed an issue where the **update-release-notes** command crashes with `--help` flag.
* Added validation to the **validate** command that verifies the `unsearchable` key in incident, indicator and generic fields is set to true.
* Removed a validation that DBotRole should be set for automation that requires elevated permissions to the `XSOAR-linter` in the **lint** command.
* Fixed an issue in **Validate** command where playbooks conditional tasks were mishandeled.
* Added a validation to prevent contributors from using the `fromlicense` key as a configuration parameter in an integration's YML
* Added a validation to ensure that the type for **API token** (and similar) parameters are configured correctly as a `credential` type in the integration configuration YML.
* Added an assertion that checks for duplicated requests' names when generating an integration from a postman collection.
* Added support for [.env files](https://pypi.org/project/python-dotenv/). You can now add a `.env` file to your repository with the logging information instead of setting a global environment variables.
* When running **lint** command with --keep-container flag, the docker images are committed.
* The **validate** command will not return missing test playbook error when given a script with dynamic-section tag.

## 1.5.2

* Added a validation to **update-release-notes** command to ensure that the `--version` flag argument is in the right format.
* added a new command **coverage-analyze** to generate and print coverage reports.
* Fixed an issue in **validate** in repositories which are not in GitHub or GitLab
* Added a validation that verifies that readme image absolute links do not contain the working branch name.
* Added support for List content item in the **format**, **validate**, **download**, **upload**, **create-id-set**, **find-dependecies** and **create-content-artifacts** commands.
* Added a validation to ensure reputation command's default argument is set as an array input.
* Added the `--fail-duplicates` flag for the **merge-id-set** command which will fail the command if duplicates are found.
* Added the `--fail-duplicates` flag for the **create-id-set** command which will fail the command if duplicates are found.

## 1.5.1

* Fixed an issue where **validate** command failed to recognized test playbooks for beta integrations as valid tests.
* Fixed an issue were the **validate** command was falsely recognizing image paths in readme files.
* Fixed an issue where the **upload** command error message upon upload failure pointed to wrong file rather than to the pack metadata.
* Added a validation that verifies that each script which appears in incident fields, layouts or layout containers exists in the id_set.json.
* Fixed an issue where the **postman code-gen** command generated double dots for context outputs when it was not needed.
* Fixed an issue where there **validate** command on release notes file crashed when author image was added or modified.
* Added input handling when running **find-dependencies**, replacing string manipulations.
* Fixed an issue where the **validate** command did not handle multiple playbooks with the same name in the id_set.
* Added support for GitLab repositories in **validate**

## 1.5.0

* Fixed an issue where **upload** command failed to upload packs not under content structure.
* Added support for **init** command to run from non-content repo.
* The **split-yml** has been renamed to **split** and now supports splitting Dashboards from unified Generic Modules.
* Fixed an issue where the skipped tests validation ran on the `ApiModules` pack in the **validate** command.
* The **init** command will now create the `Generic Object` entities directories.
* Fixed an issue where the **format** command failed to recognize changed files from git.
* Fixed an issue where the **json-to-outputs** command failed checking whether `0001-01-01T00:00:00` is of type `Date`
* Added to the **generate context** command to generate context paths for integrations from an example file.
* Fixed an issue where **validate** failed on release notes configuration files.
* Fixed an issue where the **validate** command failed on pack input if git detected changed files outside of `Packs` directory.
* Fixed an issue where **validate** command failed to recognize files inside validated pack when validation release notes, resulting in a false error message for missing entity in release note.
* Fixed an issue where the **download** command failed when downloading an invalid YML, instead of skipping it.

## 1.4.9

* Added validation that the support URL in partner contribution pack metadata does not lead to a GitHub repo.
* Enhanced ***generate-docs*** with default `additionalinformation` (description) for common parameters.
* Added to **validate** command a validation that a content item's id and name will not end with spaces.
* The **format** command will now remove trailing whitespaces from content items' id and name fields.
* Fixed an issue where **update-release-notes** could fail on files outside the user given pack.
* Fixed an issue where the **generate-test-playbook** command would not place the playbook in the proper folder.
* Added to **validate** command a validation that packs with `Iron Bank` uses the latest docker from Iron Bank.
* Added to **update-release-notes** command support for `Generic Object` entities.
* Fixed an issue where playbook `fromversion` mismatch validation failed even if `skipunavailable` was set to true.
* Added to the **create artifacts** command support for release notes configuration file.
* Added validation to **validate** for release notes config file.
* Added **isoversize** and **isautoswitchedtoquietmode** fields to the playbook schema.
* Added to the **update-release-notes** command `-bc` flag to generate template for breaking changes version.
* Fixed an issue where **validate** did not search description files correctly, leading to a wrong warning message.

## 1.4.8

* Fixed an issue where yml files with `!reference` failed to load properly.
* Fixed an issue when `View Integration Documentation` button was added twice during the download and re-upload.
* Fixed an issue when `(Partner Contribution)` was added twice to the display name during the download and re-upload.
* Added the following enhancements in the **generate-test-playbook** command:
  * Added the *--commands* argument to generate tasks for specific commands.
  * Added the *--examples* argument to get the command examples file path and generate tasks from the commands and arguments specified there.
  * Added the *--upload* flag to specify whether to upload the test playbook after the generation.
  * Fixed the output condition generation for outputs of type `Boolean`.

## 1.4.7

* Fixed an issue where an empty list for a command context didn't produce an indication other than an empty table.
* Fixed an issue where the **format** command has incorrectly recognized on which files to run when running using git.
* Fixed an issue where author image validations were not checked properly.
* Fixed an issue where new old-formatted scripts and integrations were not validated.
* Fixed an issue where the wording in the from version validation error for subplaybooks was incorrect.
* Fixed an issue where the **update-release-notes** command used the old docker image version instead of the new when detecting a docker change.
* Fixed an issue where the **generate-test-playbook** command used an incorrect argument name as default
* Fixed an issue where the **json-to-outputs** command used an incorrect argument name as default when using `-d`.
* Fixed an issue where validations failed while trying to validate non content files.
* Fixed an issue where README validations did not work post VS Code formatting.
* Fixed an issue where the description validations were inconsistent when running through an integration file or a description file.

## 1.4.6

* Fixed an issue where **validate** suggests, with no reason, running **format** on missing mandatory keys in yml file.
* Skipped existence of TestPlaybook check on community and contribution integrations.
* Fixed an issue where pre-commit didn't run on the demisto_sdk/commands folder.
* The **init** command will now change the script template name in the code to the given script name.
* Expanded the validations performed on beta integrations.
* Added support for PreProcessRules in the **format**, **validate**, **download**, and **create-content-artifacts** commands.
* Improved the error messages in **generate-docs**, if an example was not provided.
* Added to **validate** command a validation that a content entity or a pack name does not contain the words "partner" and "community".
* Fixed an issue where **update-release-notes** ignores *--text* flag while using *-f*
* Fixed the outputs validations in **validate** so enrichment commands will not be checked to have DBotScore outputs.
* Added a new validation to require the dockerimage key to exist in an integration and script yml files.
* Enhanced the **generate-test-playbook** command to use only integration tested on commands, rather than (possibly) other integrations implementing them.
* Expanded unify command to support GenericModules - Unifies a GenericModule object with its Dashboards.
* Added validators for generic objects:
  * Generic Field validator - verify that the 'fromVersion' field is above 6.5.0, 'group' field equals 4 and 'id' field starts with the prefix 'generic_'.
  * Generic Type validator - verify that the 'fromVersion' field is above 6.5.0
  * Generic Module validator - verify that the 'fromVersion' field is above 6.5.0
  * Generic Definition validator - verify that the 'fromVersion' field is above 6.5.0
* Expanded Format command to support Generic Objects - Fixes generic objects according to their validations.
* Fixed an issue where the **update-release-notes** command did not handle ApiModules properly.
* Added option to enter a dictionary or json of format `[{field_name:description}]` in the **json-to-outputs** command,
  with the `-d` flag.
* Improved the outputs for the **format** command.
* Fixed an issue where the validations performed after the **format** command were inconsistent with **validate**.
* Added to the **validate** command a validation for the author image.
* Updated the **create-content-artifacts** command to support generic modules, definitions, fields and types.
* Added an option to ignore errors for file paths and not only file name in .pack-ignore file.

## 1.4.5

* Enhanced the **postman-codegen** command to name all generated arguments with lower case.
* Fixed an issue where the **find-dependencies** command miscalculated the dependencies for playbooks that use generic commands.
* Fixed an issue where the **validate** command failed in external repositories in case the DEMISTO_SDK_GITHUB_TOKEN was not set.
* Fixed an issue where **openapi-codegen** corrupted the swagger file by overwriting configuration to swagger file.
* Updated the **upload** command to support uploading zipped packs to the marketplace.
* Added to the **postman-codegen** command support of path variables.
* Fixed an issue where **openapi-codegen** entered into an infinite loop on circular references in the swagger file.
* The **format** command will now set `fromVersion: 6.2.0` for widgets with 'metrics' data type.
* Updated the **find-dependencies** command to support generic modules, definitions, fields and types.
* Fixed an issue where **openapi-codegen** tried to extract reference example outputs, leading to an exception.
* Added an option to ignore secrets automatically when using the **init** command to create a pack.
* Added a tool that gives the ability to temporarily suppress console output.

## 1.4.4

* When formatting incident types with Auto-Extract rules and without mode field, the **format** command will now add the user selected mode.
* Added new validation that DBotRole is set for scripts that requires elevated permissions to the `XSOAR-linter` in the **lint** command.
* Added url escaping to markdown human readable section in generate docs to avoid autolinking.
* Added a validation that mapper's id and name are matching. Updated the format of mapper to include update_id too.
* Added a validation to ensure that image paths in the README files are valid.
* Fixed **find_type** function to correctly find test files, such as, test script and test playbook.
* Added scheme validations for the new Generic Object Types, Fields, and Modules.
* Renamed the flag *--input-old-version* to *--old-version* in the **generate-docs** command.
* Refactored the **update-release-notes** command:
  * Replaced the *--all* flag with *--use-git* or *-g*.
  * Added the *--force* flag to update the pack release notes without changes in the pack.
  * The **update-release-notes** command will now update all dependent integrations on ApiModule change, even if not specified.
  * If more than one pack has changed, the full list of updated packs will be printed at the end of **update-release-notes** command execution.
  * Fixed an issue where the **update-release-notes** command did not add docker image release notes entry for release notes file if a script was changed.
  * Fixed an issue where the **update-release-notes** command did not detect changed files that had the same name.
  * Fixed an issue in the **update-release-notes** command where the version support of JSON files was mishandled.
* Fixed an issue where **format** did not skip files in test and documentation directories.
* Updated the **create-id-set** command to support generic modules, definitions, fields and types.
* Changed the **convert** command to generate old layout fromversion to 5.0.0 instead of 4.1.0
* Enhanced the command **postman-codegen** with type hints for templates.

## 1.4.3

* Fixed an issue where **json-to-outputs** command returned an incorrect output when json is a list.
* Fixed an issue where if a pack README.md did not exist it could cause an error in the validation process.
* Fixed an issue where the *--name* was incorrectly required in the **init** command.
* Adding the option to run **validate** on a specific path while using git (*-i* & *-g*).
* The **format** command will now change UUIDs in .yml and .json files to their respective content entity name.
* Added a playbook validation to check if a task sub playbook exists in the id set in the **validate** command.
* Added the option to add new tags/usecases to the approved list and to the pack metadata on the same pull request.
* Fixed an issue in **test_content** where when different servers ran tests for the same integration, the server URL parameters were not set correctly.
* Added a validation in the **validate** command to ensure that the ***endpoint*** command is configured correctly in yml file.
* Added a warning when pack_metadata's description field is longer than 130 characters.
* Fixed an issue where a redundant print occurred on release notes validation.
* Added new validation in the **validate** command to ensure that the minimal fromVersion in a widget of type metrics will be 6.2.0.
* Added the *--release-notes* flag to demisto-sdk to get the current version release notes entries.

## 1.4.2

* Added to `pylint` summary an indication if a test was skipped.
* Added to the **init** command the option to specify fromversion.
* Fixed an issue where running **init** command without filling the metadata file.
* Added the *--docker-timeout* flag in the **lint** command to control the request timeout for the Docker client.
* Fixed an issue where **update-release-notes** command added only one docker image release notes entry for release notes file, and not for every entity whom docker image was updated.
* Added a validation to ensure that incident/indicator fields names starts with their pack name in the **validate** command. (Checked only for new files and only when using git *-g*)
* Updated the **find-dependencies** command to return the 'dependencies' according the layout type ('incident', 'indicator').
* Enhanced the "vX" display name validation for scripts and integrations in the **validate** command to check for every versioned script or integration, and not only v2.
* Added the *--fail-duplicates* flag for the **create-id-set** command which will fail the command if duplicates are found.
* Added to the **generate-docs** command automatic addition to git when a new readme file is created.

## 1.4.1

* When in private repo without `DEMSITO_SDK_GITHUB_TOKEN` configured, get_remote_file will take files from the local origin/master.
* Enhanced the **unify** command when giving input of a file and not a directory return a clear error message.
* Added a validation to ensure integrations are not skipped and at least one test playbook is not skipped for each integration or script.
* Added to the Content Tests support for `context_print_dt`, which queries the incident context and prints the result as a json.
* Added new validation for the `xsoar_config.json` file in the **validate** command.
* Added a version differences section to readme in **generate-docs** command.
* Added the *--docs-format* flag in the **integration-diff** command to get the output in README format.
* Added the *--input-old-version* and *--skip-breaking-changes* flags in the **generate-docs** command to get the details for the breaking section and to skip the breaking changes section.

## 1.4.0

* Enable passing a comma-separated list of paths for the `--input` option of the **lint** command.
* Added new validation of unimplemented test-module command in the code to the `XSOAR-linter` in the **lint** command.
* Fixed the **generate-docs** to handle integration authentication parameter.
* Added a validation to ensure that description and README do not contain the word 'Demisto'.
* Improved the deprecated message validation required from playbooks and scripts.
* Added the `--quite-bc-validation` flag for the **validate** command to run the backwards compatibility validation in quite mode (errors is treated like warnings).
* Fixed the **update release notes** command to display a name for old layouts.
* Added the ability to append to the pack README credit to contributors.
* Added identification for parameter differences in **integration-diff** command.
* Fixed **format** to use git as a default value.
* Updated the **upload** command to support reports.
* Fixed an issue where **generate-docs** command was displaying 'None' when credentials parameter display field configured was not configured.
* Fixed an issue where **download** did not return exit code 1 on failure.
* Updated the validation that incident fields' names do not contain the word incident will aplly to core packs only.
* Added a playbook validation to verify all conditional tasks have an 'else' path in **validate** command.
* Renamed the GitHub authentication token environment variable `GITHUB_TOKEN` to `DEMITO_SDK_GITHUB_TOKEN`.
* Added to the **update-release-notes** command automatic addition to git when new release notes file is created.
* Added validation to ensure that integrations, scripts, and playbooks do not contain the entity type in their names.
* Added the **convert** command to convert entities between XSOAR versions.
* Added the *--deprecate* flag in **format** command to deprecate integrations, scripts, and playbooks.
* Fixed an issue where ignoring errors did not work when running the **validate** command on specific files (-i).

## 1.3.9

* Added a validation verifying that the pack's README.md file is not equal to pack description.
* Fixed an issue where the **Assume yes** flag did not work properly for some entities in the **format** command.
* Improved the error messages for separators in folder and file names in the **validate** command.
* Removed the **DISABLE_SDK_VERSION_CHECK** environment variable. To disable new version checks, use the **DEMISTO_SDK_SKIP_VERSION_CHECK** envirnoment variable.
* Fixed an issue where the demisto-sdk version check failed due to a rate limit.
* Fixed an issue with playbooks scheme validation.

## 1.3.8

* Updated the **secrets** command to work on forked branches.

## 1.3.7

* Added a validation to ensure correct image and description file names.
* Fixed an issue where the **validate** command failed when 'display' field in credentials param in yml is empty but 'displaypassword' was provided.
* Added the **integration-diff** command to check differences between two versions of an integration and to return a report of missing and changed elements in the new version.
* Added a validation verifying that the pack's README.md file is not missing or empty for partner packs or packs contains use cases.
* Added a validation to ensure that the integration and script folder and file names will not contain separators (`_`, `-`, ``).
* When formatting new pack, the **format** command will set the *fromversion* key to 5.5.0 in the new files without fromversion.

## 1.3.6

* Added a validation that core packs are not dependent on non-core packs.
* Added a validation that a pack name follows XSOAR standards.
* Fixed an issue where in some cases the `get_remote_file` function failed due to an invalid path.
* Fixed an issue where running **update-release-notes** with updated integration logo, did not detect any file changes.
* Fixed an issue where the **create-id-set** command did not identify unified integrations correctly.
* Fixed an issue where the `CommonTypes` pack was not identified as a dependency for all feed integrations.
* Added support for running SDK commands in private repositories.
* Fixed an issue where running the **init** command did not set the correct category field in an integration .yml file for a newly created pack.
* When formatting new contributed pack, the **format** command will set the *fromversion* key to 6.0.0 in the relevant files.
* If the environment variable "DISABLE_SDK_VERSION_CHECK" is define, the demisto-sdk will no longer check for newer version when running a command.
* Added the `--use-pack-metadata` flag for the **find-dependencies** command to update the calculated dependencies using the the packs metadata files.
* Fixed an issue where **validate** failed on scripts in case the `outputs` field was set to `None`.
* Fixed an issue where **validate** was failing on editing existing release notes.
* Added a validation for README files verifying that the file doesn't contain template text copied from HelloWorld or HelloWorldPremium README.

## 1.3.5

* Added a validation that layoutscontainer's id and name are matching. Updated the format of layoutcontainer to include update_id too.
* Added a validation that commands' names and arguments in core packs, or scripts' arguments do not contain the word incident.
* Fixed issue where running the **generate-docs** command with -c flag ran all the commands and not just the commands specified by the flag.
* Fixed the error message of the **validate** command to not always suggest adding the *description* field.
* Fixed an issue where running **format** on feed integration generated invalid parameter structure.
* Fixed an issue where the **generate-docs** command did not add all the used scripts in a playbook to the README file.
* Fixed an issue where contrib/partner details might be added twice to the same file, when using unify and create-content-artifacts commands
* Fixed issue where running **validate** command on image-related integration did not return the correct outputs to json file.
* When formatting playbooks, the **format** command will now remove empty fields from SetIncident, SetIndicator, CreateNewIncident, CreateNewIndicator script arguments.
* Added an option to fill in the developer email when running the **init** command.

## 1.3.4

* Updated the **validate** command to check that the 'additionalinfo' field only contains the expected value for feed required parameters and not equal to it.
* Added a validation that community/partner details are not in the detailed description file.
* Added a validation that the Use Case tag in pack_metadata file is only used when the pack contains at least one PB, Incident Type or Layout.
* Added a validation that makes sure outputs in integrations are matching the README file when only README has changed.
* Added the *hidden* field to the integration schema.
* Fixed an issue where running **format** on a playbook whose `name` does not equal its `id` would cause other playbooks who use that playbook as a sub-playbook to fail.
* Added support for local custom command configuration file `.demisto-sdk-conf`.
* Updated the **format** command to include an update to the description file of an integration, to remove community/partner details.

## 1.3.3

* Fixed an issue where **lint** failed where *.Dockerfile* exists prior running the lint command.
* Added FeedHelloWorld template option for *--template* flag in **demisto-sdk init** command.
* Fixed issue where **update-release-notes** deleted release note file if command was called more than once.
* Fixed issue where **update-release-notes** added docker image release notes every time the command was called.
* Fixed an issue where running **update-release-notes** on a pack with newly created integration, had also added a docker image entry in the release notes.
* Fixed an issue where `XSOAR-linter` did not find *NotImplementedError* in main.
* Added validation for README files verifying their length (over 30 chars).
* When using *-g* flag in the **validate** command it will now ignore untracked files by default.
* Added the *--include-untracked* flag to the **validate** command to include files which are untracked by git in the validation process.
* Improved the `pykwalify` error outputs in the **validate** command.
* Added the *--print-pykwalify* flag to the **validate** command to print the unchanged output from `pykwalify`.

## 1.3.2

* Updated the format of the outputs when using the *--json-file* flag to create a JSON file output for the **validate** and **lint** commands.
* Added the **doc-review** command to check spelling in .md and .yml files as well as a basic release notes review.
* Added a validation that a pack's display name does not already exist in content repository.
* Fixed an issue where the **validate** command failed to detect duplicate params in an integration.
* Fixed an issue where the **validate** command failed to detect duplicate arguments in a command in an integration.

## 1.3.1

* Fixed an issue where the **validate** command failed to validate the release notes of beta integrations.
* Updated the **upload** command to support indicator fields.
* The **validate** and **update-release-notes** commands will now check changed files against `demisto/master` if it is configured locally.
* Fixed an issue where **validate** would incorrectly identify files as renamed.
* Added a validation that integration properties (such as feed, mappers, mirroring, etc) are not removed.
* Fixed an issue where **validate** failed when comparing branch against commit hash.
* Added the *--no-pipenv* flag to the **split-yml** command.
* Added a validation that incident fields and incident types are not removed from mappers.
* Fixed an issue where the *c
reate-id-set* flag in the *validate* command did not work while not using git.
* Added the *hiddenusername* field to the integration schema.
* Added a validation that images that are not integration images, do not ask for a new version or RN

## 1.3.0

* Do not collect optional dependencies on indicator types reputation commands.
* Fixed an issue where downloading indicator layoutscontainer objects failed.
* Added a validation that makes sure outputs in integrations are matching the README file.
* Fixed an issue where the *create-id-set* flag in the **validate** command did not work.
* Added a warning in case no id_set file is found when running the **validate** command.
* Fixed an issue where changed files were not recognised correctly on forked branches in the **validate** and the **update-release-notes** commands.
* Fixed an issue when files were classified incorrectly when running *update-release-notes*.
* Added a validation that integration and script file paths are compatible with our convention.
* Fixed an issue where id_set.json file was re created whenever running the generate-docs command.
* added the *--json-file* flag to create a JSON file output for the **validate** and **lint** commands.

## 1.2.19

* Fixed an issue where merge id_set was not updated to work with the new entity of Packs.
* Added a validation that the playbook's version matches the version of its sub-playbooks, scripts, and integrations.

## 1.2.18

* Changed the *skip-id-set-creation* flag to *create-id-set* in the **validate** command. Its default value will be False.
* Added support for the 'cve' reputation command in default arg validation.
* Filter out generic and reputation command from scripts and playbooks dependencies calculation.
* Added support for the incident fields in outgoing mappers in the ID set.
* Added a validation that the taskid field and the id field under the task field are both from uuid format and contain the same value.
* Updated the **format** command to generate uuid value for the taskid field and for the id under the task field in case they hold an invalid values.
* Exclude changes from doc_files directory on validation.
* Added a validation that an integration command has at most one default argument.
* Fixing an issue where pack metadata version bump was not enforced when modifying an old format (unified) file.
* Added validation that integration parameter's display names are capitalized and spaced using whitespaces and not underscores.
* Fixed an issue where beta integrations where not running deprecation validations.
* Allowed adding additional information to the deprecated description.
* Fixing an issue when escaping less and greater signs in integration params did not work as expected.

## 1.2.17

* Added a validation that the classifier of an integration exists.
* Added a validation that the mapper of an integration exists.
* Added a validation that the incident types of a classifier exist.
* Added a validation that the incident types of a mapper exist.
* Added support for *text* argument when running **demisto-sdk update-release-notes** on the ApiModules pack.
* Added a validation for the minimal version of an indicator field of type grid.
* Added new validation for incident and indicator fields in classifiers mappers and layouts exist in the content.
* Added cache for get_remote_file to reducing failures from accessing the remote repo.
* Fixed an issue in the **format** command where `_dev` or `_copy` suffixes weren't removed from the `id` of the given playbooks.
* Playbook dependencies from incident and indicator fields are now marked as optional.
* Mappers dependencies from incident types and incident fields are now marked as optional.
* Classifier dependencies from incident types are now marked as optional.
* Updated **demisto-sdk init** command to no longer create `created` field in pack_metadata file
* Updated **generate-docs** command to take the parameters names in setup section from display field and to use additionalinfo field when exist.
* Using the *verbose* argument in the **find-dependencies** command will now log to the console.
* Improved the deprecated message validation required from integrations.
* Fixed an issue in the **generate-docs** command where **Context Example** section was created when it was empty.

## 1.2.16

* Added allowed ignore errors to the *IDSetValidator*.
* Fixed an issue where an irrelevant id_set validation ran in the **validate** command when using the *--id-set* flag.
* Fixed an issue were **generate-docs** command has failed if a command did not exist in commands permissions file.
* Improved a **validate** command message for missing release notes of api module dependencies.

## 1.2.15

* Added the *ID101* to the allowed ignored errors.

## 1.2.14

* SDK repository is now mypy check_untyped_defs complaint.
* The lint command will now ignore the unsubscriptable-object (E1136) pylint error in dockers based on python 3.9 - this will be removed once a new pylint version is released.
* Added an option for **format** to run on a whole pack.
* Added new validation of unimplemented commands from yml in the code to `XSOAR-linter`.
* Fixed an issue where Auto-Extract fields were only checked for newly added incident types in the **validate** command.
* Added a new warning validation of direct access to args/params dicts to `XSOAR-linter`.

## 1.2.13

* Added new validation of indicators usage in CommandResults to `XSOAR-linter`.
* Running **demisto-sdk lint** will automatically run on changed files (same behavior as the -g flag).
* Removed supported version message from the documentation when running **generate_docs**.
* Added a print to indicate backwards compatibility is being checked in **validate** command.
* Added a percent print when running the **validate** command with the *-a* flag.
* Fixed a regression in the **upload** command where it was ignoring `DEMISTO_VERIFY_SSL` env var.
* Fixed an issue where the **upload** command would fail to upload beta integrations.
* Fixed an issue where the **validate** command did not create the *id_set.json* file when running with *-a* flag.
* Added price change validation in the **validate** command.
* Added validations that checks in read-me for empty sections or leftovers from the auto generated read-me that should be changed.
* Added new code validation for *NotImplementedError* to raise a warning in `XSOAR-linter`.
* Added validation for support types in the pack metadata file.
* Added support for *--template* flag in **demisto-sdk init** command.
* Fixed an issue with running **validate** on master branch where the changed files weren't compared to previous commit when using the *-g* flag.
* Fixed an issue where the `XSOAR-linter` ran *NotImplementedError* validation on scripts.
* Added support for Auto-Extract feature validation in incident types in the **validate** command.
* Fixed an issue in the **lint** command where the *-i* flag was ignored.
* Improved **merge-id-sets** command to support merge between two ID sets that contain the same pack.
* Fixed an issue in the **lint** command where flake8 ran twice.

## 1.2.12

* Bandit now reports also on medium severity issues.
* Fixed an issue with support for Docker Desktop on Mac version 2.5.0+.
* Added support for vulture and mypy linting when running without docker.
* Added support for *prev-ver* flag in **update-release-notes** command.
* Improved retry support when building docker images for linting.
* Added the option to create an ID set on a specific pack in **create-id-set** command.
* Added the *--skip-id-set-creation* flag to **validate** command in order to add the capability to run validate command without creating id_set validation.
* Fixed an issue where **validate** command checked docker image tag on ApiModules pack.
* Fixed an issue where **find-dependencies** did not calculate dashboards and reports dependencies.
* Added supported version message to the documentation and release notes files when running **generate_docs** and **update-release-notes** commands respectively.
* Added new code validations for *NotImplementedError* exception raise to `XSOAR-linter`.
* Command create-content-artifacts additional support for **Author_image.png** object.
* Fixed an issue where schemas were not enforced for incident fields, indicator fields and old layouts in the validate command.
* Added support for **update-release-notes** command to update release notes according to master branch.

## 1.2.11

* Fixed an issue where the ***generate-docs*** command reset the enumeration of line numbering after an MD table.
* Updated the **upload** command to support mappers.
* Fixed an issue where exceptions were no printed in the **format** while the *--verbose* flag is set.
* Fixed an issue where *--assume-yes* flag did not work in the **format** command when running on a playbook without a `fromversion` field.
* Fixed an issue where the **format** command would fail in case `conf.json` file was not found instead of skipping the update.
* Fixed an issue where integration with v2 were recognised by the `name` field instead of the `display` field in the **validate** command.
* Added a playbook validation to check if a task script exists in the id set in the **validate** command.
* Added new integration category `File Integrity Management` in the **validate** command.

## 1.2.10

* Added validation for approved content pack use-cases and tags.
* Added new code validations for *CommonServerPython* import to `XSOAR-linter`.
* Added *default value* and *predefined values* to argument description in **generate-docs** command.
* Added a new validation that checks if *get-mapping-fields* command exists if the integration schema has *{ismappable: true}* in **validate** command.
* Fixed an issue where the *--staged* flag recognised added files as modified in the **validate** command.
* Fixed an issue where a backwards compatibility warning was raised for all added files in the **validate** command.
* Fixed an issue where **validate** command failed when no tests were given for a partner supported pack.
* Updated the **download** command to support mappers.
* Fixed an issue where the ***format*** command added a duplicate parameter.
* For partner supported content packs, added support for a list of emails.
* Removed validation of README files from the ***validate*** command.
* Fixed an issue where the ***validate*** command required release notes for ApiModules pack.

## 1.2.9

* Fixed an issue in the **openapi_codegen** command where it created duplicate functions name from the swagger file.
* Fixed an issue in the **update-release-notes** command where the *update type* argument was not verified.
* Fixed an issue in the **validate** command where no error was raised in case a non-existing docker image was presented.
* Fixed an issue in the **format** command where format failed when trying to update invalid Docker image.
* The **format** command will now preserve the **isArray** argument in integration's reputation commands and will show a warning if it set to **false**.
* Fixed an issue in the **lint** command where *finally* clause was not supported in main function.
* Fixed an issue in the **validate** command where changing any entity ID was not validated.
* Fixed an issue in the **validate** command where *--staged* flag did not bring only changed files.
* Fixed the **update-release-notes** command to ignore changes in the metadata file.
* Fixed the **validate** command to ignore metadata changes when checking if a version bump is needed.

## 1.2.8

* Added a new validation that checks in playbooks for the usage of `DeleteContext` in **validate** command.
* Fixed an issue in the **upload** command where it would try to upload content entities with unsupported versions.
* Added a new validation that checks in playbooks for the usage of specific instance in **validate** command.
* Added the **--staged** flag to **validate** command to run on staged files only.

## 1.2.7

* Changed input parameters in **find-dependencies** command.
  * Use ***-i, --input*** instead of ***-p, --path***.
  * Use ***-idp, --id-set-path*** instead of ***-i, --id-set-path***.
* Fixed an issue in the **unify** command where it crashed on an integration without an image file.
* Fixed an issue in the **format** command where unnecessary files were not skipped.
* Fixed an issue in the **update-release-notes** command where the *text* argument was not respected in all cases.
* Fixed an issue in the **validate** command where a warning about detailed description was given for unified or deprecated integrations.
* Improved the error returned by the **validate** command when running on files using the old format.

## 1.2.6

* No longer require setting `DEMISTO_README_VALIDATION` env var to enable README mdx validation. Validation will now run automatically if all necessary node modules are available.
* Fixed an issue in the **validate** command where the `--skip-pack-dependencies` would not skip id-set creation.
* Fixed an issue in the **validate** command where validation would fail if supplied an integration with an empty `commands` key.
* Fixed an issue in the **validate** command where validation would fail due to a required version bump for packs which are not versioned.
* Will use env var `DEMISTO_VERIFY_SSL` to determine if to use a secure connection for commands interacting with the Server when `--insecure` is not passed. If working with a local Server without a trusted certificate, you can set env var `DEMISTO_VERIFY_SSL=no` to avoid using `--insecure` on each command.
* Unifier now adds a link to the integration documentation to the integration detailed description.
* Fixed an issue in the **secrets** command where ignored secrets were not skipped.

## 1.2.5

* Added support for special fields: *defaultclassifier*, *defaultmapperin*, *defaultmapperout* in **download** command.
* Added -y option **format** command to assume "yes" as answer to all prompts and run non-interactively
* Speed up improvements for `validate` of README files.
* Updated the **format** command to adhere to the defined content schema and sub-schemas, aligning its behavior with the **validate** command.
* Added support for canvasContextConnections files in **format** command.

## 1.2.4

* Updated detailed description for community integrations.

## 1.2.3

* Fixed an issue where running **validate** failed on playbook with task that adds tags to the evidence data.
* Added the *displaypassword* field to the integration schema.
* Added new code validations to `XSOAR-linter`.
  * As warnings messages:
    * `demisto.params()` should be used only inside main function.
    * `demisto.args()` should be used only inside main function.
    * Functions args should have type annotations.
* Added `fromversion` field validation to test playbooks and scripts in **validate** command.

## 1.2.2

* Add support for warning msgs in the report and summary to **lint** command.
* Fixed an issue where **json-to-outputs** determined bool values as int.
* Fixed an issue where **update-release-notes** was crushing on `--all` flag.
* Fixed an issue where running **validate**, **update-release-notes** outside of content repo crushed without a meaningful error message.
* Added support for layoutscontainer in **init** contribution flow.
* Added a validation for tlp_color param in feeds in **validate** command.
* Added a validation for removal of integration parameters in **validate** command.
* Fixed an issue where **update-release-notes** was failing with a wrong error message when no pack or input was given.
* Improved formatting output of the **generate-docs** command.
* Add support for env variable *DEMISTO_SDK_ID_SET_REFRESH_INTERVAL*. Set this env variable to the refresh interval in minutes. The id set will be regenerated only if the refresh interval has passed since the last generation. Useful when generating Script documentation, to avoid re-generating the id_set every run.
* Added new code validations to `XSOAR-linter`.
  * As error messages:
    * Longer than 10 seconds sleep statements for non long running integrations.
    * exit() usage.
    * quit() usage.
  * As warnings messages:
    * `demisto.log` should not be used.
    * main function existence.
    * `demito.results` should not be used.
    * `return_output` should not be used.
    * try-except statement in main function.
    * `return_error` usage in main function.
    * only once `return_error` usage.
* Fixed an issue where **lint** command printed logs twice.
* Fixed an issue where *suffix* did not work as expected in the **create-content-artifacts** command.
* Added support for *prev-ver* flag in **lint** and **secrets** commands.
* Added support for *text* flag to **update-release-notes** command to add the same text to all release notes.
* Fixed an issue where **validate** did not recognize added files if they were modified locally.
* Added a validation that checks the `fromversion` field exists and is set to 5.0.0 or above when working or comparing to a non-feature branch in **validate** command.
* Added a validation that checks the certification field in the pack_metadata file is valid in **validate** command.
* The **update-release-notes** command will now automatically add docker image update to the release notes.

## 1.2.1

* Added an additional linter `XSOAR-linter` to the **lint** command which custom validates py files. currently checks for:
  * `Sys.exit` usages with non zero value.
  * Any `Print` usages.
* Fixed an issue where renamed files were failing on *validate*.
* Fixed an issue where single changed files did not required release notes update.
* Fixed an issue where doc_images required release-notes and validations.
* Added handling of dependent packs when running **update-release-notes** on changed *APIModules*.
  * Added new argument *--id-set-path* for id_set.json path.
  * When changes to *APIModule* is detected and an id_set.json is available - the command will update the dependent pack as well.
* Added handling of dependent packs when running **validate** on changed *APIModules*.
  * Added new argument *--id-set-path* for id_set.json path.
  * When changes to *APIModule* is detected and an id_set.json is available - the command will validate that the dependent pack has release notes as well.
* Fixed an issue where the find_type function didn't recognize file types correctly.
* Fixed an issue where **update-release-notes** command did not work properly on Windows.
* Added support for indicator fields in **update-release-notes** command.
* Fixed an issue where files in test dirs where being validated.

## 1.2.0

* Fixed an issue where **format** did not update the test playbook from its pack.
* Fixed an issue where **validate** validated non integration images.
* Fixed an issue where **update-release-notes** did not identified old yml integrations and scripts.
* Added revision templates to the **update-release-notes** command.
* Fixed an issue where **update-release-notes** crashed when a file was renamed.
* Fixed an issue where **validate** failed on deleted files.
* Fixed an issue where **validate** validated all images instead of packs only.
* Fixed an issue where a warning was not printed in the **format** in case a non-supported file type is inputted.
* Fixed an issue where **validate** did not fail if no release notes were added when adding files to existing packs.
* Added handling of incorrect layout paths via the **format** command.
* Refactor **create-content-artifacts** command - Efficient artifacts creation and better logging.
* Fixed an issue where image and description files were not handled correctly by **validate** and **update-release-notes** commands.
* Fixed an issue where the **format** command didn't remove all extra fields in a file.
* Added an error in case an invalid id_set.json file is found while running the **validate** command.
* Added fetch params checks to the **validate** command.

## 1.1.11

* Added line number to secrets' path in **secrets** command report.
* Fixed an issue where **init** a community pack did not present the valid support URL.
* Fixed an issue where **init** offered a non relevant pack support type.
* Fixed an issue where **lint** did not pull docker images for powershell.
* Fixed an issue where **find-dependencies** did not find all the script dependencies.
* Fixed an issue where **find-dependencies** did not collect indicator fields as dependencies for playbooks.
* Updated the **validate** and the **secrets** commands to be less dependent on regex.
* Fixed an issue where **lint** did not run on circle when docker did not return ping.
* Updated the missing release notes error message (RN106) in the **Validate** command.
* Fixed an issue where **Validate** would return missing release notes when two packs with the same substring existed in the modified files.
* Fixed an issue where **update-release-notes** would add duplicate release notes when two packs with the same substring existed in the modified files.
* Fixed an issue where **update-release-notes** would fail to bump new versions if the feature branch was out of sync with the master branch.
* Fixed an issue where a non-descriptive error would be returned when giving the **update-release-notes** command a pack which can not be found.
* Added dependencies check for *widgets* in **find-dependencies** command.
* Added a `update-docker` flag to **format** command.
* Added a `json-to-outputs` flag to the **run** command.
* Added a verbose (`-v`) flag to **format** command.
* Fixed an issue where **download** added the prefix "playbook-" to the name of playbooks.

## 1.1.10

* Updated the **init** command. Relevant only when passing the *--contribution* argument.
  * Added the *--author* option.
  * The *support* field of the pack's metadata is set to *community*.
* Added a proper error message in the **Validate** command upon a missing description in the root of the yml.
* **Format** now works with a relative path.
* **Validate** now fails when all release notes have been excluded.
* Fixed issue where correct error message would not propagate for invalid images.
* Added the *--skip-pack-dependencies* flag to **validate** command to skip pack dependencies validation. Relevant when using the *-g* flag.
* Fixed an issue where **Validate** and **Format** commands failed integrations with `defaultvalue` field in fetch incidents related parameters.
* Fixed an issue in the **Validate** command in which unified YAML files were not ignored.
* Fixed an issue in **generate-docs** where scripts and playbooks inputs and outputs were not parsed correctly.
* Fixed an issue in the **openapi-codegen** command where missing reference fields in the swagger JSON caused errors.
* Fixed an issue in the **openapi-codegen** command where empty objects in the swagger JSON paths caused errors.
* **update-release-notes** command now accept path of the pack instead of pack name.
* Fixed an issue where **generate-docs** was inserting unnecessary escape characters.
* Fixed an issue in the **update-release-notes** command where changes to the pack_metadata were not detected.
* Fixed an issue where **validate** did not check for missing release notes in old format files.

## 1.1.9

* Fixed an issue where **update-release-notes** command failed on invalid file types.

## 1.1.8

* Fixed a regression where **upload** command failed on test playbooks.
* Added new *githubUser* field in pack metadata init command.
* Support beta integration in the commands **split-yml, extract-code, generate-test-playbook and generate-docs.**
* Fixed an issue where **find-dependencies** ignored *toversion* field in content items.
* Added support for *layoutscontainer*, *classifier_5_9_9*, *mapper*, *report*, and *widget* in the **Format** command.
* Fixed an issue where **Format** will set the `ID` field to be equal to the `name` field in modified playbooks.
* Fixed an issue where **Format** did not work for test playbooks.
* Improved **update-release-notes** command:
  * Write content description to release notes for new items.
  * Update format for file types without description: Connections, Incident Types, Indicator Types, Layouts, Incident Fields.
* Added a validation for feedTags param in feeds in **validate** command.
* Fixed readme validation issue in community support packs.
* Added the **openapi-codegen** command to generate integrations from OpenAPI specification files.
* Fixed an issue were release notes validations returned wrong results for *CommonScripts* pack.
* Added validation for image links in README files in **validate** command.
* Added a validation for default value of fetch param in feeds in **validate** command.
* Fixed an issue where the **Init** command failed on scripts.

## 1.1.7

* Fixed an issue where running the **format** command on feed integrations removed the `defaultvalue` fields.
* Playbook branch marked with *skipunavailable* is now set as an optional dependency in the **find-dependencies** command.
* The **feedReputation** parameter can now be hidden in a feed integration.
* Fixed an issue where running the **unify** command on JS package failed.
* Added the *--no-update* flag to the **find-dependencies** command.
* Added the following validations in **validate** command:
  * Validating that a pack does not depend on NonSupported / Deprecated packs.

## 1.1.6

* Added the *--description* option to the **init** command.
* Added the *--contribution* option to the **init** command which converts a contribution zip to proper pack format.
* Improved **validate** command performance time and outputs.
* Added the flag *--no-docker-checks* to **validate** command to skip docker checks.
* Added the flag *--print-ignored-files* to **validate** command to print ignored files report when the command is done.
* Added the following validations in **validate** command:
  * Validating that existing release notes are not modified.
  * Validating release notes are not added to new packs.
  * Validating that the "currentVersion" field was raised in the pack_metadata for modified packs.
  * Validating that the timestamp in the "created" field in the pack_metadata is in ISO format.
* Running `demisto-sdk validate` will run the **validate** command using git and only on committed files (same as using *-g --post-commit*).
* Fixed an issue where release notes were not checked correctly in **validate** command.
* Fixed an issue in the **create-id-set** command where optional playbook tasks were not taken into consideration.
* Added a prompt to the `demisto-sdk update-release-notes` command to prompt users to commit changes before running the release notes command.
* Added support to `layoutscontainer` in **validate** command.

## 1.1.5

* Fixed an issue in **find-dependencies** command.
* **lint** command now verifies flake8 on CommonServerPython script.

## 1.1.4

* Fixed an issue with the default output file name of the **unify** command when using "." as an output path.
* **Unify** command now adds contributor details to the display name and description.
* **Format** command now adds *isFetch* and *incidenttype* fields to integration yml.
* Removed the *feedIncremental* field from the integration schema.
* **Format** command now adds *feedBypassExclusionList*, *Fetch indicators*, *feedReputation*, *feedReliability*,
     *feedExpirationPolicy*, *feedExpirationInterval* and *feedFetchInterval* fields to integration yml.
* Fixed an issue in the playbooks schema.
* Fixed an issue where generated release notes were out of order.
* Improved pack dependencies detection.
* Fixed an issue where test playbooks were mishandled in **validate** command.

## 1.1.3

* Added a validation for invalid id fields in indicators types files in **validate** command.
* Added default behavior for **update-release-notes** command.
* Fixed an error where README files were failing release notes validation.
* Updated format of generated release notes to be more user friendly.
* Improved error messages for the **update-release-notes** command.
* Added support for `Connections`, `Dashboards`, `Widgets`, and `Indicator Types` to **update-release-notes** command.
* **Validate** now supports scripts under the *TestPlaybooks* directory.
* Fixed an issue where **validate** did not support powershell files.

## 1.1.2

* Added a validation for invalid playbookID fields in incidents types files in **validate** command.
* Added a code formatter for python files.
* Fixed an issue where new and old classifiers where mixed on validate command.
* Added *feedIncremental* field to the integration schema.
* Fixed error in the **upload** command where unified YMLs were not uploaded as expected if the given input was a pack.
* Fixed an issue where the **secrets** command failed due to a space character in the file name.
* Ignored RN validation for *NonSupported* pack.
* You can now ignore IF107, SC100, RP102 error codes in the **validate** command.
* Fixed an issue where the **download** command was crashing when received as input a JS integration or script.
* Fixed an issue where **validate** command checked docker image for JS integrations and scripts.
* **validate** command now checks scheme for reports and connections.
* Fixed an issue where **validate** command checked docker when running on all files.
* Fixed an issue where **validate** command did not fail when docker image was not on the latest numeric tag.
* Fixed an issue where beta integrations were not validated correctly in **validate** command.

## 1.1.1

* fixed and issue where file types were not recognized correctly in **validate** command.
* Added better outputs for validate command.

## 1.1.0

* Fixed an issue where changes to only non-validated files would fail validation.
* Fixed an issue in **validate** command where moved files were failing validation for new packs.
* Fixed an issue in **validate** command where added files were failing validation due to wrong file type detection.
* Added support for new classifiers and mappers in **validate** command.
* Removed support of old RN format validation.
* Updated **secrets** command output format.
* Added support for error ignore on deprecated files in **validate** command.
* Improved errors outputs in **validate** command.
* Added support for linting an entire pack.

## 1.0.9

* Fixed a bug where misleading error was presented when pack name was not found.
* **Update-release-notes** now detects added files for packs with versions.
* Readme files are now ignored by **update-release-notes** and validation of release notes.
* Empty release notes no longer cause an uncaught error during validation.

## 1.0.8

* Changed the output format of demisto-sdk secrets.
* Added a validation that checkbox items are not required in integrations.
* Added pack release notes generation and validation.
* Improved pack metadata validation.
* Fixed an issue in **validate** where renamed files caused an error

## 1.0.4

* Fix the **format** command to update the `id` field to be equal to `details` field in indicator-type files, and to `name` field in incident-type & dashboard files.
* Fixed a bug in the **validate** command for layout files that had `sortValues` fields.
* Fixed a bug in the **format** command where `playbookName` field was not always present in the file.
* Fixed a bug in the **format** command where indicatorField wasn't part of the SDK schemas.
* Fixed a bug in **upload** command where created unified docker45 yml files were not deleted.
* Added support for IndicatorTypes directory in packs (for `reputation` files, instead of Misc).
* Fixed parsing playbook condition names as string instead of boolean in **validate** command
* Improved image validation in YAML files.
* Removed validation for else path in playbook condition tasks.

## 1.0.3

* Fixed a bug in the **format** command where comments were being removed from YAML files.
* Added output fields: *file_path* and *kind* for layouts in the id-set.json created by **create-id-set** command.
* Fixed a bug in the **create-id-set** command Who returns Duplicate for Layouts with a different kind.
* Added formatting to **generate-docs** command results replacing all `<br>` tags with `<br/>`.
* Fixed a bug in the **download** command when custom content contained not supported content entity.
* Fixed a bug in **format** command in which boolean strings  (e.g. 'yes' or 'no') were converted to boolean values (e.g. 'True' or 'False').
* **format** command now removes *sourceplaybookid* field from playbook files.
* Fixed a bug in **generate-docs** command in which integration dependencies were not detected when generating documentation for a playbook.

## 1.0.1

* Fixed a bug in the **unify** command when output path was provided empty.
* Improved error message for integration with no tests configured.
* Improved the error message returned from the **validate** command when an integration is missing or contains malformed fetch incidents related parameters.
* Fixed a bug in the **create** command where a unified YML with a docker image for 4.5 was copied incorrectly.
* Missing release notes message are now showing the release notes file path to update.
* Fixed an issue in the **validate** command in which unified YAML files were not ignored.
* File format suggestions are now shown in the relevant file format (JSON or YAML).
* Changed Docker image validation to fail only on non-valid ones.
* Removed backward compatibility validation when Docker image is updated.

## 1.0.0

* Improved the *upload* command to support the upload of all the content entities within a pack.
* The *upload* command now supports the improved pack file structure.
* Added an interactive option to format integrations, scripts and playbooks with No TestPlaybooks configured.
* Added an interactive option to configure *conf.json* file with missing test playbooks for integrations, scripts and playbooks
* Added *download* command to download custom content from Demisto instance to the local content repository.
* Improved validation failure messages to include a command suggestion, wherever relevant, to fix the raised issue.
* Improved 'validate' help and documentation description
* validate - checks that scripts, playbooks, and integrations have the *tests* key.
* validate - checks that test playbooks are configured in `conf.json`.
* demisto-sdk lint - Copy dir better handling.
* demisto-sdk lint - Add error when package missing in docker image.
* Added *-a , --validate-all* option in *validate* to run all validation on all files.
* Added *-i , --input* option in *validate* to run validation on a specified pack/file.
* added *-i, --input* option in *secrets* to run on a specific file.
* Added an allowed hidden parameter: *longRunning* to the hidden integration parameters validation.
* Fixed an issue with **format** command when executing with an output path of a folder and not a file path.
* Bug fixes in generate-docs command given playbook as input.
* Fixed an issue with lint command in which flake8 was not running on unit test files.

## 0.5.2

* Added *-c, --command* option in *generate-docs* to generate a specific command from an integration.
* Fixed an issue when getting README/CHANGELOG files from git and loading them.
* Removed release notes validation for new content.
* Fixed secrets validations for files with the same name in a different directory.
* demisto-sdk lint - parallelization working with specifying the number of workers.
* demisto-sdk lint - logging levels output, 3 levels.
* demisto-sdk lint - JSON report, structured error reports in JSON format.
* demisto-sdk lint - XML JUnit report for unit-tests.
* demisto-sdk lint - new packages used to accelerate execution time.
* demisto-sdk secrets - command now respects the generic whitelist, and not only the pack secrets.

## 0.5.0

[PyPI History][1]

[1]: https://pypi.org/project/demisto-sdk/#history

## 0.4.9

* Fixed an issue in *generate-docs* where Playbooks and Scripts documentation failed.
* Added a graceful error message when executing the *run" command with a misspelled command.
* Added more informative errors upon failures of the *upload* command.
* format command:
  * Added format for json files: IncidentField, IncidentType, IndicatorField, IndicatorType, Layout, Dashboard.
  * Added the *-fv --from-version*, *-nv --no-validation* arguments.
  * Removed the *-t yml_type* argument, the file type will be inferred.
  * Removed the *-g use_git* argument, running format without arguments will run automatically on git diff.
* Fixed an issue in loading playbooks with '=' character.
* Fixed an issue in *validate* failed on deleted README files.

## 0.4.8

* Added the *max* field to the Playbook schema, allowing to define it in tasks loop.
* Fixed an issue in *validate* where Condition branches checks were case sensitive.

## 0.4.7

* Added the *slareminder* field to the Playbook schema.
* Added the *common_server*, *demisto_mock* arguments to the *init* command.
* Fixed an issue in *generate-docs* where the general section was not being generated correctly.
* Fixed an issue in *validate* where Incident type validation failed.

## 0.4.6

* Fixed an issue where the *validate* command did not identify CHANGELOG in packs.
* Added a new command, *id-set* to create the id set - the content dependency tree by file IDs.

## 0.4.5

* generate-docs command:
  * Added the *use_cases*, *permissions*, *command_permissions* and *limitations*.
  * Added the *--insecure* argument to support running the script and integration command in Demisto.
  * Removed the *-t yml_type* argument, the file type will be inferred.
  * The *-o --output* argument is no longer mandatory, default value will be the input file directory.
* Added support for env var: *DEMISTO_SDK_SKIP_VERSION_CHECK*. When set version checks are skipped.
* Fixed an issue in which the CHANGELOG files did not match our scheme.
* Added a validator to verify that there are no hidden integration parameters.
* Fixed an issue where the *validate* command ran on test files.
* Removed the *env-dir* argument from the demisto-sdk.
* README files which are html files will now be skipped in the *validate* command.
* Added support for env var: *DEMISTO_README_VALIDATOR*. When not set the readme validation will not run.

## 0.4.4

* Added a validator for IncidentTypes (incidenttype-*.json).
* Fixed an issue where the -p flag in the *validate* command was not working.
* Added a validator for README.md files.
* Release notes validator will now run on: incident fields, indicator fields, incident types, dashboard and reputations.
* Fixed an issue where the validator of reputation(Indicator Type) did not check on the details field.
* Fixed an issue where the validator attempted validating non-existing files after deletions or name refactoring.
* Removed the *yml_type* argument in the *split-yml*, *extract-code* commands.
* Removed the *file_type* argument in the *generate-test-playbook* command.
* Fixed the *insecure* argument in *upload*.
* Added the *insecure* argument in *run-playbook*.
* Standardise the *-i --input*, *-o --output* to demisto-sdk commands.

## 0.4.3

* Fixed an issue where the incident and indicator field BC check failed.
* Support for linting and unit testing PowerShell integrations.

## 0.4.2

* Fixed an issue where validate failed on Windows.
* Added a validator to verify all branches are handled in conditional task in a playbook.
* Added a warning message when not running the latest sdk version.
* Added a validator to check that the root is connected to all tasks in the playbook.
* Added a validator for Dashboards (dashboard-*.json).
* Added a validator for Indicator Types (reputation-*.json).
* Added a BC validation for changing incident field type.
* Fixed an issue where init command would generate an invalid yml for scripts.
* Fixed an issue in misleading error message in v2 validation hook.
* Fixed an issue in v2 hook which now is set only on newly added scripts.
* Added more indicative message for errors in yaml files.
* Disabled pykwalify info log prints.

## 0.3.10

* Added a BC check for incident fields - changing from version is not allowed.
* Fixed an issue in create-content-artifacts where scripts in Packs in TestPlaybooks dir were copied with a wrong prefix.

## 0.3.9

* Added a validation that incident field can not be required.
* Added validation for fetch incident parameters.
* Added validation for feed integration parameters.
* Added to the *format* command the deletion of the *sourceplaybookid* field.
* Fixed an issue where *fieldMapping* in playbook did not pass the scheme validation.
* Fixed an issue where *create-content-artifacts* did not copy TestPlaybooks in Packs without prefix of *playbook-*.
* Added a validation the a playbook can not have a rolename set.
* Added to the image validator the new DBot default image.
* Added the fields: elasticcommonfields, quiet, quietmode to the Playbook schema.
* Fixed an issue where *validate* failed on integration commands without outputs.
* Added a new hook for naming of v2 integrations and scripts.

## 0.3.8

* Fixed an issue where *create-content-artifact* was not loading the data in the yml correctly.
* Fixed an issue where *unify* broke long lines in script section causing syntax errors

## 0.3.7

* Added *generate-docs* command to generate documentation file for integration, playbook or script.
* Fixed an issue where *unify* created a malformed integration yml.
* Fixed an issue where demisto-sdk **init** creates unit-test file with invalid import.

## 0.3.6

* Fixed an issue where demisto-sdk **validate** failed on modified scripts without error message.

## 0.3.5

* Fixed an issue with docker tag validation for integrations.
* Restructured repo source code.

## 0.3.4

* Saved failing unit tests as a file.
* Fixed an issue where "_test" file for scripts/integrations created using **init** would import the "HelloWorld" templates.
* Fixed an issue in demisto-sdk **validate** - was failing on backward compatiblity check
* Fixed an issue in demisto-sdk **secrets** - empty line in .secrets-ignore always made the secrets check to pass
* Added validation for docker image inside integrations and scripts.
* Added --use-git flag to **format** command to format all changed files.
* Fixed an issue where **validate** did not fail on dockerimage changes with bc check.
* Added new flag **--ignore-entropy** to demisto-sdk **secrets**, this will allow skip entropy secrets check.
* Added --outfile to **lint** to allow saving failed packages to a file.

## 0.3.3

* Added backwards compatibility break error message.
* Added schema for incident types.
* Added **additionalinfo** field to as an available field for integration configuration.
* Added pack parameter for **init**.
* Fixed an issue where error would appear if name parameter is not set in **init**.

## 0.3.2

* Fixed the handling of classifier files in **validate**.

## 0.3.1

* Fixed the handling of newly created reputation files in **validate**.
* Added an option to perform **validate** on a specific file.

## 0.3.0

* Added support for multi-package **lint** both with parallel and without.
* Added all parameter in **lint** to run on all packages and packs in content repository.
* Added **format** for:
  * Scripts
  * Playbooks
  * Integrations
* Improved user outputs for **secrets** command.
* Fixed an issue where **lint** would run pytest and pylint only on a single docker per integration.
* Added auto-complete functionality to demisto-sdk.
* Added git parameter in **lint** to run only on changed packages.
* Added the **run-playbook** command
* Added **run** command which runs a command in the Demisto playground.
* Added **upload** command which uploads an integration or a script to a Demisto instance.
* Fixed and issue where **validate** checked if release notes exist for new integrations and scripts.
* Added **generate-test-playbook** command which generates a basic test playbook for an integration or a script.
* **validate** now supports indicator fields.
* Fixed an issue with layouts scheme validation.
* Adding **init** command.
* Added **json-to-outputs** command which generates the yaml section for outputs from an API raw response.

## 0.2.6

* Fixed an issue with locating release notes for beta integrations in **validate**.

## 0.2.5

* Fixed an issue with locating release notes for beta integrations in **validate**.

## 0.2.4

* Adding image validation to Beta_Integration and Packs in **validate**.

## 0.2.3

* Adding Beta_Integration to the structure validation process.
* Fixing bug where **validate** did checks on TestPlaybooks.
* Added requirements parameter to **lint**.

## 0.2.2

* Fixing bug where **lint** did not return exit code 1 on failure.
* Fixing bug where **validate** did not print error message in case no release notes were give.

## 0.2.1

* **Validate** now checks that the id and name fields are identical in yml files.
* Fixed a bug where sdk did not return any exit code.

## 0.2.0

* Added Release Notes Validator.
* Fixed the Unifier selection of your python file to use as the code.
* **Validate** now supports Indicator fields.
* Fixed a bug where **validate** and **secrets** did not return exit code 1 on failure.
* **Validate** now runs on newly added scripts.

## 0.1.8

* Added support for `--version`.
* Fixed an issue in file_validator when calling `checked_type` method with script regex.

## 0.1.2

* Restructuring validation to support content packs.
* Added secrets validation.
* Added content bundle creation.
* Added lint and unit test run.

## 0.1.1

* Added new logic to the unifier.
* Added detailed README.
* Some small adjustments and fixes.

## 0.1.0

Capabilities:

* **Extract** components(code, image, description etc.) from a Demisto YAML file into a directory.
* **Unify** components(code, image, description etc.) to a single Demisto YAML file.
* **Validate** Demisto content files.<|MERGE_RESOLUTION|>--- conflicted
+++ resolved
@@ -1,10 +1,7 @@
 # Changelog
 ## Unreleased
-<<<<<<< HEAD
-* Added a script to init a validation in the new format, to execute the script, run `python init_validation_script.py` and follow the instructions.
-=======
+* Added a script to init a validation in the new format, to execute the script, run `init-validation` and follow the instructions.
 * Added Docker Hook support to **pre-commit**; for details see https://github.com/demisto/demisto-sdk/blob/master/demisto_sdk/commands/pre_commit/README.md#docker-hooks
->>>>>>> 2fbf1f25
 
 ## 1.21.0
 * Added the argument `--commited-only` to **pre-commit** to skip collecting on staged files.
