# Changelog
## Unreleased
* Added support to detect automatically the playground-id when running cli commands in xsoar-6.
* Added support to return war-room entries when running cli commands.
* Added support to automatically detect the correct file model by file path when reading files.
* Fixed an issue where **run-playbook** command didn't work if the *url* argument was not provided.
* Fixed an issue where **validate** command failed on valid complex layout rules and triggers.
* Fixed an issue where *validate* command failed with release notes files for assets modeling rules folder.
* Added support for `skip` property in **pre-commit** hooks.
<<<<<<< HEAD
* added the *IN150* and *IN161* errors to *allowed ignore errors* list.
=======
* **generate-unit-tests** command will require installation with `pip install demisto-sdk[generate-unit-tests]`.
>>>>>>> 02d322c4

## 1.24.0
* Fixed an issue where the error was not clear when trying to retrieve the server version.
* Fixed an issue in **prepare-content** where tags were added to metadata because of test scripts.
* Fixed an issue in **coverage-analyze** to exit gracefully in case that the .coverage file doesn't exist.
* Breaking change: **ValidateManager** was renamed to **OldValidateManager** and can now be found at the following [path](demisto_sdk/commands/validate/old_validate_manager.py).
* Fixed an issue where to_id_set_entity method failed on id extraction due to missing pack.
* Fixed an issue where **run-playbook** command did not work.
* Fixed an issue in **setup-env** command where the virtual environment failed to set up.
* Fixed an issue in **pre-commit** command where `False` properties were deleted.
* Added support for json5 file, allowing to write files and read files from specific git branches, local file system, or from any remote api .
* Fixed an issue in **upload** command where the `marketplace` field was not taken into consideration when uploading single content-items.
* Added support for *Assets Modeling Rule* new content item in all `demisto-sdk` commands.

## 1.23.0
* Added support for inputs sections and outputs sections in a playbook.
* Added a new service for file management, allowing to write files and read files from specific git branches, local file system, or from any remote api.
* Added a new flag `--docker/--no-docker` to demisto-sdk pre-commit, in order to enable the option to run the pre-commit command without docker hooks.
* Added support for xsoar, xsoar-saas and xsiam wrapper clients to ease the integration via their apis.
* Added the command demisto-sdk coverage-analyze to the pre-commit hooks.
* Updated merge_coverage_report to be a hook in the pre-commit.
* Updated the mode option to be free text. for more details see https://github.com/demisto/demisto-sdk/blob/master/demisto_sdk/commands/pre_commit/README.md#modes
* Added a new command **setup-env** to setup the environment for integrations and scripts in vs code IDE, XSOAR and XSIAM.
* Fixed an issue where the SDK failed to retrieve docker hub token when there were temporary connection errors.
* Internal: Added a welcome comment to contributions PRs.
* Fixed metadata dependencies dumping in **prepare-content** command.
* Fixed an issue where the TagParser didn't work properly on all edge cases.

## 1.22.0
* Added Docker Hook support to **pre-commit**; for details see https://github.com/demisto/demisto-sdk/blob/master/demisto_sdk/commands/pre_commit/README.md#docker-hooks
* Removed **-use-local-import** flag to **graph update** command.
* Perfomance improvements to **graph** commands.
* Adjust graph structure to accommodate anticipated changes in infrastructure for the **validate** command.
* Fixed an issue where the **lint** command with docker, would not give unique container names to different image runs.
* Added a new `display_name` field to `Pack` entity in graph.

## 1.21.0
* Added the argument `--commited-only` to **pre-commit** to skip collecting on staged files.
* Fixed an issue where the **pre-commit** command runs even in the case of deprecated or powershell integrations or scripts.
* Fixed an issue where **validate** falsely failed with error `PB101` and `PB123` due to condition names discrepancy
* Fixed an issue where the **modeling-rules test** command failed report and error when test data didn't exist.
* Changed the table print for **modeling-rules test** command.
* Updated the **prepare-content** to add contributor details to the `detaileddescription` field based on **supportlevelheader** key.
* Added a new validation (`IN162`) to ensure that each event collector under partner supported packs have the *xsoar* value for the **supportlevelheader** key in its yml.
* A rewrite for the **download** command, with many improvements and fixes, including:
  * Large optimizations: reducing the runtime and CPU usage by a significant amount when there's a considerable amount of custom content items on the server.
  * Improved error handling and messages, logs, and documentation (`demisto-sdk download --help`) for the command.
  * Fixed an issue where custom PowerShell-based integrations and automations would not download properly.
  * Fixed an issue where names of the following custom content items would not have their IDs replaced from UUIDs:
    * Classifiers
    * Dashboards
    * Indicator Types
    * Reports
    * Widgets
  * Fixed an issue where the download would fail when using the '-r' / '--regex' flag when there were multiple custom content items on the server matching the pattern, having the same name.
  * Fixed an issue where integrations / automations with a dot in their name would be saved with an incorrect file name (For example: `Test v1.1.py` would be named `Test v1.py`)
  * Fixed the **Link to Jira** Github flow to match the Jira-dc.

**Note:** Due to the optimization changes made to the **download** command, playbooks might be formatted a bit differently than before when downloaded from the server using the new version. The playbooks should however function and work the same.
* Fixed an issue where the **pre-commit** command, now correctly gathers the associated python file when a yml file is provided as input.
* Internal: Added a new GitHub action that will automatically assign the contribution TL and add the `Contribution` label in contributions PRs.

## 1.20.8
* Internal: Fixed an issue where the `tools.get_id` function would not find the ID for layout content items in some cases.
* Internal: Fixed an issue where the `tools.get_display_name` function would return incorrect values for "Indicator Type" content items.
* Changed the error code of the **validate** check for deprecated display names from `IN157` (duplicated a code used by a `nativeimage` check) to `IN160` (new code).
* Changed the error code of the **validate** check for invalid SIEM marketplace values from `IN151` (duplicated a code used by a check for empty command arguments) to `IN161` (new code).
* Added JUnit XML output support for **test-content** command.
* Updated the **run-unit-tests** command to not fail on JavaScript items, but skip them instead.
* Updated the `validate` pre-commit hook to run before the `run-unit-tests` hook. This will prevent `validate` from falling on errors about temporary files that are sometimes created when running unit-tests.
* Added the *auto-replace-uuids* flag to the **download** command. set this flag to False to avoid UUID replacements when downloading using download command.
* Added a new key **supportlevelheader** to the integration schema.
* **format** command will run without the content graph if graph creation fails.
* Updated the `GENERAL_DEFAULT_FROMVERSION` variable from **6.9.0** to **6.10.0**.
* Internal: Replaced the `tools._read_file` function with a more generic `tools.safe_read_unicode` function.
* Internal: Added `pathlib.Path` support to the `tools.get_yml_paths_in_dir` and `tools.get_child_directories` functions.
* Fixed an issue in the **test-modeling-rule** command, where possible exceptions were not caught.
* Added the *--delete_existing_dataset/-dd* flag to the **modeling-rules test** command to delete an existing dataset in the tenant.
* Added a new validation (`IN159`) which validates that reputation commands context outputs are spelled according to standards.
* Internal: Added a `loaded_data` parameter to `YmlSplitter` to allow passing preloaded YAML data.

## 1.20.7
* Fixed an issue where unified integrations / scripts with a period in their name would not split properly.
* Fixed an issue where the documentation was out of date with the current structure of **demisto-sdk** which does not support command auto-completion.
* Improved logging for **lint** and **prepare-content** commands.
* Internal: Added the `CI_SERVER_HOST`, `CI_PROJECT_ID` environment variables.

## 1.20.6
* Added the *--mode* argument to the **pre-commit** command, to run pre-commit with special mode (to run with different settings), supported mode are: 'nightly'.
* Modified the `validate` and `format` pre-commit hooks to run with the `--all` flag only when the `--mode=nightly` argument and `--all` flag were given.
* Modified the `ruff` pre-commit hook to run with `--config=nightly_ruff.toml` argument when running **pre-commit** command wite the `--mode=nightly` argument.
* Fixed an issue where deprecating parsing rules or modeling rules using **format** failed due to schema discrepancies.
* Fixed an issue where kebab-case arguments were not parsed correctly.
* Fixed an issue where **validate** falsely failed with error `RN115` on release notes with linefeed at the end of the file.
* Fixed an issue where **validate** falsely failed with error `DS108` on descriptions ending with new lines followed by square/curly brackets.
* Fixed an issue where **graph** commands would not clean their temporary files properly, causing successive commands to fail.
* Fixed an issue where an error log message changed the terminal color.

## 1.20.5
* Fixed an issue where **validate** falsely failed with error `DS108` on descriptions ending with brackets that contains a dot at the end of them.
* Fixed an issue where **modeling-rule test** command failed to properly render the comparison table when boolean value were printed.
* Fixed an issue were format added a dot at end of the description that already ends with question mark and exclamation mark.
* Fixed an issue where **upload** failed when trying to upload an indicator field.
* Updated the **update-content-graph** command to work with external repositories.
* Updated the **validate** command to work with external repositories when using the *--graph* flag.
* added support for `isfetchassets` flag in content graph

## 1.20.4
* Fixed an issue where using **prepare-content**, **upload**, **zip-packs** and **download** on machines with default encoding other than unicode caused errors.
* The **modeling-rules-test** will now ignore test data files containing the `test_data_config_ignore` key.
* Fixed an issue where **modeling-rules init-test-data** command failed on modeling rules that contain the text `call` even not as a separate word.
* Unlocked the dependency on `packaging`.

## 1.20.3
* Added the `FileType.VULTURE_WHITELIST` to the `FileType` enum for `.vulture_whitelist.py` files.
* Improved performance when reading `yml` files.
* Fixed an issue where **format** would add unnecessary period at the end of descriptions ending with brackets.
* Fixed an issue where **format** would not add a period at the end of descriptions, when running on in script files.
* Fixed an issue where running **validate -g** failed reading a `.pack-ignore` file that contained only newlines and spaces.
* Fixed an issue where **upload** failed when trying to upload a list content item.
* Fixed an issue where **download** would skip downloading list content items assigned to specific user roles with no roles.
* Demisto-SDK will now exit gracefully with an appropriate error message when *git* is not installed.
* Updated validation *RN116* to support the structure of **--force** flag in *update-release-notes* command.
* Fixed an issue where the release notes file was not added automatically to git when using the *update-release-notes* command.
* Fixed the structure in *update-release-notes* command when used with the **--force** flag. Now the header will display the pack display name.
* Fixed the support in **validate** for `svg` images to have their theme suffix.
* Modified **validate** to support only .svg files ending with *_dark* or *_light* suffixes.
* Fixed an issue where **modeling-rule test** command failed to properly compare types of fields.
* Fixed an issue where **validate** falsely failed with error `DS108` on descriptions ending with question mark and exclamation mark.
* Updated the **engineinfo** type in the script schema.
* Updated the **modeling-rules init & test** commands to support RULE section fields.
* Stability improvements for **graph create** and **graph update** commands.
* Fixed the *metadata* type in the XSIAM dashboard schema to *map*, with possible values: **lazy_load** and **cache_ttl**

## 1.20.2
* Updated the **pre-commit** command to run on all python versions in one run.
* Added the *--dry-run* flag to the **pre-commit** command, to create the config file without running the command.
* Fixed an issue where the **coverage-analyze** command was not parsing the logs correctly.
* Fixed an issue where **validate** falsly failed with error `DS108` on descriptions ending with a newline.
* Added formatting for script yml files when period is missing in the end of comment field, in the **format** command.
* Fixed an issue where **format** add a newline with a period when the description field missing a period.
* The content graph will now include the **python_version** field that each script/integration uses.
* Updated the **update-release-notes** command message structure when is run with **--force** flag.
* Added the **engineinfo** in to the script schema. This field specifies on which engine the script will run.
* Fixed an issue where **validate** falsely failed with error `DS108` on empty descriptions.
* Added support for lazy loading the of widgets in XSIAM dashboards.
* Added a **validate** check for correlation rules, making sure that `search_window` cannot be empty when `execution_mode` is set to `SCHEDULED`.
* Added the *metadata* key to the XSIAM dashboard schema. This field adds support for dynamic parameters in the dashboards.

## 1.20.1
* Added formatting for yml files when period is missing in the end of description field, in the **format** command.
* Fixed an issue where logging arguments were not in the standard kebab-case. The new arguments are: **console-log-threshold**, **file-log-threshold**, **log-file-path**.
* Added a new validation (`DS108`) to ensure that each description in the yml of script/integration ends with a dot.
* Fixed an issue where the **validate -g** failed reading a `.pack-ignore` file that was previously empty.
* Fixed an issue where the **update-release-notes** failed when changing the `.pack-ignore` file.
* Fixed an issue where the **GR103** validation output was malformed.
* Fixed an issue where the **upload** command failed for private repositories while trying to find the landing_page.json file.
* Added a log when a content item is missing from the repo, in **graph create** and **graph update**.
* Replaced logs with a progress bar in **graph create** and **graph update**.


## 1.20.0
* Fixed an issue where **update-release-notes** generated "available from Cortex XSOAR" instead of "from XSIAM" when run on XSIAM event collectors.
* Added support for controlling the sleep interval and retry count for **modeling-rules test** command.
* Added support for a new marketplace tag `xsoar_saas`.
* Fixed an issue where the **validate -g** failed on `BA102` in external repos even when ignored.
* Fixed an issue where the **validate -g** failed getting the content of `.pack-ignore` files when the external repository is not hosted in Github.
* Fixed an issue where the **validate -g** failed when updating an empty `.pack-ignore` file.
* Added support for yml hidden parameters for `xsoar_saas` marketplace, as part of the **prepare_content** command.
* Added support for custom documentation that will appear only in `xsoar_saas` marketplace, as part of the **prepare_content** command.
* Fixed an issue where the (`GR108`) validation did not fail in the validate command with the `-a` flag.
* Modified **prepare_content** command to be platform specific. For xsoar-saas and XSIAM regarding pack readme and integration description images in markdown files.
* Fixed an issue where the **lint** command was parsing % that may exist in the log data.

## 1.19.2
* Added a period at the end of lines produced by the **generate-docs** command that state the tested version of the product.
* Added the '--junit-path' flag to the **modeling-rules test** command, to allow saving the test results in a JUnit XML file.
* Update `RN112` validation's docs reference link.
* Added support to control the maximum file size and log rotation files count in the sdk logger.
* Fixed an issue with where passing the deprecated logging arguments to any command presented an incorrect recommendation for argument substitution.
* Fixed an issue where the documentation of logging arguments was incorrect.
* Fixed an issue in calculating content graph hash when creating or updating it.
* Fixed an issue where the coloring of the logging messages was not working properly when mixing both Console log and Parallel log handlers.
* Calling **graph create** or **graph update** now run the commands with default arguments, instead of showing the command help.
* Removed the use of chunks when calculating content relationships.
* Added the new environment variables **DEMISTO_DEFAULT_REMOTE** and **DEMISTO_DEFAULT_BRANCH**.
* Fixed an issue where the url regex in the **validate** command was wrong.
* Fixed an issue where **pre-commit** command failed when using global environment.
* Fixed an issue where **validate** would fail in external repos when trying to ignore `BA102`.
* Fixed an issue where **error-code** failed on some error codes.
* Fixes an issue in **format** command where the `-i` option included files in `.venv` directories.
* Updated the comment added to contribution PRs to old packs so it contains a link to the documentation of the **GitHub Codespaces** in xsoar.pan.dev.
* Updated GitPython version to 3.1.32.

## 1.19.1
* Fixed an issue where **unify** failed on integrations using an API a module, when not called from the content root.
* Improved **update-release-notes** logs when changes in dependent API modules are detected.
* Reverted changes released in version 1.19.0 in lint, lint will not fail on `demisto.results`, `return_outputs` and `LOG`.
* Updated the **generate-docs** command to use the content graph instead of the id_set file.
* **Validate** will now validate items which were edited in .pack-ignore.
* Added the '--all' input option for the **prepare-content** command, to support running on all content packs.
* Updated the '-i' input option of the **prepare-content** command to support multiple inputs as a comma-separated list.
* Enhanced the pack metadata properties when dumping pack zips in **prepare-content** command.

## 1.19.0
* Added the **graph** command group. The **create-content-graph** and **update-content-graph** commands were migrated to this command group, and named **graph create** and **graph update** respectively.
* Added the **graph get-relationships** command.
* The **graph create** command will now use a list of known content items from content-private, to avoid false-positives in validation `GR103`. Additionally, `GR103` was added to the **ALLOWED_IGNORE_ERRORS** list.
* The **modeling-rules test** command will now validate that the modeling rules schema mappings are aligned with the test-data mappings.
* Added the *--xsiam* flag to the **init** command in order to create XSIAM content.
* Fixed an issue where the `update-additional-dependencies` **pre-commit** step failed when not running in a content-like repo.
* Removed the format execution step from the `contribution_converter` since it can be executed separately during the contribution process.
* Added a new validation (`GR108`) to **validate**, that assures hidden packs do not have mandatory dependant packs.
* Added a new validation (`PA137`) to **validate**, ensuring the absence of non-ignorable errors in `.pack-ignore`.
* Running **validate** in a GitHub Action will now show errors as annotations, visible in the `Files Changed` tab of the pull request.
* **lint** will now fail on `demisto.results` and `return_outputs` usage, when a pack is `xsoar` or `partner` supported.
* **lint** will now fail on `LOG` usage in python files.
* Updated the **format** command to use the content graph instead of the id_set file.
* Updated **format** command not to fail on unexpected values that returns from the graph, and just add it to the log.
* Removed a redundant debug log on the `tools.get_file` function.

## 1.18.1
* Fixed an issue where the coloring directives where showing in log messages.
* Fixed an issue where **create-content-graph** was not executed upon changes in the parser infra files.
* Added support for `svg` integration images in content repo in **validate** command.
* Added a parameter `skip-packs-known-words` to the **doc-review** command, making sure that pack known words will not be added.

## 1.18.0
* Added the ability to ignore any validation in the **validate** command when running in an external (non-demisto/content) repo, by placing a `.private-repo-settings` file at its root.
* Calling **format** with the `-d` flag now removes test playbooks testing the deprecated content from conf.json.
* Improved the content graph performance when calculating content relationships.
* Improved determinism of SDK unit tests.
* **validate** will now run on all the pack content items when the pack supported marketplaces are modified.
* **pre-commit** no longer runs when there are no modified files (unless provided with input files).
* Added new validation that XSIAM integrations must have `marketplacev2` as the value of the marketplaces field.
* Added an ability to provide list of marketplace names as a credentials-type (type 9) param attribute.
* **doc-review** will run with the `--use-packs-known-words` true by default.
* Added the *deprecated* field to the pack object for the content-graph metadata.
* Calling **modeling-rules init-test-data** will now return the XDM fields output in alphabetical order.
* Added a new validation (`BA125`) to **validate**, assuring internal function names aren't used in customer-facing docs.
* Removed the Pipfile and Pipfile.lock from the templates in the **init** command.
* Disabled the option to create an integration with `Pipfile` and `Pipfile.lock` files, as they are deprecated.
* Added the Sourcery hook to **pre-commit**.
* Added a working directory to the `contribution_converter` in order to support working on a temporary directory.
* Added a waiting period when checking whether the dataset exists in the **modeling-rule test** command.
* Fixed an issue where the *DEMISTO_SDK_SKIP_VERSION_CHECK* was ignored when running on non CI environments.
* Fixed an issue where **validate** falsely detected backwards-compatibility issues, and prevented adding the `marketplaces` key to content items.
* Fixed an issue where the SDK would fail pulling docker images.
* Fixed an issue where **prepare-content** command would add the string `candidate` to scripts and integrations for the *nativeimage* key.
* Fixed an issue where in some cases the **split** command did not remove pack version note from the script.
* Fixed an issue where **validate** would not properly detect dependencies of core packs.
* Fixed an issue where **validate** failed on single-select types incident and indicator fields when given empty value as a select value option.
* Fixed an issue where errors in **validate** were logged as `info`.
* Fixed an issue where **validate** error messages were not logged when an integration param, or the default argument in reputation commands is not valid.
* Fixed an issue where the **format** command would change the value of the `unsearchable` key in fields.
* Fixed an issue where **lint** command failed to pull docker image in Gitlab environment.
* Fixed an issue in **doc-review** command where escape characters within Markdown files were detected as invalid words.
* Fixed an issue where **validate** failed on infrastructure test files.
* Fixed an issue in **update-content-graph** where the neo4j service was unaccessible for non-root users.

## 1.17.2
* Fixed an issue where **lint** and **validate** commands failed on integrations and scripts that use docker images that are not available in the Docker Hub but exist locally.
* Added documentation for the flag **override-existing** used in upload.
* Fixed an issue where **validate** failed on Incident Field items with a `template` value.
* Improved memory efficiency in **update-content-graph** and **create-content-graph** commands.
* Removed support for the `cve_id` name for the default-argument for **cve** reputation commands in **validate**. Now, only `cve` may be used for such commands.
* Fixed an issue where **zip_packs** failed uploading content.
* Added `tenant_timezone` handling to the **modeling-rules init** command, allowing usage with tenants in various timezones.
* Shortened the timeout when checking whether the dataset exists in **test-modeling-rule**.
* Cleaned up project dependencies.
* Added support for the **List** content item in **Xpanse** marketplace.
* Fixed an issue in **run-unit-tests** command when running Powershell tests.
* Fixed an issue where **lint** failed running when a docker container would not init properly.
* Fixed an issue where the *upload* command would upload a pack metadata with wrong display names.
* Performance enhancements when reading yaml files.
* Removed redundant errors and fields from `errors.py`.
* Updated **update-release-notes** to use graph instead of id_set.

## 1.17.1
* Added the `aliasTo` key to the Incident Field schema.
* Modified **validate** to not require fields whose value is always `False`.
* Modified **validate** to use the graph instead of id_set on changed *APIModules*.
* Fixed an issue where `register_module_line()` was not removed from python scripts when the script had no trailing newline.
* Fixed an issue where an integration containing a command without a description would fail to upload while using the **upload** command.
* Fixed an issue where attempting to individually upload `Preprocess Rule` files raised an unclear error message. Note: preprocess rules can not be individually uploaded, but only as part of a pack.
* Fixed an issue where the **upload** command would fail on Indicator Types.
* Fixed an issue where the **upload** command would return the wrong error message when connection credentials are invalid.
* Fixed an issue where the **upload** command would fail parsing input paths.
* added support for the `isfetcheventsandassets` flag in content graph.
* Fixed an issue where the **modeling-rules test** command failed to get the existence of result from dataset in cases where the results take time to load.
* Added an aliasTo key to the incident field schema.

## 1.17.0
* **validate** will only fail on docker related errors if the pack is supported by xsoar.
* Added a validation that assures filename, id, and name have a correct suffix for modeling/parsing rules files.
* Added new **validate** checks, preventing unwanted changes of the marketplaces (BC108,BC109), toversion (BC107)  and fromversion (BC106) fields.
* Removed the `timezone_offset` argument in the *modeling-rules test* command.
* Fixed an issue where **lint** failed when importing functions from CommonServerUserPython.
* The **format** command now will sync hidden parameters with master branch.
* Fixed an issue where lock integration failed on FileNotFound.(PANW-internal only).
* Fixed an issue where **lint** falsely warned of using `demisto.results`.
* Fixed an issue where **validate** always returned *XSIAM Dashboards* and *Correlation Rules* files as valid.
* Added `GR107` validation to **validate** using the graph validations to check that no deprecated items are used by non-deprecated content.
* Fixed an issue where the **modeling-rules test** command failed to get the existence of dataset in cases where the dataset takes more than 1 minute to get indexed.
* Fixed an issue in **lint** where the container used for linting had dependency conflicts with the image used by content, and caused inconsistent results.
* Fixed an issue where the **download** command failed when the playbook has different `name` and `id`.
* Moved the **pre-commmit** command template to the `demisto/content` repository, where it's easier to maintain.
* Fixed an issue where an internal method caused warning messages when reading md files.
* Added support for Pre Process Rules in the **upload** command.
* Fixed an issue where **upload** would not upload items whose `maketplaces` value was an empty list.
* Added a prettyName key to the incident field schema.
* Fixed an issue where **upload** command could not parse content items that are not unicode-encoded.

## 1.16.0
* Added a check to **is_docker_image_latest_tag** to only fail the validation on non-latest image tag when the current tag is older than 3 days.
* Fixed an issue where **upload** would not properly show the installed version in the UI.
* Fixed an issue where the `contribution_converter` failed replacing generated release notes with the contribution form release notes.
* Fixed an issue where an extra levelname was added to a logging message.
* Modified the `mypy` pre-commit hook to run in a virtual environment, rather than the local mypy version.
* Added support to run **validate** with `--git` flag on detached HEAD.
* Added a validation that the **validate** command will fail if the pack name is not prefixed on XSIAM dashboard images.
* Fixed the **generate-test-playbook** which failed on an unexpected keyword argument - 'console_log_threshold'.
* Fixed an issue where **prepare-content** would not properly parse the `fromVersion` and `toVersion` attributes of XSIAM-Dashbaord and XSIAM-Report content items.
* Fixed an issue where **validate** command did not fail on non-existent dependency ids of non-mandatory dependant content.
* Fixed pytest async io deprecation warning.
* Added the `--incident-id` argument (optional) to the **run** command.
* Fixed an issue in **run-unit-tests** and **update-content-graph** where running commands in a docker container was done with insufficient permissions.
* Added the `_time` field to the output compare table of the **modeling-rules test** command.
* Changed the endpoint **download** uses to get system content items.
* Fixed an issue where graph-related tasks failed when files were deleted from the repo.
* Added a **validate** check, and a **format** auto fix for the `fromversion` field in Correlation Rules and XSIAM Dashboards.
* Update the format used for dev-dependencies in pyproject.toml to match modern versions of Poetry.
* Added timestamps to logging messages when running in a CI build.

## 1.15.5
* **Breaking Change**: The default of the **upload** command `--zip` argument is `true`. To upload packs as custom content items use the `--no-zip` argument.
* Removed the `no-implicit-optional` hook from **pre-commit**.
* Removed the `markdownlint` hook from **pre-commit**.
* Fixed an issue in **run-unit-tests** to pass with warnings when no tests are collected.
* Fixed an issue in **run-unit-tests** with the coverage calculation.
* Fixed a notification about log file location appeared more than once.
* Updated the error message when code coverage is below the threshold in **coverage-analyze** to be printed in a more noticeable red color.
* Fixed an issue in **upload** that failed when a comma-separated list of paths is passed to the `--input` argument.
* Running **validate** with the `--graph` flag will now run the graph validations after all other validations.
* improved the generated release note for newly added XSIAM entities when running *update-release-notes* command.
* Fixed an issue where in some cases validation failed when mapping null values.
* Fixed an issue in **upload** command where the `--keep-zip` argument did not clean the working directory.
* Fixed an issue where an extra levelname was added to a logging message.
* Fixed an issue in **upload** where uploading packs to XSIAM failed due to version mismatch.

## 1.15.4
* Fixed an issue where *update-release-notes* and *doc-review* did not handle new content notes as expected.
* Fixed an issue in PEP484 (no-implicit-optional) hook to **pre-commit**.
* Fixed an issue in **upload** with `--input-config-file` where the content items weren't uploaded in the correct pack.
* Added support to disable the default logging colors with the **DEMISTO_SDK_LOG_NO_COLORS** environment variable.

## 1.15.3
* Added the `--init` flag to **download**.
* Added the `--keep-empty-folders` flag to **download**.
* Added `markdown-lint` to **pre-commit**
* Added the PEP484 (no-implicit-optional) hook to **pre-commit**.
* Fixed an issue where the content-graph parsing failed on mappers with undefined mapping.
* Fixed an issue in **validate** where `pack_metadata.json` files were not collected proplely in `--graph` option.
* Fixed an issue where *validate* reputation commands outputs were not checked for new content.
* Added *IN107* and *DB100* error codes to *ALLOWED_IGNORE_ERRORS* list.
* Added a validation that assures feed integrations implement the `integration_reliability` configuration parameter.
* Fixed an issue where the format command did not work as expected on pre-process rules files.
* Fixed an issue where **upload** command failed to upload when the XSOAR version is beta.
* Fixed an issue where **upload** command summary was inaccurate when uploading a `Pack` without the `-z` flag.
* Added pack name and pack version to **upload** command summary.
* Added support for modeling rules with multi datasets in ****modeling-rules test**** command.
* Fixed an issue where **validate** didn't recognize layouts with incident fields missing from `id_set.json` even when `--post-commit` was indicated.

## 1.15.2
* Fixed an issue where **format** added default arguments to reputation commands which already have one.
* Fixed an issue where **validate** fails when adding the *advance* field to the integration required fields.
* Updated the integration Traffic Light Protocol (TLP) color list schema in the **validate** command.
* Fixed an issue where **upload** would not read a repo configuration file properly.
* Fixed an issue where **upload** would not handle the `-x`/`--xsiam` flag properly.
* Fixed an issue where **format** failed to use input from the user, when asking about a `from_version`.
* Added the `-n`/`--assume_no` flag to **format**.

## 1.15.1
* Fixed an issue where **generate-docs** generated fields with double html escaping.
* Fixed an issue where **upload** failed when using the `-z` flag.

## 1.15.0
* **Breaking Change**: the **upload** command now only supports **XSOAR 6.5** or newer (and all XSIAM versions).
* **upload** now uses content models, and calls the `prepare` method of each model before uploading (unless uploading a zipped pack).
* Added a *playbook* modification to **prepare-content**, replacing `getIncident` calls with `getAlerts`, when uploading to XSIAM.
* Added a *playbook* modification to **prepare-content**, replacing `${incident.fieldname}` context accessors with `${alert.fieldname}` when uploading to XSIAM.
* Added a *playbook* modification to **prepare-content**, replacing `incident` to `alert` in task display names, when uploading to XSIAM.
* Added a *layout* modification to **prepare-content**, replacing `Related/Child/Linked Incidents` to `... Alerts` when uploading to XSIAM.
* Added a *script* modification to **prepare-content**, automatically replacing the word `incident` with `alert` when uploading to XSIAM.
* Added a validation that the **validate** command will fail if the `dockerimage` field in scripts/integrations uses any py3-native docker image.
* Updated the `ruff` version used in **pre-commit** to `0.0.269`.
* Fixed an issue in **create-content-graph** which caused missing detection of duplicated content items.
* Fixed an issue where **run-unit-tests** failed on python2 content items.
* Fixed an issue in **validate** where core packs validations were checked against the core packs defined on master branch, rather than on the current branch.
* Fixed an issue in **pre-commit** where `--input` flag was not filtered by the git files.
* Skip reset containers for XSOAR NG and XSIAM(PANW-internal only).
* Fixed an issue where **lint** failed fetching docker image details from a PANW GitLab CI environment. (PANW-internal only).

## 1.14.5
* Added logging in case the container fails to run in **run-unit-tests**.
* Disabled **pre-commit** multiprocessing for `validate` and `format`, as they use a service.
* **pre-commit** now calls `format` with `--assume-yes` and `--no-validate`.
* Fixed an issue where **pre-commit** ran multiple times when checking out build related files.

## 1.14.4
* Added integration configuration for *Cortex REST API* integration.
* Removed `Flake8` from **pre-commit**, as `ruff` covers its basic rules.
* Improved log readability by silencing non-critical `neo4j` (content graph infrastructure) logs.
* Fixed an issue where **run-unit-tests** failed on python2 content items.
* Fixed an issue where **modeling-rules test** did not properly handle query fields that pointed to a string.
* Fixed an issue when trying to fetch remote files when not under the content repo.
* Fixed a validation that the **modeling-rules test** command will fail if no test data file exist.
* Fixed an issue where **format** command failed while updating the `fromversion` entry.
* Added support for mapping uuid to names for Layout files in the **download** command.

## 1.14.3
* Fixed an issue where **run-unit-tests** failed running on items with `test_data`.
* Updated the demisto-py to v3.2.10 which now supports url decoding for the proxy authentication password.
* Fixed an issue where **generate-outputs** did not generate context paths for empty lists or dictionaries in the response.

## 1.14.2
* Added the `--staged-only` flag to **pre-commit**.
* Fixed an issue where **run-unit-tests** failed running on items with `test_data`.
* Fixed an issue where **pre-commit** ran on unchanged files.
* Add the ability to run **secrets** in **pre-commit** by passing a `--secrets` flag.
* Added support to override the log file with the **DEMISTO_SDK_LOG_FILE_PATH** environment variable.

## 1.14.1
* Fixed an issue where **update-release-notes** command failed when running on a pack that contains deprecated integrations without the `commands` section.
* Added toVersion and fromVersion to XSIAM content items schema.
* Fixed an issue where **validate** failed when attempting to map null values in a classifier and layout.
* Added search marketplace functionality to XSIAM client.
* Fixed an issue in **pre-commit** command where `MYPYPATH` was not set properly.
* Updated the integration category list in the **init** command.
* Fixed an issue where in some environments docker errors were not caught.
* Added a validation that the **validate** command will fail on README files if an image does not exist in the specified path.

## 1.14.0
* Added the `DEMISTO_SDK_GRAPH_FORCE_CREATE` environment variable. Use it to force the SDK to recreate the graph, rather than update it.
* Added support for code importing multi-level ApiModules to **lint**.
* Added a validation that the **modeling-rules test** command will fail if no test data file exist.
* Added support for the `<~XPANSE>` marketplace tag in release notes.
* Added support for marketplace tags in the **doc-review** command.
* Added **generate-unit-tests** documentation to the repo README.
* Added the `hiddenpassword` field to the integration schema, allowing **validate** to run on integrations with username-only inputs.
* Improved logs and error handling in the **modeling-rules test** command.
* Improved the warning message displayed for Contribution PRs editing outdated code.
* Improved the clarity of error messages for cases where yml files cannot be parsed as a dictionary.
* Updated the `XSIAMReport` schema.
* Standardized repo-wide logging. All logs are now created in one logger instance.
* **lint** now prevents unit-tests from accessing online resources in runtime.
* Updated the logs shown during lint when running in docker.
* Fixed an issue where **validate** showed errors twice.
* Fixed an issue where **validate** did not fail when xif files had wrong naming.
* Fixed an issue where **doc-review** required dot suffixes in release notes describing new content.
* Fixed an issue where **download** command failed when running on a beta integration.
* Fixed an issue where **update-release-notes** generated release notes for packs in their initial version (1.0.0).
* Fixed an issue with **update-content-graph** where `--use-git` parameter was ignored when using `--imported-path` parameter.
* Fixed an issue where **validate** failed on playbooks with valid inputs, since it did not collect the playbook inputs occurrences properly.

## 1.13.0
* Added the pack version to the code files when calling **unify**. The same value is removed when calling **split**.
* Added a message showing the output path when **prepare-content** is called.
* Contribution PRs that update outdated packs now display a warning message.
* Fixed an issue when kebab-case has a misspelling in one of the sub words, the suggestion might be confusing.
* Improved caching and stability for **lint**.
* Added support for *.xif* files in the **secrets** command.
* Fixed an issue where **validate** would fail when playbook inputs contain Transform Language (DT).
* Added a new **validate** check, making sure a first level header exist in release notes (RN116)
* Fixed an issue where **lint** would not properly handle multiple ApiModules imports.

## 1.12.0
* Added the **pre-commit** command, to improve code quality of XSOAR content.
* Added the **run-unit-tests** command, to run unit tests of given content items inside their respective docker images.
* Added support for filepath arguments in the **validate** and **format** commands.
* Added pre-commit hooks for `validate`, `format`, `run-unit-tests` and `update-docker-image` commands.
* Fixed an issue in the **download** command where layouts were overriden even without the `-f` option.
* Fixed an issue where Demisto-SDK did not detect layout ID when using the **download** command.
* Fixed an issue where the **lint** command ran on `native:dev` supported content when passing the `--docker-image all` flag, instead it will run on `native:candidate`.
* Added support for `native:candidate` as a docker image flag for **lint** command.
* Added a modification for layouts in **prepare-content**, replacing `Related Incidents`, `Linked Incidents` and `Child Incidents` with the suitable `... Alerts` name when uploading to XSIAM.
* Fixed an issue where logs and messages would not show when using the **download** command.
* Fixed an issue where the `server_min_version` field in metadata was an empty value when parsing packs without content items.
* Fixed an issue where running **openapi-codegen** resulted in false-positive error messages.
* Fixed an issue where **generate-python-to-yml** generated input arguments as required even though required=False was specified.
* Fixed an issue where **generate-python-to-yml** generated input arguments a default arguments when default=some_value was provided.
* Fixed a bug where **validate** returned error on playbook inputs with special characters.
* Fixed an issue where **validate** did not properly check `conf.json` when the latter is modified.
* Fixed an issue in the **upload** command, where a prompt was not showing on the console.
* Fixed an issue where running **lint** failed installing dependencies in containers.

## 1.11.0
* **Note: Demisto-SDK will soon stop supporting Python 3.8**
* Fixed an issue where using **download** on non-unicode content, merging them into existing files caused an error.
* Changed an internal setting to allow writing non-ascii content (unicode) using `YAMLHandler` and `JSONHandler`.
* Fixed an issue where an error message in **unify** was unclear for invalid input.
* Fixed an issue where running **validate** failed with **is_valid_integration_file_path_in_folder** on integrations that use API modules.
* Fixed an issue where **validate** failed with **is_valid_integration_file_path_in_folder** on integrations that use the `MSAPIModule`.
* Added **validate** check for the `modules` field in `pack_metadata.json` files.
* Changed **lint** to skip deprecated content, unless when using the `-i` flag.
* Fixed an issue where **update-release-notes** failed when a new *Parsing Rule* was added to a pack.
* Refactored the logging framework. Demisto-SDK logs will now be written to `.demist_sdk_debug.log` under the content path (when detected) or the current directory.
* Added `GR105` validation to **validate** command to check that no duplicate IDs are used.
* Added support for API Modules imported in API modules in the **unify** command.
* Added **validate** check, to make sure every Python file has a corresponding unit test file.

## 1.10.6
* Fixed an issue where running **validate** with the `-g` flag would skip some validations for old-formatted (unified) integration/script files.
* Deprecated integrations and scripts will not run anymore when providing the **--all-packs** to the **lint** command.
* Fixed an issue where a pack `serverMinVersion` would be calculated by the minimal fromVersion of its content items.
* Added the `--docker-image-target` flag to **lint** for testing native supported content with new images.

## 1.10.5
* Fixed an issue where running **run-test-playbook** would not use the `verify` parameter correctly. @ajoga
* Added a newline at the end of README files generated in **generate-docs**.
* Added the value `3` (out of bounds) to the `onChangeRepAlg` and `reputationCalc` fields under the `IncidentType` and `GenericType` schemas. **validate** will allow using it now.
* Fixed an issue where **doc-review** required dot suffixes in release notes describing new content.
* Fixed an issue where **validate** failed on Feed Integrations after adding the new *Collect/Connect* section field.
* Fixed an issue where using **postman-codegen** failed converting strings containing digits to kebab-case.
* Fixed an issue where the ***error-code*** command could not parse List[str] parameter.
* Updated validation *LO107* to support more section types in XSIAM layouts.

## 1.10.4
* Added support for running **lint** in multiple native-docker images.

## 1.10.3
* Fixed an issue where running **format** would fail after running npm install.
* Improved the graph validations in the **validate** command:
  - GR100 will now run on all content items of changed packs.
  - GR101 and GR102 will now catch invalid fromversion/toversion of files **using** the changed items.
  - GR103 errors will raise a warning when using the *-a* flag, but an error if using the *-i* or *g* flags.
* Fixed an issue where test-playbooks timed out.
* Fixed an issue where making a change in a module using an ApiModule would cause lint to run on the ApiModule unnecessarily.
* Fixed an issue where the `marketplace` field was not used when dumping pack zips.
* Fixed a typo in the README content generated with **update-release-notes** for updating integrations.
* Fixed an issue in **validate**, where using the `-gr` and `-i` flags did not run properly.
* Added the `sectionorder` field to integration scheme.
* Fixed an issue where in some occasions running of test-playbooks could receive session timeouts.
* Fixed an issue where **validate** command failed on core pack dependencies validation because of test dependencies.

## 1.10.2
* Added markdown lint formatting for README files in the **format** command.
* Fixed an issue where **lint** failed when using the `-cdam` flag with changed dependant api modules.
* Fixed an issue in the **upload** command, where `json`-based content items were not unified correctly when using the `--zip` argument.
* Added XPANSE core packs validations.

## 1.10.1
* Fixed an issue where **update-content-graph** failed to execute.

## 1.10.0
* **Breaking change**: Removed usage of `pipenv`, `isort` and `autopep8` in the **split** and **download** commands. Removed the `--no-pipenv` and `--no-code-formatting` flags. Please see https://xsoar.pan.dev/docs/tutorials/tut-setup-dev-remote for the recommended environment setup.
* Fixed an issue in **prepare-content** command where large code lines were broken.
* Fixed an issue where git-*renamed_files* were not retrieved properly.
* Fixed an issue where test dependencies were calculated in all level dependencies calculation.
* Added formatting and validation to XSIAM content types.
* Fixed an issue where several XSIAM content types were not validated when passing the `-a` flag.
* Added a UUID to name mapper for **download** it replaces UUIDs with names on all downloaded files.
* Updated the demisto-py to v3.2.6 which now supports basic proxy authentication.
* Improved the message shown when using **upload** and overwriting packs.
* Added support for the **Layout Rule** content type in the id-set and the content graph.
* Updated the default general `fromVersion` value on **format** to `6.8.0`
* Fixed an issue where **lint** sometimes failed when using the `-cdam` flag due to wrong file duplications filtering.
* Added the content graph to **validate**, use with the `--graph` flag.

## 1.9.0
* Fixed an issue where the Slack notifier was using a deprecated argument.
* Added the `--docker-image` argument to the **lint** command, which allows determining the docker image to run lint on. Possible options are: `'native:ga'`, `'native:maintenance'`, `'native:dev'`, `'all'`, a specific docker image (from Docker Hub) or, the default `'from-yml'`.
* Fixed an issue in **prepare-content** command where large code lines were broken.
* Added a logger warning to **get_demisto_version**, the task will now fail with a more informative message.
* Fixed an issue where the **upload** and **prepare-content** commands didn't add `fromServerVersion` and `toServerVersion` to layouts.
* Updated **lint** to use graph instead of id_set when running with `--check-dependent-api-module` flag.
* Added the marketplaces field to all schemas.
* Added the flag `--xsoar-only` to the **doc-review** command which enables reviewing documents that belong to XSOAR-supported Packs.
* Fixed an issue in **update-release-notes** command where an error occurred when executing the same command a second time.
* Fixed an issue where **validate** would not always ignore errors listed under `.pack-ignore`.
* Fixed an issue where running **validate** on a specific pack didn't test all the relevant entities.
* Fixed an issue where fields ending with `_x2` where not replaced in the appropriate Marketplace.

## 1.8.3
* Changed **validate** to allow hiding parameters of type 0, 4, 12 and 14 when replacing with type 9 (credentials) with the same name.
* Fixed an issue where **update-release-notes** fails to update *MicrosoftApiModule* dependent integrations.
* Fixed an issue where the **upload** command failed because `docker_native_image_config.json` file could not be found.
* Added a metadata file to the content graph zip, to be used in the **update-content-graph** command.
* Updated the **validate** and **update-release-notes** commands to unskip the *Triggers Recommendations* content type.


## 1.8.2
* Fixed an issue where demisto-py failed to upload content to XSIAM when `DEMISTO_USERNAME` environment variable is set.
* Fixed an issue where the **prepare-content** command output invalid automation name when used with the --*custom* argument.
* Fixed an issue where modeling rules with arbitrary whitespace characters were not parsed correctly.
* Added support for the **nativeImage** key for an integration/script in the **prepare-content** command.
* Added **validate** checks for integrations declared deprecated (display name, description) but missing the `deprecated` flag.
* Changed the **validate** command to fail on the IN145 error code only when the parameter with type 4 is not hidden.
* Fixed an issue where downloading content layouts with `detailsV2=None` resulted in an error.
* Fixed an issue where **xdrctemplate** was missing 'external' prefix.
* Fixed an issue in **prepare-content** command providing output path.
* Updated the **validate** and **update-release-notes** commands to skip the *Triggers Recommendations* content type.
* Added a new validation to the **validate** command to verify that the release notes headers are in the correct format.
* Changed the **validate** command to fail on the IN140 error code only when the skipped integration has no unit tests.
* Changed **validate** to allow hiding parameters of type 4 (secret) when replacing with type 9 (credentials) with the same name.
* Fixed an issue where the **update-release-notes** command didn't add release-notes properly to some *new* content items.
* Added validation that checks that the `nativeimage` key is not defined in script/integration yml.
* Added to the **format** command the ability to remove `nativeimage` key in case defined in script/integration yml.
* Enhanced the **update-content-graph** command to support `--use-git`, `--imported_path` and `--output-path` arguments.
* Fixed an issue where **doc-review** failed when reviewing command name in some cases.
* Fixed an issue where **download** didn't identify playbooks properly, and downloaded files with UUIDs instead of file/script names.

## 1.8.1
* Fixed an issue where **format** created duplicate configuration parameters.
* Added hidden properties to integration command argument and script argument.
* Added `--override-existing` to **upload** that skips the confirmation prompt for overriding existing content packs. @mattbibbydw
* Fixed an issue where **validate** failed in private repos when attempting to read from a nonexisting `approved_categories.json`.
* Fixed an issue where **validate** used absolute paths when getting remote `pack_metadata.json` files in private repos.
* Fixed an issue in **download**, where names of custom scripts were replaced with UUIDs in IncidentFields and Layouts.

## 1.8.0
* Updated the supported python versions, as `>=3.8,<3.11`, as some of the dependencies are not supported on `3.11` yet.
* Added a **validate** step for **Modeling Rules** testdata files.
* Added the **update-content-graph** command.
* Added the ability to limit the number of CPU cores with `DEMISTO_SDK_MAX_CPU_CORES` envirment variable.
* Added the **prepare-content** command.
* Added support for fromversion/toversion in XSIAM content items (correlation rules, XSIAM dashboards, XSIAM reports and triggers).
* Added a **validate** step checking types of attributes in the schema file of modeling rule.
* Added a **validate** step checking that the dataset name of a modeling rule shows in the xif and schema files.
* Added a **validate** step checking that a correlation rule file does not start with a hyphen.
* Added a **validate** step checking that xsiam content items follow naming conventions.
* Fixed an issue where SDK commands failed on the deprecated `packaging.version.LegacyVersion`, by locking the `packaging` version to `<22`.
* Fixed an issue where **update-release-notes** failed when changing only xif file in **Modeling Rules**.
* Fixed an issue where *is_valid_category* and *is_categories_field_match_standard* failed when running in a private repo.
* Fixed an issue where **validate** didn't fail on the MR103 validation error.
* Fixed the *--release-notes* option, to support the new CHANGELOG format.
* Fixed an issue where **validate** failed when only changing a modeling rules's xif file.
* Fixed an issue where **format** failed on indicator files with a `None` value under the `tabs` key.
* Fixed an issue where **validate** only printed errors for one change of context path, rather than print all.
* Fixed an issue where **download** did not suggest using a username/password when authenticating with XSOAR and using invalid arguments.
* Fixed an issue where **download** failed when listing or downloading content items that are not unicode-encoded.
* Added support for fromversion/toversion in XSIAM content items (correlation rules, XSIAM dashboards, XSIAM reports and triggers).
* Updated the supported python versions, as `>=3.8,<3.11`, as some of the dependencies are not supported on `3.11` yet.
* Added **prepare-content** command which will prepare the pack or content item for the platform.
* Patched an issue where deprecated `packaging.version.LegacyVersion`, locking packaging version to `<22`.

## 1.7.9
* Fixed an issue where an error message in **validate** would not include the suggested fix.
* Added a validation that enforces predefined categories on MP Packs & integration yml files, the validation also ensures that each pack has only one category.
* Fixed an issue where **update-release-notes** did not generate release notes for **XDRC Templates**.
* Fixed an issue where **upload** failed without explaining the reason.
* Improved implementation of the docker_helper module.
* Fixed an issue where **validate** did not check changed pack_metadata.json files when running using git.
* Added support for **xdrctemplate** to content graph.
* Fixed an issue where local copies of the newly-introduced `DemistoClassApiModule.py` were validated.
* Added new release notes templates for the addition and modification of playbooks, layouts and types in the **doc-review** command.
* Fixed an issue where the **doc-review** command failed on descriptions of new content items.
* Added the `Command XXX is deprecated. Use XXX instead.` release notes templates to **doc-review** command.
* Fixed an issue where the **update-release-notes** command didn't add the modeling-rules description for new modeling-rules files.

## 1.7.8
* Added the capability to run the MDX server in a docker container for environments without node.
* Fixed an issue where **generate-docs** with `-c` argument updated sections of the incorrect commands.
* Added IF113 error code to **ALLOWED_IGNORE_ERRORS**.
* Fixed an issue where **validate** failed on playbooks with non-string input values.
* Added the `DEMISTO_SDK_IGNORE_CONTENT_WARNING` environment variable, to allow suppressing warnings when commands are not run under a content repo folder.
* Fixed an issue where **validate** failed to recognize integration tests that were missing from config.json
* Added support for **xpanse** marketplace in **create-id-set** and **create-content-artifacts** commands.
* Fixed an issue where **split** failed on yml files.
* Added support for marketplace-specific tags.
* Fixed an issue where **download** would not run `isort`. @maxgubler
* Fixed an issue where XSIAM Dashboards and Reports images failed the build.
* Added support for **xpanse** marketplace to content graph.

## 1.7.7
* Fixed an issue where paybooks **generate-docs** didn't parse complex input values when no accessor field is given correctly.
* Fixed an issue in the **download** command, where an exception would be raised when downloading system playbooks.
* Fixed an issue where the **upload** failed on playbooks containing a value that starts with `=`.
* Fixed an issue where the **generate-unit-tests** failed to generate assertions, and generate unit tests when command names does not match method name.
* Fixed an issue where the **download** command did not honor the `--no-code-formatting` flag properly. @maxgubler
* Added a new check to **validate**, making sure playbook task values are passed as references.
* Fixed an issue where the **update-release-notes** deleted existing release notes, now appending to it instead.
* Fixed an issue where **validate** printed blank space in case of validation failed and ignored.
* Renamed 'Agent Config' to 'XDRC Templates'.
* Fixed an issue where the **zip-packs** command did not work with the CommonServerUserPython and CommonServerUserPowerShell package.

## 1.7.6

* Fixed parsing of initialization arguments of client classes in the **generate-unit-tests** command.
* Added support for AgentConfig content item in the **upload**, **create-id-set**, **find-dependecies**, **unify** and **create-content-artifacts** commands.
* Added support for XSIAM Report preview image.

## 1.7.5

* Fixed an issue where the **upload** command did not work with the CommonServerUserPython package.
* Fixed an issue in the **download** command, where some playbooks were downloaded as test playbooks.
* Added playbook modification capabilities in **TestSuite**.
* Added a new command **create-content-graph**.
* Fixed an issue in the **upload** command, where the temporary zip would not clean up properly.
* Improved content items parsing in the **create-content-graph** command.
* Added an error when the docker daemon is unavailable when running **lint**.
* Removed the validation of a subtype change for scripts in the **validate** command.
* Fixed an issue where names of XSIAM content items were not normalized properly.
* Fixed an issue where the **download** command was downloading playbooks with **script** (id) and not **scriptName**.
* Fixed an issue where script yml files were not properly identified by `find_type`.
* Removed nightly integrations filtering when deciding if a test should run.
* Added support for XSIAM Dashboard preview image.
* Added the `--no-code-formatting` flag to the **download** command, allowing to skip autopep8 and isort.
* Fixed an issue in the **update-release-notes** command, where generating release notes for modeling rules schema file caused exception.

## 1.7.4

* Fixed an issue where the **doc-review** command showed irrelevant messages.
* Fixed an issue in **validate**, where backward-compatibility failures prevented other validations from running.
* Fixed an issue in **validate**, where content-like files under infrastructure paths were not ignored.
* Fixed an issue in the AMI mapping, where server versions were missing.
* Change the way the normalize name is set for external files.
* Added dump function to XSIAM pack objects to dulicate the files.
* Fixed an issue where the `contribution_converter` did not support changes made to ApiModules.
* Added name normalization according to new convention to XSIAM content items
* Added playbook modification capabilities in **TestSuite**.
* Fixed an issue in create-content-artifacts where it will not get a normalize name for the item and it will try to duplicate the same file.

## 1.7.3

* Fixed an issue in the **format** command where fail when executed from environment without mdx server available.
* Added `Added a`, `Added an` to the list of allowed changelog prefixes.
* Added support for Indicator Types/Reputations in the **upload** command.
* Fixed an issue when running from a subdirectory of a content repo failed.
* Changing the way we are using XSIAM servers api-keys in **test-content** .
* Added a success message to **postman-codegen**.

## 1.7.2

* Fixed an issue in the **validate** command where incident fields were not found in mappers even when they exist
* Added an ability to provide list of marketplace names as a param attribute to **validate** and **upload**
* Added the file type to the error message when it is not supported.
* Fixed an issue where `contribution_converter` incorrectly mapped _Indicator Field_ objects to the _incidentfield_ directory in contribution zip files.
* Fixed a bug where **validate** returned error on empty inputs not used in playbooks.
* Added the `DEMISTO_SDK_CONTENT_PATH` environment variable, implicitly used in various commands.
* Added link to documentation for error messages regarding use cases and tags.

## 1.7.1

* Fixed an issue where *indicatorTypes* and *betaIntegrations* were not found in the id_set.
* Updated the default general `fromVersion` value on **format** to `6.5.0`
* Fixed an issue where the **validate** command did not fail when the integration yml file name was not the same as the folder containing it.
* Added an option to have **generate-docs** take a Playbooks folder path as input, and generate docs for all playbooks in it.
* Fixed an issue where the suggestion in case of `IF113` included uppercase letters for the `cliName` parameter.
* Added new validation to the **validate** command to fail and list all the file paths of files that are using a deprecated integration command / script / playbook.
* **validate** will no longer fail on playbooks calling subplaybooks that have a higher `fromVersion` value, if  calling the subplaybook has `skipifunavailable=True`.
* Fixed an issue where relative paths were not accessed correctly.
* Running any `demisto-sdk` command in a folder with a `.env` file will load it, temporarily overriding existing environment variables.
* Fixed an issue where **validate** did not properly detect deleted files.
* Added new validations to the **validate** command to verify that the schema file exists for a modeling rule and that the schema and rules keys are empty in the yml file.
* Fixed an issue where *find_type* didn't recognize exported incident types.
* Added a new validation to **validate**, making sure all inputs of a playbook are used.
* Added a new validation to **validate**, making sure all inputs used in a playbook declared in the input section.
* The **format** command will now replace the *fromServerVersion* field with *fromVersion*.

## 1.7.0

* Allowed JSON Handlers to accept kwargs, for custoimzing behavior.
* Fixed an issue where an incorrect error was shown when the `id` of a content item differed from its `name` attribute.
* Fixed an issue where the `preserve_quotes` in ruamel_handler received an incorrect value @icholy
* Fixed an issue where ignoring RM110 error code wasn't working and added a validation to **ALLOWED_IGNORE_ERRORS** to validate that all error codes are inserted in the right format.
* Fixed an issue where the contribution credit text was not added correctly to the pack README.
* Changed the contribution file implementation from markdown to a list of contributor names. The **create-content-artifact** will use this list to prepare the needed credit message.
* Added a new validation to the `XSOAR-linter` in the **lint** command for verifying that demisto.log is not used in the code.
* The **generate-docs** command will now auto-generate the Incident Mirroring section when implemented in an integration.
* Added support to automatically generate release notes for deprecated items in the **update-release-notes** command.
* Fixed an issue causing any command to crash when unable to detect local repository properties.
* Fixed an issue where running in a private gitlab repo caused a warning message to be shown multiple times.
* Added a new validation to the **validate** command to verify that markdown and python files do not contain words related to copyright section.
* Fixed an issue where **lint** crashed when provided an input file path (expecting a directory).

## 1.6.9

* Added a new validation that checks whether a pack should be deprecated.
* Added a new ability to the **format** command to deprecate a pack.
* Fixed an issue where the **validate** command sometimes returned a false negative in cases where there are several sub-playbooks with the same ID.
* Added a new validation to the **validate** command to verify that the docker in use is not deprecated.
* Added support for multiple ApiModules in the **unify** command
* Added a check to **validate** command, preventing use of relative urls in README files.
* Added environment variable **DEMISTO_SDK_MARKETPLACE** expected to affect *MarketplaceTagParser* *marketplace* value. The value will be automatically set when passing *marketplace* arg to the commands **unify**, **zip-packs**, **create-content-artifacts** and **upload**.
* Added slack notifier for build failures on the master branch.
* Added support for modeling and parsing rules in the **split** command.
* Added support for README files in **format** command.
* Added a **validate** check, making sure classifier id and name values match. Updated the classifier **format** to update the id accordingly.
* The **generate-docs** command will now auto-generate the playbook image link by default.
* Added the `--custom-image-link` argument to override.
* Added a new flag to **generate-docs** command, allowing to add a custom image link to a playbook README.
* Added a new validation to the **validate** command to verify that the package directory name is the same as the files contained in the that package.
* Added support in the **unify** command to unify a schema into its Modeling Rule.

## 1.6.8

* Fixed an issue where **validate** did not fail on invalid playbook entities' versions (i.e. subplaybooks or scripts with higher fromversion than their parent playbook).
* Added support for running lint via a remote docker ssh connection. Use `DOCKER_HOST` env variable to specify a remote docker connection, such as: `DOCKER_HOST=ssh://myuser@myhost.com`.
* Fixed an issue where the pack cache in *get_marketplaces* caused the function to return invalid values.
* Fixed an issue where running format on a pack with XSIAM entities would fail.
* Added the new `display_name` field to relevant entities in the **create-id-set** command.
* Added a new validation to the **validate** command to verify the existence of "Reliability" parameter if the integration have reputation command.
* Fixed a bug where terminating the **lint** command failed (`ctrl + c`).
* Removed the validation of a subtype change in integrations and scripts from **validate**.
* Fixed an issue where **download** did not behave as expected when prompting for a version update. Reported by @K-Yo
* Added support for adoption release notes.
* Fixed an issue where **merge-id-sets** failed when a key was missing in one id-set.json.
* Fixed a bug where some mypy messages were not parsed properly in **lint**.
* Added a validation to the **validate** command, failing when '`fromversion`' or '`toversion`' in a content entity are incorrect format.
* Added a validation to the **validate** command, checking if `fromversion` <= `toversion`.
* Fixed an issue where coverage reports used the wrong logging level, marking debug logs as errors.
* Added a new validation to the **validate** command, to check when the discouraged `http` prefixes are used when setting defaultvalue, rather than `https`.
* Added a check to the **lint** command for finding hard-coded usage of the http protocol.
* Locked the dependency on Docker.
* Removed a traceback line from the **init** command templates: BaseIntegration, BaseScript.
* Updated the token in **_add_pr_comment** method from the content-bot token to the xsoar-bot token.

## 1.6.7

* Added the `types-markdown` dependency, adding markdown capabilities to existing linters using the [Markdown](https://pypi.org/project/Markdown/) package.
* Added support in the **format** command to remove nonexistent incident/indicator fields from *layouts/mappers*
* Added the `Note: XXX` and `XXX now generally available.` release notes templates to **doc-review** command.
* Updated the logs shown during the docker build step.
* Removed a false warning about configuring the `GITLAB_TOKEN` environment variable when it's not needed.
* Removed duplicate identifiers for XSIAM integrations.
* Updated the *tags* and *use cases* in pack metadata validation to use the local files only.
* Fixed the error message in checkbox validation where the defaultvalue is wrong and added the name of the variable that should be fixed.
* Added types to `find_type_by_path` under tools.py.
* Fixed an issue where YAML files contained incorrect value type for `tests` key when running `format --deprecate`.
* Added a deprecation message to the `tests:` section of yaml files when running `format --deprecate`.
* Added use case for **validate** on *wizard* objects - set_playbook is mapped to all integrations.
* Added the 'integration-get-indicators' commands to be ignored by the **verify_yml_commands_match_readme** validation, the validation will no longer fail if these commands are not in the readme file.
* Added a new validation to the **validate** command to verify that if the phrase "breaking changes" is present in a pack release notes, a JSON file with the same name exists and contains the relevant breaking changes information.
* Improved logs when running test playbooks (in a build).
* Fixed an issue in **upload** did not include list-type content items. @nicolas-rdgs
* Reverted release notes to old format.

## 1.6.6

* Added debug print when excluding item from ID set due to missing dependency.
* Added a validation to the **validate** command, failing when non-ignorable errors are present in .pack-ignore.
* Fixed an issue where `mdx server` did not close when stopped in mid run.
* Fixed an issue where `-vvv` flag did not print logs on debug level.
* enhanced ***validate*** command to list all command names affected by a backward compatibility break, instead of only one.
* Added support for Wizard content item in the **format**, **validate**, **upload**, **create-id-set**, **find-dependecies** and **create-content-artifacts** commands.
* Added a new flag to the **validate** command, allowing to run specific validations.
* Added support in **unify** and **create-content-artifacts** for displaying different documentations (detailed description + readme) for content items, depending on the marketplace version.
* Fixed an issue in **upload** where list items were not uploaded.
* Added a new validation to **validate** command to verify that *cliName* and *id* keys of the incident field or the indicator field are matches.
* Added the flag '-x', '--xsiam' to **upload** command to upload XSIAM entities to XSIAM server.
* Fixed the integration field *isFetchEvents* to be in lowercase.
* Fixed an issue where **validate -i** run after **format -i** on an existing file in the repo instead of **validate -g**.
* Added the following commands: 'update-remote-data', 'get-modified-remote-data', 'update-remote-system' to be ignored by the **verify_yml_commands_match_readme** validation, the validation will no longer fail if these commands are not in the readme file.
* Updated the release note template to include a uniform format for all items.
* Added HelloWorldSlim template option for *--template* flag in **demisto-sdk init** command.
* Fixed an issue where the HelloWorldSlim template in **demisto-sdk init** command had an integration id that was conflicting with HelloWorld integration id.
* Updated the SDK to use demisto-py 3.1.6, allowing use of a proxy with an environment variable.
* Set the default logger level to `warning`, to avoid unwanted debug logs.
* The **format** command now validates that default value of checkbox parameters is a string 'true' or 'false'.
* Fixed an issue where `FileType.PLAYBOOK` would show instead of `Playbook` in readme error messages.
* Added a new validation to **validate** proper defaultvalue for checkbox fields.

## 1.6.5

* Fixed an issue in the **format** command where the `id` field was overwritten for existing JSON files.
* Fixed an issue where the **doc-review** command was successful even when the release-note is malformed.
* Added timestamps to the `demisto-sdk` logger.
* Added time measurements to **lint**.
* Added the flag '-d', '--dependency' to **find-dependencies** command to get the content items that cause the dependencies between two packs.
* Fixed an issue where **update-release-notes** used the *trigger_id* field instead of the *trigger_name* field.
* Fixed an issue where **doc-review** failed to recognize script names, in scripts using the old file structure.
* Fixed an issue where concurrent processes created by **lint** caused deadlocks when opening files.
* Fixed an issue in the **format** command where `_dev` or `_copy` suffixes weren't removed from the subscript names in playbooks and layouts.
* Fixed an issue where **validate** failed on nonexistent `README.md` files.
* Added support of XSIAM content items to the **validate** command.
* Report **lint** summary results and failed packages after reporting time measurements.

## 1.6.4

* Added the new **generate-yml-from-python** command.
* Added a code *type* indication for integration and script objects in the *ID Set*.
* Added the [Vulture](https://github.com/jendrikseipp/vulture) linter to the pre-commit hook.
* The `demisto-sdk` pack will now be distributed via PyPi with a **wheel** file.
* Fixed a bug where any edited json file that contained a forward slash (`/`) escaped.
* Added a new validation to **validate** command to verify that the metadata *currentVersion* is
the same as the last release note version.
* The **validate** command now checks if there're none-deprecated integration commands that are missing from the readme file.
* Fixed an issue where *dockerimage* changes in Scripts weren't recognized by the **update-release-notes** command.
* Fixed an issue where **update-xsoar-config-file** did not properly insert the marketplace packs list to the file.
* Added the pack name to the known words by default when running the **doc-review** command.
* Added support for new XSIAM entities in **create-id-set** command.
* Added support for new XSIAM entities in **create-content-artifacts** command.
* Added support for Parsing/Modeling Rule content item in the **unify** command.
* Added the integration name, the commands name and the script name to the known words by default when running the **doc-review** command.
* Added an argument '-c' '--custom' to the **unify** command, if True will append to the unified yml name/display/id the custom label provided
* Added support for sub words suggestion in kebab-case sentences when running the **doc-review** command.
* Added support for new XSIAM entities in **update-release-notes** command.
* Enhanced the message of alternative suggestion words shown when running **doc-review** command.
* Fixed an incorrect error message, in case `node` is not installed on the machine.
* Fixed an issue in the **lint** command where the *check-dependent-api-modules* argument was set to true by default.
* Added a new command **generate-unit-tests**.
* Added a new validation to **validate** all SIEM integration have the same suffix.
* Fixed the destination path of the unified parsing/modeling rules in **create-content-artifacts** command.
* Fixed an issue in the **validate** command, where we validated wrongfully the existence of readme file for the *ApiModules* pack.
* Fixed an issue in the **validate** command, where an error message that was displayed for scripts validation was incorrect.
* Fixed an issue in the **validate** and **format** commands where *None* arguments in integration commands caused the commands to fail unexpectedly.
* Added support for running tests on XSIAM machines in the **test-content** command.
* Fixed an issue where the **validate** command did not work properly when deleting non-content items.
* Added the flag '-d', '--dependency' to **find-dependencies** command to get the content items that cause the dependencies between two packs.

## 1.6.3

* **Breaking change**: Fixed a typo in the **validate** `--quiet-bc-validation` flag (was `--quite-bc-validation`). @upstart-swiss
* Dropped support for python 3.7: Demisto-SDK is now supported on Python 3.8 or newer.
* Added an argument to YAMLHandler, allowing to set a maximal width for YAML files. This fixes an issue where a wrong default was used.
* Added the detach mechanism to the **upload** command, If you set the --input-config-file flag, any files in the repo's SystemPacks folder will be detached.
* Added the reattach mechanism to the **upload** command, If you set the --input-config-file flag, any detached item in your XSOAR instance that isn't currently in the repo's SystemPacks folder will be re-attached.
* Fixed an issue in the **validate** command that did not work properly when using the *-g* flag.
* Enhanced the dependency message shown when running **lint**.
* Fixed an issue where **update-release-notes** didn't update the currentVersion in pack_metadata.
* Improved the logging in **test-content** for helping catch typos in external playbook configuration.

## 1.6.2

* Added dependency validation support for core marketplacev2 packs.
* Fixed an issue in **update-release-notes** where suggestion fix failed in validation.
* Fixed a bug where `.env` files didn't load. @nicolas-rdgs
* Fixed a bug where **validate** command failed when the *categories* field in the pack metadata was empty for non-integration packs.
* Added *system* and *item-type* arguments to the **download** command, used when downloading system items.
* Added a validation to **validate**, checking that each script, integration and playbook have a README file. This validation only runs when the command is called with either the `-i` or the `-g` flag.
* Fixed a regression issue with **doc-review**, where the `-g` flag did not work.
* Improved the detection of errors in **doc-review** command.
* The **validate** command now checks if a readme file is empty, only for packs that contain playbooks or were written by a partner.
* The **validate** command now makes sure common contextPath values (e.g. `DBotScore.Score`) have a non-empty description, and **format** populates them automatically.
* Fixed an issue where the **generate-outputs** command did not work properly when examples were provided.
* Fixed an issue in the **generate-outputs** command, where the outputs were not written to the specified output path.
* The **generate-outputs** command can now generate outputs from multiple calls to the same command (useful when different args provide different outputs).
* The **generate-outputs** command can now update a yaml file with new outputs, without deleting or overwriting existing ones.
* Fixed a bug where **doc-review** command failed on existing templates.
* Fixed a bug where **validate** command failed when the word demisto is in the repo README file.
* Added support for adding test-playbooks to the zip file result in *create-content-artifacts* command for marketplacev2.
* Fixed an issue in **find-dependencies** where using the argument *-o* without the argument *--all-packs-dependencies* did not print a proper warning.
* Added a **validate** check to prevent deletion of files whose deletion is not supported by the XSOAR marketplace.
* Removed the support in the *maintenance* option of the *-u* flag in the **update-release-notes** command.
* Added validation for forbidden words and phrases in the **doc-review** command.
* Added a retries mechanism to the **test-content** command to stabilize the build process.
* Added support for all `git` platforms to get remote files.
* Refactored the **format** command's effect on the *fromversion* field:
  * Fixed a bug where the *fromversion* field was removed when modifying a content item.
  * Updated the general default *fromversion* and the default *fromversion* of newly-introduced content items (e.g. `Lists`, `Jobs`).
  * Added an interactive mode functionality for all content types, to ask the user whether to set a default *fromversion*, if could not automatically determine its value. Use `-y` to assume 'yes' as an answer to all prompts and run non-interactively.

## 1.6.1

* Added the '--use-packs-known-words' argument to the **doc-review** command
* Added YAML_Loader to handle yaml files in a standard way across modules, replacing PYYAML.
* Fixed an issue when filtering items using the ID set in the **create-content-artifacts** command.
* Fixed an issue in the **generate-docs** command where tables were generated with an empty description column.
* Fixed an issue in the **split** command where splitting failed when using relative input/output paths.
* Added warning when inferred files are missing.
* Added to **validate** a validation for integration image dimensions, which should be 120x50px.
* Improved an error in the **validate** command to better differentiate between the case where a required fetch parameter is malformed or missing.

## 1.6.0

* Fixed an issue in the **create-id-set** command where similar items from different marketplaces were reported as duplicated.
* Fixed typo in demisto-sdk init
* Fixed an issue where the **lint** command did not handle all container exit codes.
* Add to **validate** a validation for pack name to make sure it is unchanged.
* Added a validation to the **validate** command that verifies that the version in the pack_metdata file is written in the correct format.
* Fixed an issue in the **format** command where missing *fromVersion* field in indicator fields caused an error.

## 1.5.9

* Added option to specify `External Playbook Configuration` to change inputs of Playbooks triggered as part of **test-content**
* Improved performance of the **lint** command.
* Improved performance of the **validate** command when checking README images.
* ***create-id-set*** command - the default value of the **marketplace** argument was changed from ‘xsoar’ to all packs existing in the content repository. When using the command, make sure to pass the relevant marketplace to use.

## 1.5.8

* Fixed an issue where the command **doc-review** along with the argument `--release-notes` failed on yml/json files with invalid schema.
* Fixed an issue where the **lint** command failed on packs using python 3.10

## 1.5.7

* Fixed an issue where reading remote yaml files failed.
* Fixed an issue in **validate** failed with no error message for lists (when no fromVersion field was found).
* Fixed an issue when running **validate** or **format** in a gitlab repository, and failing to determine its project id.
* Added an enhancement to **split**, handling an empty output argument.
* Added the ability to add classifiers and mappers to conf.json.
* Added the Alias field to the incident field schema.

## 1.5.6

* Added 'deprecated' release notes template.
* Fixed an issue where **run-test-playbook** command failed to get the task entries when the test playbook finished with errors.
* Fixed an issue in **validate** command when running with `no-conf-json` argument to ignore the `conf.json` file.
* Added error type text (`ERROR` or `WARNING`) to **validate** error prints.
* Fixed an issue where the **format** command on test playbook did not format the ID to be equal to the name of the test playbook.
* Enhanced the **update-release-notes** command to automatically commit release notes config file upon creation.
* The **validate** command will validate that an indicator field of type html has fromVersion of 6.1.0 and above.
* The **format** command will now add fromVersion 6.1.0 to indicator field of type html.
* Added support for beta integrations in the **format** command.
* Fixed an issue where the **postman-codegen** command failed when called with the `--config-out` flag.
* Removed the integration documentation from the detailed description while performing **split** command to the unified yml file.
* Removed the line which indicates the version of the product from the README.md file for new contributions.

## 1.5.5

* Fixed an issue in the **update-release-notes** command, which did not work when changes were made in multiple packs.
* Changed the **validate** command to fail on missing test-playbooks only if no unittests are found.
* Fixed `to_kebab_case`, it will now deal with strings that have hyphens, commas or periods in them, changing them to be hyphens in the new string.
* Fixed an issue in the **create-id-set** command, where the `source` value included the git token if it was specified in the remote url.
* Fixed an issue in the **merge-id-set** command, where merging fails because of duplicates but the packs are in the XSOAR repo but in different version control.
* Fixed missing `Lists` Content Item as valid `IDSetType`
* Added enhancement for **generate-docs**. It is possible to provide both file or a comma seperated list as `examples`. Also, it's possible to provide more than one example for a script or a command.
* Added feature in **format** to sync YML and JSON files to the `master` file structure.
* Added option to specify `Incident Type`, `Incoming Mapper` and `Classifier` when configuring instance in **test-content**
* added a new command **run-test-playbook** to run a test playbook in a given XSOAR instance.
* Fixed an issue in **format** when running on a modified YML, that the `id` value is not changed to its old `id` value.
* Enhancement for **split** command, replace `ApiModule` code block to `import` when splitting a YML.
* Fixed an issue where indicator types were missing from the pack's content, when uploading using **zip-packs**.
* The request data body format generated in the **postman-codegen** will use the python argument's name and not the raw data argument's name.
* Added the flag '--filter-by-id-set' to **create-content-artifacts** to create artifacts only for items in the given id_set.json.

## 1.5.4

* Fixed an issue with the **format** command when contributing via the UI
* The **format** command will now not remove the `defaultRows` key from incident, indicator and generic fields with `type: grid`.
* Fixed an issue with the **validate** command when a layoutscontainer did not have the `fromversion` field set.
* added a new command **update-xsoar-config-file** to handle your XSOAR Configuration File.
* Added `skipVerify` argument in **upload** command to skip pack signature verification.
* Fixed an issue when the **run** command  failed running when there’s more than one playground, by explicitly using the current user’s playground.
* Added support for Job content item in the **format**, **validate**, **upload**, **create-id-set**, **find-dependecies** and **create-content-artifacts** commands.
* Added a **source** field to the **id_set** entitles.
* Two entitles will not consider as duplicates if they share the same pack and the same source.
* Fixed a bug when duplicates were found in **find_dependencies**.
* Added function **get_current_repo** to `tools`.
* The **postman-codegen** will not have duplicates argument name. It will rename them to the minimum distinguished shared path for each of them.

## 1.5.3

* The **format** command will now set `unsearchable: True` for incident, indicator and generic fields.
* Fixed an issue where the **update-release-notes** command crashes with `--help` flag.
* Added validation to the **validate** command that verifies the `unsearchable` key in incident, indicator and generic fields is set to true.
* Removed a validation that DBotRole should be set for automation that requires elevated permissions to the `XSOAR-linter` in the **lint** command.
* Fixed an issue in **Validate** command where playbooks conditional tasks were mishandeled.
* Added a validation to prevent contributors from using the `fromlicense` key as a configuration parameter in an integration's YML
* Added a validation to ensure that the type for **API token** (and similar) parameters are configured correctly as a `credential` type in the integration configuration YML.
* Added an assertion that checks for duplicated requests' names when generating an integration from a postman collection.
* Added support for [.env files](https://pypi.org/project/python-dotenv/). You can now add a `.env` file to your repository with the logging information instead of setting a global environment variables.
* When running **lint** command with --keep-container flag, the docker images are committed.
* The **validate** command will not return missing test playbook error when given a script with dynamic-section tag.

## 1.5.2

* Added a validation to **update-release-notes** command to ensure that the `--version` flag argument is in the right format.
* added a new command **coverage-analyze** to generate and print coverage reports.
* Fixed an issue in **validate** in repositories which are not in GitHub or GitLab
* Added a validation that verifies that readme image absolute links do not contain the working branch name.
* Added support for List content item in the **format**, **validate**, **download**, **upload**, **create-id-set**, **find-dependecies** and **create-content-artifacts** commands.
* Added a validation to ensure reputation command's default argument is set as an array input.
* Added the `--fail-duplicates` flag for the **merge-id-set** command which will fail the command if duplicates are found.
* Added the `--fail-duplicates` flag for the **create-id-set** command which will fail the command if duplicates are found.

## 1.5.1

* Fixed an issue where **validate** command failed to recognized test playbooks for beta integrations as valid tests.
* Fixed an issue were the **validate** command was falsely recognizing image paths in readme files.
* Fixed an issue where the **upload** command error message upon upload failure pointed to wrong file rather than to the pack metadata.
* Added a validation that verifies that each script which appears in incident fields, layouts or layout containers exists in the id_set.json.
* Fixed an issue where the **postman code-gen** command generated double dots for context outputs when it was not needed.
* Fixed an issue where there **validate** command on release notes file crashed when author image was added or modified.
* Added input handling when running **find-dependencies**, replacing string manipulations.
* Fixed an issue where the **validate** command did not handle multiple playbooks with the same name in the id_set.
* Added support for GitLab repositories in **validate**

## 1.5.0

* Fixed an issue where **upload** command failed to upload packs not under content structure.
* Added support for **init** command to run from non-content repo.
* The **split-yml** has been renamed to **split** and now supports splitting Dashboards from unified Generic Modules.
* Fixed an issue where the skipped tests validation ran on the `ApiModules` pack in the **validate** command.
* The **init** command will now create the `Generic Object` entities directories.
* Fixed an issue where the **format** command failed to recognize changed files from git.
* Fixed an issue where the **json-to-outputs** command failed checking whether `0001-01-01T00:00:00` is of type `Date`
* Added to the **generate context** command to generate context paths for integrations from an example file.
* Fixed an issue where **validate** failed on release notes configuration files.
* Fixed an issue where the **validate** command failed on pack input if git detected changed files outside of `Packs` directory.
* Fixed an issue where **validate** command failed to recognize files inside validated pack when validation release notes, resulting in a false error message for missing entity in release note.
* Fixed an issue where the **download** command failed when downloading an invalid YML, instead of skipping it.

## 1.4.9

* Added validation that the support URL in partner contribution pack metadata does not lead to a GitHub repo.
* Enhanced ***generate-docs*** with default `additionalinformation` (description) for common parameters.
* Added to **validate** command a validation that a content item's id and name will not end with spaces.
* The **format** command will now remove trailing whitespaces from content items' id and name fields.
* Fixed an issue where **update-release-notes** could fail on files outside the user given pack.
* Fixed an issue where the **generate-test-playbook** command would not place the playbook in the proper folder.
* Added to **validate** command a validation that packs with `Iron Bank` uses the latest docker from Iron Bank.
* Added to **update-release-notes** command support for `Generic Object` entities.
* Fixed an issue where playbook `fromversion` mismatch validation failed even if `skipunavailable` was set to true.
* Added to the **create artifacts** command support for release notes configuration file.
* Added validation to **validate** for release notes config file.
* Added **isoversize** and **isautoswitchedtoquietmode** fields to the playbook schema.
* Added to the **update-release-notes** command `-bc` flag to generate template for breaking changes version.
* Fixed an issue where **validate** did not search description files correctly, leading to a wrong warning message.

## 1.4.8

* Fixed an issue where yml files with `!reference` failed to load properly.
* Fixed an issue when `View Integration Documentation` button was added twice during the download and re-upload.
* Fixed an issue when `(Partner Contribution)` was added twice to the display name during the download and re-upload.
* Added the following enhancements in the **generate-test-playbook** command:
  * Added the *--commands* argument to generate tasks for specific commands.
  * Added the *--examples* argument to get the command examples file path and generate tasks from the commands and arguments specified there.
  * Added the *--upload* flag to specify whether to upload the test playbook after the generation.
  * Fixed the output condition generation for outputs of type `Boolean`.

## 1.4.7

* Fixed an issue where an empty list for a command context didn't produce an indication other than an empty table.
* Fixed an issue where the **format** command has incorrectly recognized on which files to run when running using git.
* Fixed an issue where author image validations were not checked properly.
* Fixed an issue where new old-formatted scripts and integrations were not validated.
* Fixed an issue where the wording in the from version validation error for subplaybooks was incorrect.
* Fixed an issue where the **update-release-notes** command used the old docker image version instead of the new when detecting a docker change.
* Fixed an issue where the **generate-test-playbook** command used an incorrect argument name as default
* Fixed an issue where the **json-to-outputs** command used an incorrect argument name as default when using `-d`.
* Fixed an issue where validations failed while trying to validate non content files.
* Fixed an issue where README validations did not work post VS Code formatting.
* Fixed an issue where the description validations were inconsistent when running through an integration file or a description file.

## 1.4.6

* Fixed an issue where **validate** suggests, with no reason, running **format** on missing mandatory keys in yml file.
* Skipped existence of TestPlaybook check on community and contribution integrations.
* Fixed an issue where pre-commit didn't run on the demisto_sdk/commands folder.
* The **init** command will now change the script template name in the code to the given script name.
* Expanded the validations performed on beta integrations.
* Added support for PreProcessRules in the **format**, **validate**, **download**, and **create-content-artifacts** commands.
* Improved the error messages in **generate-docs**, if an example was not provided.
* Added to **validate** command a validation that a content entity or a pack name does not contain the words "partner" and "community".
* Fixed an issue where **update-release-notes** ignores *--text* flag while using *-f*
* Fixed the outputs validations in **validate** so enrichment commands will not be checked to have DBotScore outputs.
* Added a new validation to require the dockerimage key to exist in an integration and script yml files.
* Enhanced the **generate-test-playbook** command to use only integration tested on commands, rather than (possibly) other integrations implementing them.
* Expanded unify command to support GenericModules - Unifies a GenericModule object with its Dashboards.
* Added validators for generic objects:
  * Generic Field validator - verify that the 'fromVersion' field is above 6.5.0, 'group' field equals 4 and 'id' field starts with the prefix 'generic_'.
  * Generic Type validator - verify that the 'fromVersion' field is above 6.5.0
  * Generic Module validator - verify that the 'fromVersion' field is above 6.5.0
  * Generic Definition validator - verify that the 'fromVersion' field is above 6.5.0
* Expanded Format command to support Generic Objects - Fixes generic objects according to their validations.
* Fixed an issue where the **update-release-notes** command did not handle ApiModules properly.
* Added option to enter a dictionary or json of format `[{field_name:description}]` in the **json-to-outputs** command,
  with the `-d` flag.
* Improved the outputs for the **format** command.
* Fixed an issue where the validations performed after the **format** command were inconsistent with **validate**.
* Added to the **validate** command a validation for the author image.
* Updated the **create-content-artifacts** command to support generic modules, definitions, fields and types.
* Added an option to ignore errors for file paths and not only file name in .pack-ignore file.

## 1.4.5

* Enhanced the **postman-codegen** command to name all generated arguments with lower case.
* Fixed an issue where the **find-dependencies** command miscalculated the dependencies for playbooks that use generic commands.
* Fixed an issue where the **validate** command failed in external repositories in case the DEMISTO_SDK_GITHUB_TOKEN was not set.
* Fixed an issue where **openapi-codegen** corrupted the swagger file by overwriting configuration to swagger file.
* Updated the **upload** command to support uploading zipped packs to the marketplace.
* Added to the **postman-codegen** command support of path variables.
* Fixed an issue where **openapi-codegen** entered into an infinite loop on circular references in the swagger file.
* The **format** command will now set `fromVersion: 6.2.0` for widgets with 'metrics' data type.
* Updated the **find-dependencies** command to support generic modules, definitions, fields and types.
* Fixed an issue where **openapi-codegen** tried to extract reference example outputs, leading to an exception.
* Added an option to ignore secrets automatically when using the **init** command to create a pack.
* Added a tool that gives the ability to temporarily suppress console output.

## 1.4.4

* When formatting incident types with Auto-Extract rules and without mode field, the **format** command will now add the user selected mode.
* Added new validation that DBotRole is set for scripts that requires elevated permissions to the `XSOAR-linter` in the **lint** command.
* Added url escaping to markdown human readable section in generate docs to avoid autolinking.
* Added a validation that mapper's id and name are matching. Updated the format of mapper to include update_id too.
* Added a validation to ensure that image paths in the README files are valid.
* Fixed **find_type** function to correctly find test files, such as, test script and test playbook.
* Added scheme validations for the new Generic Object Types, Fields, and Modules.
* Renamed the flag *--input-old-version* to *--old-version* in the **generate-docs** command.
* Refactored the **update-release-notes** command:
  * Replaced the *--all* flag with *--use-git* or *-g*.
  * Added the *--force* flag to update the pack release notes without changes in the pack.
  * The **update-release-notes** command will now update all dependent integrations on ApiModule change, even if not specified.
  * If more than one pack has changed, the full list of updated packs will be printed at the end of **update-release-notes** command execution.
  * Fixed an issue where the **update-release-notes** command did not add docker image release notes entry for release notes file if a script was changed.
  * Fixed an issue where the **update-release-notes** command did not detect changed files that had the same name.
  * Fixed an issue in the **update-release-notes** command where the version support of JSON files was mishandled.
* Fixed an issue where **format** did not skip files in test and documentation directories.
* Updated the **create-id-set** command to support generic modules, definitions, fields and types.
* Changed the **convert** command to generate old layout fromversion to 5.0.0 instead of 4.1.0
* Enhanced the command **postman-codegen** with type hints for templates.

## 1.4.3

* Fixed an issue where **json-to-outputs** command returned an incorrect output when json is a list.
* Fixed an issue where if a pack README.md did not exist it could cause an error in the validation process.
* Fixed an issue where the *--name* was incorrectly required in the **init** command.
* Adding the option to run **validate** on a specific path while using git (*-i* & *-g*).
* The **format** command will now change UUIDs in .yml and .json files to their respective content entity name.
* Added a playbook validation to check if a task sub playbook exists in the id set in the **validate** command.
* Added the option to add new tags/usecases to the approved list and to the pack metadata on the same pull request.
* Fixed an issue in **test_content** where when different servers ran tests for the same integration, the server URL parameters were not set correctly.
* Added a validation in the **validate** command to ensure that the ***endpoint*** command is configured correctly in yml file.
* Added a warning when pack_metadata's description field is longer than 130 characters.
* Fixed an issue where a redundant print occurred on release notes validation.
* Added new validation in the **validate** command to ensure that the minimal fromVersion in a widget of type metrics will be 6.2.0.
* Added the *--release-notes* flag to demisto-sdk to get the current version release notes entries.

## 1.4.2

* Added to `pylint` summary an indication if a test was skipped.
* Added to the **init** command the option to specify fromversion.
* Fixed an issue where running **init** command without filling the metadata file.
* Added the *--docker-timeout* flag in the **lint** command to control the request timeout for the Docker client.
* Fixed an issue where **update-release-notes** command added only one docker image release notes entry for release notes file, and not for every entity whom docker image was updated.
* Added a validation to ensure that incident/indicator fields names starts with their pack name in the **validate** command. (Checked only for new files and only when using git *-g*)
* Updated the **find-dependencies** command to return the 'dependencies' according the layout type ('incident', 'indicator').
* Enhanced the "vX" display name validation for scripts and integrations in the **validate** command to check for every versioned script or integration, and not only v2.
* Added the *--fail-duplicates* flag for the **create-id-set** command which will fail the command if duplicates are found.
* Added to the **generate-docs** command automatic addition to git when a new readme file is created.

## 1.4.1

* When in private repo without `DEMSITO_SDK_GITHUB_TOKEN` configured, get_remote_file will take files from the local origin/master.
* Enhanced the **unify** command when giving input of a file and not a directory return a clear error message.
* Added a validation to ensure integrations are not skipped and at least one test playbook is not skipped for each integration or script.
* Added to the Content Tests support for `context_print_dt`, which queries the incident context and prints the result as a json.
* Added new validation for the `xsoar_config.json` file in the **validate** command.
* Added a version differences section to readme in **generate-docs** command.
* Added the *--docs-format* flag in the **integration-diff** command to get the output in README format.
* Added the *--input-old-version* and *--skip-breaking-changes* flags in the **generate-docs** command to get the details for the breaking section and to skip the breaking changes section.

## 1.4.0

* Enable passing a comma-separated list of paths for the `--input` option of the **lint** command.
* Added new validation of unimplemented test-module command in the code to the `XSOAR-linter` in the **lint** command.
* Fixed the **generate-docs** to handle integration authentication parameter.
* Added a validation to ensure that description and README do not contain the word 'Demisto'.
* Improved the deprecated message validation required from playbooks and scripts.
* Added the `--quite-bc-validation` flag for the **validate** command to run the backwards compatibility validation in quite mode (errors is treated like warnings).
* Fixed the **update release notes** command to display a name for old layouts.
* Added the ability to append to the pack README credit to contributors.
* Added identification for parameter differences in **integration-diff** command.
* Fixed **format** to use git as a default value.
* Updated the **upload** command to support reports.
* Fixed an issue where **generate-docs** command was displaying 'None' when credentials parameter display field configured was not configured.
* Fixed an issue where **download** did not return exit code 1 on failure.
* Updated the validation that incident fields' names do not contain the word incident will aplly to core packs only.
* Added a playbook validation to verify all conditional tasks have an 'else' path in **validate** command.
* Renamed the GitHub authentication token environment variable `GITHUB_TOKEN` to `DEMITO_SDK_GITHUB_TOKEN`.
* Added to the **update-release-notes** command automatic addition to git when new release notes file is created.
* Added validation to ensure that integrations, scripts, and playbooks do not contain the entity type in their names.
* Added the **convert** command to convert entities between XSOAR versions.
* Added the *--deprecate* flag in **format** command to deprecate integrations, scripts, and playbooks.
* Fixed an issue where ignoring errors did not work when running the **validate** command on specific files (-i).

## 1.3.9

* Added a validation verifying that the pack's README.md file is not equal to pack description.
* Fixed an issue where the **Assume yes** flag did not work properly for some entities in the **format** command.
* Improved the error messages for separators in folder and file names in the **validate** command.
* Removed the **DISABLE_SDK_VERSION_CHECK** environment variable. To disable new version checks, use the **DEMISTO_SDK_SKIP_VERSION_CHECK** envirnoment variable.
* Fixed an issue where the demisto-sdk version check failed due to a rate limit.
* Fixed an issue with playbooks scheme validation.

## 1.3.8

* Updated the **secrets** command to work on forked branches.

## 1.3.7

* Added a validation to ensure correct image and description file names.
* Fixed an issue where the **validate** command failed when 'display' field in credentials param in yml is empty but 'displaypassword' was provided.
* Added the **integration-diff** command to check differences between two versions of an integration and to return a report of missing and changed elements in the new version.
* Added a validation verifying that the pack's README.md file is not missing or empty for partner packs or packs contains use cases.
* Added a validation to ensure that the integration and script folder and file names will not contain separators (`_`, `-`, ``).
* When formatting new pack, the **format** command will set the *fromversion* key to 5.5.0 in the new files without fromversion.

## 1.3.6

* Added a validation that core packs are not dependent on non-core packs.
* Added a validation that a pack name follows XSOAR standards.
* Fixed an issue where in some cases the `get_remote_file` function failed due to an invalid path.
* Fixed an issue where running **update-release-notes** with updated integration logo, did not detect any file changes.
* Fixed an issue where the **create-id-set** command did not identify unified integrations correctly.
* Fixed an issue where the `CommonTypes` pack was not identified as a dependency for all feed integrations.
* Added support for running SDK commands in private repositories.
* Fixed an issue where running the **init** command did not set the correct category field in an integration .yml file for a newly created pack.
* When formatting new contributed pack, the **format** command will set the *fromversion* key to 6.0.0 in the relevant files.
* If the environment variable "DISABLE_SDK_VERSION_CHECK" is define, the demisto-sdk will no longer check for newer version when running a command.
* Added the `--use-pack-metadata` flag for the **find-dependencies** command to update the calculated dependencies using the the packs metadata files.
* Fixed an issue where **validate** failed on scripts in case the `outputs` field was set to `None`.
* Fixed an issue where **validate** was failing on editing existing release notes.
* Added a validation for README files verifying that the file doesn't contain template text copied from HelloWorld or HelloWorldPremium README.

## 1.3.5

* Added a validation that layoutscontainer's id and name are matching. Updated the format of layoutcontainer to include update_id too.
* Added a validation that commands' names and arguments in core packs, or scripts' arguments do not contain the word incident.
* Fixed issue where running the **generate-docs** command with -c flag ran all the commands and not just the commands specified by the flag.
* Fixed the error message of the **validate** command to not always suggest adding the *description* field.
* Fixed an issue where running **format** on feed integration generated invalid parameter structure.
* Fixed an issue where the **generate-docs** command did not add all the used scripts in a playbook to the README file.
* Fixed an issue where contrib/partner details might be added twice to the same file, when using unify and create-content-artifacts commands
* Fixed issue where running **validate** command on image-related integration did not return the correct outputs to json file.
* When formatting playbooks, the **format** command will now remove empty fields from SetIncident, SetIndicator, CreateNewIncident, CreateNewIndicator script arguments.
* Added an option to fill in the developer email when running the **init** command.

## 1.3.4

* Updated the **validate** command to check that the 'additionalinfo' field only contains the expected value for feed required parameters and not equal to it.
* Added a validation that community/partner details are not in the detailed description file.
* Added a validation that the Use Case tag in pack_metadata file is only used when the pack contains at least one PB, Incident Type or Layout.
* Added a validation that makes sure outputs in integrations are matching the README file when only README has changed.
* Added the *hidden* field to the integration schema.
* Fixed an issue where running **format** on a playbook whose `name` does not equal its `id` would cause other playbooks who use that playbook as a sub-playbook to fail.
* Added support for local custom command configuration file `.demisto-sdk-conf`.
* Updated the **format** command to include an update to the description file of an integration, to remove community/partner details.

## 1.3.3

* Fixed an issue where **lint** failed where *.Dockerfile* exists prior running the lint command.
* Added FeedHelloWorld template option for *--template* flag in **demisto-sdk init** command.
* Fixed issue where **update-release-notes** deleted release note file if command was called more than once.
* Fixed issue where **update-release-notes** added docker image release notes every time the command was called.
* Fixed an issue where running **update-release-notes** on a pack with newly created integration, had also added a docker image entry in the release notes.
* Fixed an issue where `XSOAR-linter` did not find *NotImplementedError* in main.
* Added validation for README files verifying their length (over 30 chars).
* When using *-g* flag in the **validate** command it will now ignore untracked files by default.
* Added the *--include-untracked* flag to the **validate** command to include files which are untracked by git in the validation process.
* Improved the `pykwalify` error outputs in the **validate** command.
* Added the *--print-pykwalify* flag to the **validate** command to print the unchanged output from `pykwalify`.

## 1.3.2

* Updated the format of the outputs when using the *--json-file* flag to create a JSON file output for the **validate** and **lint** commands.
* Added the **doc-review** command to check spelling in .md and .yml files as well as a basic release notes review.
* Added a validation that a pack's display name does not already exist in content repository.
* Fixed an issue where the **validate** command failed to detect duplicate params in an integration.
* Fixed an issue where the **validate** command failed to detect duplicate arguments in a command in an integration.

## 1.3.1

* Fixed an issue where the **validate** command failed to validate the release notes of beta integrations.
* Updated the **upload** command to support indicator fields.
* The **validate** and **update-release-notes** commands will now check changed files against `demisto/master` if it is configured locally.
* Fixed an issue where **validate** would incorrectly identify files as renamed.
* Added a validation that integration properties (such as feed, mappers, mirroring, etc) are not removed.
* Fixed an issue where **validate** failed when comparing branch against commit hash.
* Added the *--no-pipenv* flag to the **split-yml** command.
* Added a validation that incident fields and incident types are not removed from mappers.
* Fixed an issue where the *c
reate-id-set* flag in the *validate* command did not work while not using git.
* Added the *hiddenusername* field to the integration schema.
* Added a validation that images that are not integration images, do not ask for a new version or RN

## 1.3.0

* Do not collect optional dependencies on indicator types reputation commands.
* Fixed an issue where downloading indicator layoutscontainer objects failed.
* Added a validation that makes sure outputs in integrations are matching the README file.
* Fixed an issue where the *create-id-set* flag in the **validate** command did not work.
* Added a warning in case no id_set file is found when running the **validate** command.
* Fixed an issue where changed files were not recognised correctly on forked branches in the **validate** and the **update-release-notes** commands.
* Fixed an issue when files were classified incorrectly when running *update-release-notes*.
* Added a validation that integration and script file paths are compatible with our convention.
* Fixed an issue where id_set.json file was re created whenever running the generate-docs command.
* added the *--json-file* flag to create a JSON file output for the **validate** and **lint** commands.

## 1.2.19

* Fixed an issue where merge id_set was not updated to work with the new entity of Packs.
* Added a validation that the playbook's version matches the version of its sub-playbooks, scripts, and integrations.

## 1.2.18

* Changed the *skip-id-set-creation* flag to *create-id-set* in the **validate** command. Its default value will be False.
* Added support for the 'cve' reputation command in default arg validation.
* Filter out generic and reputation command from scripts and playbooks dependencies calculation.
* Added support for the incident fields in outgoing mappers in the ID set.
* Added a validation that the taskid field and the id field under the task field are both from uuid format and contain the same value.
* Updated the **format** command to generate uuid value for the taskid field and for the id under the task field in case they hold an invalid values.
* Exclude changes from doc_files directory on validation.
* Added a validation that an integration command has at most one default argument.
* Fixing an issue where pack metadata version bump was not enforced when modifying an old format (unified) file.
* Added validation that integration parameter's display names are capitalized and spaced using whitespaces and not underscores.
* Fixed an issue where beta integrations where not running deprecation validations.
* Allowed adding additional information to the deprecated description.
* Fixing an issue when escaping less and greater signs in integration params did not work as expected.

## 1.2.17

* Added a validation that the classifier of an integration exists.
* Added a validation that the mapper of an integration exists.
* Added a validation that the incident types of a classifier exist.
* Added a validation that the incident types of a mapper exist.
* Added support for *text* argument when running **demisto-sdk update-release-notes** on the ApiModules pack.
* Added a validation for the minimal version of an indicator field of type grid.
* Added new validation for incident and indicator fields in classifiers mappers and layouts exist in the content.
* Added cache for get_remote_file to reducing failures from accessing the remote repo.
* Fixed an issue in the **format** command where `_dev` or `_copy` suffixes weren't removed from the `id` of the given playbooks.
* Playbook dependencies from incident and indicator fields are now marked as optional.
* Mappers dependencies from incident types and incident fields are now marked as optional.
* Classifier dependencies from incident types are now marked as optional.
* Updated **demisto-sdk init** command to no longer create `created` field in pack_metadata file
* Updated **generate-docs** command to take the parameters names in setup section from display field and to use additionalinfo field when exist.
* Using the *verbose* argument in the **find-dependencies** command will now log to the console.
* Improved the deprecated message validation required from integrations.
* Fixed an issue in the **generate-docs** command where **Context Example** section was created when it was empty.

## 1.2.16

* Added allowed ignore errors to the *IDSetValidator*.
* Fixed an issue where an irrelevant id_set validation ran in the **validate** command when using the *--id-set* flag.
* Fixed an issue were **generate-docs** command has failed if a command did not exist in commands permissions file.
* Improved a **validate** command message for missing release notes of api module dependencies.

## 1.2.15

* Added the *ID101* to the allowed ignored errors.

## 1.2.14

* SDK repository is now mypy check_untyped_defs complaint.
* The lint command will now ignore the unsubscriptable-object (E1136) pylint error in dockers based on python 3.9 - this will be removed once a new pylint version is released.
* Added an option for **format** to run on a whole pack.
* Added new validation of unimplemented commands from yml in the code to `XSOAR-linter`.
* Fixed an issue where Auto-Extract fields were only checked for newly added incident types in the **validate** command.
* Added a new warning validation of direct access to args/params dicts to `XSOAR-linter`.

## 1.2.13

* Added new validation of indicators usage in CommandResults to `XSOAR-linter`.
* Running **demisto-sdk lint** will automatically run on changed files (same behavior as the -g flag).
* Removed supported version message from the documentation when running **generate_docs**.
* Added a print to indicate backwards compatibility is being checked in **validate** command.
* Added a percent print when running the **validate** command with the *-a* flag.
* Fixed a regression in the **upload** command where it was ignoring `DEMISTO_VERIFY_SSL` env var.
* Fixed an issue where the **upload** command would fail to upload beta integrations.
* Fixed an issue where the **validate** command did not create the *id_set.json* file when running with *-a* flag.
* Added price change validation in the **validate** command.
* Added validations that checks in read-me for empty sections or leftovers from the auto generated read-me that should be changed.
* Added new code validation for *NotImplementedError* to raise a warning in `XSOAR-linter`.
* Added validation for support types in the pack metadata file.
* Added support for *--template* flag in **demisto-sdk init** command.
* Fixed an issue with running **validate** on master branch where the changed files weren't compared to previous commit when using the *-g* flag.
* Fixed an issue where the `XSOAR-linter` ran *NotImplementedError* validation on scripts.
* Added support for Auto-Extract feature validation in incident types in the **validate** command.
* Fixed an issue in the **lint** command where the *-i* flag was ignored.
* Improved **merge-id-sets** command to support merge between two ID sets that contain the same pack.
* Fixed an issue in the **lint** command where flake8 ran twice.

## 1.2.12

* Bandit now reports also on medium severity issues.
* Fixed an issue with support for Docker Desktop on Mac version 2.5.0+.
* Added support for vulture and mypy linting when running without docker.
* Added support for *prev-ver* flag in **update-release-notes** command.
* Improved retry support when building docker images for linting.
* Added the option to create an ID set on a specific pack in **create-id-set** command.
* Added the *--skip-id-set-creation* flag to **validate** command in order to add the capability to run validate command without creating id_set validation.
* Fixed an issue where **validate** command checked docker image tag on ApiModules pack.
* Fixed an issue where **find-dependencies** did not calculate dashboards and reports dependencies.
* Added supported version message to the documentation and release notes files when running **generate_docs** and **update-release-notes** commands respectively.
* Added new code validations for *NotImplementedError* exception raise to `XSOAR-linter`.
* Command create-content-artifacts additional support for **Author_image.png** object.
* Fixed an issue where schemas were not enforced for incident fields, indicator fields and old layouts in the validate command.
* Added support for **update-release-notes** command to update release notes according to master branch.

## 1.2.11

* Fixed an issue where the ***generate-docs*** command reset the enumeration of line numbering after an MD table.
* Updated the **upload** command to support mappers.
* Fixed an issue where exceptions were no printed in the **format** while the *--verbose* flag is set.
* Fixed an issue where *--assume-yes* flag did not work in the **format** command when running on a playbook without a `fromversion` field.
* Fixed an issue where the **format** command would fail in case `conf.json` file was not found instead of skipping the update.
* Fixed an issue where integration with v2 were recognised by the `name` field instead of the `display` field in the **validate** command.
* Added a playbook validation to check if a task script exists in the id set in the **validate** command.
* Added new integration category `File Integrity Management` in the **validate** command.

## 1.2.10

* Added validation for approved content pack use-cases and tags.
* Added new code validations for *CommonServerPython* import to `XSOAR-linter`.
* Added *default value* and *predefined values* to argument description in **generate-docs** command.
* Added a new validation that checks if *get-mapping-fields* command exists if the integration schema has *{ismappable: true}* in **validate** command.
* Fixed an issue where the *--staged* flag recognised added files as modified in the **validate** command.
* Fixed an issue where a backwards compatibility warning was raised for all added files in the **validate** command.
* Fixed an issue where **validate** command failed when no tests were given for a partner supported pack.
* Updated the **download** command to support mappers.
* Fixed an issue where the ***format*** command added a duplicate parameter.
* For partner supported content packs, added support for a list of emails.
* Removed validation of README files from the ***validate*** command.
* Fixed an issue where the ***validate*** command required release notes for ApiModules pack.

## 1.2.9

* Fixed an issue in the **openapi_codegen** command where it created duplicate functions name from the swagger file.
* Fixed an issue in the **update-release-notes** command where the *update type* argument was not verified.
* Fixed an issue in the **validate** command where no error was raised in case a non-existing docker image was presented.
* Fixed an issue in the **format** command where format failed when trying to update invalid Docker image.
* The **format** command will now preserve the **isArray** argument in integration's reputation commands and will show a warning if it set to **false**.
* Fixed an issue in the **lint** command where *finally* clause was not supported in main function.
* Fixed an issue in the **validate** command where changing any entity ID was not validated.
* Fixed an issue in the **validate** command where *--staged* flag did not bring only changed files.
* Fixed the **update-release-notes** command to ignore changes in the metadata file.
* Fixed the **validate** command to ignore metadata changes when checking if a version bump is needed.

## 1.2.8

* Added a new validation that checks in playbooks for the usage of `DeleteContext` in **validate** command.
* Fixed an issue in the **upload** command where it would try to upload content entities with unsupported versions.
* Added a new validation that checks in playbooks for the usage of specific instance in **validate** command.
* Added the **--staged** flag to **validate** command to run on staged files only.

## 1.2.7

* Changed input parameters in **find-dependencies** command.
  * Use ***-i, --input*** instead of ***-p, --path***.
  * Use ***-idp, --id-set-path*** instead of ***-i, --id-set-path***.
* Fixed an issue in the **unify** command where it crashed on an integration without an image file.
* Fixed an issue in the **format** command where unnecessary files were not skipped.
* Fixed an issue in the **update-release-notes** command where the *text* argument was not respected in all cases.
* Fixed an issue in the **validate** command where a warning about detailed description was given for unified or deprecated integrations.
* Improved the error returned by the **validate** command when running on files using the old format.

## 1.2.6

* No longer require setting `DEMISTO_README_VALIDATION` env var to enable README mdx validation. Validation will now run automatically if all necessary node modules are available.
* Fixed an issue in the **validate** command where the `--skip-pack-dependencies` would not skip id-set creation.
* Fixed an issue in the **validate** command where validation would fail if supplied an integration with an empty `commands` key.
* Fixed an issue in the **validate** command where validation would fail due to a required version bump for packs which are not versioned.
* Will use env var `DEMISTO_VERIFY_SSL` to determine if to use a secure connection for commands interacting with the Server when `--insecure` is not passed. If working with a local Server without a trusted certificate, you can set env var `DEMISTO_VERIFY_SSL=no` to avoid using `--insecure` on each command.
* Unifier now adds a link to the integration documentation to the integration detailed description.
* Fixed an issue in the **secrets** command where ignored secrets were not skipped.

## 1.2.5

* Added support for special fields: *defaultclassifier*, *defaultmapperin*, *defaultmapperout* in **download** command.
* Added -y option **format** command to assume "yes" as answer to all prompts and run non-interactively
* Speed up improvements for `validate` of README files.
* Updated the **format** command to adhere to the defined content schema and sub-schemas, aligning its behavior with the **validate** command.
* Added support for canvasContextConnections files in **format** command.

## 1.2.4

* Updated detailed description for community integrations.

## 1.2.3

* Fixed an issue where running **validate** failed on playbook with task that adds tags to the evidence data.
* Added the *displaypassword* field to the integration schema.
* Added new code validations to `XSOAR-linter`.
  * As warnings messages:
    * `demisto.params()` should be used only inside main function.
    * `demisto.args()` should be used only inside main function.
    * Functions args should have type annotations.
* Added `fromversion` field validation to test playbooks and scripts in **validate** command.

## 1.2.2

* Add support for warning msgs in the report and summary to **lint** command.
* Fixed an issue where **json-to-outputs** determined bool values as int.
* Fixed an issue where **update-release-notes** was crushing on `--all` flag.
* Fixed an issue where running **validate**, **update-release-notes** outside of content repo crushed without a meaningful error message.
* Added support for layoutscontainer in **init** contribution flow.
* Added a validation for tlp_color param in feeds in **validate** command.
* Added a validation for removal of integration parameters in **validate** command.
* Fixed an issue where **update-release-notes** was failing with a wrong error message when no pack or input was given.
* Improved formatting output of the **generate-docs** command.
* Add support for env variable *DEMISTO_SDK_ID_SET_REFRESH_INTERVAL*. Set this env variable to the refresh interval in minutes. The id set will be regenerated only if the refresh interval has passed since the last generation. Useful when generating Script documentation, to avoid re-generating the id_set every run.
* Added new code validations to `XSOAR-linter`.
  * As error messages:
    * Longer than 10 seconds sleep statements for non long running integrations.
    * exit() usage.
    * quit() usage.
  * As warnings messages:
    * `demisto.log` should not be used.
    * main function existence.
    * `demito.results` should not be used.
    * `return_output` should not be used.
    * try-except statement in main function.
    * `return_error` usage in main function.
    * only once `return_error` usage.
* Fixed an issue where **lint** command printed logs twice.
* Fixed an issue where *suffix* did not work as expected in the **create-content-artifacts** command.
* Added support for *prev-ver* flag in **lint** and **secrets** commands.
* Added support for *text* flag to **update-release-notes** command to add the same text to all release notes.
* Fixed an issue where **validate** did not recognize added files if they were modified locally.
* Added a validation that checks the `fromversion` field exists and is set to 5.0.0 or above when working or comparing to a non-feature branch in **validate** command.
* Added a validation that checks the certification field in the pack_metadata file is valid in **validate** command.
* The **update-release-notes** command will now automatically add docker image update to the release notes.

## 1.2.1

* Added an additional linter `XSOAR-linter` to the **lint** command which custom validates py files. currently checks for:
  * `Sys.exit` usages with non zero value.
  * Any `Print` usages.
* Fixed an issue where renamed files were failing on *validate*.
* Fixed an issue where single changed files did not required release notes update.
* Fixed an issue where doc_images required release-notes and validations.
* Added handling of dependent packs when running **update-release-notes** on changed *APIModules*.
  * Added new argument *--id-set-path* for id_set.json path.
  * When changes to *APIModule* is detected and an id_set.json is available - the command will update the dependent pack as well.
* Added handling of dependent packs when running **validate** on changed *APIModules*.
  * Added new argument *--id-set-path* for id_set.json path.
  * When changes to *APIModule* is detected and an id_set.json is available - the command will validate that the dependent pack has release notes as well.
* Fixed an issue where the find_type function didn't recognize file types correctly.
* Fixed an issue where **update-release-notes** command did not work properly on Windows.
* Added support for indicator fields in **update-release-notes** command.
* Fixed an issue where files in test dirs where being validated.

## 1.2.0

* Fixed an issue where **format** did not update the test playbook from its pack.
* Fixed an issue where **validate** validated non integration images.
* Fixed an issue where **update-release-notes** did not identified old yml integrations and scripts.
* Added revision templates to the **update-release-notes** command.
* Fixed an issue where **update-release-notes** crashed when a file was renamed.
* Fixed an issue where **validate** failed on deleted files.
* Fixed an issue where **validate** validated all images instead of packs only.
* Fixed an issue where a warning was not printed in the **format** in case a non-supported file type is inputted.
* Fixed an issue where **validate** did not fail if no release notes were added when adding files to existing packs.
* Added handling of incorrect layout paths via the **format** command.
* Refactor **create-content-artifacts** command - Efficient artifacts creation and better logging.
* Fixed an issue where image and description files were not handled correctly by **validate** and **update-release-notes** commands.
* Fixed an issue where the **format** command didn't remove all extra fields in a file.
* Added an error in case an invalid id_set.json file is found while running the **validate** command.
* Added fetch params checks to the **validate** command.

## 1.1.11

* Added line number to secrets' path in **secrets** command report.
* Fixed an issue where **init** a community pack did not present the valid support URL.
* Fixed an issue where **init** offered a non relevant pack support type.
* Fixed an issue where **lint** did not pull docker images for powershell.
* Fixed an issue where **find-dependencies** did not find all the script dependencies.
* Fixed an issue where **find-dependencies** did not collect indicator fields as dependencies for playbooks.
* Updated the **validate** and the **secrets** commands to be less dependent on regex.
* Fixed an issue where **lint** did not run on circle when docker did not return ping.
* Updated the missing release notes error message (RN106) in the **Validate** command.
* Fixed an issue where **Validate** would return missing release notes when two packs with the same substring existed in the modified files.
* Fixed an issue where **update-release-notes** would add duplicate release notes when two packs with the same substring existed in the modified files.
* Fixed an issue where **update-release-notes** would fail to bump new versions if the feature branch was out of sync with the master branch.
* Fixed an issue where a non-descriptive error would be returned when giving the **update-release-notes** command a pack which can not be found.
* Added dependencies check for *widgets* in **find-dependencies** command.
* Added a `update-docker` flag to **format** command.
* Added a `json-to-outputs` flag to the **run** command.
* Added a verbose (`-v`) flag to **format** command.
* Fixed an issue where **download** added the prefix "playbook-" to the name of playbooks.

## 1.1.10

* Updated the **init** command. Relevant only when passing the *--contribution* argument.
  * Added the *--author* option.
  * The *support* field of the pack's metadata is set to *community*.
* Added a proper error message in the **Validate** command upon a missing description in the root of the yml.
* **Format** now works with a relative path.
* **Validate** now fails when all release notes have been excluded.
* Fixed issue where correct error message would not propagate for invalid images.
* Added the *--skip-pack-dependencies* flag to **validate** command to skip pack dependencies validation. Relevant when using the *-g* flag.
* Fixed an issue where **Validate** and **Format** commands failed integrations with `defaultvalue` field in fetch incidents related parameters.
* Fixed an issue in the **Validate** command in which unified YAML files were not ignored.
* Fixed an issue in **generate-docs** where scripts and playbooks inputs and outputs were not parsed correctly.
* Fixed an issue in the **openapi-codegen** command where missing reference fields in the swagger JSON caused errors.
* Fixed an issue in the **openapi-codegen** command where empty objects in the swagger JSON paths caused errors.
* **update-release-notes** command now accept path of the pack instead of pack name.
* Fixed an issue where **generate-docs** was inserting unnecessary escape characters.
* Fixed an issue in the **update-release-notes** command where changes to the pack_metadata were not detected.
* Fixed an issue where **validate** did not check for missing release notes in old format files.

## 1.1.9

* Fixed an issue where **update-release-notes** command failed on invalid file types.

## 1.1.8

* Fixed a regression where **upload** command failed on test playbooks.
* Added new *githubUser* field in pack metadata init command.
* Support beta integration in the commands **split-yml, extract-code, generate-test-playbook and generate-docs.**
* Fixed an issue where **find-dependencies** ignored *toversion* field in content items.
* Added support for *layoutscontainer*, *classifier_5_9_9*, *mapper*, *report*, and *widget* in the **Format** command.
* Fixed an issue where **Format** will set the `ID` field to be equal to the `name` field in modified playbooks.
* Fixed an issue where **Format** did not work for test playbooks.
* Improved **update-release-notes** command:
  * Write content description to release notes for new items.
  * Update format for file types without description: Connections, Incident Types, Indicator Types, Layouts, Incident Fields.
* Added a validation for feedTags param in feeds in **validate** command.
* Fixed readme validation issue in community support packs.
* Added the **openapi-codegen** command to generate integrations from OpenAPI specification files.
* Fixed an issue were release notes validations returned wrong results for *CommonScripts* pack.
* Added validation for image links in README files in **validate** command.
* Added a validation for default value of fetch param in feeds in **validate** command.
* Fixed an issue where the **Init** command failed on scripts.

## 1.1.7

* Fixed an issue where running the **format** command on feed integrations removed the `defaultvalue` fields.
* Playbook branch marked with *skipunavailable* is now set as an optional dependency in the **find-dependencies** command.
* The **feedReputation** parameter can now be hidden in a feed integration.
* Fixed an issue where running the **unify** command on JS package failed.
* Added the *--no-update* flag to the **find-dependencies** command.
* Added the following validations in **validate** command:
  * Validating that a pack does not depend on NonSupported / Deprecated packs.

## 1.1.6

* Added the *--description* option to the **init** command.
* Added the *--contribution* option to the **init** command which converts a contribution zip to proper pack format.
* Improved **validate** command performance time and outputs.
* Added the flag *--no-docker-checks* to **validate** command to skip docker checks.
* Added the flag *--print-ignored-files* to **validate** command to print ignored files report when the command is done.
* Added the following validations in **validate** command:
  * Validating that existing release notes are not modified.
  * Validating release notes are not added to new packs.
  * Validating that the "currentVersion" field was raised in the pack_metadata for modified packs.
  * Validating that the timestamp in the "created" field in the pack_metadata is in ISO format.
* Running `demisto-sdk validate` will run the **validate** command using git and only on committed files (same as using *-g --post-commit*).
* Fixed an issue where release notes were not checked correctly in **validate** command.
* Fixed an issue in the **create-id-set** command where optional playbook tasks were not taken into consideration.
* Added a prompt to the `demisto-sdk update-release-notes` command to prompt users to commit changes before running the release notes command.
* Added support to `layoutscontainer` in **validate** command.

## 1.1.5

* Fixed an issue in **find-dependencies** command.
* **lint** command now verifies flake8 on CommonServerPython script.

## 1.1.4

* Fixed an issue with the default output file name of the **unify** command when using "." as an output path.
* **Unify** command now adds contributor details to the display name and description.
* **Format** command now adds *isFetch* and *incidenttype* fields to integration yml.
* Removed the *feedIncremental* field from the integration schema.
* **Format** command now adds *feedBypassExclusionList*, *Fetch indicators*, *feedReputation*, *feedReliability*,
     *feedExpirationPolicy*, *feedExpirationInterval* and *feedFetchInterval* fields to integration yml.
* Fixed an issue in the playbooks schema.
* Fixed an issue where generated release notes were out of order.
* Improved pack dependencies detection.
* Fixed an issue where test playbooks were mishandled in **validate** command.

## 1.1.3

* Added a validation for invalid id fields in indicators types files in **validate** command.
* Added default behavior for **update-release-notes** command.
* Fixed an error where README files were failing release notes validation.
* Updated format of generated release notes to be more user friendly.
* Improved error messages for the **update-release-notes** command.
* Added support for `Connections`, `Dashboards`, `Widgets`, and `Indicator Types` to **update-release-notes** command.
* **Validate** now supports scripts under the *TestPlaybooks* directory.
* Fixed an issue where **validate** did not support powershell files.

## 1.1.2

* Added a validation for invalid playbookID fields in incidents types files in **validate** command.
* Added a code formatter for python files.
* Fixed an issue where new and old classifiers where mixed on validate command.
* Added *feedIncremental* field to the integration schema.
* Fixed error in the **upload** command where unified YMLs were not uploaded as expected if the given input was a pack.
* Fixed an issue where the **secrets** command failed due to a space character in the file name.
* Ignored RN validation for *NonSupported* pack.
* You can now ignore IF107, SC100, RP102 error codes in the **validate** command.
* Fixed an issue where the **download** command was crashing when received as input a JS integration or script.
* Fixed an issue where **validate** command checked docker image for JS integrations and scripts.
* **validate** command now checks scheme for reports and connections.
* Fixed an issue where **validate** command checked docker when running on all files.
* Fixed an issue where **validate** command did not fail when docker image was not on the latest numeric tag.
* Fixed an issue where beta integrations were not validated correctly in **validate** command.

## 1.1.1

* fixed and issue where file types were not recognized correctly in **validate** command.
* Added better outputs for validate command.

## 1.1.0

* Fixed an issue where changes to only non-validated files would fail validation.
* Fixed an issue in **validate** command where moved files were failing validation for new packs.
* Fixed an issue in **validate** command where added files were failing validation due to wrong file type detection.
* Added support for new classifiers and mappers in **validate** command.
* Removed support of old RN format validation.
* Updated **secrets** command output format.
* Added support for error ignore on deprecated files in **validate** command.
* Improved errors outputs in **validate** command.
* Added support for linting an entire pack.

## 1.0.9

* Fixed a bug where misleading error was presented when pack name was not found.
* **Update-release-notes** now detects added files for packs with versions.
* Readme files are now ignored by **update-release-notes** and validation of release notes.
* Empty release notes no longer cause an uncaught error during validation.

## 1.0.8

* Changed the output format of demisto-sdk secrets.
* Added a validation that checkbox items are not required in integrations.
* Added pack release notes generation and validation.
* Improved pack metadata validation.
* Fixed an issue in **validate** where renamed files caused an error

## 1.0.4

* Fix the **format** command to update the `id` field to be equal to `details` field in indicator-type files, and to `name` field in incident-type & dashboard files.
* Fixed a bug in the **validate** command for layout files that had `sortValues` fields.
* Fixed a bug in the **format** command where `playbookName` field was not always present in the file.
* Fixed a bug in the **format** command where indicatorField wasn't part of the SDK schemas.
* Fixed a bug in **upload** command where created unified docker45 yml files were not deleted.
* Added support for IndicatorTypes directory in packs (for `reputation` files, instead of Misc).
* Fixed parsing playbook condition names as string instead of boolean in **validate** command
* Improved image validation in YAML files.
* Removed validation for else path in playbook condition tasks.

## 1.0.3

* Fixed a bug in the **format** command where comments were being removed from YAML files.
* Added output fields: *file_path* and *kind* for layouts in the id-set.json created by **create-id-set** command.
* Fixed a bug in the **create-id-set** command Who returns Duplicate for Layouts with a different kind.
* Added formatting to **generate-docs** command results replacing all `<br>` tags with `<br/>`.
* Fixed a bug in the **download** command when custom content contained not supported content entity.
* Fixed a bug in **format** command in which boolean strings  (e.g. 'yes' or 'no') were converted to boolean values (e.g. 'True' or 'False').
* **format** command now removes *sourceplaybookid* field from playbook files.
* Fixed a bug in **generate-docs** command in which integration dependencies were not detected when generating documentation for a playbook.

## 1.0.1

* Fixed a bug in the **unify** command when output path was provided empty.
* Improved error message for integration with no tests configured.
* Improved the error message returned from the **validate** command when an integration is missing or contains malformed fetch incidents related parameters.
* Fixed a bug in the **create** command where a unified YML with a docker image for 4.5 was copied incorrectly.
* Missing release notes message are now showing the release notes file path to update.
* Fixed an issue in the **validate** command in which unified YAML files were not ignored.
* File format suggestions are now shown in the relevant file format (JSON or YAML).
* Changed Docker image validation to fail only on non-valid ones.
* Removed backward compatibility validation when Docker image is updated.

## 1.0.0

* Improved the *upload* command to support the upload of all the content entities within a pack.
* The *upload* command now supports the improved pack file structure.
* Added an interactive option to format integrations, scripts and playbooks with No TestPlaybooks configured.
* Added an interactive option to configure *conf.json* file with missing test playbooks for integrations, scripts and playbooks
* Added *download* command to download custom content from Demisto instance to the local content repository.
* Improved validation failure messages to include a command suggestion, wherever relevant, to fix the raised issue.
* Improved 'validate' help and documentation description
* validate - checks that scripts, playbooks, and integrations have the *tests* key.
* validate - checks that test playbooks are configured in `conf.json`.
* demisto-sdk lint - Copy dir better handling.
* demisto-sdk lint - Add error when package missing in docker image.
* Added *-a , --validate-all* option in *validate* to run all validation on all files.
* Added *-i , --input* option in *validate* to run validation on a specified pack/file.
* added *-i, --input* option in *secrets* to run on a specific file.
* Added an allowed hidden parameter: *longRunning* to the hidden integration parameters validation.
* Fixed an issue with **format** command when executing with an output path of a folder and not a file path.
* Bug fixes in generate-docs command given playbook as input.
* Fixed an issue with lint command in which flake8 was not running on unit test files.

## 0.5.2

* Added *-c, --command* option in *generate-docs* to generate a specific command from an integration.
* Fixed an issue when getting README/CHANGELOG files from git and loading them.
* Removed release notes validation for new content.
* Fixed secrets validations for files with the same name in a different directory.
* demisto-sdk lint - parallelization working with specifying the number of workers.
* demisto-sdk lint - logging levels output, 3 levels.
* demisto-sdk lint - JSON report, structured error reports in JSON format.
* demisto-sdk lint - XML JUnit report for unit-tests.
* demisto-sdk lint - new packages used to accelerate execution time.
* demisto-sdk secrets - command now respects the generic whitelist, and not only the pack secrets.

## 0.5.0

[PyPI History][1]

[1]: https://pypi.org/project/demisto-sdk/#history

## 0.4.9

* Fixed an issue in *generate-docs* where Playbooks and Scripts documentation failed.
* Added a graceful error message when executing the *run" command with a misspelled command.
* Added more informative errors upon failures of the *upload* command.
* format command:
  * Added format for json files: IncidentField, IncidentType, IndicatorField, IndicatorType, Layout, Dashboard.
  * Added the *-fv --from-version*, *-nv --no-validation* arguments.
  * Removed the *-t yml_type* argument, the file type will be inferred.
  * Removed the *-g use_git* argument, running format without arguments will run automatically on git diff.
* Fixed an issue in loading playbooks with '=' character.
* Fixed an issue in *validate* failed on deleted README files.

## 0.4.8

* Added the *max* field to the Playbook schema, allowing to define it in tasks loop.
* Fixed an issue in *validate* where Condition branches checks were case sensitive.

## 0.4.7

* Added the *slareminder* field to the Playbook schema.
* Added the *common_server*, *demisto_mock* arguments to the *init* command.
* Fixed an issue in *generate-docs* where the general section was not being generated correctly.
* Fixed an issue in *validate* where Incident type validation failed.

## 0.4.6

* Fixed an issue where the *validate* command did not identify CHANGELOG in packs.
* Added a new command, *id-set* to create the id set - the content dependency tree by file IDs.

## 0.4.5

* generate-docs command:
  * Added the *use_cases*, *permissions*, *command_permissions* and *limitations*.
  * Added the *--insecure* argument to support running the script and integration command in Demisto.
  * Removed the *-t yml_type* argument, the file type will be inferred.
  * The *-o --output* argument is no longer mandatory, default value will be the input file directory.
* Added support for env var: *DEMISTO_SDK_SKIP_VERSION_CHECK*. When set version checks are skipped.
* Fixed an issue in which the CHANGELOG files did not match our scheme.
* Added a validator to verify that there are no hidden integration parameters.
* Fixed an issue where the *validate* command ran on test files.
* Removed the *env-dir* argument from the demisto-sdk.
* README files which are html files will now be skipped in the *validate* command.
* Added support for env var: *DEMISTO_README_VALIDATOR*. When not set the readme validation will not run.

## 0.4.4

* Added a validator for IncidentTypes (incidenttype-*.json).
* Fixed an issue where the -p flag in the *validate* command was not working.
* Added a validator for README.md files.
* Release notes validator will now run on: incident fields, indicator fields, incident types, dashboard and reputations.
* Fixed an issue where the validator of reputation(Indicator Type) did not check on the details field.
* Fixed an issue where the validator attempted validating non-existing files after deletions or name refactoring.
* Removed the *yml_type* argument in the *split-yml*, *extract-code* commands.
* Removed the *file_type* argument in the *generate-test-playbook* command.
* Fixed the *insecure* argument in *upload*.
* Added the *insecure* argument in *run-playbook*.
* Standardise the *-i --input*, *-o --output* to demisto-sdk commands.

## 0.4.3

* Fixed an issue where the incident and indicator field BC check failed.
* Support for linting and unit testing PowerShell integrations.

## 0.4.2

* Fixed an issue where validate failed on Windows.
* Added a validator to verify all branches are handled in conditional task in a playbook.
* Added a warning message when not running the latest sdk version.
* Added a validator to check that the root is connected to all tasks in the playbook.
* Added a validator for Dashboards (dashboard-*.json).
* Added a validator for Indicator Types (reputation-*.json).
* Added a BC validation for changing incident field type.
* Fixed an issue where init command would generate an invalid yml for scripts.
* Fixed an issue in misleading error message in v2 validation hook.
* Fixed an issue in v2 hook which now is set only on newly added scripts.
* Added more indicative message for errors in yaml files.
* Disabled pykwalify info log prints.

## 0.3.10

* Added a BC check for incident fields - changing from version is not allowed.
* Fixed an issue in create-content-artifacts where scripts in Packs in TestPlaybooks dir were copied with a wrong prefix.

## 0.3.9

* Added a validation that incident field can not be required.
* Added validation for fetch incident parameters.
* Added validation for feed integration parameters.
* Added to the *format* command the deletion of the *sourceplaybookid* field.
* Fixed an issue where *fieldMapping* in playbook did not pass the scheme validation.
* Fixed an issue where *create-content-artifacts* did not copy TestPlaybooks in Packs without prefix of *playbook-*.
* Added a validation the a playbook can not have a rolename set.
* Added to the image validator the new DBot default image.
* Added the fields: elasticcommonfields, quiet, quietmode to the Playbook schema.
* Fixed an issue where *validate* failed on integration commands without outputs.
* Added a new hook for naming of v2 integrations and scripts.

## 0.3.8

* Fixed an issue where *create-content-artifact* was not loading the data in the yml correctly.
* Fixed an issue where *unify* broke long lines in script section causing syntax errors

## 0.3.7

* Added *generate-docs* command to generate documentation file for integration, playbook or script.
* Fixed an issue where *unify* created a malformed integration yml.
* Fixed an issue where demisto-sdk **init** creates unit-test file with invalid import.

## 0.3.6

* Fixed an issue where demisto-sdk **validate** failed on modified scripts without error message.

## 0.3.5

* Fixed an issue with docker tag validation for integrations.
* Restructured repo source code.

## 0.3.4

* Saved failing unit tests as a file.
* Fixed an issue where "_test" file for scripts/integrations created using **init** would import the "HelloWorld" templates.
* Fixed an issue in demisto-sdk **validate** - was failing on backward compatiblity check
* Fixed an issue in demisto-sdk **secrets** - empty line in .secrets-ignore always made the secrets check to pass
* Added validation for docker image inside integrations and scripts.
* Added --use-git flag to **format** command to format all changed files.
* Fixed an issue where **validate** did not fail on dockerimage changes with bc check.
* Added new flag **--ignore-entropy** to demisto-sdk **secrets**, this will allow skip entropy secrets check.
* Added --outfile to **lint** to allow saving failed packages to a file.

## 0.3.3

* Added backwards compatibility break error message.
* Added schema for incident types.
* Added **additionalinfo** field to as an available field for integration configuration.
* Added pack parameter for **init**.
* Fixed an issue where error would appear if name parameter is not set in **init**.

## 0.3.2

* Fixed the handling of classifier files in **validate**.

## 0.3.1

* Fixed the handling of newly created reputation files in **validate**.
* Added an option to perform **validate** on a specific file.

## 0.3.0

* Added support for multi-package **lint** both with parallel and without.
* Added all parameter in **lint** to run on all packages and packs in content repository.
* Added **format** for:
  * Scripts
  * Playbooks
  * Integrations
* Improved user outputs for **secrets** command.
* Fixed an issue where **lint** would run pytest and pylint only on a single docker per integration.
* Added auto-complete functionality to demisto-sdk.
* Added git parameter in **lint** to run only on changed packages.
* Added the **run-playbook** command
* Added **run** command which runs a command in the Demisto playground.
* Added **upload** command which uploads an integration or a script to a Demisto instance.
* Fixed and issue where **validate** checked if release notes exist for new integrations and scripts.
* Added **generate-test-playbook** command which generates a basic test playbook for an integration or a script.
* **validate** now supports indicator fields.
* Fixed an issue with layouts scheme validation.
* Adding **init** command.
* Added **json-to-outputs** command which generates the yaml section for outputs from an API raw response.

## 0.2.6

* Fixed an issue with locating release notes for beta integrations in **validate**.

## 0.2.5

* Fixed an issue with locating release notes for beta integrations in **validate**.

## 0.2.4

* Adding image validation to Beta_Integration and Packs in **validate**.

## 0.2.3

* Adding Beta_Integration to the structure validation process.
* Fixing bug where **validate** did checks on TestPlaybooks.
* Added requirements parameter to **lint**.

## 0.2.2

* Fixing bug where **lint** did not return exit code 1 on failure.
* Fixing bug where **validate** did not print error message in case no release notes were give.

## 0.2.1

* **Validate** now checks that the id and name fields are identical in yml files.
* Fixed a bug where sdk did not return any exit code.

## 0.2.0

* Added Release Notes Validator.
* Fixed the Unifier selection of your python file to use as the code.
* **Validate** now supports Indicator fields.
* Fixed a bug where **validate** and **secrets** did not return exit code 1 on failure.
* **Validate** now runs on newly added scripts.

## 0.1.8

* Added support for `--version`.
* Fixed an issue in file_validator when calling `checked_type` method with script regex.

## 0.1.2

* Restructuring validation to support content packs.
* Added secrets validation.
* Added content bundle creation.
* Added lint and unit test run.

## 0.1.1

* Added new logic to the unifier.
* Added detailed README.
* Some small adjustments and fixes.

## 0.1.0

Capabilities:

* **Extract** components(code, image, description etc.) from a Demisto YAML file into a directory.
* **Unify** components(code, image, description etc.) to a single Demisto YAML file.
* **Validate** Demisto content files.<|MERGE_RESOLUTION|>--- conflicted
+++ resolved
@@ -7,11 +7,8 @@
 * Fixed an issue where **validate** command failed on valid complex layout rules and triggers.
 * Fixed an issue where *validate* command failed with release notes files for assets modeling rules folder.
 * Added support for `skip` property in **pre-commit** hooks.
-<<<<<<< HEAD
+* **generate-unit-tests** command will require installation with `pip install demisto-sdk[generate-unit-tests]`.
 * added the *IN150* and *IN161* errors to *allowed ignore errors* list.
-=======
-* **generate-unit-tests** command will require installation with `pip install demisto-sdk[generate-unit-tests]`.
->>>>>>> 02d322c4
 
 ## 1.24.0
 * Fixed an issue where the error was not clear when trying to retrieve the server version.
