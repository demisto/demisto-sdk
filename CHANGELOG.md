# Changelog
## Unreleased
* Fixed an issue where `register_module_line()` was not removed from python scripts when the script had no trailing newline.
* Fixed an issue where an integration containing a command without a description would fail to upload while using the **upload** command.
* Fixed an issue where attempting to individually upload `Preprocess Rule` files raised an unclear error message. Note: preprocess rules can not be individually uploaded, but only as part of a pack.
* Removed fields with default (false) value that used in the **validate** command.
* Fixed an issue where Indicator Types would fail to upload when using the **upload** command.
* Fixed an issue where the **upload** command return wrong error message when API key is invalid.
<<<<<<< HEAD
* Updated **validate** on changed *APIModules* to use graph instead of id_set.
=======
* added support for `isfetcheventsandassets` flag in content graph
>>>>>>> c51600d5

## 1.17.0
* **validate** will only fail on docker related errors if the pack is supported by xsoar.
* Added a validation that assures filename, id, and name have a correct suffix for modeling/parsing rules files.
* Added new **validate** checks, preventing unwanted changes of the marketplaces (BC108,BC109), toversion (BC107)  and fromversion (BC106) fields.
* Removed the `timezone_offset` argument in the *modeling-rules test* command.
* Fixed an issue where **lint** failed when importing functions from CommonServerUserPython.
* The **format** command now will sync hidden parameters with master branch.
* Fixed an issue where lock integration failed on FileNotFound.(PANW-internal only).
* Fixed an issue where **lint** falsely warned of using `demisto.results`.
* Fixed an issue where **validate** always returned *XSIAM Dashboards* and *Correlation Rules* files as valid.
* Added `GR107` validation to **validate** using the graph validations to check that no deprecated items are used by non-deprecated content.
* Fixed an issue where the **modeling-rules test** command failed to get the existence of dataset in cases where the dataset takes more than 1 minute to get indexed.
* Fixed an issue in **lint** where the container used for linting had dependency conflicts with the image used by content, and caused inconsistent results.
* Fixed an issue where the **download** command failed when the playbook has different `name` and `id`.
* Moved the **pre-commmit** command template to the `demisto/content` repository, where it's easier to maintain.
* Fixed an issue where an internal method caused warning messages when reading md files.
* Added support for Pre Process Rules in the **upload** command.
* Fixed an issue where **upload** would not upload items whose `maketplaces` value was an empty list.
* Added a prettyName key to the incident field schema.
* Fixed an issue where **upload** command could not parse content items that are not unicode-encoded.

## 1.16.0
* Added a check to **is_docker_image_latest_tag** to only fail the validation on non-latest image tag when the current tag is older than 3 days.
* Fixed an issue where **upload** would not properly show the installed version in the UI.
* Fixed an issue where the `contribution_converter` failed replacing generated release notes with the contribution form release notes.
* Fixed an issue where an extra levelname was added to a logging message.
* Modified the `mypy` pre-commit hook to run in a virtual environment, rather than the local mypy version.
* Added support to run **validate** with `--git` flag on detached HEAD.
* Added a validation that the **validate** command will fail if the pack name is not prefixed on XSIAM dashboard images.
* Fixed the **generate-test-playbook** which failed on an unexpected keyword argument - 'console_log_threshold'.
* Fixed an issue where **prepare-content** would not properly parse the `fromVersion` and `toVersion` attributes of XSIAM-Dashbaord and XSIAM-Report content items.
* Fixed an issue where **validate** command did not fail on non-existent dependency ids of non-mandatory dependant content.
* Fixed pytest async io deprecation warning.
* Added the `--incident-id` argument (optional) to the **run** command.
* Fixed an issue in **run-unit-tests** and **update-content-graph** where running commands in a docker container was done with insufficient permissions.
* Added the `_time` field to the output compare table of the **modeling-rules test** command.
* Changed the endpoint **download** uses to get system content items.
* Fixed an issue where graph-related tasks failed when files were deleted from the repo.
* Added a **validate** check, and a **format** auto fix for the `fromversion` field in Correlation Rules and XSIAM Dashboards.
* Update the format used for dev-dependencies in pyproject.toml to match modern versions of Poetry.
* Added timestamps to logging messages when running in a CI build.

## 1.15.5
* **Breaking Change**: The default of the **upload** command `--zip` argument is `true`. To upload packs as custom content items use the `--no-zip` argument.
* Removed the `no-implicit-optional` hook from **pre-commit**.
* Removed the `markdownlint` hook from **pre-commit**.
* Fixed an issue in **run-unit-tests** to pass with warnings when no tests are collected.
* Fixed an issue in **run-unit-tests** with the coverage calculation.
* Fixed a notification about log file location appeared more than once.
* Updated the error message when code coverage is below the threshold in **coverage-analyze** to be printed in a more noticeable red color.
* Fixed an issue in **upload** that failed when a comma-separated list of paths is passed to the `--input` argument.
* Running **validate** with the `--graph` flag will now run the graph validations after all other validations.
* improved the generated release note for newly added XSIAM entities when running *update-release-notes* command.
* Fixed an issue where in some cases validation failed when mapping null values.
* Fixed an issue in **upload** command where the `--keep-zip` argument did not clean the working directory.
* Fixed an issue where an extra levelname was added to a logging message.
* Fixed an issue in **upload** where uploading packs to XSIAM failed due to version mismatch.

## 1.15.4
* Fixed an issue where *update-release-notes* and *doc-review* did not handle new content notes as expected.
* Fixed an issue in PEP484 (no-implicit-optional) hook to **pre-commit**.
* Fixed an issue in **upload** with `--input-config-file` where the content items weren't uploaded in the correct pack.
* Added support to disable the default logging colors with the **DEMISTO_SDK_LOG_NO_COLORS** environment variable.

## 1.15.3
* Added the `--init` flag to **download**.
* Added the `--keep-empty-folders` flag to **download**.
* Added `markdown-lint` to **pre-commit**
* Added the PEP484 (no-implicit-optional) hook to **pre-commit**.
* Fixed an issue where the content-graph parsing failed on mappers with undefined mapping.
* Fixed an issue in **validate** where `pack_metadata.json` files were not collected proplely in `--graph` option.
* Fixed an issue where *validate* reputation commands outputs were not checked for new content.
* Added *IN107* and *DB100* error codes to *ALLOWED_IGNORE_ERRORS* list.
* Added a validation that assures feed integrations implement the `integration_reliability` configuration parameter.
* Fixed an issue where the format command did not work as expected on pre-process rules files.
* Fixed an issue where **upload** command failed to upload when the XSOAR version is beta.
* Fixed an issue where **upload** command summary was inaccurate when uploading a `Pack` without the `-z` flag.
* Added pack name and pack version to **upload** command summary.
* Added support for modeling rules with multi datasets in ****modeling-rules test**** command.
* Fixed an issue where **validate** didn't recognize layouts with incident fields missing from `id_set.json` even when `--post-commit` was indicated.

## 1.15.2
* Fixed an issue where **format** added default arguments to reputation commands which already have one.
* Fixed an issue where **validate** fails when adding the *advance* field to the integration required fields.
* Updated the integration Traffic Light Protocol (TLP) color list schema in the **validate** command.
* Fixed an issue where **upload** would not read a repo configuration file properly.
* Fixed an issue where **upload** would not handle the `-x`/`--xsiam` flag properly.
* Fixed an issue where **format** failed to use input from the user, when asking about a `from_version`.
* Added the `-n`/`--assume_no` flag to **format**.

## 1.15.1
* Fixed an issue where **generate-docs** generated fields with double html escaping.
* Fixed an issue where **upload** failed when using the `-z` flag.

## 1.15.0
* **Breaking Change**: the **upload** command now only supports **XSOAR 6.5** or newer (and all XSIAM versions).
* **upload** now uses content models, and calls the `prepare` method of each model before uploading (unless uploading a zipped pack).
* Added a *playbook* modification to **prepare-content**, replacing `getIncident` calls with `getAlerts`, when uploading to XSIAM.
* Added a *playbook* modification to **prepare-content**, replacing `${incident.fieldname}` context accessors with `${alert.fieldname}` when uploading to XSIAM.
* Added a *playbook* modification to **prepare-content**, replacing `incident` to `alert` in task display names, when uploading to XSIAM.
* Added a *layout* modification to **prepare-content**, replacing `Related/Child/Linked Incidents` to `... Alerts` when uploading to XSIAM.
* Added a *script* modification to **prepare-content**, automatically replacing the word `incident` with `alert` when uploading to XSIAM.
* Added a validation that the **validate** command will fail if the `dockerimage` field in scripts/integrations uses any py3-native docker image.
* Updated the `ruff` version used in **pre-commit** to `0.0.269`.
* Fixed an issue in **create-content-graph** which caused missing detection of duplicated content items.
* Fixed an issue where **run-unit-tests** failed on python2 content items.
* Fixed an issue in **validate** where core packs validations were checked against the core packs defined on master branch, rather than on the current branch.
* Fixed an issue in **pre-commit** where `--input` flag was not filtered by the git files.
* Skip reset containers for XSOAR NG and XSIAM(PANW-internal only).
* Fixed an issue where **lint** failed fetching docker image details from a PANW GitLab CI environment. (PANW-internal only).

## 1.14.5
* Added logging in case the container fails to run in **run-unit-tests**.
* Disabled **pre-commit** multiprocessing for `validate` and `format`, as they use a service.
* **pre-commit** now calls `format` with `--assume-yes` and `--no-validate`.
* Fixed an issue where **pre-commit** ran multiple times when checking out build related files.

## 1.14.4
* Added integration configuration for *Cortex REST API* integration.
* Removed `Flake8` from **pre-commit**, as `ruff` covers its basic rules.
* Improved log readability by silencing non-critical `neo4j` (content graph infrastructure) logs.
* Fixed an issue where **run-unit-tests** failed on python2 content items.
* Fixed an issue where **modeling-rules test** did not properly handle query fields that pointed to a string.
* Fixed an issue when trying to fetch remote files when not under the content repo.
* Fixed a validation that the **modeling-rules test** command will fail if no test data file exist.
* Fixed an issue where **format** command failed while updating the `fromversion` entry.
* Added support for mapping uuid to names for Layout files in the **download** command.

## 1.14.3
* Fixed an issue where **run-unit-tests** failed running on items with `test_data`.
* Updated the demisto-py to v3.2.10 which now supports url decoding for the proxy authentication password.
* Fixed an issue where **generate-outputs** did not generate context paths for empty lists or dictionaries in the response.

## 1.14.2
* Added the `--staged-only` flag to **pre-commit**.
* Fixed an issue where **run-unit-tests** failed running on items with `test_data`.
* Fixed an issue where **pre-commit** ran on unchanged files.
* Add the ability to run **secrets** in **pre-commit** by passing a `--secrets` flag.
* Added support to override the log file with the **DEMISTO_SDK_LOG_FILE_PATH** environment variable.

## 1.14.1
* Fixed an issue where **update-release-notes** command failed when running on a pack that contains deprecated integrations without the `commands` section.
* Added toVersion and fromVersion to XSIAM content items schema.
* Fixed an issue where **validate** failed when attempting to map null values in a classifier and layout.
* Added search marketplace functionality to XSIAM client.
* Fixed an issue in **pre-commit** command where `MYPYPATH` was not set properly.
* Updated the integration category list in the **init** command.
* Fixed an issue where in some environments docker errors were not caught.
* Added a validation that the **validate** command will fail on README files if an image does not exist in the specified path.

## 1.14.0
* Added the `DEMISTO_SDK_GRAPH_FORCE_CREATE` environment variable. Use it to force the SDK to recreate the graph, rather than update it.
* Added support for code importing multi-level ApiModules to **lint**.
* Added a validation that the **modeling-rules test** command will fail if no test data file exist.
* Added support for the `<~XPANSE>` marketplace tag in release notes.
* Added support for marketplace tags in the **doc-review** command.
* Added **generate-unit-tests** documentation to the repo README.
* Added the `hiddenpassword` field to the integration schema, allowing **validate** to run on integrations with username-only inputs.
* Improved logs and error handling in the **modeling-rules test** command.
* Improved the warning message displayed for Contribution PRs editing outdated code.
* Improved the clarity of error messages for cases where yml files cannot be parsed as a dictionary.
* Updated the `XSIAMReport` schema.
* Standardized repo-wide logging. All logs are now created in one logger instance.
* **lint** now prevents unit-tests from accessing online resources in runtime.
* Updated the logs shown during lint when running in docker.
* Fixed an issue where **validate** showed errors twice.
* Fixed an issue where **validate** did not fail when xif files had wrong naming.
* Fixed an issue where **doc-review** required dot suffixes in release notes describing new content.
* Fixed an issue where **download** command failed when running on a beta integration.
* Fixed an issue where **update-release-notes** generated release notes for packs in their initial version (1.0.0).
* Fixed an issue with **update-content-graph** where `--use-git` parameter was ignored when using `--imported-path` parameter.
* Fixed an issue where **validate** failed on playbooks with valid inputs, since it did not collect the playbook inputs occurrences properly.

## 1.13.0
* Added the pack version to the code files when calling **unify**. The same value is removed when calling **split**.
* Added a message showing the output path when **prepare-content** is called.
* Contribution PRs that update outdated packs now display a warning message.
* Fixed an issue when kebab-case has a misspelling in one of the sub words, the suggestion might be confusing.
* Improved caching and stability for **lint**.
* Added support for *.xif* files in the **secrets** command.
* Fixed an issue where **validate** would fail when playbook inputs contain Transform Language (DT).
* Added a new **validate** check, making sure a first level header exist in release notes (RN116)
* Fixed an issue where **lint** would not properly handle multiple ApiModules imports.

## 1.12.0
* Added the **pre-commit** command, to improve code quality of XSOAR content.
* Added the **run-unit-tests** command, to run unit tests of given content items inside their respective docker images.
* Added support for filepath arguments in the **validate** and **format** commands.
* Added pre-commit hooks for `validate`, `format`, `run-unit-tests` and `update-docker-image` commands.
* Fixed an issue in the **download** command where layouts were overriden even without the `-f` option.
* Fixed an issue where Demisto-SDK did not detect layout ID when using the **download** command.
* Fixed an issue where the **lint** command ran on `native:dev` supported content when passing the `--docker-image all` flag, instead it will run on `native:candidate`.
* Added support for `native:candidate` as a docker image flag for **lint** command.
* Added a modification for layouts in **prepare-content**, replacing `Related Incidents`, `Linked Incidents` and `Child Incidents` with the suitable `... Alerts` name when uploading to XSIAM.
* Fixed an issue where logs and messages would not show when using the **download** command.
* Fixed an issue where the `server_min_version` field in metadata was an empty value when parsing packs without content items.
* Fixed an issue where running **openapi-codegen** resulted in false-positive error messages.
* Fixed an issue where **generate-python-to-yml** generated input arguments as required even though required=False was specified.
* Fixed an issue where **generate-python-to-yml** generated input arguments a default arguments when default=some_value was provided.
* Fixed a bug where **validate** returned error on playbook inputs with special characters.
* Fixed an issue where **validate** did not properly check `conf.json` when the latter is modified.
* Fixed an issue in the **upload** command, where a prompt was not showing on the console.
* Fixed an issue where running **lint** failed installing dependencies in containers.

## 1.11.0
* **Note: Demisto-SDK will soon stop supporting Python 3.8**
* Fixed an issue where using **download** on non-unicode content, merging them into existing files caused an error.
* Changed an internal setting to allow writing non-ascii content (unicode) using `YAMLHandler` and `JSONHandler`.
* Fixed an issue where an error message in **unify** was unclear for invalid input.
* Fixed an issue where running **validate** failed with **is_valid_integration_file_path_in_folder** on integrations that use API modules.
* Fixed an issue where **validate** failed with **is_valid_integration_file_path_in_folder** on integrations that use the `MSAPIModule`.
* Added **validate** check for the `modules` field in `pack_metadata.json` files.
* Changed **lint** to skip deprecated content, unless when using the `-i` flag.
* Fixed an issue where **update-release-notes** failed when a new *Parsing Rule* was added to a pack.
* Refactored the logging framework. Demisto-SDK logs will now be written to `.demist_sdk_debug.log` under the content path (when detected) or the current directory.
* Added `GR105` validation to **validate** command to check that no duplicate IDs are used.
* Added support for API Modules imported in API modules in the **unify** command.
* Added **validate** check, to make sure every Python file has a corresponding unit test file.

## 1.10.6
* Fixed an issue where running **validate** with the `-g` flag would skip some validations for old-formatted (unified) integration/script files.
* Deprecated integrations and scripts will not run anymore when providing the **--all-packs** to the **lint** command.
* Fixed an issue where a pack `serverMinVersion` would be calculated by the minimal fromVersion of its content items.
* Added the `--docker-image-target` flag to **lint** for testing native supported content with new images.

## 1.10.5
* Fixed an issue where running **run-test-playbook** would not use the `verify` parameter correctly. @ajoga
* Added a newline at the end of README files generated in **generate-docs**.
* Added the value `3` (out of bounds) to the `onChangeRepAlg` and `reputationCalc` fields under the `IncidentType` and `GenericType` schemas. **validate** will allow using it now.
* Fixed an issue where **doc-review** required dot suffixes in release notes describing new content.
* Fixed an issue where **validate** failed on Feed Integrations after adding the new *Collect/Connect* section field.
* Fixed an issue where using **postman-codegen** failed converting strings containing digits to kebab-case.
* Fixed an issue where the ***error-code*** command could not parse List[str] parameter.
* Updated validation *LO107* to support more section types in XSIAM layouts.

## 1.10.4
* Added support for running **lint** in multiple native-docker images.

## 1.10.3
* Fixed an issue where running **format** would fail after running npm install.
* Improved the graph validations in the **validate** command:
  - GR100 will now run on all content items of changed packs.
  - GR101 and GR102 will now catch invalid fromversion/toversion of files **using** the changed items.
  - GR103 errors will raise a warning when using the *-a* flag, but an error if using the *-i* or *g* flags.
* Fixed an issue where test-playbooks timed out.
* Fixed an issue where making a change in a module using an ApiModule would cause lint to run on the ApiModule unnecessarily.
* Fixed an issue where the `marketplace` field was not used when dumping pack zips.
* Fixed a typo in the README content generated with **update-release-notes** for updating integrations.
* Fixed an issue in **validate**, where using the `-gr` and `-i` flags did not run properly.
* Added the `sectionorder` field to integration scheme.
* Fixed an issue where in some occasions running of test-playbooks could receive session timeouts.
* Fixed an issue where **validate** command failed on core pack dependencies validation because of test dependencies.

## 1.10.2
* Added markdown lint formatting for README files in the **format** command.
* Fixed an issue where **lint** failed when using the `-cdam` flag with changed dependant api modules.
* Fixed an issue in the **upload** command, where `json`-based content items were not unified correctly when using the `--zip` argument.
* Added XPANSE core packs validations.

## 1.10.1
* Fixed an issue where **update-content-graph** failed to execute.

## 1.10.0
* **Breaking change**: Removed usage of `pipenv`, `isort` and `autopep8` in the **split** and **download** commands. Removed the `--no-pipenv` and `--no-code-formatting` flags. Please see https://xsoar.pan.dev/docs/tutorials/tut-setup-dev-remote for the recommended environment setup.
* Fixed an issue in **prepare-content** command where large code lines were broken.
* Fixed an issue where git-*renamed_files* were not retrieved properly.
* Fixed an issue where test dependencies were calculated in all level dependencies calculation.
* Added formatting and validation to XSIAM content types.
* Fixed an issue where several XSIAM content types were not validated when passing the `-a` flag.
* Added a UUID to name mapper for **download** it replaces UUIDs with names on all downloaded files.
* Updated the demisto-py to v3.2.6 which now supports basic proxy authentication.
* Improved the message shown when using **upload** and overwriting packs.
* Added support for the **Layout Rule** content type in the id-set and the content graph.
* Updated the default general `fromVersion` value on **format** to `6.8.0`
* Fixed an issue where **lint** sometimes failed when using the `-cdam` flag due to wrong file duplications filtering.
* Added the content graph to **validate**, use with the `--graph` flag.

## 1.9.0
* Fixed an issue where the Slack notifier was using a deprecated argument.
* Added the `--docker-image` argument to the **lint** command, which allows determining the docker image to run lint on. Possible options are: `'native:ga'`, `'native:maintenance'`, `'native:dev'`, `'all'`, a specific docker image (from Docker Hub) or, the default `'from-yml'`.
* Fixed an issue in **prepare-content** command where large code lines were broken.
* Added a logger warning to **get_demisto_version**, the task will now fail with a more informative message.
* Fixed an issue where the **upload** and **prepare-content** commands didn't add `fromServerVersion` and `toServerVersion` to layouts.
* Updated **lint** to use graph instead of id_set when running with `--check-dependent-api-module` flag.
* Added the marketplaces field to all schemas.
* Added the flag `--xsoar-only` to the **doc-review** command which enables reviewing documents that belong to XSOAR-supported Packs.
* Fixed an issue in **update-release-notes** command where an error occurred when executing the same command a second time.
* Fixed an issue where **validate** would not always ignore errors listed under `.pack-ignore`.
* Fixed an issue where running **validate** on a specific pack didn't test all the relevant entities.
* Fixed an issue where fields ending with `_x2` where not replaced in the appropriate Marketplace.

## 1.8.3
* Changed **validate** to allow hiding parameters of type 0, 4, 12 and 14 when replacing with type 9 (credentials) with the same name.
* Fixed an issue where **update-release-notes** fails to update *MicrosoftApiModule* dependent integrations.
* Fixed an issue where the **upload** command failed because `docker_native_image_config.json` file could not be found.
* Added a metadata file to the content graph zip, to be used in the **update-content-graph** command.
* Updated the **validate** and **update-release-notes** commands to unskip the *Triggers Recommendations* content type.


## 1.8.2
* Fixed an issue where demisto-py failed to upload content to XSIAM when `DEMISTO_USERNAME` environment variable is set.
* Fixed an issue where the **prepare-content** command output invalid automation name when used with the --*custom* argument.
* Fixed an issue where modeling rules with arbitrary whitespace characters were not parsed correctly.
* Added support for the **nativeImage** key for an integration/script in the **prepare-content** command.
* Added **validate** checks for integrations declared deprecated (display name, description) but missing the `deprecated` flag.
* Changed the **validate** command to fail on the IN145 error code only when the parameter with type 4 is not hidden.
* Fixed an issue where downloading content layouts with `detailsV2=None` resulted in an error.
* Fixed an issue where **xdrctemplate** was missing 'external' prefix.
* Fixed an issue in **prepare-content** command providing output path.
* Updated the **validate** and **update-release-notes** commands to skip the *Triggers Recommendations* content type.
* Added a new validation to the **validate** command to verify that the release notes headers are in the correct format.
* Changed the **validate** command to fail on the IN140 error code only when the skipped integration has no unit tests.
* Changed **validate** to allow hiding parameters of type 4 (secret) when replacing with type 9 (credentials) with the same name.
* Fixed an issue where the **update-release-notes** command didn't add release-notes properly to some *new* content items.
* Added validation that checks that the `nativeimage` key is not defined in script/integration yml.
* Added to the **format** command the ability to remove `nativeimage` key in case defined in script/integration yml.
* Enhanced the **update-content-graph** command to support `--use-git`, `--imported_path` and `--output-path` arguments.
* Fixed an issue where **doc-review** failed when reviewing command name in some cases.
* Fixed an issue where **download** didn't identify playbooks properly, and downloaded files with UUIDs instead of file/script names.

## 1.8.1
* Fixed an issue where **format** created duplicate configuration parameters.
* Added hidden properties to integration command argument and script argument.
* Added `--override-existing` to **upload** that skips the confirmation prompt for overriding existing content packs. @mattbibbydw
* Fixed an issue where **validate** failed in private repos when attempting to read from a nonexisting `approved_categories.json`.
* Fixed an issue where **validate** used absolute paths when getting remote `pack_metadata.json` files in private repos.
* Fixed an issue in **download**, where names of custom scripts were replaced with UUIDs in IncidentFields and Layouts.

## 1.8.0
* Updated the supported python versions, as `>=3.8,<3.11`, as some of the dependencies are not supported on `3.11` yet.
* Added a **validate** step for **Modeling Rules** testdata files.
* Added the **update-content-graph** command.
* Added the ability to limit the number of CPU cores with `DEMISTO_SDK_MAX_CPU_CORES` envirment variable.
* Added the **prepare-content** command.
* Added support for fromversion/toversion in XSIAM content items (correlation rules, XSIAM dashboards, XSIAM reports and triggers).
* Added a **validate** step checking types of attributes in the schema file of modeling rule.
* Added a **validate** step checking that the dataset name of a modeling rule shows in the xif and schema files.
* Added a **validate** step checking that a correlation rule file does not start with a hyphen.
* Added a **validate** step checking that xsiam content items follow naming conventions.
* Fixed an issue where SDK commands failed on the deprecated `packaging.version.LegacyVersion`, by locking the `packaging` version to `<22`.
* Fixed an issue where **update-release-notes** failed when changing only xif file in **Modeling Rules**.
* Fixed an issue where *is_valid_category* and *is_categories_field_match_standard* failed when running in a private repo.
* Fixed an issue where **validate** didn't fail on the MR103 validation error.
* Fixed the *--release-notes* option, to support the new CHANGELOG format.
* Fixed an issue where **validate** failed when only changing a modeling rules's xif file.
* Fixed an issue where **format** failed on indicator files with a `None` value under the `tabs` key.
* Fixed an issue where **validate** only printed errors for one change of context path, rather than print all.
* Fixed an issue where **download** did not suggest using a username/password when authenticating with XSOAR and using invalid arguments.
* Fixed an issue where **download** failed when listing or downloading content items that are not unicode-encoded.
* Added support for fromversion/toversion in XSIAM content items (correlation rules, XSIAM dashboards, XSIAM reports and triggers).
* Updated the supported python versions, as `>=3.8,<3.11`, as some of the dependencies are not supported on `3.11` yet.
* Added **prepare-content** command which will prepare the pack or content item for the platform.
* Patched an issue where deprecated `packaging.version.LegacyVersion`, locking packaging version to `<22`.

## 1.7.9
* Fixed an issue where an error message in **validate** would not include the suggested fix.
* Added a validation that enforces predefined categories on MP Packs & integration yml files, the validation also ensures that each pack has only one category.
* Fixed an issue where **update-release-notes** did not generate release notes for **XDRC Templates**.
* Fixed an issue where **upload** failed without explaining the reason.
* Improved implementation of the docker_helper module.
* Fixed an issue where **validate** did not check changed pack_metadata.json files when running using git.
* Added support for **xdrctemplate** to content graph.
* Fixed an issue where local copies of the newly-introduced `DemistoClassApiModule.py` were validated.
* Added new release notes templates for the addition and modification of playbooks, layouts and types in the **doc-review** command.
* Fixed an issue where the **doc-review** command failed on descriptions of new content items.
* Added the `Command XXX is deprecated. Use XXX instead.` release notes templates to **doc-review** command.
* Fixed an issue where the **update-release-notes** command didn't add the modeling-rules description for new modeling-rules files.

## 1.7.8
* Added the capability to run the MDX server in a docker container for environments without node.
* Fixed an issue where **generate-docs** with `-c` argument updated sections of the incorrect commands.
* Added IF113 error code to **ALLOWED_IGNORE_ERRORS**.
* Fixed an issue where **validate** failed on playbooks with non-string input values.
* Added the `DEMISTO_SDK_IGNORE_CONTENT_WARNING` environment variable, to allow suppressing warnings when commands are not run under a content repo folder.
* Fixed an issue where **validate** failed to recognize integration tests that were missing from config.json
* Added support for **xpanse** marketplace in **create-id-set** and **create-content-artifacts** commands.
* Fixed an issue where **split** failed on yml files.
* Added support for marketplace-specific tags.
* Fixed an issue where **download** would not run `isort`. @maxgubler
* Fixed an issue where XSIAM Dashboards and Reports images failed the build.
* Added support for **xpanse** marketplace to content graph.

## 1.7.7
* Fixed an issue where paybooks **generate-docs** didn't parse complex input values when no accessor field is given correctly.
* Fixed an issue in the **download** command, where an exception would be raised when downloading system playbooks.
* Fixed an issue where the **upload** failed on playbooks containing a value that starts with `=`.
* Fixed an issue where the **generate-unit-tests** failed to generate assertions, and generate unit tests when command names does not match method name.
* Fixed an issue where the **download** command did not honor the `--no-code-formatting` flag properly. @maxgubler
* Added a new check to **validate**, making sure playbook task values are passed as references.
* Fixed an issue where the **update-release-notes** deleted existing release notes, now appending to it instead.
* Fixed an issue where **validate** printed blank space in case of validation failed and ignored.
* Renamed 'Agent Config' to 'XDRC Templates'.
* Fixed an issue where the **zip-packs** command did not work with the CommonServerUserPython and CommonServerUserPowerShell package.

## 1.7.6

* Fixed parsing of initialization arguments of client classes in the **generate-unit-tests** command.
* Added support for AgentConfig content item in the **upload**, **create-id-set**, **find-dependecies**, **unify** and **create-content-artifacts** commands.
* Added support for XSIAM Report preview image.

## 1.7.5

* Fixed an issue where the **upload** command did not work with the CommonServerUserPython package.
* Fixed an issue in the **download** command, where some playbooks were downloaded as test playbooks.
* Added playbook modification capabilities in **TestSuite**.
* Added a new command **create-content-graph**.
* Fixed an issue in the **upload** command, where the temporary zip would not clean up properly.
* Improved content items parsing in the **create-content-graph** command.
* Added an error when the docker daemon is unavailable when running **lint**.
* Removed the validation of a subtype change for scripts in the **validate** command.
* Fixed an issue where names of XSIAM content items were not normalized properly.
* Fixed an issue where the **download** command was downloading playbooks with **script** (id) and not **scriptName**.
* Fixed an issue where script yml files were not properly identified by `find_type`.
* Removed nightly integrations filtering when deciding if a test should run.
* Added support for XSIAM Dashboard preview image.
* Added the `--no-code-formatting` flag to the **download** command, allowing to skip autopep8 and isort.
* Fixed an issue in the **update-release-notes** command, where generating release notes for modeling rules schema file caused exception.

## 1.7.4

* Fixed an issue where the **doc-review** command showed irrelevant messages.
* Fixed an issue in **validate**, where backward-compatibility failures prevented other validations from running.
* Fixed an issue in **validate**, where content-like files under infrastructure paths were not ignored.
* Fixed an issue in the AMI mapping, where server versions were missing.
* Change the way the normalize name is set for external files.
* Added dump function to XSIAM pack objects to dulicate the files.
* Fixed an issue where the `contribution_converter` did not support changes made to ApiModules.
* Added name normalization according to new convention to XSIAM content items
* Added playbook modification capabilities in **TestSuite**.
* Fixed an issue in create-content-artifacts where it will not get a normalize name for the item and it will try to duplicate the same file.

## 1.7.3

* Fixed an issue in the **format** command where fail when executed from environment without mdx server available.
* Added `Added a`, `Added an` to the list of allowed changelog prefixes.
* Added support for Indicator Types/Reputations in the **upload** command.
* Fixed an issue when running from a subdirectory of a content repo failed.
* Changing the way we are using XSIAM servers api-keys in **test-content** .
* Added a success message to **postman-codegen**.

## 1.7.2

* Fixed an issue in the **validate** command where incident fields were not found in mappers even when they exist
* Added an ability to provide list of marketplace names as a param attribute to **validate** and **upload**
* Added the file type to the error message when it is not supported.
* Fixed an issue where `contribution_converter` incorrectly mapped _Indicator Field_ objects to the _incidentfield_ directory in contribution zip files.
* Fixed a bug where **validate** returned error on empty inputs not used in playbooks.
* Added the `DEMISTO_SDK_CONTENT_PATH` environment variable, implicitly used in various commands.
* Added link to documentation for error messages regarding use cases and tags.

## 1.7.1

* Fixed an issue where *indicatorTypes* and *betaIntegrations* were not found in the id_set.
* Updated the default general `fromVersion` value on **format** to `6.5.0`
* Fixed an issue where the **validate** command did not fail when the integration yml file name was not the same as the folder containing it.
* Added an option to have **generate-docs** take a Playbooks folder path as input, and generate docs for all playbooks in it.
* Fixed an issue where the suggestion in case of `IF113` included uppercase letters for the `cliName` parameter.
* Added new validation to the **validate** command to fail and list all the file paths of files that are using a deprecated integration command / script / playbook.
* **validate** will no longer fail on playbooks calling subplaybooks that have a higher `fromVersion` value, if  calling the subplaybook has `skipifunavailable=True`.
* Fixed an issue where relative paths were not accessed correctly.
* Running any `demisto-sdk` command in a folder with a `.env` file will load it, temporarily overriding existing environment variables.
* Fixed an issue where **validate** did not properly detect deleted files.
* Added new validations to the **validate** command to verify that the schema file exists for a modeling rule and that the schema and rules keys are empty in the yml file.
* Fixed an issue where *find_type* didn't recognize exported incident types.
* Added a new validation to **validate**, making sure all inputs of a playbook are used.
* Added a new validation to **validate**, making sure all inputs used in a playbook declared in the input section.
* The **format** command will now replace the *fromServerVersion* field with *fromVersion*.

## 1.7.0

* Allowed JSON Handlers to accept kwargs, for custoimzing behavior.
* Fixed an issue where an incorrect error was shown when the `id` of a content item differed from its `name` attribute.
* Fixed an issue where the `preserve_quotes` in ruamel_handler received an incorrect value @icholy
* Fixed an issue where ignoring RM110 error code wasn't working and added a validation to **ALLOWED_IGNORE_ERRORS** to validate that all error codes are inserted in the right format.
* Fixed an issue where the contribution credit text was not added correctly to the pack README.
* Changed the contribution file implementation from markdown to a list of contributor names. The **create-content-artifact** will use this list to prepare the needed credit message.
* Added a new validation to the `XSOAR-linter` in the **lint** command for verifying that demisto.log is not used in the code.
* The **generate-docs** command will now auto-generate the Incident Mirroring section when implemented in an integration.
* Added support to automatically generate release notes for deprecated items in the **update-release-notes** command.
* Fixed an issue causing any command to crash when unable to detect local repository properties.
* Fixed an issue where running in a private gitlab repo caused a warning message to be shown multiple times.
* Added a new validation to the **validate** command to verify that markdown and python files do not contain words related to copyright section.
* Fixed an issue where **lint** crashed when provided an input file path (expecting a directory).

## 1.6.9

* Added a new validation that checks whether a pack should be deprecated.
* Added a new ability to the **format** command to deprecate a pack.
* Fixed an issue where the **validate** command sometimes returned a false negative in cases where there are several sub-playbooks with the same ID.
* Added a new validation to the **validate** command to verify that the docker in use is not deprecated.
* Added support for multiple ApiModules in the **unify** command
* Added a check to **validate** command, preventing use of relative urls in README files.
* Added environment variable **DEMISTO_SDK_MARKETPLACE** expected to affect *MarketplaceTagParser* *marketplace* value. The value will be automatically set when passing *marketplace* arg to the commands **unify**, **zip-packs**, **create-content-artifacts** and **upload**.
* Added slack notifier for build failures on the master branch.
* Added support for modeling and parsing rules in the **split** command.
* Added support for README files in **format** command.
* Added a **validate** check, making sure classifier id and name values match. Updated the classifier **format** to update the id accordingly.
* The **generate-docs** command will now auto-generate the playbook image link by default.
* Added the `--custom-image-link` argument to override.
* Added a new flag to **generate-docs** command, allowing to add a custom image link to a playbook README.
* Added a new validation to the **validate** command to verify that the package directory name is the same as the files contained in the that package.
* Added support in the **unify** command to unify a schema into its Modeling Rule.

## 1.6.8

* Fixed an issue where **validate** did not fail on invalid playbook entities' versions (i.e. subplaybooks or scripts with higher fromversion than their parent playbook).
* Added support for running lint via a remote docker ssh connection. Use `DOCKER_HOST` env variable to specify a remote docker connection, such as: `DOCKER_HOST=ssh://myuser@myhost.com`.
* Fixed an issue where the pack cache in *get_marketplaces* caused the function to return invalid values.
* Fixed an issue where running format on a pack with XSIAM entities would fail.
* Added the new `display_name` field to relevant entities in the **create-id-set** command.
* Added a new validation to the **validate** command to verify the existence of "Reliability" parameter if the integration have reputation command.
* Fixed a bug where terminating the **lint** command failed (`ctrl + c`).
* Removed the validation of a subtype change in integrations and scripts from **validate**.
* Fixed an issue where **download** did not behave as expected when prompting for a version update. Reported by @K-Yo
* Added support for adoption release notes.
* Fixed an issue where **merge-id-sets** failed when a key was missing in one id-set.json.
* Fixed a bug where some mypy messages were not parsed properly in **lint**.
* Added a validation to the **validate** command, failing when '`fromversion`' or '`toversion`' in a content entity are incorrect format.
* Added a validation to the **validate** command, checking if `fromversion` <= `toversion`.
* Fixed an issue where coverage reports used the wrong logging level, marking debug logs as errors.
* Added a new validation to the **validate** command, to check when the discouraged `http` prefixes are used when setting defaultvalue, rather than `https`.
* Added a check to the **lint** command for finding hard-coded usage of the http protocol.
* Locked the dependency on Docker.
* Removed a traceback line from the **init** command templates: BaseIntegration, BaseScript.
* Updated the token in **_add_pr_comment** method from the content-bot token to the xsoar-bot token.

## 1.6.7

* Added the `types-markdown` dependency, adding markdown capabilities to existing linters using the [Markdown](https://pypi.org/project/Markdown/) package.
* Added support in the **format** command to remove nonexistent incident/indicator fields from *layouts/mappers*
* Added the `Note: XXX` and `XXX now generally available.` release notes templates to **doc-review** command.
* Updated the logs shown during the docker build step.
* Removed a false warning about configuring the `GITLAB_TOKEN` environment variable when it's not needed.
* Removed duplicate identifiers for XSIAM integrations.
* Updated the *tags* and *use cases* in pack metadata validation to use the local files only.
* Fixed the error message in checkbox validation where the defaultvalue is wrong and added the name of the variable that should be fixed.
* Added types to `find_type_by_path` under tools.py.
* Fixed an issue where YAML files contained incorrect value type for `tests` key when running `format --deprecate`.
* Added a deprecation message to the `tests:` section of yaml files when running `format --deprecate`.
* Added use case for **validate** on *wizard* objects - set_playbook is mapped to all integrations.
* Added the 'integration-get-indicators' commands to be ignored by the **verify_yml_commands_match_readme** validation, the validation will no longer fail if these commands are not in the readme file.
* Added a new validation to the **validate** command to verify that if the phrase "breaking changes" is present in a pack release notes, a JSON file with the same name exists and contains the relevant breaking changes information.
* Improved logs when running test playbooks (in a build).
* Fixed an issue in **upload** did not include list-type content items. @nicolas-rdgs
* Reverted release notes to old format.

## 1.6.6

* Added debug print when excluding item from ID set due to missing dependency.
* Added a validation to the **validate** command, failing when non-ignorable errors are present in .pack-ignore.
* Fixed an issue where `mdx server` did not close when stopped in mid run.
* Fixed an issue where `-vvv` flag did not print logs on debug level.
* enhanced ***validate*** command to list all command names affected by a backward compatibility break, instead of only one.
* Added support for Wizard content item in the **format**, **validate**, **upload**, **create-id-set**, **find-dependecies** and **create-content-artifacts** commands.
* Added a new flag to the **validate** command, allowing to run specific validations.
* Added support in **unify** and **create-content-artifacts** for displaying different documentations (detailed description + readme) for content items, depending on the marketplace version.
* Fixed an issue in **upload** where list items were not uploaded.
* Added a new validation to **validate** command to verify that *cliName* and *id* keys of the incident field or the indicator field are matches.
* Added the flag '-x', '--xsiam' to **upload** command to upload XSIAM entities to XSIAM server.
* Fixed the integration field *isFetchEvents* to be in lowercase.
* Fixed an issue where **validate -i** run after **format -i** on an existing file in the repo instead of **validate -g**.
* Added the following commands: 'update-remote-data', 'get-modified-remote-data', 'update-remote-system' to be ignored by the **verify_yml_commands_match_readme** validation, the validation will no longer fail if these commands are not in the readme file.
* Updated the release note template to include a uniform format for all items.
* Added HelloWorldSlim template option for *--template* flag in **demisto-sdk init** command.
* Fixed an issue where the HelloWorldSlim template in **demisto-sdk init** command had an integration id that was conflicting with HelloWorld integration id.
* Updated the SDK to use demisto-py 3.1.6, allowing use of a proxy with an environment variable.
* Set the default logger level to `warning`, to avoid unwanted debug logs.
* The **format** command now validates that default value of checkbox parameters is a string 'true' or 'false'.
* Fixed an issue where `FileType.PLAYBOOK` would show instead of `Playbook` in readme error messages.
* Added a new validation to **validate** proper defaultvalue for checkbox fields.

## 1.6.5

* Fixed an issue in the **format** command where the `id` field was overwritten for existing JSON files.
* Fixed an issue where the **doc-review** command was successful even when the release-note is malformed.
* Added timestamps to the `demisto-sdk` logger.
* Added time measurements to **lint**.
* Added the flag '-d', '--dependency' to **find-dependencies** command to get the content items that cause the dependencies between two packs.
* Fixed an issue where **update-release-notes** used the *trigger_id* field instead of the *trigger_name* field.
* Fixed an issue where **doc-review** failed to recognize script names, in scripts using the old file structure.
* Fixed an issue where concurrent processes created by **lint** caused deadlocks when opening files.
* Fixed an issue in the **format** command where `_dev` or `_copy` suffixes weren't removed from the subscript names in playbooks and layouts.
* Fixed an issue where **validate** failed on nonexistent `README.md` files.
* Added support of XSIAM content items to the **validate** command.
* Report **lint** summary results and failed packages after reporting time measurements.

## 1.6.4

* Added the new **generate-yml-from-python** command.
* Added a code *type* indication for integration and script objects in the *ID Set*.
* Added the [Vulture](https://github.com/jendrikseipp/vulture) linter to the pre-commit hook.
* The `demisto-sdk` pack will now be distributed via PyPi with a **wheel** file.
* Fixed a bug where any edited json file that contained a forward slash (`/`) escaped.
* Added a new validation to **validate** command to verify that the metadata *currentVersion* is
the same as the last release note version.
* The **validate** command now checks if there're none-deprecated integration commands that are missing from the readme file.
* Fixed an issue where *dockerimage* changes in Scripts weren't recognized by the **update-release-notes** command.
* Fixed an issue where **update-xsoar-config-file** did not properly insert the marketplace packs list to the file.
* Added the pack name to the known words by default when running the **doc-review** command.
* Added support for new XSIAM entities in **create-id-set** command.
* Added support for new XSIAM entities in **create-content-artifacts** command.
* Added support for Parsing/Modeling Rule content item in the **unify** command.
* Added the integration name, the commands name and the script name to the known words by default when running the **doc-review** command.
* Added an argument '-c' '--custom' to the **unify** command, if True will append to the unified yml name/display/id the custom label provided
* Added support for sub words suggestion in kebab-case sentences when running the **doc-review** command.
* Added support for new XSIAM entities in **update-release-notes** command.
* Enhanced the message of alternative suggestion words shown when running **doc-review** command.
* Fixed an incorrect error message, in case `node` is not installed on the machine.
* Fixed an issue in the **lint** command where the *check-dependent-api-modules* argument was set to true by default.
* Added a new command **generate-unit-tests**.
* Added a new validation to **validate** all SIEM integration have the same suffix.
* Fixed the destination path of the unified parsing/modeling rules in **create-content-artifacts** command.
* Fixed an issue in the **validate** command, where we validated wrongfully the existence of readme file for the *ApiModules* pack.
* Fixed an issue in the **validate** command, where an error message that was displayed for scripts validation was incorrect.
* Fixed an issue in the **validate** and **format** commands where *None* arguments in integration commands caused the commands to fail unexpectedly.
* Added support for running tests on XSIAM machines in the **test-content** command.
* Fixed an issue where the **validate** command did not work properly when deleting non-content items.
* Added the flag '-d', '--dependency' to **find-dependencies** command to get the content items that cause the dependencies between two packs.

## 1.6.3

* **Breaking change**: Fixed a typo in the **validate** `--quiet-bc-validation` flag (was `--quite-bc-validation`). @upstart-swiss
* Dropped support for python 3.7: Demisto-SDK is now supported on Python 3.8 or newer.
* Added an argument to YAMLHandler, allowing to set a maximal width for YAML files. This fixes an issue where a wrong default was used.
* Added the detach mechanism to the **upload** command, If you set the --input-config-file flag, any files in the repo's SystemPacks folder will be detached.
* Added the reattach mechanism to the **upload** command, If you set the --input-config-file flag, any detached item in your XSOAR instance that isn't currently in the repo's SystemPacks folder will be re-attached.
* Fixed an issue in the **validate** command that did not work properly when using the *-g* flag.
* Enhanced the dependency message shown when running **lint**.
* Fixed an issue where **update-release-notes** didn't update the currentVersion in pack_metadata.
* Improved the logging in **test-content** for helping catch typos in external playbook configuration.

## 1.6.2

* Added dependency validation support for core marketplacev2 packs.
* Fixed an issue in **update-release-notes** where suggestion fix failed in validation.
* Fixed a bug where `.env` files didn't load. @nicolas-rdgs
* Fixed a bug where **validate** command failed when the *categories* field in the pack metadata was empty for non-integration packs.
* Added *system* and *item-type* arguments to the **download** command, used when downloading system items.
* Added a validation to **validate**, checking that each script, integration and playbook have a README file. This validation only runs when the command is called with either the `-i` or the `-g` flag.
* Fixed a regression issue with **doc-review**, where the `-g` flag did not work.
* Improved the detection of errors in **doc-review** command.
* The **validate** command now checks if a readme file is empty, only for packs that contain playbooks or were written by a partner.
* The **validate** command now makes sure common contextPath values (e.g. `DBotScore.Score`) have a non-empty description, and **format** populates them automatically.
* Fixed an issue where the **generate-outputs** command did not work properly when examples were provided.
* Fixed an issue in the **generate-outputs** command, where the outputs were not written to the specified output path.
* The **generate-outputs** command can now generate outputs from multiple calls to the same command (useful when different args provide different outputs).
* The **generate-outputs** command can now update a yaml file with new outputs, without deleting or overwriting existing ones.
* Fixed a bug where **doc-review** command failed on existing templates.
* Fixed a bug where **validate** command failed when the word demisto is in the repo README file.
* Added support for adding test-playbooks to the zip file result in *create-content-artifacts* command for marketplacev2.
* Fixed an issue in **find-dependencies** where using the argument *-o* without the argument *--all-packs-dependencies* did not print a proper warning.
* Added a **validate** check to prevent deletion of files whose deletion is not supported by the XSOAR marketplace.
* Removed the support in the *maintenance* option of the *-u* flag in the **update-release-notes** command.
* Added validation for forbidden words and phrases in the **doc-review** command.
* Added a retries mechanism to the **test-content** command to stabilize the build process.
* Added support for all `git` platforms to get remote files.
* Refactored the **format** command's effect on the *fromversion* field:
  * Fixed a bug where the *fromversion* field was removed when modifying a content item.
  * Updated the general default *fromversion* and the default *fromversion* of newly-introduced content items (e.g. `Lists`, `Jobs`).
  * Added an interactive mode functionality for all content types, to ask the user whether to set a default *fromversion*, if could not automatically determine its value. Use `-y` to assume 'yes' as an answer to all prompts and run non-interactively.

## 1.6.1

* Added the '--use-packs-known-words' argument to the **doc-review** command
* Added YAML_Loader to handle yaml files in a standard way across modules, replacing PYYAML.
* Fixed an issue when filtering items using the ID set in the **create-content-artifacts** command.
* Fixed an issue in the **generate-docs** command where tables were generated with an empty description column.
* Fixed an issue in the **split** command where splitting failed when using relative input/output paths.
* Added warning when inferred files are missing.
* Added to **validate** a validation for integration image dimensions, which should be 120x50px.
* Improved an error in the **validate** command to better differentiate between the case where a required fetch parameter is malformed or missing.

## 1.6.0

* Fixed an issue in the **create-id-set** command where similar items from different marketplaces were reported as duplicated.
* Fixed typo in demisto-sdk init
* Fixed an issue where the **lint** command did not handle all container exit codes.
* Add to **validate** a validation for pack name to make sure it is unchanged.
* Added a validation to the **validate** command that verifies that the version in the pack_metdata file is written in the correct format.
* Fixed an issue in the **format** command where missing *fromVersion* field in indicator fields caused an error.

## 1.5.9

* Added option to specify `External Playbook Configuration` to change inputs of Playbooks triggered as part of **test-content**
* Improved performance of the **lint** command.
* Improved performance of the **validate** command when checking README images.
* ***create-id-set*** command - the default value of the **marketplace** argument was changed from ‘xsoar’ to all packs existing in the content repository. When using the command, make sure to pass the relevant marketplace to use.

## 1.5.8

* Fixed an issue where the command **doc-review** along with the argument `--release-notes` failed on yml/json files with invalid schema.
* Fixed an issue where the **lint** command failed on packs using python 3.10

## 1.5.7

* Fixed an issue where reading remote yaml files failed.
* Fixed an issue in **validate** failed with no error message for lists (when no fromVersion field was found).
* Fixed an issue when running **validate** or **format** in a gitlab repository, and failing to determine its project id.
* Added an enhancement to **split**, handling an empty output argument.
* Added the ability to add classifiers and mappers to conf.json.
* Added the Alias field to the incident field schema.

## 1.5.6

* Added 'deprecated' release notes template.
* Fixed an issue where **run-test-playbook** command failed to get the task entries when the test playbook finished with errors.
* Fixed an issue in **validate** command when running with `no-conf-json` argument to ignore the `conf.json` file.
* Added error type text (`ERROR` or `WARNING`) to **validate** error prints.
* Fixed an issue where the **format** command on test playbook did not format the ID to be equal to the name of the test playbook.
* Enhanced the **update-release-notes** command to automatically commit release notes config file upon creation.
* The **validate** command will validate that an indicator field of type html has fromVersion of 6.1.0 and above.
* The **format** command will now add fromVersion 6.1.0 to indicator field of type html.
* Added support for beta integrations in the **format** command.
* Fixed an issue where the **postman-codegen** command failed when called with the `--config-out` flag.
* Removed the integration documentation from the detailed description while performing **split** command to the unified yml file.
* Removed the line which indicates the version of the product from the README.md file for new contributions.

## 1.5.5

* Fixed an issue in the **update-release-notes** command, which did not work when changes were made in multiple packs.
* Changed the **validate** command to fail on missing test-playbooks only if no unittests are found.
* Fixed `to_kebab_case`, it will now deal with strings that have hyphens, commas or periods in them, changing them to be hyphens in the new string.
* Fixed an issue in the **create-id-set** command, where the `source` value included the git token if it was specified in the remote url.
* Fixed an issue in the **merge-id-set** command, where merging fails because of duplicates but the packs are in the XSOAR repo but in different version control.
* Fixed missing `Lists` Content Item as valid `IDSetType`
* Added enhancement for **generate-docs**. It is possible to provide both file or a comma seperated list as `examples`. Also, it's possible to provide more than one example for a script or a command.
* Added feature in **format** to sync YML and JSON files to the `master` file structure.
* Added option to specify `Incident Type`, `Incoming Mapper` and `Classifier` when configuring instance in **test-content**
* added a new command **run-test-playbook** to run a test playbook in a given XSOAR instance.
* Fixed an issue in **format** when running on a modified YML, that the `id` value is not changed to its old `id` value.
* Enhancement for **split** command, replace `ApiModule` code block to `import` when splitting a YML.
* Fixed an issue where indicator types were missing from the pack's content, when uploading using **zip-packs**.
* The request data body format generated in the **postman-codegen** will use the python argument's name and not the raw data argument's name.
* Added the flag '--filter-by-id-set' to **create-content-artifacts** to create artifacts only for items in the given id_set.json.

## 1.5.4

* Fixed an issue with the **format** command when contributing via the UI
* The **format** command will now not remove the `defaultRows` key from incident, indicator and generic fields with `type: grid`.
* Fixed an issue with the **validate** command when a layoutscontainer did not have the `fromversion` field set.
* added a new command **update-xsoar-config-file** to handle your XSOAR Configuration File.
* Added `skipVerify` argument in **upload** command to skip pack signature verification.
* Fixed an issue when the **run** command  failed running when there’s more than one playground, by explicitly using the current user’s playground.
* Added support for Job content item in the **format**, **validate**, **upload**, **create-id-set**, **find-dependecies** and **create-content-artifacts** commands.
* Added a **source** field to the **id_set** entitles.
* Two entitles will not consider as duplicates if they share the same pack and the same source.
* Fixed a bug when duplicates were found in **find_dependencies**.
* Added function **get_current_repo** to `tools`.
* The **postman-codegen** will not have duplicates argument name. It will rename them to the minimum distinguished shared path for each of them.

## 1.5.3

* The **format** command will now set `unsearchable: True` for incident, indicator and generic fields.
* Fixed an issue where the **update-release-notes** command crashes with `--help` flag.
* Added validation to the **validate** command that verifies the `unsearchable` key in incident, indicator and generic fields is set to true.
* Removed a validation that DBotRole should be set for automation that requires elevated permissions to the `XSOAR-linter` in the **lint** command.
* Fixed an issue in **Validate** command where playbooks conditional tasks were mishandeled.
* Added a validation to prevent contributors from using the `fromlicense` key as a configuration parameter in an integration's YML
* Added a validation to ensure that the type for **API token** (and similar) parameters are configured correctly as a `credential` type in the integration configuration YML.
* Added an assertion that checks for duplicated requests' names when generating an integration from a postman collection.
* Added support for [.env files](https://pypi.org/project/python-dotenv/). You can now add a `.env` file to your repository with the logging information instead of setting a global environment variables.
* When running **lint** command with --keep-container flag, the docker images are committed.
* The **validate** command will not return missing test playbook error when given a script with dynamic-section tag.

## 1.5.2

* Added a validation to **update-release-notes** command to ensure that the `--version` flag argument is in the right format.
* added a new command **coverage-analyze** to generate and print coverage reports.
* Fixed an issue in **validate** in repositories which are not in GitHub or GitLab
* Added a validation that verifies that readme image absolute links do not contain the working branch name.
* Added support for List content item in the **format**, **validate**, **download**, **upload**, **create-id-set**, **find-dependecies** and **create-content-artifacts** commands.
* Added a validation to ensure reputation command's default argument is set as an array input.
* Added the `--fail-duplicates` flag for the **merge-id-set** command which will fail the command if duplicates are found.
* Added the `--fail-duplicates` flag for the **create-id-set** command which will fail the command if duplicates are found.

## 1.5.1

* Fixed an issue where **validate** command failed to recognized test playbooks for beta integrations as valid tests.
* Fixed an issue were the **validate** command was falsely recognizing image paths in readme files.
* Fixed an issue where the **upload** command error message upon upload failure pointed to wrong file rather than to the pack metadata.
* Added a validation that verifies that each script which appears in incident fields, layouts or layout containers exists in the id_set.json.
* Fixed an issue where the **postman code-gen** command generated double dots for context outputs when it was not needed.
* Fixed an issue where there **validate** command on release notes file crashed when author image was added or modified.
* Added input handling when running **find-dependencies**, replacing string manipulations.
* Fixed an issue where the **validate** command did not handle multiple playbooks with the same name in the id_set.
* Added support for GitLab repositories in **validate**

## 1.5.0

* Fixed an issue where **upload** command failed to upload packs not under content structure.
* Added support for **init** command to run from non-content repo.
* The **split-yml** has been renamed to **split** and now supports splitting Dashboards from unified Generic Modules.
* Fixed an issue where the skipped tests validation ran on the `ApiModules` pack in the **validate** command.
* The **init** command will now create the `Generic Object` entities directories.
* Fixed an issue where the **format** command failed to recognize changed files from git.
* Fixed an issue where the **json-to-outputs** command failed checking whether `0001-01-01T00:00:00` is of type `Date`
* Added to the **generate context** command to generate context paths for integrations from an example file.
* Fixed an issue where **validate** failed on release notes configuration files.
* Fixed an issue where the **validate** command failed on pack input if git detected changed files outside of `Packs` directory.
* Fixed an issue where **validate** command failed to recognize files inside validated pack when validation release notes, resulting in a false error message for missing entity in release note.
* Fixed an issue where the **download** command failed when downloading an invalid YML, instead of skipping it.

## 1.4.9

* Added validation that the support URL in partner contribution pack metadata does not lead to a GitHub repo.
* Enhanced ***generate-docs*** with default `additionalinformation` (description) for common parameters.
* Added to **validate** command a validation that a content item's id and name will not end with spaces.
* The **format** command will now remove trailing whitespaces from content items' id and name fields.
* Fixed an issue where **update-release-notes** could fail on files outside the user given pack.
* Fixed an issue where the **generate-test-playbook** command would not place the playbook in the proper folder.
* Added to **validate** command a validation that packs with `Iron Bank` uses the latest docker from Iron Bank.
* Added to **update-release-notes** command support for `Generic Object` entities.
* Fixed an issue where playbook `fromversion` mismatch validation failed even if `skipunavailable` was set to true.
* Added to the **create artifacts** command support for release notes configuration file.
* Added validation to **validate** for release notes config file.
* Added **isoversize** and **isautoswitchedtoquietmode** fields to the playbook schema.
* Added to the **update-release-notes** command `-bc` flag to generate template for breaking changes version.
* Fixed an issue where **validate** did not search description files correctly, leading to a wrong warning message.

## 1.4.8

* Fixed an issue where yml files with `!reference` failed to load properly.
* Fixed an issue when `View Integration Documentation` button was added twice during the download and re-upload.
* Fixed an issue when `(Partner Contribution)` was added twice to the display name during the download and re-upload.
* Added the following enhancements in the **generate-test-playbook** command:
  * Added the *--commands* argument to generate tasks for specific commands.
  * Added the *--examples* argument to get the command examples file path and generate tasks from the commands and arguments specified there.
  * Added the *--upload* flag to specify whether to upload the test playbook after the generation.
  * Fixed the output condition generation for outputs of type `Boolean`.

## 1.4.7

* Fixed an issue where an empty list for a command context didn't produce an indication other than an empty table.
* Fixed an issue where the **format** command has incorrectly recognized on which files to run when running using git.
* Fixed an issue where author image validations were not checked properly.
* Fixed an issue where new old-formatted scripts and integrations were not validated.
* Fixed an issue where the wording in the from version validation error for subplaybooks was incorrect.
* Fixed an issue where the **update-release-notes** command used the old docker image version instead of the new when detecting a docker change.
* Fixed an issue where the **generate-test-playbook** command used an incorrect argument name as default
* Fixed an issue where the **json-to-outputs** command used an incorrect argument name as default when using `-d`.
* Fixed an issue where validations failed while trying to validate non content files.
* Fixed an issue where README validations did not work post VS Code formatting.
* Fixed an issue where the description validations were inconsistent when running through an integration file or a description file.

## 1.4.6

* Fixed an issue where **validate** suggests, with no reason, running **format** on missing mandatory keys in yml file.
* Skipped existence of TestPlaybook check on community and contribution integrations.
* Fixed an issue where pre-commit didn't run on the demisto_sdk/commands folder.
* The **init** command will now change the script template name in the code to the given script name.
* Expanded the validations performed on beta integrations.
* Added support for PreProcessRules in the **format**, **validate**, **download**, and **create-content-artifacts** commands.
* Improved the error messages in **generate-docs**, if an example was not provided.
* Added to **validate** command a validation that a content entity or a pack name does not contain the words "partner" and "community".
* Fixed an issue where **update-release-notes** ignores *--text* flag while using *-f*
* Fixed the outputs validations in **validate** so enrichment commands will not be checked to have DBotScore outputs.
* Added a new validation to require the dockerimage key to exist in an integration and script yml files.
* Enhanced the **generate-test-playbook** command to use only integration tested on commands, rather than (possibly) other integrations implementing them.
* Expanded unify command to support GenericModules - Unifies a GenericModule object with its Dashboards.
* Added validators for generic objects:
  * Generic Field validator - verify that the 'fromVersion' field is above 6.5.0, 'group' field equals 4 and 'id' field starts with the prefix 'generic_'.
  * Generic Type validator - verify that the 'fromVersion' field is above 6.5.0
  * Generic Module validator - verify that the 'fromVersion' field is above 6.5.0
  * Generic Definition validator - verify that the 'fromVersion' field is above 6.5.0
* Expanded Format command to support Generic Objects - Fixes generic objects according to their validations.
* Fixed an issue where the **update-release-notes** command did not handle ApiModules properly.
* Added option to enter a dictionary or json of format `[{field_name:description}]` in the **json-to-outputs** command,
  with the `-d` flag.
* Improved the outputs for the **format** command.
* Fixed an issue where the validations performed after the **format** command were inconsistent with **validate**.
* Added to the **validate** command a validation for the author image.
* Updated the **create-content-artifacts** command to support generic modules, definitions, fields and types.
* Added an option to ignore errors for file paths and not only file name in .pack-ignore file.

## 1.4.5

* Enhanced the **postman-codegen** command to name all generated arguments with lower case.
* Fixed an issue where the **find-dependencies** command miscalculated the dependencies for playbooks that use generic commands.
* Fixed an issue where the **validate** command failed in external repositories in case the DEMISTO_SDK_GITHUB_TOKEN was not set.
* Fixed an issue where **openapi-codegen** corrupted the swagger file by overwriting configuration to swagger file.
* Updated the **upload** command to support uploading zipped packs to the marketplace.
* Added to the **postman-codegen** command support of path variables.
* Fixed an issue where **openapi-codegen** entered into an infinite loop on circular references in the swagger file.
* The **format** command will now set `fromVersion: 6.2.0` for widgets with 'metrics' data type.
* Updated the **find-dependencies** command to support generic modules, definitions, fields and types.
* Fixed an issue where **openapi-codegen** tried to extract reference example outputs, leading to an exception.
* Added an option to ignore secrets automatically when using the **init** command to create a pack.
* Added a tool that gives the ability to temporarily suppress console output.

## 1.4.4

* When formatting incident types with Auto-Extract rules and without mode field, the **format** command will now add the user selected mode.
* Added new validation that DBotRole is set for scripts that requires elevated permissions to the `XSOAR-linter` in the **lint** command.
* Added url escaping to markdown human readable section in generate docs to avoid autolinking.
* Added a validation that mapper's id and name are matching. Updated the format of mapper to include update_id too.
* Added a validation to ensure that image paths in the README files are valid.
* Fixed **find_type** function to correctly find test files, such as, test script and test playbook.
* Added scheme validations for the new Generic Object Types, Fields, and Modules.
* Renamed the flag *--input-old-version* to *--old-version* in the **generate-docs** command.
* Refactored the **update-release-notes** command:
  * Replaced the *--all* flag with *--use-git* or *-g*.
  * Added the *--force* flag to update the pack release notes without changes in the pack.
  * The **update-release-notes** command will now update all dependent integrations on ApiModule change, even if not specified.
  * If more than one pack has changed, the full list of updated packs will be printed at the end of **update-release-notes** command execution.
  * Fixed an issue where the **update-release-notes** command did not add docker image release notes entry for release notes file if a script was changed.
  * Fixed an issue where the **update-release-notes** command did not detect changed files that had the same name.
  * Fixed an issue in the **update-release-notes** command where the version support of JSON files was mishandled.
* Fixed an issue where **format** did not skip files in test and documentation directories.
* Updated the **create-id-set** command to support generic modules, definitions, fields and types.
* Changed the **convert** command to generate old layout fromversion to 5.0.0 instead of 4.1.0
* Enhanced the command **postman-codegen** with type hints for templates.

## 1.4.3

* Fixed an issue where **json-to-outputs** command returned an incorrect output when json is a list.
* Fixed an issue where if a pack README.md did not exist it could cause an error in the validation process.
* Fixed an issue where the *--name* was incorrectly required in the **init** command.
* Adding the option to run **validate** on a specific path while using git (*-i* & *-g*).
* The **format** command will now change UUIDs in .yml and .json files to their respective content entity name.
* Added a playbook validation to check if a task sub playbook exists in the id set in the **validate** command.
* Added the option to add new tags/usecases to the approved list and to the pack metadata on the same pull request.
* Fixed an issue in **test_content** where when different servers ran tests for the same integration, the server URL parameters were not set correctly.
* Added a validation in the **validate** command to ensure that the ***endpoint*** command is configured correctly in yml file.
* Added a warning when pack_metadata's description field is longer than 130 characters.
* Fixed an issue where a redundant print occurred on release notes validation.
* Added new validation in the **validate** command to ensure that the minimal fromVersion in a widget of type metrics will be 6.2.0.
* Added the *--release-notes* flag to demisto-sdk to get the current version release notes entries.

## 1.4.2

* Added to `pylint` summary an indication if a test was skipped.
* Added to the **init** command the option to specify fromversion.
* Fixed an issue where running **init** command without filling the metadata file.
* Added the *--docker-timeout* flag in the **lint** command to control the request timeout for the Docker client.
* Fixed an issue where **update-release-notes** command added only one docker image release notes entry for release notes file, and not for every entity whom docker image was updated.
* Added a validation to ensure that incident/indicator fields names starts with their pack name in the **validate** command. (Checked only for new files and only when using git *-g*)
* Updated the **find-dependencies** command to return the 'dependencies' according the layout type ('incident', 'indicator').
* Enhanced the "vX" display name validation for scripts and integrations in the **validate** command to check for every versioned script or integration, and not only v2.
* Added the *--fail-duplicates* flag for the **create-id-set** command which will fail the command if duplicates are found.
* Added to the **generate-docs** command automatic addition to git when a new readme file is created.

## 1.4.1

* When in private repo without `DEMSITO_SDK_GITHUB_TOKEN` configured, get_remote_file will take files from the local origin/master.
* Enhanced the **unify** command when giving input of a file and not a directory return a clear error message.
* Added a validation to ensure integrations are not skipped and at least one test playbook is not skipped for each integration or script.
* Added to the Content Tests support for `context_print_dt`, which queries the incident context and prints the result as a json.
* Added new validation for the `xsoar_config.json` file in the **validate** command.
* Added a version differences section to readme in **generate-docs** command.
* Added the *--docs-format* flag in the **integration-diff** command to get the output in README format.
* Added the *--input-old-version* and *--skip-breaking-changes* flags in the **generate-docs** command to get the details for the breaking section and to skip the breaking changes section.

## 1.4.0

* Enable passing a comma-separated list of paths for the `--input` option of the **lint** command.
* Added new validation of unimplemented test-module command in the code to the `XSOAR-linter` in the **lint** command.
* Fixed the **generate-docs** to handle integration authentication parameter.
* Added a validation to ensure that description and README do not contain the word 'Demisto'.
* Improved the deprecated message validation required from playbooks and scripts.
* Added the `--quite-bc-validation` flag for the **validate** command to run the backwards compatibility validation in quite mode (errors is treated like warnings).
* Fixed the **update release notes** command to display a name for old layouts.
* Added the ability to append to the pack README credit to contributors.
* Added identification for parameter differences in **integration-diff** command.
* Fixed **format** to use git as a default value.
* Updated the **upload** command to support reports.
* Fixed an issue where **generate-docs** command was displaying 'None' when credentials parameter display field configured was not configured.
* Fixed an issue where **download** did not return exit code 1 on failure.
* Updated the validation that incident fields' names do not contain the word incident will aplly to core packs only.
* Added a playbook validation to verify all conditional tasks have an 'else' path in **validate** command.
* Renamed the GitHub authentication token environment variable `GITHUB_TOKEN` to `DEMITO_SDK_GITHUB_TOKEN`.
* Added to the **update-release-notes** command automatic addition to git when new release notes file is created.
* Added validation to ensure that integrations, scripts, and playbooks do not contain the entity type in their names.
* Added the **convert** command to convert entities between XSOAR versions.
* Added the *--deprecate* flag in **format** command to deprecate integrations, scripts, and playbooks.
* Fixed an issue where ignoring errors did not work when running the **validate** command on specific files (-i).

## 1.3.9

* Added a validation verifying that the pack's README.md file is not equal to pack description.
* Fixed an issue where the **Assume yes** flag did not work properly for some entities in the **format** command.
* Improved the error messages for separators in folder and file names in the **validate** command.
* Removed the **DISABLE_SDK_VERSION_CHECK** environment variable. To disable new version checks, use the **DEMISTO_SDK_SKIP_VERSION_CHECK** envirnoment variable.
* Fixed an issue where the demisto-sdk version check failed due to a rate limit.
* Fixed an issue with playbooks scheme validation.

## 1.3.8

* Updated the **secrets** command to work on forked branches.

## 1.3.7

* Added a validation to ensure correct image and description file names.
* Fixed an issue where the **validate** command failed when 'display' field in credentials param in yml is empty but 'displaypassword' was provided.
* Added the **integration-diff** command to check differences between two versions of an integration and to return a report of missing and changed elements in the new version.
* Added a validation verifying that the pack's README.md file is not missing or empty for partner packs or packs contains use cases.
* Added a validation to ensure that the integration and script folder and file names will not contain separators (`_`, `-`, ``).
* When formatting new pack, the **format** command will set the *fromversion* key to 5.5.0 in the new files without fromversion.

## 1.3.6

* Added a validation that core packs are not dependent on non-core packs.
* Added a validation that a pack name follows XSOAR standards.
* Fixed an issue where in some cases the `get_remote_file` function failed due to an invalid path.
* Fixed an issue where running **update-release-notes** with updated integration logo, did not detect any file changes.
* Fixed an issue where the **create-id-set** command did not identify unified integrations correctly.
* Fixed an issue where the `CommonTypes` pack was not identified as a dependency for all feed integrations.
* Added support for running SDK commands in private repositories.
* Fixed an issue where running the **init** command did not set the correct category field in an integration .yml file for a newly created pack.
* When formatting new contributed pack, the **format** command will set the *fromversion* key to 6.0.0 in the relevant files.
* If the environment variable "DISABLE_SDK_VERSION_CHECK" is define, the demisto-sdk will no longer check for newer version when running a command.
* Added the `--use-pack-metadata` flag for the **find-dependencies** command to update the calculated dependencies using the the packs metadata files.
* Fixed an issue where **validate** failed on scripts in case the `outputs` field was set to `None`.
* Fixed an issue where **validate** was failing on editing existing release notes.
* Added a validation for README files verifying that the file doesn't contain template text copied from HelloWorld or HelloWorldPremium README.

## 1.3.5

* Added a validation that layoutscontainer's id and name are matching. Updated the format of layoutcontainer to include update_id too.
* Added a validation that commands' names and arguments in core packs, or scripts' arguments do not contain the word incident.
* Fixed issue where running the **generate-docs** command with -c flag ran all the commands and not just the commands specified by the flag.
* Fixed the error message of the **validate** command to not always suggest adding the *description* field.
* Fixed an issue where running **format** on feed integration generated invalid parameter structure.
* Fixed an issue where the **generate-docs** command did not add all the used scripts in a playbook to the README file.
* Fixed an issue where contrib/partner details might be added twice to the same file, when using unify and create-content-artifacts commands
* Fixed issue where running **validate** command on image-related integration did not return the correct outputs to json file.
* When formatting playbooks, the **format** command will now remove empty fields from SetIncident, SetIndicator, CreateNewIncident, CreateNewIndicator script arguments.
* Added an option to fill in the developer email when running the **init** command.

## 1.3.4

* Updated the **validate** command to check that the 'additionalinfo' field only contains the expected value for feed required parameters and not equal to it.
* Added a validation that community/partner details are not in the detailed description file.
* Added a validation that the Use Case tag in pack_metadata file is only used when the pack contains at least one PB, Incident Type or Layout.
* Added a validation that makes sure outputs in integrations are matching the README file when only README has changed.
* Added the *hidden* field to the integration schema.
* Fixed an issue where running **format** on a playbook whose `name` does not equal its `id` would cause other playbooks who use that playbook as a sub-playbook to fail.
* Added support for local custom command configuration file `.demisto-sdk-conf`.
* Updated the **format** command to include an update to the description file of an integration, to remove community/partner details.

## 1.3.3

* Fixed an issue where **lint** failed where *.Dockerfile* exists prior running the lint command.
* Added FeedHelloWorld template option for *--template* flag in **demisto-sdk init** command.
* Fixed issue where **update-release-notes** deleted release note file if command was called more than once.
* Fixed issue where **update-release-notes** added docker image release notes every time the command was called.
* Fixed an issue where running **update-release-notes** on a pack with newly created integration, had also added a docker image entry in the release notes.
* Fixed an issue where `XSOAR-linter` did not find *NotImplementedError* in main.
* Added validation for README files verifying their length (over 30 chars).
* When using *-g* flag in the **validate** command it will now ignore untracked files by default.
* Added the *--include-untracked* flag to the **validate** command to include files which are untracked by git in the validation process.
* Improved the `pykwalify` error outputs in the **validate** command.
* Added the *--print-pykwalify* flag to the **validate** command to print the unchanged output from `pykwalify`.

## 1.3.2

* Updated the format of the outputs when using the *--json-file* flag to create a JSON file output for the **validate** and **lint** commands.
* Added the **doc-review** command to check spelling in .md and .yml files as well as a basic release notes review.
* Added a validation that a pack's display name does not already exist in content repository.
* Fixed an issue where the **validate** command failed to detect duplicate params in an integration.
* Fixed an issue where the **validate** command failed to detect duplicate arguments in a command in an integration.

## 1.3.1

* Fixed an issue where the **validate** command failed to validate the release notes of beta integrations.
* Updated the **upload** command to support indicator fields.
* The **validate** and **update-release-notes** commands will now check changed files against `demisto/master` if it is configured locally.
* Fixed an issue where **validate** would incorrectly identify files as renamed.
* Added a validation that integration properties (such as feed, mappers, mirroring, etc) are not removed.
* Fixed an issue where **validate** failed when comparing branch against commit hash.
* Added the *--no-pipenv* flag to the **split-yml** command.
* Added a validation that incident fields and incident types are not removed from mappers.
* Fixed an issue where the *c
reate-id-set* flag in the *validate* command did not work while not using git.
* Added the *hiddenusername* field to the integration schema.
* Added a validation that images that are not integration images, do not ask for a new version or RN

## 1.3.0

* Do not collect optional dependencies on indicator types reputation commands.
* Fixed an issue where downloading indicator layoutscontainer objects failed.
* Added a validation that makes sure outputs in integrations are matching the README file.
* Fixed an issue where the *create-id-set* flag in the **validate** command did not work.
* Added a warning in case no id_set file is found when running the **validate** command.
* Fixed an issue where changed files were not recognised correctly on forked branches in the **validate** and the **update-release-notes** commands.
* Fixed an issue when files were classified incorrectly when running *update-release-notes*.
* Added a validation that integration and script file paths are compatible with our convention.
* Fixed an issue where id_set.json file was re created whenever running the generate-docs command.
* added the *--json-file* flag to create a JSON file output for the **validate** and **lint** commands.

## 1.2.19

* Fixed an issue where merge id_set was not updated to work with the new entity of Packs.
* Added a validation that the playbook's version matches the version of its sub-playbooks, scripts, and integrations.

## 1.2.18

* Changed the *skip-id-set-creation* flag to *create-id-set* in the **validate** command. Its default value will be False.
* Added support for the 'cve' reputation command in default arg validation.
* Filter out generic and reputation command from scripts and playbooks dependencies calculation.
* Added support for the incident fields in outgoing mappers in the ID set.
* Added a validation that the taskid field and the id field under the task field are both from uuid format and contain the same value.
* Updated the **format** command to generate uuid value for the taskid field and for the id under the task field in case they hold an invalid values.
* Exclude changes from doc_files directory on validation.
* Added a validation that an integration command has at most one default argument.
* Fixing an issue where pack metadata version bump was not enforced when modifying an old format (unified) file.
* Added validation that integration parameter's display names are capitalized and spaced using whitespaces and not underscores.
* Fixed an issue where beta integrations where not running deprecation validations.
* Allowed adding additional information to the deprecated description.
* Fixing an issue when escaping less and greater signs in integration params did not work as expected.

## 1.2.17

* Added a validation that the classifier of an integration exists.
* Added a validation that the mapper of an integration exists.
* Added a validation that the incident types of a classifier exist.
* Added a validation that the incident types of a mapper exist.
* Added support for *text* argument when running **demisto-sdk update-release-notes** on the ApiModules pack.
* Added a validation for the minimal version of an indicator field of type grid.
* Added new validation for incident and indicator fields in classifiers mappers and layouts exist in the content.
* Added cache for get_remote_file to reducing failures from accessing the remote repo.
* Fixed an issue in the **format** command where `_dev` or `_copy` suffixes weren't removed from the `id` of the given playbooks.
* Playbook dependencies from incident and indicator fields are now marked as optional.
* Mappers dependencies from incident types and incident fields are now marked as optional.
* Classifier dependencies from incident types are now marked as optional.
* Updated **demisto-sdk init** command to no longer create `created` field in pack_metadata file
* Updated **generate-docs** command to take the parameters names in setup section from display field and to use additionalinfo field when exist.
* Using the *verbose* argument in the **find-dependencies** command will now log to the console.
* Improved the deprecated message validation required from integrations.
* Fixed an issue in the **generate-docs** command where **Context Example** section was created when it was empty.

## 1.2.16

* Added allowed ignore errors to the *IDSetValidator*.
* Fixed an issue where an irrelevant id_set validation ran in the **validate** command when using the *--id-set* flag.
* Fixed an issue were **generate-docs** command has failed if a command did not exist in commands permissions file.
* Improved a **validate** command message for missing release notes of api module dependencies.

## 1.2.15

* Added the *ID101* to the allowed ignored errors.

## 1.2.14

* SDK repository is now mypy check_untyped_defs complaint.
* The lint command will now ignore the unsubscriptable-object (E1136) pylint error in dockers based on python 3.9 - this will be removed once a new pylint version is released.
* Added an option for **format** to run on a whole pack.
* Added new validation of unimplemented commands from yml in the code to `XSOAR-linter`.
* Fixed an issue where Auto-Extract fields were only checked for newly added incident types in the **validate** command.
* Added a new warning validation of direct access to args/params dicts to `XSOAR-linter`.

## 1.2.13

* Added new validation of indicators usage in CommandResults to `XSOAR-linter`.
* Running **demisto-sdk lint** will automatically run on changed files (same behavior as the -g flag).
* Removed supported version message from the documentation when running **generate_docs**.
* Added a print to indicate backwards compatibility is being checked in **validate** command.
* Added a percent print when running the **validate** command with the *-a* flag.
* Fixed a regression in the **upload** command where it was ignoring `DEMISTO_VERIFY_SSL` env var.
* Fixed an issue where the **upload** command would fail to upload beta integrations.
* Fixed an issue where the **validate** command did not create the *id_set.json* file when running with *-a* flag.
* Added price change validation in the **validate** command.
* Added validations that checks in read-me for empty sections or leftovers from the auto generated read-me that should be changed.
* Added new code validation for *NotImplementedError* to raise a warning in `XSOAR-linter`.
* Added validation for support types in the pack metadata file.
* Added support for *--template* flag in **demisto-sdk init** command.
* Fixed an issue with running **validate** on master branch where the changed files weren't compared to previous commit when using the *-g* flag.
* Fixed an issue where the `XSOAR-linter` ran *NotImplementedError* validation on scripts.
* Added support for Auto-Extract feature validation in incident types in the **validate** command.
* Fixed an issue in the **lint** command where the *-i* flag was ignored.
* Improved **merge-id-sets** command to support merge between two ID sets that contain the same pack.
* Fixed an issue in the **lint** command where flake8 ran twice.

## 1.2.12

* Bandit now reports also on medium severity issues.
* Fixed an issue with support for Docker Desktop on Mac version 2.5.0+.
* Added support for vulture and mypy linting when running without docker.
* Added support for *prev-ver* flag in **update-release-notes** command.
* Improved retry support when building docker images for linting.
* Added the option to create an ID set on a specific pack in **create-id-set** command.
* Added the *--skip-id-set-creation* flag to **validate** command in order to add the capability to run validate command without creating id_set validation.
* Fixed an issue where **validate** command checked docker image tag on ApiModules pack.
* Fixed an issue where **find-dependencies** did not calculate dashboards and reports dependencies.
* Added supported version message to the documentation and release notes files when running **generate_docs** and **update-release-notes** commands respectively.
* Added new code validations for *NotImplementedError* exception raise to `XSOAR-linter`.
* Command create-content-artifacts additional support for **Author_image.png** object.
* Fixed an issue where schemas were not enforced for incident fields, indicator fields and old layouts in the validate command.
* Added support for **update-release-notes** command to update release notes according to master branch.

## 1.2.11

* Fixed an issue where the ***generate-docs*** command reset the enumeration of line numbering after an MD table.
* Updated the **upload** command to support mappers.
* Fixed an issue where exceptions were no printed in the **format** while the *--verbose* flag is set.
* Fixed an issue where *--assume-yes* flag did not work in the **format** command when running on a playbook without a `fromversion` field.
* Fixed an issue where the **format** command would fail in case `conf.json` file was not found instead of skipping the update.
* Fixed an issue where integration with v2 were recognised by the `name` field instead of the `display` field in the **validate** command.
* Added a playbook validation to check if a task script exists in the id set in the **validate** command.
* Added new integration category `File Integrity Management` in the **validate** command.

## 1.2.10

* Added validation for approved content pack use-cases and tags.
* Added new code validations for *CommonServerPython* import to `XSOAR-linter`.
* Added *default value* and *predefined values* to argument description in **generate-docs** command.
* Added a new validation that checks if *get-mapping-fields* command exists if the integration schema has *{ismappable: true}* in **validate** command.
* Fixed an issue where the *--staged* flag recognised added files as modified in the **validate** command.
* Fixed an issue where a backwards compatibility warning was raised for all added files in the **validate** command.
* Fixed an issue where **validate** command failed when no tests were given for a partner supported pack.
* Updated the **download** command to support mappers.
* Fixed an issue where the ***format*** command added a duplicate parameter.
* For partner supported content packs, added support for a list of emails.
* Removed validation of README files from the ***validate*** command.
* Fixed an issue where the ***validate*** command required release notes for ApiModules pack.

## 1.2.9

* Fixed an issue in the **openapi_codegen** command where it created duplicate functions name from the swagger file.
* Fixed an issue in the **update-release-notes** command where the *update type* argument was not verified.
* Fixed an issue in the **validate** command where no error was raised in case a non-existing docker image was presented.
* Fixed an issue in the **format** command where format failed when trying to update invalid Docker image.
* The **format** command will now preserve the **isArray** argument in integration's reputation commands and will show a warning if it set to **false**.
* Fixed an issue in the **lint** command where *finally* clause was not supported in main function.
* Fixed an issue in the **validate** command where changing any entity ID was not validated.
* Fixed an issue in the **validate** command where *--staged* flag did not bring only changed files.
* Fixed the **update-release-notes** command to ignore changes in the metadata file.
* Fixed the **validate** command to ignore metadata changes when checking if a version bump is needed.

## 1.2.8

* Added a new validation that checks in playbooks for the usage of `DeleteContext` in **validate** command.
* Fixed an issue in the **upload** command where it would try to upload content entities with unsupported versions.
* Added a new validation that checks in playbooks for the usage of specific instance in **validate** command.
* Added the **--staged** flag to **validate** command to run on staged files only.

## 1.2.7

* Changed input parameters in **find-dependencies** command.
  * Use ***-i, --input*** instead of ***-p, --path***.
  * Use ***-idp, --id-set-path*** instead of ***-i, --id-set-path***.
* Fixed an issue in the **unify** command where it crashed on an integration without an image file.
* Fixed an issue in the **format** command where unnecessary files were not skipped.
* Fixed an issue in the **update-release-notes** command where the *text* argument was not respected in all cases.
* Fixed an issue in the **validate** command where a warning about detailed description was given for unified or deprecated integrations.
* Improved the error returned by the **validate** command when running on files using the old format.

## 1.2.6

* No longer require setting `DEMISTO_README_VALIDATION` env var to enable README mdx validation. Validation will now run automatically if all necessary node modules are available.
* Fixed an issue in the **validate** command where the `--skip-pack-dependencies` would not skip id-set creation.
* Fixed an issue in the **validate** command where validation would fail if supplied an integration with an empty `commands` key.
* Fixed an issue in the **validate** command where validation would fail due to a required version bump for packs which are not versioned.
* Will use env var `DEMISTO_VERIFY_SSL` to determine if to use a secure connection for commands interacting with the Server when `--insecure` is not passed. If working with a local Server without a trusted certificate, you can set env var `DEMISTO_VERIFY_SSL=no` to avoid using `--insecure` on each command.
* Unifier now adds a link to the integration documentation to the integration detailed description.
* Fixed an issue in the **secrets** command where ignored secrets were not skipped.

## 1.2.5

* Added support for special fields: *defaultclassifier*, *defaultmapperin*, *defaultmapperout* in **download** command.
* Added -y option **format** command to assume "yes" as answer to all prompts and run non-interactively
* Speed up improvements for `validate` of README files.
* Updated the **format** command to adhere to the defined content schema and sub-schemas, aligning its behavior with the **validate** command.
* Added support for canvasContextConnections files in **format** command.

## 1.2.4

* Updated detailed description for community integrations.

## 1.2.3

* Fixed an issue where running **validate** failed on playbook with task that adds tags to the evidence data.
* Added the *displaypassword* field to the integration schema.
* Added new code validations to `XSOAR-linter`.
  * As warnings messages:
    * `demisto.params()` should be used only inside main function.
    * `demisto.args()` should be used only inside main function.
    * Functions args should have type annotations.
* Added `fromversion` field validation to test playbooks and scripts in **validate** command.

## 1.2.2

* Add support for warning msgs in the report and summary to **lint** command.
* Fixed an issue where **json-to-outputs** determined bool values as int.
* Fixed an issue where **update-release-notes** was crushing on `--all` flag.
* Fixed an issue where running **validate**, **update-release-notes** outside of content repo crushed without a meaningful error message.
* Added support for layoutscontainer in **init** contribution flow.
* Added a validation for tlp_color param in feeds in **validate** command.
* Added a validation for removal of integration parameters in **validate** command.
* Fixed an issue where **update-release-notes** was failing with a wrong error message when no pack or input was given.
* Improved formatting output of the **generate-docs** command.
* Add support for env variable *DEMISTO_SDK_ID_SET_REFRESH_INTERVAL*. Set this env variable to the refresh interval in minutes. The id set will be regenerated only if the refresh interval has passed since the last generation. Useful when generating Script documentation, to avoid re-generating the id_set every run.
* Added new code validations to `XSOAR-linter`.
  * As error messages:
    * Longer than 10 seconds sleep statements for non long running integrations.
    * exit() usage.
    * quit() usage.
  * As warnings messages:
    * `demisto.log` should not be used.
    * main function existence.
    * `demito.results` should not be used.
    * `return_output` should not be used.
    * try-except statement in main function.
    * `return_error` usage in main function.
    * only once `return_error` usage.
* Fixed an issue where **lint** command printed logs twice.
* Fixed an issue where *suffix* did not work as expected in the **create-content-artifacts** command.
* Added support for *prev-ver* flag in **lint** and **secrets** commands.
* Added support for *text* flag to **update-release-notes** command to add the same text to all release notes.
* Fixed an issue where **validate** did not recognize added files if they were modified locally.
* Added a validation that checks the `fromversion` field exists and is set to 5.0.0 or above when working or comparing to a non-feature branch in **validate** command.
* Added a validation that checks the certification field in the pack_metadata file is valid in **validate** command.
* The **update-release-notes** command will now automatically add docker image update to the release notes.

## 1.2.1

* Added an additional linter `XSOAR-linter` to the **lint** command which custom validates py files. currently checks for:
  * `Sys.exit` usages with non zero value.
  * Any `Print` usages.
* Fixed an issue where renamed files were failing on *validate*.
* Fixed an issue where single changed files did not required release notes update.
* Fixed an issue where doc_images required release-notes and validations.
* Added handling of dependent packs when running **update-release-notes** on changed *APIModules*.
  * Added new argument *--id-set-path* for id_set.json path.
  * When changes to *APIModule* is detected and an id_set.json is available - the command will update the dependent pack as well.
* Added handling of dependent packs when running **validate** on changed *APIModules*.
  * Added new argument *--id-set-path* for id_set.json path.
  * When changes to *APIModule* is detected and an id_set.json is available - the command will validate that the dependent pack has release notes as well.
* Fixed an issue where the find_type function didn't recognize file types correctly.
* Fixed an issue where **update-release-notes** command did not work properly on Windows.
* Added support for indicator fields in **update-release-notes** command.
* Fixed an issue where files in test dirs where being validated.

## 1.2.0

* Fixed an issue where **format** did not update the test playbook from its pack.
* Fixed an issue where **validate** validated non integration images.
* Fixed an issue where **update-release-notes** did not identified old yml integrations and scripts.
* Added revision templates to the **update-release-notes** command.
* Fixed an issue where **update-release-notes** crashed when a file was renamed.
* Fixed an issue where **validate** failed on deleted files.
* Fixed an issue where **validate** validated all images instead of packs only.
* Fixed an issue where a warning was not printed in the **format** in case a non-supported file type is inputted.
* Fixed an issue where **validate** did not fail if no release notes were added when adding files to existing packs.
* Added handling of incorrect layout paths via the **format** command.
* Refactor **create-content-artifacts** command - Efficient artifacts creation and better logging.
* Fixed an issue where image and description files were not handled correctly by **validate** and **update-release-notes** commands.
* Fixed an issue where the **format** command didn't remove all extra fields in a file.
* Added an error in case an invalid id_set.json file is found while running the **validate** command.
* Added fetch params checks to the **validate** command.

## 1.1.11

* Added line number to secrets' path in **secrets** command report.
* Fixed an issue where **init** a community pack did not present the valid support URL.
* Fixed an issue where **init** offered a non relevant pack support type.
* Fixed an issue where **lint** did not pull docker images for powershell.
* Fixed an issue where **find-dependencies** did not find all the script dependencies.
* Fixed an issue where **find-dependencies** did not collect indicator fields as dependencies for playbooks.
* Updated the **validate** and the **secrets** commands to be less dependent on regex.
* Fixed an issue where **lint** did not run on circle when docker did not return ping.
* Updated the missing release notes error message (RN106) in the **Validate** command.
* Fixed an issue where **Validate** would return missing release notes when two packs with the same substring existed in the modified files.
* Fixed an issue where **update-release-notes** would add duplicate release notes when two packs with the same substring existed in the modified files.
* Fixed an issue where **update-release-notes** would fail to bump new versions if the feature branch was out of sync with the master branch.
* Fixed an issue where a non-descriptive error would be returned when giving the **update-release-notes** command a pack which can not be found.
* Added dependencies check for *widgets* in **find-dependencies** command.
* Added a `update-docker` flag to **format** command.
* Added a `json-to-outputs` flag to the **run** command.
* Added a verbose (`-v`) flag to **format** command.
* Fixed an issue where **download** added the prefix "playbook-" to the name of playbooks.

## 1.1.10

* Updated the **init** command. Relevant only when passing the *--contribution* argument.
  * Added the *--author* option.
  * The *support* field of the pack's metadata is set to *community*.
* Added a proper error message in the **Validate** command upon a missing description in the root of the yml.
* **Format** now works with a relative path.
* **Validate** now fails when all release notes have been excluded.
* Fixed issue where correct error message would not propagate for invalid images.
* Added the *--skip-pack-dependencies* flag to **validate** command to skip pack dependencies validation. Relevant when using the *-g* flag.
* Fixed an issue where **Validate** and **Format** commands failed integrations with `defaultvalue` field in fetch incidents related parameters.
* Fixed an issue in the **Validate** command in which unified YAML files were not ignored.
* Fixed an issue in **generate-docs** where scripts and playbooks inputs and outputs were not parsed correctly.
* Fixed an issue in the **openapi-codegen** command where missing reference fields in the swagger JSON caused errors.
* Fixed an issue in the **openapi-codegen** command where empty objects in the swagger JSON paths caused errors.
* **update-release-notes** command now accept path of the pack instead of pack name.
* Fixed an issue where **generate-docs** was inserting unnecessary escape characters.
* Fixed an issue in the **update-release-notes** command where changes to the pack_metadata were not detected.
* Fixed an issue where **validate** did not check for missing release notes in old format files.

## 1.1.9

* Fixed an issue where **update-release-notes** command failed on invalid file types.

## 1.1.8

* Fixed a regression where **upload** command failed on test playbooks.
* Added new *githubUser* field in pack metadata init command.
* Support beta integration in the commands **split-yml, extract-code, generate-test-playbook and generate-docs.**
* Fixed an issue where **find-dependencies** ignored *toversion* field in content items.
* Added support for *layoutscontainer*, *classifier_5_9_9*, *mapper*, *report*, and *widget* in the **Format** command.
* Fixed an issue where **Format** will set the `ID` field to be equal to the `name` field in modified playbooks.
* Fixed an issue where **Format** did not work for test playbooks.
* Improved **update-release-notes** command:
  * Write content description to release notes for new items.
  * Update format for file types without description: Connections, Incident Types, Indicator Types, Layouts, Incident Fields.
* Added a validation for feedTags param in feeds in **validate** command.
* Fixed readme validation issue in community support packs.
* Added the **openapi-codegen** command to generate integrations from OpenAPI specification files.
* Fixed an issue were release notes validations returned wrong results for *CommonScripts* pack.
* Added validation for image links in README files in **validate** command.
* Added a validation for default value of fetch param in feeds in **validate** command.
* Fixed an issue where the **Init** command failed on scripts.

## 1.1.7

* Fixed an issue where running the **format** command on feed integrations removed the `defaultvalue` fields.
* Playbook branch marked with *skipunavailable* is now set as an optional dependency in the **find-dependencies** command.
* The **feedReputation** parameter can now be hidden in a feed integration.
* Fixed an issue where running the **unify** command on JS package failed.
* Added the *--no-update* flag to the **find-dependencies** command.
* Added the following validations in **validate** command:
  * Validating that a pack does not depend on NonSupported / Deprecated packs.

## 1.1.6

* Added the *--description* option to the **init** command.
* Added the *--contribution* option to the **init** command which converts a contribution zip to proper pack format.
* Improved **validate** command performance time and outputs.
* Added the flag *--no-docker-checks* to **validate** command to skip docker checks.
* Added the flag *--print-ignored-files* to **validate** command to print ignored files report when the command is done.
* Added the following validations in **validate** command:
  * Validating that existing release notes are not modified.
  * Validating release notes are not added to new packs.
  * Validating that the "currentVersion" field was raised in the pack_metadata for modified packs.
  * Validating that the timestamp in the "created" field in the pack_metadata is in ISO format.
* Running `demisto-sdk validate` will run the **validate** command using git and only on committed files (same as using *-g --post-commit*).
* Fixed an issue where release notes were not checked correctly in **validate** command.
* Fixed an issue in the **create-id-set** command where optional playbook tasks were not taken into consideration.
* Added a prompt to the `demisto-sdk update-release-notes` command to prompt users to commit changes before running the release notes command.
* Added support to `layoutscontainer` in **validate** command.

## 1.1.5

* Fixed an issue in **find-dependencies** command.
* **lint** command now verifies flake8 on CommonServerPython script.

## 1.1.4

* Fixed an issue with the default output file name of the **unify** command when using "." as an output path.
* **Unify** command now adds contributor details to the display name and description.
* **Format** command now adds *isFetch* and *incidenttype* fields to integration yml.
* Removed the *feedIncremental* field from the integration schema.
* **Format** command now adds *feedBypassExclusionList*, *Fetch indicators*, *feedReputation*, *feedReliability*,
     *feedExpirationPolicy*, *feedExpirationInterval* and *feedFetchInterval* fields to integration yml.
* Fixed an issue in the playbooks schema.
* Fixed an issue where generated release notes were out of order.
* Improved pack dependencies detection.
* Fixed an issue where test playbooks were mishandled in **validate** command.

## 1.1.3

* Added a validation for invalid id fields in indicators types files in **validate** command.
* Added default behavior for **update-release-notes** command.
* Fixed an error where README files were failing release notes validation.
* Updated format of generated release notes to be more user friendly.
* Improved error messages for the **update-release-notes** command.
* Added support for `Connections`, `Dashboards`, `Widgets`, and `Indicator Types` to **update-release-notes** command.
* **Validate** now supports scripts under the *TestPlaybooks* directory.
* Fixed an issue where **validate** did not support powershell files.

## 1.1.2

* Added a validation for invalid playbookID fields in incidents types files in **validate** command.
* Added a code formatter for python files.
* Fixed an issue where new and old classifiers where mixed on validate command.
* Added *feedIncremental* field to the integration schema.
* Fixed error in the **upload** command where unified YMLs were not uploaded as expected if the given input was a pack.
* Fixed an issue where the **secrets** command failed due to a space character in the file name.
* Ignored RN validation for *NonSupported* pack.
* You can now ignore IF107, SC100, RP102 error codes in the **validate** command.
* Fixed an issue where the **download** command was crashing when received as input a JS integration or script.
* Fixed an issue where **validate** command checked docker image for JS integrations and scripts.
* **validate** command now checks scheme for reports and connections.
* Fixed an issue where **validate** command checked docker when running on all files.
* Fixed an issue where **validate** command did not fail when docker image was not on the latest numeric tag.
* Fixed an issue where beta integrations were not validated correctly in **validate** command.

## 1.1.1

* fixed and issue where file types were not recognized correctly in **validate** command.
* Added better outputs for validate command.

## 1.1.0

* Fixed an issue where changes to only non-validated files would fail validation.
* Fixed an issue in **validate** command where moved files were failing validation for new packs.
* Fixed an issue in **validate** command where added files were failing validation due to wrong file type detection.
* Added support for new classifiers and mappers in **validate** command.
* Removed support of old RN format validation.
* Updated **secrets** command output format.
* Added support for error ignore on deprecated files in **validate** command.
* Improved errors outputs in **validate** command.
* Added support for linting an entire pack.

## 1.0.9

* Fixed a bug where misleading error was presented when pack name was not found.
* **Update-release-notes** now detects added files for packs with versions.
* Readme files are now ignored by **update-release-notes** and validation of release notes.
* Empty release notes no longer cause an uncaught error during validation.

## 1.0.8

* Changed the output format of demisto-sdk secrets.
* Added a validation that checkbox items are not required in integrations.
* Added pack release notes generation and validation.
* Improved pack metadata validation.
* Fixed an issue in **validate** where renamed files caused an error

## 1.0.4

* Fix the **format** command to update the `id` field to be equal to `details` field in indicator-type files, and to `name` field in incident-type & dashboard files.
* Fixed a bug in the **validate** command for layout files that had `sortValues` fields.
* Fixed a bug in the **format** command where `playbookName` field was not always present in the file.
* Fixed a bug in the **format** command where indicatorField wasn't part of the SDK schemas.
* Fixed a bug in **upload** command where created unified docker45 yml files were not deleted.
* Added support for IndicatorTypes directory in packs (for `reputation` files, instead of Misc).
* Fixed parsing playbook condition names as string instead of boolean in **validate** command
* Improved image validation in YAML files.
* Removed validation for else path in playbook condition tasks.

## 1.0.3

* Fixed a bug in the **format** command where comments were being removed from YAML files.
* Added output fields: *file_path* and *kind* for layouts in the id-set.json created by **create-id-set** command.
* Fixed a bug in the **create-id-set** command Who returns Duplicate for Layouts with a different kind.
* Added formatting to **generate-docs** command results replacing all `<br>` tags with `<br/>`.
* Fixed a bug in the **download** command when custom content contained not supported content entity.
* Fixed a bug in **format** command in which boolean strings  (e.g. 'yes' or 'no') were converted to boolean values (e.g. 'True' or 'False').
* **format** command now removes *sourceplaybookid* field from playbook files.
* Fixed a bug in **generate-docs** command in which integration dependencies were not detected when generating documentation for a playbook.

## 1.0.1

* Fixed a bug in the **unify** command when output path was provided empty.
* Improved error message for integration with no tests configured.
* Improved the error message returned from the **validate** command when an integration is missing or contains malformed fetch incidents related parameters.
* Fixed a bug in the **create** command where a unified YML with a docker image for 4.5 was copied incorrectly.
* Missing release notes message are now showing the release notes file path to update.
* Fixed an issue in the **validate** command in which unified YAML files were not ignored.
* File format suggestions are now shown in the relevant file format (JSON or YAML).
* Changed Docker image validation to fail only on non-valid ones.
* Removed backward compatibility validation when Docker image is updated.

## 1.0.0

* Improved the *upload* command to support the upload of all the content entities within a pack.
* The *upload* command now supports the improved pack file structure.
* Added an interactive option to format integrations, scripts and playbooks with No TestPlaybooks configured.
* Added an interactive option to configure *conf.json* file with missing test playbooks for integrations, scripts and playbooks
* Added *download* command to download custom content from Demisto instance to the local content repository.
* Improved validation failure messages to include a command suggestion, wherever relevant, to fix the raised issue.
* Improved 'validate' help and documentation description
* validate - checks that scripts, playbooks, and integrations have the *tests* key.
* validate - checks that test playbooks are configured in `conf.json`.
* demisto-sdk lint - Copy dir better handling.
* demisto-sdk lint - Add error when package missing in docker image.
* Added *-a , --validate-all* option in *validate* to run all validation on all files.
* Added *-i , --input* option in *validate* to run validation on a specified pack/file.
* added *-i, --input* option in *secrets* to run on a specific file.
* Added an allowed hidden parameter: *longRunning* to the hidden integration parameters validation.
* Fixed an issue with **format** command when executing with an output path of a folder and not a file path.
* Bug fixes in generate-docs command given playbook as input.
* Fixed an issue with lint command in which flake8 was not running on unit test files.

## 0.5.2

* Added *-c, --command* option in *generate-docs* to generate a specific command from an integration.
* Fixed an issue when getting README/CHANGELOG files from git and loading them.
* Removed release notes validation for new content.
* Fixed secrets validations for files with the same name in a different directory.
* demisto-sdk lint - parallelization working with specifying the number of workers.
* demisto-sdk lint - logging levels output, 3 levels.
* demisto-sdk lint - JSON report, structured error reports in JSON format.
* demisto-sdk lint - XML JUnit report for unit-tests.
* demisto-sdk lint - new packages used to accelerate execution time.
* demisto-sdk secrets - command now respects the generic whitelist, and not only the pack secrets.

## 0.5.0

[PyPI History][1]

[1]: https://pypi.org/project/demisto-sdk/#history

## 0.4.9

* Fixed an issue in *generate-docs* where Playbooks and Scripts documentation failed.
* Added a graceful error message when executing the *run" command with a misspelled command.
* Added more informative errors upon failures of the *upload* command.
* format command:
  * Added format for json files: IncidentField, IncidentType, IndicatorField, IndicatorType, Layout, Dashboard.
  * Added the *-fv --from-version*, *-nv --no-validation* arguments.
  * Removed the *-t yml_type* argument, the file type will be inferred.
  * Removed the *-g use_git* argument, running format without arguments will run automatically on git diff.
* Fixed an issue in loading playbooks with '=' character.
* Fixed an issue in *validate* failed on deleted README files.

## 0.4.8

* Added the *max* field to the Playbook schema, allowing to define it in tasks loop.
* Fixed an issue in *validate* where Condition branches checks were case sensitive.

## 0.4.7

* Added the *slareminder* field to the Playbook schema.
* Added the *common_server*, *demisto_mock* arguments to the *init* command.
* Fixed an issue in *generate-docs* where the general section was not being generated correctly.
* Fixed an issue in *validate* where Incident type validation failed.

## 0.4.6

* Fixed an issue where the *validate* command did not identify CHANGELOG in packs.
* Added a new command, *id-set* to create the id set - the content dependency tree by file IDs.

## 0.4.5

* generate-docs command:
  * Added the *use_cases*, *permissions*, *command_permissions* and *limitations*.
  * Added the *--insecure* argument to support running the script and integration command in Demisto.
  * Removed the *-t yml_type* argument, the file type will be inferred.
  * The *-o --output* argument is no longer mandatory, default value will be the input file directory.
* Added support for env var: *DEMISTO_SDK_SKIP_VERSION_CHECK*. When set version checks are skipped.
* Fixed an issue in which the CHANGELOG files did not match our scheme.
* Added a validator to verify that there are no hidden integration parameters.
* Fixed an issue where the *validate* command ran on test files.
* Removed the *env-dir* argument from the demisto-sdk.
* README files which are html files will now be skipped in the *validate* command.
* Added support for env var: *DEMISTO_README_VALIDATOR*. When not set the readme validation will not run.

## 0.4.4

* Added a validator for IncidentTypes (incidenttype-*.json).
* Fixed an issue where the -p flag in the *validate* command was not working.
* Added a validator for README.md files.
* Release notes validator will now run on: incident fields, indicator fields, incident types, dashboard and reputations.
* Fixed an issue where the validator of reputation(Indicator Type) did not check on the details field.
* Fixed an issue where the validator attempted validating non-existing files after deletions or name refactoring.
* Removed the *yml_type* argument in the *split-yml*, *extract-code* commands.
* Removed the *file_type* argument in the *generate-test-playbook* command.
* Fixed the *insecure* argument in *upload*.
* Added the *insecure* argument in *run-playbook*.
* Standardise the *-i --input*, *-o --output* to demisto-sdk commands.

## 0.4.3

* Fixed an issue where the incident and indicator field BC check failed.
* Support for linting and unit testing PowerShell integrations.

## 0.4.2

* Fixed an issue where validate failed on Windows.
* Added a validator to verify all branches are handled in conditional task in a playbook.
* Added a warning message when not running the latest sdk version.
* Added a validator to check that the root is connected to all tasks in the playbook.
* Added a validator for Dashboards (dashboard-*.json).
* Added a validator for Indicator Types (reputation-*.json).
* Added a BC validation for changing incident field type.
* Fixed an issue where init command would generate an invalid yml for scripts.
* Fixed an issue in misleading error message in v2 validation hook.
* Fixed an issue in v2 hook which now is set only on newly added scripts.
* Added more indicative message for errors in yaml files.
* Disabled pykwalify info log prints.

## 0.3.10

* Added a BC check for incident fields - changing from version is not allowed.
* Fixed an issue in create-content-artifacts where scripts in Packs in TestPlaybooks dir were copied with a wrong prefix.

## 0.3.9

* Added a validation that incident field can not be required.
* Added validation for fetch incident parameters.
* Added validation for feed integration parameters.
* Added to the *format* command the deletion of the *sourceplaybookid* field.
* Fixed an issue where *fieldMapping* in playbook did not pass the scheme validation.
* Fixed an issue where *create-content-artifacts* did not copy TestPlaybooks in Packs without prefix of *playbook-*.
* Added a validation the a playbook can not have a rolename set.
* Added to the image validator the new DBot default image.
* Added the fields: elasticcommonfields, quiet, quietmode to the Playbook schema.
* Fixed an issue where *validate* failed on integration commands without outputs.
* Added a new hook for naming of v2 integrations and scripts.

## 0.3.8

* Fixed an issue where *create-content-artifact* was not loading the data in the yml correctly.
* Fixed an issue where *unify* broke long lines in script section causing syntax errors

## 0.3.7

* Added *generate-docs* command to generate documentation file for integration, playbook or script.
* Fixed an issue where *unify* created a malformed integration yml.
* Fixed an issue where demisto-sdk **init** creates unit-test file with invalid import.

## 0.3.6

* Fixed an issue where demisto-sdk **validate** failed on modified scripts without error message.

## 0.3.5

* Fixed an issue with docker tag validation for integrations.
* Restructured repo source code.

## 0.3.4

* Saved failing unit tests as a file.
* Fixed an issue where "_test" file for scripts/integrations created using **init** would import the "HelloWorld" templates.
* Fixed an issue in demisto-sdk **validate** - was failing on backward compatiblity check
* Fixed an issue in demisto-sdk **secrets** - empty line in .secrets-ignore always made the secrets check to pass
* Added validation for docker image inside integrations and scripts.
* Added --use-git flag to **format** command to format all changed files.
* Fixed an issue where **validate** did not fail on dockerimage changes with bc check.
* Added new flag **--ignore-entropy** to demisto-sdk **secrets**, this will allow skip entropy secrets check.
* Added --outfile to **lint** to allow saving failed packages to a file.

## 0.3.3

* Added backwards compatibility break error message.
* Added schema for incident types.
* Added **additionalinfo** field to as an available field for integration configuration.
* Added pack parameter for **init**.
* Fixed an issue where error would appear if name parameter is not set in **init**.

## 0.3.2

* Fixed the handling of classifier files in **validate**.

## 0.3.1

* Fixed the handling of newly created reputation files in **validate**.
* Added an option to perform **validate** on a specific file.

## 0.3.0

* Added support for multi-package **lint** both with parallel and without.
* Added all parameter in **lint** to run on all packages and packs in content repository.
* Added **format** for:
  * Scripts
  * Playbooks
  * Integrations
* Improved user outputs for **secrets** command.
* Fixed an issue where **lint** would run pytest and pylint only on a single docker per integration.
* Added auto-complete functionality to demisto-sdk.
* Added git parameter in **lint** to run only on changed packages.
* Added the **run-playbook** command
* Added **run** command which runs a command in the Demisto playground.
* Added **upload** command which uploads an integration or a script to a Demisto instance.
* Fixed and issue where **validate** checked if release notes exist for new integrations and scripts.
* Added **generate-test-playbook** command which generates a basic test playbook for an integration or a script.
* **validate** now supports indicator fields.
* Fixed an issue with layouts scheme validation.
* Adding **init** command.
* Added **json-to-outputs** command which generates the yaml section for outputs from an API raw response.

## 0.2.6

* Fixed an issue with locating release notes for beta integrations in **validate**.

## 0.2.5

* Fixed an issue with locating release notes for beta integrations in **validate**.

## 0.2.4

* Adding image validation to Beta_Integration and Packs in **validate**.

## 0.2.3

* Adding Beta_Integration to the structure validation process.
* Fixing bug where **validate** did checks on TestPlaybooks.
* Added requirements parameter to **lint**.

## 0.2.2

* Fixing bug where **lint** did not return exit code 1 on failure.
* Fixing bug where **validate** did not print error message in case no release notes were give.

## 0.2.1

* **Validate** now checks that the id and name fields are identical in yml files.
* Fixed a bug where sdk did not return any exit code.

## 0.2.0

* Added Release Notes Validator.
* Fixed the Unifier selection of your python file to use as the code.
* **Validate** now supports Indicator fields.
* Fixed a bug where **validate** and **secrets** did not return exit code 1 on failure.
* **Validate** now runs on newly added scripts.

## 0.1.8

* Added support for `--version`.
* Fixed an issue in file_validator when calling `checked_type` method with script regex.

## 0.1.2

* Restructuring validation to support content packs.
* Added secrets validation.
* Added content bundle creation.
* Added lint and unit test run.

## 0.1.1

* Added new logic to the unifier.
* Added detailed README.
* Some small adjustments and fixes.

## 0.1.0

Capabilities:

* **Extract** components(code, image, description etc.) from a Demisto YAML file into a directory.
* **Unify** components(code, image, description etc.) to a single Demisto YAML file.
* **Validate** Demisto content files.<|MERGE_RESOLUTION|>--- conflicted
+++ resolved
@@ -6,11 +6,8 @@
 * Removed fields with default (false) value that used in the **validate** command.
 * Fixed an issue where Indicator Types would fail to upload when using the **upload** command.
 * Fixed an issue where the **upload** command return wrong error message when API key is invalid.
-<<<<<<< HEAD
+* added support for `isfetcheventsandassets` flag in content graph
 * Updated **validate** on changed *APIModules* to use graph instead of id_set.
-=======
-* added support for `isfetcheventsandassets` flag in content graph
->>>>>>> c51600d5
 
 ## 1.17.0
 * **validate** will only fail on docker related errors if the pack is supported by xsoar.
