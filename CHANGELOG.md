# Changelog
<<<<<<< HEAD
* Added validation to ensure that integrations, scripts, and playbooks do not contain the entity type in their names.
=======
* Fixed an issue where the **Assume yes** flag did not work properly for some entities in the **format** command.
* Inproved the error messages for separators in folder and file names in the **validate** command.
>>>>>>> b1bdf284

# 1.3.8
* Updated the **secrets** command to work on forked branches.
* Added a validation verifying that the pack's README.md file is not equal to pack description.

# 1.3.7
* Added a validation to ensure correct image and description file names.
* Fixed an issue where the **validate** command failed when 'display' field in credentials param in yml is empty but 'displaypassword' was provided.
* Added the **integration-diff** command to check differences between two versions of an integration and to return a report of missing and changed elements in the new version.
* Added a validation verifying that the pack's README.md file is not missing or empty for partner packs or packs contains use cases.
* Added a validation to ensure that the integration and script folder and file names will not contain separators (`_`, `-`, ` `).
* When formatting new pack, the **format** command will set the *fromversion* key to 5.5.0 in the new files without fromversion.

# 1.3.6
* Added a validation that core packs are not dependent on non-core packs.
* Added a validation that a pack name follows XSOAR standards.
* Fixed an issue where in some cases the `get_remote_file` function failed due to an invalid path.
* Fixed an issue where running **update-release-notes** with updated integration logo, did not detect any file changes.
* Fixed an issue where the **create-id-set** command did not identify unified integrations correctly.
* Fixed an issue where the `CommonTypes` pack was not identified as a dependency for all feed integrations.
* Added support for running SDK commands in private repositories.
* Fixed an issue where running the **init** command did not set the correct category field in an integration .yml file for a newly created pack.
* When formatting new contributed pack, the **format** command will set the *fromversion* key to 6.0.0 in the relevant files.
* If the environment variable "DISABLE_SDK_VERSION_CHECK" is define, the demisto-sdk will no longer check for newer version when running a command.
* Added the `--use-pack-metadata` flag for the **find-dependencies** command to update the calculated dependencies using the the packs metadata files.
* Fixed an issue where **validate** failed on scripts in case the `outputs` field was set to `None`.
* Fixed an issue where **validate** was failing on editing existing release notes.
* Added a validation for README files verifying that the file doesn't contain template text copied from HelloWorld or HelloWorldPremium README.

# 1.3.5
* Added a validation that layoutscontainer's id and name are matching. Updated the format of layoutcontainer to include update_id too.
* Added a validation that commands' names and arguments in core packs, or scripts' arguments do not contain the word incident.
* Fixed issue where running the **generate-docs** command with -c flag ran all the commands and not just the commands specified by the flag.
* Fixed the error message of the **validate** command to not always suggest adding the *description* field.
* Fixed an issue where running **format** on feed integration generated invalid parameter structure.
* Fixed an issue where the **generate-docs** command did not add all the used scripts in a playbook to the README file.
* Fixed an issue where contrib/partner details might be added twice to the same file, when using unify and create-content-artifacts commands
* Fixed issue where running **validate** command on image-related integration did not return the correct outputs to json file.
* When formatting playbooks, the **format** command will now remove empty fields from SetIncident, SetIndicator, CreateNewIncident, CreateNewIndicator script arguments.
* Added an option to fill in the developer email when running the **init** command.

# 1.3.4
* Updated the **validate** command to check that the 'additionalinfo' field only contains the expected value for feed required parameters and not equal to it.
* Added a validation that community/partner details are not in the detailed description file.
* Added a validation that the Use Case tag in pack_metadata file is only used when the pack contains at least one PB, Incident Type or Layout.
* Added a validation that makes sure outputs in integrations are matching the README file when only README has changed.
* Added the *hidden* field to the integration schema.
* Fixed an issue where running **format** on a playbook whose `name` does not equal its `id` would cause other playbooks who use that playbook as a sub-playbook to fail.
* Added support for local custom command configuration file `.demisto-sdk-conf`.
* Updated the **format** command to include an update to the description file of an integration, to remove community/partner details.

# 1.3.3
* Fixed an issue where **lint** failed where *.Dockerfile* exists prior running the lint command.
* Added FeedHelloWorld template option for *--template* flag in **demisto-sdk init** command.
* Fixed issue where **update-release-notes** deleted release note file if command was called more than once.
* Fixed issue where **update-release-notes** added docker image release notes every time the command was called.
* Fixed an issue where running **update-release-notes** on a pack with newly created integration, had also added a docker image entry in the release notes.
* Fixed an issue where `XSOAR-linter` did not find *NotImplementedError* in main.
* Added validation for README files verifying their length (over 30 chars).
* When using *-g* flag in the **validate** command it will now ignore untracked files by default.
* Added the *--include-untracked* flag to the **validate** command to include files which are untracked by git in the validation process.
* Improved the `pykwalify` error outputs in the **validate** command.
* Added the *--print-pykwalify* flag to the **validate** command to print the unchanged output from `pykwalify`.

# 1.3.2
* Updated the format of the outputs when using the *--json-file* flag to create a JSON file output for the **validate** and **lint** commands.
* Added the **doc-review** command to check spelling in .md and .yml files as well as a basic release notes review.
* Added a validation that a pack's display name does not already exist in content repository.
* Fixed an issue where the **validate** command failed to detect duplicate params in an integration.
* Fixed an issue where the **validate** command failed to detect duplicate arguments in a command in an integration.

# 1.3.1
* Fixed an issue where the **validate** command failed to validate the release notes of beta integrations.
* Updated the **upload** command to support indicator fields.
* The **validate** and **update-release-notes** commands will now check changed files against `demisto/master` if it is configured locally.
* Fixed an issue where **validate** would incorrectly identify files as renamed.
* Added a validation that integration properties (such as feed, mappers, mirroring, etc) are not removed.
* Fixed an issue where **validate** failed when comparing branch against commit hash.
* Added the *--no-pipenv* flag to the **split-yml** command.
* Added a validation that incident fields and incident types are not removed from mappers.
* Fixed an issue where the *c
reate-id-set* flag in the *validate* command did not work while not using git.
* Added the *hiddenusername* field to the integration schema.
* Added a validation that images that are not integration images, do not ask for a new version or RN

# 1.3.0
* Do not collect optional dependencies on indicator types reputation commands.
* Fixed an issue where downloading indicator layoutscontainer objects failed.
* Added a validation that makes sure outputs in integrations are matching the README file.
* Fixed an issue where the *create-id-set* flag in the **validate** command did not work.
* Added a warning in case no id_set file is found when running the **validate** command.
* Fixed an issue where changed files were not recognised correctly on forked branches in the **validate** and the **update-release-notes** commands.
* Fixed an issue when files were classified incorrectly when running *update-release-notes*.
* Added a validation that integration and script file paths are compatible with our convention.
* Fixed an issue where id_set.json file was re created whenever running the generate-docs command.
* added the *--json-file* flag to create a JSON file output for the **validate** and **lint** commands.

# 1.2.19
* Fixed an issue where merge id_set was not updated to work with the new entity of Packs.
* Added a validation that the playbook's version matches the version of its sub-playbooks, scripts, and integrations.

# 1.2.18
* Changed the *skip-id-set-creation* flag to *create-id-set* in the **validate** command. Its default value will be False.
* Added support for the 'cve' reputation command in default arg validation.
* Filter out generic and reputation command from scripts and playbooks dependencies calculation.
* Added support for the incident fields in outgoing mappers in the ID set.
* Added a validation that the taskid field and the id field under the task field are both from uuid format and contain the same value.
* Updated the **format** command to generate uuid value for the taskid field and for the id under the task field in case they hold an invalid values.
* Exclude changes from doc_files directory on validation.
* Added a validation that an integration command has at most one default argument.
* Fixing an issue where pack metadata version bump was not enforced when modifying an old format (unified) file.
* Added validation that integration parameter's display names are capitalized and spaced using whitespaces and not underscores.
* Fixed an issue where beta integrations where not running deprecation validations.
* Allowed adding additional information to the deprecated description.
* Fixing an issue when escaping less and greater signs in integration params did not work as expected.

# 1.2.17
* Added a validation that the classifier of an integration exists.
* Added a validation that the mapper of an integration exists.
* Added a validation that the incident types of a classifier exist.
* Added a validation that the incident types of a mapper exist.
* Added support for *text* argument when running **demisto-sdk update-release-notes** on the ApiModules pack.
* Added a validation for the minimal version of an indicator field of type grid.
* Added new validation for incident and indicator fields in classifiers mappers and layouts exist in the content.
* Added cache for get_remote_file to reducing failures from accessing the remote repo.
* Fixed an issue in the **format** command where `_dev` or `_copy` suffixes weren't removed from the `id` of the given playbooks.
* Playbook dependencies from incident and indicator fields are now marked as optional.
* Mappers dependencies from incident types and incident fields are now marked as optional.
* Classifier dependencies from incident types are now marked as optional.
* Updated **demisto-sdk init** command to no longer create `created` field in pack_metadata file
* Updated **generate-docs** command to take the parameters names in setup section from display field and to use additionalinfo field when exist.
* Using the *verbose* argument in the **find-dependencies** command will now log to the console.
* Improved the deprecated message validation required from integrations.
* Fixed an issue in the **generate-docs** command where **Context Example** section was created when it was empty.

# 1.2.16
* Added allowed ignore errors to the *IDSetValidator*.
* Fixed an issue where an irrelevant id_set validation ran in the **validate** command when using the *--id-set* flag.
* Fixed an issue were **generate-docs** command has failed if a command did not exist in commands permissions file.
* Improved a **validate** command message for missing release notes of api module dependencies.

# 1.2.15
* Added the *ID101* to the allowed ignored errors.

# 1.2.14
* SDK repository is now mypy check_untyped_defs complaint.
* The lint command will now ignore the unsubscriptable-object (E1136) pylint error in dockers based on python 3.9 - this will be removed once a new pylint version is released.
* Added an option for **format** to run on a whole pack.
* Added new validation of unimplemented commands from yml in the code to `XSOAR-linter`.
* Fixed an issue where Auto-Extract fields were only checked for newly added incident types in the **validate** command.
* Added a new warning validation of direct access to args/params dicts to `XSOAR-linter`.

# 1.2.13
* Added new validation of indicators usage in CommandResults to `XSOAR-linter`.
* Running **demisto-sdk lint** will automatically run on changed files (same behavior as the -g flag).
* Removed supported version message from the documentation when running **generate_docs**.
* Added a print to indicate backwards compatibility is being checked in **validate** command.
* Added a percent print when running the **validate** command with the *-a* flag.
* Fixed a regression in the **upload** command where it was ignoring `DEMISTO_VERIFY_SSL` env var.
* Fixed an issue where the **upload** command would fail to upload beta integrations.
* Fixed an issue where the **validate** command did not create the *id_set.json* file when running with *-a* flag.
* Added price change validation in the **validate** command.
* Added validations that checks in read-me for empty sections or leftovers from the auto generated read-me that should be changed.
* Added new code validation for *NotImplementedError* to raise a warning in `XSOAR-linter`.
* Added validation for support types in the pack metadata file.
* Added support for *--template* flag in **demisto-sdk init** command.
* Fixed an issue with running **validate** on master branch where the changed files weren't compared to previous commit when using the *-g* flag.
* Fixed an issue where the `XSOAR-linter` ran *NotImplementedError* validation on scripts.
* Added support for Auto-Extract feature validation in incident types in the **validate** command.
* Fixed an issue in the **lint** command where the *-i* flag was ignored.
* Improved **merge-id-sets** command to support merge between two ID sets that contain the same pack.
* Fixed an issue in the **lint** command where flake8 ran twice.

# 1.2.12
* Bandit now reports also on medium severity issues.
* Fixed an issue with support for Docker Desktop on Mac version 2.5.0+.
* Added support for vulture and mypy linting when running without docker.
* Added support for *prev-ver* flag in **update-release-notes** command.
* Improved retry support when building docker images for linting.
* Added the option to create an ID set on a specific pack in **create-id-set** command.
* Added the *--skip-id-set-creation* flag to **validate** command in order to add the capability to run validate command without creating id_set validation.
* Fixed an issue where **validate** command checked docker image tag on ApiModules pack.
* Fixed an issue where **find-dependencies** did not calculate dashboards and reports dependencies.
* Added supported version message to the documentation and release notes files when running **generate_docs** and **update-release-notes** commands respectively.
* Added new code validations for *NotImplementedError* exception raise to `XSOAR-linter`.
* Command create-content-artifacts additional support for **Author_image.png** object.
* Fixed an issue where schemas were not enforced for incident fields, indicator fields and old layouts in the validate command.
* Added support for **update-release-notes** command to update release notes according to master branch.

# 1.2.11
* Fixed an issue where the ***generate-docs*** command reset the enumeration of line numbering after an MD table.
* Updated the **upload** command to support mappers.
* Fixed an issue where exceptions were no printed in the **format** while the *--verbose* flag is set.
* Fixed an issue where *--assume-yes* flag did not work in the **format** command when running on a playbook without a `fromversion` field.
* Fixed an issue where the **format** command would fail in case `conf.json` file was not found instead of skipping the update.
* Fixed an issue where integration with v2 were recognised by the `name` field instead of the `display` field in the **validate** command.
* Added a playbook validation to check if a task script exists in the id set in the **validate** command.
* Added new integration category `File Integrity Management` in the **validate** command.

# 1.2.10
* Added validation for approved content pack use-cases and tags.
* Added new code validations for *CommonServerPython* import to `XSOAR-linter`.
* Added *default value* and *predefined values* to argument description in **generate-docs** command.
* Added a new validation that checks if *get-mapping-fields* command exists if the integration schema has *{ismappable: true}* in **validate** command.
* Fixed an issue where the *--staged* flag recognised added files as modified in the **validate** command.
* Fixed an issue where a backwards compatibility warning was raised for all added files in the **validate** command.
* Fixed an issue where **validate** command failed when no tests were given for a partner supported pack.
* Updated the **download** command to support mappers.
* Fixed an issue where the ***format*** command added a duplicate parameter.
* For partner supported content packs, added support for a list of emails.
* Removed validation of README files from the ***validate*** command.
* Fixed an issue where the ***validate*** command required release notes for ApiModules pack.

# 1.2.9
* Fixed an issue in the **openapi_codegen** command where it created duplicate functions name from the swagger file.
* Fixed an issue in the **update-release-notes** command where the *update type* argument was not verified.
* Fixed an issue in the **validate** command where no error was raised in case a non-existing docker image was presented.
* Fixed an issue in the **format** command where format failed when trying to update invalid Docker image.
* The **format** command will now preserve the **isArray** argument in integration's reputation commands and will show a warning if it set to **false**.
* Fixed an issue in the **lint** command where *finally* clause was not supported in main function.
* Fixed an issue in the **validate** command where changing any entity ID was not validated.
* Fixed an issue in the **validate** command where *--staged* flag did not bring only changed files.
* Fixed the **update-release-notes** command to ignore changes in the metadata file.
* Fixed the **validate** command to ignore metadata changes when checking if a version bump is needed.


# 1.2.8
* Added a new validation that checks in playbooks for the usage of `DeleteContext` in **validate** command.
* Fixed an issue in the **upload** command where it would try to upload content entities with unsupported versions.
* Added a new validation that checks in playbooks for the usage of specific instance in **validate** command.
* Added the **--staged** flag to **validate** command to run on staged files only.


# 1.2.7
* Changed input parameters in **find-dependencies** command.
   - Use ***-i, --input*** instead of ***-p, --path***.
   - Use ***-idp, --id-set-path*** instead of ***-i, --id-set-path***.
* Fixed an issue in the **unify** command where it crashed on an integration without an image file.
* Fixed an issue in the **format** command where unnecessary files were not skipped.
* Fixed an issue in the **update-release-notes** command where the *text* argument was not respected in all cases.
* Fixed an issue in the **validate** command where a warning about detailed description was given for unified or deprecated integrations.
* Improved the error returned by the **validate** command when running on files using the old format.

# 1.2.6
* No longer require setting `DEMISTO_README_VALIDATION` env var to enable README mdx validation. Validation will now run automatically if all necessary node modules are available.
* Fixed an issue in the **validate** command where the `--skip-pack-dependencies` would not skip id-set creation.
* Fixed an issue in the **validate** command where validation would fail if supplied an integration with an empty `commands` key.
* Fixed an issue in the **validate** command where validation would fail due to a required version bump for packs which are not versioned.
* Will use env var `DEMISTO_VERIFY_SSL` to determine if to use a secure connection for commands interacting with the Server when `--insecure` is not passed. If working with a local Server without a trusted certificate, you can set env var `DEMISTO_VERIFY_SSL=no` to avoid using `--insecure` on each command.
* Unifier now adds a link to the integration documentation to the integration detailed description.
* Fixed an issue in the **secrets** command where ignored secrets were not skipped.

# 1.2.5
* Added support for special fields: *defaultclassifier*, *defaultmapperin*, *defaultmapperout* in **download** command.
* Added -y option **format** command to assume "yes" as answer to all prompts and run non-interactively
* Speed up improvements for `validate` of README files.
* Updated the **format** command to adhere to the defined content schema and sub-schemas, aligning its behavior with the **validate** command.
* Added support for canvasContextConnections files in **format** command.

# 1.2.4
* Updated detailed description for community integrations.

# 1.2.3
* Fixed an issue where running **validate** failed on playbook with task that adds tags to the evidence data.
* Added the *displaypassword* field to the integration schema.
* Added new code validations to `XSOAR-linter`.
    * As warnings messages:
        * `demisto.params()` should be used only inside main function.
        * `demisto.args()` should be used only inside main function.
        * Functions args should have type annotations.
* Added `fromversion` field validation to test playbooks and scripts in **validate** command.

# 1.2.2
* Add support for warning msgs in the report and summary to **lint** command.
* Fixed an issue where **json-to-outputs** determined bool values as int.
* Fixed an issue where **update-release-notes** was crushing on `--all` flag.
* Fixed an issue where running **validate**, **update-release-notes** outside of content repo crushed without a meaningful error message.
* Added support for layoutscontainer in **init** contribution flow.
* Added a validation for tlp_color param in feeds in **validate** command.
* Added a validation for removal of integration parameters in **validate** command.
* Fixed an issue where **update-release-notes** was failing with a wrong error message when no pack or input was given.
* Improved formatting output of the **generate-docs** command.
* Add support for env variable *DEMISTO_SDK_ID_SET_REFRESH_INTERVAL*. Set this env variable to the refresh interval in minutes. The id set will be regenerated only if the refresh interval has passed since the last generation. Useful when generating Script documentation, to avoid re-generating the id_set every run.
* Added new code validations to `XSOAR-linter`.
    * As error messages:
        * Longer than 10 seconds sleep statements for non long running integrations.
        * exit() usage.
        * quit() usage.
    * As warnings messages:
        * `demisto.log` should not be used.
        * main function existence.
        * `demito.results` should not be used.
        * `return_output` should not be used.
        * try-except statement in main function.
        * `return_error` usage in main function.
        * only once `return_error` usage.
* Fixed an issue where **lint** command printed logs twice.
* Fixed an issue where *suffix* did not work as expected in the **create-content-artifacts** command.
* Added support for *prev-ver* flag in **lint** and **secrets** commands.
* Added support for *text* flag to **update-release-notes** command to add the same text to all release notes.
* Fixed an issue where **validate** did not recognize added files if they were modified locally.
* Added a validation that checks the `fromversion` field exists and is set to 5.0.0 or above when working or comparing to a non-feature branch in **validate** command.
* Added a validation that checks the certification field in the pack_metadata file is valid in **validate** command.
* The **update-release-notes** command will now automatically add docker image update to the release notes.

# 1.2.1
* Added an additional linter `XSOAR-linter` to the **lint** command which custom validates py files. currently checks for:
    * `Sys.exit` usages with non zero value.
    * Any `Print` usages.
* Fixed an issue where renamed files were failing on *validate*.
* Fixed an issue where single changed files did not required release notes update.
* Fixed an issue where doc_images required release-notes and validations.
* Added handling of dependent packs when running **update-release-notes** on changed *APIModules*.
    * Added new argument *--id-set-path* for id_set.json path.
    * When changes to *APIModule* is detected and an id_set.json is available - the command will update the dependent pack as well.
* Added handling of dependent packs when running **validate** on changed *APIModules*.
    * Added new argument *--id-set-path* for id_set.json path.
    * When changes to *APIModule* is detected and an id_set.json is available - the command will validate that the dependent pack has release notes as well.
* Fixed an issue where the find_type function didn't recognize file types correctly.
* Fixed an issue where **update-release-notes** command did not work properly on Windows.
* Added support for indicator fields in **update-release-notes** command.
* Fixed an issue where files in test dirs where being validated.


# 1.2.0
* Fixed an issue where **format** did not update the test playbook from its pack.
* Fixed an issue where **validate** validated non integration images.
* Fixed an issue where **update-release-notes** did not identified old yml integrations and scripts.
* Added revision templates to the **update-release-notes** command.
* Fixed an issue where **update-release-notes** crashed when a file was renamed.
* Fixed an issue where **validate** failed on deleted files.
* Fixed an issue where **validate** validated all images instead of packs only.
* Fixed an issue where a warning was not printed in the **format** in case a non-supported file type is inputted.
* Fixed an issue where **validate** did not fail if no release notes were added when adding files to existing packs.
* Added handling of incorrect layout paths via the **format** command.
* Refactor **create-content-artifacts** command - Efficient artifacts creation and better logging.
* Fixed an issue where image and description files were not handled correctly by **validate** and **update-release-notes** commands.
* Fixed an issue where the **format** command didn't remove all extra fields in a file.
* Added an error in case an invalid id_set.json file is found while running the **validate** command.
* Added fetch params checks to the **validate** command.

# 1.1.11
* Added line number to secrets' path in **secrets** command report.
* Fixed an issue where **init** a community pack did not present the valid support URL.
* Fixed an issue where **init** offered a non relevant pack support type.
* Fixed an issue where **lint** did not pull docker images for powershell.
* Fixed an issue where **find-dependencies** did not find all the script dependencies.
* Fixed an issue where **find-dependencies** did not collect indicator fields as dependencies for playbooks.
* Updated the **validate** and the **secrets** commands to be less dependent on regex.
* Fixed an issue where **lint** did not run on circle when docker did not return ping.
* Updated the missing release notes error message (RN106) in the **Validate** command.
* Fixed an issue where **Validate** would return missing release notes when two packs with the same substring existed in the modified files.
* Fixed an issue where **update-release-notes** would add duplicate release notes when two packs with the same substring existed in the modified files.
* Fixed an issue where **update-release-notes** would fail to bump new versions if the feature branch was out of sync with the master branch.
* Fixed an issue where a non-descriptive error would be returned when giving the **update-release-notes** command a pack which can not be found.
* Added dependencies check for *widgets* in **find-dependencies** command.
* Added a `update-docker` flag to **format** command.
* Added a `json-to-outputs` flag to the **run** command.
* Added a verbose (`-v`) flag to **format** command.
* Fixed an issue where **download** added the prefix "playbook-" to the name of playbooks.

# 1.1.10
* Updated the **init** command. Relevant only when passing the *--contribution* argument.
   * Added the *--author* option.
   * The *support* field of the pack's metadata is set to *community*.
* Added a proper error message in the **Validate** command upon a missing description in the root of the yml.
* **Format** now works with a relative path.
* **Validate** now fails when all release notes have been excluded.
* Fixed issue where correct error message would not propagate for invalid images.
* Added the *--skip-pack-dependencies* flag to **validate** command to skip pack dependencies validation. Relevant when using the *-g* flag.
* Fixed an issue where **Validate** and **Format** commands failed integrations with `defaultvalue` field in fetch incidents related parameters.
* Fixed an issue in the **Validate** command in which unified YAML files were not ignored.
* Fixed an issue in **generate-docs** where scripts and playbooks inputs and outputs were not parsed correctly.
* Fixed an issue in the **openapi-codegen** command where missing reference fields in the swagger JSON caused errors.
* Fixed an issue in the **openapi-codegen** command where empty objects in the swagger JSON paths caused errors.
* **update-release-notes** command now accept path of the pack instead of pack name.
* Fixed an issue where **generate-docs** was inserting unnecessary escape characters.
* Fixed an issue in the **update-release-notes** command where changes to the pack_metadata were not detected.
* Fixed an issue where **validate** did not check for missing release notes in old format files.

# 1.1.9
* Fixed an issue where **update-release-notes** command failed on invalid file types.

# 1.1.8
* Fixed a regression where **upload** command failed on test playbooks.
* Added new *githubUser* field in pack metadata init command.
* Support beta integration in the commands **split-yml, extract-code, generate-test-playbook and generate-docs.**
* Fixed an issue where **find-dependencies** ignored *toversion* field in content items.
* Added support for *layoutscontainer*, *classifier_5_9_9*, *mapper*, *report*, and *widget* in the **Format** command.
* Fixed an issue where **Format** will set the `ID` field to be equal to the `name` field in modified playbooks.
* Fixed an issue where **Format** did not work for test playbooks.
* Improved **update-release-notes** command:
    * Write content description to release notes for new items.
    * Update format for file types without description: Connections, Incident Types, Indicator Types, Layouts, Incident Fields.
* Added a validation for feedTags param in feeds in **validate** command.
* Fixed readme validation issue in community support packs.
* Added the **openapi-codegen** command to generate integrations from OpenAPI specification files.
* Fixed an issue were release notes validations returned wrong results for *CommonScripts* pack.
* Added validation for image links in README files in **validate** command.
* Added a validation for default value of fetch param in feeds in **validate** command.
* Fixed an issue where the **Init** command failed on scripts.

# 1.1.7
* Fixed an issue where running the **format** command on feed integrations removed the `defaultvalue` fields.
* Playbook branch marked with *skipunavailable* is now set as an optional dependency in the **find-dependencies** command.
* The **feedReputation** parameter can now be hidden in a feed integration.
* Fixed an issue where running the **unify** command on JS package failed.
* Added the *--no-update* flag to the **find-dependencies** command.
* Added the following validations in **validate** command:
   * Validating that a pack does not depend on NonSupported / Deprecated packs.

# 1.1.6
* Added the *--description* option to the **init** command.
* Added the *--contribution* option to the **init** command which converts a contribution zip to proper pack format.
* Improved **validate** command performance time and outputs.
* Added the flag *--no-docker-checks* to **validate** command to skip docker checks.
* Added the flag *--print-ignored-files* to **validate** command to print ignored files report when the command is done.
* Added the following validations in **validate** command:
   * Validating that existing release notes are not modified.
   * Validating release notes are not added to new packs.
   * Validating that the "currentVersion" field was raised in the pack_metadata for modified packs.
   * Validating that the timestamp in the "created" field in the pack_metadata is in ISO format.
* Running `demisto-sdk validate` will run the **validate** command using git and only on committed files (same as using *-g --post-commit*).
* Fixed an issue where release notes were not checked correctly in **validate** command.
* Fixed an issue in the **create-id-set** command where optional playbook tasks were not taken into consideration.
* Added a prompt to the `demisto-sdk update-release-notes` command to prompt users to commit changes before running the release notes command.
* Added support to `layoutscontainer` in **validate** command.

# 1.1.5
* Fixed an issue in **find-dependencies** command.
* **lint** command now verifies flake8 on CommonServerPython script.

# 1.1.4
* Fixed an issue with the default output file name of the **unify** command when using "." as an output path.
* **Unify** command now adds contributor details to the display name and description.
* **Format** command now adds *isFetch* and *incidenttype* fields to integration yml.
* Removed the *feedIncremental* field from the integration schema.
* **Format** command now adds *feedBypassExclusionList*, *Fetch indicators*, *feedReputation*, *feedReliability*,
     *feedExpirationPolicy*, *feedExpirationInterval* and *feedFetchInterval* fields to integration yml.
* Fixed an issue in the playbooks schema.
* Fixed an issue where generated release notes were out of order.
* Improved pack dependencies detection.
* Fixed an issue where test playbooks were mishandled in **validate** command.

# 1.1.3
* Added a validation for invalid id fields in indicators types files in **validate** command.
* Added default behavior for **update-release-notes** command.
* Fixed an error where README files were failing release notes validation.
* Updated format of generated release notes to be more user friendly.
* Improved error messages for the **update-release-notes** command.
* Added support for `Connections`, `Dashboards`, `Widgets`, and `Indicator Types` to **update-release-notes** command.
* **Validate** now supports scripts under the *TestPlaybooks* directory.
* Fixed an issue where **validate** did not support powershell files.

# 1.1.2
* Added a validation for invalid playbookID fields in incidents types files in **validate** command.
* Added a code formatter for python files.
* Fixed an issue where new and old classifiers where mixed on validate command.
* Added *feedIncremental* field to the integration schema.
* Fixed error in the **upload** command where unified YMLs were not uploaded as expected if the given input was a pack.
* Fixed an issue where the **secrets** command failed due to a space character in the file name.
* Ignored RN validation for *NonSupported* pack.
* You can now ignore IF107, SC100, RP102 error codes in the **validate** command.
* Fixed an issue where the **download** command was crashing when received as input a JS integration or script.
* Fixed an issue where **validate** command checked docker image for JS integrations and scripts.
* **validate** command now checks scheme for reports and connections.
* Fixed an issue where **validate** command checked docker when running on all files.
* Fixed an issue where **validate** command did not fail when docker image was not on the latest numeric tag.
* Fixed an issue where beta integrations were not validated correctly in **validate** command.

# 1.1.1
* fixed and issue where file types were not recognized correctly in **validate** command.
* Added better outputs for validate command.

# 1.1.0
* Fixed an issue where changes to only non-validated files would fail validation.
* Fixed an issue in **validate** command where moved files were failing validation for new packs.
* Fixed an issue in **validate** command where added files were failing validation due to wrong file type detection.
* Added support for new classifiers and mappers in **validate** command.
* Removed support of old RN format validation.
* Updated **secrets** command output format.
* Added support for error ignore on deprecated files in **validate** command.
* Improved errors outputs in **validate** command.
* Added support for linting an entire pack.

# 1.0.9
* Fixed a bug where misleading error was presented when pack name was not found.
* **Update-release-notes** now detects added files for packs with versions.
* Readme files are now ignored by **update-release-notes** and validation of release notes.
* Empty release notes no longer cause an uncaught error during validation.

# 1.0.8
* Changed the output format of demisto-sdk secrets.
* Added a validation that checkbox items are not required in integrations.
* Added pack release notes generation and validation.
* Improved pack metadata validation.
* Fixed an issue in **validate** where renamed files caused an error

# 1.0.4
* Fix the **format** command to update the `id` field to be equal to `details` field in indicator-type files, and to `name` field in incident-type & dashboard files.
* Fixed a bug in the **validate** command for layout files that had `sortValues` fields.
* Fixed a bug in the **format** command where `playbookName` field was not always present in the file.
* Fixed a bug in the **format** command where indicatorField wasn't part of the SDK schemas.
* Fixed a bug in **upload** command where created unified docker45 yml files were not deleted.
* Added support for IndicatorTypes directory in packs (for `reputation` files, instead of Misc).
* Fixed parsing playbook condition names as string instead of boolean in **validate** command
* Improved image validation in YAML files.
* Removed validation for else path in playbook condition tasks.

# 1.0.3
* Fixed a bug in the **format** command where comments were being removed from YAML files.
* Added output fields: _file_path_ and _kind_ for layouts in the id-set.json created by **create-id-set** command.
* Fixed a bug in the **create-id-set** command Who returns Duplicate for Layouts with a different kind.
* Added formatting to **generate-docs** command results replacing all `<br>` tags with `<br/>`.
* Fixed a bug in the **download** command when custom content contained not supported content entity.
* Fixed a bug in **format** command in which boolean strings  (e.g. 'yes' or 'no') were converted to boolean values (e.g. 'True' or 'False').
* **format** command now removes *sourceplaybookid* field from playbook files.
* Fixed a bug in **generate-docs** command in which integration dependencies were not detected when generating documentation for a playbook.


# 1.0.1
* Fixed a bug in the **unify** command when output path was provided empty.
* Improved error message for integration with no tests configured.
* Improved the error message returned from the **validate** command when an integration is missing or contains malformed fetch incidents related parameters.
* Fixed a bug in the **create** command where a unified YML with a docker image for 4.5 was copied incorrectly.
* Missing release notes message are now showing the release notes file path to update.
* Fixed an issue in the **validate** command in which unified YAML files were not ignored.
* File format suggestions are now shown in the relevant file format (JSON or YAML).
* Changed Docker image validation to fail only on non-valid ones.
* Removed backward compatibility validation when Docker image is updated.

# 1.0.0
* Improved the *upload* command to support the upload of all the content entities within a pack.
* The *upload* command now supports the improved pack file structure.
* Added an interactive option to format integrations, scripts and playbooks with No TestPlaybooks configured.
* Added an interactive option to configure *conf.json* file with missing test playbooks for integrations, scripts and playbooks
* Added *download* command to download custom content from Demisto instance to the local content repository.
* Improved validation failure messages to include a command suggestion, wherever relevant, to fix the raised issue.
* Improved 'validate' help and documentation description
* validate - checks that scripts, playbooks, and integrations have the *tests* key.
* validate - checks that test playbooks are configured in `conf.json`.
* demisto-sdk lint - Copy dir better handling.
* demisto-sdk lint - Add error when package missing in docker image.
* Added *-a , --validate-all* option in *validate* to run all validation on all files.
* Added *-i , --input* option in *validate* to run validation on a specified pack/file.
* added *-i, --input* option in *secrets* to run on a specific file.
* Added an allowed hidden parameter: *longRunning* to the hidden integration parameters validation.
* Fixed an issue with **format** command when executing with an output path of a folder and not a file path.
* Bug fixes in generate-docs command given playbook as input.
* Fixed an issue with lint command in which flake8 was not running on unit test files.

# 0.5.2
* Added *-c, --command* option in *generate-docs* to generate a specific command from an integration.
* Fixed an issue when getting README/CHANGELOG files from git and loading them.
* Removed release notes validation for new content.
* Fixed secrets validations for files with the same name in a different directory.
* demisto-sdk lint - parallelization working with specifying the number of workers.
* demisto-sdk lint - logging levels output, 3 levels.
* demisto-sdk lint - JSON report, structured error reports in JSON format.
* demisto-sdk lint - XML JUnit report for unit-tests.
* demisto-sdk lint - new packages used to accelerate execution time.
* demisto-sdk secrets - command now respects the generic whitelist, and not only the pack secrets.

# 0.5.0
[PyPI History][1]

[1]: https://pypi.org/project/demisto-sdk/#history
# 0.4.9
* Fixed an issue in *generate-docs* where Playbooks and Scripts documentation failed.
* Added a graceful error message when executing the *run" command with a misspelled command.
* Added more informative errors upon failures of the *upload* command.
* format command:
    * Added format for json files: IncidentField, IncidentType, IndicatorField, IndicatorType, Layout, Dashboard.
    * Added the *-fv --from-version*, *-nv --no-validation* arguments.
    * Removed the *-t yml_type* argument, the file type will be inferred.
    * Removed the *-g use_git* argument, running format without arguments will run automatically on git diff.
* Fixed an issue in loading playbooks with '=' character.
* Fixed an issue in *validate* failed on deleted README files.

# 0.4.8
* Added the *max* field to the Playbook schema, allowing to define it in tasks loop.
* Fixed an issue in *validate* where Condition branches checks were case sensitive.

# 0.4.7
* Added the *slareminder* field to the Playbook schema.
* Added the *common_server*, *demisto_mock* arguments to the *init* command.
* Fixed an issue in *generate-docs* where the general section was not being generated correctly.
* Fixed an issue in *validate* where Incident type validation failed.

# 0.4.6
* Fixed an issue where the *validate* command did not identify CHANGELOG in packs.
* Added a new command, *id-set* to create the id set - the content dependency tree by file IDs.

# 0.4.5
* generate-docs command:
    * Added the *use_cases*, *permissions*, *command_permissions* and *limitations*.
    * Added the *--insecure* argument to support running the script and integration command in Demisto.
    * Removed the *-t yml_type* argument, the file type will be inferred.
    * The *-o --output* argument is no longer mandatory, default value will be the input file directory.
* Added support for env var: *DEMISTO_SDK_SKIP_VERSION_CHECK*. When set version checks are skipped.
* Fixed an issue in which the CHANGELOG files did not match our scheme.
* Added a validator to verify that there are no hidden integration parameters.
* Fixed an issue where the *validate* command ran on test files.
* Removed the *env-dir* argument from the demisto-sdk.
* README files which are html files will now be skipped in the *validate* command.
* Added support for env var: *DEMISTO_README_VALIDATOR*. When not set the readme validation will not run.

# 0.4.4
* Added a validator for IncidentTypes (incidenttype-*.json).
* Fixed an issue where the -p flag in the *validate* command was not working.
* Added a validator for README.md files.
* Release notes validator will now run on: incident fields, indicator fields, incident types, dashboard and reputations.
* Fixed an issue where the validator of reputation(Indicator Type) did not check on the details field.
* Fixed an issue where the validator attempted validating non-existing files after deletions or name refactoring.
* Removed the *yml_type* argument in the *split-yml*, *extract-code* commands.
* Removed the *file_type* argument in the *generate-test-playbook* command.
* Fixed the *insecure* argument in *upload*.
* Added the *insecure* argument in *run-playbook*.
* Standardise the *-i --input*, *-o --output* to demisto-sdk commands.

# 0.4.3
* Fixed an issue where the incident and indicator field BC check failed.
* Support for linting and unit testing PowerShell integrations.

# 0.4.2
* Fixed an issue where validate failed on Windows.
* Added a validator to verify all branches are handled in conditional task in a playbook.
* Added a warning message when not running the latest sdk version.
* Added a validator to check that the root is connected to all tasks in the playbook.
* Added a validator for Dashboards (dashboard-*.json).
* Added a validator for Indicator Types (reputation-*.json).
* Added a BC validation for changing incident field type.
* Fixed an issue where init command would generate an invalid yml for scripts.
* Fixed an issue in misleading error message in v2 validation hook.
* Fixed an issue in v2 hook which now is set only on newly added scripts.
* Added more indicative message for errors in yaml files.
* Disabled pykwalify info log prints.

# 0.3.10
* Added a BC check for incident fields - changing from version is not allowed.
* Fixed an issue in create-content-artifacts where scripts in Packs in TestPlaybooks dir were copied with a wrong prefix.


# 0.3.9
* Added a validation that incident field can not be required.
* Added validation for fetch incident parameters.
* Added validation for feed integration parameters.
* Added to the *format* command the deletion of the *sourceplaybookid* field.
* Fixed an issue where *fieldMapping* in playbook did not pass the scheme validation.
* Fixed an issue where *create-content-artifacts* did not copy TestPlaybooks in Packs without prefix of *playbook-*.
* Added a validation the a playbook can not have a rolename set.
* Added to the image validator the new DBot default image.
* Added the fields: elasticcommonfields, quiet, quietmode to the Playbook schema.
* Fixed an issue where *validate* failed on integration commands without outputs.
* Added a new hook for naming of v2 integrations and scripts.


# 0.3.8
* Fixed an issue where *create-content-artifact* was not loading the data in the yml correctly.
* Fixed an issue where *unify* broke long lines in script section causing syntax errors


# 0.3.7
* Added *generate-docs* command to generate documentation file for integration, playbook or script.
* Fixed an issue where *unify* created a malformed integration yml.
* Fixed an issue where demisto-sdk **init** creates unit-test file with invalid import.


# 0.3.6
* Fixed an issue where demisto-sdk **validate** failed on modified scripts without error message.


# 0.3.5
* Fixed an issue with docker tag validation for integrations.
* Restructured repo source code.


# 0.3.4
* Saved failing unit tests as a file.
* Fixed an issue where "_test" file for scripts/integrations created using **init** would import the "HelloWorld" templates.
* Fixed an issue in demisto-sdk **validate** - was failing on backward compatiblity check
* Fixed an issue in demisto-sdk **secrets** - empty line in .secrets-ignore always made the secrets check to pass
* Added validation for docker image inside integrations and scripts.
* Added --use-git flag to **format** command to format all changed files.
* Fixed an issue where **validate** did not fail on dockerimage changes with bc check.
* Added new flag **--ignore-entropy** to demisto-sdk **secrets**, this will allow skip entropy secrets check.
* Added --outfile to **lint** to allow saving failed packages to a file.


# 0.3.3
* Added backwards compatibility break error message.
* Added schema for incident types.
* Added **additionalinfo** field to as an available field for integration configuration.
* Added pack parameter for **init**.
* Fixed an issue where error would appear if name parameter is not set in **init**.


# 0.3.2
* Fixed the handling of classifier files in **validate**.


# 0.3.1
* Fixed the handling of newly created reputation files in **validate**.
* Added an option to perform **validate** on a specific file.


# 0.3.0
* Added support for multi-package **lint** both with parallel and without.
* Added all parameter in **lint** to run on all packages and packs in content repository.
* Added **format** for:
    * Scripts
    * Playbooks
    * Integrations
* Improved user outputs for **secrets** command.
* Fixed an issue where **lint** would run pytest and pylint only on a single docker per integration.
* Added auto-complete functionality to demisto-sdk.
* Added git parameter in **lint** to run only on changed packages.
* Added the **run-playbook** command
* Added **run** command which runs a command in the Demisto playground.
* Added **upload** command which uploads an integration or a script to a Demisto instance.
* Fixed and issue where **validate** checked if release notes exist for new integrations and scripts.
* Added **generate-test-playbook** command which generates a basic test playbook for an integration or a script.
* **validate** now supports indicator fields.
* Fixed an issue with layouts scheme validation.
* Adding **init** command.
* Added **json-to-outputs** command which generates the yaml section for outputs from an API raw response.

# 0.2.6

* Fixed an issue with locating release notes for beta integrations in **validate**.

# 0.2.5

* Fixed an issue with locating release notes for beta integrations in **validate**.

# 0.2.4

* Adding image validation to Beta_Integration and Packs in **validate**.

# 0.2.3

* Adding Beta_Integration to the structure validation process.
* Fixing bug where **validate** did checks on TestPlaybooks.
* Added requirements parameter to **lint**.

# 0.2.2

* Fixing bug where **lint** did not return exit code 1 on failure.
* Fixing bug where **validate** did not print error message in case no release notes were give.

# 0.2.1

* **Validate** now checks that the id and name fields are identical in yml files.
* Fixed a bug where sdk did not return any exit code.

# 0.2.0

* Added Release Notes Validator.
* Fixed the Unifier selection of your python file to use as the code.
* **Validate** now supports Indicator fields.
* Fixed a bug where **validate** and **secrets** did not return exit code 1 on failure.
* **Validate** now runs on newly added scripts.

# 0.1.8

* Added support for `--version`.
* Fixed an issue in file_validator when calling `checked_type` method with script regex.

# 0.1.2
* Restructuring validation to support content packs.
* Added secrets validation.
* Added content bundle creation.
* Added lint and unit test run.

# 0.1.1

* Added new logic to the unifier.
* Added detailed README.
* Some small adjustments and fixes.

# 0.1.0

Capabilities:
* **Extract** components(code, image, description etc.) from a Demisto YAML file into a directory.
* **Unify** components(code, image, description etc.) to a single Demisto YAML file.
* **Validate** Demisto content files.<|MERGE_RESOLUTION|>--- conflicted
+++ resolved
@@ -1,10 +1,7 @@
 # Changelog
-<<<<<<< HEAD
-* Added validation to ensure that integrations, scripts, and playbooks do not contain the entity type in their names.
-=======
 * Fixed an issue where the **Assume yes** flag did not work properly for some entities in the **format** command.
 * Inproved the error messages for separators in folder and file names in the **validate** command.
->>>>>>> b1bdf284
+* Added validation to ensure that integrations, scripts, and playbooks do not contain the entity type in their names.
 
 # 1.3.8
 * Updated the **secrets** command to work on forked branches.
