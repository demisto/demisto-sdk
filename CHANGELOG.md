# Changelog
## Unreleased
<<<<<<< HEAD
* Added the *DockerHubClient* class to allow interaction with the dockerhub-api efficiency and easily.
=======
* Fixed an issue in the **prepare-content** and the **upload** commands where the unified YAML/JSON file was parsed instead of the original file.
>>>>>>> 143a94e6

## 1.25.1
* Added the `clean` flag to **setup-env** to delete temp files that were created by `lint` from the repo.
* Fixed an issue in **validate** where there is a specific value for marketplace in `isFetch` parameter.
* Fixed an issue where the build number was incorrectly shown in XSOAR marketplace when using the **upload** command on external repositories via GitLab Pipelines.
* Added support for `excluding_support_level` property in **pre-commit** command to exclude specific support level from running hooks.
* Added support for the `List` content-item to **prepare-content** and **split**.
* **Breaking change**: The **download** command will no longer download the content-item `List` in a unified file but instead will split the content-item `List` into two files (metadata and data).
* Fixed an issue in **generate-docs** where the description field was missing from an argument.
* Changed the log level of some **pre-commit** `DockerHook` messages from `info` to `debug`.

## 1.25.0
* Added support to detect automatically the playground-id when running cli commands in xsoar-6.
* Added support to return war-room entries when running cli commands.
* Added support to automatically detect the correct file model by file path when reading files.
* Fixed an issue where **run-playbook** command didn't work if the *url* argument was not provided.
* Fixed an issue where **validate** command failed on valid complex layout rules and triggers.
* Fixed an issue where *validate* command failed with release notes files for assets modeling rules folder.
* Added support for `skip` property in **pre-commit** hooks.
* **generate-unit-tests** command will require installation with `pip install demisto-sdk[generate-unit-tests]`.
* Added the *IN150* and *IN161* errors to *allowed ignore errors* list.
* Added support for `env`, `copy_files` property in **pre-commit** docker hooks.
* Added support to run specific hooks in **pre-commit**. Use with `demisto-sdk pre-commit <hook>`.
* **Breaking change**: Removed the command **run-unit-tests**. Use `demisto-sdk pre-commit pytest-in-docker` instead.
* **Breaking change**: Removed the `--unit-test` argument in **pre-commit**. To skip unit tests, run with `--no-docker` or with `skip=pytest-in-docker`,
* Fixed an issue where SDK commands were failing to execute correctly when supplied a path outside the Content repository.

## 1.24.0
* Fixed an issue where the error was not clear when trying to retrieve the server version.
* Fixed an issue in **prepare-content** where tags were added to metadata because of test scripts.
* Fixed an issue in **coverage-analyze** to exit gracefully in case that the .coverage file doesn't exist.
* Breaking change: **ValidateManager** was renamed to **OldValidateManager** and can now be found at the following [path](demisto_sdk/commands/validate/old_validate_manager.py).
* Fixed an issue where to_id_set_entity method failed on id extraction due to missing pack.
* Fixed an issue where **run-playbook** command did not work.
* Fixed an issue in **setup-env** command where the virtual environment failed to set up.
* Fixed an issue in **pre-commit** command where `False` properties were deleted.
* Added support for json5 file, allowing to write files and read files from specific git branches, local file system, or from any remote api .
* Fixed an issue in **upload** command where the `marketplace` field was not taken into consideration when uploading single content-items.
* Added support for *Assets Modeling Rule* new content item in all `demisto-sdk` commands.

## 1.23.0
* Added support for inputs sections and outputs sections in a playbook.
* Added a new service for file management, allowing to write files and read files from specific git branches, local file system, or from any remote api.
* Added a new flag `--docker/--no-docker` to demisto-sdk pre-commit, in order to enable the option to run the pre-commit command without docker hooks.
* Added support for xsoar, xsoar-saas and xsiam wrapper clients to ease the integration via their apis.
* Added the command demisto-sdk coverage-analyze to the pre-commit hooks.
* Updated merge_coverage_report to be a hook in the pre-commit.
* Updated the mode option to be free text. for more details see https://github.com/demisto/demisto-sdk/blob/master/demisto_sdk/commands/pre_commit/README.md#modes
* Added a new command **setup-env** to setup the environment for integrations and scripts in vs code IDE, XSOAR and XSIAM.
* Fixed an issue where the SDK failed to retrieve docker hub token when there were temporary connection errors.
* Internal: Added a welcome comment to contributions PRs.
* Fixed metadata dependencies dumping in **prepare-content** command.
* Fixed an issue where the TagParser didn't work properly on all edge cases.

## 1.22.0
* Added Docker Hook support to **pre-commit**; for details see https://github.com/demisto/demisto-sdk/blob/master/demisto_sdk/commands/pre_commit/README.md#docker-hooks
* Removed **-use-local-import** flag to **graph update** command.
* Perfomance improvements to **graph** commands.
* Adjust graph structure to accommodate anticipated changes in infrastructure for the **validate** command.
* Fixed an issue where the **lint** command with docker, would not give unique container names to different image runs.
* Added a new `display_name` field to `Pack` entity in graph.

## 1.21.0
* Added the argument `--commited-only` to **pre-commit** to skip collecting on staged files.
* Fixed an issue where the **pre-commit** command runs even in the case of deprecated or powershell integrations or scripts.
* Fixed an issue where **validate** falsely failed with error `PB101` and `PB123` due to condition names discrepancy
* Fixed an issue where the **modeling-rules test** command failed report and error when test data didn't exist.
* Changed the table print for **modeling-rules test** command.
* Updated the **prepare-content** to add contributor details to the `detaileddescription` field based on **supportlevelheader** key.
* Added a new validation (`IN162`) to ensure that each event collector under partner supported packs have the *xsoar* value for the **supportlevelheader** key in its yml.
* A rewrite for the **download** command, with many improvements and fixes, including:
  * Large optimizations: reducing the runtime and CPU usage by a significant amount when there's a considerable amount of custom content items on the server.
  * Improved error handling and messages, logs, and documentation (`demisto-sdk download --help`) for the command.
  * Fixed an issue where custom PowerShell-based integrations and automations would not download properly.
  * Fixed an issue where names of the following custom content items would not have their IDs replaced from UUIDs:
    * Classifiers
    * Dashboards
    * Indicator Types
    * Reports
    * Widgets
  * Fixed an issue where the download would fail when using the '-r' / '--regex' flag when there were multiple custom content items on the server matching the pattern, having the same name.
  * Fixed an issue where integrations / automations with a dot in their name would be saved with an incorrect file name (For example: `Test v1.1.py` would be named `Test v1.py`)
  * Fixed the **Link to Jira** Github flow to match the Jira-dc.

**Note:** Due to the optimization changes made to the **download** command, playbooks might be formatted a bit differently than before when downloaded from the server using the new version. The playbooks should however function and work the same.
* Fixed an issue where the **pre-commit** command, now correctly gathers the associated python file when a yml file is provided as input.
* Internal: Added a new GitHub action that will automatically assign the contribution TL and add the `Contribution` label in contributions PRs.

## 1.20.8
* Internal: Fixed an issue where the `tools.get_id` function would not find the ID for layout content items in some cases.
* Internal: Fixed an issue where the `tools.get_display_name` function would return incorrect values for "Indicator Type" content items.
* Changed the error code of the **validate** check for deprecated display names from `IN157` (duplicated a code used by a `nativeimage` check) to `IN160` (new code).
* Changed the error code of the **validate** check for invalid SIEM marketplace values from `IN151` (duplicated a code used by a check for empty command arguments) to `IN161` (new code).
* Added JUnit XML output support for **test-content** command.
* Updated the **run-unit-tests** command to not fail on JavaScript items, but skip them instead.
* Updated the `validate` pre-commit hook to run before the `run-unit-tests` hook. This will prevent `validate` from falling on errors about temporary files that are sometimes created when running unit-tests.
* Added the *auto-replace-uuids* flag to the **download** command. set this flag to False to avoid UUID replacements when downloading using download command.
* Added a new key **supportlevelheader** to the integration schema.
* **format** command will run without the content graph if graph creation fails.
* Updated the `GENERAL_DEFAULT_FROMVERSION` variable from **6.9.0** to **6.10.0**.
* Internal: Replaced the `tools._read_file` function with a more generic `tools.safe_read_unicode` function.
* Internal: Added `pathlib.Path` support to the `tools.get_yml_paths_in_dir` and `tools.get_child_directories` functions.
* Fixed an issue in the **test-modeling-rule** command, where possible exceptions were not caught.
* Added the *--delete_existing_dataset/-dd* flag to the **modeling-rules test** command to delete an existing dataset in the tenant.
* Added a new validation (`IN159`) which validates that reputation commands context outputs are spelled according to standards.
* Internal: Added a `loaded_data` parameter to `YmlSplitter` to allow passing preloaded YAML data.

## 1.20.7
* Fixed an issue where unified integrations / scripts with a period in their name would not split properly.
* Fixed an issue where the documentation was out of date with the current structure of **demisto-sdk** which does not support command auto-completion.
* Improved logging for **lint** and **prepare-content** commands.
* Internal: Added the `CI_SERVER_HOST`, `CI_PROJECT_ID` environment variables.

## 1.20.6
* Added the *--mode* argument to the **pre-commit** command, to run pre-commit with special mode (to run with different settings), supported mode are: 'nightly'.
* Modified the `validate` and `format` pre-commit hooks to run with the `--all` flag only when the `--mode=nightly` argument and `--all` flag were given.
* Modified the `ruff` pre-commit hook to run with `--config=nightly_ruff.toml` argument when running **pre-commit** command wite the `--mode=nightly` argument.
* Fixed an issue where deprecating parsing rules or modeling rules using **format** failed due to schema discrepancies.
* Fixed an issue where kebab-case arguments were not parsed correctly.
* Fixed an issue where **validate** falsely failed with error `RN115` on release notes with linefeed at the end of the file.
* Fixed an issue where **validate** falsely failed with error `DS108` on descriptions ending with new lines followed by square/curly brackets.
* Fixed an issue where **graph** commands would not clean their temporary files properly, causing successive commands to fail.
* Fixed an issue where an error log message changed the terminal color.

## 1.20.5
* Fixed an issue where **validate** falsely failed with error `DS108` on descriptions ending with brackets that contains a dot at the end of them.
* Fixed an issue where **modeling-rule test** command failed to properly render the comparison table when boolean value were printed.
* Fixed an issue were format added a dot at end of the description that already ends with question mark and exclamation mark.
* Fixed an issue where **upload** failed when trying to upload an indicator field.
* Updated the **update-content-graph** command to work with external repositories.
* Updated the **validate** command to work with external repositories when using the *--graph* flag.
* added support for `isfetchassets` flag in content graph

## 1.20.4
* Fixed an issue where using **prepare-content**, **upload**, **zip-packs** and **download** on machines with default encoding other than unicode caused errors.
* The **modeling-rules-test** will now ignore test data files containing the `test_data_config_ignore` key.
* Fixed an issue where **modeling-rules init-test-data** command failed on modeling rules that contain the text `call` even not as a separate word.
* Unlocked the dependency on `packaging`.

## 1.20.3
* Added the `FileType.VULTURE_WHITELIST` to the `FileType` enum for `.vulture_whitelist.py` files.
* Improved performance when reading `yml` files.
* Fixed an issue where **format** would add unnecessary period at the end of descriptions ending with brackets.
* Fixed an issue where **format** would not add a period at the end of descriptions, when running on in script files.
* Fixed an issue where running **validate -g** failed reading a `.pack-ignore` file that contained only newlines and spaces.
* Fixed an issue where **upload** failed when trying to upload a list content item.
* Fixed an issue where **download** would skip downloading list content items assigned to specific user roles with no roles.
* Demisto-SDK will now exit gracefully with an appropriate error message when *git* is not installed.
* Updated validation *RN116* to support the structure of **--force** flag in *update-release-notes* command.
* Fixed an issue where the release notes file was not added automatically to git when using the *update-release-notes* command.
* Fixed the structure in *update-release-notes* command when used with the **--force** flag. Now the header will display the pack display name.
* Fixed the support in **validate** for `svg` images to have their theme suffix.
* Modified **validate** to support only .svg files ending with *_dark* or *_light* suffixes.
* Fixed an issue where **modeling-rule test** command failed to properly compare types of fields.
* Fixed an issue where **validate** falsely failed with error `DS108` on descriptions ending with question mark and exclamation mark.
* Updated the **engineinfo** type in the script schema.
* Updated the **modeling-rules init & test** commands to support RULE section fields.
* Stability improvements for **graph create** and **graph update** commands.
* Fixed the *metadata* type in the XSIAM dashboard schema to *map*, with possible values: **lazy_load** and **cache_ttl**

## 1.20.2
* Updated the **pre-commit** command to run on all python versions in one run.
* Added the *--dry-run* flag to the **pre-commit** command, to create the config file without running the command.
* Fixed an issue where the **coverage-analyze** command was not parsing the logs correctly.
* Fixed an issue where **validate** falsly failed with error `DS108` on descriptions ending with a newline.
* Added formatting for script yml files when period is missing in the end of comment field, in the **format** command.
* Fixed an issue where **format** add a newline with a period when the description field missing a period.
* The content graph will now include the **python_version** field that each script/integration uses.
* Updated the **update-release-notes** command message structure when is run with **--force** flag.
* Added the **engineinfo** in to the script schema. This field specifies on which engine the script will run.
* Fixed an issue where **validate** falsely failed with error `DS108` on empty descriptions.
* Added support for lazy loading the of widgets in XSIAM dashboards.
* Added a **validate** check for correlation rules, making sure that `search_window` cannot be empty when `execution_mode` is set to `SCHEDULED`.
* Added the *metadata* key to the XSIAM dashboard schema. This field adds support for dynamic parameters in the dashboards.

## 1.20.1
* Added formatting for yml files when period is missing in the end of description field, in the **format** command.
* Fixed an issue where logging arguments were not in the standard kebab-case. The new arguments are: **console-log-threshold**, **file-log-threshold**, **log-file-path**.
* Added a new validation (`DS108`) to ensure that each description in the yml of script/integration ends with a dot.
* Fixed an issue where the **validate -g** failed reading a `.pack-ignore` file that was previously empty.
* Fixed an issue where the **update-release-notes** failed when changing the `.pack-ignore` file.
* Fixed an issue where the **GR103** validation output was malformed.
* Fixed an issue where the **upload** command failed for private repositories while trying to find the landing_page.json file.
* Added a log when a content item is missing from the repo, in **graph create** and **graph update**.
* Replaced logs with a progress bar in **graph create** and **graph update**.


## 1.20.0
* Fixed an issue where **update-release-notes** generated "available from Cortex XSOAR" instead of "from XSIAM" when run on XSIAM event collectors.
* Added support for controlling the sleep interval and retry count for **modeling-rules test** command.
* Added support for a new marketplace tag `xsoar_saas`.
* Fixed an issue where the **validate -g** failed on `BA102` in external repos even when ignored.
* Fixed an issue where the **validate -g** failed getting the content of `.pack-ignore` files when the external repository is not hosted in Github.
* Fixed an issue where the **validate -g** failed when updating an empty `.pack-ignore` file.
* Added support for yml hidden parameters for `xsoar_saas` marketplace, as part of the **prepare_content** command.
* Added support for custom documentation that will appear only in `xsoar_saas` marketplace, as part of the **prepare_content** command.
* Fixed an issue where the (`GR108`) validation did not fail in the validate command with the `-a` flag.
* Modified **prepare_content** command to be platform specific. For xsoar-saas and XSIAM regarding pack readme and integration description images in markdown files.
* Fixed an issue where the **lint** command was parsing % that may exist in the log data.

## 1.19.2
* Added a period at the end of lines produced by the **generate-docs** command that state the tested version of the product.
* Added the '--junit-path' flag to the **modeling-rules test** command, to allow saving the test results in a JUnit XML file.
* Update `RN112` validation's docs reference link.
* Added support to control the maximum file size and log rotation files count in the sdk logger.
* Fixed an issue with where passing the deprecated logging arguments to any command presented an incorrect recommendation for argument substitution.
* Fixed an issue where the documentation of logging arguments was incorrect.
* Fixed an issue in calculating content graph hash when creating or updating it.
* Fixed an issue where the coloring of the logging messages was not working properly when mixing both Console log and Parallel log handlers.
* Calling **graph create** or **graph update** now run the commands with default arguments, instead of showing the command help.
* Removed the use of chunks when calculating content relationships.
* Added the new environment variables **DEMISTO_DEFAULT_REMOTE** and **DEMISTO_DEFAULT_BRANCH**.
* Fixed an issue where the url regex in the **validate** command was wrong.
* Fixed an issue where **pre-commit** command failed when using global environment.
* Fixed an issue where **validate** would fail in external repos when trying to ignore `BA102`.
* Fixed an issue where **error-code** failed on some error codes.
* Fixes an issue in **format** command where the `-i` option included files in `.venv` directories.
* Updated the comment added to contribution PRs to old packs so it contains a link to the documentation of the **GitHub Codespaces** in xsoar.pan.dev.
* Updated GitPython version to 3.1.32.

## 1.19.1
* Fixed an issue where **unify** failed on integrations using an API a module, when not called from the content root.
* Improved **update-release-notes** logs when changes in dependent API modules are detected.
* Reverted changes released in version 1.19.0 in lint, lint will not fail on `demisto.results`, `return_outputs` and `LOG`.
* Updated the **generate-docs** command to use the content graph instead of the id_set file.
* **Validate** will now validate items which were edited in .pack-ignore.
* Added the '--all' input option for the **prepare-content** command, to support running on all content packs.
* Updated the '-i' input option of the **prepare-content** command to support multiple inputs as a comma-separated list.
* Enhanced the pack metadata properties when dumping pack zips in **prepare-content** command.

## 1.19.0
* Added the **graph** command group. The **create-content-graph** and **update-content-graph** commands were migrated to this command group, and named **graph create** and **graph update** respectively.
* Added the **graph get-relationships** command.
* The **graph create** command will now use a list of known content items from content-private, to avoid false-positives in validation `GR103`. Additionally, `GR103` was added to the **ALLOWED_IGNORE_ERRORS** list.
* The **modeling-rules test** command will now validate that the modeling rules schema mappings are aligned with the test-data mappings.
* Added the *--xsiam* flag to the **init** command in order to create XSIAM content.
* Fixed an issue where the `update-additional-dependencies` **pre-commit** step failed when not running in a content-like repo.
* Removed the format execution step from the `contribution_converter` since it can be executed separately during the contribution process.
* Added a new validation (`GR108`) to **validate**, that assures hidden packs do not have mandatory dependant packs.
* Added a new validation (`PA137`) to **validate**, ensuring the absence of non-ignorable errors in `.pack-ignore`.
* Running **validate** in a GitHub Action will now show errors as annotations, visible in the `Files Changed` tab of the pull request.
* **lint** will now fail on `demisto.results` and `return_outputs` usage, when a pack is `xsoar` or `partner` supported.
* **lint** will now fail on `LOG` usage in python files.
* Updated the **format** command to use the content graph instead of the id_set file.
* Updated **format** command not to fail on unexpected values that returns from the graph, and just add it to the log.
* Removed a redundant debug log on the `tools.get_file` function.

## 1.18.1
* Fixed an issue where the coloring directives where showing in log messages.
* Fixed an issue where **create-content-graph** was not executed upon changes in the parser infra files.
* Added support for `svg` integration images in content repo in **validate** command.
* Added a parameter `skip-packs-known-words` to the **doc-review** command, making sure that pack known words will not be added.

## 1.18.0
* Added the ability to ignore any validation in the **validate** command when running in an external (non-demisto/content) repo, by placing a `.private-repo-settings` file at its root.
* Calling **format** with the `-d` flag now removes test playbooks testing the deprecated content from conf.json.
* Improved the content graph performance when calculating content relationships.
* Improved determinism of SDK unit tests.
* **validate** will now run on all the pack content items when the pack supported marketplaces are modified.
* **pre-commit** no longer runs when there are no modified files (unless provided with input files).
* Added new validation that XSIAM integrations must have `marketplacev2` as the value of the marketplaces field.
* Added an ability to provide list of marketplace names as a credentials-type (type 9) param attribute.
* **doc-review** will run with the `--use-packs-known-words` true by default.
* Added the *deprecated* field to the pack object for the content-graph metadata.
* Calling **modeling-rules init-test-data** will now return the XDM fields output in alphabetical order.
* Added a new validation (`BA125`) to **validate**, assuring internal function names aren't used in customer-facing docs.
* Removed the Pipfile and Pipfile.lock from the templates in the **init** command.
* Disabled the option to create an integration with `Pipfile` and `Pipfile.lock` files, as they are deprecated.
* Added the Sourcery hook to **pre-commit**.
* Added a working directory to the `contribution_converter` in order to support working on a temporary directory.
* Added a waiting period when checking whether the dataset exists in the **modeling-rule test** command.
* Fixed an issue where the *DEMISTO_SDK_SKIP_VERSION_CHECK* was ignored when running on non CI environments.
* Fixed an issue where **validate** falsely detected backwards-compatibility issues, and prevented adding the `marketplaces` key to content items.
* Fixed an issue where the SDK would fail pulling docker images.
* Fixed an issue where **prepare-content** command would add the string `candidate` to scripts and integrations for the *nativeimage* key.
* Fixed an issue where in some cases the **split** command did not remove pack version note from the script.
* Fixed an issue where **validate** would not properly detect dependencies of core packs.
* Fixed an issue where **validate** failed on single-select types incident and indicator fields when given empty value as a select value option.
* Fixed an issue where errors in **validate** were logged as `info`.
* Fixed an issue where **validate** error messages were not logged when an integration param, or the default argument in reputation commands is not valid.
* Fixed an issue where the **format** command would change the value of the `unsearchable` key in fields.
* Fixed an issue where **lint** command failed to pull docker image in Gitlab environment.
* Fixed an issue in **doc-review** command where escape characters within Markdown files were detected as invalid words.
* Fixed an issue where **validate** failed on infrastructure test files.
* Fixed an issue in **update-content-graph** where the neo4j service was unaccessible for non-root users.

## 1.17.2
* Fixed an issue where **lint** and **validate** commands failed on integrations and scripts that use docker images that are not available in the Docker Hub but exist locally.
* Added documentation for the flag **override-existing** used in upload.
* Fixed an issue where **validate** failed on Incident Field items with a `template` value.
* Improved memory efficiency in **update-content-graph** and **create-content-graph** commands.
* Removed support for the `cve_id` name for the default-argument for **cve** reputation commands in **validate**. Now, only `cve` may be used for such commands.
* Fixed an issue where **zip_packs** failed uploading content.
* Added `tenant_timezone` handling to the **modeling-rules init** command, allowing usage with tenants in various timezones.
* Shortened the timeout when checking whether the dataset exists in **test-modeling-rule**.
* Cleaned up project dependencies.
* Added support for the **List** content item in **Xpanse** marketplace.
* Fixed an issue in **run-unit-tests** command when running Powershell tests.
* Fixed an issue where **lint** failed running when a docker container would not init properly.
* Fixed an issue where the *upload* command would upload a pack metadata with wrong display names.
* Performance enhancements when reading yaml files.
* Removed redundant errors and fields from `errors.py`.
* Updated **update-release-notes** to use graph instead of id_set.

## 1.17.1
* Added the `aliasTo` key to the Incident Field schema.
* Modified **validate** to not require fields whose value is always `False`.
* Modified **validate** to use the graph instead of id_set on changed *APIModules*.
* Fixed an issue where `register_module_line()` was not removed from python scripts when the script had no trailing newline.
* Fixed an issue where an integration containing a command without a description would fail to upload while using the **upload** command.
* Fixed an issue where attempting to individually upload `Preprocess Rule` files raised an unclear error message. Note: preprocess rules can not be individually uploaded, but only as part of a pack.
* Fixed an issue where the **upload** command would fail on Indicator Types.
* Fixed an issue where the **upload** command would return the wrong error message when connection credentials are invalid.
* Fixed an issue where the **upload** command would fail parsing input paths.
* added support for the `isfetcheventsandassets` flag in content graph.
* Fixed an issue where the **modeling-rules test** command failed to get the existence of result from dataset in cases where the results take time to load.
* Added an aliasTo key to the incident field schema.

## 1.17.0
* **validate** will only fail on docker related errors if the pack is supported by xsoar.
* Added a validation that assures filename, id, and name have a correct suffix for modeling/parsing rules files.
* Added new **validate** checks, preventing unwanted changes of the marketplaces (BC108,BC109), toversion (BC107)  and fromversion (BC106) fields.
* Removed the `timezone_offset` argument in the *modeling-rules test* command.
* Fixed an issue where **lint** failed when importing functions from CommonServerUserPython.
* The **format** command now will sync hidden parameters with master branch.
* Fixed an issue where lock integration failed on FileNotFound.(PANW-internal only).
* Fixed an issue where **lint** falsely warned of using `demisto.results`.
* Fixed an issue where **validate** always returned *XSIAM Dashboards* and *Correlation Rules* files as valid.
* Added `GR107` validation to **validate** using the graph validations to check that no deprecated items are used by non-deprecated content.
* Fixed an issue where the **modeling-rules test** command failed to get the existence of dataset in cases where the dataset takes more than 1 minute to get indexed.
* Fixed an issue in **lint** where the container used for linting had dependency conflicts with the image used by content, and caused inconsistent results.
* Fixed an issue where the **download** command failed when the playbook has different `name` and `id`.
* Moved the **pre-commmit** command template to the `demisto/content` repository, where it's easier to maintain.
* Fixed an issue where an internal method caused warning messages when reading md files.
* Added support for Pre Process Rules in the **upload** command.
* Fixed an issue where **upload** would not upload items whose `maketplaces` value was an empty list.
* Added a prettyName key to the incident field schema.
* Fixed an issue where **upload** command could not parse content items that are not unicode-encoded.

## 1.16.0
* Added a check to **is_docker_image_latest_tag** to only fail the validation on non-latest image tag when the current tag is older than 3 days.
* Fixed an issue where **upload** would not properly show the installed version in the UI.
* Fixed an issue where the `contribution_converter` failed replacing generated release notes with the contribution form release notes.
* Fixed an issue where an extra levelname was added to a logging message.
* Modified the `mypy` pre-commit hook to run in a virtual environment, rather than the local mypy version.
* Added support to run **validate** with `--git` flag on detached HEAD.
* Added a validation that the **validate** command will fail if the pack name is not prefixed on XSIAM dashboard images.
* Fixed the **generate-test-playbook** which failed on an unexpected keyword argument - 'console_log_threshold'.
* Fixed an issue where **prepare-content** would not properly parse the `fromVersion` and `toVersion` attributes of XSIAM-Dashbaord and XSIAM-Report content items.
* Fixed an issue where **validate** command did not fail on non-existent dependency ids of non-mandatory dependant content.
* Fixed pytest async io deprecation warning.
* Added the `--incident-id` argument (optional) to the **run** command.
* Fixed an issue in **run-unit-tests** and **update-content-graph** where running commands in a docker container was done with insufficient permissions.
* Added the `_time` field to the output compare table of the **modeling-rules test** command.
* Changed the endpoint **download** uses to get system content items.
* Fixed an issue where graph-related tasks failed when files were deleted from the repo.
* Added a **validate** check, and a **format** auto fix for the `fromversion` field in Correlation Rules and XSIAM Dashboards.
* Update the format used for dev-dependencies in pyproject.toml to match modern versions of Poetry.
* Added timestamps to logging messages when running in a CI build.

## 1.15.5
* **Breaking Change**: The default of the **upload** command `--zip` argument is `true`. To upload packs as custom content items use the `--no-zip` argument.
* Removed the `no-implicit-optional` hook from **pre-commit**.
* Removed the `markdownlint` hook from **pre-commit**.
* Fixed an issue in **run-unit-tests** to pass with warnings when no tests are collected.
* Fixed an issue in **run-unit-tests** with the coverage calculation.
* Fixed a notification about log file location appeared more than once.
* Updated the error message when code coverage is below the threshold in **coverage-analyze** to be printed in a more noticeable red color.
* Fixed an issue in **upload** that failed when a comma-separated list of paths is passed to the `--input` argument.
* Running **validate** with the `--graph` flag will now run the graph validations after all other validations.
* improved the generated release note for newly added XSIAM entities when running *update-release-notes* command.
* Fixed an issue where in some cases validation failed when mapping null values.
* Fixed an issue in **upload** command where the `--keep-zip` argument did not clean the working directory.
* Fixed an issue where an extra levelname was added to a logging message.
* Fixed an issue in **upload** where uploading packs to XSIAM failed due to version mismatch.

## 1.15.4
* Fixed an issue where *update-release-notes* and *doc-review* did not handle new content notes as expected.
* Fixed an issue in PEP484 (no-implicit-optional) hook to **pre-commit**.
* Fixed an issue in **upload** with `--input-config-file` where the content items weren't uploaded in the correct pack.
* Added support to disable the default logging colors with the **DEMISTO_SDK_LOG_NO_COLORS** environment variable.

## 1.15.3
* Added the `--init` flag to **download**.
* Added the `--keep-empty-folders` flag to **download**.
* Added `markdown-lint` to **pre-commit**
* Added the PEP484 (no-implicit-optional) hook to **pre-commit**.
* Fixed an issue where the content-graph parsing failed on mappers with undefined mapping.
* Fixed an issue in **validate** where `pack_metadata.json` files were not collected proplely in `--graph` option.
* Fixed an issue where *validate* reputation commands outputs were not checked for new content.
* Added *IN107* and *DB100* error codes to *ALLOWED_IGNORE_ERRORS* list.
* Added a validation that assures feed integrations implement the `integration_reliability` configuration parameter.
* Fixed an issue where the format command did not work as expected on pre-process rules files.
* Fixed an issue where **upload** command failed to upload when the XSOAR version is beta.
* Fixed an issue where **upload** command summary was inaccurate when uploading a `Pack` without the `-z` flag.
* Added pack name and pack version to **upload** command summary.
* Added support for modeling rules with multi datasets in ****modeling-rules test**** command.
* Fixed an issue where **validate** didn't recognize layouts with incident fields missing from `id_set.json` even when `--post-commit` was indicated.

## 1.15.2
* Fixed an issue where **format** added default arguments to reputation commands which already have one.
* Fixed an issue where **validate** fails when adding the *advance* field to the integration required fields.
* Updated the integration Traffic Light Protocol (TLP) color list schema in the **validate** command.
* Fixed an issue where **upload** would not read a repo configuration file properly.
* Fixed an issue where **upload** would not handle the `-x`/`--xsiam` flag properly.
* Fixed an issue where **format** failed to use input from the user, when asking about a `from_version`.
* Added the `-n`/`--assume_no` flag to **format**.

## 1.15.1
* Fixed an issue where **generate-docs** generated fields with double html escaping.
* Fixed an issue where **upload** failed when using the `-z` flag.

## 1.15.0
* **Breaking Change**: the **upload** command now only supports **XSOAR 6.5** or newer (and all XSIAM versions).
* **upload** now uses content models, and calls the `prepare` method of each model before uploading (unless uploading a zipped pack).
* Added a *playbook* modification to **prepare-content**, replacing `getIncident` calls with `getAlerts`, when uploading to XSIAM.
* Added a *playbook* modification to **prepare-content**, replacing `${incident.fieldname}` context accessors with `${alert.fieldname}` when uploading to XSIAM.
* Added a *playbook* modification to **prepare-content**, replacing `incident` to `alert` in task display names, when uploading to XSIAM.
* Added a *layout* modification to **prepare-content**, replacing `Related/Child/Linked Incidents` to `... Alerts` when uploading to XSIAM.
* Added a *script* modification to **prepare-content**, automatically replacing the word `incident` with `alert` when uploading to XSIAM.
* Added a validation that the **validate** command will fail if the `dockerimage` field in scripts/integrations uses any py3-native docker image.
* Updated the `ruff` version used in **pre-commit** to `0.0.269`.
* Fixed an issue in **create-content-graph** which caused missing detection of duplicated content items.
* Fixed an issue where **run-unit-tests** failed on python2 content items.
* Fixed an issue in **validate** where core packs validations were checked against the core packs defined on master branch, rather than on the current branch.
* Fixed an issue in **pre-commit** where `--input` flag was not filtered by the git files.
* Skip reset containers for XSOAR NG and XSIAM(PANW-internal only).
* Fixed an issue where **lint** failed fetching docker image details from a PANW GitLab CI environment. (PANW-internal only).

## 1.14.5
* Added logging in case the container fails to run in **run-unit-tests**.
* Disabled **pre-commit** multiprocessing for `validate` and `format`, as they use a service.
* **pre-commit** now calls `format` with `--assume-yes` and `--no-validate`.
* Fixed an issue where **pre-commit** ran multiple times when checking out build related files.

## 1.14.4
* Added integration configuration for *Cortex REST API* integration.
* Removed `Flake8` from **pre-commit**, as `ruff` covers its basic rules.
* Improved log readability by silencing non-critical `neo4j` (content graph infrastructure) logs.
* Fixed an issue where **run-unit-tests** failed on python2 content items.
* Fixed an issue where **modeling-rules test** did not properly handle query fields that pointed to a string.
* Fixed an issue when trying to fetch remote files when not under the content repo.
* Fixed a validation that the **modeling-rules test** command will fail if no test data file exist.
* Fixed an issue where **format** command failed while updating the `fromversion` entry.
* Added support for mapping uuid to names for Layout files in the **download** command.

## 1.14.3
* Fixed an issue where **run-unit-tests** failed running on items with `test_data`.
* Updated the demisto-py to v3.2.10 which now supports url decoding for the proxy authentication password.
* Fixed an issue where **generate-outputs** did not generate context paths for empty lists or dictionaries in the response.

## 1.14.2
* Added the `--staged-only` flag to **pre-commit**.
* Fixed an issue where **run-unit-tests** failed running on items with `test_data`.
* Fixed an issue where **pre-commit** ran on unchanged files.
* Add the ability to run **secrets** in **pre-commit** by passing a `--secrets` flag.
* Added support to override the log file with the **DEMISTO_SDK_LOG_FILE_PATH** environment variable.

## 1.14.1
* Fixed an issue where **update-release-notes** command failed when running on a pack that contains deprecated integrations without the `commands` section.
* Added toVersion and fromVersion to XSIAM content items schema.
* Fixed an issue where **validate** failed when attempting to map null values in a classifier and layout.
* Added search marketplace functionality to XSIAM client.
* Fixed an issue in **pre-commit** command where `MYPYPATH` was not set properly.
* Updated the integration category list in the **init** command.
* Fixed an issue where in some environments docker errors were not caught.
* Added a validation that the **validate** command will fail on README files if an image does not exist in the specified path.

## 1.14.0
* Added the `DEMISTO_SDK_GRAPH_FORCE_CREATE` environment variable. Use it to force the SDK to recreate the graph, rather than update it.
* Added support for code importing multi-level ApiModules to **lint**.
* Added a validation that the **modeling-rules test** command will fail if no test data file exist.
* Added support for the `<~XPANSE>` marketplace tag in release notes.
* Added support for marketplace tags in the **doc-review** command.
* Added **generate-unit-tests** documentation to the repo README.
* Added the `hiddenpassword` field to the integration schema, allowing **validate** to run on integrations with username-only inputs.
* Improved logs and error handling in the **modeling-rules test** command.
* Improved the warning message displayed for Contribution PRs editing outdated code.
* Improved the clarity of error messages for cases where yml files cannot be parsed as a dictionary.
* Updated the `XSIAMReport` schema.
* Standardized repo-wide logging. All logs are now created in one logger instance.
* **lint** now prevents unit-tests from accessing online resources in runtime.
* Updated the logs shown during lint when running in docker.
* Fixed an issue where **validate** showed errors twice.
* Fixed an issue where **validate** did not fail when xif files had wrong naming.
* Fixed an issue where **doc-review** required dot suffixes in release notes describing new content.
* Fixed an issue where **download** command failed when running on a beta integration.
* Fixed an issue where **update-release-notes** generated release notes for packs in their initial version (1.0.0).
* Fixed an issue with **update-content-graph** where `--use-git` parameter was ignored when using `--imported-path` parameter.
* Fixed an issue where **validate** failed on playbooks with valid inputs, since it did not collect the playbook inputs occurrences properly.

## 1.13.0
* Added the pack version to the code files when calling **unify**. The same value is removed when calling **split**.
* Added a message showing the output path when **prepare-content** is called.
* Contribution PRs that update outdated packs now display a warning message.
* Fixed an issue when kebab-case has a misspelling in one of the sub words, the suggestion might be confusing.
* Improved caching and stability for **lint**.
* Added support for *.xif* files in the **secrets** command.
* Fixed an issue where **validate** would fail when playbook inputs contain Transform Language (DT).
* Added a new **validate** check, making sure a first level header exist in release notes (RN116)
* Fixed an issue where **lint** would not properly handle multiple ApiModules imports.

## 1.12.0
* Added the **pre-commit** command, to improve code quality of XSOAR content.
* Added the **run-unit-tests** command, to run unit tests of given content items inside their respective docker images.
* Added support for filepath arguments in the **validate** and **format** commands.
* Added pre-commit hooks for `validate`, `format`, `run-unit-tests` and `update-docker-image` commands.
* Fixed an issue in the **download** command where layouts were overriden even without the `-f` option.
* Fixed an issue where Demisto-SDK did not detect layout ID when using the **download** command.
* Fixed an issue where the **lint** command ran on `native:dev` supported content when passing the `--docker-image all` flag, instead it will run on `native:candidate`.
* Added support for `native:candidate` as a docker image flag for **lint** command.
* Added a modification for layouts in **prepare-content**, replacing `Related Incidents`, `Linked Incidents` and `Child Incidents` with the suitable `... Alerts` name when uploading to XSIAM.
* Fixed an issue where logs and messages would not show when using the **download** command.
* Fixed an issue where the `server_min_version` field in metadata was an empty value when parsing packs without content items.
* Fixed an issue where running **openapi-codegen** resulted in false-positive error messages.
* Fixed an issue where **generate-python-to-yml** generated input arguments as required even though required=False was specified.
* Fixed an issue where **generate-python-to-yml** generated input arguments a default arguments when default=some_value was provided.
* Fixed a bug where **validate** returned error on playbook inputs with special characters.
* Fixed an issue where **validate** did not properly check `conf.json` when the latter is modified.
* Fixed an issue in the **upload** command, where a prompt was not showing on the console.
* Fixed an issue where running **lint** failed installing dependencies in containers.

## 1.11.0
* **Note: Demisto-SDK will soon stop supporting Python 3.8**
* Fixed an issue where using **download** on non-unicode content, merging them into existing files caused an error.
* Changed an internal setting to allow writing non-ascii content (unicode) using `YAMLHandler` and `JSONHandler`.
* Fixed an issue where an error message in **unify** was unclear for invalid input.
* Fixed an issue where running **validate** failed with **is_valid_integration_file_path_in_folder** on integrations that use API modules.
* Fixed an issue where **validate** failed with **is_valid_integration_file_path_in_folder** on integrations that use the `MSAPIModule`.
* Added **validate** check for the `modules` field in `pack_metadata.json` files.
* Changed **lint** to skip deprecated content, unless when using the `-i` flag.
* Fixed an issue where **update-release-notes** failed when a new *Parsing Rule* was added to a pack.
* Refactored the logging framework. Demisto-SDK logs will now be written to `.demist_sdk_debug.log` under the content path (when detected) or the current directory.
* Added `GR105` validation to **validate** command to check that no duplicate IDs are used.
* Added support for API Modules imported in API modules in the **unify** command.
* Added **validate** check, to make sure every Python file has a corresponding unit test file.

## 1.10.6
* Fixed an issue where running **validate** with the `-g` flag would skip some validations for old-formatted (unified) integration/script files.
* Deprecated integrations and scripts will not run anymore when providing the **--all-packs** to the **lint** command.
* Fixed an issue where a pack `serverMinVersion` would be calculated by the minimal fromVersion of its content items.
* Added the `--docker-image-target` flag to **lint** for testing native supported content with new images.

## 1.10.5
* Fixed an issue where running **run-test-playbook** would not use the `verify` parameter correctly. @ajoga
* Added a newline at the end of README files generated in **generate-docs**.
* Added the value `3` (out of bounds) to the `onChangeRepAlg` and `reputationCalc` fields under the `IncidentType` and `GenericType` schemas. **validate** will allow using it now.
* Fixed an issue where **doc-review** required dot suffixes in release notes describing new content.
* Fixed an issue where **validate** failed on Feed Integrations after adding the new *Collect/Connect* section field.
* Fixed an issue where using **postman-codegen** failed converting strings containing digits to kebab-case.
* Fixed an issue where the ***error-code*** command could not parse List[str] parameter.
* Updated validation *LO107* to support more section types in XSIAM layouts.

## 1.10.4
* Added support for running **lint** in multiple native-docker images.

## 1.10.3
* Fixed an issue where running **format** would fail after running npm install.
* Improved the graph validations in the **validate** command:
  - GR100 will now run on all content items of changed packs.
  - GR101 and GR102 will now catch invalid fromversion/toversion of files **using** the changed items.
  - GR103 errors will raise a warning when using the *-a* flag, but an error if using the *-i* or *g* flags.
* Fixed an issue where test-playbooks timed out.
* Fixed an issue where making a change in a module using an ApiModule would cause lint to run on the ApiModule unnecessarily.
* Fixed an issue where the `marketplace` field was not used when dumping pack zips.
* Fixed a typo in the README content generated with **update-release-notes** for updating integrations.
* Fixed an issue in **validate**, where using the `-gr` and `-i` flags did not run properly.
* Added the `sectionorder` field to integration scheme.
* Fixed an issue where in some occasions running of test-playbooks could receive session timeouts.
* Fixed an issue where **validate** command failed on core pack dependencies validation because of test dependencies.

## 1.10.2
* Added markdown lint formatting for README files in the **format** command.
* Fixed an issue where **lint** failed when using the `-cdam` flag with changed dependant api modules.
* Fixed an issue in the **upload** command, where `json`-based content items were not unified correctly when using the `--zip` argument.
* Added XPANSE core packs validations.

## 1.10.1
* Fixed an issue where **update-content-graph** failed to execute.

## 1.10.0
* **Breaking change**: Removed usage of `pipenv`, `isort` and `autopep8` in the **split** and **download** commands. Removed the `--no-pipenv` and `--no-code-formatting` flags. Please see https://xsoar.pan.dev/docs/tutorials/tut-setup-dev-remote for the recommended environment setup.
* Fixed an issue in **prepare-content** command where large code lines were broken.
* Fixed an issue where git-*renamed_files* were not retrieved properly.
* Fixed an issue where test dependencies were calculated in all level dependencies calculation.
* Added formatting and validation to XSIAM content types.
* Fixed an issue where several XSIAM content types were not validated when passing the `-a` flag.
* Added a UUID to name mapper for **download** it replaces UUIDs with names on all downloaded files.
* Updated the demisto-py to v3.2.6 which now supports basic proxy authentication.
* Improved the message shown when using **upload** and overwriting packs.
* Added support for the **Layout Rule** content type in the id-set and the content graph.
* Updated the default general `fromVersion` value on **format** to `6.8.0`
* Fixed an issue where **lint** sometimes failed when using the `-cdam` flag due to wrong file duplications filtering.
* Added the content graph to **validate**, use with the `--graph` flag.

## 1.9.0
* Fixed an issue where the Slack notifier was using a deprecated argument.
* Added the `--docker-image` argument to the **lint** command, which allows determining the docker image to run lint on. Possible options are: `'native:ga'`, `'native:maintenance'`, `'native:dev'`, `'all'`, a specific docker image (from Docker Hub) or, the default `'from-yml'`.
* Fixed an issue in **prepare-content** command where large code lines were broken.
* Added a logger warning to **get_demisto_version**, the task will now fail with a more informative message.
* Fixed an issue where the **upload** and **prepare-content** commands didn't add `fromServerVersion` and `toServerVersion` to layouts.
* Updated **lint** to use graph instead of id_set when running with `--check-dependent-api-module` flag.
* Added the marketplaces field to all schemas.
* Added the flag `--xsoar-only` to the **doc-review** command which enables reviewing documents that belong to XSOAR-supported Packs.
* Fixed an issue in **update-release-notes** command where an error occurred when executing the same command a second time.
* Fixed an issue where **validate** would not always ignore errors listed under `.pack-ignore`.
* Fixed an issue where running **validate** on a specific pack didn't test all the relevant entities.
* Fixed an issue where fields ending with `_x2` where not replaced in the appropriate Marketplace.

## 1.8.3
* Changed **validate** to allow hiding parameters of type 0, 4, 12 and 14 when replacing with type 9 (credentials) with the same name.
* Fixed an issue where **update-release-notes** fails to update *MicrosoftApiModule* dependent integrations.
* Fixed an issue where the **upload** command failed because `docker_native_image_config.json` file could not be found.
* Added a metadata file to the content graph zip, to be used in the **update-content-graph** command.
* Updated the **validate** and **update-release-notes** commands to unskip the *Triggers Recommendations* content type.


## 1.8.2
* Fixed an issue where demisto-py failed to upload content to XSIAM when `DEMISTO_USERNAME` environment variable is set.
* Fixed an issue where the **prepare-content** command output invalid automation name when used with the --*custom* argument.
* Fixed an issue where modeling rules with arbitrary whitespace characters were not parsed correctly.
* Added support for the **nativeImage** key for an integration/script in the **prepare-content** command.
* Added **validate** checks for integrations declared deprecated (display name, description) but missing the `deprecated` flag.
* Changed the **validate** command to fail on the IN145 error code only when the parameter with type 4 is not hidden.
* Fixed an issue where downloading content layouts with `detailsV2=None` resulted in an error.
* Fixed an issue where **xdrctemplate** was missing 'external' prefix.
* Fixed an issue in **prepare-content** command providing output path.
* Updated the **validate** and **update-release-notes** commands to skip the *Triggers Recommendations* content type.
* Added a new validation to the **validate** command to verify that the release notes headers are in the correct format.
* Changed the **validate** command to fail on the IN140 error code only when the skipped integration has no unit tests.
* Changed **validate** to allow hiding parameters of type 4 (secret) when replacing with type 9 (credentials) with the same name.
* Fixed an issue where the **update-release-notes** command didn't add release-notes properly to some *new* content items.
* Added validation that checks that the `nativeimage` key is not defined in script/integration yml.
* Added to the **format** command the ability to remove `nativeimage` key in case defined in script/integration yml.
* Enhanced the **update-content-graph** command to support `--use-git`, `--imported_path` and `--output-path` arguments.
* Fixed an issue where **doc-review** failed when reviewing command name in some cases.
* Fixed an issue where **download** didn't identify playbooks properly, and downloaded files with UUIDs instead of file/script names.

## 1.8.1
* Fixed an issue where **format** created duplicate configuration parameters.
* Added hidden properties to integration command argument and script argument.
* Added `--override-existing` to **upload** that skips the confirmation prompt for overriding existing content packs. @mattbibbydw
* Fixed an issue where **validate** failed in private repos when attempting to read from a nonexisting `approved_categories.json`.
* Fixed an issue where **validate** used absolute paths when getting remote `pack_metadata.json` files in private repos.
* Fixed an issue in **download**, where names of custom scripts were replaced with UUIDs in IncidentFields and Layouts.

## 1.8.0
* Updated the supported python versions, as `>=3.8,<3.11`, as some of the dependencies are not supported on `3.11` yet.
* Added a **validate** step for **Modeling Rules** testdata files.
* Added the **update-content-graph** command.
* Added the ability to limit the number of CPU cores with `DEMISTO_SDK_MAX_CPU_CORES` envirment variable.
* Added the **prepare-content** command.
* Added support for fromversion/toversion in XSIAM content items (correlation rules, XSIAM dashboards, XSIAM reports and triggers).
* Added a **validate** step checking types of attributes in the schema file of modeling rule.
* Added a **validate** step checking that the dataset name of a modeling rule shows in the xif and schema files.
* Added a **validate** step checking that a correlation rule file does not start with a hyphen.
* Added a **validate** step checking that xsiam content items follow naming conventions.
* Fixed an issue where SDK commands failed on the deprecated `packaging.version.LegacyVersion`, by locking the `packaging` version to `<22`.
* Fixed an issue where **update-release-notes** failed when changing only xif file in **Modeling Rules**.
* Fixed an issue where *is_valid_category* and *is_categories_field_match_standard* failed when running in a private repo.
* Fixed an issue where **validate** didn't fail on the MR103 validation error.
* Fixed the *--release-notes* option, to support the new CHANGELOG format.
* Fixed an issue where **validate** failed when only changing a modeling rules's xif file.
* Fixed an issue where **format** failed on indicator files with a `None` value under the `tabs` key.
* Fixed an issue where **validate** only printed errors for one change of context path, rather than print all.
* Fixed an issue where **download** did not suggest using a username/password when authenticating with XSOAR and using invalid arguments.
* Fixed an issue where **download** failed when listing or downloading content items that are not unicode-encoded.
* Added support for fromversion/toversion in XSIAM content items (correlation rules, XSIAM dashboards, XSIAM reports and triggers).
* Updated the supported python versions, as `>=3.8,<3.11`, as some of the dependencies are not supported on `3.11` yet.
* Added **prepare-content** command which will prepare the pack or content item for the platform.
* Patched an issue where deprecated `packaging.version.LegacyVersion`, locking packaging version to `<22`.

## 1.7.9
* Fixed an issue where an error message in **validate** would not include the suggested fix.
* Added a validation that enforces predefined categories on MP Packs & integration yml files, the validation also ensures that each pack has only one category.
* Fixed an issue where **update-release-notes** did not generate release notes for **XDRC Templates**.
* Fixed an issue where **upload** failed without explaining the reason.
* Improved implementation of the docker_helper module.
* Fixed an issue where **validate** did not check changed pack_metadata.json files when running using git.
* Added support for **xdrctemplate** to content graph.
* Fixed an issue where local copies of the newly-introduced `DemistoClassApiModule.py` were validated.
* Added new release notes templates for the addition and modification of playbooks, layouts and types in the **doc-review** command.
* Fixed an issue where the **doc-review** command failed on descriptions of new content items.
* Added the `Command XXX is deprecated. Use XXX instead.` release notes templates to **doc-review** command.
* Fixed an issue where the **update-release-notes** command didn't add the modeling-rules description for new modeling-rules files.

## 1.7.8
* Added the capability to run the MDX server in a docker container for environments without node.
* Fixed an issue where **generate-docs** with `-c` argument updated sections of the incorrect commands.
* Added IF113 error code to **ALLOWED_IGNORE_ERRORS**.
* Fixed an issue where **validate** failed on playbooks with non-string input values.
* Added the `DEMISTO_SDK_IGNORE_CONTENT_WARNING` environment variable, to allow suppressing warnings when commands are not run under a content repo folder.
* Fixed an issue where **validate** failed to recognize integration tests that were missing from config.json
* Added support for **xpanse** marketplace in **create-id-set** and **create-content-artifacts** commands.
* Fixed an issue where **split** failed on yml files.
* Added support for marketplace-specific tags.
* Fixed an issue where **download** would not run `isort`. @maxgubler
* Fixed an issue where XSIAM Dashboards and Reports images failed the build.
* Added support for **xpanse** marketplace to content graph.

## 1.7.7
* Fixed an issue where paybooks **generate-docs** didn't parse complex input values when no accessor field is given correctly.
* Fixed an issue in the **download** command, where an exception would be raised when downloading system playbooks.
* Fixed an issue where the **upload** failed on playbooks containing a value that starts with `=`.
* Fixed an issue where the **generate-unit-tests** failed to generate assertions, and generate unit tests when command names does not match method name.
* Fixed an issue where the **download** command did not honor the `--no-code-formatting` flag properly. @maxgubler
* Added a new check to **validate**, making sure playbook task values are passed as references.
* Fixed an issue where the **update-release-notes** deleted existing release notes, now appending to it instead.
* Fixed an issue where **validate** printed blank space in case of validation failed and ignored.
* Renamed 'Agent Config' to 'XDRC Templates'.
* Fixed an issue where the **zip-packs** command did not work with the CommonServerUserPython and CommonServerUserPowerShell package.

## 1.7.6

* Fixed parsing of initialization arguments of client classes in the **generate-unit-tests** command.
* Added support for AgentConfig content item in the **upload**, **create-id-set**, **find-dependecies**, **unify** and **create-content-artifacts** commands.
* Added support for XSIAM Report preview image.

## 1.7.5

* Fixed an issue where the **upload** command did not work with the CommonServerUserPython package.
* Fixed an issue in the **download** command, where some playbooks were downloaded as test playbooks.
* Added playbook modification capabilities in **TestSuite**.
* Added a new command **create-content-graph**.
* Fixed an issue in the **upload** command, where the temporary zip would not clean up properly.
* Improved content items parsing in the **create-content-graph** command.
* Added an error when the docker daemon is unavailable when running **lint**.
* Removed the validation of a subtype change for scripts in the **validate** command.
* Fixed an issue where names of XSIAM content items were not normalized properly.
* Fixed an issue where the **download** command was downloading playbooks with **script** (id) and not **scriptName**.
* Fixed an issue where script yml files were not properly identified by `find_type`.
* Removed nightly integrations filtering when deciding if a test should run.
* Added support for XSIAM Dashboard preview image.
* Added the `--no-code-formatting` flag to the **download** command, allowing to skip autopep8 and isort.
* Fixed an issue in the **update-release-notes** command, where generating release notes for modeling rules schema file caused exception.

## 1.7.4

* Fixed an issue where the **doc-review** command showed irrelevant messages.
* Fixed an issue in **validate**, where backward-compatibility failures prevented other validations from running.
* Fixed an issue in **validate**, where content-like files under infrastructure paths were not ignored.
* Fixed an issue in the AMI mapping, where server versions were missing.
* Change the way the normalize name is set for external files.
* Added dump function to XSIAM pack objects to dulicate the files.
* Fixed an issue where the `contribution_converter` did not support changes made to ApiModules.
* Added name normalization according to new convention to XSIAM content items
* Added playbook modification capabilities in **TestSuite**.
* Fixed an issue in create-content-artifacts where it will not get a normalize name for the item and it will try to duplicate the same file.

## 1.7.3

* Fixed an issue in the **format** command where fail when executed from environment without mdx server available.
* Added `Added a`, `Added an` to the list of allowed changelog prefixes.
* Added support for Indicator Types/Reputations in the **upload** command.
* Fixed an issue when running from a subdirectory of a content repo failed.
* Changing the way we are using XSIAM servers api-keys in **test-content** .
* Added a success message to **postman-codegen**.

## 1.7.2

* Fixed an issue in the **validate** command where incident fields were not found in mappers even when they exist
* Added an ability to provide list of marketplace names as a param attribute to **validate** and **upload**
* Added the file type to the error message when it is not supported.
* Fixed an issue where `contribution_converter` incorrectly mapped _Indicator Field_ objects to the _incidentfield_ directory in contribution zip files.
* Fixed a bug where **validate** returned error on empty inputs not used in playbooks.
* Added the `DEMISTO_SDK_CONTENT_PATH` environment variable, implicitly used in various commands.
* Added link to documentation for error messages regarding use cases and tags.

## 1.7.1

* Fixed an issue where *indicatorTypes* and *betaIntegrations* were not found in the id_set.
* Updated the default general `fromVersion` value on **format** to `6.5.0`
* Fixed an issue where the **validate** command did not fail when the integration yml file name was not the same as the folder containing it.
* Added an option to have **generate-docs** take a Playbooks folder path as input, and generate docs for all playbooks in it.
* Fixed an issue where the suggestion in case of `IF113` included uppercase letters for the `cliName` parameter.
* Added new validation to the **validate** command to fail and list all the file paths of files that are using a deprecated integration command / script / playbook.
* **validate** will no longer fail on playbooks calling subplaybooks that have a higher `fromVersion` value, if  calling the subplaybook has `skipifunavailable=True`.
* Fixed an issue where relative paths were not accessed correctly.
* Running any `demisto-sdk` command in a folder with a `.env` file will load it, temporarily overriding existing environment variables.
* Fixed an issue where **validate** did not properly detect deleted files.
* Added new validations to the **validate** command to verify that the schema file exists for a modeling rule and that the schema and rules keys are empty in the yml file.
* Fixed an issue where *find_type* didn't recognize exported incident types.
* Added a new validation to **validate**, making sure all inputs of a playbook are used.
* Added a new validation to **validate**, making sure all inputs used in a playbook declared in the input section.
* The **format** command will now replace the *fromServerVersion* field with *fromVersion*.

## 1.7.0

* Allowed JSON Handlers to accept kwargs, for custoimzing behavior.
* Fixed an issue where an incorrect error was shown when the `id` of a content item differed from its `name` attribute.
* Fixed an issue where the `preserve_quotes` in ruamel_handler received an incorrect value @icholy
* Fixed an issue where ignoring RM110 error code wasn't working and added a validation to **ALLOWED_IGNORE_ERRORS** to validate that all error codes are inserted in the right format.
* Fixed an issue where the contribution credit text was not added correctly to the pack README.
* Changed the contribution file implementation from markdown to a list of contributor names. The **create-content-artifact** will use this list to prepare the needed credit message.
* Added a new validation to the `XSOAR-linter` in the **lint** command for verifying that demisto.log is not used in the code.
* The **generate-docs** command will now auto-generate the Incident Mirroring section when implemented in an integration.
* Added support to automatically generate release notes for deprecated items in the **update-release-notes** command.
* Fixed an issue causing any command to crash when unable to detect local repository properties.
* Fixed an issue where running in a private gitlab repo caused a warning message to be shown multiple times.
* Added a new validation to the **validate** command to verify that markdown and python files do not contain words related to copyright section.
* Fixed an issue where **lint** crashed when provided an input file path (expecting a directory).

## 1.6.9

* Added a new validation that checks whether a pack should be deprecated.
* Added a new ability to the **format** command to deprecate a pack.
* Fixed an issue where the **validate** command sometimes returned a false negative in cases where there are several sub-playbooks with the same ID.
* Added a new validation to the **validate** command to verify that the docker in use is not deprecated.
* Added support for multiple ApiModules in the **unify** command
* Added a check to **validate** command, preventing use of relative urls in README files.
* Added environment variable **DEMISTO_SDK_MARKETPLACE** expected to affect *MarketplaceTagParser* *marketplace* value. The value will be automatically set when passing *marketplace* arg to the commands **unify**, **zip-packs**, **create-content-artifacts** and **upload**.
* Added slack notifier for build failures on the master branch.
* Added support for modeling and parsing rules in the **split** command.
* Added support for README files in **format** command.
* Added a **validate** check, making sure classifier id and name values match. Updated the classifier **format** to update the id accordingly.
* The **generate-docs** command will now auto-generate the playbook image link by default.
* Added the `--custom-image-link` argument to override.
* Added a new flag to **generate-docs** command, allowing to add a custom image link to a playbook README.
* Added a new validation to the **validate** command to verify that the package directory name is the same as the files contained in the that package.
* Added support in the **unify** command to unify a schema into its Modeling Rule.

## 1.6.8

* Fixed an issue where **validate** did not fail on invalid playbook entities' versions (i.e. subplaybooks or scripts with higher fromversion than their parent playbook).
* Added support for running lint via a remote docker ssh connection. Use `DOCKER_HOST` env variable to specify a remote docker connection, such as: `DOCKER_HOST=ssh://myuser@myhost.com`.
* Fixed an issue where the pack cache in *get_marketplaces* caused the function to return invalid values.
* Fixed an issue where running format on a pack with XSIAM entities would fail.
* Added the new `display_name` field to relevant entities in the **create-id-set** command.
* Added a new validation to the **validate** command to verify the existence of "Reliability" parameter if the integration have reputation command.
* Fixed a bug where terminating the **lint** command failed (`ctrl + c`).
* Removed the validation of a subtype change in integrations and scripts from **validate**.
* Fixed an issue where **download** did not behave as expected when prompting for a version update. Reported by @K-Yo
* Added support for adoption release notes.
* Fixed an issue where **merge-id-sets** failed when a key was missing in one id-set.json.
* Fixed a bug where some mypy messages were not parsed properly in **lint**.
* Added a validation to the **validate** command, failing when '`fromversion`' or '`toversion`' in a content entity are incorrect format.
* Added a validation to the **validate** command, checking if `fromversion` <= `toversion`.
* Fixed an issue where coverage reports used the wrong logging level, marking debug logs as errors.
* Added a new validation to the **validate** command, to check when the discouraged `http` prefixes are used when setting defaultvalue, rather than `https`.
* Added a check to the **lint** command for finding hard-coded usage of the http protocol.
* Locked the dependency on Docker.
* Removed a traceback line from the **init** command templates: BaseIntegration, BaseScript.
* Updated the token in **_add_pr_comment** method from the content-bot token to the xsoar-bot token.

## 1.6.7

* Added the `types-markdown` dependency, adding markdown capabilities to existing linters using the [Markdown](https://pypi.org/project/Markdown/) package.
* Added support in the **format** command to remove nonexistent incident/indicator fields from *layouts/mappers*
* Added the `Note: XXX` and `XXX now generally available.` release notes templates to **doc-review** command.
* Updated the logs shown during the docker build step.
* Removed a false warning about configuring the `GITLAB_TOKEN` environment variable when it's not needed.
* Removed duplicate identifiers for XSIAM integrations.
* Updated the *tags* and *use cases* in pack metadata validation to use the local files only.
* Fixed the error message in checkbox validation where the defaultvalue is wrong and added the name of the variable that should be fixed.
* Added types to `find_type_by_path` under tools.py.
* Fixed an issue where YAML files contained incorrect value type for `tests` key when running `format --deprecate`.
* Added a deprecation message to the `tests:` section of yaml files when running `format --deprecate`.
* Added use case for **validate** on *wizard* objects - set_playbook is mapped to all integrations.
* Added the 'integration-get-indicators' commands to be ignored by the **verify_yml_commands_match_readme** validation, the validation will no longer fail if these commands are not in the readme file.
* Added a new validation to the **validate** command to verify that if the phrase "breaking changes" is present in a pack release notes, a JSON file with the same name exists and contains the relevant breaking changes information.
* Improved logs when running test playbooks (in a build).
* Fixed an issue in **upload** did not include list-type content items. @nicolas-rdgs
* Reverted release notes to old format.

## 1.6.6

* Added debug print when excluding item from ID set due to missing dependency.
* Added a validation to the **validate** command, failing when non-ignorable errors are present in .pack-ignore.
* Fixed an issue where `mdx server` did not close when stopped in mid run.
* Fixed an issue where `-vvv` flag did not print logs on debug level.
* enhanced ***validate*** command to list all command names affected by a backward compatibility break, instead of only one.
* Added support for Wizard content item in the **format**, **validate**, **upload**, **create-id-set**, **find-dependecies** and **create-content-artifacts** commands.
* Added a new flag to the **validate** command, allowing to run specific validations.
* Added support in **unify** and **create-content-artifacts** for displaying different documentations (detailed description + readme) for content items, depending on the marketplace version.
* Fixed an issue in **upload** where list items were not uploaded.
* Added a new validation to **validate** command to verify that *cliName* and *id* keys of the incident field or the indicator field are matches.
* Added the flag '-x', '--xsiam' to **upload** command to upload XSIAM entities to XSIAM server.
* Fixed the integration field *isFetchEvents* to be in lowercase.
* Fixed an issue where **validate -i** run after **format -i** on an existing file in the repo instead of **validate -g**.
* Added the following commands: 'update-remote-data', 'get-modified-remote-data', 'update-remote-system' to be ignored by the **verify_yml_commands_match_readme** validation, the validation will no longer fail if these commands are not in the readme file.
* Updated the release note template to include a uniform format for all items.
* Added HelloWorldSlim template option for *--template* flag in **demisto-sdk init** command.
* Fixed an issue where the HelloWorldSlim template in **demisto-sdk init** command had an integration id that was conflicting with HelloWorld integration id.
* Updated the SDK to use demisto-py 3.1.6, allowing use of a proxy with an environment variable.
* Set the default logger level to `warning`, to avoid unwanted debug logs.
* The **format** command now validates that default value of checkbox parameters is a string 'true' or 'false'.
* Fixed an issue where `FileType.PLAYBOOK` would show instead of `Playbook` in readme error messages.
* Added a new validation to **validate** proper defaultvalue for checkbox fields.

## 1.6.5

* Fixed an issue in the **format** command where the `id` field was overwritten for existing JSON files.
* Fixed an issue where the **doc-review** command was successful even when the release-note is malformed.
* Added timestamps to the `demisto-sdk` logger.
* Added time measurements to **lint**.
* Added the flag '-d', '--dependency' to **find-dependencies** command to get the content items that cause the dependencies between two packs.
* Fixed an issue where **update-release-notes** used the *trigger_id* field instead of the *trigger_name* field.
* Fixed an issue where **doc-review** failed to recognize script names, in scripts using the old file structure.
* Fixed an issue where concurrent processes created by **lint** caused deadlocks when opening files.
* Fixed an issue in the **format** command where `_dev` or `_copy` suffixes weren't removed from the subscript names in playbooks and layouts.
* Fixed an issue where **validate** failed on nonexistent `README.md` files.
* Added support of XSIAM content items to the **validate** command.
* Report **lint** summary results and failed packages after reporting time measurements.

## 1.6.4

* Added the new **generate-yml-from-python** command.
* Added a code *type* indication for integration and script objects in the *ID Set*.
* Added the [Vulture](https://github.com/jendrikseipp/vulture) linter to the pre-commit hook.
* The `demisto-sdk` pack will now be distributed via PyPi with a **wheel** file.
* Fixed a bug where any edited json file that contained a forward slash (`/`) escaped.
* Added a new validation to **validate** command to verify that the metadata *currentVersion* is
the same as the last release note version.
* The **validate** command now checks if there're none-deprecated integration commands that are missing from the readme file.
* Fixed an issue where *dockerimage* changes in Scripts weren't recognized by the **update-release-notes** command.
* Fixed an issue where **update-xsoar-config-file** did not properly insert the marketplace packs list to the file.
* Added the pack name to the known words by default when running the **doc-review** command.
* Added support for new XSIAM entities in **create-id-set** command.
* Added support for new XSIAM entities in **create-content-artifacts** command.
* Added support for Parsing/Modeling Rule content item in the **unify** command.
* Added the integration name, the commands name and the script name to the known words by default when running the **doc-review** command.
* Added an argument '-c' '--custom' to the **unify** command, if True will append to the unified yml name/display/id the custom label provided
* Added support for sub words suggestion in kebab-case sentences when running the **doc-review** command.
* Added support for new XSIAM entities in **update-release-notes** command.
* Enhanced the message of alternative suggestion words shown when running **doc-review** command.
* Fixed an incorrect error message, in case `node` is not installed on the machine.
* Fixed an issue in the **lint** command where the *check-dependent-api-modules* argument was set to true by default.
* Added a new command **generate-unit-tests**.
* Added a new validation to **validate** all SIEM integration have the same suffix.
* Fixed the destination path of the unified parsing/modeling rules in **create-content-artifacts** command.
* Fixed an issue in the **validate** command, where we validated wrongfully the existence of readme file for the *ApiModules* pack.
* Fixed an issue in the **validate** command, where an error message that was displayed for scripts validation was incorrect.
* Fixed an issue in the **validate** and **format** commands where *None* arguments in integration commands caused the commands to fail unexpectedly.
* Added support for running tests on XSIAM machines in the **test-content** command.
* Fixed an issue where the **validate** command did not work properly when deleting non-content items.
* Added the flag '-d', '--dependency' to **find-dependencies** command to get the content items that cause the dependencies between two packs.

## 1.6.3

* **Breaking change**: Fixed a typo in the **validate** `--quiet-bc-validation` flag (was `--quite-bc-validation`). @upstart-swiss
* Dropped support for python 3.7: Demisto-SDK is now supported on Python 3.8 or newer.
* Added an argument to YAMLHandler, allowing to set a maximal width for YAML files. This fixes an issue where a wrong default was used.
* Added the detach mechanism to the **upload** command, If you set the --input-config-file flag, any files in the repo's SystemPacks folder will be detached.
* Added the reattach mechanism to the **upload** command, If you set the --input-config-file flag, any detached item in your XSOAR instance that isn't currently in the repo's SystemPacks folder will be re-attached.
* Fixed an issue in the **validate** command that did not work properly when using the *-g* flag.
* Enhanced the dependency message shown when running **lint**.
* Fixed an issue where **update-release-notes** didn't update the currentVersion in pack_metadata.
* Improved the logging in **test-content** for helping catch typos in external playbook configuration.

## 1.6.2

* Added dependency validation support for core marketplacev2 packs.
* Fixed an issue in **update-release-notes** where suggestion fix failed in validation.
* Fixed a bug where `.env` files didn't load. @nicolas-rdgs
* Fixed a bug where **validate** command failed when the *categories* field in the pack metadata was empty for non-integration packs.
* Added *system* and *item-type* arguments to the **download** command, used when downloading system items.
* Added a validation to **validate**, checking that each script, integration and playbook have a README file. This validation only runs when the command is called with either the `-i` or the `-g` flag.
* Fixed a regression issue with **doc-review**, where the `-g` flag did not work.
* Improved the detection of errors in **doc-review** command.
* The **validate** command now checks if a readme file is empty, only for packs that contain playbooks or were written by a partner.
* The **validate** command now makes sure common contextPath values (e.g. `DBotScore.Score`) have a non-empty description, and **format** populates them automatically.
* Fixed an issue where the **generate-outputs** command did not work properly when examples were provided.
* Fixed an issue in the **generate-outputs** command, where the outputs were not written to the specified output path.
* The **generate-outputs** command can now generate outputs from multiple calls to the same command (useful when different args provide different outputs).
* The **generate-outputs** command can now update a yaml file with new outputs, without deleting or overwriting existing ones.
* Fixed a bug where **doc-review** command failed on existing templates.
* Fixed a bug where **validate** command failed when the word demisto is in the repo README file.
* Added support for adding test-playbooks to the zip file result in *create-content-artifacts* command for marketplacev2.
* Fixed an issue in **find-dependencies** where using the argument *-o* without the argument *--all-packs-dependencies* did not print a proper warning.
* Added a **validate** check to prevent deletion of files whose deletion is not supported by the XSOAR marketplace.
* Removed the support in the *maintenance* option of the *-u* flag in the **update-release-notes** command.
* Added validation for forbidden words and phrases in the **doc-review** command.
* Added a retries mechanism to the **test-content** command to stabilize the build process.
* Added support for all `git` platforms to get remote files.
* Refactored the **format** command's effect on the *fromversion* field:
  * Fixed a bug where the *fromversion* field was removed when modifying a content item.
  * Updated the general default *fromversion* and the default *fromversion* of newly-introduced content items (e.g. `Lists`, `Jobs`).
  * Added an interactive mode functionality for all content types, to ask the user whether to set a default *fromversion*, if could not automatically determine its value. Use `-y` to assume 'yes' as an answer to all prompts and run non-interactively.

## 1.6.1

* Added the '--use-packs-known-words' argument to the **doc-review** command
* Added YAML_Loader to handle yaml files in a standard way across modules, replacing PYYAML.
* Fixed an issue when filtering items using the ID set in the **create-content-artifacts** command.
* Fixed an issue in the **generate-docs** command where tables were generated with an empty description column.
* Fixed an issue in the **split** command where splitting failed when using relative input/output paths.
* Added warning when inferred files are missing.
* Added to **validate** a validation for integration image dimensions, which should be 120x50px.
* Improved an error in the **validate** command to better differentiate between the case where a required fetch parameter is malformed or missing.

## 1.6.0

* Fixed an issue in the **create-id-set** command where similar items from different marketplaces were reported as duplicated.
* Fixed typo in demisto-sdk init
* Fixed an issue where the **lint** command did not handle all container exit codes.
* Add to **validate** a validation for pack name to make sure it is unchanged.
* Added a validation to the **validate** command that verifies that the version in the pack_metdata file is written in the correct format.
* Fixed an issue in the **format** command where missing *fromVersion* field in indicator fields caused an error.

## 1.5.9

* Added option to specify `External Playbook Configuration` to change inputs of Playbooks triggered as part of **test-content**
* Improved performance of the **lint** command.
* Improved performance of the **validate** command when checking README images.
* ***create-id-set*** command - the default value of the **marketplace** argument was changed from ‘xsoar’ to all packs existing in the content repository. When using the command, make sure to pass the relevant marketplace to use.

## 1.5.8

* Fixed an issue where the command **doc-review** along with the argument `--release-notes` failed on yml/json files with invalid schema.
* Fixed an issue where the **lint** command failed on packs using python 3.10

## 1.5.7

* Fixed an issue where reading remote yaml files failed.
* Fixed an issue in **validate** failed with no error message for lists (when no fromVersion field was found).
* Fixed an issue when running **validate** or **format** in a gitlab repository, and failing to determine its project id.
* Added an enhancement to **split**, handling an empty output argument.
* Added the ability to add classifiers and mappers to conf.json.
* Added the Alias field to the incident field schema.

## 1.5.6

* Added 'deprecated' release notes template.
* Fixed an issue where **run-test-playbook** command failed to get the task entries when the test playbook finished with errors.
* Fixed an issue in **validate** command when running with `no-conf-json` argument to ignore the `conf.json` file.
* Added error type text (`ERROR` or `WARNING`) to **validate** error prints.
* Fixed an issue where the **format** command on test playbook did not format the ID to be equal to the name of the test playbook.
* Enhanced the **update-release-notes** command to automatically commit release notes config file upon creation.
* The **validate** command will validate that an indicator field of type html has fromVersion of 6.1.0 and above.
* The **format** command will now add fromVersion 6.1.0 to indicator field of type html.
* Added support for beta integrations in the **format** command.
* Fixed an issue where the **postman-codegen** command failed when called with the `--config-out` flag.
* Removed the integration documentation from the detailed description while performing **split** command to the unified yml file.
* Removed the line which indicates the version of the product from the README.md file for new contributions.

## 1.5.5

* Fixed an issue in the **update-release-notes** command, which did not work when changes were made in multiple packs.
* Changed the **validate** command to fail on missing test-playbooks only if no unittests are found.
* Fixed `to_kebab_case`, it will now deal with strings that have hyphens, commas or periods in them, changing them to be hyphens in the new string.
* Fixed an issue in the **create-id-set** command, where the `source` value included the git token if it was specified in the remote url.
* Fixed an issue in the **merge-id-set** command, where merging fails because of duplicates but the packs are in the XSOAR repo but in different version control.
* Fixed missing `Lists` Content Item as valid `IDSetType`
* Added enhancement for **generate-docs**. It is possible to provide both file or a comma seperated list as `examples`. Also, it's possible to provide more than one example for a script or a command.
* Added feature in **format** to sync YML and JSON files to the `master` file structure.
* Added option to specify `Incident Type`, `Incoming Mapper` and `Classifier` when configuring instance in **test-content**
* added a new command **run-test-playbook** to run a test playbook in a given XSOAR instance.
* Fixed an issue in **format** when running on a modified YML, that the `id` value is not changed to its old `id` value.
* Enhancement for **split** command, replace `ApiModule` code block to `import` when splitting a YML.
* Fixed an issue where indicator types were missing from the pack's content, when uploading using **zip-packs**.
* The request data body format generated in the **postman-codegen** will use the python argument's name and not the raw data argument's name.
* Added the flag '--filter-by-id-set' to **create-content-artifacts** to create artifacts only for items in the given id_set.json.

## 1.5.4

* Fixed an issue with the **format** command when contributing via the UI
* The **format** command will now not remove the `defaultRows` key from incident, indicator and generic fields with `type: grid`.
* Fixed an issue with the **validate** command when a layoutscontainer did not have the `fromversion` field set.
* added a new command **update-xsoar-config-file** to handle your XSOAR Configuration File.
* Added `skipVerify` argument in **upload** command to skip pack signature verification.
* Fixed an issue when the **run** command  failed running when there’s more than one playground, by explicitly using the current user’s playground.
* Added support for Job content item in the **format**, **validate**, **upload**, **create-id-set**, **find-dependecies** and **create-content-artifacts** commands.
* Added a **source** field to the **id_set** entitles.
* Two entitles will not consider as duplicates if they share the same pack and the same source.
* Fixed a bug when duplicates were found in **find_dependencies**.
* Added function **get_current_repo** to `tools`.
* The **postman-codegen** will not have duplicates argument name. It will rename them to the minimum distinguished shared path for each of them.

## 1.5.3

* The **format** command will now set `unsearchable: True` for incident, indicator and generic fields.
* Fixed an issue where the **update-release-notes** command crashes with `--help` flag.
* Added validation to the **validate** command that verifies the `unsearchable` key in incident, indicator and generic fields is set to true.
* Removed a validation that DBotRole should be set for automation that requires elevated permissions to the `XSOAR-linter` in the **lint** command.
* Fixed an issue in **Validate** command where playbooks conditional tasks were mishandeled.
* Added a validation to prevent contributors from using the `fromlicense` key as a configuration parameter in an integration's YML
* Added a validation to ensure that the type for **API token** (and similar) parameters are configured correctly as a `credential` type in the integration configuration YML.
* Added an assertion that checks for duplicated requests' names when generating an integration from a postman collection.
* Added support for [.env files](https://pypi.org/project/python-dotenv/). You can now add a `.env` file to your repository with the logging information instead of setting a global environment variables.
* When running **lint** command with --keep-container flag, the docker images are committed.
* The **validate** command will not return missing test playbook error when given a script with dynamic-section tag.

## 1.5.2

* Added a validation to **update-release-notes** command to ensure that the `--version` flag argument is in the right format.
* added a new command **coverage-analyze** to generate and print coverage reports.
* Fixed an issue in **validate** in repositories which are not in GitHub or GitLab
* Added a validation that verifies that readme image absolute links do not contain the working branch name.
* Added support for List content item in the **format**, **validate**, **download**, **upload**, **create-id-set**, **find-dependecies** and **create-content-artifacts** commands.
* Added a validation to ensure reputation command's default argument is set as an array input.
* Added the `--fail-duplicates` flag for the **merge-id-set** command which will fail the command if duplicates are found.
* Added the `--fail-duplicates` flag for the **create-id-set** command which will fail the command if duplicates are found.

## 1.5.1

* Fixed an issue where **validate** command failed to recognized test playbooks for beta integrations as valid tests.
* Fixed an issue were the **validate** command was falsely recognizing image paths in readme files.
* Fixed an issue where the **upload** command error message upon upload failure pointed to wrong file rather than to the pack metadata.
* Added a validation that verifies that each script which appears in incident fields, layouts or layout containers exists in the id_set.json.
* Fixed an issue where the **postman code-gen** command generated double dots for context outputs when it was not needed.
* Fixed an issue where there **validate** command on release notes file crashed when author image was added or modified.
* Added input handling when running **find-dependencies**, replacing string manipulations.
* Fixed an issue where the **validate** command did not handle multiple playbooks with the same name in the id_set.
* Added support for GitLab repositories in **validate**

## 1.5.0

* Fixed an issue where **upload** command failed to upload packs not under content structure.
* Added support for **init** command to run from non-content repo.
* The **split-yml** has been renamed to **split** and now supports splitting Dashboards from unified Generic Modules.
* Fixed an issue where the skipped tests validation ran on the `ApiModules` pack in the **validate** command.
* The **init** command will now create the `Generic Object` entities directories.
* Fixed an issue where the **format** command failed to recognize changed files from git.
* Fixed an issue where the **json-to-outputs** command failed checking whether `0001-01-01T00:00:00` is of type `Date`
* Added to the **generate context** command to generate context paths for integrations from an example file.
* Fixed an issue where **validate** failed on release notes configuration files.
* Fixed an issue where the **validate** command failed on pack input if git detected changed files outside of `Packs` directory.
* Fixed an issue where **validate** command failed to recognize files inside validated pack when validation release notes, resulting in a false error message for missing entity in release note.
* Fixed an issue where the **download** command failed when downloading an invalid YML, instead of skipping it.

## 1.4.9

* Added validation that the support URL in partner contribution pack metadata does not lead to a GitHub repo.
* Enhanced ***generate-docs*** with default `additionalinformation` (description) for common parameters.
* Added to **validate** command a validation that a content item's id and name will not end with spaces.
* The **format** command will now remove trailing whitespaces from content items' id and name fields.
* Fixed an issue where **update-release-notes** could fail on files outside the user given pack.
* Fixed an issue where the **generate-test-playbook** command would not place the playbook in the proper folder.
* Added to **validate** command a validation that packs with `Iron Bank` uses the latest docker from Iron Bank.
* Added to **update-release-notes** command support for `Generic Object` entities.
* Fixed an issue where playbook `fromversion` mismatch validation failed even if `skipunavailable` was set to true.
* Added to the **create artifacts** command support for release notes configuration file.
* Added validation to **validate** for release notes config file.
* Added **isoversize** and **isautoswitchedtoquietmode** fields to the playbook schema.
* Added to the **update-release-notes** command `-bc` flag to generate template for breaking changes version.
* Fixed an issue where **validate** did not search description files correctly, leading to a wrong warning message.

## 1.4.8

* Fixed an issue where yml files with `!reference` failed to load properly.
* Fixed an issue when `View Integration Documentation` button was added twice during the download and re-upload.
* Fixed an issue when `(Partner Contribution)` was added twice to the display name during the download and re-upload.
* Added the following enhancements in the **generate-test-playbook** command:
  * Added the *--commands* argument to generate tasks for specific commands.
  * Added the *--examples* argument to get the command examples file path and generate tasks from the commands and arguments specified there.
  * Added the *--upload* flag to specify whether to upload the test playbook after the generation.
  * Fixed the output condition generation for outputs of type `Boolean`.

## 1.4.7

* Fixed an issue where an empty list for a command context didn't produce an indication other than an empty table.
* Fixed an issue where the **format** command has incorrectly recognized on which files to run when running using git.
* Fixed an issue where author image validations were not checked properly.
* Fixed an issue where new old-formatted scripts and integrations were not validated.
* Fixed an issue where the wording in the from version validation error for subplaybooks was incorrect.
* Fixed an issue where the **update-release-notes** command used the old docker image version instead of the new when detecting a docker change.
* Fixed an issue where the **generate-test-playbook** command used an incorrect argument name as default
* Fixed an issue where the **json-to-outputs** command used an incorrect argument name as default when using `-d`.
* Fixed an issue where validations failed while trying to validate non content files.
* Fixed an issue where README validations did not work post VS Code formatting.
* Fixed an issue where the description validations were inconsistent when running through an integration file or a description file.

## 1.4.6

* Fixed an issue where **validate** suggests, with no reason, running **format** on missing mandatory keys in yml file.
* Skipped existence of TestPlaybook check on community and contribution integrations.
* Fixed an issue where pre-commit didn't run on the demisto_sdk/commands folder.
* The **init** command will now change the script template name in the code to the given script name.
* Expanded the validations performed on beta integrations.
* Added support for PreProcessRules in the **format**, **validate**, **download**, and **create-content-artifacts** commands.
* Improved the error messages in **generate-docs**, if an example was not provided.
* Added to **validate** command a validation that a content entity or a pack name does not contain the words "partner" and "community".
* Fixed an issue where **update-release-notes** ignores *--text* flag while using *-f*
* Fixed the outputs validations in **validate** so enrichment commands will not be checked to have DBotScore outputs.
* Added a new validation to require the dockerimage key to exist in an integration and script yml files.
* Enhanced the **generate-test-playbook** command to use only integration tested on commands, rather than (possibly) other integrations implementing them.
* Expanded unify command to support GenericModules - Unifies a GenericModule object with its Dashboards.
* Added validators for generic objects:
  * Generic Field validator - verify that the 'fromVersion' field is above 6.5.0, 'group' field equals 4 and 'id' field starts with the prefix 'generic_'.
  * Generic Type validator - verify that the 'fromVersion' field is above 6.5.0
  * Generic Module validator - verify that the 'fromVersion' field is above 6.5.0
  * Generic Definition validator - verify that the 'fromVersion' field is above 6.5.0
* Expanded Format command to support Generic Objects - Fixes generic objects according to their validations.
* Fixed an issue where the **update-release-notes** command did not handle ApiModules properly.
* Added option to enter a dictionary or json of format `[{field_name:description}]` in the **json-to-outputs** command,
  with the `-d` flag.
* Improved the outputs for the **format** command.
* Fixed an issue where the validations performed after the **format** command were inconsistent with **validate**.
* Added to the **validate** command a validation for the author image.
* Updated the **create-content-artifacts** command to support generic modules, definitions, fields and types.
* Added an option to ignore errors for file paths and not only file name in .pack-ignore file.

## 1.4.5

* Enhanced the **postman-codegen** command to name all generated arguments with lower case.
* Fixed an issue where the **find-dependencies** command miscalculated the dependencies for playbooks that use generic commands.
* Fixed an issue where the **validate** command failed in external repositories in case the DEMISTO_SDK_GITHUB_TOKEN was not set.
* Fixed an issue where **openapi-codegen** corrupted the swagger file by overwriting configuration to swagger file.
* Updated the **upload** command to support uploading zipped packs to the marketplace.
* Added to the **postman-codegen** command support of path variables.
* Fixed an issue where **openapi-codegen** entered into an infinite loop on circular references in the swagger file.
* The **format** command will now set `fromVersion: 6.2.0` for widgets with 'metrics' data type.
* Updated the **find-dependencies** command to support generic modules, definitions, fields and types.
* Fixed an issue where **openapi-codegen** tried to extract reference example outputs, leading to an exception.
* Added an option to ignore secrets automatically when using the **init** command to create a pack.
* Added a tool that gives the ability to temporarily suppress console output.

## 1.4.4

* When formatting incident types with Auto-Extract rules and without mode field, the **format** command will now add the user selected mode.
* Added new validation that DBotRole is set for scripts that requires elevated permissions to the `XSOAR-linter` in the **lint** command.
* Added url escaping to markdown human readable section in generate docs to avoid autolinking.
* Added a validation that mapper's id and name are matching. Updated the format of mapper to include update_id too.
* Added a validation to ensure that image paths in the README files are valid.
* Fixed **find_type** function to correctly find test files, such as, test script and test playbook.
* Added scheme validations for the new Generic Object Types, Fields, and Modules.
* Renamed the flag *--input-old-version* to *--old-version* in the **generate-docs** command.
* Refactored the **update-release-notes** command:
  * Replaced the *--all* flag with *--use-git* or *-g*.
  * Added the *--force* flag to update the pack release notes without changes in the pack.
  * The **update-release-notes** command will now update all dependent integrations on ApiModule change, even if not specified.
  * If more than one pack has changed, the full list of updated packs will be printed at the end of **update-release-notes** command execution.
  * Fixed an issue where the **update-release-notes** command did not add docker image release notes entry for release notes file if a script was changed.
  * Fixed an issue where the **update-release-notes** command did not detect changed files that had the same name.
  * Fixed an issue in the **update-release-notes** command where the version support of JSON files was mishandled.
* Fixed an issue where **format** did not skip files in test and documentation directories.
* Updated the **create-id-set** command to support generic modules, definitions, fields and types.
* Changed the **convert** command to generate old layout fromversion to 5.0.0 instead of 4.1.0
* Enhanced the command **postman-codegen** with type hints for templates.

## 1.4.3

* Fixed an issue where **json-to-outputs** command returned an incorrect output when json is a list.
* Fixed an issue where if a pack README.md did not exist it could cause an error in the validation process.
* Fixed an issue where the *--name* was incorrectly required in the **init** command.
* Adding the option to run **validate** on a specific path while using git (*-i* & *-g*).
* The **format** command will now change UUIDs in .yml and .json files to their respective content entity name.
* Added a playbook validation to check if a task sub playbook exists in the id set in the **validate** command.
* Added the option to add new tags/usecases to the approved list and to the pack metadata on the same pull request.
* Fixed an issue in **test_content** where when different servers ran tests for the same integration, the server URL parameters were not set correctly.
* Added a validation in the **validate** command to ensure that the ***endpoint*** command is configured correctly in yml file.
* Added a warning when pack_metadata's description field is longer than 130 characters.
* Fixed an issue where a redundant print occurred on release notes validation.
* Added new validation in the **validate** command to ensure that the minimal fromVersion in a widget of type metrics will be 6.2.0.
* Added the *--release-notes* flag to demisto-sdk to get the current version release notes entries.

## 1.4.2

* Added to `pylint` summary an indication if a test was skipped.
* Added to the **init** command the option to specify fromversion.
* Fixed an issue where running **init** command without filling the metadata file.
* Added the *--docker-timeout* flag in the **lint** command to control the request timeout for the Docker client.
* Fixed an issue where **update-release-notes** command added only one docker image release notes entry for release notes file, and not for every entity whom docker image was updated.
* Added a validation to ensure that incident/indicator fields names starts with their pack name in the **validate** command. (Checked only for new files and only when using git *-g*)
* Updated the **find-dependencies** command to return the 'dependencies' according the layout type ('incident', 'indicator').
* Enhanced the "vX" display name validation for scripts and integrations in the **validate** command to check for every versioned script or integration, and not only v2.
* Added the *--fail-duplicates* flag for the **create-id-set** command which will fail the command if duplicates are found.
* Added to the **generate-docs** command automatic addition to git when a new readme file is created.

## 1.4.1

* When in private repo without `DEMSITO_SDK_GITHUB_TOKEN` configured, get_remote_file will take files from the local origin/master.
* Enhanced the **unify** command when giving input of a file and not a directory return a clear error message.
* Added a validation to ensure integrations are not skipped and at least one test playbook is not skipped for each integration or script.
* Added to the Content Tests support for `context_print_dt`, which queries the incident context and prints the result as a json.
* Added new validation for the `xsoar_config.json` file in the **validate** command.
* Added a version differences section to readme in **generate-docs** command.
* Added the *--docs-format* flag in the **integration-diff** command to get the output in README format.
* Added the *--input-old-version* and *--skip-breaking-changes* flags in the **generate-docs** command to get the details for the breaking section and to skip the breaking changes section.

## 1.4.0

* Enable passing a comma-separated list of paths for the `--input` option of the **lint** command.
* Added new validation of unimplemented test-module command in the code to the `XSOAR-linter` in the **lint** command.
* Fixed the **generate-docs** to handle integration authentication parameter.
* Added a validation to ensure that description and README do not contain the word 'Demisto'.
* Improved the deprecated message validation required from playbooks and scripts.
* Added the `--quite-bc-validation` flag for the **validate** command to run the backwards compatibility validation in quite mode (errors is treated like warnings).
* Fixed the **update release notes** command to display a name for old layouts.
* Added the ability to append to the pack README credit to contributors.
* Added identification for parameter differences in **integration-diff** command.
* Fixed **format** to use git as a default value.
* Updated the **upload** command to support reports.
* Fixed an issue where **generate-docs** command was displaying 'None' when credentials parameter display field configured was not configured.
* Fixed an issue where **download** did not return exit code 1 on failure.
* Updated the validation that incident fields' names do not contain the word incident will aplly to core packs only.
* Added a playbook validation to verify all conditional tasks have an 'else' path in **validate** command.
* Renamed the GitHub authentication token environment variable `GITHUB_TOKEN` to `DEMITO_SDK_GITHUB_TOKEN`.
* Added to the **update-release-notes** command automatic addition to git when new release notes file is created.
* Added validation to ensure that integrations, scripts, and playbooks do not contain the entity type in their names.
* Added the **convert** command to convert entities between XSOAR versions.
* Added the *--deprecate* flag in **format** command to deprecate integrations, scripts, and playbooks.
* Fixed an issue where ignoring errors did not work when running the **validate** command on specific files (-i).

## 1.3.9

* Added a validation verifying that the pack's README.md file is not equal to pack description.
* Fixed an issue where the **Assume yes** flag did not work properly for some entities in the **format** command.
* Improved the error messages for separators in folder and file names in the **validate** command.
* Removed the **DISABLE_SDK_VERSION_CHECK** environment variable. To disable new version checks, use the **DEMISTO_SDK_SKIP_VERSION_CHECK** envirnoment variable.
* Fixed an issue where the demisto-sdk version check failed due to a rate limit.
* Fixed an issue with playbooks scheme validation.

## 1.3.8

* Updated the **secrets** command to work on forked branches.

## 1.3.7

* Added a validation to ensure correct image and description file names.
* Fixed an issue where the **validate** command failed when 'display' field in credentials param in yml is empty but 'displaypassword' was provided.
* Added the **integration-diff** command to check differences between two versions of an integration and to return a report of missing and changed elements in the new version.
* Added a validation verifying that the pack's README.md file is not missing or empty for partner packs or packs contains use cases.
* Added a validation to ensure that the integration and script folder and file names will not contain separators (`_`, `-`, ``).
* When formatting new pack, the **format** command will set the *fromversion* key to 5.5.0 in the new files without fromversion.

## 1.3.6

* Added a validation that core packs are not dependent on non-core packs.
* Added a validation that a pack name follows XSOAR standards.
* Fixed an issue where in some cases the `get_remote_file` function failed due to an invalid path.
* Fixed an issue where running **update-release-notes** with updated integration logo, did not detect any file changes.
* Fixed an issue where the **create-id-set** command did not identify unified integrations correctly.
* Fixed an issue where the `CommonTypes` pack was not identified as a dependency for all feed integrations.
* Added support for running SDK commands in private repositories.
* Fixed an issue where running the **init** command did not set the correct category field in an integration .yml file for a newly created pack.
* When formatting new contributed pack, the **format** command will set the *fromversion* key to 6.0.0 in the relevant files.
* If the environment variable "DISABLE_SDK_VERSION_CHECK" is define, the demisto-sdk will no longer check for newer version when running a command.
* Added the `--use-pack-metadata` flag for the **find-dependencies** command to update the calculated dependencies using the the packs metadata files.
* Fixed an issue where **validate** failed on scripts in case the `outputs` field was set to `None`.
* Fixed an issue where **validate** was failing on editing existing release notes.
* Added a validation for README files verifying that the file doesn't contain template text copied from HelloWorld or HelloWorldPremium README.

## 1.3.5

* Added a validation that layoutscontainer's id and name are matching. Updated the format of layoutcontainer to include update_id too.
* Added a validation that commands' names and arguments in core packs, or scripts' arguments do not contain the word incident.
* Fixed issue where running the **generate-docs** command with -c flag ran all the commands and not just the commands specified by the flag.
* Fixed the error message of the **validate** command to not always suggest adding the *description* field.
* Fixed an issue where running **format** on feed integration generated invalid parameter structure.
* Fixed an issue where the **generate-docs** command did not add all the used scripts in a playbook to the README file.
* Fixed an issue where contrib/partner details might be added twice to the same file, when using unify and create-content-artifacts commands
* Fixed issue where running **validate** command on image-related integration did not return the correct outputs to json file.
* When formatting playbooks, the **format** command will now remove empty fields from SetIncident, SetIndicator, CreateNewIncident, CreateNewIndicator script arguments.
* Added an option to fill in the developer email when running the **init** command.

## 1.3.4

* Updated the **validate** command to check that the 'additionalinfo' field only contains the expected value for feed required parameters and not equal to it.
* Added a validation that community/partner details are not in the detailed description file.
* Added a validation that the Use Case tag in pack_metadata file is only used when the pack contains at least one PB, Incident Type or Layout.
* Added a validation that makes sure outputs in integrations are matching the README file when only README has changed.
* Added the *hidden* field to the integration schema.
* Fixed an issue where running **format** on a playbook whose `name` does not equal its `id` would cause other playbooks who use that playbook as a sub-playbook to fail.
* Added support for local custom command configuration file `.demisto-sdk-conf`.
* Updated the **format** command to include an update to the description file of an integration, to remove community/partner details.

## 1.3.3

* Fixed an issue where **lint** failed where *.Dockerfile* exists prior running the lint command.
* Added FeedHelloWorld template option for *--template* flag in **demisto-sdk init** command.
* Fixed issue where **update-release-notes** deleted release note file if command was called more than once.
* Fixed issue where **update-release-notes** added docker image release notes every time the command was called.
* Fixed an issue where running **update-release-notes** on a pack with newly created integration, had also added a docker image entry in the release notes.
* Fixed an issue where `XSOAR-linter` did not find *NotImplementedError* in main.
* Added validation for README files verifying their length (over 30 chars).
* When using *-g* flag in the **validate** command it will now ignore untracked files by default.
* Added the *--include-untracked* flag to the **validate** command to include files which are untracked by git in the validation process.
* Improved the `pykwalify` error outputs in the **validate** command.
* Added the *--print-pykwalify* flag to the **validate** command to print the unchanged output from `pykwalify`.

## 1.3.2

* Updated the format of the outputs when using the *--json-file* flag to create a JSON file output for the **validate** and **lint** commands.
* Added the **doc-review** command to check spelling in .md and .yml files as well as a basic release notes review.
* Added a validation that a pack's display name does not already exist in content repository.
* Fixed an issue where the **validate** command failed to detect duplicate params in an integration.
* Fixed an issue where the **validate** command failed to detect duplicate arguments in a command in an integration.

## 1.3.1

* Fixed an issue where the **validate** command failed to validate the release notes of beta integrations.
* Updated the **upload** command to support indicator fields.
* The **validate** and **update-release-notes** commands will now check changed files against `demisto/master` if it is configured locally.
* Fixed an issue where **validate** would incorrectly identify files as renamed.
* Added a validation that integration properties (such as feed, mappers, mirroring, etc) are not removed.
* Fixed an issue where **validate** failed when comparing branch against commit hash.
* Added the *--no-pipenv* flag to the **split-yml** command.
* Added a validation that incident fields and incident types are not removed from mappers.
* Fixed an issue where the *c
reate-id-set* flag in the *validate* command did not work while not using git.
* Added the *hiddenusername* field to the integration schema.
* Added a validation that images that are not integration images, do not ask for a new version or RN

## 1.3.0

* Do not collect optional dependencies on indicator types reputation commands.
* Fixed an issue where downloading indicator layoutscontainer objects failed.
* Added a validation that makes sure outputs in integrations are matching the README file.
* Fixed an issue where the *create-id-set* flag in the **validate** command did not work.
* Added a warning in case no id_set file is found when running the **validate** command.
* Fixed an issue where changed files were not recognised correctly on forked branches in the **validate** and the **update-release-notes** commands.
* Fixed an issue when files were classified incorrectly when running *update-release-notes*.
* Added a validation that integration and script file paths are compatible with our convention.
* Fixed an issue where id_set.json file was re created whenever running the generate-docs command.
* added the *--json-file* flag to create a JSON file output for the **validate** and **lint** commands.

## 1.2.19

* Fixed an issue where merge id_set was not updated to work with the new entity of Packs.
* Added a validation that the playbook's version matches the version of its sub-playbooks, scripts, and integrations.

## 1.2.18

* Changed the *skip-id-set-creation* flag to *create-id-set* in the **validate** command. Its default value will be False.
* Added support for the 'cve' reputation command in default arg validation.
* Filter out generic and reputation command from scripts and playbooks dependencies calculation.
* Added support for the incident fields in outgoing mappers in the ID set.
* Added a validation that the taskid field and the id field under the task field are both from uuid format and contain the same value.
* Updated the **format** command to generate uuid value for the taskid field and for the id under the task field in case they hold an invalid values.
* Exclude changes from doc_files directory on validation.
* Added a validation that an integration command has at most one default argument.
* Fixing an issue where pack metadata version bump was not enforced when modifying an old format (unified) file.
* Added validation that integration parameter's display names are capitalized and spaced using whitespaces and not underscores.
* Fixed an issue where beta integrations where not running deprecation validations.
* Allowed adding additional information to the deprecated description.
* Fixing an issue when escaping less and greater signs in integration params did not work as expected.

## 1.2.17

* Added a validation that the classifier of an integration exists.
* Added a validation that the mapper of an integration exists.
* Added a validation that the incident types of a classifier exist.
* Added a validation that the incident types of a mapper exist.
* Added support for *text* argument when running **demisto-sdk update-release-notes** on the ApiModules pack.
* Added a validation for the minimal version of an indicator field of type grid.
* Added new validation for incident and indicator fields in classifiers mappers and layouts exist in the content.
* Added cache for get_remote_file to reducing failures from accessing the remote repo.
* Fixed an issue in the **format** command where `_dev` or `_copy` suffixes weren't removed from the `id` of the given playbooks.
* Playbook dependencies from incident and indicator fields are now marked as optional.
* Mappers dependencies from incident types and incident fields are now marked as optional.
* Classifier dependencies from incident types are now marked as optional.
* Updated **demisto-sdk init** command to no longer create `created` field in pack_metadata file
* Updated **generate-docs** command to take the parameters names in setup section from display field and to use additionalinfo field when exist.
* Using the *verbose* argument in the **find-dependencies** command will now log to the console.
* Improved the deprecated message validation required from integrations.
* Fixed an issue in the **generate-docs** command where **Context Example** section was created when it was empty.

## 1.2.16

* Added allowed ignore errors to the *IDSetValidator*.
* Fixed an issue where an irrelevant id_set validation ran in the **validate** command when using the *--id-set* flag.
* Fixed an issue were **generate-docs** command has failed if a command did not exist in commands permissions file.
* Improved a **validate** command message for missing release notes of api module dependencies.

## 1.2.15

* Added the *ID101* to the allowed ignored errors.

## 1.2.14

* SDK repository is now mypy check_untyped_defs complaint.
* The lint command will now ignore the unsubscriptable-object (E1136) pylint error in dockers based on python 3.9 - this will be removed once a new pylint version is released.
* Added an option for **format** to run on a whole pack.
* Added new validation of unimplemented commands from yml in the code to `XSOAR-linter`.
* Fixed an issue where Auto-Extract fields were only checked for newly added incident types in the **validate** command.
* Added a new warning validation of direct access to args/params dicts to `XSOAR-linter`.

## 1.2.13

* Added new validation of indicators usage in CommandResults to `XSOAR-linter`.
* Running **demisto-sdk lint** will automatically run on changed files (same behavior as the -g flag).
* Removed supported version message from the documentation when running **generate_docs**.
* Added a print to indicate backwards compatibility is being checked in **validate** command.
* Added a percent print when running the **validate** command with the *-a* flag.
* Fixed a regression in the **upload** command where it was ignoring `DEMISTO_VERIFY_SSL` env var.
* Fixed an issue where the **upload** command would fail to upload beta integrations.
* Fixed an issue where the **validate** command did not create the *id_set.json* file when running with *-a* flag.
* Added price change validation in the **validate** command.
* Added validations that checks in read-me for empty sections or leftovers from the auto generated read-me that should be changed.
* Added new code validation for *NotImplementedError* to raise a warning in `XSOAR-linter`.
* Added validation for support types in the pack metadata file.
* Added support for *--template* flag in **demisto-sdk init** command.
* Fixed an issue with running **validate** on master branch where the changed files weren't compared to previous commit when using the *-g* flag.
* Fixed an issue where the `XSOAR-linter` ran *NotImplementedError* validation on scripts.
* Added support for Auto-Extract feature validation in incident types in the **validate** command.
* Fixed an issue in the **lint** command where the *-i* flag was ignored.
* Improved **merge-id-sets** command to support merge between two ID sets that contain the same pack.
* Fixed an issue in the **lint** command where flake8 ran twice.

## 1.2.12

* Bandit now reports also on medium severity issues.
* Fixed an issue with support for Docker Desktop on Mac version 2.5.0+.
* Added support for vulture and mypy linting when running without docker.
* Added support for *prev-ver* flag in **update-release-notes** command.
* Improved retry support when building docker images for linting.
* Added the option to create an ID set on a specific pack in **create-id-set** command.
* Added the *--skip-id-set-creation* flag to **validate** command in order to add the capability to run validate command without creating id_set validation.
* Fixed an issue where **validate** command checked docker image tag on ApiModules pack.
* Fixed an issue where **find-dependencies** did not calculate dashboards and reports dependencies.
* Added supported version message to the documentation and release notes files when running **generate_docs** and **update-release-notes** commands respectively.
* Added new code validations for *NotImplementedError* exception raise to `XSOAR-linter`.
* Command create-content-artifacts additional support for **Author_image.png** object.
* Fixed an issue where schemas were not enforced for incident fields, indicator fields and old layouts in the validate command.
* Added support for **update-release-notes** command to update release notes according to master branch.

## 1.2.11

* Fixed an issue where the ***generate-docs*** command reset the enumeration of line numbering after an MD table.
* Updated the **upload** command to support mappers.
* Fixed an issue where exceptions were no printed in the **format** while the *--verbose* flag is set.
* Fixed an issue where *--assume-yes* flag did not work in the **format** command when running on a playbook without a `fromversion` field.
* Fixed an issue where the **format** command would fail in case `conf.json` file was not found instead of skipping the update.
* Fixed an issue where integration with v2 were recognised by the `name` field instead of the `display` field in the **validate** command.
* Added a playbook validation to check if a task script exists in the id set in the **validate** command.
* Added new integration category `File Integrity Management` in the **validate** command.

## 1.2.10

* Added validation for approved content pack use-cases and tags.
* Added new code validations for *CommonServerPython* import to `XSOAR-linter`.
* Added *default value* and *predefined values* to argument description in **generate-docs** command.
* Added a new validation that checks if *get-mapping-fields* command exists if the integration schema has *{ismappable: true}* in **validate** command.
* Fixed an issue where the *--staged* flag recognised added files as modified in the **validate** command.
* Fixed an issue where a backwards compatibility warning was raised for all added files in the **validate** command.
* Fixed an issue where **validate** command failed when no tests were given for a partner supported pack.
* Updated the **download** command to support mappers.
* Fixed an issue where the ***format*** command added a duplicate parameter.
* For partner supported content packs, added support for a list of emails.
* Removed validation of README files from the ***validate*** command.
* Fixed an issue where the ***validate*** command required release notes for ApiModules pack.

## 1.2.9

* Fixed an issue in the **openapi_codegen** command where it created duplicate functions name from the swagger file.
* Fixed an issue in the **update-release-notes** command where the *update type* argument was not verified.
* Fixed an issue in the **validate** command where no error was raised in case a non-existing docker image was presented.
* Fixed an issue in the **format** command where format failed when trying to update invalid Docker image.
* The **format** command will now preserve the **isArray** argument in integration's reputation commands and will show a warning if it set to **false**.
* Fixed an issue in the **lint** command where *finally* clause was not supported in main function.
* Fixed an issue in the **validate** command where changing any entity ID was not validated.
* Fixed an issue in the **validate** command where *--staged* flag did not bring only changed files.
* Fixed the **update-release-notes** command to ignore changes in the metadata file.
* Fixed the **validate** command to ignore metadata changes when checking if a version bump is needed.

## 1.2.8

* Added a new validation that checks in playbooks for the usage of `DeleteContext` in **validate** command.
* Fixed an issue in the **upload** command where it would try to upload content entities with unsupported versions.
* Added a new validation that checks in playbooks for the usage of specific instance in **validate** command.
* Added the **--staged** flag to **validate** command to run on staged files only.

## 1.2.7

* Changed input parameters in **find-dependencies** command.
  * Use ***-i, --input*** instead of ***-p, --path***.
  * Use ***-idp, --id-set-path*** instead of ***-i, --id-set-path***.
* Fixed an issue in the **unify** command where it crashed on an integration without an image file.
* Fixed an issue in the **format** command where unnecessary files were not skipped.
* Fixed an issue in the **update-release-notes** command where the *text* argument was not respected in all cases.
* Fixed an issue in the **validate** command where a warning about detailed description was given for unified or deprecated integrations.
* Improved the error returned by the **validate** command when running on files using the old format.

## 1.2.6

* No longer require setting `DEMISTO_README_VALIDATION` env var to enable README mdx validation. Validation will now run automatically if all necessary node modules are available.
* Fixed an issue in the **validate** command where the `--skip-pack-dependencies` would not skip id-set creation.
* Fixed an issue in the **validate** command where validation would fail if supplied an integration with an empty `commands` key.
* Fixed an issue in the **validate** command where validation would fail due to a required version bump for packs which are not versioned.
* Will use env var `DEMISTO_VERIFY_SSL` to determine if to use a secure connection for commands interacting with the Server when `--insecure` is not passed. If working with a local Server without a trusted certificate, you can set env var `DEMISTO_VERIFY_SSL=no` to avoid using `--insecure` on each command.
* Unifier now adds a link to the integration documentation to the integration detailed description.
* Fixed an issue in the **secrets** command where ignored secrets were not skipped.

## 1.2.5

* Added support for special fields: *defaultclassifier*, *defaultmapperin*, *defaultmapperout* in **download** command.
* Added -y option **format** command to assume "yes" as answer to all prompts and run non-interactively
* Speed up improvements for `validate` of README files.
* Updated the **format** command to adhere to the defined content schema and sub-schemas, aligning its behavior with the **validate** command.
* Added support for canvasContextConnections files in **format** command.

## 1.2.4

* Updated detailed description for community integrations.

## 1.2.3

* Fixed an issue where running **validate** failed on playbook with task that adds tags to the evidence data.
* Added the *displaypassword* field to the integration schema.
* Added new code validations to `XSOAR-linter`.
  * As warnings messages:
    * `demisto.params()` should be used only inside main function.
    * `demisto.args()` should be used only inside main function.
    * Functions args should have type annotations.
* Added `fromversion` field validation to test playbooks and scripts in **validate** command.

## 1.2.2

* Add support for warning msgs in the report and summary to **lint** command.
* Fixed an issue where **json-to-outputs** determined bool values as int.
* Fixed an issue where **update-release-notes** was crushing on `--all` flag.
* Fixed an issue where running **validate**, **update-release-notes** outside of content repo crushed without a meaningful error message.
* Added support for layoutscontainer in **init** contribution flow.
* Added a validation for tlp_color param in feeds in **validate** command.
* Added a validation for removal of integration parameters in **validate** command.
* Fixed an issue where **update-release-notes** was failing with a wrong error message when no pack or input was given.
* Improved formatting output of the **generate-docs** command.
* Add support for env variable *DEMISTO_SDK_ID_SET_REFRESH_INTERVAL*. Set this env variable to the refresh interval in minutes. The id set will be regenerated only if the refresh interval has passed since the last generation. Useful when generating Script documentation, to avoid re-generating the id_set every run.
* Added new code validations to `XSOAR-linter`.
  * As error messages:
    * Longer than 10 seconds sleep statements for non long running integrations.
    * exit() usage.
    * quit() usage.
  * As warnings messages:
    * `demisto.log` should not be used.
    * main function existence.
    * `demito.results` should not be used.
    * `return_output` should not be used.
    * try-except statement in main function.
    * `return_error` usage in main function.
    * only once `return_error` usage.
* Fixed an issue where **lint** command printed logs twice.
* Fixed an issue where *suffix* did not work as expected in the **create-content-artifacts** command.
* Added support for *prev-ver* flag in **lint** and **secrets** commands.
* Added support for *text* flag to **update-release-notes** command to add the same text to all release notes.
* Fixed an issue where **validate** did not recognize added files if they were modified locally.
* Added a validation that checks the `fromversion` field exists and is set to 5.0.0 or above when working or comparing to a non-feature branch in **validate** command.
* Added a validation that checks the certification field in the pack_metadata file is valid in **validate** command.
* The **update-release-notes** command will now automatically add docker image update to the release notes.

## 1.2.1

* Added an additional linter `XSOAR-linter` to the **lint** command which custom validates py files. currently checks for:
  * `Sys.exit` usages with non zero value.
  * Any `Print` usages.
* Fixed an issue where renamed files were failing on *validate*.
* Fixed an issue where single changed files did not required release notes update.
* Fixed an issue where doc_images required release-notes and validations.
* Added handling of dependent packs when running **update-release-notes** on changed *APIModules*.
  * Added new argument *--id-set-path* for id_set.json path.
  * When changes to *APIModule* is detected and an id_set.json is available - the command will update the dependent pack as well.
* Added handling of dependent packs when running **validate** on changed *APIModules*.
  * Added new argument *--id-set-path* for id_set.json path.
  * When changes to *APIModule* is detected and an id_set.json is available - the command will validate that the dependent pack has release notes as well.
* Fixed an issue where the find_type function didn't recognize file types correctly.
* Fixed an issue where **update-release-notes** command did not work properly on Windows.
* Added support for indicator fields in **update-release-notes** command.
* Fixed an issue where files in test dirs where being validated.

## 1.2.0

* Fixed an issue where **format** did not update the test playbook from its pack.
* Fixed an issue where **validate** validated non integration images.
* Fixed an issue where **update-release-notes** did not identified old yml integrations and scripts.
* Added revision templates to the **update-release-notes** command.
* Fixed an issue where **update-release-notes** crashed when a file was renamed.
* Fixed an issue where **validate** failed on deleted files.
* Fixed an issue where **validate** validated all images instead of packs only.
* Fixed an issue where a warning was not printed in the **format** in case a non-supported file type is inputted.
* Fixed an issue where **validate** did not fail if no release notes were added when adding files to existing packs.
* Added handling of incorrect layout paths via the **format** command.
* Refactor **create-content-artifacts** command - Efficient artifacts creation and better logging.
* Fixed an issue where image and description files were not handled correctly by **validate** and **update-release-notes** commands.
* Fixed an issue where the **format** command didn't remove all extra fields in a file.
* Added an error in case an invalid id_set.json file is found while running the **validate** command.
* Added fetch params checks to the **validate** command.

## 1.1.11

* Added line number to secrets' path in **secrets** command report.
* Fixed an issue where **init** a community pack did not present the valid support URL.
* Fixed an issue where **init** offered a non relevant pack support type.
* Fixed an issue where **lint** did not pull docker images for powershell.
* Fixed an issue where **find-dependencies** did not find all the script dependencies.
* Fixed an issue where **find-dependencies** did not collect indicator fields as dependencies for playbooks.
* Updated the **validate** and the **secrets** commands to be less dependent on regex.
* Fixed an issue where **lint** did not run on circle when docker did not return ping.
* Updated the missing release notes error message (RN106) in the **Validate** command.
* Fixed an issue where **Validate** would return missing release notes when two packs with the same substring existed in the modified files.
* Fixed an issue where **update-release-notes** would add duplicate release notes when two packs with the same substring existed in the modified files.
* Fixed an issue where **update-release-notes** would fail to bump new versions if the feature branch was out of sync with the master branch.
* Fixed an issue where a non-descriptive error would be returned when giving the **update-release-notes** command a pack which can not be found.
* Added dependencies check for *widgets* in **find-dependencies** command.
* Added a `update-docker` flag to **format** command.
* Added a `json-to-outputs` flag to the **run** command.
* Added a verbose (`-v`) flag to **format** command.
* Fixed an issue where **download** added the prefix "playbook-" to the name of playbooks.

## 1.1.10

* Updated the **init** command. Relevant only when passing the *--contribution* argument.
  * Added the *--author* option.
  * The *support* field of the pack's metadata is set to *community*.
* Added a proper error message in the **Validate** command upon a missing description in the root of the yml.
* **Format** now works with a relative path.
* **Validate** now fails when all release notes have been excluded.
* Fixed issue where correct error message would not propagate for invalid images.
* Added the *--skip-pack-dependencies* flag to **validate** command to skip pack dependencies validation. Relevant when using the *-g* flag.
* Fixed an issue where **Validate** and **Format** commands failed integrations with `defaultvalue` field in fetch incidents related parameters.
* Fixed an issue in the **Validate** command in which unified YAML files were not ignored.
* Fixed an issue in **generate-docs** where scripts and playbooks inputs and outputs were not parsed correctly.
* Fixed an issue in the **openapi-codegen** command where missing reference fields in the swagger JSON caused errors.
* Fixed an issue in the **openapi-codegen** command where empty objects in the swagger JSON paths caused errors.
* **update-release-notes** command now accept path of the pack instead of pack name.
* Fixed an issue where **generate-docs** was inserting unnecessary escape characters.
* Fixed an issue in the **update-release-notes** command where changes to the pack_metadata were not detected.
* Fixed an issue where **validate** did not check for missing release notes in old format files.

## 1.1.9

* Fixed an issue where **update-release-notes** command failed on invalid file types.

## 1.1.8

* Fixed a regression where **upload** command failed on test playbooks.
* Added new *githubUser* field in pack metadata init command.
* Support beta integration in the commands **split-yml, extract-code, generate-test-playbook and generate-docs.**
* Fixed an issue where **find-dependencies** ignored *toversion* field in content items.
* Added support for *layoutscontainer*, *classifier_5_9_9*, *mapper*, *report*, and *widget* in the **Format** command.
* Fixed an issue where **Format** will set the `ID` field to be equal to the `name` field in modified playbooks.
* Fixed an issue where **Format** did not work for test playbooks.
* Improved **update-release-notes** command:
  * Write content description to release notes for new items.
  * Update format for file types without description: Connections, Incident Types, Indicator Types, Layouts, Incident Fields.
* Added a validation for feedTags param in feeds in **validate** command.
* Fixed readme validation issue in community support packs.
* Added the **openapi-codegen** command to generate integrations from OpenAPI specification files.
* Fixed an issue were release notes validations returned wrong results for *CommonScripts* pack.
* Added validation for image links in README files in **validate** command.
* Added a validation for default value of fetch param in feeds in **validate** command.
* Fixed an issue where the **Init** command failed on scripts.

## 1.1.7

* Fixed an issue where running the **format** command on feed integrations removed the `defaultvalue` fields.
* Playbook branch marked with *skipunavailable* is now set as an optional dependency in the **find-dependencies** command.
* The **feedReputation** parameter can now be hidden in a feed integration.
* Fixed an issue where running the **unify** command on JS package failed.
* Added the *--no-update* flag to the **find-dependencies** command.
* Added the following validations in **validate** command:
  * Validating that a pack does not depend on NonSupported / Deprecated packs.

## 1.1.6

* Added the *--description* option to the **init** command.
* Added the *--contribution* option to the **init** command which converts a contribution zip to proper pack format.
* Improved **validate** command performance time and outputs.
* Added the flag *--no-docker-checks* to **validate** command to skip docker checks.
* Added the flag *--print-ignored-files* to **validate** command to print ignored files report when the command is done.
* Added the following validations in **validate** command:
  * Validating that existing release notes are not modified.
  * Validating release notes are not added to new packs.
  * Validating that the "currentVersion" field was raised in the pack_metadata for modified packs.
  * Validating that the timestamp in the "created" field in the pack_metadata is in ISO format.
* Running `demisto-sdk validate` will run the **validate** command using git and only on committed files (same as using *-g --post-commit*).
* Fixed an issue where release notes were not checked correctly in **validate** command.
* Fixed an issue in the **create-id-set** command where optional playbook tasks were not taken into consideration.
* Added a prompt to the `demisto-sdk update-release-notes` command to prompt users to commit changes before running the release notes command.
* Added support to `layoutscontainer` in **validate** command.

## 1.1.5

* Fixed an issue in **find-dependencies** command.
* **lint** command now verifies flake8 on CommonServerPython script.

## 1.1.4

* Fixed an issue with the default output file name of the **unify** command when using "." as an output path.
* **Unify** command now adds contributor details to the display name and description.
* **Format** command now adds *isFetch* and *incidenttype* fields to integration yml.
* Removed the *feedIncremental* field from the integration schema.
* **Format** command now adds *feedBypassExclusionList*, *Fetch indicators*, *feedReputation*, *feedReliability*,
     *feedExpirationPolicy*, *feedExpirationInterval* and *feedFetchInterval* fields to integration yml.
* Fixed an issue in the playbooks schema.
* Fixed an issue where generated release notes were out of order.
* Improved pack dependencies detection.
* Fixed an issue where test playbooks were mishandled in **validate** command.

## 1.1.3

* Added a validation for invalid id fields in indicators types files in **validate** command.
* Added default behavior for **update-release-notes** command.
* Fixed an error where README files were failing release notes validation.
* Updated format of generated release notes to be more user friendly.
* Improved error messages for the **update-release-notes** command.
* Added support for `Connections`, `Dashboards`, `Widgets`, and `Indicator Types` to **update-release-notes** command.
* **Validate** now supports scripts under the *TestPlaybooks* directory.
* Fixed an issue where **validate** did not support powershell files.

## 1.1.2

* Added a validation for invalid playbookID fields in incidents types files in **validate** command.
* Added a code formatter for python files.
* Fixed an issue where new and old classifiers where mixed on validate command.
* Added *feedIncremental* field to the integration schema.
* Fixed error in the **upload** command where unified YMLs were not uploaded as expected if the given input was a pack.
* Fixed an issue where the **secrets** command failed due to a space character in the file name.
* Ignored RN validation for *NonSupported* pack.
* You can now ignore IF107, SC100, RP102 error codes in the **validate** command.
* Fixed an issue where the **download** command was crashing when received as input a JS integration or script.
* Fixed an issue where **validate** command checked docker image for JS integrations and scripts.
* **validate** command now checks scheme for reports and connections.
* Fixed an issue where **validate** command checked docker when running on all files.
* Fixed an issue where **validate** command did not fail when docker image was not on the latest numeric tag.
* Fixed an issue where beta integrations were not validated correctly in **validate** command.

## 1.1.1

* fixed and issue where file types were not recognized correctly in **validate** command.
* Added better outputs for validate command.

## 1.1.0

* Fixed an issue where changes to only non-validated files would fail validation.
* Fixed an issue in **validate** command where moved files were failing validation for new packs.
* Fixed an issue in **validate** command where added files were failing validation due to wrong file type detection.
* Added support for new classifiers and mappers in **validate** command.
* Removed support of old RN format validation.
* Updated **secrets** command output format.
* Added support for error ignore on deprecated files in **validate** command.
* Improved errors outputs in **validate** command.
* Added support for linting an entire pack.

## 1.0.9

* Fixed a bug where misleading error was presented when pack name was not found.
* **Update-release-notes** now detects added files for packs with versions.
* Readme files are now ignored by **update-release-notes** and validation of release notes.
* Empty release notes no longer cause an uncaught error during validation.

## 1.0.8

* Changed the output format of demisto-sdk secrets.
* Added a validation that checkbox items are not required in integrations.
* Added pack release notes generation and validation.
* Improved pack metadata validation.
* Fixed an issue in **validate** where renamed files caused an error

## 1.0.4

* Fix the **format** command to update the `id` field to be equal to `details` field in indicator-type files, and to `name` field in incident-type & dashboard files.
* Fixed a bug in the **validate** command for layout files that had `sortValues` fields.
* Fixed a bug in the **format** command where `playbookName` field was not always present in the file.
* Fixed a bug in the **format** command where indicatorField wasn't part of the SDK schemas.
* Fixed a bug in **upload** command where created unified docker45 yml files were not deleted.
* Added support for IndicatorTypes directory in packs (for `reputation` files, instead of Misc).
* Fixed parsing playbook condition names as string instead of boolean in **validate** command
* Improved image validation in YAML files.
* Removed validation for else path in playbook condition tasks.

## 1.0.3

* Fixed a bug in the **format** command where comments were being removed from YAML files.
* Added output fields: *file_path* and *kind* for layouts in the id-set.json created by **create-id-set** command.
* Fixed a bug in the **create-id-set** command Who returns Duplicate for Layouts with a different kind.
* Added formatting to **generate-docs** command results replacing all `<br>` tags with `<br/>`.
* Fixed a bug in the **download** command when custom content contained not supported content entity.
* Fixed a bug in **format** command in which boolean strings  (e.g. 'yes' or 'no') were converted to boolean values (e.g. 'True' or 'False').
* **format** command now removes *sourceplaybookid* field from playbook files.
* Fixed a bug in **generate-docs** command in which integration dependencies were not detected when generating documentation for a playbook.

## 1.0.1

* Fixed a bug in the **unify** command when output path was provided empty.
* Improved error message for integration with no tests configured.
* Improved the error message returned from the **validate** command when an integration is missing or contains malformed fetch incidents related parameters.
* Fixed a bug in the **create** command where a unified YML with a docker image for 4.5 was copied incorrectly.
* Missing release notes message are now showing the release notes file path to update.
* Fixed an issue in the **validate** command in which unified YAML files were not ignored.
* File format suggestions are now shown in the relevant file format (JSON or YAML).
* Changed Docker image validation to fail only on non-valid ones.
* Removed backward compatibility validation when Docker image is updated.

## 1.0.0

* Improved the *upload* command to support the upload of all the content entities within a pack.
* The *upload* command now supports the improved pack file structure.
* Added an interactive option to format integrations, scripts and playbooks with No TestPlaybooks configured.
* Added an interactive option to configure *conf.json* file with missing test playbooks for integrations, scripts and playbooks
* Added *download* command to download custom content from Demisto instance to the local content repository.
* Improved validation failure messages to include a command suggestion, wherever relevant, to fix the raised issue.
* Improved 'validate' help and documentation description
* validate - checks that scripts, playbooks, and integrations have the *tests* key.
* validate - checks that test playbooks are configured in `conf.json`.
* demisto-sdk lint - Copy dir better handling.
* demisto-sdk lint - Add error when package missing in docker image.
* Added *-a , --validate-all* option in *validate* to run all validation on all files.
* Added *-i , --input* option in *validate* to run validation on a specified pack/file.
* added *-i, --input* option in *secrets* to run on a specific file.
* Added an allowed hidden parameter: *longRunning* to the hidden integration parameters validation.
* Fixed an issue with **format** command when executing with an output path of a folder and not a file path.
* Bug fixes in generate-docs command given playbook as input.
* Fixed an issue with lint command in which flake8 was not running on unit test files.

## 0.5.2

* Added *-c, --command* option in *generate-docs* to generate a specific command from an integration.
* Fixed an issue when getting README/CHANGELOG files from git and loading them.
* Removed release notes validation for new content.
* Fixed secrets validations for files with the same name in a different directory.
* demisto-sdk lint - parallelization working with specifying the number of workers.
* demisto-sdk lint - logging levels output, 3 levels.
* demisto-sdk lint - JSON report, structured error reports in JSON format.
* demisto-sdk lint - XML JUnit report for unit-tests.
* demisto-sdk lint - new packages used to accelerate execution time.
* demisto-sdk secrets - command now respects the generic whitelist, and not only the pack secrets.

## 0.5.0

[PyPI History][1]

[1]: https://pypi.org/project/demisto-sdk/#history

## 0.4.9

* Fixed an issue in *generate-docs* where Playbooks and Scripts documentation failed.
* Added a graceful error message when executing the *run" command with a misspelled command.
* Added more informative errors upon failures of the *upload* command.
* format command:
  * Added format for json files: IncidentField, IncidentType, IndicatorField, IndicatorType, Layout, Dashboard.
  * Added the *-fv --from-version*, *-nv --no-validation* arguments.
  * Removed the *-t yml_type* argument, the file type will be inferred.
  * Removed the *-g use_git* argument, running format without arguments will run automatically on git diff.
* Fixed an issue in loading playbooks with '=' character.
* Fixed an issue in *validate* failed on deleted README files.

## 0.4.8

* Added the *max* field to the Playbook schema, allowing to define it in tasks loop.
* Fixed an issue in *validate* where Condition branches checks were case sensitive.

## 0.4.7

* Added the *slareminder* field to the Playbook schema.
* Added the *common_server*, *demisto_mock* arguments to the *init* command.
* Fixed an issue in *generate-docs* where the general section was not being generated correctly.
* Fixed an issue in *validate* where Incident type validation failed.

## 0.4.6

* Fixed an issue where the *validate* command did not identify CHANGELOG in packs.
* Added a new command, *id-set* to create the id set - the content dependency tree by file IDs.

## 0.4.5

* generate-docs command:
  * Added the *use_cases*, *permissions*, *command_permissions* and *limitations*.
  * Added the *--insecure* argument to support running the script and integration command in Demisto.
  * Removed the *-t yml_type* argument, the file type will be inferred.
  * The *-o --output* argument is no longer mandatory, default value will be the input file directory.
* Added support for env var: *DEMISTO_SDK_SKIP_VERSION_CHECK*. When set version checks are skipped.
* Fixed an issue in which the CHANGELOG files did not match our scheme.
* Added a validator to verify that there are no hidden integration parameters.
* Fixed an issue where the *validate* command ran on test files.
* Removed the *env-dir* argument from the demisto-sdk.
* README files which are html files will now be skipped in the *validate* command.
* Added support for env var: *DEMISTO_README_VALIDATOR*. When not set the readme validation will not run.

## 0.4.4

* Added a validator for IncidentTypes (incidenttype-*.json).
* Fixed an issue where the -p flag in the *validate* command was not working.
* Added a validator for README.md files.
* Release notes validator will now run on: incident fields, indicator fields, incident types, dashboard and reputations.
* Fixed an issue where the validator of reputation(Indicator Type) did not check on the details field.
* Fixed an issue where the validator attempted validating non-existing files after deletions or name refactoring.
* Removed the *yml_type* argument in the *split-yml*, *extract-code* commands.
* Removed the *file_type* argument in the *generate-test-playbook* command.
* Fixed the *insecure* argument in *upload*.
* Added the *insecure* argument in *run-playbook*.
* Standardise the *-i --input*, *-o --output* to demisto-sdk commands.

## 0.4.3

* Fixed an issue where the incident and indicator field BC check failed.
* Support for linting and unit testing PowerShell integrations.

## 0.4.2

* Fixed an issue where validate failed on Windows.
* Added a validator to verify all branches are handled in conditional task in a playbook.
* Added a warning message when not running the latest sdk version.
* Added a validator to check that the root is connected to all tasks in the playbook.
* Added a validator for Dashboards (dashboard-*.json).
* Added a validator for Indicator Types (reputation-*.json).
* Added a BC validation for changing incident field type.
* Fixed an issue where init command would generate an invalid yml for scripts.
* Fixed an issue in misleading error message in v2 validation hook.
* Fixed an issue in v2 hook which now is set only on newly added scripts.
* Added more indicative message for errors in yaml files.
* Disabled pykwalify info log prints.

## 0.3.10

* Added a BC check for incident fields - changing from version is not allowed.
* Fixed an issue in create-content-artifacts where scripts in Packs in TestPlaybooks dir were copied with a wrong prefix.

## 0.3.9

* Added a validation that incident field can not be required.
* Added validation for fetch incident parameters.
* Added validation for feed integration parameters.
* Added to the *format* command the deletion of the *sourceplaybookid* field.
* Fixed an issue where *fieldMapping* in playbook did not pass the scheme validation.
* Fixed an issue where *create-content-artifacts* did not copy TestPlaybooks in Packs without prefix of *playbook-*.
* Added a validation the a playbook can not have a rolename set.
* Added to the image validator the new DBot default image.
* Added the fields: elasticcommonfields, quiet, quietmode to the Playbook schema.
* Fixed an issue where *validate* failed on integration commands without outputs.
* Added a new hook for naming of v2 integrations and scripts.

## 0.3.8

* Fixed an issue where *create-content-artifact* was not loading the data in the yml correctly.
* Fixed an issue where *unify* broke long lines in script section causing syntax errors

## 0.3.7

* Added *generate-docs* command to generate documentation file for integration, playbook or script.
* Fixed an issue where *unify* created a malformed integration yml.
* Fixed an issue where demisto-sdk **init** creates unit-test file with invalid import.

## 0.3.6

* Fixed an issue where demisto-sdk **validate** failed on modified scripts without error message.

## 0.3.5

* Fixed an issue with docker tag validation for integrations.
* Restructured repo source code.

## 0.3.4

* Saved failing unit tests as a file.
* Fixed an issue where "_test" file for scripts/integrations created using **init** would import the "HelloWorld" templates.
* Fixed an issue in demisto-sdk **validate** - was failing on backward compatiblity check
* Fixed an issue in demisto-sdk **secrets** - empty line in .secrets-ignore always made the secrets check to pass
* Added validation for docker image inside integrations and scripts.
* Added --use-git flag to **format** command to format all changed files.
* Fixed an issue where **validate** did not fail on dockerimage changes with bc check.
* Added new flag **--ignore-entropy** to demisto-sdk **secrets**, this will allow skip entropy secrets check.
* Added --outfile to **lint** to allow saving failed packages to a file.

## 0.3.3

* Added backwards compatibility break error message.
* Added schema for incident types.
* Added **additionalinfo** field to as an available field for integration configuration.
* Added pack parameter for **init**.
* Fixed an issue where error would appear if name parameter is not set in **init**.

## 0.3.2

* Fixed the handling of classifier files in **validate**.

## 0.3.1

* Fixed the handling of newly created reputation files in **validate**.
* Added an option to perform **validate** on a specific file.

## 0.3.0

* Added support for multi-package **lint** both with parallel and without.
* Added all parameter in **lint** to run on all packages and packs in content repository.
* Added **format** for:
  * Scripts
  * Playbooks
  * Integrations
* Improved user outputs for **secrets** command.
* Fixed an issue where **lint** would run pytest and pylint only on a single docker per integration.
* Added auto-complete functionality to demisto-sdk.
* Added git parameter in **lint** to run only on changed packages.
* Added the **run-playbook** command
* Added **run** command which runs a command in the Demisto playground.
* Added **upload** command which uploads an integration or a script to a Demisto instance.
* Fixed and issue where **validate** checked if release notes exist for new integrations and scripts.
* Added **generate-test-playbook** command which generates a basic test playbook for an integration or a script.
* **validate** now supports indicator fields.
* Fixed an issue with layouts scheme validation.
* Adding **init** command.
* Added **json-to-outputs** command which generates the yaml section for outputs from an API raw response.

## 0.2.6

* Fixed an issue with locating release notes for beta integrations in **validate**.

## 0.2.5

* Fixed an issue with locating release notes for beta integrations in **validate**.

## 0.2.4

* Adding image validation to Beta_Integration and Packs in **validate**.

## 0.2.3

* Adding Beta_Integration to the structure validation process.
* Fixing bug where **validate** did checks on TestPlaybooks.
* Added requirements parameter to **lint**.

## 0.2.2

* Fixing bug where **lint** did not return exit code 1 on failure.
* Fixing bug where **validate** did not print error message in case no release notes were give.

## 0.2.1

* **Validate** now checks that the id and name fields are identical in yml files.
* Fixed a bug where sdk did not return any exit code.

## 0.2.0

* Added Release Notes Validator.
* Fixed the Unifier selection of your python file to use as the code.
* **Validate** now supports Indicator fields.
* Fixed a bug where **validate** and **secrets** did not return exit code 1 on failure.
* **Validate** now runs on newly added scripts.

## 0.1.8

* Added support for `--version`.
* Fixed an issue in file_validator when calling `checked_type` method with script regex.

## 0.1.2

* Restructuring validation to support content packs.
* Added secrets validation.
* Added content bundle creation.
* Added lint and unit test run.

## 0.1.1

* Added new logic to the unifier.
* Added detailed README.
* Some small adjustments and fixes.

## 0.1.0

Capabilities:

* **Extract** components(code, image, description etc.) from a Demisto YAML file into a directory.
* **Unify** components(code, image, description etc.) to a single Demisto YAML file.
* **Validate** Demisto content files.<|MERGE_RESOLUTION|>--- conflicted
+++ resolved
@@ -1,10 +1,7 @@
 # Changelog
 ## Unreleased
-<<<<<<< HEAD
+* Fixed an issue in the **prepare-content** and the **upload** commands where the unified YAML/JSON file was parsed instead of the original file.
 * Added the *DockerHubClient* class to allow interaction with the dockerhub-api efficiency and easily.
-=======
-* Fixed an issue in the **prepare-content** and the **upload** commands where the unified YAML/JSON file was parsed instead of the original file.
->>>>>>> 143a94e6
 
 ## 1.25.1
 * Added the `clean` flag to **setup-env** to delete temp files that were created by `lint` from the repo.
