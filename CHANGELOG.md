--- conflicted
+++ resolved
@@ -1,9 +1,6 @@
 # Changelog
 
 ## Unreleased
-<<<<<<< HEAD
-* Added a validation that the **validate** command will fail if the `dockerimage` field in scripts/integrations uses any py3-native docker image.
-=======
 
 ## 1.14.5
 * Added logging in case the container fails to run in **run-unit-tests**.
@@ -13,7 +10,6 @@
 
 ## 1.14.4
 * Added integration configuration for *Cortex REST API* integration.
->>>>>>> 8d333789
 * Removed `Flake8` from **pre-commit**, as `ruff` covers its basic rules.
 * Improved log readability by silencing non-critical `neo4j` (content graph infrastructure) logs.
 * Fixed an issue where **run-unit-tests** failed on python2 content items.
