# Changelog
## Unreleased
* Fixed an issue where the error was not clear when trying to retrieve the server version.
* Fixed an issue in **prepare-content** where tags were added to metadata because of test scripts.
* Fixed an issue in **coverage-analyze** to exit gracefully in case that the .coverage file doesn't exist.
* Breaking change: **ValidateManager** was renamed to **OldValidateManager** and can now be found at the following [path](demisto_sdk/commands/validate/old_validate_manager.py).
* fixed an issue where to_id_set_entity method failed on id extraction due to missing pack.
* Fixed an issue where **run-playbook** command did not work.
* Fixed an issue in **setup-env** command where the virtual environment failed to set up.
<<<<<<< HEAD
*  Fixed an issue in **upload** command where the `marketplace` field was not taken into consideration when uploading single content-items.
=======
* Fixed an issue in **pre-commit** command where `False` properties were deleted.

>>>>>>> 453ec53a

## 1.23.0
* Added support for inputs sections and outputs sections in a playbook.
* Added a new service for file management, allowing to write files and read files from specific git branches, local file system, or from any remote api.
* Added a new flag `--docker/--no-docker` to demisto-sdk pre-commit, in order to enable the option to run the pre-commit command without docker hooks.
* Added support for xsoar, xsoar-saas and xsiam wrapper clients to ease the integration via their apis.
* Added the command demisto-sdk coverage-analyze to the pre-commit hooks.
* Updated merge_coverage_report to be a hook in the pre-commit.
* Updated the mode option to be free text. for more details see https://github.com/demisto/demisto-sdk/blob/master/demisto_sdk/commands/pre_commit/README.md#modes
* Added a new command **setup-env** to setup the environment for integrations and scripts in vs code IDE, XSOAR and XSIAM.
* Fixed an issue where the SDK failed to retrieve docker hub token when there were temporary connection errors.
* Internal: Added a welcome comment to contributions PRs.
* Fixed metadata dependencies dumping in **prepare-content** command.
* Fixed an issue where the TagParser didn't work properly on all edge cases.

## 1.22.0
* Added Docker Hook support to **pre-commit**; for details see https://github.com/demisto/demisto-sdk/blob/master/demisto_sdk/commands/pre_commit/README.md#docker-hooks
* Removed **-use-local-import** flag to **graph update** command.
* Perfomance improvements to **graph** commands.
* Adjust graph structure to accommodate anticipated changes in infrastructure for the **validate** command.
* Fixed an issue where the **lint** command with docker, would not give unique container names to different image runs.
* Added a new `display_name` field to `Pack` entity in graph.

## 1.21.0
* Added the argument `--commited-only` to **pre-commit** to skip collecting on staged files.
* Fixed an issue where the **pre-commit** command runs even in the case of deprecated or powershell integrations or scripts.
* Fixed an issue where **validate** falsely failed with error `PB101` and `PB123` due to condition names discrepancy
* Fixed an issue where the **modeling-rules test** command failed report and error when test data didn't exist.
* Changed the table print for **modeling-rules test** command.
* Updated the **prepare-content** to add contributor details to the `detaileddescription` field based on **supportlevelheader** key.
* Added a new validation (`IN162`) to ensure that each event collector under partner supported packs have the *xsoar* value for the **supportlevelheader** key in its yml.
* A rewrite for the **download** command, with many improvements and fixes, including:
  * Large optimizations: reducing the runtime and CPU usage by a significant amount when there's a considerable amount of custom content items on the server.
  * Improved error handling and messages, logs, and documentation (`demisto-sdk download --help`) for the command.
  * Fixed an issue where custom PowerShell-based integrations and automations would not download properly.
  * Fixed an issue where names of the following custom content items would not have their IDs replaced from UUIDs:
    * Classifiers
    * Dashboards
    * Indicator Types
    * Reports
    * Widgets
  * Fixed an issue where the download would fail when using the '-r' / '--regex' flag when there were multiple custom content items on the server matching the pattern, having the same name.
  * Fixed an issue where integrations / automations with a dot in their name would be saved with an incorrect file name (For example: `Test v1.1.py` would be named `Test v1.py`)
  * Fixed the **Link to Jira** Github flow to match the Jira-dc.

**Note:** Due to the optimization changes made to the **download** command, playbooks might be formatted a bit differently than before when downloaded from the server using the new version. The playbooks should however function and work the same.
* Fixed an issue where the **pre-commit** command, now correctly gathers the associated python file when a yml file is provided as input.
* Internal: Added a new GitHub action that will automatically assign the contribution TL and add the `Contribution` label in contributions PRs.

## 1.20.8
* Internal: Fixed an issue where the `tools.get_id` function would not find the ID for layout content items in some cases.
* Internal: Fixed an issue where the `tools.get_display_name` function would return incorrect values for "Indicator Type" content items.
* Changed the error code of the **validate** check for deprecated display names from `IN157` (duplicated a code used by a `nativeimage` check) to `IN160` (new code).
* Changed the error code of the **validate** check for invalid SIEM marketplace values from `IN151` (duplicated a code used by a check for empty command arguments) to `IN161` (new code).
* Added JUnit XML output support for **test-content** command.
* Updated the **run-unit-tests** command to not fail on JavaScript items, but skip them instead.
* Updated the `validate` pre-commit hook to run before the `run-unit-tests` hook. This will prevent `validate` from falling on errors about temporary files that are sometimes created when running unit-tests.
* Added the *auto-replace-uuids* flag to the **download** command. set this flag to False to avoid UUID replacements when downloading using download command.
* Added a new key **supportlevelheader** to the integration schema.
* **format** command will run without the content graph if graph creation fails.
* Updated the `GENERAL_DEFAULT_FROMVERSION` variable from **6.9.0** to **6.10.0**.
* Internal: Replaced the `tools._read_file` function with a more generic `tools.safe_read_unicode` function.
* Internal: Added `pathlib.Path` support to the `tools.get_yml_paths_in_dir` and `tools.get_child_directories` functions.
* Fixed an issue in the **test-modeling-rule** command, where possible exceptions were not caught.
* Added the *--delete_existing_dataset/-dd* flag to the **modeling-rules test** command to delete an existing dataset in the tenant.
* Added a new validation (`IN159`) which validates that reputation commands context outputs are spelled according to standards.
* Internal: Added a `loaded_data` parameter to `YmlSplitter` to allow passing preloaded YAML data.

## 1.20.7
* Fixed an issue where unified integrations / scripts with a period in their name would not split properly.
* Fixed an issue where the documentation was out of date with the current structure of **demisto-sdk** which does not support command auto-completion.
* Improved logging for **lint** and **prepare-content** commands.
* Internal: Added the `CI_SERVER_HOST`, `CI_PROJECT_ID` environment variables.

## 1.20.6
* Added the *--mode* argument to the **pre-commit** command, to run pre-commit with special mode (to run with different settings), supported mode are: 'nightly'.
* Modified the `validate` and `format` pre-commit hooks to run with the `--all` flag only when the `--mode=nightly` argument and `--all` flag were given.
* Modified the `ruff` pre-commit hook to run with `--config=nightly_ruff.toml` argument when running **pre-commit** command wite the `--mode=nightly` argument.
* Fixed an issue where deprecating parsing rules or modeling rules using **format** failed due to schema discrepancies.
* Fixed an issue where kebab-case arguments were not parsed correctly.
* Fixed an issue where **validate** falsely failed with error `RN115` on release notes with linefeed at the end of the file.
* Fixed an issue where **validate** falsely failed with error `DS108` on descriptions ending with new lines followed by square/curly brackets.
* Fixed an issue where **graph** commands would not clean their temporary files properly, causing successive commands to fail.
* Fixed an issue where an error log message changed the terminal color.

## 1.20.5
* Fixed an issue where **validate** falsely failed with error `DS108` on descriptions ending with brackets that contains a dot at the end of them.
* Fixed an issue where **modeling-rule test** command failed to properly render the comparison table when boolean value were printed.
* Fixed an issue were format added a dot at end of the description that already ends with question mark and exclamation mark.
* Fixed an issue where **upload** failed when trying to upload an indicator field.
* Updated the **update-content-graph** command to work with external repositories.
* Updated the **validate** command to work with external repositories when using the *--graph* flag.
* added support for `isfetchassets` flag in content graph

## 1.20.4
* Fixed an issue where using **prepare-content**, **upload**, **zip-packs** and **download** on machines with default encoding other than unicode caused errors.
* The **modeling-rules-test** will now ignore test data files containing the `test_data_config_ignore` key.
* Fixed an issue where **modeling-rules init-test-data** command failed on modeling rules that contain the text `call` even not as a separate word.
* Unlocked the dependency on `packaging`.

## 1.20.3
* Added the `FileType.VULTURE_WHITELIST` to the `FileType` enum for `.vulture_whitelist.py` files.
* Improved performance when reading `yml` files.
* Fixed an issue where **format** would add unnecessary period at the end of descriptions ending with brackets.
* Fixed an issue where **format** would not add a period at the end of descriptions, when running on in script files.
* Fixed an issue where running **validate -g** failed reading a `.pack-ignore` file that contained only newlines and spaces.
* Fixed an issue where **upload** failed when trying to upload a list content item.
* Fixed an issue where **download** would skip downloading list content items assigned to specific user roles with no roles.
* Demisto-SDK will now exit gracefully with an appropriate error message when *git* is not installed.
* Updated validation *RN116* to support the structure of **--force** flag in *update-release-notes* command.
* Fixed an issue where the release notes file was not added automatically to git when using the *update-release-notes* command.
* Fixed the structure in *update-release-notes* command when used with the **--force** flag. Now the header will display the pack display name.
* Fixed the support in **validate** for `svg` images to have their theme suffix.
* Modified **validate** to support only .svg files ending with *_dark* or *_light* suffixes.
* Fixed an issue where **modeling-rule test** command failed to properly compare types of fields.
* Fixed an issue where **validate** falsely failed with error `DS108` on descriptions ending with question mark and exclamation mark.
* Updated the **engineinfo** type in the script schema.
* Updated the **modeling-rules init & test** commands to support RULE section fields.
* Stability improvements for **graph create** and **graph update** commands.
* Fixed the *metadata* type in the XSIAM dashboard schema to *map*, with possible values: **lazy_load** and **cache_ttl**

## 1.20.2
* Updated the **pre-commit** command to run on all python versions in one run.
* Added the *--dry-run* flag to the **pre-commit** command, to create the config file without running the command.
* Fixed an issue where the **coverage-analyze** command was not parsing the logs correctly.
* Fixed an issue where **validate** falsly failed with error `DS108` on descriptions ending with a newline.
* Added formatting for script yml files when period is missing in the end of comment field, in the **format** command.
* Fixed an issue where **format** add a newline with a period when the description field missing a period.
* The content graph will now include the **python_version** field that each script/integration uses.
* Updated the **update-release-notes** command message structure when is run with **--force** flag.
* Added the **engineinfo** in to the script schema. This field specifies on which engine the script will run.
* Fixed an issue where **validate** falsely failed with error `DS108` on empty descriptions.
* Added support for lazy loading the of widgets in XSIAM dashboards.
* Added a **validate** check for correlation rules, making sure that `search_window` cannot be empty when `execution_mode` is set to `SCHEDULED`.
* Added the *metadata* key to the XSIAM dashboard schema. This field adds support for dynamic parameters in the dashboards.

## 1.20.1
* Added formatting for yml files when period is missing in the end of description field, in the **format** command.
* Fixed an issue where logging arguments were not in the standard kebab-case. The new arguments are: **console-log-threshold**, **file-log-threshold**, **log-file-path**.
* Added a new validation (`DS108`) to ensure that each description in the yml of script/integration ends with a dot.
* Fixed an issue where the **validate -g** failed reading a `.pack-ignore` file that was previously empty.
* Fixed an issue where the **update-release-notes** failed when changing the `.pack-ignore` file.
* Fixed an issue where the **GR103** validation output was malformed.
* Fixed an issue where the **upload** command failed for private repositories while trying to find the landing_page.json file.
* Added a log when a content item is missing from the repo, in **graph create** and **graph update**.
* Replaced logs with a progress bar in **graph create** and **graph update**.


## 1.20.0
* Fixed an issue where **update-release-notes** generated "available from Cortex XSOAR" instead of "from XSIAM" when run on XSIAM event collectors.
* Added support for controlling the sleep interval and retry count for **modeling-rules test** command.
* Added support for a new marketplace tag `xsoar_saas`.
* Fixed an issue where the **validate -g** failed on `BA102` in external repos even when ignored.
* Fixed an issue where the **validate -g** failed getting the content of `.pack-ignore` files when the external repository is not hosted in Github.
* Fixed an issue where the **validate -g** failed when updating an empty `.pack-ignore` file.
* Added support for yml hidden parameters for `xsoar_saas` marketplace, as part of the **prepare_content** command.
* Added support for custom documentation that will appear only in `xsoar_saas` marketplace, as part of the **prepare_content** command.
* Fixed an issue where the (`GR108`) validation did not fail in the validate command with the `-a` flag.
* Modified **prepare_content** command to be platform specific. For xsoar-saas and XSIAM regarding pack readme and integration description images in markdown files.
* Fixed an issue where the **lint** command was parsing % that may exist in the log data.

## 1.19.2
* Added a period at the end of lines produced by the **generate-docs** command that state the tested version of the product.
* Added the '--junit-path' flag to the **modeling-rules test** command, to allow saving the test results in a JUnit XML file.
* Update `RN112` validation's docs reference link.
* Added support to control the maximum file size and log rotation files count in the sdk logger.
* Fixed an issue with where passing the deprecated logging arguments to any command presented an incorrect recommendation for argument substitution.
* Fixed an issue where the documentation of logging arguments was incorrect.
* Fixed an issue in calculating content graph hash when creating or updating it.
* Fixed an issue where the coloring of the logging messages was not working properly when mixing both Console log and Parallel log handlers.
* Calling **graph create** or **graph update** now run the commands with default arguments, instead of showing the command help.
* Removed the use of chunks when calculating content relationships.
* Added the new environment variables **DEMISTO_DEFAULT_REMOTE** and **DEMISTO_DEFAULT_BRANCH**.
* Fixed an issue where the url regex in the **validate** command was wrong.
* Fixed an issue where **pre-commit** command failed when using global environment.
* Fixed an issue where **validate** would fail in external repos when trying to ignore `BA102`.
* Fixed an issue where **error-code** failed on some error codes.
* Fixes an issue in **format** command where the `-i` option included files in `.venv` directories.
* Updated the comment added to contribution PRs to old packs so it contains a link to the documentation of the **GitHub Codespaces** in xsoar.pan.dev.
* Updated GitPython version to 3.1.32.

## 1.19.1
* Fixed an issue where **unify** failed on integrations using an API a module, when not called from the content root.
* Improved **update-release-notes** logs when changes in dependent API modules are detected.
* Reverted changes released in version 1.19.0 in lint, lint will not fail on `demisto.results`, `return_outputs` and `LOG`.
* Updated the **generate-docs** command to use the content graph instead of the id_set file.
* **Validate** will now validate items which were edited in .pack-ignore.
* Added the '--all' input option for the **prepare-content** command, to support running on all content packs.
* Updated the '-i' input option of the **prepare-content** command to support multiple inputs as a comma-separated list.
* Enhanced the pack metadata properties when dumping pack zips in **prepare-content** command.

## 1.19.0
* Added the **graph** command group. The **create-content-graph** and **update-content-graph** commands were migrated to this command group, and named **graph create** and **graph update** respectively.
* Added the **graph get-relationships** command.
* The **graph create** command will now use a list of known content items from content-private, to avoid false-positives in validation `GR103`. Additionally, `GR103` was added to the **ALLOWED_IGNORE_ERRORS** list.
* The **modeling-rules test** command will now validate that the modeling rules schema mappings are aligned with the test-data mappings.
* Added the *--xsiam* flag to the **init** command in order to create XSIAM content.
* Fixed an issue where the `update-additional-dependencies` **pre-commit** step failed when not running in a content-like repo.
* Removed the format execution step from the `contribution_converter` since it can be executed separately during the contribution process.
* Added a new validation (`GR108`) to **validate**, that assures hidden packs do not have mandatory dependant packs.
* Added a new validation (`PA137`) to **validate**, ensuring the absence of non-ignorable errors in `.pack-ignore`.
* Running **validate** in a GitHub Action will now show errors as annotations, visible in the `Files Changed` tab of the pull request.
* **lint** will now fail on `demisto.results` and `return_outputs` usage, when a pack is `xsoar` or `partner` supported.
* **lint** will now fail on `LOG` usage in python files.
* Updated the **format** command to use the content graph instead of the id_set file.
* Updated **format** command not to fail on unexpected values that returns from the graph, and just add it to the log.
* Removed a redundant debug log on the `tools.get_file` function.

## 1.18.1
* Fixed an issue where the coloring directives where showing in log messages.
* Fixed an issue where **create-content-graph** was not executed upon changes in the parser infra files.
* Added support for `svg` integration images in content repo in **validate** command.
* Added a parameter `skip-packs-known-words` to the **doc-review** command, making sure that pack known words will not be added.

## 1.18.0
* Added the ability to ignore any validation in the **validate** command when running in an external (non-demisto/content) repo, by placing a `.private-repo-settings` file at its root.
* Calling **format** with the `-d` flag now removes test playbooks testing the deprecated content from conf.json.
* Improved the content graph performance when calculating content relationships.
* Improved determinism of SDK unit tests.
* **validate** will now run on all the pack content items when the pack supported marketplaces are modified.
* **pre-commit** no longer runs when there are no modified files (unless provided with input files).
* Added new validation that XSIAM integrations must have `marketplacev2` as the value of the marketplaces field.
* Added an ability to provide list of marketplace names as a credentials-type (type 9) param attribute.
* **doc-review** will run with the `--use-packs-known-words` true by default.
* Added the *deprecated* field to the pack object for the content-graph metadata.
* Calling **modeling-rules init-test-data** will now return the XDM fields output in alphabetical order.
* Added a new validation (`BA125`) to **validate**, assuring internal function names aren't used in customer-facing docs.
* Removed the Pipfile and Pipfile.lock from the templates in the **init** command.
* Disabled the option to create an integration with `Pipfile` and `Pipfile.lock` files, as they are deprecated.
* Added the Sourcery hook to **pre-commit**.
* Added a working directory to the `contribution_converter` in order to support working on a temporary directory.
* Added a waiting period when checking whether the dataset exists in the **modeling-rule test** command.
* Fixed an issue where the *DEMISTO_SDK_SKIP_VERSION_CHECK* was ignored when running on non CI environments.
* Fixed an issue where **validate** falsely detected backwards-compatibility issues, and prevented adding the `marketplaces` key to content items.
* Fixed an issue where the SDK would fail pulling docker images.
* Fixed an issue where **prepare-content** command would add the string `candidate` to scripts and integrations for the *nativeimage* key.
* Fixed an issue where in some cases the **split** command did not remove pack version note from the script.
* Fixed an issue where **validate** would not properly detect dependencies of core packs.
* Fixed an issue where **validate** failed on single-select types incident and indicator fields when given empty value as a select value option.
* Fixed an issue where errors in **validate** were logged as `info`.
* Fixed an issue where **validate** error messages were not logged when an integration param, or the default argument in reputation commands is not valid.
* Fixed an issue where the **format** command would change the value of the `unsearchable` key in fields.
* Fixed an issue where **lint** command failed to pull docker image in Gitlab environment.
* Fixed an issue in **doc-review** command where escape characters within Markdown files were detected as invalid words.
* Fixed an issue where **validate** failed on infrastructure test files.
* Fixed an issue in **update-content-graph** where the neo4j service was unaccessible for non-root users.

## 1.17.2
* Fixed an issue where **lint** and **validate** commands failed on integrations and scripts that use docker images that are not available in the Docker Hub but exist locally.
* Added documentation for the flag **override-existing** used in upload.
* Fixed an issue where **validate** failed on Incident Field items with a `template` value.
* Improved memory efficiency in **update-content-graph** and **create-content-graph** commands.
* Removed support for the `cve_id` name for the default-argument for **cve** reputation commands in **validate**. Now, only `cve` may be used for such commands.
* Fixed an issue where **zip_packs** failed uploading content.
* Added `tenant_timezone` handling to the **modeling-rules init** command, allowing usage with tenants in various timezones.
* Shortened the timeout when checking whether the dataset exists in **test-modeling-rule**.
* Cleaned up project dependencies.
* Added support for the **List** content item in **Xpanse** marketplace.
* Fixed an issue in **run-unit-tests** command when running Powershell tests.
* Fixed an issue where **lint** failed running when a docker container would not init properly.
* Fixed an issue where the *upload* command would upload a pack metadata with wrong display names.
* Performance enhancements when reading yaml files.
* Removed redundant errors and fields from `errors.py`.
* Updated **update-release-notes** to use graph instead of id_set.

## 1.17.1
* Added the `aliasTo` key to the Incident Field schema.
* Modified **validate** to not require fields whose value is always `False`.
* Modified **validate** to use the graph instead of id_set on changed *APIModules*.
* Fixed an issue where `register_module_line()` was not removed from python scripts when the script had no trailing newline.
* Fixed an issue where an integration containing a command without a description would fail to upload while using the **upload** command.
* Fixed an issue where attempting to individually upload `Preprocess Rule` files raised an unclear error message. Note: preprocess rules can not be individually uploaded, but only as part of a pack.
* Fixed an issue where the **upload** command would fail on Indicator Types.
* Fixed an issue where the **upload** command would return the wrong error message when connection credentials are invalid.
* Fixed an issue where the **upload** command would fail parsing input paths.
* added support for the `isfetcheventsandassets` flag in content graph.
* Fixed an issue where the **modeling-rules test** command failed to get the existence of result from dataset in cases where the results take time to load.
* Added an aliasTo key to the incident field schema.

## 1.17.0
* **validate** will only fail on docker related errors if the pack is supported by xsoar.
* Added a validation that assures filename, id, and name have a correct suffix for modeling/parsing rules files.
* Added new **validate** checks, preventing unwanted changes of the marketplaces (BC108,BC109), toversion (BC107)  and fromversion (BC106) fields.
* Removed the `timezone_offset` argument in the *modeling-rules test* command.
* Fixed an issue where **lint** failed when importing functions from CommonServerUserPython.
* The **format** command now will sync hidden parameters with master branch.
* Fixed an issue where lock integration failed on FileNotFound.(PANW-internal only).
* Fixed an issue where **lint** falsely warned of using `demisto.results`.
* Fixed an issue where **validate** always returned *XSIAM Dashboards* and *Correlation Rules* files as valid.
* Added `GR107` validation to **validate** using the graph validations to check that no deprecated items are used by non-deprecated content.
* Fixed an issue where the **modeling-rules test** command failed to get the existence of dataset in cases where the dataset takes more than 1 minute to get indexed.
* Fixed an issue in **lint** where the container used for linting had dependency conflicts with the image used by content, and caused inconsistent results.
* Fixed an issue where the **download** command failed when the playbook has different `name` and `id`.
* Moved the **pre-commmit** command template to the `demisto/content` repository, where it's easier to maintain.
* Fixed an issue where an internal method caused warning messages when reading md files.
* Added support for Pre Process Rules in the **upload** command.
* Fixed an issue where **upload** would not upload items whose `maketplaces` value was an empty list.
* Added a prettyName key to the incident field schema.
* Fixed an issue where **upload** command could not parse content items that are not unicode-encoded.

## 1.16.0
* Added a check to **is_docker_image_latest_tag** to only fail the validation on non-latest image tag when the current tag is older than 3 days.
* Fixed an issue where **upload** would not properly show the installed version in the UI.
* Fixed an issue where the `contribution_converter` failed replacing generated release notes with the contribution form release notes.
* Fixed an issue where an extra levelname was added to a logging message.
* Modified the `mypy` pre-commit hook to run in a virtual environment, rather than the local mypy version.
* Added support to run **validate** with `--git` flag on detached HEAD.
* Added a validation that the **validate** command will fail if the pack name is not prefixed on XSIAM dashboard images.
* Fixed the **generate-test-playbook** which failed on an unexpected keyword argument - 'console_log_threshold'.
* Fixed an issue where **prepare-content** would not properly parse the `fromVersion` and `toVersion` attributes of XSIAM-Dashbaord and XSIAM-Report content items.
* Fixed an issue where **validate** command did not fail on non-existent dependency ids of non-mandatory dependant content.
* Fixed pytest async io deprecation warning.
* Added the `--incident-id` argument (optional) to the **run** command.
* Fixed an issue in **run-unit-tests** and **update-content-graph** where running commands in a docker container was done with insufficient permissions.
* Added the `_time` field to the output compare table of the **modeling-rules test** command.
* Changed the endpoint **download** uses to get system content items.
* Fixed an issue where graph-related tasks failed when files were deleted from the repo.
* Added a **validate** check, and a **format** auto fix for the `fromversion` field in Correlation Rules and XSIAM Dashboards.
* Update the format used for dev-dependencies in pyproject.toml to match modern versions of Poetry.
* Added timestamps to logging messages when running in a CI build.

## 1.15.5
* **Breaking Change**: The default of the **upload** command `--zip` argument is `true`. To upload packs as custom content items use the `--no-zip` argument.
* Removed the `no-implicit-optional` hook from **pre-commit**.
* Removed the `markdownlint` hook from **pre-commit**.
* Fixed an issue in **run-unit-tests** to pass with warnings when no tests are collected.
* Fixed an issue in **run-unit-tests** with the coverage calculation.
* Fixed a notification about log file location appeared more than once.
* Updated the error message when code coverage is below the threshold in **coverage-analyze** to be printed in a more noticeable red color.
* Fixed an issue in **upload** that failed when a comma-separated list of paths is passed to the `--input` argument.
* Running **validate** with the `--graph` flag will now run the graph validations after all other validations.
* improved the generated release note for newly added XSIAM entities when running *update-release-notes* command.
* Fixed an issue where in some cases validation failed when mapping null values.
* Fixed an issue in **upload** command where the `--keep-zip` argument did not clean the working directory.
* Fixed an issue where an extra levelname was added to a logging message.
* Fixed an issue in **upload** where uploading packs to XSIAM failed due to version mismatch.

## 1.15.4
* Fixed an issue where *update-release-notes* and *doc-review* did not handle new content notes as expected.
* Fixed an issue in PEP484 (no-implicit-optional) hook to **pre-commit**.
* Fixed an issue in **upload** with `--input-config-file` where the content items weren't uploaded in the correct pack.
* Added support to disable the default logging colors with the **DEMISTO_SDK_LOG_NO_COLORS** environment variable.

## 1.15.3
* Added the `--init` flag to **download**.
* Added the `--keep-empty-folders` flag to **download**.
* Added `markdown-lint` to **pre-commit**
* Added the PEP484 (no-implicit-optional) hook to **pre-commit**.
* Fixed an issue where the content-graph parsing failed on mappers with undefined mapping.
* Fixed an issue in **validate** where `pack_metadata.json` files were not collected proplely in `--graph` option.
* Fixed an issue where *validate* reputation commands outputs were not checked for new content.
* Added *IN107* and *DB100* error codes to *ALLOWED_IGNORE_ERRORS* list.
* Added a validation that assures feed integrations implement the `integration_reliability` configuration parameter.
* Fixed an issue where the format command did not work as expected on pre-process rules files.
* Fixed an issue where **upload** command failed to upload when the XSOAR version is beta.
* Fixed an issue where **upload** command summary was inaccurate when uploading a `Pack` without the `-z` flag.
* Added pack name and pack version to **upload** command summary.
* Added support for modeling rules with multi datasets in ****modeling-rules test**** command.
* Fixed an issue where **validate** didn't recognize layouts with incident fields missing from `id_set.json` even when `--post-commit` was indicated.

## 1.15.2
* Fixed an issue where **format** added default arguments to reputation commands which already have one.
* Fixed an issue where **validate** fails when adding the *advance* field to the integration required fields.
* Updated the integration Traffic Light Protocol (TLP) color list schema in the **validate** command.
* Fixed an issue where **upload** would not read a repo configuration file properly.
* Fixed an issue where **upload** would not handle the `-x`/`--xsiam` flag properly.
* Fixed an issue where **format** failed to use input from the user, when asking about a `from_version`.
* Added the `-n`/`--assume_no` flag to **format**.

## 1.15.1
* Fixed an issue where **generate-docs** generated fields with double html escaping.
* Fixed an issue where **upload** failed when using the `-z` flag.

## 1.15.0
* **Breaking Change**: the **upload** command now only supports **XSOAR 6.5** or newer (and all XSIAM versions).
* **upload** now uses content models, and calls the `prepare` method of each model before uploading (unless uploading a zipped pack).
* Added a *playbook* modification to **prepare-content**, replacing `getIncident` calls with `getAlerts`, when uploading to XSIAM.
* Added a *playbook* modification to **prepare-content**, replacing `${incident.fieldname}` context accessors with `${alert.fieldname}` when uploading to XSIAM.
* Added a *playbook* modification to **prepare-content**, replacing `incident` to `alert` in task display names, when uploading to XSIAM.
* Added a *layout* modification to **prepare-content**, replacing `Related/Child/Linked Incidents` to `... Alerts` when uploading to XSIAM.
* Added a *script* modification to **prepare-content**, automatically replacing the word `incident` with `alert` when uploading to XSIAM.
* Added a validation that the **validate** command will fail if the `dockerimage` field in scripts/integrations uses any py3-native docker image.
* Updated the `ruff` version used in **pre-commit** to `0.0.269`.
* Fixed an issue in **create-content-graph** which caused missing detection of duplicated content items.
* Fixed an issue where **run-unit-tests** failed on python2 content items.
* Fixed an issue in **validate** where core packs validations were checked against the core packs defined on master branch, rather than on the current branch.
* Fixed an issue in **pre-commit** where `--input` flag was not filtered by the git files.
* Skip reset containers for XSOAR NG and XSIAM(PANW-internal only).
* Fixed an issue where **lint** failed fetching docker image details from a PANW GitLab CI environment. (PANW-internal only).

## 1.14.5
* Added logging in case the container fails to run in **run-unit-tests**.
* Disabled **pre-commit** multiprocessing for `validate` and `format`, as they use a service.
* **pre-commit** now calls `format` with `--assume-yes` and `--no-validate`.
* Fixed an issue where **pre-commit** ran multiple times when checking out build related files.

## 1.14.4
* Added integration configuration for *Cortex REST API* integration.
* Removed `Flake8` from **pre-commit**, as `ruff` covers its basic rules.
* Improved log readability by silencing non-critical `neo4j` (content graph infrastructure) logs.
* Fixed an issue where **run-unit-tests** failed on python2 content items.
* Fixed an issue where **modeling-rules test** did not properly handle query fields that pointed to a string.
* Fixed an issue when trying to fetch remote files when not under the content repo.
* Fixed a validation that the **modeling-rules test** command will fail if no test data file exist.
* Fixed an issue where **format** command failed while updating the `fromversion` entry.
* Added support for mapping uuid to names for Layout files in the **download** command.

## 1.14.3
* Fixed an issue where **run-unit-tests** failed running on items with `test_data`.
* Updated the demisto-py to v3.2.10 which now supports url decoding for the proxy authentication password.
* Fixed an issue where **generate-outputs** did not generate context paths for empty lists or dictionaries in the response.

## 1.14.2
* Added the `--staged-only` flag to **pre-commit**.
* Fixed an issue where **run-unit-tests** failed running on items with `test_data`.
* Fixed an issue where **pre-commit** ran on unchanged files.
* Add the ability to run **secrets** in **pre-commit** by passing a `--secrets` flag.
* Added support to override the log file with the **DEMISTO_SDK_LOG_FILE_PATH** environment variable.

## 1.14.1
* Fixed an issue where **update-release-notes** command failed when running on a pack that contains deprecated integrations without the `commands` section.
* Added toVersion and fromVersion to XSIAM content items schema.
* Fixed an issue where **validate** failed when attempting to map null values in a classifier and layout.
* Added search marketplace functionality to XSIAM client.
* Fixed an issue in **pre-commit** command where `MYPYPATH` was not set properly.
* Updated the integration category list in the **init** command.
* Fixed an issue where in some environments docker errors were not caught.
* Added a validation that the **validate** command will fail on README files if an image does not exist in the specified path.

## 1.14.0
* Added the `DEMISTO_SDK_GRAPH_FORCE_CREATE` environment variable. Use it to force the SDK to recreate the graph, rather than update it.
* Added support for code importing multi-level ApiModules to **lint**.
* Added a validation that the **modeling-rules test** command will fail if no test data file exist.
* Added support for the `<~XPANSE>` marketplace tag in release notes.
* Added support for marketplace tags in the **doc-review** command.
* Added **generate-unit-tests** documentation to the repo README.
* Added the `hiddenpassword` field to the integration schema, allowing **validate** to run on integrations with username-only inputs.
* Improved logs and error handling in the **modeling-rules test** command.
* Improved the warning message displayed for Contribution PRs editing outdated code.
* Improved the clarity of error messages for cases where yml files cannot be parsed as a dictionary.
* Updated the `XSIAMReport` schema.
* Standardized repo-wide logging. All logs are now created in one logger instance.
* **lint** now prevents unit-tests from accessing online resources in runtime.
* Updated the logs shown during lint when running in docker.
* Fixed an issue where **validate** showed errors twice.
* Fixed an issue where **validate** did not fail when xif files had wrong naming.
* Fixed an issue where **doc-review** required dot suffixes in release notes describing new content.
* Fixed an issue where **download** command failed when running on a beta integration.
* Fixed an issue where **update-release-notes** generated release notes for packs in their initial version (1.0.0).
* Fixed an issue with **update-content-graph** where `--use-git` parameter was ignored when using `--imported-path` parameter.
* Fixed an issue where **validate** failed on playbooks with valid inputs, since it did not collect the playbook inputs occurrences properly.

## 1.13.0
* Added the pack version to the code files when calling **unify**. The same value is removed when calling **split**.
* Added a message showing the output path when **prepare-content** is called.
* Contribution PRs that update outdated packs now display a warning message.
* Fixed an issue when kebab-case has a misspelling in one of the sub words, the suggestion might be confusing.
* Improved caching and stability for **lint**.
* Added support for *.xif* files in the **secrets** command.
* Fixed an issue where **validate** would fail when playbook inputs contain Transform Language (DT).
* Added a new **validate** check, making sure a first level header exist in release notes (RN116)
* Fixed an issue where **lint** would not properly handle multiple ApiModules imports.

## 1.12.0
* Added the **pre-commit** command, to improve code quality of XSOAR content.
* Added the **run-unit-tests** command, to run unit tests of given content items inside their respective docker images.
* Added support for filepath arguments in the **validate** and **format** commands.
* Added pre-commit hooks for `validate`, `format`, `run-unit-tests` and `update-docker-image` commands.
* Fixed an issue in the **download** command where layouts were overriden even without the `-f` option.
* Fixed an issue where Demisto-SDK did not detect layout ID when using the **download** command.
* Fixed an issue where the **lint** command ran on `native:dev` supported content when passing the `--docker-image all` flag, instead it will run on `native:candidate`.
* Added support for `native:candidate` as a docker image flag for **lint** command.
* Added a modification for layouts in **prepare-content**, replacing `Related Incidents`, `Linked Incidents` and `Child Incidents` with the suitable `... Alerts` name when uploading to XSIAM.
* Fixed an issue where logs and messages would not show when using the **download** command.
* Fixed an issue where the `server_min_version` field in metadata was an empty value when parsing packs without content items.
* Fixed an issue where running **openapi-codegen** resulted in false-positive error messages.
* Fixed an issue where **generate-python-to-yml** generated input arguments as required even though required=False was specified.
* Fixed an issue where **generate-python-to-yml** generated input arguments a default arguments when default=some_value was provided.
* Fixed a bug where **validate** returned error on playbook inputs with special characters.
* Fixed an issue where **validate** did not properly check `conf.json` when the latter is modified.
* Fixed an issue in the **upload** command, where a prompt was not showing on the console.
* Fixed an issue where running **lint** failed installing dependencies in containers.

## 1.11.0
* **Note: Demisto-SDK will soon stop supporting Python 3.8**
* Fixed an issue where using **download** on non-unicode content, merging them into existing files caused an error.
* Changed an internal setting to allow writing non-ascii content (unicode) using `YAMLHandler` and `JSONHandler`.
* Fixed an issue where an error message in **unify** was unclear for invalid input.
* Fixed an issue where running **validate** failed with **is_valid_integration_file_path_in_folder** on integrations that use API modules.
* Fixed an issue where **validate** failed with **is_valid_integration_file_path_in_folder** on integrations that use the `MSAPIModule`.
* Added **validate** check for the `modules` field in `pack_metadata.json` files.
* Changed **lint** to skip deprecated content, unless when using the `-i` flag.
* Fixed an issue where **update-release-notes** failed when a new *Parsing Rule* was added to a pack.
* Refactored the logging framework. Demisto-SDK logs will now be written to `.demist_sdk_debug.log` under the content path (when detected) or the current directory.
* Added `GR105` validation to **validate** command to check that no duplicate IDs are used.
* Added support for API Modules imported in API modules in the **unify** command.
* Added **validate** check, to make sure every Python file has a corresponding unit test file.

## 1.10.6
* Fixed an issue where running **validate** with the `-g` flag would skip some validations for old-formatted (unified) integration/script files.
* Deprecated integrations and scripts will not run anymore when providing the **--all-packs** to the **lint** command.
* Fixed an issue where a pack `serverMinVersion` would be calculated by the minimal fromVersion of its content items.
* Added the `--docker-image-target` flag to **lint** for testing native supported content with new images.

## 1.10.5
* Fixed an issue where running **run-test-playbook** would not use the `verify` parameter correctly. @ajoga
* Added a newline at the end of README files generated in **generate-docs**.
* Added the value `3` (out of bounds) to the `onChangeRepAlg` and `reputationCalc` fields under the `IncidentType` and `GenericType` schemas. **validate** will allow using it now.
* Fixed an issue where **doc-review** required dot suffixes in release notes describing new content.
* Fixed an issue where **validate** failed on Feed Integrations after adding the new *Collect/Connect* section field.
* Fixed an issue where using **postman-codegen** failed converting strings containing digits to kebab-case.
* Fixed an issue where the ***error-code*** command could not parse List[str] parameter.
* Updated validation *LO107* to support more section types in XSIAM layouts.

## 1.10.4
* Added support for running **lint** in multiple native-docker images.

## 1.10.3
* Fixed an issue where running **format** would fail after running npm install.
* Improved the graph validations in the **validate** command:
  - GR100 will now run on all content items of changed packs.
  - GR101 and GR102 will now catch invalid fromversion/toversion of files **using** the changed items.
  - GR103 errors will raise a warning when using the *-a* flag, but an error if using the *-i* or *g* flags.
* Fixed an issue where test-playbooks timed out.
* Fixed an issue where making a change in a module using an ApiModule would cause lint to run on the ApiModule unnecessarily.
* Fixed an issue where the `marketplace` field was not used when dumping pack zips.
* Fixed a typo in the README content generated with **update-release-notes** for updating integrations.
* Fixed an issue in **validate**, where using the `-gr` and `-i` flags did not run properly.
* Added the `sectionorder` field to integration scheme.
* Fixed an issue where in some occasions running of test-playbooks could receive session timeouts.
* Fixed an issue where **validate** command failed on core pack dependencies validation because of test dependencies.

## 1.10.2
* Added markdown lint formatting for README files in the **format** command.
* Fixed an issue where **lint** failed when using the `-cdam` flag with changed dependant api modules.
* Fixed an issue in the **upload** command, where `json`-based content items were not unified correctly when using the `--zip` argument.
* Added XPANSE core packs validations.

## 1.10.1
* Fixed an issue where **update-content-graph** failed to execute.

## 1.10.0
* **Breaking change**: Removed usage of `pipenv`, `isort` and `autopep8` in the **split** and **download** commands. Removed the `--no-pipenv` and `--no-code-formatting` flags. Please see https://xsoar.pan.dev/docs/tutorials/tut-setup-dev-remote for the recommended environment setup.
* Fixed an issue in **prepare-content** command where large code lines were broken.
* Fixed an issue where git-*renamed_files* were not retrieved properly.
* Fixed an issue where test dependencies were calculated in all level dependencies calculation.
* Added formatting and validation to XSIAM content types.
* Fixed an issue where several XSIAM content types were not validated when passing the `-a` flag.
* Added a UUID to name mapper for **download** it replaces UUIDs with names on all downloaded files.
* Updated the demisto-py to v3.2.6 which now supports basic proxy authentication.
* Improved the message shown when using **upload** and overwriting packs.
* Added support for the **Layout Rule** content type in the id-set and the content graph.
* Updated the default general `fromVersion` value on **format** to `6.8.0`
* Fixed an issue where **lint** sometimes failed when using the `-cdam` flag due to wrong file duplications filtering.
* Added the content graph to **validate**, use with the `--graph` flag.

## 1.9.0
* Fixed an issue where the Slack notifier was using a deprecated argument.
* Added the `--docker-image` argument to the **lint** command, which allows determining the docker image to run lint on. Possible options are: `'native:ga'`, `'native:maintenance'`, `'native:dev'`, `'all'`, a specific docker image (from Docker Hub) or, the default `'from-yml'`.
* Fixed an issue in **prepare-content** command where large code lines were broken.
* Added a logger warning to **get_demisto_version**, the task will now fail with a more informative message.
* Fixed an issue where the **upload** and **prepare-content** commands didn't add `fromServerVersion` and `toServerVersion` to layouts.
* Updated **lint** to use graph instead of id_set when running with `--check-dependent-api-module` flag.
* Added the marketplaces field to all schemas.
* Added the flag `--xsoar-only` to the **doc-review** command which enables reviewing documents that belong to XSOAR-supported Packs.
* Fixed an issue in **update-release-notes** command where an error occurred when executing the same command a second time.
* Fixed an issue where **validate** would not always ignore errors listed under `.pack-ignore`.
* Fixed an issue where running **validate** on a specific pack didn't test all the relevant entities.
* Fixed an issue where fields ending with `_x2` where not replaced in the appropriate Marketplace.

## 1.8.3
* Changed **validate** to allow hiding parameters of type 0, 4, 12 and 14 when replacing with type 9 (credentials) with the same name.
* Fixed an issue where **update-release-notes** fails to update *MicrosoftApiModule* dependent integrations.
* Fixed an issue where the **upload** command failed because `docker_native_image_config.json` file could not be found.
* Added a metadata file to the content graph zip, to be used in the **update-content-graph** command.
* Updated the **validate** and **update-release-notes** commands to unskip the *Triggers Recommendations* content type.


## 1.8.2
* Fixed an issue where demisto-py failed to upload content to XSIAM when `DEMISTO_USERNAME` environment variable is set.
* Fixed an issue where the **prepare-content** command output invalid automation name when used with the --*custom* argument.
* Fixed an issue where modeling rules with arbitrary whitespace characters were not parsed correctly.
* Added support for the **nativeImage** key for an integration/script in the **prepare-content** command.
* Added **validate** checks for integrations declared deprecated (display name, description) but missing the `deprecated` flag.
* Changed the **validate** command to fail on the IN145 error code only when the parameter with type 4 is not hidden.
* Fixed an issue where downloading content layouts with `detailsV2=None` resulted in an error.
* Fixed an issue where **xdrctemplate** was missing 'external' prefix.
* Fixed an issue in **prepare-content** command providing output path.
* Updated the **validate** and **update-release-notes** commands to skip the *Triggers Recommendations* content type.
* Added a new validation to the **validate** command to verify that the release notes headers are in the correct format.
* Changed the **validate** command to fail on the IN140 error code only when the skipped integration has no unit tests.
* Changed **validate** to allow hiding parameters of type 4 (secret) when replacing with type 9 (credentials) with the same name.
* Fixed an issue where the **update-release-notes** command didn't add release-notes properly to some *new* content items.
* Added validation that checks that the `nativeimage` key is not defined in script/integration yml.
* Added to the **format** command the ability to remove `nativeimage` key in case defined in script/integration yml.
* Enhanced the **update-content-graph** command to support `--use-git`, `--imported_path` and `--output-path` arguments.
* Fixed an issue where **doc-review** failed when reviewing command name in some cases.
* Fixed an issue where **download** didn't identify playbooks properly, and downloaded files with UUIDs instead of file/script names.

## 1.8.1
* Fixed an issue where **format** created duplicate configuration parameters.
* Added hidden properties to integration command argument and script argument.
* Added `--override-existing` to **upload** that skips the confirmation prompt for overriding existing content packs. @mattbibbydw
* Fixed an issue where **validate** failed in private repos when attempting to read from a nonexisting `approved_categories.json`.
* Fixed an issue where **validate** used absolute paths when getting remote `pack_metadata.json` files in private repos.
* Fixed an issue in **download**, where names of custom scripts were replaced with UUIDs in IncidentFields and Layouts.

## 1.8.0
* Updated the supported python versions, as `>=3.8,<3.11`, as some of the dependencies are not supported on `3.11` yet.
* Added a **validate** step for **Modeling Rules** testdata files.
* Added the **update-content-graph** command.
* Added the ability to limit the number of CPU cores with `DEMISTO_SDK_MAX_CPU_CORES` envirment variable.
* Added the **prepare-content** command.
* Added support for fromversion/toversion in XSIAM content items (correlation rules, XSIAM dashboards, XSIAM reports and triggers).
* Added a **validate** step checking types of attributes in the schema file of modeling rule.
* Added a **validate** step checking that the dataset name of a modeling rule shows in the xif and schema files.
* Added a **validate** step checking that a correlation rule file does not start with a hyphen.
* Added a **validate** step checking that xsiam content items follow naming conventions.
* Fixed an issue where SDK commands failed on the deprecated `packaging.version.LegacyVersion`, by locking the `packaging` version to `<22`.
* Fixed an issue where **update-release-notes** failed when changing only xif file in **Modeling Rules**.
* Fixed an issue where *is_valid_category* and *is_categories_field_match_standard* failed when running in a private repo.
* Fixed an issue where **validate** didn't fail on the MR103 validation error.
* Fixed the *--release-notes* option, to support the new CHANGELOG format.
* Fixed an issue where **validate** failed when only changing a modeling rules's xif file.
* Fixed an issue where **format** failed on indicator files with a `None` value under the `tabs` key.
* Fixed an issue where **validate** only printed errors for one change of context path, rather than print all.
* Fixed an issue where **download** did not suggest using a username/password when authenticating with XSOAR and using invalid arguments.
* Fixed an issue where **download** failed when listing or downloading content items that are not unicode-encoded.
* Added support for fromversion/toversion in XSIAM content items (correlation rules, XSIAM dashboards, XSIAM reports and triggers).
* Updated the supported python versions, as `>=3.8,<3.11`, as some of the dependencies are not supported on `3.11` yet.
* Added **prepare-content** command which will prepare the pack or content item for the platform.
* Patched an issue where deprecated `packaging.version.LegacyVersion`, locking packaging version to `<22`.

## 1.7.9
* Fixed an issue where an error message in **validate** would not include the suggested fix.
* Added a validation that enforces predefined categories on MP Packs & integration yml files, the validation also ensures that each pack has only one category.
* Fixed an issue where **update-release-notes** did not generate release notes for **XDRC Templates**.
* Fixed an issue where **upload** failed without explaining the reason.
* Improved implementation of the docker_helper module.
* Fixed an issue where **validate** did not check changed pack_metadata.json files when running using git.
* Added support for **xdrctemplate** to content graph.
* Fixed an issue where local copies of the newly-introduced `DemistoClassApiModule.py` were validated.
* Added new release notes templates for the addition and modification of playbooks, layouts and types in the **doc-review** command.
* Fixed an issue where the **doc-review** command failed on descriptions of new content items.
* Added the `Command XXX is deprecated. Use XXX instead.` release notes templates to **doc-review** command.
* Fixed an issue where the **update-release-notes** command didn't add the modeling-rules description for new modeling-rules files.

## 1.7.8
* Added the capability to run the MDX server in a docker container for environments without node.
* Fixed an issue where **generate-docs** with `-c` argument updated sections of the incorrect commands.
* Added IF113 error code to **ALLOWED_IGNORE_ERRORS**.
* Fixed an issue where **validate** failed on playbooks with non-string input values.
* Added the `DEMISTO_SDK_IGNORE_CONTENT_WARNING` environment variable, to allow suppressing warnings when commands are not run under a content repo folder.
* Fixed an issue where **validate** failed to recognize integration tests that were missing from config.json
* Added support for **xpanse** marketplace in **create-id-set** and **create-content-artifacts** commands.
* Fixed an issue where **split** failed on yml files.
* Added support for marketplace-specific tags.
* Fixed an issue where **download** would not run `isort`. @maxgubler
* Fixed an issue where XSIAM Dashboards and Reports images failed the build.
* Added support for **xpanse** marketplace to content graph.

## 1.7.7
* Fixed an issue where paybooks **generate-docs** didn't parse complex input values when no accessor field is given correctly.
* Fixed an issue in the **download** command, where an exception would be raised when downloading system playbooks.
* Fixed an issue where the **upload** failed on playbooks containing a value that starts with `=`.
* Fixed an issue where the **generate-unit-tests** failed to generate assertions, and generate unit tests when command names does not match method name.
* Fixed an issue where the **download** command did not honor the `--no-code-formatting` flag properly. @maxgubler
* Added a new check to **validate**, making sure playbook task values are passed as references.
* Fixed an issue where the **update-release-notes** deleted existing release notes, now appending to it instead.
* Fixed an issue where **validate** printed blank space in case of validation failed and ignored.
* Renamed 'Agent Config' to 'XDRC Templates'.
* Fixed an issue where the **zip-packs** command did not work with the CommonServerUserPython and CommonServerUserPowerShell package.

## 1.7.6

* Fixed parsing of initialization arguments of client classes in the **generate-unit-tests** command.
* Added support for AgentConfig content item in the **upload**, **create-id-set**, **find-dependecies**, **unify** and **create-content-artifacts** commands.
* Added support for XSIAM Report preview image.

## 1.7.5

* Fixed an issue where the **upload** command did not work with the CommonServerUserPython package.
* Fixed an issue in the **download** command, where some playbooks were downloaded as test playbooks.
* Added playbook modification capabilities in **TestSuite**.
* Added a new command **create-content-graph**.
* Fixed an issue in the **upload** command, where the temporary zip would not clean up properly.
* Improved content items parsing in the **create-content-graph** command.
* Added an error when the docker daemon is unavailable when running **lint**.
* Removed the validation of a subtype change for scripts in the **validate** command.
* Fixed an issue where names of XSIAM content items were not normalized properly.
* Fixed an issue where the **download** command was downloading playbooks with **script** (id) and not **scriptName**.
* Fixed an issue where script yml files were not properly identified by `find_type`.
* Removed nightly integrations filtering when deciding if a test should run.
* Added support for XSIAM Dashboard preview image.
* Added the `--no-code-formatting` flag to the **download** command, allowing to skip autopep8 and isort.
* Fixed an issue in the **update-release-notes** command, where generating release notes for modeling rules schema file caused exception.

## 1.7.4

* Fixed an issue where the **doc-review** command showed irrelevant messages.
* Fixed an issue in **validate**, where backward-compatibility failures prevented other validations from running.
* Fixed an issue in **validate**, where content-like files under infrastructure paths were not ignored.
* Fixed an issue in the AMI mapping, where server versions were missing.
* Change the way the normalize name is set for external files.
* Added dump function to XSIAM pack objects to dulicate the files.
* Fixed an issue where the `contribution_converter` did not support changes made to ApiModules.
* Added name normalization according to new convention to XSIAM content items
* Added playbook modification capabilities in **TestSuite**.
* Fixed an issue in create-content-artifacts where it will not get a normalize name for the item and it will try to duplicate the same file.

## 1.7.3

* Fixed an issue in the **format** command where fail when executed from environment without mdx server available.
* Added `Added a`, `Added an` to the list of allowed changelog prefixes.
* Added support for Indicator Types/Reputations in the **upload** command.
* Fixed an issue when running from a subdirectory of a content repo failed.
* Changing the way we are using XSIAM servers api-keys in **test-content** .
* Added a success message to **postman-codegen**.

## 1.7.2

* Fixed an issue in the **validate** command where incident fields were not found in mappers even when they exist
* Added an ability to provide list of marketplace names as a param attribute to **validate** and **upload**
* Added the file type to the error message when it is not supported.
* Fixed an issue where `contribution_converter` incorrectly mapped _Indicator Field_ objects to the _incidentfield_ directory in contribution zip files.
* Fixed a bug where **validate** returned error on empty inputs not used in playbooks.
* Added the `DEMISTO_SDK_CONTENT_PATH` environment variable, implicitly used in various commands.
* Added link to documentation for error messages regarding use cases and tags.

## 1.7.1

* Fixed an issue where *indicatorTypes* and *betaIntegrations* were not found in the id_set.
* Updated the default general `fromVersion` value on **format** to `6.5.0`
* Fixed an issue where the **validate** command did not fail when the integration yml file name was not the same as the folder containing it.
* Added an option to have **generate-docs** take a Playbooks folder path as input, and generate docs for all playbooks in it.
* Fixed an issue where the suggestion in case of `IF113` included uppercase letters for the `cliName` parameter.
* Added new validation to the **validate** command to fail and list all the file paths of files that are using a deprecated integration command / script / playbook.
* **validate** will no longer fail on playbooks calling subplaybooks that have a higher `fromVersion` value, if  calling the subplaybook has `skipifunavailable=True`.
* Fixed an issue where relative paths were not accessed correctly.
* Running any `demisto-sdk` command in a folder with a `.env` file will load it, temporarily overriding existing environment variables.
* Fixed an issue where **validate** did not properly detect deleted files.
* Added new validations to the **validate** command to verify that the schema file exists for a modeling rule and that the schema and rules keys are empty in the yml file.
* Fixed an issue where *find_type* didn't recognize exported incident types.
* Added a new validation to **validate**, making sure all inputs of a playbook are used.
* Added a new validation to **validate**, making sure all inputs used in a playbook declared in the input section.
* The **format** command will now replace the *fromServerVersion* field with *fromVersion*.

## 1.7.0

* Allowed JSON Handlers to accept kwargs, for custoimzing behavior.
* Fixed an issue where an incorrect error was shown when the `id` of a content item differed from its `name` attribute.
* Fixed an issue where the `preserve_quotes` in ruamel_handler received an incorrect value @icholy
* Fixed an issue where ignoring RM110 error code wasn't working and added a validation to **ALLOWED_IGNORE_ERRORS** to validate that all error codes are inserted in the right format.
* Fixed an issue where the contribution credit text was not added correctly to the pack README.
* Changed the contribution file implementation from markdown to a list of contributor names. The **create-content-artifact** will use this list to prepare the needed credit message.
* Added a new validation to the `XSOAR-linter` in the **lint** command for verifying that demisto.log is not used in the code.
* The **generate-docs** command will now auto-generate the Incident Mirroring section when implemented in an integration.
* Added support to automatically generate release notes for deprecated items in the **update-release-notes** command.
* Fixed an issue causing any command to crash when unable to detect local repository properties.
* Fixed an issue where running in a private gitlab repo caused a warning message to be shown multiple times.
* Added a new validation to the **validate** command to verify that markdown and python files do not contain words related to copyright section.
* Fixed an issue where **lint** crashed when provided an input file path (expecting a directory).

## 1.6.9

* Added a new validation that checks whether a pack should be deprecated.
* Added a new ability to the **format** command to deprecate a pack.
* Fixed an issue where the **validate** command sometimes returned a false negative in cases where there are several sub-playbooks with the same ID.
* Added a new validation to the **validate** command to verify that the docker in use is not deprecated.
* Added support for multiple ApiModules in the **unify** command
* Added a check to **validate** command, preventing use of relative urls in README files.
* Added environment variable **DEMISTO_SDK_MARKETPLACE** expected to affect *MarketplaceTagParser* *marketplace* value. The value will be automatically set when passing *marketplace* arg to the commands **unify**, **zip-packs**, **create-content-artifacts** and **upload**.
* Added slack notifier for build failures on the master branch.
* Added support for modeling and parsing rules in the **split** command.
* Added support for README files in **format** command.
* Added a **validate** check, making sure classifier id and name values match. Updated the classifier **format** to update the id accordingly.
* The **generate-docs** command will now auto-generate the playbook image link by default.
* Added the `--custom-image-link` argument to override.
* Added a new flag to **generate-docs** command, allowing to add a custom image link to a playbook README.
* Added a new validation to the **validate** command to verify that the package directory name is the same as the files contained in the that package.
* Added support in the **unify** command to unify a schema into its Modeling Rule.

## 1.6.8

* Fixed an issue where **validate** did not fail on invalid playbook entities' versions (i.e. subplaybooks or scripts with higher fromversion than their parent playbook).
* Added support for running lint via a remote docker ssh connection. Use `DOCKER_HOST` env variable to specify a remote docker connection, such as: `DOCKER_HOST=ssh://myuser@myhost.com`.
* Fixed an issue where the pack cache in *get_marketplaces* caused the function to return invalid values.
* Fixed an issue where running format on a pack with XSIAM entities would fail.
* Added the new `display_name` field to relevant entities in the **create-id-set** command.
* Added a new validation to the **validate** command to verify the existence of "Reliability" parameter if the integration have reputation command.
* Fixed a bug where terminating the **lint** command failed (`ctrl + c`).
* Removed the validation of a subtype change in integrations and scripts from **validate**.
* Fixed an issue where **download** did not behave as expected when prompting for a version update. Reported by @K-Yo
* Added support for adoption release notes.
* Fixed an issue where **merge-id-sets** failed when a key was missing in one id-set.json.
* Fixed a bug where some mypy messages were not parsed properly in **lint**.
* Added a validation to the **validate** command, failing when '`fromversion`' or '`toversion`' in a content entity are incorrect format.
* Added a validation to the **validate** command, checking if `fromversion` <= `toversion`.
* Fixed an issue where coverage reports used the wrong logging level, marking debug logs as errors.
* Added a new validation to the **validate** command, to check when the discouraged `http` prefixes are used when setting defaultvalue, rather than `https`.
* Added a check to the **lint** command for finding hard-coded usage of the http protocol.
* Locked the dependency on Docker.
* Removed a traceback line from the **init** command templates: BaseIntegration, BaseScript.
* Updated the token in **_add_pr_comment** method from the content-bot token to the xsoar-bot token.

## 1.6.7

* Added the `types-markdown` dependency, adding markdown capabilities to existing linters using the [Markdown](https://pypi.org/project/Markdown/) package.
* Added support in the **format** command to remove nonexistent incident/indicator fields from *layouts/mappers*
* Added the `Note: XXX` and `XXX now generally available.` release notes templates to **doc-review** command.
* Updated the logs shown during the docker build step.
* Removed a false warning about configuring the `GITLAB_TOKEN` environment variable when it's not needed.
* Removed duplicate identifiers for XSIAM integrations.
* Updated the *tags* and *use cases* in pack metadata validation to use the local files only.
* Fixed the error message in checkbox validation where the defaultvalue is wrong and added the name of the variable that should be fixed.
* Added types to `find_type_by_path` under tools.py.
* Fixed an issue where YAML files contained incorrect value type for `tests` key when running `format --deprecate`.
* Added a deprecation message to the `tests:` section of yaml files when running `format --deprecate`.
* Added use case for **validate** on *wizard* objects - set_playbook is mapped to all integrations.
* Added the 'integration-get-indicators' commands to be ignored by the **verify_yml_commands_match_readme** validation, the validation will no longer fail if these commands are not in the readme file.
* Added a new validation to the **validate** command to verify that if the phrase "breaking changes" is present in a pack release notes, a JSON file with the same name exists and contains the relevant breaking changes information.
* Improved logs when running test playbooks (in a build).
* Fixed an issue in **upload** did not include list-type content items. @nicolas-rdgs
* Reverted release notes to old format.

## 1.6.6

* Added debug print when excluding item from ID set due to missing dependency.
* Added a validation to the **validate** command, failing when non-ignorable errors are present in .pack-ignore.
* Fixed an issue where `mdx server` did not close when stopped in mid run.
* Fixed an issue where `-vvv` flag did not print logs on debug level.
* enhanced ***validate*** command to list all command names affected by a backward compatibility break, instead of only one.
* Added support for Wizard content item in the **format**, **validate**, **upload**, **create-id-set**, **find-dependecies** and **create-content-artifacts** commands.
* Added a new flag to the **validate** command, allowing to run specific validations.
* Added support in **unify** and **create-content-artifacts** for displaying different documentations (detailed description + readme) for content items, depending on the marketplace version.
* Fixed an issue in **upload** where list items were not uploaded.
* Added a new validation to **validate** command to verify that *cliName* and *id* keys of the incident field or the indicator field are matches.
* Added the flag '-x', '--xsiam' to **upload** command to upload XSIAM entities to XSIAM server.
* Fixed the integration field *isFetchEvents* to be in lowercase.
* Fixed an issue where **validate -i** run after **format -i** on an existing file in the repo instead of **validate -g**.
* Added the following commands: 'update-remote-data', 'get-modified-remote-data', 'update-remote-system' to be ignored by the **verify_yml_commands_match_readme** validation, the validation will no longer fail if these commands are not in the readme file.
* Updated the release note template to include a uniform format for all items.
* Added HelloWorldSlim template option for *--template* flag in **demisto-sdk init** command.
* Fixed an issue where the HelloWorldSlim template in **demisto-sdk init** command had an integration id that was conflicting with HelloWorld integration id.
* Updated the SDK to use demisto-py 3.1.6, allowing use of a proxy with an environment variable.
* Set the default logger level to `warning`, to avoid unwanted debug logs.
* The **format** command now validates that default value of checkbox parameters is a string 'true' or 'false'.
* Fixed an issue where `FileType.PLAYBOOK` would show instead of `Playbook` in readme error messages.
* Added a new validation to **validate** proper defaultvalue for checkbox fields.

## 1.6.5

* Fixed an issue in the **format** command where the `id` field was overwritten for existing JSON files.
* Fixed an issue where the **doc-review** command was successful even when the release-note is malformed.
* Added timestamps to the `demisto-sdk` logger.
* Added time measurements to **lint**.
* Added the flag '-d', '--dependency' to **find-dependencies** command to get the content items that cause the dependencies between two packs.
* Fixed an issue where **update-release-notes** used the *trigger_id* field instead of the *trigger_name* field.
* Fixed an issue where **doc-review** failed to recognize script names, in scripts using the old file structure.
* Fixed an issue where concurrent processes created by **lint** caused deadlocks when opening files.
* Fixed an issue in the **format** command where `_dev` or `_copy` suffixes weren't removed from the subscript names in playbooks and layouts.
* Fixed an issue where **validate** failed on nonexistent `README.md` files.
* Added support of XSIAM content items to the **validate** command.
* Report **lint** summary results and failed packages after reporting time measurements.

## 1.6.4

* Added the new **generate-yml-from-python** command.
* Added a code *type* indication for integration and script objects in the *ID Set*.
* Added the [Vulture](https://github.com/jendrikseipp/vulture) linter to the pre-commit hook.
* The `demisto-sdk` pack will now be distributed via PyPi with a **wheel** file.
* Fixed a bug where any edited json file that contained a forward slash (`/`) escaped.
* Added a new validation to **validate** command to verify that the metadata *currentVersion* is
the same as the last release note version.
* The **validate** command now checks if there're none-deprecated integration commands that are missing from the readme file.
* Fixed an issue where *dockerimage* changes in Scripts weren't recognized by the **update-release-notes** command.
* Fixed an issue where **update-xsoar-config-file** did not properly insert the marketplace packs list to the file.
* Added the pack name to the known words by default when running the **doc-review** command.
* Added support for new XSIAM entities in **create-id-set** command.
* Added support for new XSIAM entities in **create-content-artifacts** command.
* Added support for Parsing/Modeling Rule content item in the **unify** command.
* Added the integration name, the commands name and the script name to the known words by default when running the **doc-review** command.
* Added an argument '-c' '--custom' to the **unify** command, if True will append to the unified yml name/display/id the custom label provided
* Added support for sub words suggestion in kebab-case sentences when running the **doc-review** command.
* Added support for new XSIAM entities in **update-release-notes** command.
* Enhanced the message of alternative suggestion words shown when running **doc-review** command.
* Fixed an incorrect error message, in case `node` is not installed on the machine.
* Fixed an issue in the **lint** command where the *check-dependent-api-modules* argument was set to true by default.
* Added a new command **generate-unit-tests**.
* Added a new validation to **validate** all SIEM integration have the same suffix.
* Fixed the destination path of the unified parsing/modeling rules in **create-content-artifacts** command.
* Fixed an issue in the **validate** command, where we validated wrongfully the existence of readme file for the *ApiModules* pack.
* Fixed an issue in the **validate** command, where an error message that was displayed for scripts validation was incorrect.
* Fixed an issue in the **validate** and **format** commands where *None* arguments in integration commands caused the commands to fail unexpectedly.
* Added support for running tests on XSIAM machines in the **test-content** command.
* Fixed an issue where the **validate** command did not work properly when deleting non-content items.
* Added the flag '-d', '--dependency' to **find-dependencies** command to get the content items that cause the dependencies between two packs.

## 1.6.3

* **Breaking change**: Fixed a typo in the **validate** `--quiet-bc-validation` flag (was `--quite-bc-validation`). @upstart-swiss
* Dropped support for python 3.7: Demisto-SDK is now supported on Python 3.8 or newer.
* Added an argument to YAMLHandler, allowing to set a maximal width for YAML files. This fixes an issue where a wrong default was used.
* Added the detach mechanism to the **upload** command, If you set the --input-config-file flag, any files in the repo's SystemPacks folder will be detached.
* Added the reattach mechanism to the **upload** command, If you set the --input-config-file flag, any detached item in your XSOAR instance that isn't currently in the repo's SystemPacks folder will be re-attached.
* Fixed an issue in the **validate** command that did not work properly when using the *-g* flag.
* Enhanced the dependency message shown when running **lint**.
* Fixed an issue where **update-release-notes** didn't update the currentVersion in pack_metadata.
* Improved the logging in **test-content** for helping catch typos in external playbook configuration.

## 1.6.2

* Added dependency validation support for core marketplacev2 packs.
* Fixed an issue in **update-release-notes** where suggestion fix failed in validation.
* Fixed a bug where `.env` files didn't load. @nicolas-rdgs
* Fixed a bug where **validate** command failed when the *categories* field in the pack metadata was empty for non-integration packs.
* Added *system* and *item-type* arguments to the **download** command, used when downloading system items.
* Added a validation to **validate**, checking that each script, integration and playbook have a README file. This validation only runs when the command is called with either the `-i` or the `-g` flag.
* Fixed a regression issue with **doc-review**, where the `-g` flag did not work.
* Improved the detection of errors in **doc-review** command.
* The **validate** command now checks if a readme file is empty, only for packs that contain playbooks or were written by a partner.
* The **validate** command now makes sure common contextPath values (e.g. `DBotScore.Score`) have a non-empty description, and **format** populates them automatically.
* Fixed an issue where the **generate-outputs** command did not work properly when examples were provided.
* Fixed an issue in the **generate-outputs** command, where the outputs were not written to the specified output path.
* The **generate-outputs** command can now generate outputs from multiple calls to the same command (useful when different args provide different outputs).
* The **generate-outputs** command can now update a yaml file with new outputs, without deleting or overwriting existing ones.
* Fixed a bug where **doc-review** command failed on existing templates.
* Fixed a bug where **validate** command failed when the word demisto is in the repo README file.
* Added support for adding test-playbooks to the zip file result in *create-content-artifacts* command for marketplacev2.
* Fixed an issue in **find-dependencies** where using the argument *-o* without the argument *--all-packs-dependencies* did not print a proper warning.
* Added a **validate** check to prevent deletion of files whose deletion is not supported by the XSOAR marketplace.
* Removed the support in the *maintenance* option of the *-u* flag in the **update-release-notes** command.
* Added validation for forbidden words and phrases in the **doc-review** command.
* Added a retries mechanism to the **test-content** command to stabilize the build process.
* Added support for all `git` platforms to get remote files.
* Refactored the **format** command's effect on the *fromversion* field:
  * Fixed a bug where the *fromversion* field was removed when modifying a content item.
  * Updated the general default *fromversion* and the default *fromversion* of newly-introduced content items (e.g. `Lists`, `Jobs`).
  * Added an interactive mode functionality for all content types, to ask the user whether to set a default *fromversion*, if could not automatically determine its value. Use `-y` to assume 'yes' as an answer to all prompts and run non-interactively.

## 1.6.1

* Added the '--use-packs-known-words' argument to the **doc-review** command
* Added YAML_Loader to handle yaml files in a standard way across modules, replacing PYYAML.
* Fixed an issue when filtering items using the ID set in the **create-content-artifacts** command.
* Fixed an issue in the **generate-docs** command where tables were generated with an empty description column.
* Fixed an issue in the **split** command where splitting failed when using relative input/output paths.
* Added warning when inferred files are missing.
* Added to **validate** a validation for integration image dimensions, which should be 120x50px.
* Improved an error in the **validate** command to better differentiate between the case where a required fetch parameter is malformed or missing.

## 1.6.0

* Fixed an issue in the **create-id-set** command where similar items from different marketplaces were reported as duplicated.
* Fixed typo in demisto-sdk init
* Fixed an issue where the **lint** command did not handle all container exit codes.
* Add to **validate** a validation for pack name to make sure it is unchanged.
* Added a validation to the **validate** command that verifies that the version in the pack_metdata file is written in the correct format.
* Fixed an issue in the **format** command where missing *fromVersion* field in indicator fields caused an error.

## 1.5.9

* Added option to specify `External Playbook Configuration` to change inputs of Playbooks triggered as part of **test-content**
* Improved performance of the **lint** command.
* Improved performance of the **validate** command when checking README images.
* ***create-id-set*** command - the default value of the **marketplace** argument was changed from ‘xsoar’ to all packs existing in the content repository. When using the command, make sure to pass the relevant marketplace to use.

## 1.5.8

* Fixed an issue where the command **doc-review** along with the argument `--release-notes` failed on yml/json files with invalid schema.
* Fixed an issue where the **lint** command failed on packs using python 3.10

## 1.5.7

* Fixed an issue where reading remote yaml files failed.
* Fixed an issue in **validate** failed with no error message for lists (when no fromVersion field was found).
* Fixed an issue when running **validate** or **format** in a gitlab repository, and failing to determine its project id.
* Added an enhancement to **split**, handling an empty output argument.
* Added the ability to add classifiers and mappers to conf.json.
* Added the Alias field to the incident field schema.

## 1.5.6

* Added 'deprecated' release notes template.
* Fixed an issue where **run-test-playbook** command failed to get the task entries when the test playbook finished with errors.
* Fixed an issue in **validate** command when running with `no-conf-json` argument to ignore the `conf.json` file.
* Added error type text (`ERROR` or `WARNING`) to **validate** error prints.
* Fixed an issue where the **format** command on test playbook did not format the ID to be equal to the name of the test playbook.
* Enhanced the **update-release-notes** command to automatically commit release notes config file upon creation.
* The **validate** command will validate that an indicator field of type html has fromVersion of 6.1.0 and above.
* The **format** command will now add fromVersion 6.1.0 to indicator field of type html.
* Added support for beta integrations in the **format** command.
* Fixed an issue where the **postman-codegen** command failed when called with the `--config-out` flag.
* Removed the integration documentation from the detailed description while performing **split** command to the unified yml file.
* Removed the line which indicates the version of the product from the README.md file for new contributions.

## 1.5.5

* Fixed an issue in the **update-release-notes** command, which did not work when changes were made in multiple packs.
* Changed the **validate** command to fail on missing test-playbooks only if no unittests are found.
* Fixed `to_kebab_case`, it will now deal with strings that have hyphens, commas or periods in them, changing them to be hyphens in the new string.
* Fixed an issue in the **create-id-set** command, where the `source` value included the git token if it was specified in the remote url.
* Fixed an issue in the **merge-id-set** command, where merging fails because of duplicates but the packs are in the XSOAR repo but in different version control.
* Fixed missing `Lists` Content Item as valid `IDSetType`
* Added enhancement for **generate-docs**. It is possible to provide both file or a comma seperated list as `examples`. Also, it's possible to provide more than one example for a script or a command.
* Added feature in **format** to sync YML and JSON files to the `master` file structure.
* Added option to specify `Incident Type`, `Incoming Mapper` and `Classifier` when configuring instance in **test-content**
* added a new command **run-test-playbook** to run a test playbook in a given XSOAR instance.
* Fixed an issue in **format** when running on a modified YML, that the `id` value is not changed to its old `id` value.
* Enhancement for **split** command, replace `ApiModule` code block to `import` when splitting a YML.
* Fixed an issue where indicator types were missing from the pack's content, when uploading using **zip-packs**.
* The request data body format generated in the **postman-codegen** will use the python argument's name and not the raw data argument's name.
* Added the flag '--filter-by-id-set' to **create-content-artifacts** to create artifacts only for items in the given id_set.json.

## 1.5.4

* Fixed an issue with the **format** command when contributing via the UI
* The **format** command will now not remove the `defaultRows` key from incident, indicator and generic fields with `type: grid`.
* Fixed an issue with the **validate** command when a layoutscontainer did not have the `fromversion` field set.
* added a new command **update-xsoar-config-file** to handle your XSOAR Configuration File.
* Added `skipVerify` argument in **upload** command to skip pack signature verification.
* Fixed an issue when the **run** command  failed running when there’s more than one playground, by explicitly using the current user’s playground.
* Added support for Job content item in the **format**, **validate**, **upload**, **create-id-set**, **find-dependecies** and **create-content-artifacts** commands.
* Added a **source** field to the **id_set** entitles.
* Two entitles will not consider as duplicates if they share the same pack and the same source.
* Fixed a bug when duplicates were found in **find_dependencies**.
* Added function **get_current_repo** to `tools`.
* The **postman-codegen** will not have duplicates argument name. It will rename them to the minimum distinguished shared path for each of them.

## 1.5.3

* The **format** command will now set `unsearchable: True` for incident, indicator and generic fields.
* Fixed an issue where the **update-release-notes** command crashes with `--help` flag.
* Added validation to the **validate** command that verifies the `unsearchable` key in incident, indicator and generic fields is set to true.
* Removed a validation that DBotRole should be set for automation that requires elevated permissions to the `XSOAR-linter` in the **lint** command.
* Fixed an issue in **Validate** command where playbooks conditional tasks were mishandeled.
* Added a validation to prevent contributors from using the `fromlicense` key as a configuration parameter in an integration's YML
* Added a validation to ensure that the type for **API token** (and similar) parameters are configured correctly as a `credential` type in the integration configuration YML.
* Added an assertion that checks for duplicated requests' names when generating an integration from a postman collection.
* Added support for [.env files](https://pypi.org/project/python-dotenv/). You can now add a `.env` file to your repository with the logging information instead of setting a global environment variables.
* When running **lint** command with --keep-container flag, the docker images are committed.
* The **validate** command will not return missing test playbook error when given a script with dynamic-section tag.

## 1.5.2

* Added a validation to **update-release-notes** command to ensure that the `--version` flag argument is in the right format.
* added a new command **coverage-analyze** to generate and print coverage reports.
* Fixed an issue in **validate** in repositories which are not in GitHub or GitLab
* Added a validation that verifies that readme image absolute links do not contain the working branch name.
* Added support for List content item in the **format**, **validate**, **download**, **upload**, **create-id-set**, **find-dependecies** and **create-content-artifacts** commands.
* Added a validation to ensure reputation command's default argument is set as an array input.
* Added the `--fail-duplicates` flag for the **merge-id-set** command which will fail the command if duplicates are found.
* Added the `--fail-duplicates` flag for the **create-id-set** command which will fail the command if duplicates are found.

## 1.5.1

* Fixed an issue where **validate** command failed to recognized test playbooks for beta integrations as valid tests.
* Fixed an issue were the **validate** command was falsely recognizing image paths in readme files.
* Fixed an issue where the **upload** command error message upon upload failure pointed to wrong file rather than to the pack metadata.
* Added a validation that verifies that each script which appears in incident fields, layouts or layout containers exists in the id_set.json.
* Fixed an issue where the **postman code-gen** command generated double dots for context outputs when it was not needed.
* Fixed an issue where there **validate** command on release notes file crashed when author image was added or modified.
* Added input handling when running **find-dependencies**, replacing string manipulations.
* Fixed an issue where the **validate** command did not handle multiple playbooks with the same name in the id_set.
* Added support for GitLab repositories in **validate**

## 1.5.0

* Fixed an issue where **upload** command failed to upload packs not under content structure.
* Added support for **init** command to run from non-content repo.
* The **split-yml** has been renamed to **split** and now supports splitting Dashboards from unified Generic Modules.
* Fixed an issue where the skipped tests validation ran on the `ApiModules` pack in the **validate** command.
* The **init** command will now create the `Generic Object` entities directories.
* Fixed an issue where the **format** command failed to recognize changed files from git.
* Fixed an issue where the **json-to-outputs** command failed checking whether `0001-01-01T00:00:00` is of type `Date`
* Added to the **generate context** command to generate context paths for integrations from an example file.
* Fixed an issue where **validate** failed on release notes configuration files.
* Fixed an issue where the **validate** command failed on pack input if git detected changed files outside of `Packs` directory.
* Fixed an issue where **validate** command failed to recognize files inside validated pack when validation release notes, resulting in a false error message for missing entity in release note.
* Fixed an issue where the **download** command failed when downloading an invalid YML, instead of skipping it.

## 1.4.9

* Added validation that the support URL in partner contribution pack metadata does not lead to a GitHub repo.
* Enhanced ***generate-docs*** with default `additionalinformation` (description) for common parameters.
* Added to **validate** command a validation that a content item's id and name will not end with spaces.
* The **format** command will now remove trailing whitespaces from content items' id and name fields.
* Fixed an issue where **update-release-notes** could fail on files outside the user given pack.
* Fixed an issue where the **generate-test-playbook** command would not place the playbook in the proper folder.
* Added to **validate** command a validation that packs with `Iron Bank` uses the latest docker from Iron Bank.
* Added to **update-release-notes** command support for `Generic Object` entities.
* Fixed an issue where playbook `fromversion` mismatch validation failed even if `skipunavailable` was set to true.
* Added to the **create artifacts** command support for release notes configuration file.
* Added validation to **validate** for release notes config file.
* Added **isoversize** and **isautoswitchedtoquietmode** fields to the playbook schema.
* Added to the **update-release-notes** command `-bc` flag to generate template for breaking changes version.
* Fixed an issue where **validate** did not search description files correctly, leading to a wrong warning message.

## 1.4.8

* Fixed an issue where yml files with `!reference` failed to load properly.
* Fixed an issue when `View Integration Documentation` button was added twice during the download and re-upload.
* Fixed an issue when `(Partner Contribution)` was added twice to the display name during the download and re-upload.
* Added the following enhancements in the **generate-test-playbook** command:
  * Added the *--commands* argument to generate tasks for specific commands.
  * Added the *--examples* argument to get the command examples file path and generate tasks from the commands and arguments specified there.
  * Added the *--upload* flag to specify whether to upload the test playbook after the generation.
  * Fixed the output condition generation for outputs of type `Boolean`.

## 1.4.7

* Fixed an issue where an empty list for a command context didn't produce an indication other than an empty table.
* Fixed an issue where the **format** command has incorrectly recognized on which files to run when running using git.
* Fixed an issue where author image validations were not checked properly.
* Fixed an issue where new old-formatted scripts and integrations were not validated.
* Fixed an issue where the wording in the from version validation error for subplaybooks was incorrect.
* Fixed an issue where the **update-release-notes** command used the old docker image version instead of the new when detecting a docker change.
* Fixed an issue where the **generate-test-playbook** command used an incorrect argument name as default
* Fixed an issue where the **json-to-outputs** command used an incorrect argument name as default when using `-d`.
* Fixed an issue where validations failed while trying to validate non content files.
* Fixed an issue where README validations did not work post VS Code formatting.
* Fixed an issue where the description validations were inconsistent when running through an integration file or a description file.

## 1.4.6

* Fixed an issue where **validate** suggests, with no reason, running **format** on missing mandatory keys in yml file.
* Skipped existence of TestPlaybook check on community and contribution integrations.
* Fixed an issue where pre-commit didn't run on the demisto_sdk/commands folder.
* The **init** command will now change the script template name in the code to the given script name.
* Expanded the validations performed on beta integrations.
* Added support for PreProcessRules in the **format**, **validate**, **download**, and **create-content-artifacts** commands.
* Improved the error messages in **generate-docs**, if an example was not provided.
* Added to **validate** command a validation that a content entity or a pack name does not contain the words "partner" and "community".
* Fixed an issue where **update-release-notes** ignores *--text* flag while using *-f*
* Fixed the outputs validations in **validate** so enrichment commands will not be checked to have DBotScore outputs.
* Added a new validation to require the dockerimage key to exist in an integration and script yml files.
* Enhanced the **generate-test-playbook** command to use only integration tested on commands, rather than (possibly) other integrations implementing them.
* Expanded unify command to support GenericModules - Unifies a GenericModule object with its Dashboards.
* Added validators for generic objects:
  * Generic Field validator - verify that the 'fromVersion' field is above 6.5.0, 'group' field equals 4 and 'id' field starts with the prefix 'generic_'.
  * Generic Type validator - verify that the 'fromVersion' field is above 6.5.0
  * Generic Module validator - verify that the 'fromVersion' field is above 6.5.0
  * Generic Definition validator - verify that the 'fromVersion' field is above 6.5.0
* Expanded Format command to support Generic Objects - Fixes generic objects according to their validations.
* Fixed an issue where the **update-release-notes** command did not handle ApiModules properly.
* Added option to enter a dictionary or json of format `[{field_name:description}]` in the **json-to-outputs** command,
  with the `-d` flag.
* Improved the outputs for the **format** command.
* Fixed an issue where the validations performed after the **format** command were inconsistent with **validate**.
* Added to the **validate** command a validation for the author image.
* Updated the **create-content-artifacts** command to support generic modules, definitions, fields and types.
* Added an option to ignore errors for file paths and not only file name in .pack-ignore file.

## 1.4.5

* Enhanced the **postman-codegen** command to name all generated arguments with lower case.
* Fixed an issue where the **find-dependencies** command miscalculated the dependencies for playbooks that use generic commands.
* Fixed an issue where the **validate** command failed in external repositories in case the DEMISTO_SDK_GITHUB_TOKEN was not set.
* Fixed an issue where **openapi-codegen** corrupted the swagger file by overwriting configuration to swagger file.
* Updated the **upload** command to support uploading zipped packs to the marketplace.
* Added to the **postman-codegen** command support of path variables.
* Fixed an issue where **openapi-codegen** entered into an infinite loop on circular references in the swagger file.
* The **format** command will now set `fromVersion: 6.2.0` for widgets with 'metrics' data type.
* Updated the **find-dependencies** command to support generic modules, definitions, fields and types.
* Fixed an issue where **openapi-codegen** tried to extract reference example outputs, leading to an exception.
* Added an option to ignore secrets automatically when using the **init** command to create a pack.
* Added a tool that gives the ability to temporarily suppress console output.

## 1.4.4

* When formatting incident types with Auto-Extract rules and without mode field, the **format** command will now add the user selected mode.
* Added new validation that DBotRole is set for scripts that requires elevated permissions to the `XSOAR-linter` in the **lint** command.
* Added url escaping to markdown human readable section in generate docs to avoid autolinking.
* Added a validation that mapper's id and name are matching. Updated the format of mapper to include update_id too.
* Added a validation to ensure that image paths in the README files are valid.
* Fixed **find_type** function to correctly find test files, such as, test script and test playbook.
* Added scheme validations for the new Generic Object Types, Fields, and Modules.
* Renamed the flag *--input-old-version* to *--old-version* in the **generate-docs** command.
* Refactored the **update-release-notes** command:
  * Replaced the *--all* flag with *--use-git* or *-g*.
  * Added the *--force* flag to update the pack release notes without changes in the pack.
  * The **update-release-notes** command will now update all dependent integrations on ApiModule change, even if not specified.
  * If more than one pack has changed, the full list of updated packs will be printed at the end of **update-release-notes** command execution.
  * Fixed an issue where the **update-release-notes** command did not add docker image release notes entry for release notes file if a script was changed.
  * Fixed an issue where the **update-release-notes** command did not detect changed files that had the same name.
  * Fixed an issue in the **update-release-notes** command where the version support of JSON files was mishandled.
* Fixed an issue where **format** did not skip files in test and documentation directories.
* Updated the **create-id-set** command to support generic modules, definitions, fields and types.
* Changed the **convert** command to generate old layout fromversion to 5.0.0 instead of 4.1.0
* Enhanced the command **postman-codegen** with type hints for templates.

## 1.4.3

* Fixed an issue where **json-to-outputs** command returned an incorrect output when json is a list.
* Fixed an issue where if a pack README.md did not exist it could cause an error in the validation process.
* Fixed an issue where the *--name* was incorrectly required in the **init** command.
* Adding the option to run **validate** on a specific path while using git (*-i* & *-g*).
* The **format** command will now change UUIDs in .yml and .json files to their respective content entity name.
* Added a playbook validation to check if a task sub playbook exists in the id set in the **validate** command.
* Added the option to add new tags/usecases to the approved list and to the pack metadata on the same pull request.
* Fixed an issue in **test_content** where when different servers ran tests for the same integration, the server URL parameters were not set correctly.
* Added a validation in the **validate** command to ensure that the ***endpoint*** command is configured correctly in yml file.
* Added a warning when pack_metadata's description field is longer than 130 characters.
* Fixed an issue where a redundant print occurred on release notes validation.
* Added new validation in the **validate** command to ensure that the minimal fromVersion in a widget of type metrics will be 6.2.0.
* Added the *--release-notes* flag to demisto-sdk to get the current version release notes entries.

## 1.4.2

* Added to `pylint` summary an indication if a test was skipped.
* Added to the **init** command the option to specify fromversion.
* Fixed an issue where running **init** command without filling the metadata file.
* Added the *--docker-timeout* flag in the **lint** command to control the request timeout for the Docker client.
* Fixed an issue where **update-release-notes** command added only one docker image release notes entry for release notes file, and not for every entity whom docker image was updated.
* Added a validation to ensure that incident/indicator fields names starts with their pack name in the **validate** command. (Checked only for new files and only when using git *-g*)
* Updated the **find-dependencies** command to return the 'dependencies' according the layout type ('incident', 'indicator').
* Enhanced the "vX" display name validation for scripts and integrations in the **validate** command to check for every versioned script or integration, and not only v2.
* Added the *--fail-duplicates* flag for the **create-id-set** command which will fail the command if duplicates are found.
* Added to the **generate-docs** command automatic addition to git when a new readme file is created.

## 1.4.1

* When in private repo without `DEMSITO_SDK_GITHUB_TOKEN` configured, get_remote_file will take files from the local origin/master.
* Enhanced the **unify** command when giving input of a file and not a directory return a clear error message.
* Added a validation to ensure integrations are not skipped and at least one test playbook is not skipped for each integration or script.
* Added to the Content Tests support for `context_print_dt`, which queries the incident context and prints the result as a json.
* Added new validation for the `xsoar_config.json` file in the **validate** command.
* Added a version differences section to readme in **generate-docs** command.
* Added the *--docs-format* flag in the **integration-diff** command to get the output in README format.
* Added the *--input-old-version* and *--skip-breaking-changes* flags in the **generate-docs** command to get the details for the breaking section and to skip the breaking changes section.

## 1.4.0

* Enable passing a comma-separated list of paths for the `--input` option of the **lint** command.
* Added new validation of unimplemented test-module command in the code to the `XSOAR-linter` in the **lint** command.
* Fixed the **generate-docs** to handle integration authentication parameter.
* Added a validation to ensure that description and README do not contain the word 'Demisto'.
* Improved the deprecated message validation required from playbooks and scripts.
* Added the `--quite-bc-validation` flag for the **validate** command to run the backwards compatibility validation in quite mode (errors is treated like warnings).
* Fixed the **update release notes** command to display a name for old layouts.
* Added the ability to append to the pack README credit to contributors.
* Added identification for parameter differences in **integration-diff** command.
* Fixed **format** to use git as a default value.
* Updated the **upload** command to support reports.
* Fixed an issue where **generate-docs** command was displaying 'None' when credentials parameter display field configured was not configured.
* Fixed an issue where **download** did not return exit code 1 on failure.
* Updated the validation that incident fields' names do not contain the word incident will aplly to core packs only.
* Added a playbook validation to verify all conditional tasks have an 'else' path in **validate** command.
* Renamed the GitHub authentication token environment variable `GITHUB_TOKEN` to `DEMITO_SDK_GITHUB_TOKEN`.
* Added to the **update-release-notes** command automatic addition to git when new release notes file is created.
* Added validation to ensure that integrations, scripts, and playbooks do not contain the entity type in their names.
* Added the **convert** command to convert entities between XSOAR versions.
* Added the *--deprecate* flag in **format** command to deprecate integrations, scripts, and playbooks.
* Fixed an issue where ignoring errors did not work when running the **validate** command on specific files (-i).

## 1.3.9

* Added a validation verifying that the pack's README.md file is not equal to pack description.
* Fixed an issue where the **Assume yes** flag did not work properly for some entities in the **format** command.
* Improved the error messages for separators in folder and file names in the **validate** command.
* Removed the **DISABLE_SDK_VERSION_CHECK** environment variable. To disable new version checks, use the **DEMISTO_SDK_SKIP_VERSION_CHECK** envirnoment variable.
* Fixed an issue where the demisto-sdk version check failed due to a rate limit.
* Fixed an issue with playbooks scheme validation.

## 1.3.8

* Updated the **secrets** command to work on forked branches.

## 1.3.7

* Added a validation to ensure correct image and description file names.
* Fixed an issue where the **validate** command failed when 'display' field in credentials param in yml is empty but 'displaypassword' was provided.
* Added the **integration-diff** command to check differences between two versions of an integration and to return a report of missing and changed elements in the new version.
* Added a validation verifying that the pack's README.md file is not missing or empty for partner packs or packs contains use cases.
* Added a validation to ensure that the integration and script folder and file names will not contain separators (`_`, `-`, ``).
* When formatting new pack, the **format** command will set the *fromversion* key to 5.5.0 in the new files without fromversion.

## 1.3.6

* Added a validation that core packs are not dependent on non-core packs.
* Added a validation that a pack name follows XSOAR standards.
* Fixed an issue where in some cases the `get_remote_file` function failed due to an invalid path.
* Fixed an issue where running **update-release-notes** with updated integration logo, did not detect any file changes.
* Fixed an issue where the **create-id-set** command did not identify unified integrations correctly.
* Fixed an issue where the `CommonTypes` pack was not identified as a dependency for all feed integrations.
* Added support for running SDK commands in private repositories.
* Fixed an issue where running the **init** command did not set the correct category field in an integration .yml file for a newly created pack.
* When formatting new contributed pack, the **format** command will set the *fromversion* key to 6.0.0 in the relevant files.
* If the environment variable "DISABLE_SDK_VERSION_CHECK" is define, the demisto-sdk will no longer check for newer version when running a command.
* Added the `--use-pack-metadata` flag for the **find-dependencies** command to update the calculated dependencies using the the packs metadata files.
* Fixed an issue where **validate** failed on scripts in case the `outputs` field was set to `None`.
* Fixed an issue where **validate** was failing on editing existing release notes.
* Added a validation for README files verifying that the file doesn't contain template text copied from HelloWorld or HelloWorldPremium README.

## 1.3.5

* Added a validation that layoutscontainer's id and name are matching. Updated the format of layoutcontainer to include update_id too.
* Added a validation that commands' names and arguments in core packs, or scripts' arguments do not contain the word incident.
* Fixed issue where running the **generate-docs** command with -c flag ran all the commands and not just the commands specified by the flag.
* Fixed the error message of the **validate** command to not always suggest adding the *description* field.
* Fixed an issue where running **format** on feed integration generated invalid parameter structure.
* Fixed an issue where the **generate-docs** command did not add all the used scripts in a playbook to the README file.
* Fixed an issue where contrib/partner details might be added twice to the same file, when using unify and create-content-artifacts commands
* Fixed issue where running **validate** command on image-related integration did not return the correct outputs to json file.
* When formatting playbooks, the **format** command will now remove empty fields from SetIncident, SetIndicator, CreateNewIncident, CreateNewIndicator script arguments.
* Added an option to fill in the developer email when running the **init** command.

## 1.3.4

* Updated the **validate** command to check that the 'additionalinfo' field only contains the expected value for feed required parameters and not equal to it.
* Added a validation that community/partner details are not in the detailed description file.
* Added a validation that the Use Case tag in pack_metadata file is only used when the pack contains at least one PB, Incident Type or Layout.
* Added a validation that makes sure outputs in integrations are matching the README file when only README has changed.
* Added the *hidden* field to the integration schema.
* Fixed an issue where running **format** on a playbook whose `name` does not equal its `id` would cause other playbooks who use that playbook as a sub-playbook to fail.
* Added support for local custom command configuration file `.demisto-sdk-conf`.
* Updated the **format** command to include an update to the description file of an integration, to remove community/partner details.

## 1.3.3

* Fixed an issue where **lint** failed where *.Dockerfile* exists prior running the lint command.
* Added FeedHelloWorld template option for *--template* flag in **demisto-sdk init** command.
* Fixed issue where **update-release-notes** deleted release note file if command was called more than once.
* Fixed issue where **update-release-notes** added docker image release notes every time the command was called.
* Fixed an issue where running **update-release-notes** on a pack with newly created integration, had also added a docker image entry in the release notes.
* Fixed an issue where `XSOAR-linter` did not find *NotImplementedError* in main.
* Added validation for README files verifying their length (over 30 chars).
* When using *-g* flag in the **validate** command it will now ignore untracked files by default.
* Added the *--include-untracked* flag to the **validate** command to include files which are untracked by git in the validation process.
* Improved the `pykwalify` error outputs in the **validate** command.
* Added the *--print-pykwalify* flag to the **validate** command to print the unchanged output from `pykwalify`.

## 1.3.2

* Updated the format of the outputs when using the *--json-file* flag to create a JSON file output for the **validate** and **lint** commands.
* Added the **doc-review** command to check spelling in .md and .yml files as well as a basic release notes review.
* Added a validation that a pack's display name does not already exist in content repository.
* Fixed an issue where the **validate** command failed to detect duplicate params in an integration.
* Fixed an issue where the **validate** command failed to detect duplicate arguments in a command in an integration.

## 1.3.1

* Fixed an issue where the **validate** command failed to validate the release notes of beta integrations.
* Updated the **upload** command to support indicator fields.
* The **validate** and **update-release-notes** commands will now check changed files against `demisto/master` if it is configured locally.
* Fixed an issue where **validate** would incorrectly identify files as renamed.
* Added a validation that integration properties (such as feed, mappers, mirroring, etc) are not removed.
* Fixed an issue where **validate** failed when comparing branch against commit hash.
* Added the *--no-pipenv* flag to the **split-yml** command.
* Added a validation that incident fields and incident types are not removed from mappers.
* Fixed an issue where the *c
reate-id-set* flag in the *validate* command did not work while not using git.
* Added the *hiddenusername* field to the integration schema.
* Added a validation that images that are not integration images, do not ask for a new version or RN

## 1.3.0

* Do not collect optional dependencies on indicator types reputation commands.
* Fixed an issue where downloading indicator layoutscontainer objects failed.
* Added a validation that makes sure outputs in integrations are matching the README file.
* Fixed an issue where the *create-id-set* flag in the **validate** command did not work.
* Added a warning in case no id_set file is found when running the **validate** command.
* Fixed an issue where changed files were not recognised correctly on forked branches in the **validate** and the **update-release-notes** commands.
* Fixed an issue when files were classified incorrectly when running *update-release-notes*.
* Added a validation that integration and script file paths are compatible with our convention.
* Fixed an issue where id_set.json file was re created whenever running the generate-docs command.
* added the *--json-file* flag to create a JSON file output for the **validate** and **lint** commands.

## 1.2.19

* Fixed an issue where merge id_set was not updated to work with the new entity of Packs.
* Added a validation that the playbook's version matches the version of its sub-playbooks, scripts, and integrations.

## 1.2.18

* Changed the *skip-id-set-creation* flag to *create-id-set* in the **validate** command. Its default value will be False.
* Added support for the 'cve' reputation command in default arg validation.
* Filter out generic and reputation command from scripts and playbooks dependencies calculation.
* Added support for the incident fields in outgoing mappers in the ID set.
* Added a validation that the taskid field and the id field under the task field are both from uuid format and contain the same value.
* Updated the **format** command to generate uuid value for the taskid field and for the id under the task field in case they hold an invalid values.
* Exclude changes from doc_files directory on validation.
* Added a validation that an integration command has at most one default argument.
* Fixing an issue where pack metadata version bump was not enforced when modifying an old format (unified) file.
* Added validation that integration parameter's display names are capitalized and spaced using whitespaces and not underscores.
* Fixed an issue where beta integrations where not running deprecation validations.
* Allowed adding additional information to the deprecated description.
* Fixing an issue when escaping less and greater signs in integration params did not work as expected.

## 1.2.17

* Added a validation that the classifier of an integration exists.
* Added a validation that the mapper of an integration exists.
* Added a validation that the incident types of a classifier exist.
* Added a validation that the incident types of a mapper exist.
* Added support for *text* argument when running **demisto-sdk update-release-notes** on the ApiModules pack.
* Added a validation for the minimal version of an indicator field of type grid.
* Added new validation for incident and indicator fields in classifiers mappers and layouts exist in the content.
* Added cache for get_remote_file to reducing failures from accessing the remote repo.
* Fixed an issue in the **format** command where `_dev` or `_copy` suffixes weren't removed from the `id` of the given playbooks.
* Playbook dependencies from incident and indicator fields are now marked as optional.
* Mappers dependencies from incident types and incident fields are now marked as optional.
* Classifier dependencies from incident types are now marked as optional.
* Updated **demisto-sdk init** command to no longer create `created` field in pack_metadata file
* Updated **generate-docs** command to take the parameters names in setup section from display field and to use additionalinfo field when exist.
* Using the *verbose* argument in the **find-dependencies** command will now log to the console.
* Improved the deprecated message validation required from integrations.
* Fixed an issue in the **generate-docs** command where **Context Example** section was created when it was empty.

## 1.2.16

* Added allowed ignore errors to the *IDSetValidator*.
* Fixed an issue where an irrelevant id_set validation ran in the **validate** command when using the *--id-set* flag.
* Fixed an issue were **generate-docs** command has failed if a command did not exist in commands permissions file.
* Improved a **validate** command message for missing release notes of api module dependencies.

## 1.2.15

* Added the *ID101* to the allowed ignored errors.

## 1.2.14

* SDK repository is now mypy check_untyped_defs complaint.
* The lint command will now ignore the unsubscriptable-object (E1136) pylint error in dockers based on python 3.9 - this will be removed once a new pylint version is released.
* Added an option for **format** to run on a whole pack.
* Added new validation of unimplemented commands from yml in the code to `XSOAR-linter`.
* Fixed an issue where Auto-Extract fields were only checked for newly added incident types in the **validate** command.
* Added a new warning validation of direct access to args/params dicts to `XSOAR-linter`.

## 1.2.13

* Added new validation of indicators usage in CommandResults to `XSOAR-linter`.
* Running **demisto-sdk lint** will automatically run on changed files (same behavior as the -g flag).
* Removed supported version message from the documentation when running **generate_docs**.
* Added a print to indicate backwards compatibility is being checked in **validate** command.
* Added a percent print when running the **validate** command with the *-a* flag.
* Fixed a regression in the **upload** command where it was ignoring `DEMISTO_VERIFY_SSL` env var.
* Fixed an issue where the **upload** command would fail to upload beta integrations.
* Fixed an issue where the **validate** command did not create the *id_set.json* file when running with *-a* flag.
* Added price change validation in the **validate** command.
* Added validations that checks in read-me for empty sections or leftovers from the auto generated read-me that should be changed.
* Added new code validation for *NotImplementedError* to raise a warning in `XSOAR-linter`.
* Added validation for support types in the pack metadata file.
* Added support for *--template* flag in **demisto-sdk init** command.
* Fixed an issue with running **validate** on master branch where the changed files weren't compared to previous commit when using the *-g* flag.
* Fixed an issue where the `XSOAR-linter` ran *NotImplementedError* validation on scripts.
* Added support for Auto-Extract feature validation in incident types in the **validate** command.
* Fixed an issue in the **lint** command where the *-i* flag was ignored.
* Improved **merge-id-sets** command to support merge between two ID sets that contain the same pack.
* Fixed an issue in the **lint** command where flake8 ran twice.

## 1.2.12

* Bandit now reports also on medium severity issues.
* Fixed an issue with support for Docker Desktop on Mac version 2.5.0+.
* Added support for vulture and mypy linting when running without docker.
* Added support for *prev-ver* flag in **update-release-notes** command.
* Improved retry support when building docker images for linting.
* Added the option to create an ID set on a specific pack in **create-id-set** command.
* Added the *--skip-id-set-creation* flag to **validate** command in order to add the capability to run validate command without creating id_set validation.
* Fixed an issue where **validate** command checked docker image tag on ApiModules pack.
* Fixed an issue where **find-dependencies** did not calculate dashboards and reports dependencies.
* Added supported version message to the documentation and release notes files when running **generate_docs** and **update-release-notes** commands respectively.
* Added new code validations for *NotImplementedError* exception raise to `XSOAR-linter`.
* Command create-content-artifacts additional support for **Author_image.png** object.
* Fixed an issue where schemas were not enforced for incident fields, indicator fields and old layouts in the validate command.
* Added support for **update-release-notes** command to update release notes according to master branch.

## 1.2.11

* Fixed an issue where the ***generate-docs*** command reset the enumeration of line numbering after an MD table.
* Updated the **upload** command to support mappers.
* Fixed an issue where exceptions were no printed in the **format** while the *--verbose* flag is set.
* Fixed an issue where *--assume-yes* flag did not work in the **format** command when running on a playbook without a `fromversion` field.
* Fixed an issue where the **format** command would fail in case `conf.json` file was not found instead of skipping the update.
* Fixed an issue where integration with v2 were recognised by the `name` field instead of the `display` field in the **validate** command.
* Added a playbook validation to check if a task script exists in the id set in the **validate** command.
* Added new integration category `File Integrity Management` in the **validate** command.

## 1.2.10

* Added validation for approved content pack use-cases and tags.
* Added new code validations for *CommonServerPython* import to `XSOAR-linter`.
* Added *default value* and *predefined values* to argument description in **generate-docs** command.
* Added a new validation that checks if *get-mapping-fields* command exists if the integration schema has *{ismappable: true}* in **validate** command.
* Fixed an issue where the *--staged* flag recognised added files as modified in the **validate** command.
* Fixed an issue where a backwards compatibility warning was raised for all added files in the **validate** command.
* Fixed an issue where **validate** command failed when no tests were given for a partner supported pack.
* Updated the **download** command to support mappers.
* Fixed an issue where the ***format*** command added a duplicate parameter.
* For partner supported content packs, added support for a list of emails.
* Removed validation of README files from the ***validate*** command.
* Fixed an issue where the ***validate*** command required release notes for ApiModules pack.

## 1.2.9

* Fixed an issue in the **openapi_codegen** command where it created duplicate functions name from the swagger file.
* Fixed an issue in the **update-release-notes** command where the *update type* argument was not verified.
* Fixed an issue in the **validate** command where no error was raised in case a non-existing docker image was presented.
* Fixed an issue in the **format** command where format failed when trying to update invalid Docker image.
* The **format** command will now preserve the **isArray** argument in integration's reputation commands and will show a warning if it set to **false**.
* Fixed an issue in the **lint** command where *finally* clause was not supported in main function.
* Fixed an issue in the **validate** command where changing any entity ID was not validated.
* Fixed an issue in the **validate** command where *--staged* flag did not bring only changed files.
* Fixed the **update-release-notes** command to ignore changes in the metadata file.
* Fixed the **validate** command to ignore metadata changes when checking if a version bump is needed.

## 1.2.8

* Added a new validation that checks in playbooks for the usage of `DeleteContext` in **validate** command.
* Fixed an issue in the **upload** command where it would try to upload content entities with unsupported versions.
* Added a new validation that checks in playbooks for the usage of specific instance in **validate** command.
* Added the **--staged** flag to **validate** command to run on staged files only.

## 1.2.7

* Changed input parameters in **find-dependencies** command.
  * Use ***-i, --input*** instead of ***-p, --path***.
  * Use ***-idp, --id-set-path*** instead of ***-i, --id-set-path***.
* Fixed an issue in the **unify** command where it crashed on an integration without an image file.
* Fixed an issue in the **format** command where unnecessary files were not skipped.
* Fixed an issue in the **update-release-notes** command where the *text* argument was not respected in all cases.
* Fixed an issue in the **validate** command where a warning about detailed description was given for unified or deprecated integrations.
* Improved the error returned by the **validate** command when running on files using the old format.

## 1.2.6

* No longer require setting `DEMISTO_README_VALIDATION` env var to enable README mdx validation. Validation will now run automatically if all necessary node modules are available.
* Fixed an issue in the **validate** command where the `--skip-pack-dependencies` would not skip id-set creation.
* Fixed an issue in the **validate** command where validation would fail if supplied an integration with an empty `commands` key.
* Fixed an issue in the **validate** command where validation would fail due to a required version bump for packs which are not versioned.
* Will use env var `DEMISTO_VERIFY_SSL` to determine if to use a secure connection for commands interacting with the Server when `--insecure` is not passed. If working with a local Server without a trusted certificate, you can set env var `DEMISTO_VERIFY_SSL=no` to avoid using `--insecure` on each command.
* Unifier now adds a link to the integration documentation to the integration detailed description.
* Fixed an issue in the **secrets** command where ignored secrets were not skipped.

## 1.2.5

* Added support for special fields: *defaultclassifier*, *defaultmapperin*, *defaultmapperout* in **download** command.
* Added -y option **format** command to assume "yes" as answer to all prompts and run non-interactively
* Speed up improvements for `validate` of README files.
* Updated the **format** command to adhere to the defined content schema and sub-schemas, aligning its behavior with the **validate** command.
* Added support for canvasContextConnections files in **format** command.

## 1.2.4

* Updated detailed description for community integrations.

## 1.2.3

* Fixed an issue where running **validate** failed on playbook with task that adds tags to the evidence data.
* Added the *displaypassword* field to the integration schema.
* Added new code validations to `XSOAR-linter`.
  * As warnings messages:
    * `demisto.params()` should be used only inside main function.
    * `demisto.args()` should be used only inside main function.
    * Functions args should have type annotations.
* Added `fromversion` field validation to test playbooks and scripts in **validate** command.

## 1.2.2

* Add support for warning msgs in the report and summary to **lint** command.
* Fixed an issue where **json-to-outputs** determined bool values as int.
* Fixed an issue where **update-release-notes** was crushing on `--all` flag.
* Fixed an issue where running **validate**, **update-release-notes** outside of content repo crushed without a meaningful error message.
* Added support for layoutscontainer in **init** contribution flow.
* Added a validation for tlp_color param in feeds in **validate** command.
* Added a validation for removal of integration parameters in **validate** command.
* Fixed an issue where **update-release-notes** was failing with a wrong error message when no pack or input was given.
* Improved formatting output of the **generate-docs** command.
* Add support for env variable *DEMISTO_SDK_ID_SET_REFRESH_INTERVAL*. Set this env variable to the refresh interval in minutes. The id set will be regenerated only if the refresh interval has passed since the last generation. Useful when generating Script documentation, to avoid re-generating the id_set every run.
* Added new code validations to `XSOAR-linter`.
  * As error messages:
    * Longer than 10 seconds sleep statements for non long running integrations.
    * exit() usage.
    * quit() usage.
  * As warnings messages:
    * `demisto.log` should not be used.
    * main function existence.
    * `demito.results` should not be used.
    * `return_output` should not be used.
    * try-except statement in main function.
    * `return_error` usage in main function.
    * only once `return_error` usage.
* Fixed an issue where **lint** command printed logs twice.
* Fixed an issue where *suffix* did not work as expected in the **create-content-artifacts** command.
* Added support for *prev-ver* flag in **lint** and **secrets** commands.
* Added support for *text* flag to **update-release-notes** command to add the same text to all release notes.
* Fixed an issue where **validate** did not recognize added files if they were modified locally.
* Added a validation that checks the `fromversion` field exists and is set to 5.0.0 or above when working or comparing to a non-feature branch in **validate** command.
* Added a validation that checks the certification field in the pack_metadata file is valid in **validate** command.
* The **update-release-notes** command will now automatically add docker image update to the release notes.

## 1.2.1

* Added an additional linter `XSOAR-linter` to the **lint** command which custom validates py files. currently checks for:
  * `Sys.exit` usages with non zero value.
  * Any `Print` usages.
* Fixed an issue where renamed files were failing on *validate*.
* Fixed an issue where single changed files did not required release notes update.
* Fixed an issue where doc_images required release-notes and validations.
* Added handling of dependent packs when running **update-release-notes** on changed *APIModules*.
  * Added new argument *--id-set-path* for id_set.json path.
  * When changes to *APIModule* is detected and an id_set.json is available - the command will update the dependent pack as well.
* Added handling of dependent packs when running **validate** on changed *APIModules*.
  * Added new argument *--id-set-path* for id_set.json path.
  * When changes to *APIModule* is detected and an id_set.json is available - the command will validate that the dependent pack has release notes as well.
* Fixed an issue where the find_type function didn't recognize file types correctly.
* Fixed an issue where **update-release-notes** command did not work properly on Windows.
* Added support for indicator fields in **update-release-notes** command.
* Fixed an issue where files in test dirs where being validated.

## 1.2.0

* Fixed an issue where **format** did not update the test playbook from its pack.
* Fixed an issue where **validate** validated non integration images.
* Fixed an issue where **update-release-notes** did not identified old yml integrations and scripts.
* Added revision templates to the **update-release-notes** command.
* Fixed an issue where **update-release-notes** crashed when a file was renamed.
* Fixed an issue where **validate** failed on deleted files.
* Fixed an issue where **validate** validated all images instead of packs only.
* Fixed an issue where a warning was not printed in the **format** in case a non-supported file type is inputted.
* Fixed an issue where **validate** did not fail if no release notes were added when adding files to existing packs.
* Added handling of incorrect layout paths via the **format** command.
* Refactor **create-content-artifacts** command - Efficient artifacts creation and better logging.
* Fixed an issue where image and description files were not handled correctly by **validate** and **update-release-notes** commands.
* Fixed an issue where the **format** command didn't remove all extra fields in a file.
* Added an error in case an invalid id_set.json file is found while running the **validate** command.
* Added fetch params checks to the **validate** command.

## 1.1.11

* Added line number to secrets' path in **secrets** command report.
* Fixed an issue where **init** a community pack did not present the valid support URL.
* Fixed an issue where **init** offered a non relevant pack support type.
* Fixed an issue where **lint** did not pull docker images for powershell.
* Fixed an issue where **find-dependencies** did not find all the script dependencies.
* Fixed an issue where **find-dependencies** did not collect indicator fields as dependencies for playbooks.
* Updated the **validate** and the **secrets** commands to be less dependent on regex.
* Fixed an issue where **lint** did not run on circle when docker did not return ping.
* Updated the missing release notes error message (RN106) in the **Validate** command.
* Fixed an issue where **Validate** would return missing release notes when two packs with the same substring existed in the modified files.
* Fixed an issue where **update-release-notes** would add duplicate release notes when two packs with the same substring existed in the modified files.
* Fixed an issue where **update-release-notes** would fail to bump new versions if the feature branch was out of sync with the master branch.
* Fixed an issue where a non-descriptive error would be returned when giving the **update-release-notes** command a pack which can not be found.
* Added dependencies check for *widgets* in **find-dependencies** command.
* Added a `update-docker` flag to **format** command.
* Added a `json-to-outputs` flag to the **run** command.
* Added a verbose (`-v`) flag to **format** command.
* Fixed an issue where **download** added the prefix "playbook-" to the name of playbooks.

## 1.1.10

* Updated the **init** command. Relevant only when passing the *--contribution* argument.
  * Added the *--author* option.
  * The *support* field of the pack's metadata is set to *community*.
* Added a proper error message in the **Validate** command upon a missing description in the root of the yml.
* **Format** now works with a relative path.
* **Validate** now fails when all release notes have been excluded.
* Fixed issue where correct error message would not propagate for invalid images.
* Added the *--skip-pack-dependencies* flag to **validate** command to skip pack dependencies validation. Relevant when using the *-g* flag.
* Fixed an issue where **Validate** and **Format** commands failed integrations with `defaultvalue` field in fetch incidents related parameters.
* Fixed an issue in the **Validate** command in which unified YAML files were not ignored.
* Fixed an issue in **generate-docs** where scripts and playbooks inputs and outputs were not parsed correctly.
* Fixed an issue in the **openapi-codegen** command where missing reference fields in the swagger JSON caused errors.
* Fixed an issue in the **openapi-codegen** command where empty objects in the swagger JSON paths caused errors.
* **update-release-notes** command now accept path of the pack instead of pack name.
* Fixed an issue where **generate-docs** was inserting unnecessary escape characters.
* Fixed an issue in the **update-release-notes** command where changes to the pack_metadata were not detected.
* Fixed an issue where **validate** did not check for missing release notes in old format files.

## 1.1.9

* Fixed an issue where **update-release-notes** command failed on invalid file types.

## 1.1.8

* Fixed a regression where **upload** command failed on test playbooks.
* Added new *githubUser* field in pack metadata init command.
* Support beta integration in the commands **split-yml, extract-code, generate-test-playbook and generate-docs.**
* Fixed an issue where **find-dependencies** ignored *toversion* field in content items.
* Added support for *layoutscontainer*, *classifier_5_9_9*, *mapper*, *report*, and *widget* in the **Format** command.
* Fixed an issue where **Format** will set the `ID` field to be equal to the `name` field in modified playbooks.
* Fixed an issue where **Format** did not work for test playbooks.
* Improved **update-release-notes** command:
  * Write content description to release notes for new items.
  * Update format for file types without description: Connections, Incident Types, Indicator Types, Layouts, Incident Fields.
* Added a validation for feedTags param in feeds in **validate** command.
* Fixed readme validation issue in community support packs.
* Added the **openapi-codegen** command to generate integrations from OpenAPI specification files.
* Fixed an issue were release notes validations returned wrong results for *CommonScripts* pack.
* Added validation for image links in README files in **validate** command.
* Added a validation for default value of fetch param in feeds in **validate** command.
* Fixed an issue where the **Init** command failed on scripts.

## 1.1.7

* Fixed an issue where running the **format** command on feed integrations removed the `defaultvalue` fields.
* Playbook branch marked with *skipunavailable* is now set as an optional dependency in the **find-dependencies** command.
* The **feedReputation** parameter can now be hidden in a feed integration.
* Fixed an issue where running the **unify** command on JS package failed.
* Added the *--no-update* flag to the **find-dependencies** command.
* Added the following validations in **validate** command:
  * Validating that a pack does not depend on NonSupported / Deprecated packs.

## 1.1.6

* Added the *--description* option to the **init** command.
* Added the *--contribution* option to the **init** command which converts a contribution zip to proper pack format.
* Improved **validate** command performance time and outputs.
* Added the flag *--no-docker-checks* to **validate** command to skip docker checks.
* Added the flag *--print-ignored-files* to **validate** command to print ignored files report when the command is done.
* Added the following validations in **validate** command:
  * Validating that existing release notes are not modified.
  * Validating release notes are not added to new packs.
  * Validating that the "currentVersion" field was raised in the pack_metadata for modified packs.
  * Validating that the timestamp in the "created" field in the pack_metadata is in ISO format.
* Running `demisto-sdk validate` will run the **validate** command using git and only on committed files (same as using *-g --post-commit*).
* Fixed an issue where release notes were not checked correctly in **validate** command.
* Fixed an issue in the **create-id-set** command where optional playbook tasks were not taken into consideration.
* Added a prompt to the `demisto-sdk update-release-notes` command to prompt users to commit changes before running the release notes command.
* Added support to `layoutscontainer` in **validate** command.

## 1.1.5

* Fixed an issue in **find-dependencies** command.
* **lint** command now verifies flake8 on CommonServerPython script.

## 1.1.4

* Fixed an issue with the default output file name of the **unify** command when using "." as an output path.
* **Unify** command now adds contributor details to the display name and description.
* **Format** command now adds *isFetch* and *incidenttype* fields to integration yml.
* Removed the *feedIncremental* field from the integration schema.
* **Format** command now adds *feedBypassExclusionList*, *Fetch indicators*, *feedReputation*, *feedReliability*,
     *feedExpirationPolicy*, *feedExpirationInterval* and *feedFetchInterval* fields to integration yml.
* Fixed an issue in the playbooks schema.
* Fixed an issue where generated release notes were out of order.
* Improved pack dependencies detection.
* Fixed an issue where test playbooks were mishandled in **validate** command.

## 1.1.3

* Added a validation for invalid id fields in indicators types files in **validate** command.
* Added default behavior for **update-release-notes** command.
* Fixed an error where README files were failing release notes validation.
* Updated format of generated release notes to be more user friendly.
* Improved error messages for the **update-release-notes** command.
* Added support for `Connections`, `Dashboards`, `Widgets`, and `Indicator Types` to **update-release-notes** command.
* **Validate** now supports scripts under the *TestPlaybooks* directory.
* Fixed an issue where **validate** did not support powershell files.

## 1.1.2

* Added a validation for invalid playbookID fields in incidents types files in **validate** command.
* Added a code formatter for python files.
* Fixed an issue where new and old classifiers where mixed on validate command.
* Added *feedIncremental* field to the integration schema.
* Fixed error in the **upload** command where unified YMLs were not uploaded as expected if the given input was a pack.
* Fixed an issue where the **secrets** command failed due to a space character in the file name.
* Ignored RN validation for *NonSupported* pack.
* You can now ignore IF107, SC100, RP102 error codes in the **validate** command.
* Fixed an issue where the **download** command was crashing when received as input a JS integration or script.
* Fixed an issue where **validate** command checked docker image for JS integrations and scripts.
* **validate** command now checks scheme for reports and connections.
* Fixed an issue where **validate** command checked docker when running on all files.
* Fixed an issue where **validate** command did not fail when docker image was not on the latest numeric tag.
* Fixed an issue where beta integrations were not validated correctly in **validate** command.

## 1.1.1

* fixed and issue where file types were not recognized correctly in **validate** command.
* Added better outputs for validate command.

## 1.1.0

* Fixed an issue where changes to only non-validated files would fail validation.
* Fixed an issue in **validate** command where moved files were failing validation for new packs.
* Fixed an issue in **validate** command where added files were failing validation due to wrong file type detection.
* Added support for new classifiers and mappers in **validate** command.
* Removed support of old RN format validation.
* Updated **secrets** command output format.
* Added support for error ignore on deprecated files in **validate** command.
* Improved errors outputs in **validate** command.
* Added support for linting an entire pack.

## 1.0.9

* Fixed a bug where misleading error was presented when pack name was not found.
* **Update-release-notes** now detects added files for packs with versions.
* Readme files are now ignored by **update-release-notes** and validation of release notes.
* Empty release notes no longer cause an uncaught error during validation.

## 1.0.8

* Changed the output format of demisto-sdk secrets.
* Added a validation that checkbox items are not required in integrations.
* Added pack release notes generation and validation.
* Improved pack metadata validation.
* Fixed an issue in **validate** where renamed files caused an error

## 1.0.4

* Fix the **format** command to update the `id` field to be equal to `details` field in indicator-type files, and to `name` field in incident-type & dashboard files.
* Fixed a bug in the **validate** command for layout files that had `sortValues` fields.
* Fixed a bug in the **format** command where `playbookName` field was not always present in the file.
* Fixed a bug in the **format** command where indicatorField wasn't part of the SDK schemas.
* Fixed a bug in **upload** command where created unified docker45 yml files were not deleted.
* Added support for IndicatorTypes directory in packs (for `reputation` files, instead of Misc).
* Fixed parsing playbook condition names as string instead of boolean in **validate** command
* Improved image validation in YAML files.
* Removed validation for else path in playbook condition tasks.

## 1.0.3

* Fixed a bug in the **format** command where comments were being removed from YAML files.
* Added output fields: *file_path* and *kind* for layouts in the id-set.json created by **create-id-set** command.
* Fixed a bug in the **create-id-set** command Who returns Duplicate for Layouts with a different kind.
* Added formatting to **generate-docs** command results replacing all `<br>` tags with `<br/>`.
* Fixed a bug in the **download** command when custom content contained not supported content entity.
* Fixed a bug in **format** command in which boolean strings  (e.g. 'yes' or 'no') were converted to boolean values (e.g. 'True' or 'False').
* **format** command now removes *sourceplaybookid* field from playbook files.
* Fixed a bug in **generate-docs** command in which integration dependencies were not detected when generating documentation for a playbook.

## 1.0.1

* Fixed a bug in the **unify** command when output path was provided empty.
* Improved error message for integration with no tests configured.
* Improved the error message returned from the **validate** command when an integration is missing or contains malformed fetch incidents related parameters.
* Fixed a bug in the **create** command where a unified YML with a docker image for 4.5 was copied incorrectly.
* Missing release notes message are now showing the release notes file path to update.
* Fixed an issue in the **validate** command in which unified YAML files were not ignored.
* File format suggestions are now shown in the relevant file format (JSON or YAML).
* Changed Docker image validation to fail only on non-valid ones.
* Removed backward compatibility validation when Docker image is updated.

## 1.0.0

* Improved the *upload* command to support the upload of all the content entities within a pack.
* The *upload* command now supports the improved pack file structure.
* Added an interactive option to format integrations, scripts and playbooks with No TestPlaybooks configured.
* Added an interactive option to configure *conf.json* file with missing test playbooks for integrations, scripts and playbooks
* Added *download* command to download custom content from Demisto instance to the local content repository.
* Improved validation failure messages to include a command suggestion, wherever relevant, to fix the raised issue.
* Improved 'validate' help and documentation description
* validate - checks that scripts, playbooks, and integrations have the *tests* key.
* validate - checks that test playbooks are configured in `conf.json`.
* demisto-sdk lint - Copy dir better handling.
* demisto-sdk lint - Add error when package missing in docker image.
* Added *-a , --validate-all* option in *validate* to run all validation on all files.
* Added *-i , --input* option in *validate* to run validation on a specified pack/file.
* added *-i, --input* option in *secrets* to run on a specific file.
* Added an allowed hidden parameter: *longRunning* to the hidden integration parameters validation.
* Fixed an issue with **format** command when executing with an output path of a folder and not a file path.
* Bug fixes in generate-docs command given playbook as input.
* Fixed an issue with lint command in which flake8 was not running on unit test files.

## 0.5.2

* Added *-c, --command* option in *generate-docs* to generate a specific command from an integration.
* Fixed an issue when getting README/CHANGELOG files from git and loading them.
* Removed release notes validation for new content.
* Fixed secrets validations for files with the same name in a different directory.
* demisto-sdk lint - parallelization working with specifying the number of workers.
* demisto-sdk lint - logging levels output, 3 levels.
* demisto-sdk lint - JSON report, structured error reports in JSON format.
* demisto-sdk lint - XML JUnit report for unit-tests.
* demisto-sdk lint - new packages used to accelerate execution time.
* demisto-sdk secrets - command now respects the generic whitelist, and not only the pack secrets.

## 0.5.0

[PyPI History][1]

[1]: https://pypi.org/project/demisto-sdk/#history

## 0.4.9

* Fixed an issue in *generate-docs* where Playbooks and Scripts documentation failed.
* Added a graceful error message when executing the *run" command with a misspelled command.
* Added more informative errors upon failures of the *upload* command.
* format command:
  * Added format for json files: IncidentField, IncidentType, IndicatorField, IndicatorType, Layout, Dashboard.
  * Added the *-fv --from-version*, *-nv --no-validation* arguments.
  * Removed the *-t yml_type* argument, the file type will be inferred.
  * Removed the *-g use_git* argument, running format without arguments will run automatically on git diff.
* Fixed an issue in loading playbooks with '=' character.
* Fixed an issue in *validate* failed on deleted README files.

## 0.4.8

* Added the *max* field to the Playbook schema, allowing to define it in tasks loop.
* Fixed an issue in *validate* where Condition branches checks were case sensitive.

## 0.4.7

* Added the *slareminder* field to the Playbook schema.
* Added the *common_server*, *demisto_mock* arguments to the *init* command.
* Fixed an issue in *generate-docs* where the general section was not being generated correctly.
* Fixed an issue in *validate* where Incident type validation failed.

## 0.4.6

* Fixed an issue where the *validate* command did not identify CHANGELOG in packs.
* Added a new command, *id-set* to create the id set - the content dependency tree by file IDs.

## 0.4.5

* generate-docs command:
  * Added the *use_cases*, *permissions*, *command_permissions* and *limitations*.
  * Added the *--insecure* argument to support running the script and integration command in Demisto.
  * Removed the *-t yml_type* argument, the file type will be inferred.
  * The *-o --output* argument is no longer mandatory, default value will be the input file directory.
* Added support for env var: *DEMISTO_SDK_SKIP_VERSION_CHECK*. When set version checks are skipped.
* Fixed an issue in which the CHANGELOG files did not match our scheme.
* Added a validator to verify that there are no hidden integration parameters.
* Fixed an issue where the *validate* command ran on test files.
* Removed the *env-dir* argument from the demisto-sdk.
* README files which are html files will now be skipped in the *validate* command.
* Added support for env var: *DEMISTO_README_VALIDATOR*. When not set the readme validation will not run.

## 0.4.4

* Added a validator for IncidentTypes (incidenttype-*.json).
* Fixed an issue where the -p flag in the *validate* command was not working.
* Added a validator for README.md files.
* Release notes validator will now run on: incident fields, indicator fields, incident types, dashboard and reputations.
* Fixed an issue where the validator of reputation(Indicator Type) did not check on the details field.
* Fixed an issue where the validator attempted validating non-existing files after deletions or name refactoring.
* Removed the *yml_type* argument in the *split-yml*, *extract-code* commands.
* Removed the *file_type* argument in the *generate-test-playbook* command.
* Fixed the *insecure* argument in *upload*.
* Added the *insecure* argument in *run-playbook*.
* Standardise the *-i --input*, *-o --output* to demisto-sdk commands.

## 0.4.3

* Fixed an issue where the incident and indicator field BC check failed.
* Support for linting and unit testing PowerShell integrations.

## 0.4.2

* Fixed an issue where validate failed on Windows.
* Added a validator to verify all branches are handled in conditional task in a playbook.
* Added a warning message when not running the latest sdk version.
* Added a validator to check that the root is connected to all tasks in the playbook.
* Added a validator for Dashboards (dashboard-*.json).
* Added a validator for Indicator Types (reputation-*.json).
* Added a BC validation for changing incident field type.
* Fixed an issue where init command would generate an invalid yml for scripts.
* Fixed an issue in misleading error message in v2 validation hook.
* Fixed an issue in v2 hook which now is set only on newly added scripts.
* Added more indicative message for errors in yaml files.
* Disabled pykwalify info log prints.

## 0.3.10

* Added a BC check for incident fields - changing from version is not allowed.
* Fixed an issue in create-content-artifacts where scripts in Packs in TestPlaybooks dir were copied with a wrong prefix.

## 0.3.9

* Added a validation that incident field can not be required.
* Added validation for fetch incident parameters.
* Added validation for feed integration parameters.
* Added to the *format* command the deletion of the *sourceplaybookid* field.
* Fixed an issue where *fieldMapping* in playbook did not pass the scheme validation.
* Fixed an issue where *create-content-artifacts* did not copy TestPlaybooks in Packs without prefix of *playbook-*.
* Added a validation the a playbook can not have a rolename set.
* Added to the image validator the new DBot default image.
* Added the fields: elasticcommonfields, quiet, quietmode to the Playbook schema.
* Fixed an issue where *validate* failed on integration commands without outputs.
* Added a new hook for naming of v2 integrations and scripts.

## 0.3.8

* Fixed an issue where *create-content-artifact* was not loading the data in the yml correctly.
* Fixed an issue where *unify* broke long lines in script section causing syntax errors

## 0.3.7

* Added *generate-docs* command to generate documentation file for integration, playbook or script.
* Fixed an issue where *unify* created a malformed integration yml.
* Fixed an issue where demisto-sdk **init** creates unit-test file with invalid import.

## 0.3.6

* Fixed an issue where demisto-sdk **validate** failed on modified scripts without error message.

## 0.3.5

* Fixed an issue with docker tag validation for integrations.
* Restructured repo source code.

## 0.3.4

* Saved failing unit tests as a file.
* Fixed an issue where "_test" file for scripts/integrations created using **init** would import the "HelloWorld" templates.
* Fixed an issue in demisto-sdk **validate** - was failing on backward compatiblity check
* Fixed an issue in demisto-sdk **secrets** - empty line in .secrets-ignore always made the secrets check to pass
* Added validation for docker image inside integrations and scripts.
* Added --use-git flag to **format** command to format all changed files.
* Fixed an issue where **validate** did not fail on dockerimage changes with bc check.
* Added new flag **--ignore-entropy** to demisto-sdk **secrets**, this will allow skip entropy secrets check.
* Added --outfile to **lint** to allow saving failed packages to a file.

## 0.3.3

* Added backwards compatibility break error message.
* Added schema for incident types.
* Added **additionalinfo** field to as an available field for integration configuration.
* Added pack parameter for **init**.
* Fixed an issue where error would appear if name parameter is not set in **init**.

## 0.3.2

* Fixed the handling of classifier files in **validate**.

## 0.3.1

* Fixed the handling of newly created reputation files in **validate**.
* Added an option to perform **validate** on a specific file.

## 0.3.0

* Added support for multi-package **lint** both with parallel and without.
* Added all parameter in **lint** to run on all packages and packs in content repository.
* Added **format** for:
  * Scripts
  * Playbooks
  * Integrations
* Improved user outputs for **secrets** command.
* Fixed an issue where **lint** would run pytest and pylint only on a single docker per integration.
* Added auto-complete functionality to demisto-sdk.
* Added git parameter in **lint** to run only on changed packages.
* Added the **run-playbook** command
* Added **run** command which runs a command in the Demisto playground.
* Added **upload** command which uploads an integration or a script to a Demisto instance.
* Fixed and issue where **validate** checked if release notes exist for new integrations and scripts.
* Added **generate-test-playbook** command which generates a basic test playbook for an integration or a script.
* **validate** now supports indicator fields.
* Fixed an issue with layouts scheme validation.
* Adding **init** command.
* Added **json-to-outputs** command which generates the yaml section for outputs from an API raw response.

## 0.2.6

* Fixed an issue with locating release notes for beta integrations in **validate**.

## 0.2.5

* Fixed an issue with locating release notes for beta integrations in **validate**.

## 0.2.4

* Adding image validation to Beta_Integration and Packs in **validate**.

## 0.2.3

* Adding Beta_Integration to the structure validation process.
* Fixing bug where **validate** did checks on TestPlaybooks.
* Added requirements parameter to **lint**.

## 0.2.2

* Fixing bug where **lint** did not return exit code 1 on failure.
* Fixing bug where **validate** did not print error message in case no release notes were give.

## 0.2.1

* **Validate** now checks that the id and name fields are identical in yml files.
* Fixed a bug where sdk did not return any exit code.

## 0.2.0

* Added Release Notes Validator.
* Fixed the Unifier selection of your python file to use as the code.
* **Validate** now supports Indicator fields.
* Fixed a bug where **validate** and **secrets** did not return exit code 1 on failure.
* **Validate** now runs on newly added scripts.

## 0.1.8

* Added support for `--version`.
* Fixed an issue in file_validator when calling `checked_type` method with script regex.

## 0.1.2

* Restructuring validation to support content packs.
* Added secrets validation.
* Added content bundle creation.
* Added lint and unit test run.

## 0.1.1

* Added new logic to the unifier.
* Added detailed README.
* Some small adjustments and fixes.

## 0.1.0

Capabilities:

* **Extract** components(code, image, description etc.) from a Demisto YAML file into a directory.
* **Unify** components(code, image, description etc.) to a single Demisto YAML file.
* **Validate** Demisto content files.<|MERGE_RESOLUTION|>--- conflicted
+++ resolved
@@ -7,12 +7,8 @@
 * fixed an issue where to_id_set_entity method failed on id extraction due to missing pack.
 * Fixed an issue where **run-playbook** command did not work.
 * Fixed an issue in **setup-env** command where the virtual environment failed to set up.
-<<<<<<< HEAD
-*  Fixed an issue in **upload** command where the `marketplace` field was not taken into consideration when uploading single content-items.
-=======
 * Fixed an issue in **pre-commit** command where `False` properties were deleted.
-
->>>>>>> 453ec53a
+* Fixed an issue in **upload** command where the `marketplace` field was not taken into consideration when uploading single content-items.
 
 ## 1.23.0
 * Added support for inputs sections and outputs sections in a playbook.
