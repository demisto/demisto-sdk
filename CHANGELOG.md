--- conflicted
+++ resolved
@@ -1,9 +1,5 @@
 # Changelog
-<<<<<<< HEAD
-
-## Unreleased
-* Updated **validate** to use the graph when running with `--graph` flag.
-=======
+
 ## Unreleased
 * Fixed an issue in **prepare-content** command where large code lines were broken.
 * Fixed an issue where git-*renamed_files* were not retrieved properly.
@@ -13,7 +9,7 @@
 * Added a UUID to name mapper for **download** it replaces UUIDs with names on all downloaded files.
 * Updated the demisto-py to v3.2.6 which now supports basic proxy authentication.
 * Improved the message shown when using **upload** and overwriting packs.
->>>>>>> e3c80b6f
+* Updated **validate** to use the graph when running with `--graph` flag.
 
 ## 1.9.0
 * Fixed an issue where the Slack notifier was using a deprecated argument.
