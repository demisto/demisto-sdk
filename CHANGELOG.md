# Changelog
## Unreleased
* Fixed an issue where git-*renamed_files* were not retrieved properly.

## 1.9.0
* Fixed an issue where the Slack notifier was using a deprecated argument.
* Added the `--docker-image` argument to the **lint** command, which allows determining the docker image to run lint on. Possible options are: `'native:ga'`, `'native:maintenance'`, `'native:dev'`, `'all'`, a specific docker image (from Docker Hub) or, the default `'from-yml'`.
* Fixed an issue in **prepare-content** command where large code lines were broken.
* Added a logger warning to **get_demisto_version**, the task will now fail with a more informative message.
* Fixed an issue where the **upload** and **prepare-content** commands didn't add `fromServerVersion` and `toServerVersion` to layouts.
* Updated **lint** to use graph instead of id_set when running with `--check-dependent-api-module` flag.
* Added the marketplaces field to all schemas.
* Added the flag `--xsoar-only` to the **doc-review** command which enables reviewing documents that belong to XSOAR-supported Packs.
* Fixed an issue in **update-release-notes** command where an error occurred when executing the same command a second time.
* Fixed an issue where **validate** would not always ignore errors listed under `.pack-ignore`.
* Fixed an issue where running **validate** on a specific pack didn't test all the relevant entities.
<<<<<<< HEAD
* Added a modification for layout objects in **prepare-content**, where `Related Incident` is replaced with `Related Alerts` when uploading to `marketplacev2` (XSIAM).
=======
* Fixed an issue where fields ending with `_x2` where not replaced in the appropriate Marketplace.
>>>>>>> 42dd06be

## 1.8.3
* Changed **validate** to allow hiding parameters of type 0, 4, 12 and 14 when replacing with type 9 (credentials) with the same name.
* Fixed an issue where **update-release-notes** fails to update *MicrosoftApiModule* dependent integrations.
* Fixed an issue where the **upload** command failed because `docker_native_image_config.json` file could not be found.
* Added a metadata file to the content graph zip, to be used in the **update-content-graph** command.
* Updated the **validate** and **update-release-notes** commands to unskip the *Triggers Recommendations* content type.


## 1.8.2
* Fixed an issue where demisto-py failed to upload content to XSIAM when `DEMISTO_USERNAME` environment variable is set.
* Fixed an issue where the **prepare-content** command output invalid automation name when used with the --*custom* argument.
* Fixed an issue where modeling rules with arbitrary whitespace characters were not parsed correctly.
* Added support for the **nativeImage** key for an integration/script in the **prepare-content** command.
* Added **validate** checks for integrations declared deprecated (display name, description) but missing the `deprecated` flag.
* Changed the **validate** command to fail on the IN145 error code only when the parameter with type 4 is not hidden.
* Fixed an issue where downloading content layouts with `detailsV2=None` resulted in an error.
* Fixed an issue where **xdrctemplate** was missing 'external' prefix.
* Fixed an issue in **prepare-content** command providing output path.
* Updated the **validate** and **update-release-notes** commands to skip the *Triggers Recommendations* content type.
* Added a new validation to the **validate** command to verify that the release notes headers are in the correct format.
* Changed the **validate** command to fail on the IN140 error code only when the skipped integration has no unit tests.
* Changed **validate** to allow hiding parameters of type 4 (secret) when replacing with type 9 (credentials) with the same name.
* Fixed an issue where the **update-release-notes** command didn't add release-notes properly to some *new* content items.
* Added validation that checks that the `nativeimage` key is not defined in script/integration yml.
* Added to the **format** command the ability to remove `nativeimage` key in case defined in script/integration yml.
* Enhanced the **update-content-graph** command to support `--use-git`, `--imported_path` and `--output-path` arguments.
* Fixed an issue where **doc-review** failed when reviewing command name in some cases.
* Fixed an issue where **download** didn't identify playbooks properly, and downloaded files with UUIDs instead of file/script names.

## 1.8.1
* Fixed an issue where **format** created duplicate configuration parameters.
* Added hidden properties to integration command argument and script argument.
* Added `--override-existing` to **upload** that skips the confirmation prompt for overriding existing content packs. @mattbibbydw
* Fixed an issue where **validate** failed in private repos when attempting to read from a nonexisting `approved_categories.json`.
* Fixed an issue where **validate** used absolute paths when getting remote `pack_metadata.json` files in private repos.
* Fixed an issue in **download**, where names of custom scripts were replaced with UUIDs in IncidentFields and Layouts.

## 1.8.0
* Updated the supported python versions, as `>=3.8,<3.11`, as some of the dependencies are not supported on `3.11` yet.
* Added a **validate** step for **Modeling Rules** testdata files.
* Added the **update-content-graph** command.
* Added the ability to limit the number of CPU cores with `DEMISTO_SDK_MAX_CPU_CORES` envirment variable.
* Added the **prepare-content** command.
* Added support for fromversion/toversion in XSIAM content items (correlation rules, XSIAM dashboards, XSIAM reports and triggers).
* Added a **validate** step checking types of attributes in the schema file of modeling rule.
* Added a **validate** step checking that the dataset name of a modeling rule shows in the xif and schema files.
* Added a **validate** step checking that a correlation rule file does not start with a hyphen.
* Added a **validate** step checking that xsiam content items follow naming conventions.
* Fixed an issue where SDK commands failed on the deprecated `packaging.version.LegacyVersion`, by locking the `packaging` version to `<22`.
* Fixed an issue where **update-release-notes** failed when changing only xif file in **Modeling Rules**.
* Fixed an issue where *is_valid_category* and *is_categories_field_match_standard* failed when running in a private repo.
* Fixed an issue where **validate** didn't fail on the MR103 validation error.
* Fixed the *--release-notes* option, to support the new CHANGELOG format.
* Fixed an issue where **validate** failed when only changing a modeling rules's xif file.
* Fixed an issue where **format** failed on indicator files with a `None` value under the `tabs` key.
* Fixed an issue where **validate** only printed errors for one change of context path, rather than print all.
* Fixed an issue where **download** did not suggest using a username/password when authenticating with XSOAR and using invalid arguments.
* Fixed an issue where **download** failed when listing or downloading content items that are not unicode-encoded.
* Added support for fromversion/toversion in XSIAM content items (correlation rules, XSIAM dashboards, XSIAM reports and triggers).
* Updated the supported python versions, as `>=3.8,<3.11`, as some of the dependencies are not supported on `3.11` yet.
* Added **prepare-content** command which will prepare the pack or content item for the platform.
* Patched an issue where deprecated `packaging.version.LegacyVersion`, locking packaging version to `<22`.

## 1.7.9
* Fixed an issue where an error message in **validate** would not include the suggested fix.
* Added a validation that enforces predefined categories on MP Packs & integration yml files, the validation also ensures that each pack has only one category.
* Fixed an issue where **update-release-notes** did not generate release notes for **XDRC Templates**.
* Fixed an issue where **upload** failed without explaining the reason.
* Improved implementation of the docker_helper module.
* Fixed an issue where **validate** did not check changed pack_metadata.json files when running using git.
* Added support for **xdrctemplate** to content graph.
* Fixed an issue where local copies of the newly-introduced `DemistoClassApiModule.py` were validated.
* Added new release notes templates for the addition and modification of playbooks, layouts and types in the **doc-review** command.
* Fixed an issue where the **doc-review** command failed on descriptions of new content items.
* Added the `Command XXX is deprecated. Use XXX instead.` release notes templates to **doc-review** command.
* Fixed an issue where the **update-release-notes** command didn't add the modeling-rules description for new modeling-rules files.

## 1.7.8
* Added the capability to run the MDX server in a docker container for environments without node.
* Fixed an issue where **generate-docs** with `-c` argument updated sections of the incorrect commands.
* Added IF113 error code to **ALLOWED_IGNORE_ERRORS**.
* Fixed an issue where **validate** failed on playbooks with non-string input values.
* Added the `DEMISTO_SDK_IGNORE_CONTENT_WARNING` environment variable, to allow suppressing warnings when commands are not run under a content repo folder.
* Fixed an issue where **validate** failed to recognize integration tests that were missing from config.json
* Added support for **xpanse** marketplace in **create-id-set** and **create-content-artifacts** commands.
* Fixed an issue where **split** failed on yml files.
* Added support for marketplace-specific tags.
* Fixed an issue where **download** would not run `isort`. @maxgubler
* Fixed an issue where XSIAM Dashboards and Reports images failed the build.
* Added support for **xpanse** marketplace to content graph.

## 1.7.7
* Fixed an issue where paybooks **generate-docs** didn't parse complex input values when no accessor field is given correctly.
* Fixed an issue in the **download** command, where an exception would be raised when downloading system playbooks.
* Fixed an issue where the **upload** failed on playbooks containing a value that starts with `=`.
* Fixed an issue where the **generate-unit-tests** failed to generate assertions, and generate unit tests when command names does not match method name.
* Fixed an issue where the **download** command did not honor the `--no-code-formatting` flag properly. @maxgubler
* Added a new check to **validate**, making sure playbook task values are passed as references.
* Fixed an issue where the **update-release-notes** deleted existing release notes, now appending to it instead.
* Fixed an issue where **validate** printed blank space in case of validation failed and ignored.
* Renamed 'Agent Config' to 'XDRC Templates'.
* Fixed an issue where the **zip-packs** command did not work with the CommonServerUserPython and CommonServerUserPowerShell package.

## 1.7.6

* Fixed parsing of initialization arguments of client classes in the **generate-unit-tests** command.
* Added support for AgentConfig content item in the **upload**, **create-id-set**, **find-dependecies**, **unify** and **create-content-artifacts** commands.
* Added support for XSIAM Report preview image.

## 1.7.5

* Fixed an issue where the **upload** command did not work with the CommonServerUserPython package.
* Fixed an issue in the **download** command, where some playbooks were downloaded as test playbooks.
* Added playbook modification capabilities in **TestSuite**.
* Added a new command **create-content-graph**.
* Fixed an issue in the **upload** command, where the temporary zip would not clean up properly.
* Improved content items parsing in the **create-content-graph** command.
* Added an error when the docker daemon is unavailable when running **lint**.
* Removed the validation of a subtype change for scripts in the **validate** command.
* Fixed an issue where names of XSIAM content items were not normalized properly.
* Fixed an issue where the **download** command was downloading playbooks with **script** (id) and not **scriptName**.
* Fixed an issue where script yml files were not properly identified by `find_type`.
* Removed nightly integrations filtering when deciding if a test should run.
* Added support for XSIAM Dashboard preview image.
* Added the `--no-code-formatting` flag to the **download** command, allowing to skip autopep8 and isort.
* Fixed an issue in the **update-release-notes** command, where generating release notes for modeling rules schema file caused exception.

## 1.7.4

* Fixed an issue where the **doc-review** command showed irrelevant messages.
* Fixed an issue in **validate**, where backward-compatibility failures prevented other validations from running.
* Fixed an issue in **validate**, where content-like files under infrastructure paths were not ignored.
* Fixed an issue in the AMI mapping, where server versions were missing.
* Change the way the normalize name is set for external files.
* Added dump function to XSIAM pack objects to dulicate the files.
* Fixed an issue where the `contribution_converter` did not support changes made to ApiModules.
* Added name normalization according to new convention to XSIAM content items
* Added playbook modification capabilities in **TestSuite**.
* Fixed an issue in create-content-artifacts where it will not get a normalize name for the item and it will try to duplicate the same file.

## 1.7.3

* Fixed an issue in the **format** command where fail when executed from environment without mdx server available.
* Added `Added a`, `Added an` to the list of allowed changelog prefixes.
* Added support for Indicator Types/Reputations in the **upload** command.
* Fixed an issue when running from a subdirectory of a content repo failed.
* Changing the way we are using XSIAM servers api-keys in **test-content** .
* Added a success message to **postman-codegen**.

## 1.7.2

* Fixed an issue in the **validate** command where incident fields were not found in mappers even when they exist
* Added an ability to provide list of marketplace names as a param attribute to **validate** and **upload**
* Added the file type to the error message when it is not supported.
* Fixed an issue where `contribution_converter` incorrectly mapped _Indicator Field_ objects to the _incidentfield_ directory in contribution zip files.
* Fixed a bug where **validate** returned error on empty inputs not used in playbooks.
* Added the `DEMISTO_SDK_CONTENT_PATH` environment variable, implicitly used in various commands.
* Added link to documentation for error messages regarding use cases and tags.

## 1.7.1

* Fixed an issue where *indicatorTypes* and *betaIntegrations* were not found in the id_set.
* Updated the default general `fromVersion` value on **format** to `6.5.0`
* Fixed an issue where the **validate** command did not fail when the integration yml file name was not the same as the folder containing it.
* Added an option to have **generate-docs** take a Playbooks folder path as input, and generate docs for all playbooks in it.
* Fixed an issue where the suggestion in case of `IF113` included uppercase letters for the `cliName` parameter.
* Added new validation to the **validate** command to fail and list all the file paths of files that are using a deprecated integration command / script / playbook.
* **validate** will no longer fail on playbooks calling subplaybooks that have a higher `fromVersion` value, if  calling the subplaybook has `skipifunavailable=True`.
* Fixed an issue where relative paths were not accessed correctly.
* Running any `demisto-sdk` command in a folder with a `.env` file will load it, temporarily overriding existing environment variables.
* Fixed an issue where **validate** did not properly detect deleted files.
* Added new validations to the **validate** command to verify that the schema file exists for a modeling rule and that the schema and rules keys are empty in the yml file.
* Fixed an issue where *find_type* didn't recognize exported incident types.
* Added a new validation to **validate**, making sure all inputs of a playbook are used.
* Added a new validation to **validate**, making sure all inputs used in a playbook declared in the input section.
* The **format** command will now replace the *fromServerVersion* field with *fromVersion*.

## 1.7.0

* Allowed JSON Handlers to accept kwargs, for custoimzing behavior.
* Fixed an issue where an incorrect error was shown when the `id` of a content item differed from its `name` attribute.
* Fixed an issue where the `preserve_quotes` in ruamel_handler received an incorrect value @icholy
* Fixed an issue where ignoring RM110 error code wasn't working and added a validation to **ALLOWED_IGNORE_ERRORS** to validate that all error codes are inserted in the right format.
* Fixed an issue where the contribution credit text was not added correctly to the pack README.
* Changed the contribution file implementation from markdown to a list of contributor names. The **create-content-artifact** will use this list to prepare the needed credit message.
* Added a new validation to the `XSOAR-linter` in the **lint** command for verifying that demisto.log is not used in the code.
* The **generate-docs** command will now auto-generate the Incident Mirroring section when implemented in an integration.
* Added support to automatically generate release notes for deprecated items in the **update-release-notes** command.
* Fixed an issue causing any command to crash when unable to detect local repository properties.
* Fixed an issue where running in a private gitlab repo caused a warning message to be shown multiple times.
* Added a new validation to the **validate** command to verify that markdown and python files do not contain words related to copyright section.
* Fixed an issue where **lint** crashed when provided an input file path (expecting a directory).

## 1.6.9

* Added a new validation that checks whether a pack should be deprecated.
* Added a new ability to the **format** command to deprecate a pack.
* Fixed an issue where the **validate** command sometimes returned a false negative in cases where there are several sub-playbooks with the same ID.
* Added a new validation to the **validate** command to verify that the docker in use is not deprecated.
* Added support for multiple ApiModules in the **unify** command
* Added a check to **validate** command, preventing use of relative urls in README files.
* Added environment variable **DEMISTO_SDK_MARKETPLACE** expected to affect *MarketplaceTagParser* *marketplace* value. The value will be automatically set when passing *marketplace* arg to the commands **unify**, **zip-packs**, **create-content-artifacts** and **upload**.
* Added slack notifier for build failures on the master branch.
* Added support for modeling and parsing rules in the **split** command.
* Added support for README files in **format** command.
* Added a **validate** check, making sure classifier id and name values match. Updated the classifier **format** to update the id accordingly.
* The **generate-docs** command will now auto-generate the playbook image link by default.
* Added the `--custom-image-link` argument to override.
* Added a new flag to **generate-docs** command, allowing to add a custom image link to a playbook README.
* Added a new validation to the **validate** command to verify that the package directory name is the same as the files contained in the that package.
* Added support in the **unify** command to unify a schema into its Modeling Rule.

## 1.6.8

* Fixed an issue where **validate** did not fail on invalid playbook entities' versions (i.e. subplaybooks or scripts with higher fromversion than their parent playbook).
* Added support for running lint via a remote docker ssh connection. Use `DOCKER_HOST` env variable to specify a remote docker connection, such as: `DOCKER_HOST=ssh://myuser@myhost.com`.
* Fixed an issue where the pack cache in *get_marketplaces* caused the function to return invalid values.
* Fixed an issue where running format on a pack with XSIAM entities would fail.
* Added the new `display_name` field to relevant entities in the **create-id-set** command.
* Added a new validation to the **validate** command to verify the existence of "Reliability" parameter if the integration have reputation command.
* Fixed a bug where terminating the **lint** command failed (`ctrl + c`).
* Removed the validation of a subtype change in integrations and scripts from **validate**.
* Fixed an issue where **download** did not behave as expected when prompting for a version update. Reported by @K-Yo
* Added support for adoption release notes.
* Fixed an issue where **merge-id-sets** failed when a key was missing in one id-set.json.
* Fixed a bug where some mypy messages were not parsed properly in **lint**.
* Added a validation to the **validate** command, failing when '`fromversion`' or '`toversion`' in a content entity are incorrect format.
* Added a validation to the **validate** command, checking if `fromversion` <= `toversion`.
* Fixed an issue where coverage reports used the wrong logging level, marking debug logs as errors.
* Added a new validation to the **validate** command, to check when the discouraged `http` prefixes are used when setting defaultvalue, rather than `https`.
* Added a check to the **lint** command for finding hard-coded usage of the http protocol.
* Locked the dependency on Docker.
* Removed a traceback line from the **init** command templates: BaseIntegration, BaseScript.
* Updated the token in **_add_pr_comment** method from the content-bot token to the xsoar-bot token.

## 1.6.7

* Added the `types-markdown` dependency, adding markdown capabilities to existing linters using the [Markdown](https://pypi.org/project/Markdown/) package.
* Added support in the **format** command to remove nonexistent incident/indicator fields from *layouts/mappers*
* Added the `Note: XXX` and `XXX now generally available.` release notes templates to **doc-review** command.
* Updated the logs shown during the docker build step.
* Removed a false warning about configuring the `GITLAB_TOKEN` environment variable when it's not needed.
* Removed duplicate identifiers for XSIAM integrations.
* Updated the *tags* and *use cases* in pack metadata validation to use the local files only.
* Fixed the error message in checkbox validation where the defaultvalue is wrong and added the name of the variable that should be fixed.
* Added types to `find_type_by_path` under tools.py.
* Fixed an issue where YAML files contained incorrect value type for `tests` key when running `format --deprecate`.
* Added a deprecation message to the `tests:` section of yaml files when running `format --deprecate`.
* Added use case for **validate** on *wizard* objects - set_playbook is mapped to all integrations.
* Added the 'integration-get-indicators' commands to be ignored by the **verify_yml_commands_match_readme** validation, the validation will no longer fail if these commands are not in the readme file.
* Added a new validation to the **validate** command to verify that if the phrase "breaking changes" is present in a pack release notes, a JSON file with the same name exists and contains the relevant breaking changes information.
* Improved logs when running test playbooks (in a build).
* Fixed an issue in **upload** did not include list-type content items. @nicolas-rdgs
* Reverted release notes to old format.

## 1.6.6

* Added debug print when excluding item from ID set due to missing dependency.
* Added a validation to the **validate** command, failing when non-ignorable errors are present in .pack-ignore.
* Fixed an issue where `mdx server` did not close when stopped in mid run.
* Fixed an issue where `-vvv` flag did not print logs on debug level.
* enhanced ***validate*** command to list all command names affected by a backward compatibility break, instead of only one.
* Added support for Wizard content item in the **format**, **validate**, **upload**, **create-id-set**, **find-dependecies** and **create-content-artifacts** commands.
* Added a new flag to the **validate** command, allowing to run specific validations.
* Added support in **unify** and **create-content-artifacts** for displaying different documentations (detailed description + readme) for content items, depending on the marketplace version.
* Fixed an issue in **upload** where list items were not uploaded.
* Added a new validation to **validate** command to verify that *cliName* and *id* keys of the incident field or the indicator field are matches.
* Added the flag '-x', '--xsiam' to **upload** command to upload XSIAM entities to XSIAM server.
* Fixed the integration field *isFetchEvents* to be in lowercase.
* Fixed an issue where **validate -i** run after **format -i** on an existing file in the repo instead of **validate -g**.
* Added the following commands: 'update-remote-data', 'get-modified-remote-data', 'update-remote-system' to be ignored by the **verify_yml_commands_match_readme** validation, the validation will no longer fail if these commands are not in the readme file.
* Updated the release note template to include a uniform format for all items.
* Added HelloWorldSlim template option for *--template* flag in **demisto-sdk init** command.
* Fixed an issue where the HelloWorldSlim template in **demisto-sdk init** command had an integration id that was conflicting with HelloWorld integration id.
* Updated the SDK to use demisto-py 3.1.6, allowing use of a proxy with an environment variable.
* Set the default logger level to `warning`, to avoid unwanted debug logs.
* The **format** command now validates that default value of checkbox parameters is a string 'true' or 'false'.
* Fixed an issue where `FileType.PLAYBOOK` would show instead of `Playbook` in readme error messages.
* Added a new validation to **validate** proper defaultvalue for checkbox fields.

## 1.6.5

* Fixed an issue in the **format** command where the `id` field was overwritten for existing JSON files.
* Fixed an issue where the **doc-review** command was successful even when the release-note is malformed.
* Added timestamps to the `demisto-sdk` logger.
* Added time measurements to **lint**.
* Added the flag '-d', '--dependency' to **find-dependencies** command to get the content items that cause the dependencies between two packs.
* Fixed an issue where **update-release-notes** used the *trigger_id* field instead of the *trigger_name* field.
* Fixed an issue where **doc-review** failed to recognize script names, in scripts using the old file structure.
* Fixed an issue where concurrent processes created by **lint** caused deadlocks when opening files.
* Fixed an issue in the **format** command where `_dev` or `_copy` suffixes weren't removed from the subscript names in playbooks and layouts.
* Fixed an issue where **validate** failed on nonexistent `README.md` files.
* Added support of XSIAM content items to the **validate** command.
* Report **lint** summary results and failed packages after reporting time measurements.

## 1.6.4

* Added the new **generate-yml-from-python** command.
* Added a code *type* indication for integration and script objects in the *ID Set*.
* Added the [Vulture](https://github.com/jendrikseipp/vulture) linter to the pre-commit hook.
* The `demisto-sdk` pack will now be distributed via PyPi with a **wheel** file.
* Fixed a bug where any edited json file that contained a forward slash (`/`) escaped.
* Added a new validation to **validate** command to verify that the metadata *currentVersion* is
the same as the last release note version.
* The **validate** command now checks if there're none-deprecated integration commands that are missing from the readme file.
* Fixed an issue where *dockerimage* changes in Scripts weren't recognized by the **update-release-notes** command.
* Fixed an issue where **update-xsoar-config-file** did not properly insert the marketplace packs list to the file.
* Added the pack name to the known words by default when running the **doc-review** command.
* Added support for new XSIAM entities in **create-id-set** command.
* Added support for new XSIAM entities in **create-content-artifacts** command.
* Added support for Parsing/Modeling Rule content item in the **unify** command.
* Added the integration name, the commands name and the script name to the known words by default when running the **doc-review** command.
* Added an argument '-c' '--custom' to the **unify** command, if True will append to the unified yml name/display/id the custom label provided
* Added support for sub words suggestion in kebab-case sentences when running the **doc-review** command.
* Added support for new XSIAM entities in **update-release-notes** command.
* Enhanced the message of alternative suggestion words shown when running **doc-review** command.
* Fixed an incorrect error message, in case `node` is not installed on the machine.
* Fixed an issue in the **lint** command where the *check-dependent-api-modules* argument was set to true by default.
* Added a new command **generate-unit-tests**.
* Added a new validation to **validate** all SIEM integration have the same suffix.
* Fixed the destination path of the unified parsing/modeling rules in **create-content-artifacts** command.
* Fixed an issue in the **validate** command, where we validated wrongfully the existence of readme file for the *ApiModules* pack.
* Fixed an issue in the **validate** command, where an error message that was displayed for scripts validation was incorrect.
* Fixed an issue in the **validate** and **format** commands where *None* arguments in integration commands caused the commands to fail unexpectedly.
* Added support for running tests on XSIAM machines in the **test-content** command.
* Fixed an issue where the **validate** command did not work properly when deleting non-content items.
* Added the flag '-d', '--dependency' to **find-dependencies** command to get the content items that cause the dependencies between two packs.

## 1.6.3

* **Breaking change**: Fixed a typo in the **validate** `--quiet-bc-validation` flag (was `--quite-bc-validation`). @upstart-swiss
* Dropped support for python 3.7: Demisto-SDK is now supported on Python 3.8 or newer.
* Added an argument to YAMLHandler, allowing to set a maximal width for YAML files. This fixes an issue where a wrong default was used.
* Added the detach mechanism to the **upload** command, If you set the --input-config-file flag, any files in the repo's SystemPacks folder will be detached.
* Added the reattach mechanism to the **upload** command, If you set the --input-config-file flag, any detached item in your XSOAR instance that isn't currently in the repo's SystemPacks folder will be re-attached.
* Fixed an issue in the **validate** command that did not work properly when using the *-g* flag.
* Enhanced the dependency message shown when running **lint**.
* Fixed an issue where **update-release-notes** didn't update the currentVersion in pack_metadata.
* Improved the logging in **test-content** for helping catch typos in external playbook configuration.

## 1.6.2

* Added dependency validation support for core marketplacev2 packs.
* Fixed an issue in **update-release-notes** where suggestion fix failed in validation.
* Fixed a bug where `.env` files didn't load. @nicolas-rdgs
* Fixed a bug where **validate** command failed when the *categories* field in the pack metadata was empty for non-integration packs.
* Added *system* and *item-type* arguments to the **download** command, used when downloading system items.
* Added a validation to **validate**, checking that each script, integration and playbook have a README file. This validation only runs when the command is called with either the `-i` or the `-g` flag.
* Fixed a regression issue with **doc-review**, where the `-g` flag did not work.
* Improved the detection of errors in **doc-review** command.
* The **validate** command now checks if a readme file is empty, only for packs that contain playbooks or were written by a partner.
* The **validate** command now makes sure common contextPath values (e.g. `DBotScore.Score`) have a non-empty description, and **format** populates them automatically.
* Fixed an issue where the **generate-outputs** command did not work properly when examples were provided.
* Fixed an issue in the **generate-outputs** command, where the outputs were not written to the specified output path.
* The **generate-outputs** command can now generate outputs from multiple calls to the same command (useful when different args provide different outputs).
* The **generate-outputs** command can now update a yaml file with new outputs, without deleting or overwriting existing ones.
* Fixed a bug where **doc-review** command failed on existing templates.
* Fixed a bug where **validate** command failed when the word demisto is in the repo README file.
* Added support for adding test-playbooks to the zip file result in *create-content-artifacts* command for marketplacev2.
* Fixed an issue in **find-dependencies** where using the argument *-o* without the argument *--all-packs-dependencies* did not print a proper warning.
* Added a **validate** check to prevent deletion of files whose deletion is not supported by the XSOAR marketplace.
* Removed the support in the *maintenance* option of the *-u* flag in the **update-release-notes** command.
* Added validation for forbidden words and phrases in the **doc-review** command.
* Added a retries mechanism to the **test-content** command to stabilize the build process.
* Added support for all `git` platforms to get remote files.
* Refactored the **format** command's effect on the *fromversion* field:
  * Fixed a bug where the *fromversion* field was removed when modifying a content item.
  * Updated the general default *fromversion* and the default *fromversion* of newly-introduced content items (e.g. `Lists`, `Jobs`).
  * Added an interactive mode functionality for all content types, to ask the user whether to set a default *fromversion*, if could not automatically determine its value. Use `-y` to assume 'yes' as an answer to all prompts and run non-interactively.

## 1.6.1

* Added the '--use-packs-known-words' argument to the **doc-review** command
* Added YAML_Loader to handle yaml files in a standard way across modules, replacing PYYAML.
* Fixed an issue when filtering items using the ID set in the **create-content-artifacts** command.
* Fixed an issue in the **generate-docs** command where tables were generated with an empty description column.
* Fixed an issue in the **split** command where splitting failed when using relative input/output paths.
* Added warning when inferred files are missing.
* Added to **validate** a validation for integration image dimensions, which should be 120x50px.
* Improved an error in the **validate** command to better differentiate between the case where a required fetch parameter is malformed or missing.

## 1.6.0

* Fixed an issue in the **create-id-set** command where similar items from different marketplaces were reported as duplicated.
* Fixed typo in demisto-sdk init
* Fixed an issue where the **lint** command did not handle all container exit codes.
* Add to **validate** a validation for pack name to make sure it is unchanged.
* Added a validation to the **validate** command that verifies that the version in the pack_metdata file is written in the correct format.
* Fixed an issue in the **format** command where missing *fromVersion* field in indicator fields caused an error.

## 1.5.9

* Added option to specify `External Playbook Configuration` to change inputs of Playbooks triggered as part of **test-content**
* Improved performance of the **lint** command.
* Improved performance of the **validate** command when checking README images.
* ***create-id-set*** command - the default value of the **marketplace** argument was changed from ‘xsoar’ to all packs existing in the content repository. When using the command, make sure to pass the relevant marketplace to use.

## 1.5.8

* Fixed an issue where the command **doc-review** along with the argument `--release-notes` failed on yml/json files with invalid schema.
* Fixed an issue where the **lint** command failed on packs using python 3.10

## 1.5.7

* Fixed an issue where reading remote yaml files failed.
* Fixed an issue in **validate** failed with no error message for lists (when no fromVersion field was found).
* Fixed an issue when running **validate** or **format** in a gitlab repository, and failing to determine its project id.
* Added an enhancement to **split**, handling an empty output argument.
* Added the ability to add classifiers and mappers to conf.json.
* Added the Alias field to the incident field schema.

## 1.5.6

* Added 'deprecated' release notes template.
* Fixed an issue where **run-test-playbook** command failed to get the task entries when the test playbook finished with errors.
* Fixed an issue in **validate** command when running with `no-conf-json` argument to ignore the `conf.json` file.
* Added error type text (`ERROR` or `WARNING`) to **validate** error prints.
* Fixed an issue where the **format** command on test playbook did not format the ID to be equal to the name of the test playbook.
* Enhanced the **update-release-notes** command to automatically commit release notes config file upon creation.
* The **validate** command will validate that an indicator field of type html has fromVersion of 6.1.0 and above.
* The **format** command will now add fromVersion 6.1.0 to indicator field of type html.
* Added support for beta integrations in the **format** command.
* Fixed an issue where the **postman-codegen** command failed when called with the `--config-out` flag.
* Removed the integration documentation from the detailed description while performing **split** command to the unified yml file.
* Removed the line which indicates the version of the product from the README.md file for new contributions.

## 1.5.5

* Fixed an issue in the **update-release-notes** command, which did not work when changes were made in multiple packs.
* Changed the **validate** command to fail on missing test-playbooks only if no unittests are found.
* Fixed `to_kebab_case`, it will now deal with strings that have hyphens, commas or periods in them, changing them to be hyphens in the new string.
* Fixed an issue in the **create-id-set** command, where the `source` value included the git token if it was specified in the remote url.
* Fixed an issue in the **merge-id-set** command, where merging fails because of duplicates but the packs are in the XSOAR repo but in different version control.
* Fixed missing `Lists` Content Item as valid `IDSetType`
* Added enhancement for **generate-docs**. It is possible to provide both file or a comma seperated list as `examples`. Also, it's possible to provide more than one example for a script or a command.
* Added feature in **format** to sync YML and JSON files to the `master` file structure.
* Added option to specify `Incident Type`, `Incoming Mapper` and `Classifier` when configuring instance in **test-content**
* added a new command **run-test-playbook** to run a test playbook in a given XSOAR instance.
* Fixed an issue in **format** when running on a modified YML, that the `id` value is not changed to its old `id` value.
* Enhancement for **split** command, replace `ApiModule` code block to `import` when splitting a YML.
* Fixed an issue where indicator types were missing from the pack's content, when uploading using **zip-packs**.
* The request data body format generated in the **postman-codegen** will use the python argument's name and not the raw data argument's name.
* Added the flag '--filter-by-id-set' to **create-content-artifacts** to create artifacts only for items in the given id_set.json.

## 1.5.4

* Fixed an issue with the **format** command when contributing via the UI
* The **format** command will now not remove the `defaultRows` key from incident, indicator and generic fields with `type: grid`.
* Fixed an issue with the **validate** command when a layoutscontainer did not have the `fromversion` field set.
* added a new command **update-xsoar-config-file** to handle your XSOAR Configuration File.
* Added `skipVerify` argument in **upload** command to skip pack signature verification.
* Fixed an issue when the **run** command  failed running when there’s more than one playground, by explicitly using the current user’s playground.
* Added support for Job content item in the **format**, **validate**, **upload**, **create-id-set**, **find-dependecies** and **create-content-artifacts** commands.
* Added a **source** field to the **id_set** entitles.
* Two entitles will not consider as duplicates if they share the same pack and the same source.
* Fixed a bug when duplicates were found in **find_dependencies**.
* Added function **get_current_repo** to `tools`.
* The **postman-codegen** will not have duplicates argument name. It will rename them to the minimum distinguished shared path for each of them.

## 1.5.3

* The **format** command will now set `unsearchable: True` for incident, indicator and generic fields.
* Fixed an issue where the **update-release-notes** command crashes with `--help` flag.
* Added validation to the **validate** command that verifies the `unsearchable` key in incident, indicator and generic fields is set to true.
* Removed a validation that DBotRole should be set for automation that requires elevated permissions to the `XSOAR-linter` in the **lint** command.
* Fixed an issue in **Validate** command where playbooks conditional tasks were mishandeled.
* Added a validation to prevent contributors from using the `fromlicense` key as a configuration parameter in an integration's YML
* Added a validation to ensure that the type for **API token** (and similar) parameters are configured correctly as a `credential` type in the integration configuration YML.
* Added an assertion that checks for duplicated requests' names when generating an integration from a postman collection.
* Added support for [.env files](https://pypi.org/project/python-dotenv/). You can now add a `.env` file to your repository with the logging information instead of setting a global environment variables.
* When running **lint** command with --keep-container flag, the docker images are committed.
* The **validate** command will not return missing test playbook error when given a script with dynamic-section tag.

## 1.5.2

* Added a validation to **update-release-notes** command to ensure that the `--version` flag argument is in the right format.
* added a new command **coverage-analyze** to generate and print coverage reports.
* Fixed an issue in **validate** in repositories which are not in GitHub or GitLab
* Added a validation that verifies that readme image absolute links do not contain the working branch name.
* Added support for List content item in the **format**, **validate**, **download**, **upload**, **create-id-set**, **find-dependecies** and **create-content-artifacts** commands.
* Added a validation to ensure reputation command's default argument is set as an array input.
* Added the `--fail-duplicates` flag for the **merge-id-set** command which will fail the command if duplicates are found.
* Added the `--fail-duplicates` flag for the **create-id-set** command which will fail the command if duplicates are found.

## 1.5.1

* Fixed an issue where **validate** command failed to recognized test playbooks for beta integrations as valid tests.
* Fixed an issue were the **validate** command was falsely recognizing image paths in readme files.
* Fixed an issue where the **upload** command error message upon upload failure pointed to wrong file rather than to the pack metadata.
* Added a validation that verifies that each script which appears in incident fields, layouts or layout containers exists in the id_set.json.
* Fixed an issue where the **postman code-gen** command generated double dots for context outputs when it was not needed.
* Fixed an issue where there **validate** command on release notes file crashed when author image was added or modified.
* Added input handling when running **find-dependencies**, replacing string manipulations.
* Fixed an issue where the **validate** command did not handle multiple playbooks with the same name in the id_set.
* Added support for GitLab repositories in **validate**

## 1.5.0

* Fixed an issue where **upload** command failed to upload packs not under content structure.
* Added support for **init** command to run from non-content repo.
* The **split-yml** has been renamed to **split** and now supports splitting Dashboards from unified Generic Modules.
* Fixed an issue where the skipped tests validation ran on the `ApiModules` pack in the **validate** command.
* The **init** command will now create the `Generic Object` entities directories.
* Fixed an issue where the **format** command failed to recognize changed files from git.
* Fixed an issue where the **json-to-outputs** command failed checking whether `0001-01-01T00:00:00` is of type `Date`
* Added to the **generate context** command to generate context paths for integrations from an example file.
* Fixed an issue where **validate** failed on release notes configuration files.
* Fixed an issue where the **validate** command failed on pack input if git detected changed files outside of `Packs` directory.
* Fixed an issue where **validate** command failed to recognize files inside validated pack when validation release notes, resulting in a false error message for missing entity in release note.
* Fixed an issue where the **download** command failed when downloading an invalid YML, instead of skipping it.

## 1.4.9

* Added validation that the support URL in partner contribution pack metadata does not lead to a GitHub repo.
* Enhanced ***generate-docs*** with default `additionalinformation` (description) for common parameters.
* Added to **validate** command a validation that a content item's id and name will not end with spaces.
* The **format** command will now remove trailing whitespaces from content items' id and name fields.
* Fixed an issue where **update-release-notes** could fail on files outside the user given pack.
* Fixed an issue where the **generate-test-playbook** command would not place the playbook in the proper folder.
* Added to **validate** command a validation that packs with `Iron Bank` uses the latest docker from Iron Bank.
* Added to **update-release-notes** command support for `Generic Object` entities.
* Fixed an issue where playbook `fromversion` mismatch validation failed even if `skipunavailable` was set to true.
* Added to the **create artifacts** command support for release notes configuration file.
* Added validation to **validate** for release notes config file.
* Added **isoversize** and **isautoswitchedtoquietmode** fields to the playbook schema.
* Added to the **update-release-notes** command `-bc` flag to generate template for breaking changes version.
* Fixed an issue where **validate** did not search description files correctly, leading to a wrong warning message.

## 1.4.8

* Fixed an issue where yml files with `!reference` failed to load properly.
* Fixed an issue when `View Integration Documentation` button was added twice during the download and re-upload.
* Fixed an issue when `(Partner Contribution)` was added twice to the display name during the download and re-upload.
* Added the following enhancements in the **generate-test-playbook** command:
  * Added the *--commands* argument to generate tasks for specific commands.
  * Added the *--examples* argument to get the command examples file path and generate tasks from the commands and arguments specified there.
  * Added the *--upload* flag to specify whether to upload the test playbook after the generation.
  * Fixed the output condition generation for outputs of type `Boolean`.

## 1.4.7

* Fixed an issue where an empty list for a command context didn't produce an indication other than an empty table.
* Fixed an issue where the **format** command has incorrectly recognized on which files to run when running using git.
* Fixed an issue where author image validations were not checked properly.
* Fixed an issue where new old-formatted scripts and integrations were not validated.
* Fixed an issue where the wording in the from version validation error for subplaybooks was incorrect.
* Fixed an issue where the **update-release-notes** command used the old docker image version instead of the new when detecting a docker change.
* Fixed an issue where the **generate-test-playbook** command used an incorrect argument name as default
* Fixed an issue where the **json-to-outputs** command used an incorrect argument name as default when using `-d`.
* Fixed an issue where validations failed while trying to validate non content files.
* Fixed an issue where README validations did not work post VS Code formatting.
* Fixed an issue where the description validations were inconsistent when running through an integration file or a description file.

## 1.4.6

* Fixed an issue where **validate** suggests, with no reason, running **format** on missing mandatory keys in yml file.
* Skipped existence of TestPlaybook check on community and contribution integrations.
* Fixed an issue where pre-commit didn't run on the demisto_sdk/commands folder.
* The **init** command will now change the script template name in the code to the given script name.
* Expanded the validations performed on beta integrations.
* Added support for PreProcessRules in the **format**, **validate**, **download**, and **create-content-artifacts** commands.
* Improved the error messages in **generate-docs**, if an example was not provided.
* Added to **validate** command a validation that a content entity or a pack name does not contain the words "partner" and "community".
* Fixed an issue where **update-release-notes** ignores *--text* flag while using *-f*
* Fixed the outputs validations in **validate** so enrichment commands will not be checked to have DBotScore outputs.
* Added a new validation to require the dockerimage key to exist in an integration and script yml files.
* Enhanced the **generate-test-playbook** command to use only integration tested on commands, rather than (possibly) other integrations implementing them.
* Expanded unify command to support GenericModules - Unifies a GenericModule object with its Dashboards.
* Added validators for generic objects:
  * Generic Field validator - verify that the 'fromVersion' field is above 6.5.0, 'group' field equals 4 and 'id' field starts with the prefix 'generic_'.
  * Generic Type validator - verify that the 'fromVersion' field is above 6.5.0
  * Generic Module validator - verify that the 'fromVersion' field is above 6.5.0
  * Generic Definition validator - verify that the 'fromVersion' field is above 6.5.0
* Expanded Format command to support Generic Objects - Fixes generic objects according to their validations.
* Fixed an issue where the **update-release-notes** command did not handle ApiModules properly.
* Added option to enter a dictionary or json of format `[{field_name:description}]` in the **json-to-outputs** command,
  with the `-d` flag.
* Improved the outputs for the **format** command.
* Fixed an issue where the validations performed after the **format** command were inconsistent with **validate**.
* Added to the **validate** command a validation for the author image.
* Updated the **create-content-artifacts** command to support generic modules, definitions, fields and types.
* Added an option to ignore errors for file paths and not only file name in .pack-ignore file.

## 1.4.5

* Enhanced the **postman-codegen** command to name all generated arguments with lower case.
* Fixed an issue where the **find-dependencies** command miscalculated the dependencies for playbooks that use generic commands.
* Fixed an issue where the **validate** command failed in external repositories in case the DEMISTO_SDK_GITHUB_TOKEN was not set.
* Fixed an issue where **openapi-codegen** corrupted the swagger file by overwriting configuration to swagger file.
* Updated the **upload** command to support uploading zipped packs to the marketplace.
* Added to the **postman-codegen** command support of path variables.
* Fixed an issue where **openapi-codegen** entered into an infinite loop on circular references in the swagger file.
* The **format** command will now set `fromVersion: 6.2.0` for widgets with 'metrics' data type.
* Updated the **find-dependencies** command to support generic modules, definitions, fields and types.
* Fixed an issue where **openapi-codegen** tried to extract reference example outputs, leading to an exception.
* Added an option to ignore secrets automatically when using the **init** command to create a pack.
* Added a tool that gives the ability to temporarily suppress console output.

## 1.4.4

* When formatting incident types with Auto-Extract rules and without mode field, the **format** command will now add the user selected mode.
* Added new validation that DBotRole is set for scripts that requires elevated permissions to the `XSOAR-linter` in the **lint** command.
* Added url escaping to markdown human readable section in generate docs to avoid autolinking.
* Added a validation that mapper's id and name are matching. Updated the format of mapper to include update_id too.
* Added a validation to ensure that image paths in the README files are valid.
* Fixed **find_type** function to correctly find test files, such as, test script and test playbook.
* Added scheme validations for the new Generic Object Types, Fields, and Modules.
* Renamed the flag *--input-old-version* to *--old-version* in the **generate-docs** command.
* Refactored the **update-release-notes** command:
  * Replaced the *--all* flag with *--use-git* or *-g*.
  * Added the *--force* flag to update the pack release notes without changes in the pack.
  * The **update-release-notes** command will now update all dependent integrations on ApiModule change, even if not specified.
  * If more than one pack has changed, the full list of updated packs will be printed at the end of **update-release-notes** command execution.
  * Fixed an issue where the **update-release-notes** command did not add docker image release notes entry for release notes file if a script was changed.
  * Fixed an issue where the **update-release-notes** command did not detect changed files that had the same name.
  * Fixed an issue in the **update-release-notes** command where the version support of JSON files was mishandled.
* Fixed an issue where **format** did not skip files in test and documentation directories.
* Updated the **create-id-set** command to support generic modules, definitions, fields and types.
* Changed the **convert** command to generate old layout fromversion to 5.0.0 instead of 4.1.0
* Enhanced the command **postman-codegen** with type hints for templates.

## 1.4.3

* Fixed an issue where **json-to-outputs** command returned an incorrect output when json is a list.
* Fixed an issue where if a pack README.md did not exist it could cause an error in the validation process.
* Fixed an issue where the *--name* was incorrectly required in the **init** command.
* Adding the option to run **validate** on a specific path while using git (*-i* & *-g*).
* The **format** command will now change UUIDs in .yml and .json files to their respective content entity name.
* Added a playbook validation to check if a task sub playbook exists in the id set in the **validate** command.
* Added the option to add new tags/usecases to the approved list and to the pack metadata on the same pull request.
* Fixed an issue in **test_content** where when different servers ran tests for the same integration, the server URL parameters were not set correctly.
* Added a validation in the **validate** command to ensure that the ***endpoint*** command is configured correctly in yml file.
* Added a warning when pack_metadata's description field is longer than 130 characters.
* Fixed an issue where a redundant print occurred on release notes validation.
* Added new validation in the **validate** command to ensure that the minimal fromVersion in a widget of type metrics will be 6.2.0.
* Added the *--release-notes* flag to demisto-sdk to get the current version release notes entries.

## 1.4.2

* Added to `pylint` summary an indication if a test was skipped.
* Added to the **init** command the option to specify fromversion.
* Fixed an issue where running **init** command without filling the metadata file.
* Added the *--docker-timeout* flag in the **lint** command to control the request timeout for the Docker client.
* Fixed an issue where **update-release-notes** command added only one docker image release notes entry for release notes file, and not for every entity whom docker image was updated.
* Added a validation to ensure that incident/indicator fields names starts with their pack name in the **validate** command. (Checked only for new files and only when using git *-g*)
* Updated the **find-dependencies** command to return the 'dependencies' according the layout type ('incident', 'indicator').
* Enhanced the "vX" display name validation for scripts and integrations in the **validate** command to check for every versioned script or integration, and not only v2.
* Added the *--fail-duplicates* flag for the **create-id-set** command which will fail the command if duplicates are found.
* Added to the **generate-docs** command automatic addition to git when a new readme file is created.

## 1.4.1

* When in private repo without `DEMSITO_SDK_GITHUB_TOKEN` configured, get_remote_file will take files from the local origin/master.
* Enhanced the **unify** command when giving input of a file and not a directory return a clear error message.
* Added a validation to ensure integrations are not skipped and at least one test playbook is not skipped for each integration or script.
* Added to the Content Tests support for `context_print_dt`, which queries the incident context and prints the result as a json.
* Added new validation for the `xsoar_config.json` file in the **validate** command.
* Added a version differences section to readme in **generate-docs** command.
* Added the *--docs-format* flag in the **integration-diff** command to get the output in README format.
* Added the *--input-old-version* and *--skip-breaking-changes* flags in the **generate-docs** command to get the details for the breaking section and to skip the breaking changes section.

## 1.4.0

* Enable passing a comma-separated list of paths for the `--input` option of the **lint** command.
* Added new validation of unimplemented test-module command in the code to the `XSOAR-linter` in the **lint** command.
* Fixed the **generate-docs** to handle integration authentication parameter.
* Added a validation to ensure that description and README do not contain the word 'Demisto'.
* Improved the deprecated message validation required from playbooks and scripts.
* Added the `--quite-bc-validation` flag for the **validate** command to run the backwards compatibility validation in quite mode (errors is treated like warnings).
* Fixed the **update release notes** command to display a name for old layouts.
* Added the ability to append to the pack README credit to contributors.
* Added identification for parameter differences in **integration-diff** command.
* Fixed **format** to use git as a default value.
* Updated the **upload** command to support reports.
* Fixed an issue where **generate-docs** command was displaying 'None' when credentials parameter display field configured was not configured.
* Fixed an issue where **download** did not return exit code 1 on failure.
* Updated the validation that incident fields' names do not contain the word incident will aplly to core packs only.
* Added a playbook validation to verify all conditional tasks have an 'else' path in **validate** command.
* Renamed the GitHub authentication token environment variable `GITHUB_TOKEN` to `DEMITO_SDK_GITHUB_TOKEN`.
* Added to the **update-release-notes** command automatic addition to git when new release notes file is created.
* Added validation to ensure that integrations, scripts, and playbooks do not contain the entity type in their names.
* Added the **convert** command to convert entities between XSOAR versions.
* Added the *--deprecate* flag in **format** command to deprecate integrations, scripts, and playbooks.
* Fixed an issue where ignoring errors did not work when running the **validate** command on specific files (-i).

## 1.3.9

* Added a validation verifying that the pack's README.md file is not equal to pack description.
* Fixed an issue where the **Assume yes** flag did not work properly for some entities in the **format** command.
* Improved the error messages for separators in folder and file names in the **validate** command.
* Removed the **DISABLE_SDK_VERSION_CHECK** environment variable. To disable new version checks, use the **DEMISTO_SDK_SKIP_VERSION_CHECK** envirnoment variable.
* Fixed an issue where the demisto-sdk version check failed due to a rate limit.
* Fixed an issue with playbooks scheme validation.

## 1.3.8

* Updated the **secrets** command to work on forked branches.

## 1.3.7

* Added a validation to ensure correct image and description file names.
* Fixed an issue where the **validate** command failed when 'display' field in credentials param in yml is empty but 'displaypassword' was provided.
* Added the **integration-diff** command to check differences between two versions of an integration and to return a report of missing and changed elements in the new version.
* Added a validation verifying that the pack's README.md file is not missing or empty for partner packs or packs contains use cases.
* Added a validation to ensure that the integration and script folder and file names will not contain separators (`_`, `-`, ``).
* When formatting new pack, the **format** command will set the *fromversion* key to 5.5.0 in the new files without fromversion.

## 1.3.6

* Added a validation that core packs are not dependent on non-core packs.
* Added a validation that a pack name follows XSOAR standards.
* Fixed an issue where in some cases the `get_remote_file` function failed due to an invalid path.
* Fixed an issue where running **update-release-notes** with updated integration logo, did not detect any file changes.
* Fixed an issue where the **create-id-set** command did not identify unified integrations correctly.
* Fixed an issue where the `CommonTypes` pack was not identified as a dependency for all feed integrations.
* Added support for running SDK commands in private repositories.
* Fixed an issue where running the **init** command did not set the correct category field in an integration .yml file for a newly created pack.
* When formatting new contributed pack, the **format** command will set the *fromversion* key to 6.0.0 in the relevant files.
* If the environment variable "DISABLE_SDK_VERSION_CHECK" is define, the demisto-sdk will no longer check for newer version when running a command.
* Added the `--use-pack-metadata` flag for the **find-dependencies** command to update the calculated dependencies using the the packs metadata files.
* Fixed an issue where **validate** failed on scripts in case the `outputs` field was set to `None`.
* Fixed an issue where **validate** was failing on editing existing release notes.
* Added a validation for README files verifying that the file doesn't contain template text copied from HelloWorld or HelloWorldPremium README.

## 1.3.5

* Added a validation that layoutscontainer's id and name are matching. Updated the format of layoutcontainer to include update_id too.
* Added a validation that commands' names and arguments in core packs, or scripts' arguments do not contain the word incident.
* Fixed issue where running the **generate-docs** command with -c flag ran all the commands and not just the commands specified by the flag.
* Fixed the error message of the **validate** command to not always suggest adding the *description* field.
* Fixed an issue where running **format** on feed integration generated invalid parameter structure.
* Fixed an issue where the **generate-docs** command did not add all the used scripts in a playbook to the README file.
* Fixed an issue where contrib/partner details might be added twice to the same file, when using unify and create-content-artifacts commands
* Fixed issue where running **validate** command on image-related integration did not return the correct outputs to json file.
* When formatting playbooks, the **format** command will now remove empty fields from SetIncident, SetIndicator, CreateNewIncident, CreateNewIndicator script arguments.
* Added an option to fill in the developer email when running the **init** command.

## 1.3.4

* Updated the **validate** command to check that the 'additionalinfo' field only contains the expected value for feed required parameters and not equal to it.
* Added a validation that community/partner details are not in the detailed description file.
* Added a validation that the Use Case tag in pack_metadata file is only used when the pack contains at least one PB, Incident Type or Layout.
* Added a validation that makes sure outputs in integrations are matching the README file when only README has changed.
* Added the *hidden* field to the integration schema.
* Fixed an issue where running **format** on a playbook whose `name` does not equal its `id` would cause other playbooks who use that playbook as a sub-playbook to fail.
* Added support for local custom command configuration file `.demisto-sdk-conf`.
* Updated the **format** command to include an update to the description file of an integration, to remove community/partner details.

## 1.3.3

* Fixed an issue where **lint** failed where *.Dockerfile* exists prior running the lint command.
* Added FeedHelloWorld template option for *--template* flag in **demisto-sdk init** command.
* Fixed issue where **update-release-notes** deleted release note file if command was called more than once.
* Fixed issue where **update-release-notes** added docker image release notes every time the command was called.
* Fixed an issue where running **update-release-notes** on a pack with newly created integration, had also added a docker image entry in the release notes.
* Fixed an issue where `XSOAR-linter` did not find *NotImplementedError* in main.
* Added validation for README files verifying their length (over 30 chars).
* When using *-g* flag in the **validate** command it will now ignore untracked files by default.
* Added the *--include-untracked* flag to the **validate** command to include files which are untracked by git in the validation process.
* Improved the `pykwalify` error outputs in the **validate** command.
* Added the *--print-pykwalify* flag to the **validate** command to print the unchanged output from `pykwalify`.

## 1.3.2

* Updated the format of the outputs when using the *--json-file* flag to create a JSON file output for the **validate** and **lint** commands.
* Added the **doc-review** command to check spelling in .md and .yml files as well as a basic release notes review.
* Added a validation that a pack's display name does not already exist in content repository.
* Fixed an issue where the **validate** command failed to detect duplicate params in an integration.
* Fixed an issue where the **validate** command failed to detect duplicate arguments in a command in an integration.

## 1.3.1

* Fixed an issue where the **validate** command failed to validate the release notes of beta integrations.
* Updated the **upload** command to support indicator fields.
* The **validate** and **update-release-notes** commands will now check changed files against `demisto/master` if it is configured locally.
* Fixed an issue where **validate** would incorrectly identify files as renamed.
* Added a validation that integration properties (such as feed, mappers, mirroring, etc) are not removed.
* Fixed an issue where **validate** failed when comparing branch against commit hash.
* Added the *--no-pipenv* flag to the **split-yml** command.
* Added a validation that incident fields and incident types are not removed from mappers.
* Fixed an issue where the *c
reate-id-set* flag in the *validate* command did not work while not using git.
* Added the *hiddenusername* field to the integration schema.
* Added a validation that images that are not integration images, do not ask for a new version or RN

## 1.3.0

* Do not collect optional dependencies on indicator types reputation commands.
* Fixed an issue where downloading indicator layoutscontainer objects failed.
* Added a validation that makes sure outputs in integrations are matching the README file.
* Fixed an issue where the *create-id-set* flag in the **validate** command did not work.
* Added a warning in case no id_set file is found when running the **validate** command.
* Fixed an issue where changed files were not recognised correctly on forked branches in the **validate** and the **update-release-notes** commands.
* Fixed an issue when files were classified incorrectly when running *update-release-notes*.
* Added a validation that integration and script file paths are compatible with our convention.
* Fixed an issue where id_set.json file was re created whenever running the generate-docs command.
* added the *--json-file* flag to create a JSON file output for the **validate** and **lint** commands.

## 1.2.19

* Fixed an issue where merge id_set was not updated to work with the new entity of Packs.
* Added a validation that the playbook's version matches the version of its sub-playbooks, scripts, and integrations.

## 1.2.18

* Changed the *skip-id-set-creation* flag to *create-id-set* in the **validate** command. Its default value will be False.
* Added support for the 'cve' reputation command in default arg validation.
* Filter out generic and reputation command from scripts and playbooks dependencies calculation.
* Added support for the incident fields in outgoing mappers in the ID set.
* Added a validation that the taskid field and the id field under the task field are both from uuid format and contain the same value.
* Updated the **format** command to generate uuid value for the taskid field and for the id under the task field in case they hold an invalid values.
* Exclude changes from doc_files directory on validation.
* Added a validation that an integration command has at most one default argument.
* Fixing an issue where pack metadata version bump was not enforced when modifying an old format (unified) file.
* Added validation that integration parameter's display names are capitalized and spaced using whitespaces and not underscores.
* Fixed an issue where beta integrations where not running deprecation validations.
* Allowed adding additional information to the deprecated description.
* Fixing an issue when escaping less and greater signs in integration params did not work as expected.

## 1.2.17

* Added a validation that the classifier of an integration exists.
* Added a validation that the mapper of an integration exists.
* Added a validation that the incident types of a classifier exist.
* Added a validation that the incident types of a mapper exist.
* Added support for *text* argument when running **demisto-sdk update-release-notes** on the ApiModules pack.
* Added a validation for the minimal version of an indicator field of type grid.
* Added new validation for incident and indicator fields in classifiers mappers and layouts exist in the content.
* Added cache for get_remote_file to reducing failures from accessing the remote repo.
* Fixed an issue in the **format** command where `_dev` or `_copy` suffixes weren't removed from the `id` of the given playbooks.
* Playbook dependencies from incident and indicator fields are now marked as optional.
* Mappers dependencies from incident types and incident fields are now marked as optional.
* Classifier dependencies from incident types are now marked as optional.
* Updated **demisto-sdk init** command to no longer create `created` field in pack_metadata file
* Updated **generate-docs** command to take the parameters names in setup section from display field and to use additionalinfo field when exist.
* Using the *verbose* argument in the **find-dependencies** command will now log to the console.
* Improved the deprecated message validation required from integrations.
* Fixed an issue in the **generate-docs** command where **Context Example** section was created when it was empty.

## 1.2.16

* Added allowed ignore errors to the *IDSetValidator*.
* Fixed an issue where an irrelevant id_set validation ran in the **validate** command when using the *--id-set* flag.
* Fixed an issue were **generate-docs** command has failed if a command did not exist in commands permissions file.
* Improved a **validate** command message for missing release notes of api module dependencies.

## 1.2.15

* Added the *ID101* to the allowed ignored errors.

## 1.2.14

* SDK repository is now mypy check_untyped_defs complaint.
* The lint command will now ignore the unsubscriptable-object (E1136) pylint error in dockers based on python 3.9 - this will be removed once a new pylint version is released.
* Added an option for **format** to run on a whole pack.
* Added new validation of unimplemented commands from yml in the code to `XSOAR-linter`.
* Fixed an issue where Auto-Extract fields were only checked for newly added incident types in the **validate** command.
* Added a new warning validation of direct access to args/params dicts to `XSOAR-linter`.

## 1.2.13

* Added new validation of indicators usage in CommandResults to `XSOAR-linter`.
* Running **demisto-sdk lint** will automatically run on changed files (same behavior as the -g flag).
* Removed supported version message from the documentation when running **generate_docs**.
* Added a print to indicate backwards compatibility is being checked in **validate** command.
* Added a percent print when running the **validate** command with the *-a* flag.
* Fixed a regression in the **upload** command where it was ignoring `DEMISTO_VERIFY_SSL` env var.
* Fixed an issue where the **upload** command would fail to upload beta integrations.
* Fixed an issue where the **validate** command did not create the *id_set.json* file when running with *-a* flag.
* Added price change validation in the **validate** command.
* Added validations that checks in read-me for empty sections or leftovers from the auto generated read-me that should be changed.
* Added new code validation for *NotImplementedError* to raise a warning in `XSOAR-linter`.
* Added validation for support types in the pack metadata file.
* Added support for *--template* flag in **demisto-sdk init** command.
* Fixed an issue with running **validate** on master branch where the changed files weren't compared to previous commit when using the *-g* flag.
* Fixed an issue where the `XSOAR-linter` ran *NotImplementedError* validation on scripts.
* Added support for Auto-Extract feature validation in incident types in the **validate** command.
* Fixed an issue in the **lint** command where the *-i* flag was ignored.
* Improved **merge-id-sets** command to support merge between two ID sets that contain the same pack.
* Fixed an issue in the **lint** command where flake8 ran twice.

## 1.2.12

* Bandit now reports also on medium severity issues.
* Fixed an issue with support for Docker Desktop on Mac version 2.5.0+.
* Added support for vulture and mypy linting when running without docker.
* Added support for *prev-ver* flag in **update-release-notes** command.
* Improved retry support when building docker images for linting.
* Added the option to create an ID set on a specific pack in **create-id-set** command.
* Added the *--skip-id-set-creation* flag to **validate** command in order to add the capability to run validate command without creating id_set validation.
* Fixed an issue where **validate** command checked docker image tag on ApiModules pack.
* Fixed an issue where **find-dependencies** did not calculate dashboards and reports dependencies.
* Added supported version message to the documentation and release notes files when running **generate_docs** and **update-release-notes** commands respectively.
* Added new code validations for *NotImplementedError* exception raise to `XSOAR-linter`.
* Command create-content-artifacts additional support for **Author_image.png** object.
* Fixed an issue where schemas were not enforced for incident fields, indicator fields and old layouts in the validate command.
* Added support for **update-release-notes** command to update release notes according to master branch.

## 1.2.11

* Fixed an issue where the ***generate-docs*** command reset the enumeration of line numbering after an MD table.
* Updated the **upload** command to support mappers.
* Fixed an issue where exceptions were no printed in the **format** while the *--verbose* flag is set.
* Fixed an issue where *--assume-yes* flag did not work in the **format** command when running on a playbook without a `fromversion` field.
* Fixed an issue where the **format** command would fail in case `conf.json` file was not found instead of skipping the update.
* Fixed an issue where integration with v2 were recognised by the `name` field instead of the `display` field in the **validate** command.
* Added a playbook validation to check if a task script exists in the id set in the **validate** command.
* Added new integration category `File Integrity Management` in the **validate** command.

## 1.2.10

* Added validation for approved content pack use-cases and tags.
* Added new code validations for *CommonServerPython* import to `XSOAR-linter`.
* Added *default value* and *predefined values* to argument description in **generate-docs** command.
* Added a new validation that checks if *get-mapping-fields* command exists if the integration schema has *{ismappable: true}* in **validate** command.
* Fixed an issue where the *--staged* flag recognised added files as modified in the **validate** command.
* Fixed an issue where a backwards compatibility warning was raised for all added files in the **validate** command.
* Fixed an issue where **validate** command failed when no tests were given for a partner supported pack.
* Updated the **download** command to support mappers.
* Fixed an issue where the ***format*** command added a duplicate parameter.
* For partner supported content packs, added support for a list of emails.
* Removed validation of README files from the ***validate*** command.
* Fixed an issue where the ***validate*** command required release notes for ApiModules pack.

## 1.2.9

* Fixed an issue in the **openapi_codegen** command where it created duplicate functions name from the swagger file.
* Fixed an issue in the **update-release-notes** command where the *update type* argument was not verified.
* Fixed an issue in the **validate** command where no error was raised in case a non-existing docker image was presented.
* Fixed an issue in the **format** command where format failed when trying to update invalid Docker image.
* The **format** command will now preserve the **isArray** argument in integration's reputation commands and will show a warning if it set to **false**.
* Fixed an issue in the **lint** command where *finally* clause was not supported in main function.
* Fixed an issue in the **validate** command where changing any entity ID was not validated.
* Fixed an issue in the **validate** command where *--staged* flag did not bring only changed files.
* Fixed the **update-release-notes** command to ignore changes in the metadata file.
* Fixed the **validate** command to ignore metadata changes when checking if a version bump is needed.

## 1.2.8

* Added a new validation that checks in playbooks for the usage of `DeleteContext` in **validate** command.
* Fixed an issue in the **upload** command where it would try to upload content entities with unsupported versions.
* Added a new validation that checks in playbooks for the usage of specific instance in **validate** command.
* Added the **--staged** flag to **validate** command to run on staged files only.

## 1.2.7

* Changed input parameters in **find-dependencies** command.
  * Use ***-i, --input*** instead of ***-p, --path***.
  * Use ***-idp, --id-set-path*** instead of ***-i, --id-set-path***.
* Fixed an issue in the **unify** command where it crashed on an integration without an image file.
* Fixed an issue in the **format** command where unnecessary files were not skipped.
* Fixed an issue in the **update-release-notes** command where the *text* argument was not respected in all cases.
* Fixed an issue in the **validate** command where a warning about detailed description was given for unified or deprecated integrations.
* Improved the error returned by the **validate** command when running on files using the old format.

## 1.2.6

* No longer require setting `DEMISTO_README_VALIDATION` env var to enable README mdx validation. Validation will now run automatically if all necessary node modules are available.
* Fixed an issue in the **validate** command where the `--skip-pack-dependencies` would not skip id-set creation.
* Fixed an issue in the **validate** command where validation would fail if supplied an integration with an empty `commands` key.
* Fixed an issue in the **validate** command where validation would fail due to a required version bump for packs which are not versioned.
* Will use env var `DEMISTO_VERIFY_SSL` to determine if to use a secure connection for commands interacting with the Server when `--insecure` is not passed. If working with a local Server without a trusted certificate, you can set env var `DEMISTO_VERIFY_SSL=no` to avoid using `--insecure` on each command.
* Unifier now adds a link to the integration documentation to the integration detailed description.
* Fixed an issue in the **secrets** command where ignored secrets were not skipped.

## 1.2.5

* Added support for special fields: *defaultclassifier*, *defaultmapperin*, *defaultmapperout* in **download** command.
* Added -y option **format** command to assume "yes" as answer to all prompts and run non-interactively
* Speed up improvements for `validate` of README files.
* Updated the **format** command to adhere to the defined content schema and sub-schemas, aligning its behavior with the **validate** command.
* Added support for canvasContextConnections files in **format** command.

## 1.2.4

* Updated detailed description for community integrations.

## 1.2.3

* Fixed an issue where running **validate** failed on playbook with task that adds tags to the evidence data.
* Added the *displaypassword* field to the integration schema.
* Added new code validations to `XSOAR-linter`.
  * As warnings messages:
    * `demisto.params()` should be used only inside main function.
    * `demisto.args()` should be used only inside main function.
    * Functions args should have type annotations.
* Added `fromversion` field validation to test playbooks and scripts in **validate** command.

## 1.2.2

* Add support for warning msgs in the report and summary to **lint** command.
* Fixed an issue where **json-to-outputs** determined bool values as int.
* Fixed an issue where **update-release-notes** was crushing on `--all` flag.
* Fixed an issue where running **validate**, **update-release-notes** outside of content repo crushed without a meaningful error message.
* Added support for layoutscontainer in **init** contribution flow.
* Added a validation for tlp_color param in feeds in **validate** command.
* Added a validation for removal of integration parameters in **validate** command.
* Fixed an issue where **update-release-notes** was failing with a wrong error message when no pack or input was given.
* Improved formatting output of the **generate-docs** command.
* Add support for env variable *DEMISTO_SDK_ID_SET_REFRESH_INTERVAL*. Set this env variable to the refresh interval in minutes. The id set will be regenerated only if the refresh interval has passed since the last generation. Useful when generating Script documentation, to avoid re-generating the id_set every run.
* Added new code validations to `XSOAR-linter`.
  * As error messages:
    * Longer than 10 seconds sleep statements for non long running integrations.
    * exit() usage.
    * quit() usage.
  * As warnings messages:
    * `demisto.log` should not be used.
    * main function existence.
    * `demito.results` should not be used.
    * `return_output` should not be used.
    * try-except statement in main function.
    * `return_error` usage in main function.
    * only once `return_error` usage.
* Fixed an issue where **lint** command printed logs twice.
* Fixed an issue where *suffix* did not work as expected in the **create-content-artifacts** command.
* Added support for *prev-ver* flag in **lint** and **secrets** commands.
* Added support for *text* flag to **update-release-notes** command to add the same text to all release notes.
* Fixed an issue where **validate** did not recognize added files if they were modified locally.
* Added a validation that checks the `fromversion` field exists and is set to 5.0.0 or above when working or comparing to a non-feature branch in **validate** command.
* Added a validation that checks the certification field in the pack_metadata file is valid in **validate** command.
* The **update-release-notes** command will now automatically add docker image update to the release notes.

## 1.2.1

* Added an additional linter `XSOAR-linter` to the **lint** command which custom validates py files. currently checks for:
  * `Sys.exit` usages with non zero value.
  * Any `Print` usages.
* Fixed an issue where renamed files were failing on *validate*.
* Fixed an issue where single changed files did not required release notes update.
* Fixed an issue where doc_images required release-notes and validations.
* Added handling of dependent packs when running **update-release-notes** on changed *APIModules*.
  * Added new argument *--id-set-path* for id_set.json path.
  * When changes to *APIModule* is detected and an id_set.json is available - the command will update the dependent pack as well.
* Added handling of dependent packs when running **validate** on changed *APIModules*.
  * Added new argument *--id-set-path* for id_set.json path.
  * When changes to *APIModule* is detected and an id_set.json is available - the command will validate that the dependent pack has release notes as well.
* Fixed an issue where the find_type function didn't recognize file types correctly.
* Fixed an issue where **update-release-notes** command did not work properly on Windows.
* Added support for indicator fields in **update-release-notes** command.
* Fixed an issue where files in test dirs where being validated.

## 1.2.0

* Fixed an issue where **format** did not update the test playbook from its pack.
* Fixed an issue where **validate** validated non integration images.
* Fixed an issue where **update-release-notes** did not identified old yml integrations and scripts.
* Added revision templates to the **update-release-notes** command.
* Fixed an issue where **update-release-notes** crashed when a file was renamed.
* Fixed an issue where **validate** failed on deleted files.
* Fixed an issue where **validate** validated all images instead of packs only.
* Fixed an issue where a warning was not printed in the **format** in case a non-supported file type is inputted.
* Fixed an issue where **validate** did not fail if no release notes were added when adding files to existing packs.
* Added handling of incorrect layout paths via the **format** command.
* Refactor **create-content-artifacts** command - Efficient artifacts creation and better logging.
* Fixed an issue where image and description files were not handled correctly by **validate** and **update-release-notes** commands.
* Fixed an issue where the **format** command didn't remove all extra fields in a file.
* Added an error in case an invalid id_set.json file is found while running the **validate** command.
* Added fetch params checks to the **validate** command.

## 1.1.11

* Added line number to secrets' path in **secrets** command report.
* Fixed an issue where **init** a community pack did not present the valid support URL.
* Fixed an issue where **init** offered a non relevant pack support type.
* Fixed an issue where **lint** did not pull docker images for powershell.
* Fixed an issue where **find-dependencies** did not find all the script dependencies.
* Fixed an issue where **find-dependencies** did not collect indicator fields as dependencies for playbooks.
* Updated the **validate** and the **secrets** commands to be less dependent on regex.
* Fixed an issue where **lint** did not run on circle when docker did not return ping.
* Updated the missing release notes error message (RN106) in the **Validate** command.
* Fixed an issue where **Validate** would return missing release notes when two packs with the same substring existed in the modified files.
* Fixed an issue where **update-release-notes** would add duplicate release notes when two packs with the same substring existed in the modified files.
* Fixed an issue where **update-release-notes** would fail to bump new versions if the feature branch was out of sync with the master branch.
* Fixed an issue where a non-descriptive error would be returned when giving the **update-release-notes** command a pack which can not be found.
* Added dependencies check for *widgets* in **find-dependencies** command.
* Added a `update-docker` flag to **format** command.
* Added a `json-to-outputs` flag to the **run** command.
* Added a verbose (`-v`) flag to **format** command.
* Fixed an issue where **download** added the prefix "playbook-" to the name of playbooks.

## 1.1.10

* Updated the **init** command. Relevant only when passing the *--contribution* argument.
  * Added the *--author* option.
  * The *support* field of the pack's metadata is set to *community*.
* Added a proper error message in the **Validate** command upon a missing description in the root of the yml.
* **Format** now works with a relative path.
* **Validate** now fails when all release notes have been excluded.
* Fixed issue where correct error message would not propagate for invalid images.
* Added the *--skip-pack-dependencies* flag to **validate** command to skip pack dependencies validation. Relevant when using the *-g* flag.
* Fixed an issue where **Validate** and **Format** commands failed integrations with `defaultvalue` field in fetch incidents related parameters.
* Fixed an issue in the **Validate** command in which unified YAML files were not ignored.
* Fixed an issue in **generate-docs** where scripts and playbooks inputs and outputs were not parsed correctly.
* Fixed an issue in the **openapi-codegen** command where missing reference fields in the swagger JSON caused errors.
* Fixed an issue in the **openapi-codegen** command where empty objects in the swagger JSON paths caused errors.
* **update-release-notes** command now accept path of the pack instead of pack name.
* Fixed an issue where **generate-docs** was inserting unnecessary escape characters.
* Fixed an issue in the **update-release-notes** command where changes to the pack_metadata were not detected.
* Fixed an issue where **validate** did not check for missing release notes in old format files.

## 1.1.9

* Fixed an issue where **update-release-notes** command failed on invalid file types.

## 1.1.8

* Fixed a regression where **upload** command failed on test playbooks.
* Added new *githubUser* field in pack metadata init command.
* Support beta integration in the commands **split-yml, extract-code, generate-test-playbook and generate-docs.**
* Fixed an issue where **find-dependencies** ignored *toversion* field in content items.
* Added support for *layoutscontainer*, *classifier_5_9_9*, *mapper*, *report*, and *widget* in the **Format** command.
* Fixed an issue where **Format** will set the `ID` field to be equal to the `name` field in modified playbooks.
* Fixed an issue where **Format** did not work for test playbooks.
* Improved **update-release-notes** command:
  * Write content description to release notes for new items.
  * Update format for file types without description: Connections, Incident Types, Indicator Types, Layouts, Incident Fields.
* Added a validation for feedTags param in feeds in **validate** command.
* Fixed readme validation issue in community support packs.
* Added the **openapi-codegen** command to generate integrations from OpenAPI specification files.
* Fixed an issue were release notes validations returned wrong results for *CommonScripts* pack.
* Added validation for image links in README files in **validate** command.
* Added a validation for default value of fetch param in feeds in **validate** command.
* Fixed an issue where the **Init** command failed on scripts.

## 1.1.7

* Fixed an issue where running the **format** command on feed integrations removed the `defaultvalue` fields.
* Playbook branch marked with *skipunavailable* is now set as an optional dependency in the **find-dependencies** command.
* The **feedReputation** parameter can now be hidden in a feed integration.
* Fixed an issue where running the **unify** command on JS package failed.
* Added the *--no-update* flag to the **find-dependencies** command.
* Added the following validations in **validate** command:
  * Validating that a pack does not depend on NonSupported / Deprecated packs.

## 1.1.6

* Added the *--description* option to the **init** command.
* Added the *--contribution* option to the **init** command which converts a contribution zip to proper pack format.
* Improved **validate** command performance time and outputs.
* Added the flag *--no-docker-checks* to **validate** command to skip docker checks.
* Added the flag *--print-ignored-files* to **validate** command to print ignored files report when the command is done.
* Added the following validations in **validate** command:
  * Validating that existing release notes are not modified.
  * Validating release notes are not added to new packs.
  * Validating that the "currentVersion" field was raised in the pack_metadata for modified packs.
  * Validating that the timestamp in the "created" field in the pack_metadata is in ISO format.
* Running `demisto-sdk validate` will run the **validate** command using git and only on committed files (same as using *-g --post-commit*).
* Fixed an issue where release notes were not checked correctly in **validate** command.
* Fixed an issue in the **create-id-set** command where optional playbook tasks were not taken into consideration.
* Added a prompt to the `demisto-sdk update-release-notes` command to prompt users to commit changes before running the release notes command.
* Added support to `layoutscontainer` in **validate** command.

## 1.1.5

* Fixed an issue in **find-dependencies** command.
* **lint** command now verifies flake8 on CommonServerPython script.

## 1.1.4

* Fixed an issue with the default output file name of the **unify** command when using "." as an output path.
* **Unify** command now adds contributor details to the display name and description.
* **Format** command now adds *isFetch* and *incidenttype* fields to integration yml.
* Removed the *feedIncremental* field from the integration schema.
* **Format** command now adds *feedBypassExclusionList*, *Fetch indicators*, *feedReputation*, *feedReliability*,
     *feedExpirationPolicy*, *feedExpirationInterval* and *feedFetchInterval* fields to integration yml.
* Fixed an issue in the playbooks schema.
* Fixed an issue where generated release notes were out of order.
* Improved pack dependencies detection.
* Fixed an issue where test playbooks were mishandled in **validate** command.

## 1.1.3

* Added a validation for invalid id fields in indicators types files in **validate** command.
* Added default behavior for **update-release-notes** command.
* Fixed an error where README files were failing release notes validation.
* Updated format of generated release notes to be more user friendly.
* Improved error messages for the **update-release-notes** command.
* Added support for `Connections`, `Dashboards`, `Widgets`, and `Indicator Types` to **update-release-notes** command.
* **Validate** now supports scripts under the *TestPlaybooks* directory.
* Fixed an issue where **validate** did not support powershell files.

## 1.1.2

* Added a validation for invalid playbookID fields in incidents types files in **validate** command.
* Added a code formatter for python files.
* Fixed an issue where new and old classifiers where mixed on validate command.
* Added *feedIncremental* field to the integration schema.
* Fixed error in the **upload** command where unified YMLs were not uploaded as expected if the given input was a pack.
* Fixed an issue where the **secrets** command failed due to a space character in the file name.
* Ignored RN validation for *NonSupported* pack.
* You can now ignore IF107, SC100, RP102 error codes in the **validate** command.
* Fixed an issue where the **download** command was crashing when received as input a JS integration or script.
* Fixed an issue where **validate** command checked docker image for JS integrations and scripts.
* **validate** command now checks scheme for reports and connections.
* Fixed an issue where **validate** command checked docker when running on all files.
* Fixed an issue where **validate** command did not fail when docker image was not on the latest numeric tag.
* Fixed an issue where beta integrations were not validated correctly in **validate** command.

## 1.1.1

* fixed and issue where file types were not recognized correctly in **validate** command.
* Added better outputs for validate command.

## 1.1.0

* Fixed an issue where changes to only non-validated files would fail validation.
* Fixed an issue in **validate** command where moved files were failing validation for new packs.
* Fixed an issue in **validate** command where added files were failing validation due to wrong file type detection.
* Added support for new classifiers and mappers in **validate** command.
* Removed support of old RN format validation.
* Updated **secrets** command output format.
* Added support for error ignore on deprecated files in **validate** command.
* Improved errors outputs in **validate** command.
* Added support for linting an entire pack.

## 1.0.9

* Fixed a bug where misleading error was presented when pack name was not found.
* **Update-release-notes** now detects added files for packs with versions.
* Readme files are now ignored by **update-release-notes** and validation of release notes.
* Empty release notes no longer cause an uncaught error during validation.

## 1.0.8

* Changed the output format of demisto-sdk secrets.
* Added a validation that checkbox items are not required in integrations.
* Added pack release notes generation and validation.
* Improved pack metadata validation.
* Fixed an issue in **validate** where renamed files caused an error

## 1.0.4

* Fix the **format** command to update the `id` field to be equal to `details` field in indicator-type files, and to `name` field in incident-type & dashboard files.
* Fixed a bug in the **validate** command for layout files that had `sortValues` fields.
* Fixed a bug in the **format** command where `playbookName` field was not always present in the file.
* Fixed a bug in the **format** command where indicatorField wasn't part of the SDK schemas.
* Fixed a bug in **upload** command where created unified docker45 yml files were not deleted.
* Added support for IndicatorTypes directory in packs (for `reputation` files, instead of Misc).
* Fixed parsing playbook condition names as string instead of boolean in **validate** command
* Improved image validation in YAML files.
* Removed validation for else path in playbook condition tasks.

## 1.0.3

* Fixed a bug in the **format** command where comments were being removed from YAML files.
* Added output fields: *file_path* and *kind* for layouts in the id-set.json created by **create-id-set** command.
* Fixed a bug in the **create-id-set** command Who returns Duplicate for Layouts with a different kind.
* Added formatting to **generate-docs** command results replacing all `<br>` tags with `<br/>`.
* Fixed a bug in the **download** command when custom content contained not supported content entity.
* Fixed a bug in **format** command in which boolean strings  (e.g. 'yes' or 'no') were converted to boolean values (e.g. 'True' or 'False').
* **format** command now removes *sourceplaybookid* field from playbook files.
* Fixed a bug in **generate-docs** command in which integration dependencies were not detected when generating documentation for a playbook.

## 1.0.1

* Fixed a bug in the **unify** command when output path was provided empty.
* Improved error message for integration with no tests configured.
* Improved the error message returned from the **validate** command when an integration is missing or contains malformed fetch incidents related parameters.
* Fixed a bug in the **create** command where a unified YML with a docker image for 4.5 was copied incorrectly.
* Missing release notes message are now showing the release notes file path to update.
* Fixed an issue in the **validate** command in which unified YAML files were not ignored.
* File format suggestions are now shown in the relevant file format (JSON or YAML).
* Changed Docker image validation to fail only on non-valid ones.
* Removed backward compatibility validation when Docker image is updated.

## 1.0.0

* Improved the *upload* command to support the upload of all the content entities within a pack.
* The *upload* command now supports the improved pack file structure.
* Added an interactive option to format integrations, scripts and playbooks with No TestPlaybooks configured.
* Added an interactive option to configure *conf.json* file with missing test playbooks for integrations, scripts and playbooks
* Added *download* command to download custom content from Demisto instance to the local content repository.
* Improved validation failure messages to include a command suggestion, wherever relevant, to fix the raised issue.
* Improved 'validate' help and documentation description
* validate - checks that scripts, playbooks, and integrations have the *tests* key.
* validate - checks that test playbooks are configured in `conf.json`.
* demisto-sdk lint - Copy dir better handling.
* demisto-sdk lint - Add error when package missing in docker image.
* Added *-a , --validate-all* option in *validate* to run all validation on all files.
* Added *-i , --input* option in *validate* to run validation on a specified pack/file.
* added *-i, --input* option in *secrets* to run on a specific file.
* Added an allowed hidden parameter: *longRunning* to the hidden integration parameters validation.
* Fixed an issue with **format** command when executing with an output path of a folder and not a file path.
* Bug fixes in generate-docs command given playbook as input.
* Fixed an issue with lint command in which flake8 was not running on unit test files.

## 0.5.2

* Added *-c, --command* option in *generate-docs* to generate a specific command from an integration.
* Fixed an issue when getting README/CHANGELOG files from git and loading them.
* Removed release notes validation for new content.
* Fixed secrets validations for files with the same name in a different directory.
* demisto-sdk lint - parallelization working with specifying the number of workers.
* demisto-sdk lint - logging levels output, 3 levels.
* demisto-sdk lint - JSON report, structured error reports in JSON format.
* demisto-sdk lint - XML JUnit report for unit-tests.
* demisto-sdk lint - new packages used to accelerate execution time.
* demisto-sdk secrets - command now respects the generic whitelist, and not only the pack secrets.

## 0.5.0

[PyPI History][1]

[1]: https://pypi.org/project/demisto-sdk/#history

## 0.4.9

* Fixed an issue in *generate-docs* where Playbooks and Scripts documentation failed.
* Added a graceful error message when executing the *run" command with a misspelled command.
* Added more informative errors upon failures of the *upload* command.
* format command:
  * Added format for json files: IncidentField, IncidentType, IndicatorField, IndicatorType, Layout, Dashboard.
  * Added the *-fv --from-version*, *-nv --no-validation* arguments.
  * Removed the *-t yml_type* argument, the file type will be inferred.
  * Removed the *-g use_git* argument, running format without arguments will run automatically on git diff.
* Fixed an issue in loading playbooks with '=' character.
* Fixed an issue in *validate* failed on deleted README files.

## 0.4.8

* Added the *max* field to the Playbook schema, allowing to define it in tasks loop.
* Fixed an issue in *validate* where Condition branches checks were case sensitive.

## 0.4.7

* Added the *slareminder* field to the Playbook schema.
* Added the *common_server*, *demisto_mock* arguments to the *init* command.
* Fixed an issue in *generate-docs* where the general section was not being generated correctly.
* Fixed an issue in *validate* where Incident type validation failed.

## 0.4.6

* Fixed an issue where the *validate* command did not identify CHANGELOG in packs.
* Added a new command, *id-set* to create the id set - the content dependency tree by file IDs.

## 0.4.5

* generate-docs command:
  * Added the *use_cases*, *permissions*, *command_permissions* and *limitations*.
  * Added the *--insecure* argument to support running the script and integration command in Demisto.
  * Removed the *-t yml_type* argument, the file type will be inferred.
  * The *-o --output* argument is no longer mandatory, default value will be the input file directory.
* Added support for env var: *DEMISTO_SDK_SKIP_VERSION_CHECK*. When set version checks are skipped.
* Fixed an issue in which the CHANGELOG files did not match our scheme.
* Added a validator to verify that there are no hidden integration parameters.
* Fixed an issue where the *validate* command ran on test files.
* Removed the *env-dir* argument from the demisto-sdk.
* README files which are html files will now be skipped in the *validate* command.
* Added support for env var: *DEMISTO_README_VALIDATOR*. When not set the readme validation will not run.

## 0.4.4

* Added a validator for IncidentTypes (incidenttype-*.json).
* Fixed an issue where the -p flag in the *validate* command was not working.
* Added a validator for README.md files.
* Release notes validator will now run on: incident fields, indicator fields, incident types, dashboard and reputations.
* Fixed an issue where the validator of reputation(Indicator Type) did not check on the details field.
* Fixed an issue where the validator attempted validating non-existing files after deletions or name refactoring.
* Removed the *yml_type* argument in the *split-yml*, *extract-code* commands.
* Removed the *file_type* argument in the *generate-test-playbook* command.
* Fixed the *insecure* argument in *upload*.
* Added the *insecure* argument in *run-playbook*.
* Standardise the *-i --input*, *-o --output* to demisto-sdk commands.

## 0.4.3

* Fixed an issue where the incident and indicator field BC check failed.
* Support for linting and unit testing PowerShell integrations.

## 0.4.2

* Fixed an issue where validate failed on Windows.
* Added a validator to verify all branches are handled in conditional task in a playbook.
* Added a warning message when not running the latest sdk version.
* Added a validator to check that the root is connected to all tasks in the playbook.
* Added a validator for Dashboards (dashboard-*.json).
* Added a validator for Indicator Types (reputation-*.json).
* Added a BC validation for changing incident field type.
* Fixed an issue where init command would generate an invalid yml for scripts.
* Fixed an issue in misleading error message in v2 validation hook.
* Fixed an issue in v2 hook which now is set only on newly added scripts.
* Added more indicative message for errors in yaml files.
* Disabled pykwalify info log prints.

## 0.3.10

* Added a BC check for incident fields - changing from version is not allowed.
* Fixed an issue in create-content-artifacts where scripts in Packs in TestPlaybooks dir were copied with a wrong prefix.

## 0.3.9

* Added a validation that incident field can not be required.
* Added validation for fetch incident parameters.
* Added validation for feed integration parameters.
* Added to the *format* command the deletion of the *sourceplaybookid* field.
* Fixed an issue where *fieldMapping* in playbook did not pass the scheme validation.
* Fixed an issue where *create-content-artifacts* did not copy TestPlaybooks in Packs without prefix of *playbook-*.
* Added a validation the a playbook can not have a rolename set.
* Added to the image validator the new DBot default image.
* Added the fields: elasticcommonfields, quiet, quietmode to the Playbook schema.
* Fixed an issue where *validate* failed on integration commands without outputs.
* Added a new hook for naming of v2 integrations and scripts.

## 0.3.8

* Fixed an issue where *create-content-artifact* was not loading the data in the yml correctly.
* Fixed an issue where *unify* broke long lines in script section causing syntax errors

## 0.3.7

* Added *generate-docs* command to generate documentation file for integration, playbook or script.
* Fixed an issue where *unify* created a malformed integration yml.
* Fixed an issue where demisto-sdk **init** creates unit-test file with invalid import.

## 0.3.6

* Fixed an issue where demisto-sdk **validate** failed on modified scripts without error message.

## 0.3.5

* Fixed an issue with docker tag validation for integrations.
* Restructured repo source code.

## 0.3.4

* Saved failing unit tests as a file.
* Fixed an issue where "_test" file for scripts/integrations created using **init** would import the "HelloWorld" templates.
* Fixed an issue in demisto-sdk **validate** - was failing on backward compatiblity check
* Fixed an issue in demisto-sdk **secrets** - empty line in .secrets-ignore always made the secrets check to pass
* Added validation for docker image inside integrations and scripts.
* Added --use-git flag to **format** command to format all changed files.
* Fixed an issue where **validate** did not fail on dockerimage changes with bc check.
* Added new flag **--ignore-entropy** to demisto-sdk **secrets**, this will allow skip entropy secrets check.
* Added --outfile to **lint** to allow saving failed packages to a file.

## 0.3.3

* Added backwards compatibility break error message.
* Added schema for incident types.
* Added **additionalinfo** field to as an available field for integration configuration.
* Added pack parameter for **init**.
* Fixed an issue where error would appear if name parameter is not set in **init**.

## 0.3.2

* Fixed the handling of classifier files in **validate**.

## 0.3.1

* Fixed the handling of newly created reputation files in **validate**.
* Added an option to perform **validate** on a specific file.

## 0.3.0

* Added support for multi-package **lint** both with parallel and without.
* Added all parameter in **lint** to run on all packages and packs in content repository.
* Added **format** for:
  * Scripts
  * Playbooks
  * Integrations
* Improved user outputs for **secrets** command.
* Fixed an issue where **lint** would run pytest and pylint only on a single docker per integration.
* Added auto-complete functionality to demisto-sdk.
* Added git parameter in **lint** to run only on changed packages.
* Added the **run-playbook** command
* Added **run** command which runs a command in the Demisto playground.
* Added **upload** command which uploads an integration or a script to a Demisto instance.
* Fixed and issue where **validate** checked if release notes exist for new integrations and scripts.
* Added **generate-test-playbook** command which generates a basic test playbook for an integration or a script.
* **validate** now supports indicator fields.
* Fixed an issue with layouts scheme validation.
* Adding **init** command.
* Added **json-to-outputs** command which generates the yaml section for outputs from an API raw response.

## 0.2.6

* Fixed an issue with locating release notes for beta integrations in **validate**.

## 0.2.5

* Fixed an issue with locating release notes for beta integrations in **validate**.

## 0.2.4

* Adding image validation to Beta_Integration and Packs in **validate**.

## 0.2.3

* Adding Beta_Integration to the structure validation process.
* Fixing bug where **validate** did checks on TestPlaybooks.
* Added requirements parameter to **lint**.

## 0.2.2

* Fixing bug where **lint** did not return exit code 1 on failure.
* Fixing bug where **validate** did not print error message in case no release notes were give.

## 0.2.1

* **Validate** now checks that the id and name fields are identical in yml files.
* Fixed a bug where sdk did not return any exit code.

## 0.2.0

* Added Release Notes Validator.
* Fixed the Unifier selection of your python file to use as the code.
* **Validate** now supports Indicator fields.
* Fixed a bug where **validate** and **secrets** did not return exit code 1 on failure.
* **Validate** now runs on newly added scripts.

## 0.1.8

* Added support for `--version`.
* Fixed an issue in file_validator when calling `checked_type` method with script regex.

## 0.1.2

* Restructuring validation to support content packs.
* Added secrets validation.
* Added content bundle creation.
* Added lint and unit test run.

## 0.1.1

* Added new logic to the unifier.
* Added detailed README.
* Some small adjustments and fixes.

## 0.1.0

Capabilities:

* **Extract** components(code, image, description etc.) from a Demisto YAML file into a directory.
* **Unify** components(code, image, description etc.) to a single Demisto YAML file.
* **Validate** Demisto content files.<|MERGE_RESOLUTION|>--- conflicted
+++ resolved
@@ -14,11 +14,8 @@
 * Fixed an issue in **update-release-notes** command where an error occurred when executing the same command a second time.
 * Fixed an issue where **validate** would not always ignore errors listed under `.pack-ignore`.
 * Fixed an issue where running **validate** on a specific pack didn't test all the relevant entities.
-<<<<<<< HEAD
-* Added a modification for layout objects in **prepare-content**, where `Related Incident` is replaced with `Related Alerts` when uploading to `marketplacev2` (XSIAM).
-=======
+* Added a modification for layout and widget objects in **prepare-content**, where `Related Incident` is replaced with `Related Alerts` when uploading to `marketplacev2` (XSIAM).
 * Fixed an issue where fields ending with `_x2` where not replaced in the appropriate Marketplace.
->>>>>>> 42dd06be
 
 ## 1.8.3
 * Changed **validate** to allow hiding parameters of type 0, 4, 12 and 14 when replacing with type 9 (credentials) with the same name.
