--- conflicted
+++ resolved
@@ -15,11 +15,8 @@
 * Fixed an issue where **error-code** failed on some error codes.
 * Fixes an issue in **format** command where the `-i` option included files in `.venv` directories.
 * Updated the comment added to contribution PRs to old packs so it contains a link to the documentation of the **GitHub Codespaces** in xsoar.pan.dev.
-<<<<<<< HEAD
+* Updated GitPython version to 3.1.32.
 * Fixed an issue when running the 'update-release-notes' command on the XSIAM event collector, the command output was incorrectly states that it is available from Cortex XSOAR instead of Cortex XSIAM.
-=======
-* Updated GitPython version to 3.1.32.
->>>>>>> 122a046e
 
 ## 1.19.1
 * Fixed an issue where **unify** failed on integrations using an API a module, when not called from the content root.
