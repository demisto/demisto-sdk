--- conflicted
+++ resolved
@@ -1,18 +1,16 @@
 # Changelog
 * When formatting incident types with Auto-Extract rules and without mode field, the **format** command will now add the user selected mode.
 * Added new validation that DBotRole is set for scripts that requires elevated permissions to the `XSOAR-linter` in the **lint** command.
-<<<<<<< HEAD
+* Added url escaping to markdown human readable section in generate docs to avoid autolinking.
+* Added a validation that mapper's id and name are matching. Updated the format of mapper to include update_id too.
 * Refactored the **update-release-notes** command:
   - Replaced the *--all* flag with *-g*
   - Added the *--force* flag to update the pack release notes without changes in the pack.
   - The **update-release-notes** command will now update all dependent integrations on ApiModule change, even if not specified.
   - If more than one pack has changed, the full list of updated packs will be printed at the end of **update-release-notes** command execution.
   - Fixed an issue where **update-release-notes** command did not add docker image release notes entry for release notes file if a script was changed.
-=======
-* Added url escaping to markdown human readable section in generate docs to avoid autolinking.
-* Added a validation that mapper's id and name are matching. Updated the format of mapper to include update_id too.
-
->>>>>>> c0ba5acc
+
+
 # 1.4.3
 * Fixed an issue where **json-to-outputs** command returned an incorrect output when json is a list.
 * Fixed an issue where if a pack README.md did not exist it could cause an error in the validation process.
