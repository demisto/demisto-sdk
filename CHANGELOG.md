# Changelog
## Unreleased
<<<<<<< HEAD
* Improved the loading of YML and JSON files.
=======
* Fixed an issue where the *DEMISTO_SDK_SKIP_VERSION_CHECK* was ignored when running on non CI environments.
>>>>>>> 93f1f573
* Added the ability to ignore any validation in the **validate** command when running in an external (non-demisto/content) repo, by placing a `.private-repo-settings` file at its root.
* Fixed an issue where **validate** falsely detected backwards-compatibility issues, and prevented adding the `marketplaces` key to content items.
* Calling **format** with the `-d` flag now removes test playbooks testing the deprecated content from conf.json.
* Fixed an issue where the SDK would fail pulling docker images.
* Fixed an issue where in some cases the **split** command did not remove pack version note from the script.
* Improved the content graph performance when calculating content relationships.
* Fixed an issue where **validate** would not properly detect dependencies of core packs.
* Removed usages of Random in unit tests to ensure the tests are deterministic.
* **validate** will now run on all the pack content items when the pack supported marketplaces are modified.
* **pre-commit** no longer runs when there are no modified files (unless provided with input files).
* **lint** will now fail on `demisto.results` and `return_outputs` usage, when a pack is `xsoar` or `partner` supported.
* **lint** will now fail on `LOG` usage in python files.
* Fixed an issue where errors in **validate** were logged as `info`.
* Fixed an issue where **validate** error messages were not logged when an integration param, or the default argument in reputation commands is not valid.
* Added new validation that XSIAM integrations must have `marketplacev2` as the value of the marketplaces field.
* Fixed an issue where the **format** command would change the value of the `unsearchable` key in fields.
* Added an ability to provide list of marketplace names as a credentials-type (type 9) param attribute.
* **doc-review** will run with the `--use-packs-known-words` default to true.
* Calling **modeling-rules init-test-data** will now return the XDM fields output in alphabetical order.

## 1.17.2
* Fixed an issue where **lint** and **validate** commands failed on integrations and scripts that use docker images that are not available in the Docker Hub but exist locally.
* Added documentation for the flag **override-existing** used in upload.
* Fixed an issue where **validate** failed on Incident Field items with a `template` value.
* Improved memory efficiency in **update-content-graph** and **create-content-graph** commands.
* Removed support for the `cve_id` name for the default-argument for **cve** reputation commands in **validate**. Now, only `cve` may be used for such commands.
* Fixed an issue where **zip_packs** failed uploading content.
* Added `tenant_timezone` handling to the **modeling-rules init** command, allowing usage with tenants in various timezones.
* Shortened the timeout when checking whether the dataset exists in **test-modeling-rule**.
* Cleaned up project dependencies.
* Added support for the **List** content item in **Xpanse** marketplace.
* Fixed an issue in **run-unit-tests** command when running Powershell tests.
* Fixed an issue where **lint** failed running when a docker container would not init properly.
* Fixed an issue where the *upload* command would upload a pack metadata with wrong display names.
* Performance enhancements when reading yaml files.
* Removed redundant errors and fields from `errors.py`.
* Updated **update-release-notes** to use graph instead of id_set.

## 1.17.1
* Added the `aliasTo` key to the Incident Field schema.
* Modified **validate** to not require fields whose value is always `False`.
* Modified **validate** to use the graph instead of id_set on changed *APIModules*.
* Fixed an issue where `register_module_line()` was not removed from python scripts when the script had no trailing newline.
* Fixed an issue where an integration containing a command without a description would fail to upload while using the **upload** command.
* Fixed an issue where attempting to individually upload `Preprocess Rule` files raised an unclear error message. Note: preprocess rules can not be individually uploaded, but only as part of a pack.
* Fixed an issue where the **upload** command would fail on Indicator Types.
* Fixed an issue where the **upload** command would return the wrong error message when connection credentials are invalid.
* Fixed an issue where the **upload** command would fail parsing input paths.
* added support for the `isfetcheventsandassets` flag in content graph.
* Fixed an issue where the **modeling-rules test** command failed to get the existence of result from dataset in cases where the results take time to load.
* Added an aliasTo key to the incident field schema.

## 1.17.0
* **validate** will only fail on docker related errors if the pack is supported by xsoar.
* Added a validation that assures filename, id, and name have a correct suffix for modeling/parsing rules files.
* Added new **validate** checks, preventing unwanted changes of the marketplaces (BC108,BC109), toversion (BC107)  and fromversion (BC106) fields.
* Removed the `timezone_offset` argument in the *modeling-rules test* command.
* Fixed an issue where **lint** failed when importing functions from CommonServerUserPython.
* The **format** command now will sync hidden parameters with master branch.
* Fixed an issue where lock integration failed on FileNotFound.(PANW-internal only).
* Fixed an issue where **lint** falsely warned of using `demisto.results`.
* Fixed an issue where **validate** always returned *XSIAM Dashboards* and *Correlation Rules* files as valid.
* Added `GR107` validation to **validate** using the graph validations to check that no deprecated items are used by non-deprecated content.
* Fixed an issue where the **modeling-rules test** command failed to get the existence of dataset in cases where the dataset takes more than 1 minute to get indexed.
* Fixed an issue in **lint** where the container used for linting had dependency conflicts with the image used by content, and caused inconsistent results.
* Fixed an issue where the **download** command failed when the playbook has different `name` and `id`.
* Moved the **pre-commmit** command template to the `demisto/content` repository, where it's easier to maintain.
* Fixed an issue where an internal method caused warning messages when reading md files.
* Added support for Pre Process Rules in the **upload** command.
* Fixed an issue where **upload** would not upload items whose `maketplaces` value was an empty list.
* Added a prettyName key to the incident field schema.
* Fixed an issue where **upload** command could not parse content items that are not unicode-encoded.

## 1.16.0
* Added a check to **is_docker_image_latest_tag** to only fail the validation on non-latest image tag when the current tag is older than 3 days.
* Fixed an issue where **upload** would not properly show the installed version in the UI.
* Fixed an issue where the `contribution_converter` failed replacing generated release notes with the contribution form release notes.
* Fixed an issue where an extra levelname was added to a logging message.
* Modified the `mypy` pre-commit hook to run in a virtual environment, rather than the local mypy version.
* Added support to run **validate** with `--git` flag on detached HEAD.
* Added a validation that the **validate** command will fail if the pack name is not prefixed on XSIAM dashboard images.
* Fixed the **generate-test-playbook** which failed on an unexpected keyword argument - 'console_log_threshold'.
* Fixed an issue where **prepare-content** would not properly parse the `fromVersion` and `toVersion` attributes of XSIAM-Dashbaord and XSIAM-Report content items.
* Fixed an issue where **validate** command did not fail on non-existent dependency ids of non-mandatory dependant content.
* Fixed pytest async io deprecation warning.
* Added the `--incident-id` argument (optional) to the **run** command.
* Fixed an issue in **run-unit-tests** and **update-content-graph** where running commands in a docker container was done with insufficient permissions.
* Added the `_time` field to the output compare table of the **modeling-rules test** command.
* Changed the endpoint **download** uses to get system content items.
* Fixed an issue where graph-related tasks failed when files were deleted from the repo.
* Added a **validate** check, and a **format** auto fix for the `fromversion` field in Correlation Rules and XSIAM Dashboards.
* Update the format used for dev-dependencies in pyproject.toml to match modern versions of Poetry.
* Added timestamps to logging messages when running in a CI build.

## 1.15.5
* **Breaking Change**: The default of the **upload** command `--zip` argument is `true`. To upload packs as custom content items use the `--no-zip` argument.
* Removed the `no-implicit-optional` hook from **pre-commit**.
* Removed the `markdownlint` hook from **pre-commit**.
* Fixed an issue in **run-unit-tests** to pass with warnings when no tests are collected.
* Fixed an issue in **run-unit-tests** with the coverage calculation.
* Fixed a notification about log file location appeared more than once.
* Updated the error message when code coverage is below the threshold in **coverage-analyze** to be printed in a more noticeable red color.
* Fixed an issue in **upload** that failed when a comma-separated list of paths is passed to the `--input` argument.
* Running **validate** with the `--graph` flag will now run the graph validations after all other validations.
* improved the generated release note for newly added XSIAM entities when running *update-release-notes* command.
* Fixed an issue where in some cases validation failed when mapping null values.
* Fixed an issue in **upload** command where the `--keep-zip` argument did not clean the working directory.
* Fixed an issue where an extra levelname was added to a logging message.
* Fixed an issue in **upload** where uploading packs to XSIAM failed due to version mismatch.

## 1.15.4
* Fixed an issue where *update-release-notes* and *doc-review* did not handle new content notes as expected.
* Fixed an issue in PEP484 (no-implicit-optional) hook to **pre-commit**.
* Fixed an issue in **upload** with `--input-config-file` where the content items weren't uploaded in the correct pack.
* Added support to disable the default logging colors with the **DEMISTO_SDK_LOG_NO_COLORS** environment variable.

## 1.15.3
* Added the `--init` flag to **download**.
* Added the `--keep-empty-folders` flag to **download**.
* Added `markdown-lint` to **pre-commit**
* Added the PEP484 (no-implicit-optional) hook to **pre-commit**.
* Fixed an issue where the content-graph parsing failed on mappers with undefined mapping.
* Fixed an issue in **validate** where `pack_metadata.json` files were not collected proplely in `--graph` option.
* Fixed an issue where *validate* reputation commands outputs were not checked for new content.
* Added *IN107* and *DB100* error codes to *ALLOWED_IGNORE_ERRORS* list.
* Added a validation that assures feed integrations implement the `integration_reliability` configuration parameter.
* Fixed an issue where the format command did not work as expected on pre-process rules files.
* Fixed an issue where **upload** command failed to upload when the XSOAR version is beta.
* Fixed an issue where **upload** command summary was inaccurate when uploading a `Pack` without the `-z` flag.
* Added pack name and pack version to **upload** command summary.
* Added support for modeling rules with multi datasets in ****modeling-rules test**** command.
* Fixed an issue where **validate** didn't recognize layouts with incident fields missing from `id_set.json` even when `--post-commit` was indicated.

## 1.15.2
* Fixed an issue where **format** added default arguments to reputation commands which already have one.
* Fixed an issue where **validate** fails when adding the *advance* field to the integration required fields.
* Updated the integration Traffic Light Protocol (TLP) color list schema in the **validate** command.
* Fixed an issue where **upload** would not read a repo configuration file properly.
* Fixed an issue where **upload** would not handle the `-x`/`--xsiam` flag properly.
* Fixed an issue where **format** failed to use input from the user, when asking about a `from_version`.
* Added the `-n`/`--assume_no` flag to **format**.

## 1.15.1
* Fixed an issue where **generate-docs** generated fields with double html escaping.
* Fixed an issue where **upload** failed when using the `-z` flag.

## 1.15.0
* **Breaking Change**: the **upload** command now only supports **XSOAR 6.5** or newer (and all XSIAM versions).
* **upload** now uses content models, and calls the `prepare` method of each model before uploading (unless uploading a zipped pack).
* Added a *playbook* modification to **prepare-content**, replacing `getIncident` calls with `getAlerts`, when uploading to XSIAM.
* Added a *playbook* modification to **prepare-content**, replacing `${incident.fieldname}` context accessors with `${alert.fieldname}` when uploading to XSIAM.
* Added a *playbook* modification to **prepare-content**, replacing `incident` to `alert` in task display names, when uploading to XSIAM.
* Added a *layout* modification to **prepare-content**, replacing `Related/Child/Linked Incidents` to `... Alerts` when uploading to XSIAM.
* Added a *script* modification to **prepare-content**, automatically replacing the word `incident` with `alert` when uploading to XSIAM.
* Added a validation that the **validate** command will fail if the `dockerimage` field in scripts/integrations uses any py3-native docker image.
* Updated the `ruff` version used in **pre-commit** to `0.0.269`.
* Fixed an issue in **create-content-graph** which caused missing detection of duplicated content items.
* Fixed an issue where **run-unit-tests** failed on python2 content items.
* Fixed an issue in **validate** where core packs validations were checked against the core packs defined on master branch, rather than on the current branch.
* Fixed an issue in **pre-commit** where `--input` flag was not filtered by the git files.
* Skip reset containers for XSOAR NG and XSIAM(PANW-internal only).
* Fixed an issue where **lint** failed fetching docker image details from a PANW GitLab CI environment. (PANW-internal only).

## 1.14.5
* Added logging in case the container fails to run in **run-unit-tests**.
* Disabled **pre-commit** multiprocessing for `validate` and `format`, as they use a service.
* **pre-commit** now calls `format` with `--assume-yes` and `--no-validate`.
* Fixed an issue where **pre-commit** ran multiple times when checking out build related files.

## 1.14.4
* Added integration configuration for *Cortex REST API* integration.
* Removed `Flake8` from **pre-commit**, as `ruff` covers its basic rules.
* Improved log readability by silencing non-critical `neo4j` (content graph infrastructure) logs.
* Fixed an issue where **run-unit-tests** failed on python2 content items.
* Fixed an issue where **modeling-rules test** did not properly handle query fields that pointed to a string.
* Fixed an issue when trying to fetch remote files when not under the content repo.
* Fixed a validation that the **modeling-rules test** command will fail if no test data file exist.
* Fixed an issue where **format** command failed while updating the `fromversion` entry.
* Added support for mapping uuid to names for Layout files in the **download** command.

## 1.14.3
* Fixed an issue where **run-unit-tests** failed running on items with `test_data`.
* Updated the demisto-py to v3.2.10 which now supports url decoding for the proxy authentication password.
* Fixed an issue where **generate-outputs** did not generate context paths for empty lists or dictionaries in the response.

## 1.14.2
* Added the `--staged-only` flag to **pre-commit**.
* Fixed an issue where **run-unit-tests** failed running on items with `test_data`.
* Fixed an issue where **pre-commit** ran on unchanged files.
* Add the ability to run **secrets** in **pre-commit** by passing a `--secrets` flag.
* Added support to override the log file with the **DEMISTO_SDK_LOG_FILE_PATH** environment variable.

## 1.14.1
* Fixed an issue where **update-release-notes** command failed when running on a pack that contains deprecated integrations without the `commands` section.
* Added toVersion and fromVersion to XSIAM content items schema.
* Fixed an issue where **validate** failed when attempting to map null values in a classifier and layout.
* Added search marketplace functionality to XSIAM client.
* Fixed an issue in **pre-commit** command where `MYPYPATH` was not set properly.
* Updated the integration category list in the **init** command.
* Fixed an issue where in some environments docker errors were not caught.
* Added a validation that the **validate** command will fail on README files if an image does not exist in the specified path.

## 1.14.0
* Added the `DEMISTO_SDK_GRAPH_FORCE_CREATE` environment variable. Use it to force the SDK to recreate the graph, rather than update it.
* Added support for code importing multi-level ApiModules to **lint**.
* Added a validation that the **modeling-rules test** command will fail if no test data file exist.
* Added support for the `<~XPANSE>` marketplace tag in release notes.
* Added support for marketplace tags in the **doc-review** command.
* Added **generate-unit-tests** documentation to the repo README.
* Added the `hiddenpassword` field to the integration schema, allowing **validate** to run on integrations with username-only inputs.
* Improved logs and error handling in the **modeling-rules test** command.
* Improved the warning message displayed for Contribution PRs editing outdated code.
* Improved the clarity of error messages for cases where yml files cannot be parsed as a dictionary.
* Updated the `XSIAMReport` schema.
* Standardized repo-wide logging. All logs are now created in one logger instance.
* **lint** now prevents unit-tests from accessing online resources in runtime.
* Updated the logs shown during lint when running in docker.
* Fixed an issue where **validate** showed errors twice.
* Fixed an issue where **validate** did not fail when xif files had wrong naming.
* Fixed an issue where **doc-review** required dot suffixes in release notes describing new content.
* Fixed an issue where **download** command failed when running on a beta integration.
* Fixed an issue where **update-release-notes** generated release notes for packs in their initial version (1.0.0).
* Fixed an issue with **update-content-graph** where `--use-git` parameter was ignored when using `--imported-path` parameter.
* Fixed an issue where **validate** failed on playbooks with valid inputs, since it did not collect the playbook inputs occurrences properly.

## 1.13.0
* Added the pack version to the code files when calling **unify**. The same value is removed when calling **split**.
* Added a message showing the output path when **prepare-content** is called.
* Contribution PRs that update outdated packs now display a warning message.
* Fixed an issue when kebab-case has a misspelling in one of the sub words, the suggestion might be confusing.
* Improved caching and stability for **lint**.
* Added support for *.xif* files in the **secrets** command.
* Fixed an issue where **validate** would fail when playbook inputs contain Transform Language (DT).
* Added a new **validate** check, making sure a first level header exist in release notes (RN116)
* Fixed an issue where **lint** would not properly handle multiple ApiModules imports.

## 1.12.0
* Added the **pre-commit** command, to improve code quality of XSOAR content.
* Added the **run-unit-tests** command, to run unit tests of given content items inside their respective docker images.
* Added support for filepath arguments in the **validate** and **format** commands.
* Added pre-commit hooks for `validate`, `format`, `run-unit-tests` and `update-docker-image` commands.
* Fixed an issue in the **download** command where layouts were overriden even without the `-f` option.
* Fixed an issue where Demisto-SDK did not detect layout ID when using the **download** command.
* Fixed an issue where the **lint** command ran on `native:dev` supported content when passing the `--docker-image all` flag, instead it will run on `native:candidate`.
* Added support for `native:candidate` as a docker image flag for **lint** command.
* Added a modification for layouts in **prepare-content**, replacing `Related Incidents`, `Linked Incidents` and `Child Incidents` with the suitable `... Alerts` name when uploading to XSIAM.
* Fixed an issue where logs and messages would not show when using the **download** command.
* Fixed an issue where the `server_min_version` field in metadata was an empty value when parsing packs without content items.
* Fixed an issue where running **openapi-codegen** resulted in false-positive error messages.
* Fixed an issue where **generate-python-to-yml** generated input arguments as required even though required=False was specified.
* Fixed an issue where **generate-python-to-yml** generated input arguments a default arguments when default=some_value was provided.
* Fixed a bug where **validate** returned error on playbook inputs with special characters.
* Fixed an issue where **validate** did not properly check `conf.json` when the latter is modified.
* Fixed an issue in the **upload** command, where a prompt was not showing on the console.
* Fixed an issue where running **lint** failed installing dependencies in containers.

## 1.11.0
* **Note: Demisto-SDK will soon stop supporting Python 3.8**
* Fixed an issue where using **download** on non-unicode content, merging them into existing files caused an error.
* Changed an internal setting to allow writing non-ascii content (unicode) using `YAMLHandler` and `JSONHandler`.
* Fixed an issue where an error message in **unify** was unclear for invalid input.
* Fixed an issue where running **validate** failed with **is_valid_integration_file_path_in_folder** on integrations that use API modules.
* Fixed an issue where **validate** failed with **is_valid_integration_file_path_in_folder** on integrations that use the `MSAPIModule`.
* Added **validate** check for the `modules` field in `pack_metadata.json` files.
* Changed **lint** to skip deprecated content, unless when using the `-i` flag.
* Fixed an issue where **update-release-notes** failed when a new *Parsing Rule* was added to a pack.
* Refactored the logging framework. Demisto-SDK logs will now be written to `.demist_sdk_debug.log` under the content path (when detected) or the current directory.
* Added `GR105` validation to **validate** command to check that no duplicate IDs are used.
* Added support for API Modules imported in API modules in the **unify** command.
* Added **validate** check, to make sure every Python file has a corresponding unit test file.

## 1.10.6
* Fixed an issue where running **validate** with the `-g` flag would skip some validations for old-formatted (unified) integration/script files.
* Deprecated integrations and scripts will not run anymore when providing the **--all-packs** to the **lint** command.
* Fixed an issue where a pack `serverMinVersion` would be calculated by the minimal fromVersion of its content items.
* Added the `--docker-image-target` flag to **lint** for testing native supported content with new images.

## 1.10.5
* Fixed an issue where running **run-test-playbook** would not use the `verify` parameter correctly. @ajoga
* Added a newline at the end of README files generated in **generate-docs**.
* Added the value `3` (out of bounds) to the `onChangeRepAlg` and `reputationCalc` fields under the `IncidentType` and `GenericType` schemas. **validate** will allow using it now.
* Fixed an issue where **doc-review** required dot suffixes in release notes describing new content.
* Fixed an issue where **validate** failed on Feed Integrations after adding the new *Collect/Connect* section field.
* Fixed an issue where using **postman-codegen** failed converting strings containing digits to kebab-case.
* Fixed an issue where the ***error-code*** command could not parse List[str] parameter.
* Updated validation *LO107* to support more section types in XSIAM layouts.

## 1.10.4
* Added support for running **lint** in multiple native-docker images.

## 1.10.3
* Fixed an issue where running **format** would fail after running npm install.
* Improved the graph validations in the **validate** command:
  - GR100 will now run on all content items of changed packs.
  - GR101 and GR102 will now catch invalid fromversion/toversion of files **using** the changed items.
  - GR103 errors will raise a warning when using the *-a* flag, but an error if using the *-i* or *g* flags.
* Fixed an issue where test-playbooks timed out.
* Fixed an issue where making a change in a module using an ApiModule would cause lint to run on the ApiModule unnecessarily.
* Fixed an issue where the `marketplace` field was not used when dumping pack zips.
* Fixed a typo in the README content generated with **update-release-notes** for updating integrations.
* Fixed an issue in **validate**, where using the `-gr` and `-i` flags did not run properly.
* Added the `sectionorder` field to integration scheme.
* Fixed an issue where in some occasions running of test-playbooks could receive session timeouts.
* Fixed an issue where **validate** command failed on core pack dependencies validation because of test dependencies.

## 1.10.2
* Added markdown lint formatting for README files in the **format** command.
* Fixed an issue where **lint** failed when using the `-cdam` flag with changed dependant api modules.
* Fixed an issue in the **upload** command, where `json`-based content items were not unified correctly when using the `--zip` argument.
* Added XPANSE core packs validations.

## 1.10.1
* Fixed an issue where **update-content-graph** failed to execute.

## 1.10.0
* **Breaking change**: Removed usage of `pipenv`, `isort` and `autopep8` in the **split** and **download** commands. Removed the `--no-pipenv` and `--no-code-formatting` flags. Please see https://xsoar.pan.dev/docs/tutorials/tut-setup-dev-remote for the recommended environment setup.
* Fixed an issue in **prepare-content** command where large code lines were broken.
* Fixed an issue where git-*renamed_files* were not retrieved properly.
* Fixed an issue where test dependencies were calculated in all level dependencies calculation.
* Added formatting and validation to XSIAM content types.
* Fixed an issue where several XSIAM content types were not validated when passing the `-a` flag.
* Added a UUID to name mapper for **download** it replaces UUIDs with names on all downloaded files.
* Updated the demisto-py to v3.2.6 which now supports basic proxy authentication.
* Improved the message shown when using **upload** and overwriting packs.
* Added support for the **Layout Rule** content type in the id-set and the content graph.
* Updated the default general `fromVersion` value on **format** to `6.8.0`
* Fixed an issue where **lint** sometimes failed when using the `-cdam` flag due to wrong file duplications filtering.
* Added the content graph to **validate**, use with the `--graph` flag.

## 1.9.0
* Fixed an issue where the Slack notifier was using a deprecated argument.
* Added the `--docker-image` argument to the **lint** command, which allows determining the docker image to run lint on. Possible options are: `'native:ga'`, `'native:maintenance'`, `'native:dev'`, `'all'`, a specific docker image (from Docker Hub) or, the default `'from-yml'`.
* Fixed an issue in **prepare-content** command where large code lines were broken.
* Added a logger warning to **get_demisto_version**, the task will now fail with a more informative message.
* Fixed an issue where the **upload** and **prepare-content** commands didn't add `fromServerVersion` and `toServerVersion` to layouts.
* Updated **lint** to use graph instead of id_set when running with `--check-dependent-api-module` flag.
* Added the marketplaces field to all schemas.
* Added the flag `--xsoar-only` to the **doc-review** command which enables reviewing documents that belong to XSOAR-supported Packs.
* Fixed an issue in **update-release-notes** command where an error occurred when executing the same command a second time.
* Fixed an issue where **validate** would not always ignore errors listed under `.pack-ignore`.
* Fixed an issue where running **validate** on a specific pack didn't test all the relevant entities.
* Fixed an issue where fields ending with `_x2` where not replaced in the appropriate Marketplace.

## 1.8.3
* Changed **validate** to allow hiding parameters of type 0, 4, 12 and 14 when replacing with type 9 (credentials) with the same name.
* Fixed an issue where **update-release-notes** fails to update *MicrosoftApiModule* dependent integrations.
* Fixed an issue where the **upload** command failed because `docker_native_image_config.json` file could not be found.
* Added a metadata file to the content graph zip, to be used in the **update-content-graph** command.
* Updated the **validate** and **update-release-notes** commands to unskip the *Triggers Recommendations* content type.


## 1.8.2
* Fixed an issue where demisto-py failed to upload content to XSIAM when `DEMISTO_USERNAME` environment variable is set.
* Fixed an issue where the **prepare-content** command output invalid automation name when used with the --*custom* argument.
* Fixed an issue where modeling rules with arbitrary whitespace characters were not parsed correctly.
* Added support for the **nativeImage** key for an integration/script in the **prepare-content** command.
* Added **validate** checks for integrations declared deprecated (display name, description) but missing the `deprecated` flag.
* Changed the **validate** command to fail on the IN145 error code only when the parameter with type 4 is not hidden.
* Fixed an issue where downloading content layouts with `detailsV2=None` resulted in an error.
* Fixed an issue where **xdrctemplate** was missing 'external' prefix.
* Fixed an issue in **prepare-content** command providing output path.
* Updated the **validate** and **update-release-notes** commands to skip the *Triggers Recommendations* content type.
* Added a new validation to the **validate** command to verify that the release notes headers are in the correct format.
* Changed the **validate** command to fail on the IN140 error code only when the skipped integration has no unit tests.
* Changed **validate** to allow hiding parameters of type 4 (secret) when replacing with type 9 (credentials) with the same name.
* Fixed an issue where the **update-release-notes** command didn't add release-notes properly to some *new* content items.
* Added validation that checks that the `nativeimage` key is not defined in script/integration yml.
* Added to the **format** command the ability to remove `nativeimage` key in case defined in script/integration yml.
* Enhanced the **update-content-graph** command to support `--use-git`, `--imported_path` and `--output-path` arguments.
* Fixed an issue where **doc-review** failed when reviewing command name in some cases.
* Fixed an issue where **download** didn't identify playbooks properly, and downloaded files with UUIDs instead of file/script names.

## 1.8.1
* Fixed an issue where **format** created duplicate configuration parameters.
* Added hidden properties to integration command argument and script argument.
* Added `--override-existing` to **upload** that skips the confirmation prompt for overriding existing content packs. @mattbibbydw
* Fixed an issue where **validate** failed in private repos when attempting to read from a nonexisting `approved_categories.json`.
* Fixed an issue where **validate** used absolute paths when getting remote `pack_metadata.json` files in private repos.
* Fixed an issue in **download**, where names of custom scripts were replaced with UUIDs in IncidentFields and Layouts.

## 1.8.0
* Updated the supported python versions, as `>=3.8,<3.11`, as some of the dependencies are not supported on `3.11` yet.
* Added a **validate** step for **Modeling Rules** testdata files.
* Added the **update-content-graph** command.
* Added the ability to limit the number of CPU cores with `DEMISTO_SDK_MAX_CPU_CORES` envirment variable.
* Added the **prepare-content** command.
* Added support for fromversion/toversion in XSIAM content items (correlation rules, XSIAM dashboards, XSIAM reports and triggers).
* Added a **validate** step checking types of attributes in the schema file of modeling rule.
* Added a **validate** step checking that the dataset name of a modeling rule shows in the xif and schema files.
* Added a **validate** step checking that a correlation rule file does not start with a hyphen.
* Added a **validate** step checking that xsiam content items follow naming conventions.
* Fixed an issue where SDK commands failed on the deprecated `packaging.version.LegacyVersion`, by locking the `packaging` version to `<22`.
* Fixed an issue where **update-release-notes** failed when changing only xif file in **Modeling Rules**.
* Fixed an issue where *is_valid_category* and *is_categories_field_match_standard* failed when running in a private repo.
* Fixed an issue where **validate** didn't fail on the MR103 validation error.
* Fixed the *--release-notes* option, to support the new CHANGELOG format.
* Fixed an issue where **validate** failed when only changing a modeling rules's xif file.
* Fixed an issue where **format** failed on indicator files with a `None` value under the `tabs` key.
* Fixed an issue where **validate** only printed errors for one change of context path, rather than print all.
* Fixed an issue where **download** did not suggest using a username/password when authenticating with XSOAR and using invalid arguments.
* Fixed an issue where **download** failed when listing or downloading content items that are not unicode-encoded.
* Added support for fromversion/toversion in XSIAM content items (correlation rules, XSIAM dashboards, XSIAM reports and triggers).
* Updated the supported python versions, as `>=3.8,<3.11`, as some of the dependencies are not supported on `3.11` yet.
* Added **prepare-content** command which will prepare the pack or content item for the platform.
* Patched an issue where deprecated `packaging.version.LegacyVersion`, locking packaging version to `<22`.

## 1.7.9
* Fixed an issue where an error message in **validate** would not include the suggested fix.
* Added a validation that enforces predefined categories on MP Packs & integration yml files, the validation also ensures that each pack has only one category.
* Fixed an issue where **update-release-notes** did not generate release notes for **XDRC Templates**.
* Fixed an issue where **upload** failed without explaining the reason.
* Improved implementation of the docker_helper module.
* Fixed an issue where **validate** did not check changed pack_metadata.json files when running using git.
* Added support for **xdrctemplate** to content graph.
* Fixed an issue where local copies of the newly-introduced `DemistoClassApiModule.py` were validated.
* Added new release notes templates for the addition and modification of playbooks, layouts and types in the **doc-review** command.
* Fixed an issue where the **doc-review** command failed on descriptions of new content items.
* Added the `Command XXX is deprecated. Use XXX instead.` release notes templates to **doc-review** command.
* Fixed an issue where the **update-release-notes** command didn't add the modeling-rules description for new modeling-rules files.

## 1.7.8
* Added the capability to run the MDX server in a docker container for environments without node.
* Fixed an issue where **generate-docs** with `-c` argument updated sections of the incorrect commands.
* Added IF113 error code to **ALLOWED_IGNORE_ERRORS**.
* Fixed an issue where **validate** failed on playbooks with non-string input values.
* Added the `DEMISTO_SDK_IGNORE_CONTENT_WARNING` environment variable, to allow suppressing warnings when commands are not run under a content repo folder.
* Fixed an issue where **validate** failed to recognize integration tests that were missing from config.json
* Added support for **xpanse** marketplace in **create-id-set** and **create-content-artifacts** commands.
* Fixed an issue where **split** failed on yml files.
* Added support for marketplace-specific tags.
* Fixed an issue where **download** would not run `isort`. @maxgubler
* Fixed an issue where XSIAM Dashboards and Reports images failed the build.
* Added support for **xpanse** marketplace to content graph.

## 1.7.7
* Fixed an issue where paybooks **generate-docs** didn't parse complex input values when no accessor field is given correctly.
* Fixed an issue in the **download** command, where an exception would be raised when downloading system playbooks.
* Fixed an issue where the **upload** failed on playbooks containing a value that starts with `=`.
* Fixed an issue where the **generate-unit-tests** failed to generate assertions, and generate unit tests when command names does not match method name.
* Fixed an issue where the **download** command did not honor the `--no-code-formatting` flag properly. @maxgubler
* Added a new check to **validate**, making sure playbook task values are passed as references.
* Fixed an issue where the **update-release-notes** deleted existing release notes, now appending to it instead.
* Fixed an issue where **validate** printed blank space in case of validation failed and ignored.
* Renamed 'Agent Config' to 'XDRC Templates'.
* Fixed an issue where the **zip-packs** command did not work with the CommonServerUserPython and CommonServerUserPowerShell package.

## 1.7.6

* Fixed parsing of initialization arguments of client classes in the **generate-unit-tests** command.
* Added support for AgentConfig content item in the **upload**, **create-id-set**, **find-dependecies**, **unify** and **create-content-artifacts** commands.
* Added support for XSIAM Report preview image.

## 1.7.5

* Fixed an issue where the **upload** command did not work with the CommonServerUserPython package.
* Fixed an issue in the **download** command, where some playbooks were downloaded as test playbooks.
* Added playbook modification capabilities in **TestSuite**.
* Added a new command **create-content-graph**.
* Fixed an issue in the **upload** command, where the temporary zip would not clean up properly.
* Improved content items parsing in the **create-content-graph** command.
* Added an error when the docker daemon is unavailable when running **lint**.
* Removed the validation of a subtype change for scripts in the **validate** command.
* Fixed an issue where names of XSIAM content items were not normalized properly.
* Fixed an issue where the **download** command was downloading playbooks with **script** (id) and not **scriptName**.
* Fixed an issue where script yml files were not properly identified by `find_type`.
* Removed nightly integrations filtering when deciding if a test should run.
* Added support for XSIAM Dashboard preview image.
* Added the `--no-code-formatting` flag to the **download** command, allowing to skip autopep8 and isort.
* Fixed an issue in the **update-release-notes** command, where generating release notes for modeling rules schema file caused exception.

## 1.7.4

* Fixed an issue where the **doc-review** command showed irrelevant messages.
* Fixed an issue in **validate**, where backward-compatibility failures prevented other validations from running.
* Fixed an issue in **validate**, where content-like files under infrastructure paths were not ignored.
* Fixed an issue in the AMI mapping, where server versions were missing.
* Change the way the normalize name is set for external files.
* Added dump function to XSIAM pack objects to dulicate the files.
* Fixed an issue where the `contribution_converter` did not support changes made to ApiModules.
* Added name normalization according to new convention to XSIAM content items
* Added playbook modification capabilities in **TestSuite**.
* Fixed an issue in create-content-artifacts where it will not get a normalize name for the item and it will try to duplicate the same file.

## 1.7.3

* Fixed an issue in the **format** command where fail when executed from environment without mdx server available.
* Added `Added a`, `Added an` to the list of allowed changelog prefixes.
* Added support for Indicator Types/Reputations in the **upload** command.
* Fixed an issue when running from a subdirectory of a content repo failed.
* Changing the way we are using XSIAM servers api-keys in **test-content** .
* Added a success message to **postman-codegen**.

## 1.7.2

* Fixed an issue in the **validate** command where incident fields were not found in mappers even when they exist
* Added an ability to provide list of marketplace names as a param attribute to **validate** and **upload**
* Added the file type to the error message when it is not supported.
* Fixed an issue where `contribution_converter` incorrectly mapped _Indicator Field_ objects to the _incidentfield_ directory in contribution zip files.
* Fixed a bug where **validate** returned error on empty inputs not used in playbooks.
* Added the `DEMISTO_SDK_CONTENT_PATH` environment variable, implicitly used in various commands.
* Added link to documentation for error messages regarding use cases and tags.

## 1.7.1

* Fixed an issue where *indicatorTypes* and *betaIntegrations* were not found in the id_set.
* Updated the default general `fromVersion` value on **format** to `6.5.0`
* Fixed an issue where the **validate** command did not fail when the integration yml file name was not the same as the folder containing it.
* Added an option to have **generate-docs** take a Playbooks folder path as input, and generate docs for all playbooks in it.
* Fixed an issue where the suggestion in case of `IF113` included uppercase letters for the `cliName` parameter.
* Added new validation to the **validate** command to fail and list all the file paths of files that are using a deprecated integration command / script / playbook.
* **validate** will no longer fail on playbooks calling subplaybooks that have a higher `fromVersion` value, if  calling the subplaybook has `skipifunavailable=True`.
* Fixed an issue where relative paths were not accessed correctly.
* Running any `demisto-sdk` command in a folder with a `.env` file will load it, temporarily overriding existing environment variables.
* Fixed an issue where **validate** did not properly detect deleted files.
* Added new validations to the **validate** command to verify that the schema file exists for a modeling rule and that the schema and rules keys are empty in the yml file.
* Fixed an issue where *find_type* didn't recognize exported incident types.
* Added a new validation to **validate**, making sure all inputs of a playbook are used.
* Added a new validation to **validate**, making sure all inputs used in a playbook declared in the input section.
* The **format** command will now replace the *fromServerVersion* field with *fromVersion*.

## 1.7.0

* Allowed JSON Handlers to accept kwargs, for custoimzing behavior.
* Fixed an issue where an incorrect error was shown when the `id` of a content item differed from its `name` attribute.
* Fixed an issue where the `preserve_quotes` in ruamel_handler received an incorrect value @icholy
* Fixed an issue where ignoring RM110 error code wasn't working and added a validation to **ALLOWED_IGNORE_ERRORS** to validate that all error codes are inserted in the right format.
* Fixed an issue where the contribution credit text was not added correctly to the pack README.
* Changed the contribution file implementation from markdown to a list of contributor names. The **create-content-artifact** will use this list to prepare the needed credit message.
* Added a new validation to the `XSOAR-linter` in the **lint** command for verifying that demisto.log is not used in the code.
* The **generate-docs** command will now auto-generate the Incident Mirroring section when implemented in an integration.
* Added support to automatically generate release notes for deprecated items in the **update-release-notes** command.
* Fixed an issue causing any command to crash when unable to detect local repository properties.
* Fixed an issue where running in a private gitlab repo caused a warning message to be shown multiple times.
* Added a new validation to the **validate** command to verify that markdown and python files do not contain words related to copyright section.
* Fixed an issue where **lint** crashed when provided an input file path (expecting a directory).

## 1.6.9

* Added a new validation that checks whether a pack should be deprecated.
* Added a new ability to the **format** command to deprecate a pack.
* Fixed an issue where the **validate** command sometimes returned a false negative in cases where there are several sub-playbooks with the same ID.
* Added a new validation to the **validate** command to verify that the docker in use is not deprecated.
* Added support for multiple ApiModules in the **unify** command
* Added a check to **validate** command, preventing use of relative urls in README files.
* Added environment variable **DEMISTO_SDK_MARKETPLACE** expected to affect *MarketplaceTagParser* *marketplace* value. The value will be automatically set when passing *marketplace* arg to the commands **unify**, **zip-packs**, **create-content-artifacts** and **upload**.
* Added slack notifier for build failures on the master branch.
* Added support for modeling and parsing rules in the **split** command.
* Added support for README files in **format** command.
* Added a **validate** check, making sure classifier id and name values match. Updated the classifier **format** to update the id accordingly.
* The **generate-docs** command will now auto-generate the playbook image link by default.
* Added the `--custom-image-link` argument to override.
* Added a new flag to **generate-docs** command, allowing to add a custom image link to a playbook README.
* Added a new validation to the **validate** command to verify that the package directory name is the same as the files contained in the that package.
* Added support in the **unify** command to unify a schema into its Modeling Rule.

## 1.6.8

* Fixed an issue where **validate** did not fail on invalid playbook entities' versions (i.e. subplaybooks or scripts with higher fromversion than their parent playbook).
* Added support for running lint via a remote docker ssh connection. Use `DOCKER_HOST` env variable to specify a remote docker connection, such as: `DOCKER_HOST=ssh://myuser@myhost.com`.
* Fixed an issue where the pack cache in *get_marketplaces* caused the function to return invalid values.
* Fixed an issue where running format on a pack with XSIAM entities would fail.
* Added the new `display_name` field to relevant entities in the **create-id-set** command.
* Added a new validation to the **validate** command to verify the existence of "Reliability" parameter if the integration have reputation command.
* Fixed a bug where terminating the **lint** command failed (`ctrl + c`).
* Removed the validation of a subtype change in integrations and scripts from **validate**.
* Fixed an issue where **download** did not behave as expected when prompting for a version update. Reported by @K-Yo
* Added support for adoption release notes.
* Fixed an issue where **merge-id-sets** failed when a key was missing in one id-set.json.
* Fixed a bug where some mypy messages were not parsed properly in **lint**.
* Added a validation to the **validate** command, failing when '`fromversion`' or '`toversion`' in a content entity are incorrect format.
* Added a validation to the **validate** command, checking if `fromversion` <= `toversion`.
* Fixed an issue where coverage reports used the wrong logging level, marking debug logs as errors.
* Added a new validation to the **validate** command, to check when the discouraged `http` prefixes are used when setting defaultvalue, rather than `https`.
* Added a check to the **lint** command for finding hard-coded usage of the http protocol.
* Locked the dependency on Docker.
* Removed a traceback line from the **init** command templates: BaseIntegration, BaseScript.
* Updated the token in **_add_pr_comment** method from the content-bot token to the xsoar-bot token.

## 1.6.7

* Added the `types-markdown` dependency, adding markdown capabilities to existing linters using the [Markdown](https://pypi.org/project/Markdown/) package.
* Added support in the **format** command to remove nonexistent incident/indicator fields from *layouts/mappers*
* Added the `Note: XXX` and `XXX now generally available.` release notes templates to **doc-review** command.
* Updated the logs shown during the docker build step.
* Removed a false warning about configuring the `GITLAB_TOKEN` environment variable when it's not needed.
* Removed duplicate identifiers for XSIAM integrations.
* Updated the *tags* and *use cases* in pack metadata validation to use the local files only.
* Fixed the error message in checkbox validation where the defaultvalue is wrong and added the name of the variable that should be fixed.
* Added types to `find_type_by_path` under tools.py.
* Fixed an issue where YAML files contained incorrect value type for `tests` key when running `format --deprecate`.
* Added a deprecation message to the `tests:` section of yaml files when running `format --deprecate`.
* Added use case for **validate** on *wizard* objects - set_playbook is mapped to all integrations.
* Added the 'integration-get-indicators' commands to be ignored by the **verify_yml_commands_match_readme** validation, the validation will no longer fail if these commands are not in the readme file.
* Added a new validation to the **validate** command to verify that if the phrase "breaking changes" is present in a pack release notes, a JSON file with the same name exists and contains the relevant breaking changes information.
* Improved logs when running test playbooks (in a build).
* Fixed an issue in **upload** did not include list-type content items. @nicolas-rdgs
* Reverted release notes to old format.

## 1.6.6

* Added debug print when excluding item from ID set due to missing dependency.
* Added a validation to the **validate** command, failing when non-ignorable errors are present in .pack-ignore.
* Fixed an issue where `mdx server` did not close when stopped in mid run.
* Fixed an issue where `-vvv` flag did not print logs on debug level.
* enhanced ***validate*** command to list all command names affected by a backward compatibility break, instead of only one.
* Added support for Wizard content item in the **format**, **validate**, **upload**, **create-id-set**, **find-dependecies** and **create-content-artifacts** commands.
* Added a new flag to the **validate** command, allowing to run specific validations.
* Added support in **unify** and **create-content-artifacts** for displaying different documentations (detailed description + readme) for content items, depending on the marketplace version.
* Fixed an issue in **upload** where list items were not uploaded.
* Added a new validation to **validate** command to verify that *cliName* and *id* keys of the incident field or the indicator field are matches.
* Added the flag '-x', '--xsiam' to **upload** command to upload XSIAM entities to XSIAM server.
* Fixed the integration field *isFetchEvents* to be in lowercase.
* Fixed an issue where **validate -i** run after **format -i** on an existing file in the repo instead of **validate -g**.
* Added the following commands: 'update-remote-data', 'get-modified-remote-data', 'update-remote-system' to be ignored by the **verify_yml_commands_match_readme** validation, the validation will no longer fail if these commands are not in the readme file.
* Updated the release note template to include a uniform format for all items.
* Added HelloWorldSlim template option for *--template* flag in **demisto-sdk init** command.
* Fixed an issue where the HelloWorldSlim template in **demisto-sdk init** command had an integration id that was conflicting with HelloWorld integration id.
* Updated the SDK to use demisto-py 3.1.6, allowing use of a proxy with an environment variable.
* Set the default logger level to `warning`, to avoid unwanted debug logs.
* The **format** command now validates that default value of checkbox parameters is a string 'true' or 'false'.
* Fixed an issue where `FileType.PLAYBOOK` would show instead of `Playbook` in readme error messages.
* Added a new validation to **validate** proper defaultvalue for checkbox fields.

## 1.6.5

* Fixed an issue in the **format** command where the `id` field was overwritten for existing JSON files.
* Fixed an issue where the **doc-review** command was successful even when the release-note is malformed.
* Added timestamps to the `demisto-sdk` logger.
* Added time measurements to **lint**.
* Added the flag '-d', '--dependency' to **find-dependencies** command to get the content items that cause the dependencies between two packs.
* Fixed an issue where **update-release-notes** used the *trigger_id* field instead of the *trigger_name* field.
* Fixed an issue where **doc-review** failed to recognize script names, in scripts using the old file structure.
* Fixed an issue where concurrent processes created by **lint** caused deadlocks when opening files.
* Fixed an issue in the **format** command where `_dev` or `_copy` suffixes weren't removed from the subscript names in playbooks and layouts.
* Fixed an issue where **validate** failed on nonexistent `README.md` files.
* Added support of XSIAM content items to the **validate** command.
* Report **lint** summary results and failed packages after reporting time measurements.

## 1.6.4

* Added the new **generate-yml-from-python** command.
* Added a code *type* indication for integration and script objects in the *ID Set*.
* Added the [Vulture](https://github.com/jendrikseipp/vulture) linter to the pre-commit hook.
* The `demisto-sdk` pack will now be distributed via PyPi with a **wheel** file.
* Fixed a bug where any edited json file that contained a forward slash (`/`) escaped.
* Added a new validation to **validate** command to verify that the metadata *currentVersion* is
the same as the last release note version.
* The **validate** command now checks if there're none-deprecated integration commands that are missing from the readme file.
* Fixed an issue where *dockerimage* changes in Scripts weren't recognized by the **update-release-notes** command.
* Fixed an issue where **update-xsoar-config-file** did not properly insert the marketplace packs list to the file.
* Added the pack name to the known words by default when running the **doc-review** command.
* Added support for new XSIAM entities in **create-id-set** command.
* Added support for new XSIAM entities in **create-content-artifacts** command.
* Added support for Parsing/Modeling Rule content item in the **unify** command.
* Added the integration name, the commands name and the script name to the known words by default when running the **doc-review** command.
* Added an argument '-c' '--custom' to the **unify** command, if True will append to the unified yml name/display/id the custom label provided
* Added support for sub words suggestion in kebab-case sentences when running the **doc-review** command.
* Added support for new XSIAM entities in **update-release-notes** command.
* Enhanced the message of alternative suggestion words shown when running **doc-review** command.
* Fixed an incorrect error message, in case `node` is not installed on the machine.
* Fixed an issue in the **lint** command where the *check-dependent-api-modules* argument was set to true by default.
* Added a new command **generate-unit-tests**.
* Added a new validation to **validate** all SIEM integration have the same suffix.
* Fixed the destination path of the unified parsing/modeling rules in **create-content-artifacts** command.
* Fixed an issue in the **validate** command, where we validated wrongfully the existence of readme file for the *ApiModules* pack.
* Fixed an issue in the **validate** command, where an error message that was displayed for scripts validation was incorrect.
* Fixed an issue in the **validate** and **format** commands where *None* arguments in integration commands caused the commands to fail unexpectedly.
* Added support for running tests on XSIAM machines in the **test-content** command.
* Fixed an issue where the **validate** command did not work properly when deleting non-content items.
* Added the flag '-d', '--dependency' to **find-dependencies** command to get the content items that cause the dependencies between two packs.

## 1.6.3

* **Breaking change**: Fixed a typo in the **validate** `--quiet-bc-validation` flag (was `--quite-bc-validation`). @upstart-swiss
* Dropped support for python 3.7: Demisto-SDK is now supported on Python 3.8 or newer.
* Added an argument to YAMLHandler, allowing to set a maximal width for YAML files. This fixes an issue where a wrong default was used.
* Added the detach mechanism to the **upload** command, If you set the --input-config-file flag, any files in the repo's SystemPacks folder will be detached.
* Added the reattach mechanism to the **upload** command, If you set the --input-config-file flag, any detached item in your XSOAR instance that isn't currently in the repo's SystemPacks folder will be re-attached.
* Fixed an issue in the **validate** command that did not work properly when using the *-g* flag.
* Enhanced the dependency message shown when running **lint**.
* Fixed an issue where **update-release-notes** didn't update the currentVersion in pack_metadata.
* Improved the logging in **test-content** for helping catch typos in external playbook configuration.

## 1.6.2

* Added dependency validation support for core marketplacev2 packs.
* Fixed an issue in **update-release-notes** where suggestion fix failed in validation.
* Fixed a bug where `.env` files didn't load. @nicolas-rdgs
* Fixed a bug where **validate** command failed when the *categories* field in the pack metadata was empty for non-integration packs.
* Added *system* and *item-type* arguments to the **download** command, used when downloading system items.
* Added a validation to **validate**, checking that each script, integration and playbook have a README file. This validation only runs when the command is called with either the `-i` or the `-g` flag.
* Fixed a regression issue with **doc-review**, where the `-g` flag did not work.
* Improved the detection of errors in **doc-review** command.
* The **validate** command now checks if a readme file is empty, only for packs that contain playbooks or were written by a partner.
* The **validate** command now makes sure common contextPath values (e.g. `DBotScore.Score`) have a non-empty description, and **format** populates them automatically.
* Fixed an issue where the **generate-outputs** command did not work properly when examples were provided.
* Fixed an issue in the **generate-outputs** command, where the outputs were not written to the specified output path.
* The **generate-outputs** command can now generate outputs from multiple calls to the same command (useful when different args provide different outputs).
* The **generate-outputs** command can now update a yaml file with new outputs, without deleting or overwriting existing ones.
* Fixed a bug where **doc-review** command failed on existing templates.
* Fixed a bug where **validate** command failed when the word demisto is in the repo README file.
* Added support for adding test-playbooks to the zip file result in *create-content-artifacts* command for marketplacev2.
* Fixed an issue in **find-dependencies** where using the argument *-o* without the argument *--all-packs-dependencies* did not print a proper warning.
* Added a **validate** check to prevent deletion of files whose deletion is not supported by the XSOAR marketplace.
* Removed the support in the *maintenance* option of the *-u* flag in the **update-release-notes** command.
* Added validation for forbidden words and phrases in the **doc-review** command.
* Added a retries mechanism to the **test-content** command to stabilize the build process.
* Added support for all `git` platforms to get remote files.
* Refactored the **format** command's effect on the *fromversion* field:
  * Fixed a bug where the *fromversion* field was removed when modifying a content item.
  * Updated the general default *fromversion* and the default *fromversion* of newly-introduced content items (e.g. `Lists`, `Jobs`).
  * Added an interactive mode functionality for all content types, to ask the user whether to set a default *fromversion*, if could not automatically determine its value. Use `-y` to assume 'yes' as an answer to all prompts and run non-interactively.

## 1.6.1

* Added the '--use-packs-known-words' argument to the **doc-review** command
* Added YAML_Loader to handle yaml files in a standard way across modules, replacing PYYAML.
* Fixed an issue when filtering items using the ID set in the **create-content-artifacts** command.
* Fixed an issue in the **generate-docs** command where tables were generated with an empty description column.
* Fixed an issue in the **split** command where splitting failed when using relative input/output paths.
* Added warning when inferred files are missing.
* Added to **validate** a validation for integration image dimensions, which should be 120x50px.
* Improved an error in the **validate** command to better differentiate between the case where a required fetch parameter is malformed or missing.

## 1.6.0

* Fixed an issue in the **create-id-set** command where similar items from different marketplaces were reported as duplicated.
* Fixed typo in demisto-sdk init
* Fixed an issue where the **lint** command did not handle all container exit codes.
* Add to **validate** a validation for pack name to make sure it is unchanged.
* Added a validation to the **validate** command that verifies that the version in the pack_metdata file is written in the correct format.
* Fixed an issue in the **format** command where missing *fromVersion* field in indicator fields caused an error.

## 1.5.9

* Added option to specify `External Playbook Configuration` to change inputs of Playbooks triggered as part of **test-content**
* Improved performance of the **lint** command.
* Improved performance of the **validate** command when checking README images.
* ***create-id-set*** command - the default value of the **marketplace** argument was changed from ‘xsoar’ to all packs existing in the content repository. When using the command, make sure to pass the relevant marketplace to use.

## 1.5.8

* Fixed an issue where the command **doc-review** along with the argument `--release-notes` failed on yml/json files with invalid schema.
* Fixed an issue where the **lint** command failed on packs using python 3.10

## 1.5.7

* Fixed an issue where reading remote yaml files failed.
* Fixed an issue in **validate** failed with no error message for lists (when no fromVersion field was found).
* Fixed an issue when running **validate** or **format** in a gitlab repository, and failing to determine its project id.
* Added an enhancement to **split**, handling an empty output argument.
* Added the ability to add classifiers and mappers to conf.json.
* Added the Alias field to the incident field schema.

## 1.5.6

* Added 'deprecated' release notes template.
* Fixed an issue where **run-test-playbook** command failed to get the task entries when the test playbook finished with errors.
* Fixed an issue in **validate** command when running with `no-conf-json` argument to ignore the `conf.json` file.
* Added error type text (`ERROR` or `WARNING`) to **validate** error prints.
* Fixed an issue where the **format** command on test playbook did not format the ID to be equal to the name of the test playbook.
* Enhanced the **update-release-notes** command to automatically commit release notes config file upon creation.
* The **validate** command will validate that an indicator field of type html has fromVersion of 6.1.0 and above.
* The **format** command will now add fromVersion 6.1.0 to indicator field of type html.
* Added support for beta integrations in the **format** command.
* Fixed an issue where the **postman-codegen** command failed when called with the `--config-out` flag.
* Removed the integration documentation from the detailed description while performing **split** command to the unified yml file.
* Removed the line which indicates the version of the product from the README.md file for new contributions.

## 1.5.5

* Fixed an issue in the **update-release-notes** command, which did not work when changes were made in multiple packs.
* Changed the **validate** command to fail on missing test-playbooks only if no unittests are found.
* Fixed `to_kebab_case`, it will now deal with strings that have hyphens, commas or periods in them, changing them to be hyphens in the new string.
* Fixed an issue in the **create-id-set** command, where the `source` value included the git token if it was specified in the remote url.
* Fixed an issue in the **merge-id-set** command, where merging fails because of duplicates but the packs are in the XSOAR repo but in different version control.
* Fixed missing `Lists` Content Item as valid `IDSetType`
* Added enhancement for **generate-docs**. It is possible to provide both file or a comma seperated list as `examples`. Also, it's possible to provide more than one example for a script or a command.
* Added feature in **format** to sync YML and JSON files to the `master` file structure.
* Added option to specify `Incident Type`, `Incoming Mapper` and `Classifier` when configuring instance in **test-content**
* added a new command **run-test-playbook** to run a test playbook in a given XSOAR instance.
* Fixed an issue in **format** when running on a modified YML, that the `id` value is not changed to its old `id` value.
* Enhancement for **split** command, replace `ApiModule` code block to `import` when splitting a YML.
* Fixed an issue where indicator types were missing from the pack's content, when uploading using **zip-packs**.
* The request data body format generated in the **postman-codegen** will use the python argument's name and not the raw data argument's name.
* Added the flag '--filter-by-id-set' to **create-content-artifacts** to create artifacts only for items in the given id_set.json.

## 1.5.4

* Fixed an issue with the **format** command when contributing via the UI
* The **format** command will now not remove the `defaultRows` key from incident, indicator and generic fields with `type: grid`.
* Fixed an issue with the **validate** command when a layoutscontainer did not have the `fromversion` field set.
* added a new command **update-xsoar-config-file** to handle your XSOAR Configuration File.
* Added `skipVerify` argument in **upload** command to skip pack signature verification.
* Fixed an issue when the **run** command  failed running when there’s more than one playground, by explicitly using the current user’s playground.
* Added support for Job content item in the **format**, **validate**, **upload**, **create-id-set**, **find-dependecies** and **create-content-artifacts** commands.
* Added a **source** field to the **id_set** entitles.
* Two entitles will not consider as duplicates if they share the same pack and the same source.
* Fixed a bug when duplicates were found in **find_dependencies**.
* Added function **get_current_repo** to `tools`.
* The **postman-codegen** will not have duplicates argument name. It will rename them to the minimum distinguished shared path for each of them.

## 1.5.3

* The **format** command will now set `unsearchable: True` for incident, indicator and generic fields.
* Fixed an issue where the **update-release-notes** command crashes with `--help` flag.
* Added validation to the **validate** command that verifies the `unsearchable` key in incident, indicator and generic fields is set to true.
* Removed a validation that DBotRole should be set for automation that requires elevated permissions to the `XSOAR-linter` in the **lint** command.
* Fixed an issue in **Validate** command where playbooks conditional tasks were mishandeled.
* Added a validation to prevent contributors from using the `fromlicense` key as a configuration parameter in an integration's YML
* Added a validation to ensure that the type for **API token** (and similar) parameters are configured correctly as a `credential` type in the integration configuration YML.
* Added an assertion that checks for duplicated requests' names when generating an integration from a postman collection.
* Added support for [.env files](https://pypi.org/project/python-dotenv/). You can now add a `.env` file to your repository with the logging information instead of setting a global environment variables.
* When running **lint** command with --keep-container flag, the docker images are committed.
* The **validate** command will not return missing test playbook error when given a script with dynamic-section tag.

## 1.5.2

* Added a validation to **update-release-notes** command to ensure that the `--version` flag argument is in the right format.
* added a new command **coverage-analyze** to generate and print coverage reports.
* Fixed an issue in **validate** in repositories which are not in GitHub or GitLab
* Added a validation that verifies that readme image absolute links do not contain the working branch name.
* Added support for List content item in the **format**, **validate**, **download**, **upload**, **create-id-set**, **find-dependecies** and **create-content-artifacts** commands.
* Added a validation to ensure reputation command's default argument is set as an array input.
* Added the `--fail-duplicates` flag for the **merge-id-set** command which will fail the command if duplicates are found.
* Added the `--fail-duplicates` flag for the **create-id-set** command which will fail the command if duplicates are found.

## 1.5.1

* Fixed an issue where **validate** command failed to recognized test playbooks for beta integrations as valid tests.
* Fixed an issue were the **validate** command was falsely recognizing image paths in readme files.
* Fixed an issue where the **upload** command error message upon upload failure pointed to wrong file rather than to the pack metadata.
* Added a validation that verifies that each script which appears in incident fields, layouts or layout containers exists in the id_set.json.
* Fixed an issue where the **postman code-gen** command generated double dots for context outputs when it was not needed.
* Fixed an issue where there **validate** command on release notes file crashed when author image was added or modified.
* Added input handling when running **find-dependencies**, replacing string manipulations.
* Fixed an issue where the **validate** command did not handle multiple playbooks with the same name in the id_set.
* Added support for GitLab repositories in **validate**

## 1.5.0

* Fixed an issue where **upload** command failed to upload packs not under content structure.
* Added support for **init** command to run from non-content repo.
* The **split-yml** has been renamed to **split** and now supports splitting Dashboards from unified Generic Modules.
* Fixed an issue where the skipped tests validation ran on the `ApiModules` pack in the **validate** command.
* The **init** command will now create the `Generic Object` entities directories.
* Fixed an issue where the **format** command failed to recognize changed files from git.
* Fixed an issue where the **json-to-outputs** command failed checking whether `0001-01-01T00:00:00` is of type `Date`
* Added to the **generate context** command to generate context paths for integrations from an example file.
* Fixed an issue where **validate** failed on release notes configuration files.
* Fixed an issue where the **validate** command failed on pack input if git detected changed files outside of `Packs` directory.
* Fixed an issue where **validate** command failed to recognize files inside validated pack when validation release notes, resulting in a false error message for missing entity in release note.
* Fixed an issue where the **download** command failed when downloading an invalid YML, instead of skipping it.

## 1.4.9

* Added validation that the support URL in partner contribution pack metadata does not lead to a GitHub repo.
* Enhanced ***generate-docs*** with default `additionalinformation` (description) for common parameters.
* Added to **validate** command a validation that a content item's id and name will not end with spaces.
* The **format** command will now remove trailing whitespaces from content items' id and name fields.
* Fixed an issue where **update-release-notes** could fail on files outside the user given pack.
* Fixed an issue where the **generate-test-playbook** command would not place the playbook in the proper folder.
* Added to **validate** command a validation that packs with `Iron Bank` uses the latest docker from Iron Bank.
* Added to **update-release-notes** command support for `Generic Object` entities.
* Fixed an issue where playbook `fromversion` mismatch validation failed even if `skipunavailable` was set to true.
* Added to the **create artifacts** command support for release notes configuration file.
* Added validation to **validate** for release notes config file.
* Added **isoversize** and **isautoswitchedtoquietmode** fields to the playbook schema.
* Added to the **update-release-notes** command `-bc` flag to generate template for breaking changes version.
* Fixed an issue where **validate** did not search description files correctly, leading to a wrong warning message.

## 1.4.8

* Fixed an issue where yml files with `!reference` failed to load properly.
* Fixed an issue when `View Integration Documentation` button was added twice during the download and re-upload.
* Fixed an issue when `(Partner Contribution)` was added twice to the display name during the download and re-upload.
* Added the following enhancements in the **generate-test-playbook** command:
  * Added the *--commands* argument to generate tasks for specific commands.
  * Added the *--examples* argument to get the command examples file path and generate tasks from the commands and arguments specified there.
  * Added the *--upload* flag to specify whether to upload the test playbook after the generation.
  * Fixed the output condition generation for outputs of type `Boolean`.

## 1.4.7

* Fixed an issue where an empty list for a command context didn't produce an indication other than an empty table.
* Fixed an issue where the **format** command has incorrectly recognized on which files to run when running using git.
* Fixed an issue where author image validations were not checked properly.
* Fixed an issue where new old-formatted scripts and integrations were not validated.
* Fixed an issue where the wording in the from version validation error for subplaybooks was incorrect.
* Fixed an issue where the **update-release-notes** command used the old docker image version instead of the new when detecting a docker change.
* Fixed an issue where the **generate-test-playbook** command used an incorrect argument name as default
* Fixed an issue where the **json-to-outputs** command used an incorrect argument name as default when using `-d`.
* Fixed an issue where validations failed while trying to validate non content files.
* Fixed an issue where README validations did not work post VS Code formatting.
* Fixed an issue where the description validations were inconsistent when running through an integration file or a description file.

## 1.4.6

* Fixed an issue where **validate** suggests, with no reason, running **format** on missing mandatory keys in yml file.
* Skipped existence of TestPlaybook check on community and contribution integrations.
* Fixed an issue where pre-commit didn't run on the demisto_sdk/commands folder.
* The **init** command will now change the script template name in the code to the given script name.
* Expanded the validations performed on beta integrations.
* Added support for PreProcessRules in the **format**, **validate**, **download**, and **create-content-artifacts** commands.
* Improved the error messages in **generate-docs**, if an example was not provided.
* Added to **validate** command a validation that a content entity or a pack name does not contain the words "partner" and "community".
* Fixed an issue where **update-release-notes** ignores *--text* flag while using *-f*
* Fixed the outputs validations in **validate** so enrichment commands will not be checked to have DBotScore outputs.
* Added a new validation to require the dockerimage key to exist in an integration and script yml files.
* Enhanced the **generate-test-playbook** command to use only integration tested on commands, rather than (possibly) other integrations implementing them.
* Expanded unify command to support GenericModules - Unifies a GenericModule object with its Dashboards.
* Added validators for generic objects:
  * Generic Field validator - verify that the 'fromVersion' field is above 6.5.0, 'group' field equals 4 and 'id' field starts with the prefix 'generic_'.
  * Generic Type validator - verify that the 'fromVersion' field is above 6.5.0
  * Generic Module validator - verify that the 'fromVersion' field is above 6.5.0
  * Generic Definition validator - verify that the 'fromVersion' field is above 6.5.0
* Expanded Format command to support Generic Objects - Fixes generic objects according to their validations.
* Fixed an issue where the **update-release-notes** command did not handle ApiModules properly.
* Added option to enter a dictionary or json of format `[{field_name:description}]` in the **json-to-outputs** command,
  with the `-d` flag.
* Improved the outputs for the **format** command.
* Fixed an issue where the validations performed after the **format** command were inconsistent with **validate**.
* Added to the **validate** command a validation for the author image.
* Updated the **create-content-artifacts** command to support generic modules, definitions, fields and types.
* Added an option to ignore errors for file paths and not only file name in .pack-ignore file.

## 1.4.5

* Enhanced the **postman-codegen** command to name all generated arguments with lower case.
* Fixed an issue where the **find-dependencies** command miscalculated the dependencies for playbooks that use generic commands.
* Fixed an issue where the **validate** command failed in external repositories in case the DEMISTO_SDK_GITHUB_TOKEN was not set.
* Fixed an issue where **openapi-codegen** corrupted the swagger file by overwriting configuration to swagger file.
* Updated the **upload** command to support uploading zipped packs to the marketplace.
* Added to the **postman-codegen** command support of path variables.
* Fixed an issue where **openapi-codegen** entered into an infinite loop on circular references in the swagger file.
* The **format** command will now set `fromVersion: 6.2.0` for widgets with 'metrics' data type.
* Updated the **find-dependencies** command to support generic modules, definitions, fields and types.
* Fixed an issue where **openapi-codegen** tried to extract reference example outputs, leading to an exception.
* Added an option to ignore secrets automatically when using the **init** command to create a pack.
* Added a tool that gives the ability to temporarily suppress console output.

## 1.4.4

* When formatting incident types with Auto-Extract rules and without mode field, the **format** command will now add the user selected mode.
* Added new validation that DBotRole is set for scripts that requires elevated permissions to the `XSOAR-linter` in the **lint** command.
* Added url escaping to markdown human readable section in generate docs to avoid autolinking.
* Added a validation that mapper's id and name are matching. Updated the format of mapper to include update_id too.
* Added a validation to ensure that image paths in the README files are valid.
* Fixed **find_type** function to correctly find test files, such as, test script and test playbook.
* Added scheme validations for the new Generic Object Types, Fields, and Modules.
* Renamed the flag *--input-old-version* to *--old-version* in the **generate-docs** command.
* Refactored the **update-release-notes** command:
  * Replaced the *--all* flag with *--use-git* or *-g*.
  * Added the *--force* flag to update the pack release notes without changes in the pack.
  * The **update-release-notes** command will now update all dependent integrations on ApiModule change, even if not specified.
  * If more than one pack has changed, the full list of updated packs will be printed at the end of **update-release-notes** command execution.
  * Fixed an issue where the **update-release-notes** command did not add docker image release notes entry for release notes file if a script was changed.
  * Fixed an issue where the **update-release-notes** command did not detect changed files that had the same name.
  * Fixed an issue in the **update-release-notes** command where the version support of JSON files was mishandled.
* Fixed an issue where **format** did not skip files in test and documentation directories.
* Updated the **create-id-set** command to support generic modules, definitions, fields and types.
* Changed the **convert** command to generate old layout fromversion to 5.0.0 instead of 4.1.0
* Enhanced the command **postman-codegen** with type hints for templates.

## 1.4.3

* Fixed an issue where **json-to-outputs** command returned an incorrect output when json is a list.
* Fixed an issue where if a pack README.md did not exist it could cause an error in the validation process.
* Fixed an issue where the *--name* was incorrectly required in the **init** command.
* Adding the option to run **validate** on a specific path while using git (*-i* & *-g*).
* The **format** command will now change UUIDs in .yml and .json files to their respective content entity name.
* Added a playbook validation to check if a task sub playbook exists in the id set in the **validate** command.
* Added the option to add new tags/usecases to the approved list and to the pack metadata on the same pull request.
* Fixed an issue in **test_content** where when different servers ran tests for the same integration, the server URL parameters were not set correctly.
* Added a validation in the **validate** command to ensure that the ***endpoint*** command is configured correctly in yml file.
* Added a warning when pack_metadata's description field is longer than 130 characters.
* Fixed an issue where a redundant print occurred on release notes validation.
* Added new validation in the **validate** command to ensure that the minimal fromVersion in a widget of type metrics will be 6.2.0.
* Added the *--release-notes* flag to demisto-sdk to get the current version release notes entries.

## 1.4.2

* Added to `pylint` summary an indication if a test was skipped.
* Added to the **init** command the option to specify fromversion.
* Fixed an issue where running **init** command without filling the metadata file.
* Added the *--docker-timeout* flag in the **lint** command to control the request timeout for the Docker client.
* Fixed an issue where **update-release-notes** command added only one docker image release notes entry for release notes file, and not for every entity whom docker image was updated.
* Added a validation to ensure that incident/indicator fields names starts with their pack name in the **validate** command. (Checked only for new files and only when using git *-g*)
* Updated the **find-dependencies** command to return the 'dependencies' according the layout type ('incident', 'indicator').
* Enhanced the "vX" display name validation for scripts and integrations in the **validate** command to check for every versioned script or integration, and not only v2.
* Added the *--fail-duplicates* flag for the **create-id-set** command which will fail the command if duplicates are found.
* Added to the **generate-docs** command automatic addition to git when a new readme file is created.

## 1.4.1

* When in private repo without `DEMSITO_SDK_GITHUB_TOKEN` configured, get_remote_file will take files from the local origin/master.
* Enhanced the **unify** command when giving input of a file and not a directory return a clear error message.
* Added a validation to ensure integrations are not skipped and at least one test playbook is not skipped for each integration or script.
* Added to the Content Tests support for `context_print_dt`, which queries the incident context and prints the result as a json.
* Added new validation for the `xsoar_config.json` file in the **validate** command.
* Added a version differences section to readme in **generate-docs** command.
* Added the *--docs-format* flag in the **integration-diff** command to get the output in README format.
* Added the *--input-old-version* and *--skip-breaking-changes* flags in the **generate-docs** command to get the details for the breaking section and to skip the breaking changes section.

## 1.4.0

* Enable passing a comma-separated list of paths for the `--input` option of the **lint** command.
* Added new validation of unimplemented test-module command in the code to the `XSOAR-linter` in the **lint** command.
* Fixed the **generate-docs** to handle integration authentication parameter.
* Added a validation to ensure that description and README do not contain the word 'Demisto'.
* Improved the deprecated message validation required from playbooks and scripts.
* Added the `--quite-bc-validation` flag for the **validate** command to run the backwards compatibility validation in quite mode (errors is treated like warnings).
* Fixed the **update release notes** command to display a name for old layouts.
* Added the ability to append to the pack README credit to contributors.
* Added identification for parameter differences in **integration-diff** command.
* Fixed **format** to use git as a default value.
* Updated the **upload** command to support reports.
* Fixed an issue where **generate-docs** command was displaying 'None' when credentials parameter display field configured was not configured.
* Fixed an issue where **download** did not return exit code 1 on failure.
* Updated the validation that incident fields' names do not contain the word incident will aplly to core packs only.
* Added a playbook validation to verify all conditional tasks have an 'else' path in **validate** command.
* Renamed the GitHub authentication token environment variable `GITHUB_TOKEN` to `DEMITO_SDK_GITHUB_TOKEN`.
* Added to the **update-release-notes** command automatic addition to git when new release notes file is created.
* Added validation to ensure that integrations, scripts, and playbooks do not contain the entity type in their names.
* Added the **convert** command to convert entities between XSOAR versions.
* Added the *--deprecate* flag in **format** command to deprecate integrations, scripts, and playbooks.
* Fixed an issue where ignoring errors did not work when running the **validate** command on specific files (-i).

## 1.3.9

* Added a validation verifying that the pack's README.md file is not equal to pack description.
* Fixed an issue where the **Assume yes** flag did not work properly for some entities in the **format** command.
* Improved the error messages for separators in folder and file names in the **validate** command.
* Removed the **DISABLE_SDK_VERSION_CHECK** environment variable. To disable new version checks, use the **DEMISTO_SDK_SKIP_VERSION_CHECK** envirnoment variable.
* Fixed an issue where the demisto-sdk version check failed due to a rate limit.
* Fixed an issue with playbooks scheme validation.

## 1.3.8

* Updated the **secrets** command to work on forked branches.

## 1.3.7

* Added a validation to ensure correct image and description file names.
* Fixed an issue where the **validate** command failed when 'display' field in credentials param in yml is empty but 'displaypassword' was provided.
* Added the **integration-diff** command to check differences between two versions of an integration and to return a report of missing and changed elements in the new version.
* Added a validation verifying that the pack's README.md file is not missing or empty for partner packs or packs contains use cases.
* Added a validation to ensure that the integration and script folder and file names will not contain separators (`_`, `-`, ``).
* When formatting new pack, the **format** command will set the *fromversion* key to 5.5.0 in the new files without fromversion.

## 1.3.6

* Added a validation that core packs are not dependent on non-core packs.
* Added a validation that a pack name follows XSOAR standards.
* Fixed an issue where in some cases the `get_remote_file` function failed due to an invalid path.
* Fixed an issue where running **update-release-notes** with updated integration logo, did not detect any file changes.
* Fixed an issue where the **create-id-set** command did not identify unified integrations correctly.
* Fixed an issue where the `CommonTypes` pack was not identified as a dependency for all feed integrations.
* Added support for running SDK commands in private repositories.
* Fixed an issue where running the **init** command did not set the correct category field in an integration .yml file for a newly created pack.
* When formatting new contributed pack, the **format** command will set the *fromversion* key to 6.0.0 in the relevant files.
* If the environment variable "DISABLE_SDK_VERSION_CHECK" is define, the demisto-sdk will no longer check for newer version when running a command.
* Added the `--use-pack-metadata` flag for the **find-dependencies** command to update the calculated dependencies using the the packs metadata files.
* Fixed an issue where **validate** failed on scripts in case the `outputs` field was set to `None`.
* Fixed an issue where **validate** was failing on editing existing release notes.
* Added a validation for README files verifying that the file doesn't contain template text copied from HelloWorld or HelloWorldPremium README.

## 1.3.5

* Added a validation that layoutscontainer's id and name are matching. Updated the format of layoutcontainer to include update_id too.
* Added a validation that commands' names and arguments in core packs, or scripts' arguments do not contain the word incident.
* Fixed issue where running the **generate-docs** command with -c flag ran all the commands and not just the commands specified by the flag.
* Fixed the error message of the **validate** command to not always suggest adding the *description* field.
* Fixed an issue where running **format** on feed integration generated invalid parameter structure.
* Fixed an issue where the **generate-docs** command did not add all the used scripts in a playbook to the README file.
* Fixed an issue where contrib/partner details might be added twice to the same file, when using unify and create-content-artifacts commands
* Fixed issue where running **validate** command on image-related integration did not return the correct outputs to json file.
* When formatting playbooks, the **format** command will now remove empty fields from SetIncident, SetIndicator, CreateNewIncident, CreateNewIndicator script arguments.
* Added an option to fill in the developer email when running the **init** command.

## 1.3.4

* Updated the **validate** command to check that the 'additionalinfo' field only contains the expected value for feed required parameters and not equal to it.
* Added a validation that community/partner details are not in the detailed description file.
* Added a validation that the Use Case tag in pack_metadata file is only used when the pack contains at least one PB, Incident Type or Layout.
* Added a validation that makes sure outputs in integrations are matching the README file when only README has changed.
* Added the *hidden* field to the integration schema.
* Fixed an issue where running **format** on a playbook whose `name` does not equal its `id` would cause other playbooks who use that playbook as a sub-playbook to fail.
* Added support for local custom command configuration file `.demisto-sdk-conf`.
* Updated the **format** command to include an update to the description file of an integration, to remove community/partner details.

## 1.3.3

* Fixed an issue where **lint** failed where *.Dockerfile* exists prior running the lint command.
* Added FeedHelloWorld template option for *--template* flag in **demisto-sdk init** command.
* Fixed issue where **update-release-notes** deleted release note file if command was called more than once.
* Fixed issue where **update-release-notes** added docker image release notes every time the command was called.
* Fixed an issue where running **update-release-notes** on a pack with newly created integration, had also added a docker image entry in the release notes.
* Fixed an issue where `XSOAR-linter` did not find *NotImplementedError* in main.
* Added validation for README files verifying their length (over 30 chars).
* When using *-g* flag in the **validate** command it will now ignore untracked files by default.
* Added the *--include-untracked* flag to the **validate** command to include files which are untracked by git in the validation process.
* Improved the `pykwalify` error outputs in the **validate** command.
* Added the *--print-pykwalify* flag to the **validate** command to print the unchanged output from `pykwalify`.

## 1.3.2

* Updated the format of the outputs when using the *--json-file* flag to create a JSON file output for the **validate** and **lint** commands.
* Added the **doc-review** command to check spelling in .md and .yml files as well as a basic release notes review.
* Added a validation that a pack's display name does not already exist in content repository.
* Fixed an issue where the **validate** command failed to detect duplicate params in an integration.
* Fixed an issue where the **validate** command failed to detect duplicate arguments in a command in an integration.

## 1.3.1

* Fixed an issue where the **validate** command failed to validate the release notes of beta integrations.
* Updated the **upload** command to support indicator fields.
* The **validate** and **update-release-notes** commands will now check changed files against `demisto/master` if it is configured locally.
* Fixed an issue where **validate** would incorrectly identify files as renamed.
* Added a validation that integration properties (such as feed, mappers, mirroring, etc) are not removed.
* Fixed an issue where **validate** failed when comparing branch against commit hash.
* Added the *--no-pipenv* flag to the **split-yml** command.
* Added a validation that incident fields and incident types are not removed from mappers.
* Fixed an issue where the *c
reate-id-set* flag in the *validate* command did not work while not using git.
* Added the *hiddenusername* field to the integration schema.
* Added a validation that images that are not integration images, do not ask for a new version or RN

## 1.3.0

* Do not collect optional dependencies on indicator types reputation commands.
* Fixed an issue where downloading indicator layoutscontainer objects failed.
* Added a validation that makes sure outputs in integrations are matching the README file.
* Fixed an issue where the *create-id-set* flag in the **validate** command did not work.
* Added a warning in case no id_set file is found when running the **validate** command.
* Fixed an issue where changed files were not recognised correctly on forked branches in the **validate** and the **update-release-notes** commands.
* Fixed an issue when files were classified incorrectly when running *update-release-notes*.
* Added a validation that integration and script file paths are compatible with our convention.
* Fixed an issue where id_set.json file was re created whenever running the generate-docs command.
* added the *--json-file* flag to create a JSON file output for the **validate** and **lint** commands.

## 1.2.19

* Fixed an issue where merge id_set was not updated to work with the new entity of Packs.
* Added a validation that the playbook's version matches the version of its sub-playbooks, scripts, and integrations.

## 1.2.18

* Changed the *skip-id-set-creation* flag to *create-id-set* in the **validate** command. Its default value will be False.
* Added support for the 'cve' reputation command in default arg validation.
* Filter out generic and reputation command from scripts and playbooks dependencies calculation.
* Added support for the incident fields in outgoing mappers in the ID set.
* Added a validation that the taskid field and the id field under the task field are both from uuid format and contain the same value.
* Updated the **format** command to generate uuid value for the taskid field and for the id under the task field in case they hold an invalid values.
* Exclude changes from doc_files directory on validation.
* Added a validation that an integration command has at most one default argument.
* Fixing an issue where pack metadata version bump was not enforced when modifying an old format (unified) file.
* Added validation that integration parameter's display names are capitalized and spaced using whitespaces and not underscores.
* Fixed an issue where beta integrations where not running deprecation validations.
* Allowed adding additional information to the deprecated description.
* Fixing an issue when escaping less and greater signs in integration params did not work as expected.

## 1.2.17

* Added a validation that the classifier of an integration exists.
* Added a validation that the mapper of an integration exists.
* Added a validation that the incident types of a classifier exist.
* Added a validation that the incident types of a mapper exist.
* Added support for *text* argument when running **demisto-sdk update-release-notes** on the ApiModules pack.
* Added a validation for the minimal version of an indicator field of type grid.
* Added new validation for incident and indicator fields in classifiers mappers and layouts exist in the content.
* Added cache for get_remote_file to reducing failures from accessing the remote repo.
* Fixed an issue in the **format** command where `_dev` or `_copy` suffixes weren't removed from the `id` of the given playbooks.
* Playbook dependencies from incident and indicator fields are now marked as optional.
* Mappers dependencies from incident types and incident fields are now marked as optional.
* Classifier dependencies from incident types are now marked as optional.
* Updated **demisto-sdk init** command to no longer create `created` field in pack_metadata file
* Updated **generate-docs** command to take the parameters names in setup section from display field and to use additionalinfo field when exist.
* Using the *verbose* argument in the **find-dependencies** command will now log to the console.
* Improved the deprecated message validation required from integrations.
* Fixed an issue in the **generate-docs** command where **Context Example** section was created when it was empty.

## 1.2.16

* Added allowed ignore errors to the *IDSetValidator*.
* Fixed an issue where an irrelevant id_set validation ran in the **validate** command when using the *--id-set* flag.
* Fixed an issue were **generate-docs** command has failed if a command did not exist in commands permissions file.
* Improved a **validate** command message for missing release notes of api module dependencies.

## 1.2.15

* Added the *ID101* to the allowed ignored errors.

## 1.2.14

* SDK repository is now mypy check_untyped_defs complaint.
* The lint command will now ignore the unsubscriptable-object (E1136) pylint error in dockers based on python 3.9 - this will be removed once a new pylint version is released.
* Added an option for **format** to run on a whole pack.
* Added new validation of unimplemented commands from yml in the code to `XSOAR-linter`.
* Fixed an issue where Auto-Extract fields were only checked for newly added incident types in the **validate** command.
* Added a new warning validation of direct access to args/params dicts to `XSOAR-linter`.

## 1.2.13

* Added new validation of indicators usage in CommandResults to `XSOAR-linter`.
* Running **demisto-sdk lint** will automatically run on changed files (same behavior as the -g flag).
* Removed supported version message from the documentation when running **generate_docs**.
* Added a print to indicate backwards compatibility is being checked in **validate** command.
* Added a percent print when running the **validate** command with the *-a* flag.
* Fixed a regression in the **upload** command where it was ignoring `DEMISTO_VERIFY_SSL` env var.
* Fixed an issue where the **upload** command would fail to upload beta integrations.
* Fixed an issue where the **validate** command did not create the *id_set.json* file when running with *-a* flag.
* Added price change validation in the **validate** command.
* Added validations that checks in read-me for empty sections or leftovers from the auto generated read-me that should be changed.
* Added new code validation for *NotImplementedError* to raise a warning in `XSOAR-linter`.
* Added validation for support types in the pack metadata file.
* Added support for *--template* flag in **demisto-sdk init** command.
* Fixed an issue with running **validate** on master branch where the changed files weren't compared to previous commit when using the *-g* flag.
* Fixed an issue where the `XSOAR-linter` ran *NotImplementedError* validation on scripts.
* Added support for Auto-Extract feature validation in incident types in the **validate** command.
* Fixed an issue in the **lint** command where the *-i* flag was ignored.
* Improved **merge-id-sets** command to support merge between two ID sets that contain the same pack.
* Fixed an issue in the **lint** command where flake8 ran twice.

## 1.2.12

* Bandit now reports also on medium severity issues.
* Fixed an issue with support for Docker Desktop on Mac version 2.5.0+.
* Added support for vulture and mypy linting when running without docker.
* Added support for *prev-ver* flag in **update-release-notes** command.
* Improved retry support when building docker images for linting.
* Added the option to create an ID set on a specific pack in **create-id-set** command.
* Added the *--skip-id-set-creation* flag to **validate** command in order to add the capability to run validate command without creating id_set validation.
* Fixed an issue where **validate** command checked docker image tag on ApiModules pack.
* Fixed an issue where **find-dependencies** did not calculate dashboards and reports dependencies.
* Added supported version message to the documentation and release notes files when running **generate_docs** and **update-release-notes** commands respectively.
* Added new code validations for *NotImplementedError* exception raise to `XSOAR-linter`.
* Command create-content-artifacts additional support for **Author_image.png** object.
* Fixed an issue where schemas were not enforced for incident fields, indicator fields and old layouts in the validate command.
* Added support for **update-release-notes** command to update release notes according to master branch.

## 1.2.11

* Fixed an issue where the ***generate-docs*** command reset the enumeration of line numbering after an MD table.
* Updated the **upload** command to support mappers.
* Fixed an issue where exceptions were no printed in the **format** while the *--verbose* flag is set.
* Fixed an issue where *--assume-yes* flag did not work in the **format** command when running on a playbook without a `fromversion` field.
* Fixed an issue where the **format** command would fail in case `conf.json` file was not found instead of skipping the update.
* Fixed an issue where integration with v2 were recognised by the `name` field instead of the `display` field in the **validate** command.
* Added a playbook validation to check if a task script exists in the id set in the **validate** command.
* Added new integration category `File Integrity Management` in the **validate** command.

## 1.2.10

* Added validation for approved content pack use-cases and tags.
* Added new code validations for *CommonServerPython* import to `XSOAR-linter`.
* Added *default value* and *predefined values* to argument description in **generate-docs** command.
* Added a new validation that checks if *get-mapping-fields* command exists if the integration schema has *{ismappable: true}* in **validate** command.
* Fixed an issue where the *--staged* flag recognised added files as modified in the **validate** command.
* Fixed an issue where a backwards compatibility warning was raised for all added files in the **validate** command.
* Fixed an issue where **validate** command failed when no tests were given for a partner supported pack.
* Updated the **download** command to support mappers.
* Fixed an issue where the ***format*** command added a duplicate parameter.
* For partner supported content packs, added support for a list of emails.
* Removed validation of README files from the ***validate*** command.
* Fixed an issue where the ***validate*** command required release notes for ApiModules pack.

## 1.2.9

* Fixed an issue in the **openapi_codegen** command where it created duplicate functions name from the swagger file.
* Fixed an issue in the **update-release-notes** command where the *update type* argument was not verified.
* Fixed an issue in the **validate** command where no error was raised in case a non-existing docker image was presented.
* Fixed an issue in the **format** command where format failed when trying to update invalid Docker image.
* The **format** command will now preserve the **isArray** argument in integration's reputation commands and will show a warning if it set to **false**.
* Fixed an issue in the **lint** command where *finally* clause was not supported in main function.
* Fixed an issue in the **validate** command where changing any entity ID was not validated.
* Fixed an issue in the **validate** command where *--staged* flag did not bring only changed files.
* Fixed the **update-release-notes** command to ignore changes in the metadata file.
* Fixed the **validate** command to ignore metadata changes when checking if a version bump is needed.

## 1.2.8

* Added a new validation that checks in playbooks for the usage of `DeleteContext` in **validate** command.
* Fixed an issue in the **upload** command where it would try to upload content entities with unsupported versions.
* Added a new validation that checks in playbooks for the usage of specific instance in **validate** command.
* Added the **--staged** flag to **validate** command to run on staged files only.

## 1.2.7

* Changed input parameters in **find-dependencies** command.
  * Use ***-i, --input*** instead of ***-p, --path***.
  * Use ***-idp, --id-set-path*** instead of ***-i, --id-set-path***.
* Fixed an issue in the **unify** command where it crashed on an integration without an image file.
* Fixed an issue in the **format** command where unnecessary files were not skipped.
* Fixed an issue in the **update-release-notes** command where the *text* argument was not respected in all cases.
* Fixed an issue in the **validate** command where a warning about detailed description was given for unified or deprecated integrations.
* Improved the error returned by the **validate** command when running on files using the old format.

## 1.2.6

* No longer require setting `DEMISTO_README_VALIDATION` env var to enable README mdx validation. Validation will now run automatically if all necessary node modules are available.
* Fixed an issue in the **validate** command where the `--skip-pack-dependencies` would not skip id-set creation.
* Fixed an issue in the **validate** command where validation would fail if supplied an integration with an empty `commands` key.
* Fixed an issue in the **validate** command where validation would fail due to a required version bump for packs which are not versioned.
* Will use env var `DEMISTO_VERIFY_SSL` to determine if to use a secure connection for commands interacting with the Server when `--insecure` is not passed. If working with a local Server without a trusted certificate, you can set env var `DEMISTO_VERIFY_SSL=no` to avoid using `--insecure` on each command.
* Unifier now adds a link to the integration documentation to the integration detailed description.
* Fixed an issue in the **secrets** command where ignored secrets were not skipped.

## 1.2.5

* Added support for special fields: *defaultclassifier*, *defaultmapperin*, *defaultmapperout* in **download** command.
* Added -y option **format** command to assume "yes" as answer to all prompts and run non-interactively
* Speed up improvements for `validate` of README files.
* Updated the **format** command to adhere to the defined content schema and sub-schemas, aligning its behavior with the **validate** command.
* Added support for canvasContextConnections files in **format** command.

## 1.2.4

* Updated detailed description for community integrations.

## 1.2.3

* Fixed an issue where running **validate** failed on playbook with task that adds tags to the evidence data.
* Added the *displaypassword* field to the integration schema.
* Added new code validations to `XSOAR-linter`.
  * As warnings messages:
    * `demisto.params()` should be used only inside main function.
    * `demisto.args()` should be used only inside main function.
    * Functions args should have type annotations.
* Added `fromversion` field validation to test playbooks and scripts in **validate** command.

## 1.2.2

* Add support for warning msgs in the report and summary to **lint** command.
* Fixed an issue where **json-to-outputs** determined bool values as int.
* Fixed an issue where **update-release-notes** was crushing on `--all` flag.
* Fixed an issue where running **validate**, **update-release-notes** outside of content repo crushed without a meaningful error message.
* Added support for layoutscontainer in **init** contribution flow.
* Added a validation for tlp_color param in feeds in **validate** command.
* Added a validation for removal of integration parameters in **validate** command.
* Fixed an issue where **update-release-notes** was failing with a wrong error message when no pack or input was given.
* Improved formatting output of the **generate-docs** command.
* Add support for env variable *DEMISTO_SDK_ID_SET_REFRESH_INTERVAL*. Set this env variable to the refresh interval in minutes. The id set will be regenerated only if the refresh interval has passed since the last generation. Useful when generating Script documentation, to avoid re-generating the id_set every run.
* Added new code validations to `XSOAR-linter`.
  * As error messages:
    * Longer than 10 seconds sleep statements for non long running integrations.
    * exit() usage.
    * quit() usage.
  * As warnings messages:
    * `demisto.log` should not be used.
    * main function existence.
    * `demito.results` should not be used.
    * `return_output` should not be used.
    * try-except statement in main function.
    * `return_error` usage in main function.
    * only once `return_error` usage.
* Fixed an issue where **lint** command printed logs twice.
* Fixed an issue where *suffix* did not work as expected in the **create-content-artifacts** command.
* Added support for *prev-ver* flag in **lint** and **secrets** commands.
* Added support for *text* flag to **update-release-notes** command to add the same text to all release notes.
* Fixed an issue where **validate** did not recognize added files if they were modified locally.
* Added a validation that checks the `fromversion` field exists and is set to 5.0.0 or above when working or comparing to a non-feature branch in **validate** command.
* Added a validation that checks the certification field in the pack_metadata file is valid in **validate** command.
* The **update-release-notes** command will now automatically add docker image update to the release notes.

## 1.2.1

* Added an additional linter `XSOAR-linter` to the **lint** command which custom validates py files. currently checks for:
  * `Sys.exit` usages with non zero value.
  * Any `Print` usages.
* Fixed an issue where renamed files were failing on *validate*.
* Fixed an issue where single changed files did not required release notes update.
* Fixed an issue where doc_images required release-notes and validations.
* Added handling of dependent packs when running **update-release-notes** on changed *APIModules*.
  * Added new argument *--id-set-path* for id_set.json path.
  * When changes to *APIModule* is detected and an id_set.json is available - the command will update the dependent pack as well.
* Added handling of dependent packs when running **validate** on changed *APIModules*.
  * Added new argument *--id-set-path* for id_set.json path.
  * When changes to *APIModule* is detected and an id_set.json is available - the command will validate that the dependent pack has release notes as well.
* Fixed an issue where the find_type function didn't recognize file types correctly.
* Fixed an issue where **update-release-notes** command did not work properly on Windows.
* Added support for indicator fields in **update-release-notes** command.
* Fixed an issue where files in test dirs where being validated.

## 1.2.0

* Fixed an issue where **format** did not update the test playbook from its pack.
* Fixed an issue where **validate** validated non integration images.
* Fixed an issue where **update-release-notes** did not identified old yml integrations and scripts.
* Added revision templates to the **update-release-notes** command.
* Fixed an issue where **update-release-notes** crashed when a file was renamed.
* Fixed an issue where **validate** failed on deleted files.
* Fixed an issue where **validate** validated all images instead of packs only.
* Fixed an issue where a warning was not printed in the **format** in case a non-supported file type is inputted.
* Fixed an issue where **validate** did not fail if no release notes were added when adding files to existing packs.
* Added handling of incorrect layout paths via the **format** command.
* Refactor **create-content-artifacts** command - Efficient artifacts creation and better logging.
* Fixed an issue where image and description files were not handled correctly by **validate** and **update-release-notes** commands.
* Fixed an issue where the **format** command didn't remove all extra fields in a file.
* Added an error in case an invalid id_set.json file is found while running the **validate** command.
* Added fetch params checks to the **validate** command.

## 1.1.11

* Added line number to secrets' path in **secrets** command report.
* Fixed an issue where **init** a community pack did not present the valid support URL.
* Fixed an issue where **init** offered a non relevant pack support type.
* Fixed an issue where **lint** did not pull docker images for powershell.
* Fixed an issue where **find-dependencies** did not find all the script dependencies.
* Fixed an issue where **find-dependencies** did not collect indicator fields as dependencies for playbooks.
* Updated the **validate** and the **secrets** commands to be less dependent on regex.
* Fixed an issue where **lint** did not run on circle when docker did not return ping.
* Updated the missing release notes error message (RN106) in the **Validate** command.
* Fixed an issue where **Validate** would return missing release notes when two packs with the same substring existed in the modified files.
* Fixed an issue where **update-release-notes** would add duplicate release notes when two packs with the same substring existed in the modified files.
* Fixed an issue where **update-release-notes** would fail to bump new versions if the feature branch was out of sync with the master branch.
* Fixed an issue where a non-descriptive error would be returned when giving the **update-release-notes** command a pack which can not be found.
* Added dependencies check for *widgets* in **find-dependencies** command.
* Added a `update-docker` flag to **format** command.
* Added a `json-to-outputs` flag to the **run** command.
* Added a verbose (`-v`) flag to **format** command.
* Fixed an issue where **download** added the prefix "playbook-" to the name of playbooks.

## 1.1.10

* Updated the **init** command. Relevant only when passing the *--contribution* argument.
  * Added the *--author* option.
  * The *support* field of the pack's metadata is set to *community*.
* Added a proper error message in the **Validate** command upon a missing description in the root of the yml.
* **Format** now works with a relative path.
* **Validate** now fails when all release notes have been excluded.
* Fixed issue where correct error message would not propagate for invalid images.
* Added the *--skip-pack-dependencies* flag to **validate** command to skip pack dependencies validation. Relevant when using the *-g* flag.
* Fixed an issue where **Validate** and **Format** commands failed integrations with `defaultvalue` field in fetch incidents related parameters.
* Fixed an issue in the **Validate** command in which unified YAML files were not ignored.
* Fixed an issue in **generate-docs** where scripts and playbooks inputs and outputs were not parsed correctly.
* Fixed an issue in the **openapi-codegen** command where missing reference fields in the swagger JSON caused errors.
* Fixed an issue in the **openapi-codegen** command where empty objects in the swagger JSON paths caused errors.
* **update-release-notes** command now accept path of the pack instead of pack name.
* Fixed an issue where **generate-docs** was inserting unnecessary escape characters.
* Fixed an issue in the **update-release-notes** command where changes to the pack_metadata were not detected.
* Fixed an issue where **validate** did not check for missing release notes in old format files.

## 1.1.9

* Fixed an issue where **update-release-notes** command failed on invalid file types.

## 1.1.8

* Fixed a regression where **upload** command failed on test playbooks.
* Added new *githubUser* field in pack metadata init command.
* Support beta integration in the commands **split-yml, extract-code, generate-test-playbook and generate-docs.**
* Fixed an issue where **find-dependencies** ignored *toversion* field in content items.
* Added support for *layoutscontainer*, *classifier_5_9_9*, *mapper*, *report*, and *widget* in the **Format** command.
* Fixed an issue where **Format** will set the `ID` field to be equal to the `name` field in modified playbooks.
* Fixed an issue where **Format** did not work for test playbooks.
* Improved **update-release-notes** command:
  * Write content description to release notes for new items.
  * Update format for file types without description: Connections, Incident Types, Indicator Types, Layouts, Incident Fields.
* Added a validation for feedTags param in feeds in **validate** command.
* Fixed readme validation issue in community support packs.
* Added the **openapi-codegen** command to generate integrations from OpenAPI specification files.
* Fixed an issue were release notes validations returned wrong results for *CommonScripts* pack.
* Added validation for image links in README files in **validate** command.
* Added a validation for default value of fetch param in feeds in **validate** command.
* Fixed an issue where the **Init** command failed on scripts.

## 1.1.7

* Fixed an issue where running the **format** command on feed integrations removed the `defaultvalue` fields.
* Playbook branch marked with *skipunavailable* is now set as an optional dependency in the **find-dependencies** command.
* The **feedReputation** parameter can now be hidden in a feed integration.
* Fixed an issue where running the **unify** command on JS package failed.
* Added the *--no-update* flag to the **find-dependencies** command.
* Added the following validations in **validate** command:
  * Validating that a pack does not depend on NonSupported / Deprecated packs.

## 1.1.6

* Added the *--description* option to the **init** command.
* Added the *--contribution* option to the **init** command which converts a contribution zip to proper pack format.
* Improved **validate** command performance time and outputs.
* Added the flag *--no-docker-checks* to **validate** command to skip docker checks.
* Added the flag *--print-ignored-files* to **validate** command to print ignored files report when the command is done.
* Added the following validations in **validate** command:
  * Validating that existing release notes are not modified.
  * Validating release notes are not added to new packs.
  * Validating that the "currentVersion" field was raised in the pack_metadata for modified packs.
  * Validating that the timestamp in the "created" field in the pack_metadata is in ISO format.
* Running `demisto-sdk validate` will run the **validate** command using git and only on committed files (same as using *-g --post-commit*).
* Fixed an issue where release notes were not checked correctly in **validate** command.
* Fixed an issue in the **create-id-set** command where optional playbook tasks were not taken into consideration.
* Added a prompt to the `demisto-sdk update-release-notes` command to prompt users to commit changes before running the release notes command.
* Added support to `layoutscontainer` in **validate** command.

## 1.1.5

* Fixed an issue in **find-dependencies** command.
* **lint** command now verifies flake8 on CommonServerPython script.

## 1.1.4

* Fixed an issue with the default output file name of the **unify** command when using "." as an output path.
* **Unify** command now adds contributor details to the display name and description.
* **Format** command now adds *isFetch* and *incidenttype* fields to integration yml.
* Removed the *feedIncremental* field from the integration schema.
* **Format** command now adds *feedBypassExclusionList*, *Fetch indicators*, *feedReputation*, *feedReliability*,
     *feedExpirationPolicy*, *feedExpirationInterval* and *feedFetchInterval* fields to integration yml.
* Fixed an issue in the playbooks schema.
* Fixed an issue where generated release notes were out of order.
* Improved pack dependencies detection.
* Fixed an issue where test playbooks were mishandled in **validate** command.

## 1.1.3

* Added a validation for invalid id fields in indicators types files in **validate** command.
* Added default behavior for **update-release-notes** command.
* Fixed an error where README files were failing release notes validation.
* Updated format of generated release notes to be more user friendly.
* Improved error messages for the **update-release-notes** command.
* Added support for `Connections`, `Dashboards`, `Widgets`, and `Indicator Types` to **update-release-notes** command.
* **Validate** now supports scripts under the *TestPlaybooks* directory.
* Fixed an issue where **validate** did not support powershell files.

## 1.1.2

* Added a validation for invalid playbookID fields in incidents types files in **validate** command.
* Added a code formatter for python files.
* Fixed an issue where new and old classifiers where mixed on validate command.
* Added *feedIncremental* field to the integration schema.
* Fixed error in the **upload** command where unified YMLs were not uploaded as expected if the given input was a pack.
* Fixed an issue where the **secrets** command failed due to a space character in the file name.
* Ignored RN validation for *NonSupported* pack.
* You can now ignore IF107, SC100, RP102 error codes in the **validate** command.
* Fixed an issue where the **download** command was crashing when received as input a JS integration or script.
* Fixed an issue where **validate** command checked docker image for JS integrations and scripts.
* **validate** command now checks scheme for reports and connections.
* Fixed an issue where **validate** command checked docker when running on all files.
* Fixed an issue where **validate** command did not fail when docker image was not on the latest numeric tag.
* Fixed an issue where beta integrations were not validated correctly in **validate** command.

## 1.1.1

* fixed and issue where file types were not recognized correctly in **validate** command.
* Added better outputs for validate command.

## 1.1.0

* Fixed an issue where changes to only non-validated files would fail validation.
* Fixed an issue in **validate** command where moved files were failing validation for new packs.
* Fixed an issue in **validate** command where added files were failing validation due to wrong file type detection.
* Added support for new classifiers and mappers in **validate** command.
* Removed support of old RN format validation.
* Updated **secrets** command output format.
* Added support for error ignore on deprecated files in **validate** command.
* Improved errors outputs in **validate** command.
* Added support for linting an entire pack.

## 1.0.9

* Fixed a bug where misleading error was presented when pack name was not found.
* **Update-release-notes** now detects added files for packs with versions.
* Readme files are now ignored by **update-release-notes** and validation of release notes.
* Empty release notes no longer cause an uncaught error during validation.

## 1.0.8

* Changed the output format of demisto-sdk secrets.
* Added a validation that checkbox items are not required in integrations.
* Added pack release notes generation and validation.
* Improved pack metadata validation.
* Fixed an issue in **validate** where renamed files caused an error

## 1.0.4

* Fix the **format** command to update the `id` field to be equal to `details` field in indicator-type files, and to `name` field in incident-type & dashboard files.
* Fixed a bug in the **validate** command for layout files that had `sortValues` fields.
* Fixed a bug in the **format** command where `playbookName` field was not always present in the file.
* Fixed a bug in the **format** command where indicatorField wasn't part of the SDK schemas.
* Fixed a bug in **upload** command where created unified docker45 yml files were not deleted.
* Added support for IndicatorTypes directory in packs (for `reputation` files, instead of Misc).
* Fixed parsing playbook condition names as string instead of boolean in **validate** command
* Improved image validation in YAML files.
* Removed validation for else path in playbook condition tasks.

## 1.0.3

* Fixed a bug in the **format** command where comments were being removed from YAML files.
* Added output fields: *file_path* and *kind* for layouts in the id-set.json created by **create-id-set** command.
* Fixed a bug in the **create-id-set** command Who returns Duplicate for Layouts with a different kind.
* Added formatting to **generate-docs** command results replacing all `<br>` tags with `<br/>`.
* Fixed a bug in the **download** command when custom content contained not supported content entity.
* Fixed a bug in **format** command in which boolean strings  (e.g. 'yes' or 'no') were converted to boolean values (e.g. 'True' or 'False').
* **format** command now removes *sourceplaybookid* field from playbook files.
* Fixed a bug in **generate-docs** command in which integration dependencies were not detected when generating documentation for a playbook.

## 1.0.1

* Fixed a bug in the **unify** command when output path was provided empty.
* Improved error message for integration with no tests configured.
* Improved the error message returned from the **validate** command when an integration is missing or contains malformed fetch incidents related parameters.
* Fixed a bug in the **create** command where a unified YML with a docker image for 4.5 was copied incorrectly.
* Missing release notes message are now showing the release notes file path to update.
* Fixed an issue in the **validate** command in which unified YAML files were not ignored.
* File format suggestions are now shown in the relevant file format (JSON or YAML).
* Changed Docker image validation to fail only on non-valid ones.
* Removed backward compatibility validation when Docker image is updated.

## 1.0.0

* Improved the *upload* command to support the upload of all the content entities within a pack.
* The *upload* command now supports the improved pack file structure.
* Added an interactive option to format integrations, scripts and playbooks with No TestPlaybooks configured.
* Added an interactive option to configure *conf.json* file with missing test playbooks for integrations, scripts and playbooks
* Added *download* command to download custom content from Demisto instance to the local content repository.
* Improved validation failure messages to include a command suggestion, wherever relevant, to fix the raised issue.
* Improved 'validate' help and documentation description
* validate - checks that scripts, playbooks, and integrations have the *tests* key.
* validate - checks that test playbooks are configured in `conf.json`.
* demisto-sdk lint - Copy dir better handling.
* demisto-sdk lint - Add error when package missing in docker image.
* Added *-a , --validate-all* option in *validate* to run all validation on all files.
* Added *-i , --input* option in *validate* to run validation on a specified pack/file.
* added *-i, --input* option in *secrets* to run on a specific file.
* Added an allowed hidden parameter: *longRunning* to the hidden integration parameters validation.
* Fixed an issue with **format** command when executing with an output path of a folder and not a file path.
* Bug fixes in generate-docs command given playbook as input.
* Fixed an issue with lint command in which flake8 was not running on unit test files.

## 0.5.2

* Added *-c, --command* option in *generate-docs* to generate a specific command from an integration.
* Fixed an issue when getting README/CHANGELOG files from git and loading them.
* Removed release notes validation for new content.
* Fixed secrets validations for files with the same name in a different directory.
* demisto-sdk lint - parallelization working with specifying the number of workers.
* demisto-sdk lint - logging levels output, 3 levels.
* demisto-sdk lint - JSON report, structured error reports in JSON format.
* demisto-sdk lint - XML JUnit report for unit-tests.
* demisto-sdk lint - new packages used to accelerate execution time.
* demisto-sdk secrets - command now respects the generic whitelist, and not only the pack secrets.

## 0.5.0

[PyPI History][1]

[1]: https://pypi.org/project/demisto-sdk/#history

## 0.4.9

* Fixed an issue in *generate-docs* where Playbooks and Scripts documentation failed.
* Added a graceful error message when executing the *run" command with a misspelled command.
* Added more informative errors upon failures of the *upload* command.
* format command:
  * Added format for json files: IncidentField, IncidentType, IndicatorField, IndicatorType, Layout, Dashboard.
  * Added the *-fv --from-version*, *-nv --no-validation* arguments.
  * Removed the *-t yml_type* argument, the file type will be inferred.
  * Removed the *-g use_git* argument, running format without arguments will run automatically on git diff.
* Fixed an issue in loading playbooks with '=' character.
* Fixed an issue in *validate* failed on deleted README files.

## 0.4.8

* Added the *max* field to the Playbook schema, allowing to define it in tasks loop.
* Fixed an issue in *validate* where Condition branches checks were case sensitive.

## 0.4.7

* Added the *slareminder* field to the Playbook schema.
* Added the *common_server*, *demisto_mock* arguments to the *init* command.
* Fixed an issue in *generate-docs* where the general section was not being generated correctly.
* Fixed an issue in *validate* where Incident type validation failed.

## 0.4.6

* Fixed an issue where the *validate* command did not identify CHANGELOG in packs.
* Added a new command, *id-set* to create the id set - the content dependency tree by file IDs.

## 0.4.5

* generate-docs command:
  * Added the *use_cases*, *permissions*, *command_permissions* and *limitations*.
  * Added the *--insecure* argument to support running the script and integration command in Demisto.
  * Removed the *-t yml_type* argument, the file type will be inferred.
  * The *-o --output* argument is no longer mandatory, default value will be the input file directory.
* Added support for env var: *DEMISTO_SDK_SKIP_VERSION_CHECK*. When set version checks are skipped.
* Fixed an issue in which the CHANGELOG files did not match our scheme.
* Added a validator to verify that there are no hidden integration parameters.
* Fixed an issue where the *validate* command ran on test files.
* Removed the *env-dir* argument from the demisto-sdk.
* README files which are html files will now be skipped in the *validate* command.
* Added support for env var: *DEMISTO_README_VALIDATOR*. When not set the readme validation will not run.

## 0.4.4

* Added a validator for IncidentTypes (incidenttype-*.json).
* Fixed an issue where the -p flag in the *validate* command was not working.
* Added a validator for README.md files.
* Release notes validator will now run on: incident fields, indicator fields, incident types, dashboard and reputations.
* Fixed an issue where the validator of reputation(Indicator Type) did not check on the details field.
* Fixed an issue where the validator attempted validating non-existing files after deletions or name refactoring.
* Removed the *yml_type* argument in the *split-yml*, *extract-code* commands.
* Removed the *file_type* argument in the *generate-test-playbook* command.
* Fixed the *insecure* argument in *upload*.
* Added the *insecure* argument in *run-playbook*.
* Standardise the *-i --input*, *-o --output* to demisto-sdk commands.

## 0.4.3

* Fixed an issue where the incident and indicator field BC check failed.
* Support for linting and unit testing PowerShell integrations.

## 0.4.2

* Fixed an issue where validate failed on Windows.
* Added a validator to verify all branches are handled in conditional task in a playbook.
* Added a warning message when not running the latest sdk version.
* Added a validator to check that the root is connected to all tasks in the playbook.
* Added a validator for Dashboards (dashboard-*.json).
* Added a validator for Indicator Types (reputation-*.json).
* Added a BC validation for changing incident field type.
* Fixed an issue where init command would generate an invalid yml for scripts.
* Fixed an issue in misleading error message in v2 validation hook.
* Fixed an issue in v2 hook which now is set only on newly added scripts.
* Added more indicative message for errors in yaml files.
* Disabled pykwalify info log prints.

## 0.3.10

* Added a BC check for incident fields - changing from version is not allowed.
* Fixed an issue in create-content-artifacts where scripts in Packs in TestPlaybooks dir were copied with a wrong prefix.

## 0.3.9

* Added a validation that incident field can not be required.
* Added validation for fetch incident parameters.
* Added validation for feed integration parameters.
* Added to the *format* command the deletion of the *sourceplaybookid* field.
* Fixed an issue where *fieldMapping* in playbook did not pass the scheme validation.
* Fixed an issue where *create-content-artifacts* did not copy TestPlaybooks in Packs without prefix of *playbook-*.
* Added a validation the a playbook can not have a rolename set.
* Added to the image validator the new DBot default image.
* Added the fields: elasticcommonfields, quiet, quietmode to the Playbook schema.
* Fixed an issue where *validate* failed on integration commands without outputs.
* Added a new hook for naming of v2 integrations and scripts.

## 0.3.8

* Fixed an issue where *create-content-artifact* was not loading the data in the yml correctly.
* Fixed an issue where *unify* broke long lines in script section causing syntax errors

## 0.3.7

* Added *generate-docs* command to generate documentation file for integration, playbook or script.
* Fixed an issue where *unify* created a malformed integration yml.
* Fixed an issue where demisto-sdk **init** creates unit-test file with invalid import.

## 0.3.6

* Fixed an issue where demisto-sdk **validate** failed on modified scripts without error message.

## 0.3.5

* Fixed an issue with docker tag validation for integrations.
* Restructured repo source code.

## 0.3.4

* Saved failing unit tests as a file.
* Fixed an issue where "_test" file for scripts/integrations created using **init** would import the "HelloWorld" templates.
* Fixed an issue in demisto-sdk **validate** - was failing on backward compatiblity check
* Fixed an issue in demisto-sdk **secrets** - empty line in .secrets-ignore always made the secrets check to pass
* Added validation for docker image inside integrations and scripts.
* Added --use-git flag to **format** command to format all changed files.
* Fixed an issue where **validate** did not fail on dockerimage changes with bc check.
* Added new flag **--ignore-entropy** to demisto-sdk **secrets**, this will allow skip entropy secrets check.
* Added --outfile to **lint** to allow saving failed packages to a file.

## 0.3.3

* Added backwards compatibility break error message.
* Added schema for incident types.
* Added **additionalinfo** field to as an available field for integration configuration.
* Added pack parameter for **init**.
* Fixed an issue where error would appear if name parameter is not set in **init**.

## 0.3.2

* Fixed the handling of classifier files in **validate**.

## 0.3.1

* Fixed the handling of newly created reputation files in **validate**.
* Added an option to perform **validate** on a specific file.

## 0.3.0

* Added support for multi-package **lint** both with parallel and without.
* Added all parameter in **lint** to run on all packages and packs in content repository.
* Added **format** for:
  * Scripts
  * Playbooks
  * Integrations
* Improved user outputs for **secrets** command.
* Fixed an issue where **lint** would run pytest and pylint only on a single docker per integration.
* Added auto-complete functionality to demisto-sdk.
* Added git parameter in **lint** to run only on changed packages.
* Added the **run-playbook** command
* Added **run** command which runs a command in the Demisto playground.
* Added **upload** command which uploads an integration or a script to a Demisto instance.
* Fixed and issue where **validate** checked if release notes exist for new integrations and scripts.
* Added **generate-test-playbook** command which generates a basic test playbook for an integration or a script.
* **validate** now supports indicator fields.
* Fixed an issue with layouts scheme validation.
* Adding **init** command.
* Added **json-to-outputs** command which generates the yaml section for outputs from an API raw response.

## 0.2.6

* Fixed an issue with locating release notes for beta integrations in **validate**.

## 0.2.5

* Fixed an issue with locating release notes for beta integrations in **validate**.

## 0.2.4

* Adding image validation to Beta_Integration and Packs in **validate**.

## 0.2.3

* Adding Beta_Integration to the structure validation process.
* Fixing bug where **validate** did checks on TestPlaybooks.
* Added requirements parameter to **lint**.

## 0.2.2

* Fixing bug where **lint** did not return exit code 1 on failure.
* Fixing bug where **validate** did not print error message in case no release notes were give.

## 0.2.1

* **Validate** now checks that the id and name fields are identical in yml files.
* Fixed a bug where sdk did not return any exit code.

## 0.2.0

* Added Release Notes Validator.
* Fixed the Unifier selection of your python file to use as the code.
* **Validate** now supports Indicator fields.
* Fixed a bug where **validate** and **secrets** did not return exit code 1 on failure.
* **Validate** now runs on newly added scripts.

## 0.1.8

* Added support for `--version`.
* Fixed an issue in file_validator when calling `checked_type` method with script regex.

## 0.1.2

* Restructuring validation to support content packs.
* Added secrets validation.
* Added content bundle creation.
* Added lint and unit test run.

## 0.1.1

* Added new logic to the unifier.
* Added detailed README.
* Some small adjustments and fixes.

## 0.1.0

Capabilities:

* **Extract** components(code, image, description etc.) from a Demisto YAML file into a directory.
* **Unify** components(code, image, description etc.) to a single Demisto YAML file.
* **Validate** Demisto content files.<|MERGE_RESOLUTION|>--- conflicted
+++ resolved
@@ -1,10 +1,7 @@
 # Changelog
 ## Unreleased
-<<<<<<< HEAD
+* Fixed an issue where the *DEMISTO_SDK_SKIP_VERSION_CHECK* was ignored when running on non CI environments.
 * Improved the loading of YML and JSON files.
-=======
-* Fixed an issue where the *DEMISTO_SDK_SKIP_VERSION_CHECK* was ignored when running on non CI environments.
->>>>>>> 93f1f573
 * Added the ability to ignore any validation in the **validate** command when running in an external (non-demisto/content) repo, by placing a `.private-repo-settings` file at its root.
 * Fixed an issue where **validate** falsely detected backwards-compatibility issues, and prevented adding the `marketplaces` key to content items.
 * Calling **format** with the `-d` flag now removes test playbooks testing the deprecated content from conf.json.
