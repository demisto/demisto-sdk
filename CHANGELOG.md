--- conflicted
+++ resolved
@@ -5,13 +5,10 @@
 * Fixed an issue in the **download** command, where an exception would be raised when downloading system playbooks.
 * Fixed an issue where the **upload** failed on playbooks containing a value that starts with `=`.
 * Fixed an issue where the **generate-unit-tests** failed to generate assertions, and generate unit tests when command names does not match method name.
-<<<<<<< HEAD
 * Updated **create-content-artifacts** command to add the _datasets_ fields for modeling rules in packs' metadata.json files.
-=======
 * Added a new check to **validate**, making sure playbook task values are passed as references.
 * Fixed an issue where the **update-release-notes** deleted existing release notes, now appending to it instead.
 
->>>>>>> 21f945f0
 ## 1.7.6
 
 * Fixed parsing of initialization arguments of client classes in the **generate-unit-tests** command.
