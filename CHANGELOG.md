# Changelog
* Fixed an issue where **format** did not update the test playbook from its pack.
* Fixed an issue where **validate** validated non integration images.
* Fixed an issue where **update-release-notes** did not identified old yml integrations and scripts.
* Added revision templates to the **update-release-notes** command.
* Fixed an issue where **update-release-notes** crashed when a file was renamed.
* Fixed an issue where **validate** failed on deleted files.
* Fixed an issue where **validate** validated all images instead of packs only.
* Fixed an issue where a warning was not printed in the **format** in case a non-supported file type is inputted.
* Fixed an issue where **validate** did not fail if no release notes were added when adding files to existing packs.
* Added handling of incorrect layout paths via the **format** command.
* Refactor **create-content-artifacts** command - Efficient artifacts creation and better logging.
* Fixed an issue where image and description files were not handled correctly by **validate** and **update-release-notes** commands.
<<<<<<< HEAD
* Added a validation for tlp_color param in feeds in **validate** command.
=======
* Fixed an issue where the **format** command didn't remove all extra fields in a file
>>>>>>> a24e54f7

# 1.1.11
* Added line number to secrets' path in **secrets** command report.
* Fixed an issue where **init** a community pack did not present the valid support URL.
* Fixed an issue where **init** offered a non relevant pack support type.
* Fixed an issue where **lint** did not pull docker images for powershell.
* Fixed an issue where **find-dependencies** did not find all the script dependencies.
* Fixed an issue where **find-dependencies** did not collect indicator fields as dependencies for playbooks.
* Updated the **validate** and the **secrets** commands to be less dependent on regex.
* Fixed an issue where **lint** did not run on circle when docker did not return ping.
* Updated the missing release notes error message (RN106) in the **Validate** command.
* Fixed an issue where **Validate** would return missing release notes when two packs with the same substring existed in the modified files.
* Fixed an issue where **update-release-notes** would add duplicate release notes when two packs with the same substring existed in the modified files.
* Fixed an issue where **update-release-notes** would fail to bump new versions if the feature branch was out of sync with the master branch.
* Fixed an issue where a non-descriptive error would be returned when giving the **update-release-notes** command a pack which can not be found.
* Added dependencies check for *widgets* in **find-dependencies** command.
* Added a `update-docker` flag to **format** command.
* Added a `json-to-outputs` flag to the **run** command.
* Added a verbose (`-v`) flag to **format** command.
* Fixed an issue where **download** added the prefix "playbook-" to the name of playbooks.

# 1.1.10
* Updated the **init** command. Relevant only when passing the *--contribution* argument.
   * Added the *--author* option.
   * The *support* field of the pack's metadata is set to *community*.
* Added a proper error message in the **Validate** command upon a missing description in the root of the yml.
* **Format** now works with a relative path.
* **Validate** now fails when all release notes have been excluded.
* Fixed issue where correct error message would not propagate for invalid images.
* Added the *--skip-pack-dependencies* flag to **validate** command to skip pack dependencies validation. Relevant when using the *-g* flag.
* Fixed an issue where **Validate** and **Format** commands failed integrations with `defaultvalue` field in fetch incidents related parameters.
* Fixed an issue in the **Validate** command in which unified YAML files were not ignored.
* Fixed an issue in **generate-docs** where scripts and playbooks inputs and outputs were not parsed correctly.
* Fixed an issue in the **openapi-codegen** command where missing reference fields in the swagger JSON caused errors.
* Fixed an issue in the **openapi-codegen** command where empty objects in the swagger JSON paths caused errors.
* **update-release-notes** command now accept path of the pack instead of pack name.
* Fixed an issue where **generate-docs** was inserting unnecessary escape characters.
* Fixed an issue in the **update-release-notes** command where changes to the pack_metadata were not detected.
* Fixed an issue where **validate** did not check for missing release notes in old format files.

# 1.1.9
* Fixed an issue where **update-release-notes** command failed on invalid file types.

# 1.1.8
* Fixed a regression where **upload** command failed on test playbooks.
* Added new *githubUser* field in pack metadata init command.
* Support beta integration in the commands **split-yml, extract-code, generate-test-playbook and generate-docs.**
* Fixed an issue where **find-dependencies** ignored *toversion* field in content items.
* Added support for *layoutscontainer*, *classifier_5_9_9*, *mapper*, *report*, and *widget* in the **Format** command.
* Fixed an issue where **Format** will set the `ID` field to be equal to the `name` field in modified playbooks.
* Fixed an issue where **Format** did not work for test playbooks.
* Improved **update-release-notes** command:
    * Write content description to release notes for new items.
    * Update format for file types without description: Connections, Incident Types, Indicator Types, Layouts, Incident Fields.
* Added a validation for feedTags param in feeds in **validate** command.
* Fixed readme validation issue in community support packs.
* Added the **openapi-codegen** command to generate integrations from OpenAPI specification files.
* Fixed an issue were release notes validations returned wrong results for *CommonScripts* pack.
* Added validation for image links in README files in **validate** command.
* Added a validation for default value of fetch param in feeds in **validate** command.
* Fixed an issue where the **Init** command failed on scripts.

# 1.1.7
* Fixed an issue where running the **format** command on feed integrations removed the `defaultvalue` fields.
* Playbook branch marked with *skipunavailable* is now set as an optional dependency in the **find-dependencies** command.
* The **feedReputation** parameter can now be hidden in a feed integration.
* Fixed an issue where running the **unify** command on JS package failed.
* Added the *--no-update* flag to the **find-dependencies** command.
* Added the following validations in **validate** command:
   * Validating that a pack does not depend on NonSupported / Deprecated packs.

# 1.1.6
* Added the *--description* option to the **init** command.
* Added the *--contribution* option to the **init** command which converts a contribution zip to proper pack format.
* Improved **validate** command performance time and outputs.
* Added the flag *--no-docker-checks* to **validate** command to skip docker checks.
* Added the flag *--print-ignored-files* to **validate** command to print ignored files report when the command is done.
* Added the following validations in **validate** command:
   * Validating that existing release notes are not modified.
   * Validating release notes are not added to new packs.
   * Validating that the "currentVersion" field was raised in the pack_metadata for modified packs.
   * Validating that the timestamp in the "created" field in the pack_metadata is in ISO format.
* Running `demisto-sdk validate` will run the **validate** command using git and only on committed files (same as using *-g --post-commit*).
* Fixed an issue where release notes were not checked correctly in **validate** command.
* Fixed an issue in the **create-id-set** command where optional playbook tasks were not taken into consideration.
* Added a prompt to the `demisto-sdk update-release-notes` command to prompt users to commit changes before running the release notes command.
* Added support to `layoutscontainer` in **validate** command.

#### 1.1.5
* Fixed an issue in **find-dependencies** command.
* **lint** command now verifies flake8 on CommonServerPython script.

#### 1.1.4
* Fixed an issue with the default output file name of the **unify** command when using "." as an output path.
* **Unify** command now adds contributor details to the display name and description.
* **Format** command now adds *isFetch* and *incidenttype* fields to integration yml.
* Removed the *feedIncremental* field from the integration schema.
* **Format** command now adds *feedBypassExclusionList*, *Fetch indicators*, *feedReputation*, *feedReliability*,
     *feedExpirationPolicy*, *feedExpirationInterval* and *feedFetchInterval* fields to integration yml.
* Fixed an issue in the playbooks schema.
* Fixed an issue where generated release notes were out of order.
* Improved pack dependencies detection.
* Fixed an issue where test playbooks were mishandled in **validate** command.

#### 1.1.3
* Added a validation for invalid id fields in indicators types files in **validate** command.
* Added default behavior for **update-release-notes** command.
* Fixed an error where README files were failing release notes validation.
* Updated format of generated release notes to be more user friendly.
* Improved error messages for the **update-release-notes** command.
* Added support for `Connections`, `Dashboards`, `Widgets`, and `Indicator Types` to **update-release-notes** command.
* **Validate** now supports scripts under the *TestPlaybooks* directory.
* Fixed an issue where **validate** did not support powershell files.

#### 1.1.2
* Added a validation for invalid playbookID fields in incidents types files in **validate** command.
* Added a code formatter for python files.
* Fixed an issue where new and old classifiers where mixed on validate command.
* Added *feedIncremental* field to the integration schema.
* Fixed error in the **upload** command where unified YMLs were not uploaded as expected if the given input was a pack.
* Fixed an issue where the **secrets** command failed due to a space character in the file name.
* Ignored RN validation for *NonSupported* pack.
* You can now ignore IF107, SC100, RP102 error codes in the **validate** command.
* Fixed an issue where the **download** command was crashing when received as input a JS integration or script.
* Fixed an issue where **validate** command checked docker image for JS integrations and scripts.
* **validate** command now checks scheme for reports and connections.
* Fixed an issue where **validate** command checked docker when running on all files.
* Fixed an issue where **validate** command did not fail when docker image was not on the latest numeric tag.
* Fixed an issue where beta integrations were not validated correctly in **validate** command.

#### 1.1.1
* fixed and issue where file types were not recognized correctly in **validate** command.
* Added better outputs for validate command.

#### 1.1.0
* Fixed an issue where changes to only non-validated files would fail validation.
* Fixed an issue in **validate** command where moved files were failing validation for new packs.
* Fixed an issue in **validate** command where added files were failing validation due to wrong file type detection.
* Added support for new classifiers and mappers in **validate** command.
* Removed support of old RN format validation.
* Updated **secrets** command output format.
* Added support for error ignore on deprecated files in **validate** command.
* Improved errors outputs in **validate** command.
* Added support for linting an entire pack.

#### 1.0.9
* Fixed a bug where misleading error was presented when pack name was not found.
* **Update-release-notes** now detects added files for packs with versions.
* Readme files are now ignored by **update-release-notes** and validation of release notes.
* Empty release notes no longer cause an uncaught error during validation.

#### 1.0.8
* Changed the output format of demisto-sdk secrets.
* Added a validation that checkbox items are not required in integrations.
* Added pack release notes generation and validation.
* Improved pack metadata validation.
* Fixed an issue in **validate** where renamed files caused an error

#### 1.0.4
* Fix the **format** command to update the `id` field to be equal to `details` field in indicator-type files, and to `name` field in incident-type & dashboard files.
* Fixed a bug in the **validate** command for layout files that had `sortValues` fields.
* Fixed a bug in the **format** command where `playbookName` field was not always present in the file.
* Fixed a bug in the **format** command where indicatorField wasn't part of the SDK schemas.
* Fixed a bug in **upload** command where created unified docker45 yml files were not deleted.
* Added support for IndicatorTypes directory in packs (for `reputation` files, instead of Misc).
* Fixed parsing playbook condition names as string instead of boolean in **validate** command
* Improved image validation in YAML files.
* Removed validation for else path in playbook condition tasks.

#### 1.0.3
* Fixed a bug in the **format** command where comments were being removed from YAML files.
* Added output fields: _file_path_ and _kind_ for layouts in the id-set.json created by **create-id-set** command.
* Fixed a bug in the **create-id-set** command Who returns Duplicate for Layouts with a different kind.
* Added formatting to **generate-docs** command results replacing all `<br>` tags with `<br/>`.
* Fixed a bug in the **download** command when custom content contained not supported content entity.
* Fixed a bug in **format** command in which boolean strings  (e.g. 'yes' or 'no') were converted to boolean values (e.g. 'True' or 'False').
* **format** command now removes *sourceplaybookid* field from playbook files.
* Fixed a bug in **generate-docs** command in which integration dependencies were not detected when generating documentation for a playbook.


#### 1.0.1
* Fixed a bug in the **unify** command when output path was provided empty.
* Improved error message for integration with no tests configured.
* Improved the error message returned from the **validate** command when an integration is missing or contains malformed fetch incidents related parameters.
* Fixed a bug in the **create** command where a unified YML with a docker image for 4.5 was copied incorrectly.
* Missing release notes message are now showing the release notes file path to update.
* Fixed an issue in the **validate** command in which unified YAML files were not ignored.
* File format suggestions are now shown in the relevant file format (JSON or YAML).
* Changed Docker image validation to fail only on non-valid ones.
* Removed backward compatibility validation when Docker image is updated.

#### 1.0.0
* Improved the *upload* command to support the upload of all the content entities within a pack.
* The *upload* command now supports the improved pack file structure.
* Added an interactive option to format integrations, scripts and playbooks with No TestPlaybooks configured.
* Added an interactive option to configure *conf.json* file with missing test playbooks for integrations, scripts and playbooks
* Added *download* command to download custom content from Demisto instance to the local content repository.
* Improved validation failure messages to include a command suggestion, wherever relevant, to fix the raised issue.
* Improved 'validate' help and documentation description
* validate - checks that scripts, playbooks, and integrations have the *tests* key.
* validate - checks that test playbooks are configured in `conf.json`.
* demisto-sdk lint - Copy dir better handling.
* demisto-sdk lint - Add error when package missing in docker image.
* Added *-a , --validate-all* option in *validate* to run all validation on all files.
* Added *-i , --input* option in *validate* to run validation on a specified pack/file.
* added *-i, --input* option in *secrets* to run on a specific file.
* Added an allowed hidden parameter: *longRunning* to the hidden integration parameters validation.
* Fixed an issue with **format** command when executing with an output path of a folder and not a file path.
* Bug fixes in generate-docs command given playbook as input.
* Fixed an issue with lint command in which flake8 was not running on unit test files.

#### 0.5.2
* Added *-c, --command* option in *generate-docs* to generate a specific command from an integration.
* Fixed an issue when getting README/CHANGELOG files from git and loading them.
* Removed release notes validation for new content.
* Fixed secrets validations for files with the same name in a different directory.
* demisto-sdk lint - parallelization working with specifying the number of workers.
* demisto-sdk lint - logging levels output, 3 levels.
* demisto-sdk lint - JSON report, structured error reports in JSON format.
* demisto-sdk lint - XML JUnit report for unit-tests.
* demisto-sdk lint - new packages used to accelerate execution time.
* demisto-sdk secrets - command now respects the generic whitelist, and not only the pack secrets.

#### 0.5.0
[PyPI History][1]

[1]: https://pypi.org/project/demisto-sdk/#history
### 0.4.9
* Fixed an issue in *generate-docs* where Playbooks and Scripts documentation failed.
* Added a graceful error message when executing the *run" command with a misspelled command.
* Added more informative errors upon failures of the *upload* command.
* format command:
    * Added format for json files: IncidentField, IncidentType, IndicatorField, IndicatorType, Layout, Dashboard.
    * Added the *-fv --from-version*, *-nv --no-validation* arguments.
    * Removed the *-t yml_type* argument, the file type will be inferred.
    * Removed the *-g use_git* argument, running format without arguments will run automatically on git diff.
* Fixed an issue in loading playbooks with '=' character.
* Fixed an issue in *validate* failed on deleted README files.

### 0.4.8
* Added the *max* field to the Playbook schema, allowing to define it in tasks loop.
* Fixed an issue in *validate* where Condition branches checks were case sensitive.

### 0.4.7
* Added the *slareminder* field to the Playbook schema.
* Added the *common_server*, *demisto_mock* arguments to the *init* command.
* Fixed an issue in *generate-docs* where the general section was not being generated correctly.
* Fixed an issue in *validate* where Incident type validation failed.

### 0.4.6
* Fixed an issue where the *validate* command did not identify CHANGELOG in packs.
* Added a new command, *id-set* to create the id set - the content dependency tree by file IDs.

### 0.4.5
* generate-docs command:
    * Added the *use_cases*, *permissions*, *command_permissions* and *limitations*.
    * Added the *--insecure* argument to support running the script and integration command in Demisto.
    * Removed the *-t yml_type* argument, the file type will be inferred.
    * The *-o --output* argument is no longer mandatory, default value will be the input file directory.
* Added support for env var: *DEMISTO_SDK_SKIP_VERSION_CHECK*. When set version checks are skipped.
* Fixed an issue in which the CHANGELOG files did not match our scheme.
* Added a validator to verify that there are no hidden integration parameters.
* Fixed an issue where the *validate* command ran on test files.
* Removed the *env-dir* argument from the demisto-sdk.
* README files which are html files will now be skipped in the *validate* command.
* Added support for env var: *DEMISTO_README_VALIDATOR*. When not set the readme validation will not run.

### 0.4.4
* Added a validator for IncidentTypes (incidenttype-*.json).
* Fixed an issue where the -p flag in the *validate* command was not working.
* Added a validator for README.md files.
* Release notes validator will now run on: incident fields, indicator fields, incident types, dashboard and reputations.
* Fixed an issue where the validator of reputation(Indicator Type) did not check on the details field.
* Fixed an issue where the validator attempted validating non-existing files after deletions or name refactoring.
* Removed the *yml_type* argument in the *split-yml*, *extract-code* commands.
* Removed the *file_type* argument in the *generate-test-playbook* command.
* Fixed the *insecure* argument in *upload*.
* Added the *insecure* argument in *run-playbook*.
* Standardise the *-i --input*, *-o --output* to demisto-sdk commands.

### 0.4.3
* Fixed an issue where the incident and indicator field BC check failed.
* Support for linting and unit testing PowerShell integrations.

### 0.4.2
* Fixed an issue where validate failed on Windows.
* Added a validator to verify all branches are handled in conditional task in a playbook.
* Added a warning message when not running the latest sdk version.
* Added a validator to check that the root is connected to all tasks in the playbook.
* Added a validator for Dashboards (dashboard-*.json).
* Added a validator for Indicator Types (reputation-*.json).
* Added a BC validation for changing incident field type.
* Fixed an issue where init command would generate an invalid yml for scripts.
* Fixed an issue in misleading error message in v2 validation hook.
* Fixed an issue in v2 hook which now is set only on newly added scripts.
* Added more indicative message for errors in yaml files.
* Disabled pykwalify info log prints.

### 0.3.10
* Added a BC check for incident fields - changing from version is not allowed.
* Fixed an issue in create-content-artifacts where scripts in Packs in TestPlaybooks dir were copied with a wrong prefix.


### 0.3.9
* Added a validation that incident field can not be required.
* Added validation for fetch incident parameters.
* Added validation for feed integration parameters.
* Added to the *format* command the deletion of the *sourceplaybookid* field.
* Fixed an issue where *fieldMapping* in playbook did not pass the scheme validation.
* Fixed an issue where *create-content-artifacts* did not copy TestPlaybooks in Packs without prefix of *playbook-*.
* Added a validation the a playbook can not have a rolename set.
* Added to the image validator the new DBot default image.
* Added the fields: elasticcommonfields, quiet, quietmode to the Playbook schema.
* Fixed an issue where *validate* failed on integration commands without outputs.
* Added a new hook for naming of v2 integrations and scripts.


### 0.3.8
* Fixed an issue where *create-content-artifact* was not loading the data in the yml correctly.
* Fixed an issue where *unify* broke long lines in script section causing syntax errors


### 0.3.7
* Added *generate-docs* command to generate documentation file for integration, playbook or script.
* Fixed an issue where *unify* created a malformed integration yml.
* Fixed an issue where demisto-sdk **init** creates unit-test file with invalid import.


### 0.3.6
* Fixed an issue where demisto-sdk **validate** failed on modified scripts without error message.


### 0.3.5
* Fixed an issue with docker tag validation for integrations.
* Restructured repo source code.


### 0.3.4
* Saved failing unit tests as a file.
* Fixed an issue where "_test" file for scripts/integrations created using **init** would import the "HelloWorld" templates.
* Fixed an issue in demisto-sdk **validate** - was failing on backward compatiblity check
* Fixed an issue in demisto-sdk **secrets** - empty line in .secrets-ignore always made the secrets check to pass
* Added validation for docker image inside integrations and scripts.
* Added --use-git flag to **format** command to format all changed files.
* Fixed an issue where **validate** did not fail on dockerimage changes with bc check.
* Added new flag **--ignore-entropy** to demisto-sdk **secrets**, this will allow skip entropy secrets check.
* Added --outfile to **lint** to allow saving failed packages to a file.


### 0.3.3
* Added backwards compatibility break error message.
* Added schema for incident types.
* Added **additionalinfo** field to as an available field for integration configuration.
* Added pack parameter for **init**.
* Fixed an issue where error would appear if name parameter is not set in **init**.


### 0.3.2
* Fixed the handling of classifier files in **validate**.


### 0.3.1
* Fixed the handling of newly created reputation files in **validate**.
* Added an option to perform **validate** on a specific file.


### 0.3.0
* Added support for multi-package **lint** both with parallel and without.
* Added all parameter in **lint** to run on all packages and packs in content repository.
* Added **format** for:
    * Scripts
    * Playbooks
    * Integrations
* Improved user outputs for **secrets** command.
* Fixed an issue where **lint** would run pytest and pylint only on a single docker per integration.
* Added auto-complete functionality to demisto-sdk.
* Added git parameter in **lint** to run only on changed packages.
* Added the **run-playbook** command
* Added **run** command which runs a command in the Demisto playground.
* Added **upload** command which uploads an integration or a script to a Demisto instance.
* Fixed and issue where **validate** checked if release notes exist for new integrations and scripts.
* Added **generate-test-playbook** command which generates a basic test playbook for an integration or a script.
* **validate** now supports indicator fields.
* Fixed an issue with layouts scheme validation.
* Adding **init** command.
* Added **json-to-outputs** command which generates the yaml section for outputs from an API raw response.

### 0.2.6

* Fixed an issue with locating release notes for beta integrations in **validate**.

### 0.2.5

* Fixed an issue with locating release notes for beta integrations in **validate**.

### 0.2.4

* Adding image validation to Beta_Integration and Packs in **validate**.

### 0.2.3

* Adding Beta_Integration to the structure validation process.
* Fixing bug where **validate** did checks on TestPlaybooks.
* Added requirements parameter to **lint**.

### 0.2.2

* Fixing bug where **lint** did not return exit code 1 on failure.
* Fixing bug where **validate** did not print error message in case no release notes were give.

### 0.2.1

* **Validate** now checks that the id and name fields are identical in yml files.
* Fixed a bug where sdk did not return any exit code.

### 0.2.0

* Added Release Notes Validator.
* Fixed the Unifier selection of your python file to use as the code.
* **Validate** now supports Indicator fields.
* Fixed a bug where **validate** and **secrets** did not return exit code 1 on failure.
* **Validate** now runs on newly added scripts.

### 0.1.8

* Added support for `--version`.
* Fixed an issue in file_validator when calling `checked_type` method with script regex.

### 0.1.2
* Restructuring validation to support content packs.
* Added secrets validation.
* Added content bundle creation.
* Added lint and unit test run.

### 0.1.1

* Added new logic to the unifier.
* Added detailed README.
* Some small adjustments and fixes.

### 0.1.0

Capabilities:
* **Extract** components(code, image, description etc.) from a Demisto YAML file into a directory.
* **Unify** components(code, image, description etc.) to a single Demisto YAML file.
* **Validate** Demisto content files.<|MERGE_RESOLUTION|>--- conflicted
+++ resolved
@@ -11,11 +11,8 @@
 * Added handling of incorrect layout paths via the **format** command.
 * Refactor **create-content-artifacts** command - Efficient artifacts creation and better logging.
 * Fixed an issue where image and description files were not handled correctly by **validate** and **update-release-notes** commands.
-<<<<<<< HEAD
+* Fixed an issue where the **format** command didn't remove all extra fields in a file
 * Added a validation for tlp_color param in feeds in **validate** command.
-=======
-* Fixed an issue where the **format** command didn't remove all extra fields in a file
->>>>>>> a24e54f7
 
 # 1.1.11
 * Added line number to secrets' path in **secrets** command report.
