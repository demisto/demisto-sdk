# Changelog

## Unreleased

## 1.14.3
* Fixed an issue where **run-unit-tests** failed running on items with `test_data`.
<<<<<<< HEAD
* Updated the demisto-py to v3.2.10 which now supports url decoding for the proxy authentication password.
=======
* Fixed an issue where **generate-outputs** did not generate context paths for empty lists or dictionaries in the response.
>>>>>>> bee1b6f0

## 1.14.2
* Added the `--staged-only` flag to **pre-commit**.
* Fixed an issue where **run-unit-tests** failed running on items with `test_data`.
* Fixed an issue where **pre-commit** ran on unchanged files.
* Add the ability to run **secrets** in **pre-commit** by passing a `--secrets` flag.
* Added support to override the log file with the **DEMISTO_SDK_LOG_FILE_PATH** environment variable.

## 1.14.1
* Fixed an issue where **update-release-notes** command failed when running on a pack that contains deprecated integrations without the `commands` section.
* Added toVersion and fromVersion to XSIAM content items schema.
* Fixed an issue where **validate** failed when attempting to map null values in a classifier and layout.
* Added search marketplace functionality to XSIAM client.
* Fixed an issue in **pre-commit** command where `MYPYPATH` was not set properly.
* Updated the integration category list in the **init** command.
* Fixed an issue where in some environments docker errors were not caught.
* Added a validation that the **validate** command will fail on README files if an image does not exist in the specified path.

## 1.14.0
* Added the `DEMISTO_SDK_GRAPH_FORCE_CREATE` environment variable. Use it to force the SDK to recreate the graph, rather than update it.
* Added support for code importing multi-level ApiModules to **lint**.
* Added a validation that the **modeling-rules test** command will fail if no test data file exist.
* Added support for the `<~XPANSE>` marketplace tag in release notes.
* Added support for marketplace tags in the **doc-review** command.
* Added **generate-unit-tests** documentation to the repo README.
* Added the `hiddenpassword` field to the integration schema, allowing **validate** to run on integrations with username-only inputs.
* Improved logs and error handling in the **modeling-rules test** command.
* Improved the warning message displayed for Contribution PRs editing outdated code.
* Improved the clarity of error messages for cases where yml files cannot be parsed as a dictionary.
* Updated the `XSIAMReport` schema.
* Standardized repo-wide logging. All logs are now created in one logger instance.
* **lint** now prevents unit-tests from accessing online resources in runtime.
* Updated the logs shown during lint when running in docker.
* Fixed an issue where **validate** showed errors twice.
* Fixed an issue where **validate** did not fail when xif files had wrong naming.
* Fixed an issue where **doc-review** required dot suffixes in release notes describing new content.
* Fixed an issue where **download** command failed when running on a beta integration.
* Fixed an issue where **update-release-notes** generated release notes for packs in their initial version (1.0.0).
* Fixed an issue with **update-content-graph** where `--use-git` parameter was ignored when using `--imported-path` parameter.
* Fixed an issue where **validate** failed on playbooks with valid inputs, since it did not collect the playbook inputs occurrences properly.

## 1.13.0
* Added the pack version to the code files when calling **unify**. The same value is removed when calling **split**.
* Added a message showing the output path when **prepare-content** is called.
* Contribution PRs that update outdated packs now display a warning message.
* Fixed an issue when kebab-case has a misspelling in one of the sub words, the suggestion might be confusing.
* Improved caching and stability for **lint**.
* Added support for *.xif* files in the **secrets** command.
* Fixed an issue where **validate** would fail when playbook inputs contain Transform Language (DT).
* Added a new **validate** check, making sure a first level header exist in release notes (RN116)
* Fixed an issue where **lint** would not properly handle multiple ApiModules imports.

## 1.12.0
* Added the **pre-commit** command, to improve code quality of XSOAR content.
* Added the **run-unit-tests** command, to run unit tests of given content items inside their respective docker images.
* Added support for filepath arguments in the **validate** and **format** commands.
* Added pre-commit hooks for `validate`, `format`, `run-unit-tests` and `update-docker-image` commands.
* Fixed an issue in the **download** command where layouts were overriden even without the `-f` option.
* Fixed an issue where Demisto-SDK did not detect layout ID when using the **download** command.
* Fixed an issue where the **lint** command ran on `native:dev` supported content when passing the `--docker-image all` flag, instead it will run on `native:candidate`.
* Added support for `native:candidate` as a docker image flag for **lint** command.
* Fixed an issue where logs and messages would not show when using the **download** command.
* Fixed an issue where the `server_min_version` field in metadata was an empty value when parsing packs without content items.
* Fixed an issue where running **openapi-codegen** resulted in false-positive error messages.
* Fixed an issue where **generate-python-to-yml** generated input arguments as required even though required=False was specified.
* Fixed an issue where **generate-python-to-yml** generated input arguments a default arguments when default=some_value was provided.
* Fixed a bug where **validate** returned error on playbook inputs with special characters.
* Fixed an issue where **validate** did not properly check `conf.json` when the latter is modified.
* Fixed an issue in the **upload** command, where a prompt was not showing on the console.
* Fixed an issue where running **lint** failed installing dependencies in containers.

## 1.11.0
* **Note: Demisto-SDK will soon stop supporting Python 3.8**
* Fixed an issue where using **download** on non-unicode content, merging them into existing files caused an error.
* Changed an internal setting to allow writing non-ascii content (unicode) using `YAMLHandler` and `JSONHandler`.
* Fixed an issue where an error message in **unify** was unclear for invalid input.
* Fixed an issue where running **validate** failed with **is_valid_integration_file_path_in_folder** on integrations that use API modules.
* Fixed an issue where **validate** failed with **is_valid_integration_file_path_in_folder** on integrations that use the `MSAPIModule`.
* Added **validate** check for the `modules` field in `pack_metadata.json` files.
* Changed **lint** to skip deprecated content, unless when using the `-i` flag.
* Fixed an issue where **update-release-notes** failed when a new *Parsing Rule* was added to a pack.
* Refactored the logging framework. Demisto-SDK logs will now be written to `.demist_sdk_debug.log` under the content path (when detected) or the current directory.
* Added `GR105` validation to **validate** command to check that no duplicate IDs are used.
* Added support for API Modules imported in API modules in the **unify** command.
* Added **validate** check, to make sure every Python file has a corresponding unit test file.

## 1.10.6
* Fixed an issue where running **validate** with the `-g` flag would skip some validations for old-formatted (unified) integration/script files.
* Deprecated integrations and scripts will not run anymore when providing the **--all-packs** to the **lint** command.
* Fixed an issue where a pack `serverMinVersion` would be calculated by the minimal fromVersion of its content items.
* Added the `--docker-image-target` flag to **lint** for testing native supported content with new images.

## 1.10.5
* Fixed an issue where running **run-test-playbook** would not use the `verify` parameter correctly. @ajoga
* Added a newline at the end of README files generated in **generate-docs**.
* Added the value `3` (out of bounds) to the `onChangeRepAlg` and `reputationCalc` fields under the `IncidentType` and `GenericType` schemas. **validate** will allow using it now.
* Fixed an issue where **doc-review** required dot suffixes in release notes describing new content.
* Fixed an issue where **validate** failed on Feed Integrations after adding the new *Collect/Connect* section field.
* Fixed an issue where using **postman-codegen** failed converting strings containing digits to kebab-case.
* Fixed an issue where the ***error-code*** command could not parse List[str] parameter.
* Updated validation *LO107* to support more section types in XSIAM layouts.

## 1.10.4
* Added support for running **lint** in multiple native-docker images.

## 1.10.3
* Fixed an issue where running **format** would fail after running npm install.
* Improved the graph validations in the **validate** command:
  - GR100 will now run on all content items of changed packs.
  - GR101 and GR102 will now catch invalid fromversion/toversion of files **using** the changed items.
  - GR103 errors will raise a warning when using the *-a* flag, but an error if using the *-i* or *g* flags.
* Fixed an issue where test-playbooks timed out.
* Fixed an issue where making a change in a module using an ApiModule would cause lint to run on the ApiModule unnecessarily.
* Fixed an issue where the `marketplace` field was not used when dumping pack zips.
* Fixed a typo in the README content generated with **update-release-notes** for updating integrations.
* Fixed an issue in **validate**, where using the `-gr` and `-i` flags did not run properly.
* Added the `sectionorder` field to integration scheme.
* Fixed an issue where in some occasions running of test-playbooks could receive session timeouts.
* Fixed an issue where **validate** command failed on core pack dependencies validation because of test dependencies.

## 1.10.2
* Added markdown lint formatting for README files in the **format** command.
* Fixed an issue where **lint** failed when using the `-cdam` flag with changed dependant api modules.
* Fixed an issue in the **upload** command, where `json`-based content items were not unified correctly when using the `--zip` argument.
* Added XPANSE core packs validations.

## 1.10.1
* Fixed an issue where **update-content-graph** failed to execute.

## 1.10.0
* **Breaking change**: Removed usage of `pipenv`, `isort` and `autopep8` in the **split** and **download** commands. Removed the `--no-pipenv` and `--no-code-formatting` flags. Please see https://xsoar.pan.dev/docs/tutorials/tut-setup-dev-remote for the recommended environment setup.
* Fixed an issue in **prepare-content** command where large code lines were broken.
* Fixed an issue where git-*renamed_files* were not retrieved properly.
* Fixed an issue where test dependencies were calculated in all level dependencies calculation.
* Added formatting and validation to XSIAM content types.
* Fixed an issue where several XSIAM content types were not validated when passing the `-a` flag.
* Added a UUID to name mapper for **download** it replaces UUIDs with names on all downloaded files.
* Updated the demisto-py to v3.2.6 which now supports basic proxy authentication.
* Improved the message shown when using **upload** and overwriting packs.
* Added support for the **Layout Rule** content type in the id-set and the content graph.
* Updated the default general `fromVersion` value on **format** to `6.8.0`
* Fixed an issue where **lint** sometimes failed when using the `-cdam` flag due to wrong file duplications filtering.
* Added the content graph to **validate**, use with the `--graph` flag.

## 1.9.0
* Fixed an issue where the Slack notifier was using a deprecated argument.
* Added the `--docker-image` argument to the **lint** command, which allows determining the docker image to run lint on. Possible options are: `'native:ga'`, `'native:maintenance'`, `'native:dev'`, `'all'`, a specific docker image (from Docker Hub) or, the default `'from-yml'`.
* Fixed an issue in **prepare-content** command where large code lines were broken.
* Added a logger warning to **get_demisto_version**, the task will now fail with a more informative message.
* Fixed an issue where the **upload** and **prepare-content** commands didn't add `fromServerVersion` and `toServerVersion` to layouts.
* Updated **lint** to use graph instead of id_set when running with `--check-dependent-api-module` flag.
* Added the marketplaces field to all schemas.
* Added the flag `--xsoar-only` to the **doc-review** command which enables reviewing documents that belong to XSOAR-supported Packs.
* Fixed an issue in **update-release-notes** command where an error occurred when executing the same command a second time.
* Fixed an issue where **validate** would not always ignore errors listed under `.pack-ignore`.
* Fixed an issue where running **validate** on a specific pack didn't test all the relevant entities.
* Fixed an issue where fields ending with `_x2` where not replaced in the appropriate Marketplace.

## 1.8.3
* Changed **validate** to allow hiding parameters of type 0, 4, 12 and 14 when replacing with type 9 (credentials) with the same name.
* Fixed an issue where **update-release-notes** fails to update *MicrosoftApiModule* dependent integrations.
* Fixed an issue where the **upload** command failed because `docker_native_image_config.json` file could not be found.
* Added a metadata file to the content graph zip, to be used in the **update-content-graph** command.
* Updated the **validate** and **update-release-notes** commands to unskip the *Triggers Recommendations* content type.


## 1.8.2
* Fixed an issue where demisto-py failed to upload content to XSIAM when `DEMISTO_USERNAME` environment variable is set.
* Fixed an issue where the **prepare-content** command output invalid automation name when used with the --*custom* argument.
* Fixed an issue where modeling rules with arbitrary whitespace characters were not parsed correctly.
* Added support for the **nativeImage** key for an integration/script in the **prepare-content** command.
* Added **validate** checks for integrations declared deprecated (display name, description) but missing the `deprecated` flag.
* Changed the **validate** command to fail on the IN145 error code only when the parameter with type 4 is not hidden.
* Fixed an issue where downloading content layouts with `detailsV2=None` resulted in an error.
* Fixed an issue where **xdrctemplate** was missing 'external' prefix.
* Fixed an issue in **prepare-content** command providing output path.
* Updated the **validate** and **update-release-notes** commands to skip the *Triggers Recommendations* content type.
* Added a new validation to the **validate** command to verify that the release notes headers are in the correct format.
* Changed the **validate** command to fail on the IN140 error code only when the skipped integration has no unit tests.
* Changed **validate** to allow hiding parameters of type 4 (secret) when replacing with type 9 (credentials) with the same name.
* Fixed an issue where the **update-release-notes** command didn't add release-notes properly to some *new* content items.
* Added validation that checks that the `nativeimage` key is not defined in script/integration yml.
* Added to the **format** command the ability to remove `nativeimage` key in case defined in script/integration yml.
* Enhanced the **update-content-graph** command to support `--use-git`, `--imported_path` and `--output-path` arguments.
* Fixed an issue where **doc-review** failed when reviewing command name in some cases.
* Fixed an issue where **download** didn't identify playbooks properly, and downloaded files with UUIDs instead of file/script names.

## 1.8.1
* Fixed an issue where **format** created duplicate configuration parameters.
* Added hidden properties to integration command argument and script argument.
* Added `--override-existing` to **upload** that skips the confirmation prompt for overriding existing content packs. @mattbibbydw
* Fixed an issue where **validate** failed in private repos when attempting to read from a nonexisting `approved_categories.json`.
* Fixed an issue where **validate** used absolute paths when getting remote `pack_metadata.json` files in private repos.
* Fixed an issue in **download**, where names of custom scripts were replaced with UUIDs in IncidentFields and Layouts.

## 1.8.0
* Updated the supported python versions, as `>=3.8,<3.11`, as some of the dependencies are not supported on `3.11` yet.
* Added a **validate** step for **Modeling Rules** testdata files.
* Added the **update-content-graph** command.
* Added the ability to limit the number of CPU cores with `DEMISTO_SDK_MAX_CPU_CORES` envirment variable.
* Added the **prepare-content** command.
* Added support for fromversion/toversion in XSIAM content items (correlation rules, XSIAM dashboards, XSIAM reports and triggers).
* Added a **validate** step checking types of attributes in the schema file of modeling rule.
* Added a **validate** step checking that the dataset name of a modeling rule shows in the xif and schema files.
* Added a **validate** step checking that a correlation rule file does not start with a hyphen.
* Added a **validate** step checking that xsiam content items follow naming conventions.
* Fixed an issue where SDK commands failed on the deprecated `packaging.version.LegacyVersion`, by locking the `packaging` version to `<22`.
* Fixed an issue where **update-release-notes** failed when changing only xif file in **Modeling Rules**.
* Fixed an issue where *is_valid_category* and *is_categories_field_match_standard* failed when running in a private repo.
* Fixed an issue where **validate** didn't fail on the MR103 validation error.
* Fixed the *--release-notes* option, to support the new CHANGELOG format.
* Fixed an issue where **validate** failed when only changing a modeling rules's xif file.
* Fixed an issue where **format** failed on indicator files with a `None` value under the `tabs` key.
* Fixed an issue where **validate** only printed errors for one change of context path, rather than print all.
* Fixed an issue where **download** did not suggest using a username/password when authenticating with XSOAR and using invalid arguments.
* Fixed an issue where **download** failed when listing or downloading content items that are not unicode-encoded.
* Added support for fromversion/toversion in XSIAM content items (correlation rules, XSIAM dashboards, XSIAM reports and triggers).
* Updated the supported python versions, as `>=3.8,<3.11`, as some of the dependencies are not supported on `3.11` yet.
* Added **prepare-content** command which will prepare the pack or content item for the platform.
* Patched an issue where deprecated `packaging.version.LegacyVersion`, locking packaging version to `<22`.

## 1.7.9
* Fixed an issue where an error message in **validate** would not include the suggested fix.
* Added a validation that enforces predefined categories on MP Packs & integration yml files, the validation also ensures that each pack has only one category.
* Fixed an issue where **update-release-notes** did not generate release notes for **XDRC Templates**.
* Fixed an issue where **upload** failed without explaining the reason.
* Improved implementation of the docker_helper module.
* Fixed an issue where **validate** did not check changed pack_metadata.json files when running using git.
* Added support for **xdrctemplate** to content graph.
* Fixed an issue where local copies of the newly-introduced `DemistoClassApiModule.py` were validated.
* Added new release notes templates for the addition and modification of playbooks, layouts and types in the **doc-review** command.
* Fixed an issue where the **doc-review** command failed on descriptions of new content items.
* Added the `Command XXX is deprecated. Use XXX instead.` release notes templates to **doc-review** command.
* Fixed an issue where the **update-release-notes** command didn't add the modeling-rules description for new modeling-rules files.

## 1.7.8
* Added the capability to run the MDX server in a docker container for environments without node.
* Fixed an issue where **generate-docs** with `-c` argument updated sections of the incorrect commands.
* Added IF113 error code to **ALLOWED_IGNORE_ERRORS**.
* Fixed an issue where **validate** failed on playbooks with non-string input values.
* Added the `DEMISTO_SDK_IGNORE_CONTENT_WARNING` environment variable, to allow suppressing warnings when commands are not run under a content repo folder.
* Fixed an issue where **validate** failed to recognize integration tests that were missing from config.json
* Added support for **xpanse** marketplace in **create-id-set** and **create-content-artifacts** commands.
* Fixed an issue where **split** failed on yml files.
* Added support for marketplace-specific tags.
* Fixed an issue where **download** would not run `isort`. @maxgubler
* Fixed an issue where XSIAM Dashboards and Reports images failed the build.
* Added support for **xpanse** marketplace to content graph.

## 1.7.7
* Fixed an issue where paybooks **generate-docs** didn't parse complex input values when no accessor field is given correctly.
* Fixed an issue in the **download** command, where an exception would be raised when downloading system playbooks.
* Fixed an issue where the **upload** failed on playbooks containing a value that starts with `=`.
* Fixed an issue where the **generate-unit-tests** failed to generate assertions, and generate unit tests when command names does not match method name.
* Fixed an issue where the **download** command did not honor the `--no-code-formatting` flag properly. @maxgubler
* Added a new check to **validate**, making sure playbook task values are passed as references.
* Fixed an issue where the **update-release-notes** deleted existing release notes, now appending to it instead.
* Fixed an issue where **validate** printed blank space in case of validation failed and ignored.
* Renamed 'Agent Config' to 'XDRC Templates'.
* Fixed an issue where the **zip-packs** command did not work with the CommonServerUserPython and CommonServerUserPowerShell package.

## 1.7.6

* Fixed parsing of initialization arguments of client classes in the **generate-unit-tests** command.
* Added support for AgentConfig content item in the **upload**, **create-id-set**, **find-dependecies**, **unify** and **create-content-artifacts** commands.
* Added support for XSIAM Report preview image.

## 1.7.5

* Fixed an issue where the **upload** command did not work with the CommonServerUserPython package.
* Fixed an issue in the **download** command, where some playbooks were downloaded as test playbooks.
* Added playbook modification capabilities in **TestSuite**.
* Added a new command **create-content-graph**.
* Fixed an issue in the **upload** command, where the temporary zip would not clean up properly.
* Improved content items parsing in the **create-content-graph** command.
* Added an error when the docker daemon is unavailable when running **lint**.
* Removed the validation of a subtype change for scripts in the **validate** command.
* Fixed an issue where names of XSIAM content items were not normalized properly.
* Fixed an issue where the **download** command was downloading playbooks with **script** (id) and not **scriptName**.
* Fixed an issue where script yml files were not properly identified by `find_type`.
* Removed nightly integrations filtering when deciding if a test should run.
* Added support for XSIAM Dashboard preview image.
* Added the `--no-code-formatting` flag to the **download** command, allowing to skip autopep8 and isort.
* Fixed an issue in the **update-release-notes** command, where generating release notes for modeling rules schema file caused exception.

## 1.7.4

* Fixed an issue where the **doc-review** command showed irrelevant messages.
* Fixed an issue in **validate**, where backward-compatibility failures prevented other validations from running.
* Fixed an issue in **validate**, where content-like files under infrastructure paths were not ignored.
* Fixed an issue in the AMI mapping, where server versions were missing.
* Change the way the normalize name is set for external files.
* Added dump function to XSIAM pack objects to dulicate the files.
* Fixed an issue where the `contribution_converter` did not support changes made to ApiModules.
* Added name normalization according to new convention to XSIAM content items
* Added playbook modification capabilities in **TestSuite**.
* Fixed an issue in create-content-artifacts where it will not get a normalize name for the item and it will try to duplicate the same file.

## 1.7.3

* Fixed an issue in the **format** command where fail when executed from environment without mdx server available.
* Added `Added a`, `Added an` to the list of allowed changelog prefixes.
* Added support for Indicator Types/Reputations in the **upload** command.
* Fixed an issue when running from a subdirectory of a content repo failed.
* Changing the way we are using XSIAM servers api-keys in **test-content** .
* Added a success message to **postman-codegen**.

## 1.7.2

* Fixed an issue in the **validate** command where incident fields were not found in mappers even when they exist
* Added an ability to provide list of marketplace names as a param attribute to **validate** and **upload**
* Added the file type to the error message when it is not supported.
* Fixed an issue where `contribution_converter` incorrectly mapped _Indicator Field_ objects to the _incidentfield_ directory in contribution zip files.
* Fixed a bug where **validate** returned error on empty inputs not used in playbooks.
* Added the `DEMISTO_SDK_CONTENT_PATH` environment variable, implicitly used in various commands.
* Added link to documentation for error messages regarding use cases and tags.

## 1.7.1

* Fixed an issue where *indicatorTypes* and *betaIntegrations* were not found in the id_set.
* Updated the default general `fromVersion` value on **format** to `6.5.0`
* Fixed an issue where the **validate** command did not fail when the integration yml file name was not the same as the folder containing it.
* Added an option to have **generate-docs** take a Playbooks folder path as input, and generate docs for all playbooks in it.
* Fixed an issue where the suggestion in case of `IF113` included uppercase letters for the `cliName` parameter.
* Added new validation to the **validate** command to fail and list all the file paths of files that are using a deprecated integration command / script / playbook.
* **validate** will no longer fail on playbooks calling subplaybooks that have a higher `fromVersion` value, if  calling the subplaybook has `skipifunavailable=True`.
* Fixed an issue where relative paths were not accessed correctly.
* Running any `demisto-sdk` command in a folder with a `.env` file will load it, temporarily overriding existing environment variables.
* Fixed an issue where **validate** did not properly detect deleted files.
* Added new validations to the **validate** command to verify that the schema file exists for a modeling rule and that the schema and rules keys are empty in the yml file.
* Fixed an issue where *find_type* didn't recognize exported incident types.
* Added a new validation to **validate**, making sure all inputs of a playbook are used.
* Added a new validation to **validate**, making sure all inputs used in a playbook declared in the input section.
* The **format** command will now replace the *fromServerVersion* field with *fromVersion*.

## 1.7.0

* Allowed JSON Handlers to accept kwargs, for custoimzing behavior.
* Fixed an issue where an incorrect error was shown when the `id` of a content item differed from its `name` attribute.
* Fixed an issue where the `preserve_quotes` in ruamel_handler received an incorrect value @icholy
* Fixed an issue where ignoring RM110 error code wasn't working and added a validation to **ALLOWED_IGNORE_ERRORS** to validate that all error codes are inserted in the right format.
* Fixed an issue where the contribution credit text was not added correctly to the pack README.
* Changed the contribution file implementation from markdown to a list of contributor names. The **create-content-artifact** will use this list to prepare the needed credit message.
* Added a new validation to the `XSOAR-linter` in the **lint** command for verifying that demisto.log is not used in the code.
* The **generate-docs** command will now auto-generate the Incident Mirroring section when implemented in an integration.
* Added support to automatically generate release notes for deprecated items in the **update-release-notes** command.
* Fixed an issue causing any command to crash when unable to detect local repository properties.
* Fixed an issue where running in a private gitlab repo caused a warning message to be shown multiple times.
* Added a new validation to the **validate** command to verify that markdown and python files do not contain words related to copyright section.
* Fixed an issue where **lint** crashed when provided an input file path (expecting a directory).

## 1.6.9

* Added a new validation that checks whether a pack should be deprecated.
* Added a new ability to the **format** command to deprecate a pack.
* Fixed an issue where the **validate** command sometimes returned a false negative in cases where there are several sub-playbooks with the same ID.
* Added a new validation to the **validate** command to verify that the docker in use is not deprecated.
* Added support for multiple ApiModules in the **unify** command
* Added a check to **validate** command, preventing use of relative urls in README files.
* Added environment variable **DEMISTO_SDK_MARKETPLACE** expected to affect *MarketplaceTagParser* *marketplace* value. The value will be automatically set when passing *marketplace* arg to the commands **unify**, **zip-packs**, **create-content-artifacts** and **upload**.
* Added slack notifier for build failures on the master branch.
* Added support for modeling and parsing rules in the **split** command.
* Added support for README files in **format** command.
* Added a **validate** check, making sure classifier id and name values match. Updated the classifier **format** to update the id accordingly.
* The **generate-docs** command will now auto-generate the playbook image link by default.
* Added the `--custom-image-link` argument to override.
* Added a new flag to **generate-docs** command, allowing to add a custom image link to a playbook README.
* Added a new validation to the **validate** command to verify that the package directory name is the same as the files contained in the that package.
* Added support in the **unify** command to unify a schema into its Modeling Rule.

## 1.6.8

* Fixed an issue where **validate** did not fail on invalid playbook entities' versions (i.e. subplaybooks or scripts with higher fromversion than their parent playbook).
* Added support for running lint via a remote docker ssh connection. Use `DOCKER_HOST` env variable to specify a remote docker connection, such as: `DOCKER_HOST=ssh://myuser@myhost.com`.
* Fixed an issue where the pack cache in *get_marketplaces* caused the function to return invalid values.
* Fixed an issue where running format on a pack with XSIAM entities would fail.
* Added the new `display_name` field to relevant entities in the **create-id-set** command.
* Added a new validation to the **validate** command to verify the existence of "Reliability" parameter if the integration have reputation command.
* Fixed a bug where terminating the **lint** command failed (`ctrl + c`).
* Removed the validation of a subtype change in integrations and scripts from **validate**.
* Fixed an issue where **download** did not behave as expected when prompting for a version update. Reported by @K-Yo
* Added support for adoption release notes.
* Fixed an issue where **merge-id-sets** failed when a key was missing in one id-set.json.
* Fixed a bug where some mypy messages were not parsed properly in **lint**.
* Added a validation to the **validate** command, failing when '`fromversion`' or '`toversion`' in a content entity are incorrect format.
* Added a validation to the **validate** command, checking if `fromversion` <= `toversion`.
* Fixed an issue where coverage reports used the wrong logging level, marking debug logs as errors.
* Added a new validation to the **validate** command, to check when the discouraged `http` prefixes are used when setting defaultvalue, rather than `https`.
* Added a check to the **lint** command for finding hard-coded usage of the http protocol.
* Locked the dependency on Docker.
* Removed a traceback line from the **init** command templates: BaseIntegration, BaseScript.
* Updated the token in **_add_pr_comment** method from the content-bot token to the xsoar-bot token.

## 1.6.7

* Added the `types-markdown` dependency, adding markdown capabilities to existing linters using the [Markdown](https://pypi.org/project/Markdown/) package.
* Added support in the **format** command to remove nonexistent incident/indicator fields from *layouts/mappers*
* Added the `Note: XXX` and `XXX now generally available.` release notes templates to **doc-review** command.
* Updated the logs shown during the docker build step.
* Removed a false warning about configuring the `GITLAB_TOKEN` environment variable when it's not needed.
* Removed duplicate identifiers for XSIAM integrations.
* Updated the *tags* and *use cases* in pack metadata validation to use the local files only.
* Fixed the error message in checkbox validation where the defaultvalue is wrong and added the name of the variable that should be fixed.
* Added types to `find_type_by_path` under tools.py.
* Fixed an issue where YAML files contained incorrect value type for `tests` key when running `format --deprecate`.
* Added a deprecation message to the `tests:` section of yaml files when running `format --deprecate`.
* Added use case for **validate** on *wizard* objects - set_playbook is mapped to all integrations.
* Added the 'integration-get-indicators' commands to be ignored by the **verify_yml_commands_match_readme** validation, the validation will no longer fail if these commands are not in the readme file.
* Added a new validation to the **validate** command to verify that if the phrase "breaking changes" is present in a pack release notes, a JSON file with the same name exists and contains the relevant breaking changes information.
* Improved logs when running test playbooks (in a build).
* Fixed an issue in **upload** did not include list-type content items. @nicolas-rdgs
* Reverted release notes to old format.

## 1.6.6

* Added debug print when excluding item from ID set due to missing dependency.
* Added a validation to the **validate** command, failing when non-ignorable errors are present in .pack-ignore.
* Fixed an issue where `mdx server` did not close when stopped in mid run.
* Fixed an issue where `-vvv` flag did not print logs on debug level.
* enhanced ***validate*** command to list all command names affected by a backward compatibility break, instead of only one.
* Added support for Wizard content item in the **format**, **validate**, **upload**, **create-id-set**, **find-dependecies** and **create-content-artifacts** commands.
* Added a new flag to the **validate** command, allowing to run specific validations.
* Added support in **unify** and **create-content-artifacts** for displaying different documentations (detailed description + readme) for content items, depending on the marketplace version.
* Fixed an issue in **upload** where list items were not uploaded.
* Added a new validation to **validate** command to verify that *cliName* and *id* keys of the incident field or the indicator field are matches.
* Added the flag '-x', '--xsiam' to **upload** command to upload XSIAM entities to XSIAM server.
* Fixed the integration field *isFetchEvents* to be in lowercase.
* Fixed an issue where **validate -i** run after **format -i** on an existing file in the repo instead of **validate -g**.
* Added the following commands: 'update-remote-data', 'get-modified-remote-data', 'update-remote-system' to be ignored by the **verify_yml_commands_match_readme** validation, the validation will no longer fail if these commands are not in the readme file.
* Updated the release note template to include a uniform format for all items.
* Added HelloWorldSlim template option for *--template* flag in **demisto-sdk init** command.
* Fixed an issue where the HelloWorldSlim template in **demisto-sdk init** command had an integration id that was conflicting with HelloWorld integration id.
* Updated the SDK to use demisto-py 3.1.6, allowing use of a proxy with an environment variable.
* Set the default logger level to `warning`, to avoid unwanted debug logs.
* The **format** command now validates that default value of checkbox parameters is a string 'true' or 'false'.
* Fixed an issue where `FileType.PLAYBOOK` would show instead of `Playbook` in readme error messages.
* Added a new validation to **validate** proper defaultvalue for checkbox fields.

## 1.6.5

* Fixed an issue in the **format** command where the `id` field was overwritten for existing JSON files.
* Fixed an issue where the **doc-review** command was successful even when the release-note is malformed.
* Added timestamps to the `demisto-sdk` logger.
* Added time measurements to **lint**.
* Added the flag '-d', '--dependency' to **find-dependencies** command to get the content items that cause the dependencies between two packs.
* Fixed an issue where **update-release-notes** used the *trigger_id* field instead of the *trigger_name* field.
* Fixed an issue where **doc-review** failed to recognize script names, in scripts using the old file structure.
* Fixed an issue where concurrent processes created by **lint** caused deadlocks when opening files.
* Fixed an issue in the **format** command where `_dev` or `_copy` suffixes weren't removed from the subscript names in playbooks and layouts.
* Fixed an issue where **validate** failed on nonexistent `README.md` files.
* Added support of XSIAM content items to the **validate** command.
* Report **lint** summary results and failed packages after reporting time measurements.

## 1.6.4

* Added the new **generate-yml-from-python** command.
* Added a code *type* indication for integration and script objects in the *ID Set*.
* Added the [Vulture](https://github.com/jendrikseipp/vulture) linter to the pre-commit hook.
* The `demisto-sdk` pack will now be distributed via PyPi with a **wheel** file.
* Fixed a bug where any edited json file that contained a forward slash (`/`) escaped.
* Added a new validation to **validate** command to verify that the metadata *currentVersion* is
the same as the last release note version.
* The **validate** command now checks if there're none-deprecated integration commands that are missing from the readme file.
* Fixed an issue where *dockerimage* changes in Scripts weren't recognized by the **update-release-notes** command.
* Fixed an issue where **update-xsoar-config-file** did not properly insert the marketplace packs list to the file.
* Added the pack name to the known words by default when running the **doc-review** command.
* Added support for new XSIAM entities in **create-id-set** command.
* Added support for new XSIAM entities in **create-content-artifacts** command.
* Added support for Parsing/Modeling Rule content item in the **unify** command.
* Added the integration name, the commands name and the script name to the known words by default when running the **doc-review** command.
* Added an argument '-c' '--custom' to the **unify** command, if True will append to the unified yml name/display/id the custom label provided
* Added support for sub words suggestion in kebab-case sentences when running the **doc-review** command.
* Added support for new XSIAM entities in **update-release-notes** command.
* Enhanced the message of alternative suggestion words shown when running **doc-review** command.
* Fixed an incorrect error message, in case `node` is not installed on the machine.
* Fixed an issue in the **lint** command where the *check-dependent-api-modules* argument was set to true by default.
* Added a new command **generate-unit-tests**.
* Added a new validation to **validate** all SIEM integration have the same suffix.
* Fixed the destination path of the unified parsing/modeling rules in **create-content-artifacts** command.
* Fixed an issue in the **validate** command, where we validated wrongfully the existence of readme file for the *ApiModules* pack.
* Fixed an issue in the **validate** command, where an error message that was displayed for scripts validation was incorrect.
* Fixed an issue in the **validate** and **format** commands where *None* arguments in integration commands caused the commands to fail unexpectedly.
* Added support for running tests on XSIAM machines in the **test-content** command.
* Fixed an issue where the **validate** command did not work properly when deleting non-content items.
* Added the flag '-d', '--dependency' to **find-dependencies** command to get the content items that cause the dependencies between two packs.

## 1.6.3

* **Breaking change**: Fixed a typo in the **validate** `--quiet-bc-validation` flag (was `--quite-bc-validation`). @upstart-swiss
* Dropped support for python 3.7: Demisto-SDK is now supported on Python 3.8 or newer.
* Added an argument to YAMLHandler, allowing to set a maximal width for YAML files. This fixes an issue where a wrong default was used.
* Added the detach mechanism to the **upload** command, If you set the --input-config-file flag, any files in the repo's SystemPacks folder will be detached.
* Added the reattach mechanism to the **upload** command, If you set the --input-config-file flag, any detached item in your XSOAR instance that isn't currently in the repo's SystemPacks folder will be re-attached.
* Fixed an issue in the **validate** command that did not work properly when using the *-g* flag.
* Enhanced the dependency message shown when running **lint**.
* Fixed an issue where **update-release-notes** didn't update the currentVersion in pack_metadata.
* Improved the logging in **test-content** for helping catch typos in external playbook configuration.

## 1.6.2

* Added dependency validation support for core marketplacev2 packs.
* Fixed an issue in **update-release-notes** where suggestion fix failed in validation.
* Fixed a bug where `.env` files didn't load. @nicolas-rdgs
* Fixed a bug where **validate** command failed when the *categories* field in the pack metadata was empty for non-integration packs.
* Added *system* and *item-type* arguments to the **download** command, used when downloading system items.
* Added a validation to **validate**, checking that each script, integration and playbook have a README file. This validation only runs when the command is called with either the `-i` or the `-g` flag.
* Fixed a regression issue with **doc-review**, where the `-g` flag did not work.
* Improved the detection of errors in **doc-review** command.
* The **validate** command now checks if a readme file is empty, only for packs that contain playbooks or were written by a partner.
* The **validate** command now makes sure common contextPath values (e.g. `DBotScore.Score`) have a non-empty description, and **format** populates them automatically.
* Fixed an issue where the **generate-outputs** command did not work properly when examples were provided.
* Fixed an issue in the **generate-outputs** command, where the outputs were not written to the specified output path.
* The **generate-outputs** command can now generate outputs from multiple calls to the same command (useful when different args provide different outputs).
* The **generate-outputs** command can now update a yaml file with new outputs, without deleting or overwriting existing ones.
* Fixed a bug where **doc-review** command failed on existing templates.
* Fixed a bug where **validate** command failed when the word demisto is in the repo README file.
* Added support for adding test-playbooks to the zip file result in *create-content-artifacts* command for marketplacev2.
* Fixed an issue in **find-dependencies** where using the argument *-o* without the argument *--all-packs-dependencies* did not print a proper warning.
* Added a **validate** check to prevent deletion of files whose deletion is not supported by the XSOAR marketplace.
* Removed the support in the *maintenance* option of the *-u* flag in the **update-release-notes** command.
* Added validation for forbidden words and phrases in the **doc-review** command.
* Added a retries mechanism to the **test-content** command to stabilize the build process.
* Added support for all `git` platforms to get remote files.
* Refactored the **format** command's effect on the *fromversion* field:
  * Fixed a bug where the *fromversion* field was removed when modifying a content item.
  * Updated the general default *fromversion* and the default *fromversion* of newly-introduced content items (e.g. `Lists`, `Jobs`).
  * Added an interactive mode functionality for all content types, to ask the user whether to set a default *fromversion*, if could not automatically determine its value. Use `-y` to assume 'yes' as an answer to all prompts and run non-interactively.

## 1.6.1

* Added the '--use-packs-known-words' argument to the **doc-review** command
* Added YAML_Loader to handle yaml files in a standard way across modules, replacing PYYAML.
* Fixed an issue when filtering items using the ID set in the **create-content-artifacts** command.
* Fixed an issue in the **generate-docs** command where tables were generated with an empty description column.
* Fixed an issue in the **split** command where splitting failed when using relative input/output paths.
* Added warning when inferred files are missing.
* Added to **validate** a validation for integration image dimensions, which should be 120x50px.
* Improved an error in the **validate** command to better differentiate between the case where a required fetch parameter is malformed or missing.

## 1.6.0

* Fixed an issue in the **create-id-set** command where similar items from different marketplaces were reported as duplicated.
* Fixed typo in demisto-sdk init
* Fixed an issue where the **lint** command did not handle all container exit codes.
* Add to **validate** a validation for pack name to make sure it is unchanged.
* Added a validation to the **validate** command that verifies that the version in the pack_metdata file is written in the correct format.
* Fixed an issue in the **format** command where missing *fromVersion* field in indicator fields caused an error.

## 1.5.9

* Added option to specify `External Playbook Configuration` to change inputs of Playbooks triggered as part of **test-content**
* Improved performance of the **lint** command.
* Improved performance of the **validate** command when checking README images.
* ***create-id-set*** command - the default value of the **marketplace** argument was changed from ‘xsoar’ to all packs existing in the content repository. When using the command, make sure to pass the relevant marketplace to use.

## 1.5.8

* Fixed an issue where the command **doc-review** along with the argument `--release-notes` failed on yml/json files with invalid schema.
* Fixed an issue where the **lint** command failed on packs using python 3.10

## 1.5.7

* Fixed an issue where reading remote yaml files failed.
* Fixed an issue in **validate** failed with no error message for lists (when no fromVersion field was found).
* Fixed an issue when running **validate** or **format** in a gitlab repository, and failing to determine its project id.
* Added an enhancement to **split**, handling an empty output argument.
* Added the ability to add classifiers and mappers to conf.json.
* Added the Alias field to the incident field schema.

## 1.5.6

* Added 'deprecated' release notes template.
* Fixed an issue where **run-test-playbook** command failed to get the task entries when the test playbook finished with errors.
* Fixed an issue in **validate** command when running with `no-conf-json` argument to ignore the `conf.json` file.
* Added error type text (`ERROR` or `WARNING`) to **validate** error prints.
* Fixed an issue where the **format** command on test playbook did not format the ID to be equal to the name of the test playbook.
* Enhanced the **update-release-notes** command to automatically commit release notes config file upon creation.
* The **validate** command will validate that an indicator field of type html has fromVersion of 6.1.0 and above.
* The **format** command will now add fromVersion 6.1.0 to indicator field of type html.
* Added support for beta integrations in the **format** command.
* Fixed an issue where the **postman-codegen** command failed when called with the `--config-out` flag.
* Removed the integration documentation from the detailed description while performing **split** command to the unified yml file.
* Removed the line which indicates the version of the product from the README.md file for new contributions.

## 1.5.5

* Fixed an issue in the **update-release-notes** command, which did not work when changes were made in multiple packs.
* Changed the **validate** command to fail on missing test-playbooks only if no unittests are found.
* Fixed `to_kebab_case`, it will now deal with strings that have hyphens, commas or periods in them, changing them to be hyphens in the new string.
* Fixed an issue in the **create-id-set** command, where the `source` value included the git token if it was specified in the remote url.
* Fixed an issue in the **merge-id-set** command, where merging fails because of duplicates but the packs are in the XSOAR repo but in different version control.
* Fixed missing `Lists` Content Item as valid `IDSetType`
* Added enhancement for **generate-docs**. It is possible to provide both file or a comma seperated list as `examples`. Also, it's possible to provide more than one example for a script or a command.
* Added feature in **format** to sync YML and JSON files to the `master` file structure.
* Added option to specify `Incident Type`, `Incoming Mapper` and `Classifier` when configuring instance in **test-content**
* added a new command **run-test-playbook** to run a test playbook in a given XSOAR instance.
* Fixed an issue in **format** when running on a modified YML, that the `id` value is not changed to its old `id` value.
* Enhancement for **split** command, replace `ApiModule` code block to `import` when splitting a YML.
* Fixed an issue where indicator types were missing from the pack's content, when uploading using **zip-packs**.
* The request data body format generated in the **postman-codegen** will use the python argument's name and not the raw data argument's name.
* Added the flag '--filter-by-id-set' to **create-content-artifacts** to create artifacts only for items in the given id_set.json.

## 1.5.4

* Fixed an issue with the **format** command when contributing via the UI
* The **format** command will now not remove the `defaultRows` key from incident, indicator and generic fields with `type: grid`.
* Fixed an issue with the **validate** command when a layoutscontainer did not have the `fromversion` field set.
* added a new command **update-xsoar-config-file** to handle your XSOAR Configuration File.
* Added `skipVerify` argument in **upload** command to skip pack signature verification.
* Fixed an issue when the **run** command  failed running when there’s more than one playground, by explicitly using the current user’s playground.
* Added support for Job content item in the **format**, **validate**, **upload**, **create-id-set**, **find-dependecies** and **create-content-artifacts** commands.
* Added a **source** field to the **id_set** entitles.
* Two entitles will not consider as duplicates if they share the same pack and the same source.
* Fixed a bug when duplicates were found in **find_dependencies**.
* Added function **get_current_repo** to `tools`.
* The **postman-codegen** will not have duplicates argument name. It will rename them to the minimum distinguished shared path for each of them.

## 1.5.3

* The **format** command will now set `unsearchable: True` for incident, indicator and generic fields.
* Fixed an issue where the **update-release-notes** command crashes with `--help` flag.
* Added validation to the **validate** command that verifies the `unsearchable` key in incident, indicator and generic fields is set to true.
* Removed a validation that DBotRole should be set for automation that requires elevated permissions to the `XSOAR-linter` in the **lint** command.
* Fixed an issue in **Validate** command where playbooks conditional tasks were mishandeled.
* Added a validation to prevent contributors from using the `fromlicense` key as a configuration parameter in an integration's YML
* Added a validation to ensure that the type for **API token** (and similar) parameters are configured correctly as a `credential` type in the integration configuration YML.
* Added an assertion that checks for duplicated requests' names when generating an integration from a postman collection.
* Added support for [.env files](https://pypi.org/project/python-dotenv/). You can now add a `.env` file to your repository with the logging information instead of setting a global environment variables.
* When running **lint** command with --keep-container flag, the docker images are committed.
* The **validate** command will not return missing test playbook error when given a script with dynamic-section tag.

## 1.5.2

* Added a validation to **update-release-notes** command to ensure that the `--version` flag argument is in the right format.
* added a new command **coverage-analyze** to generate and print coverage reports.
* Fixed an issue in **validate** in repositories which are not in GitHub or GitLab
* Added a validation that verifies that readme image absolute links do not contain the working branch name.
* Added support for List content item in the **format**, **validate**, **download**, **upload**, **create-id-set**, **find-dependecies** and **create-content-artifacts** commands.
* Added a validation to ensure reputation command's default argument is set as an array input.
* Added the `--fail-duplicates` flag for the **merge-id-set** command which will fail the command if duplicates are found.
* Added the `--fail-duplicates` flag for the **create-id-set** command which will fail the command if duplicates are found.

## 1.5.1

* Fixed an issue where **validate** command failed to recognized test playbooks for beta integrations as valid tests.
* Fixed an issue were the **validate** command was falsely recognizing image paths in readme files.
* Fixed an issue where the **upload** command error message upon upload failure pointed to wrong file rather than to the pack metadata.
* Added a validation that verifies that each script which appears in incident fields, layouts or layout containers exists in the id_set.json.
* Fixed an issue where the **postman code-gen** command generated double dots for context outputs when it was not needed.
* Fixed an issue where there **validate** command on release notes file crashed when author image was added or modified.
* Added input handling when running **find-dependencies**, replacing string manipulations.
* Fixed an issue where the **validate** command did not handle multiple playbooks with the same name in the id_set.
* Added support for GitLab repositories in **validate**

## 1.5.0

* Fixed an issue where **upload** command failed to upload packs not under content structure.
* Added support for **init** command to run from non-content repo.
* The **split-yml** has been renamed to **split** and now supports splitting Dashboards from unified Generic Modules.
* Fixed an issue where the skipped tests validation ran on the `ApiModules` pack in the **validate** command.
* The **init** command will now create the `Generic Object` entities directories.
* Fixed an issue where the **format** command failed to recognize changed files from git.
* Fixed an issue where the **json-to-outputs** command failed checking whether `0001-01-01T00:00:00` is of type `Date`
* Added to the **generate context** command to generate context paths for integrations from an example file.
* Fixed an issue where **validate** failed on release notes configuration files.
* Fixed an issue where the **validate** command failed on pack input if git detected changed files outside of `Packs` directory.
* Fixed an issue where **validate** command failed to recognize files inside validated pack when validation release notes, resulting in a false error message for missing entity in release note.
* Fixed an issue where the **download** command failed when downloading an invalid YML, instead of skipping it.

## 1.4.9

* Added validation that the support URL in partner contribution pack metadata does not lead to a GitHub repo.
* Enhanced ***generate-docs*** with default `additionalinformation` (description) for common parameters.
* Added to **validate** command a validation that a content item's id and name will not end with spaces.
* The **format** command will now remove trailing whitespaces from content items' id and name fields.
* Fixed an issue where **update-release-notes** could fail on files outside the user given pack.
* Fixed an issue where the **generate-test-playbook** command would not place the playbook in the proper folder.
* Added to **validate** command a validation that packs with `Iron Bank` uses the latest docker from Iron Bank.
* Added to **update-release-notes** command support for `Generic Object` entities.
* Fixed an issue where playbook `fromversion` mismatch validation failed even if `skipunavailable` was set to true.
* Added to the **create artifacts** command support for release notes configuration file.
* Added validation to **validate** for release notes config file.
* Added **isoversize** and **isautoswitchedtoquietmode** fields to the playbook schema.
* Added to the **update-release-notes** command `-bc` flag to generate template for breaking changes version.
* Fixed an issue where **validate** did not search description files correctly, leading to a wrong warning message.

## 1.4.8

* Fixed an issue where yml files with `!reference` failed to load properly.
* Fixed an issue when `View Integration Documentation` button was added twice during the download and re-upload.
* Fixed an issue when `(Partner Contribution)` was added twice to the display name during the download and re-upload.
* Added the following enhancements in the **generate-test-playbook** command:
  * Added the *--commands* argument to generate tasks for specific commands.
  * Added the *--examples* argument to get the command examples file path and generate tasks from the commands and arguments specified there.
  * Added the *--upload* flag to specify whether to upload the test playbook after the generation.
  * Fixed the output condition generation for outputs of type `Boolean`.

## 1.4.7

* Fixed an issue where an empty list for a command context didn't produce an indication other than an empty table.
* Fixed an issue where the **format** command has incorrectly recognized on which files to run when running using git.
* Fixed an issue where author image validations were not checked properly.
* Fixed an issue where new old-formatted scripts and integrations were not validated.
* Fixed an issue where the wording in the from version validation error for subplaybooks was incorrect.
* Fixed an issue where the **update-release-notes** command used the old docker image version instead of the new when detecting a docker change.
* Fixed an issue where the **generate-test-playbook** command used an incorrect argument name as default
* Fixed an issue where the **json-to-outputs** command used an incorrect argument name as default when using `-d`.
* Fixed an issue where validations failed while trying to validate non content files.
* Fixed an issue where README validations did not work post VS Code formatting.
* Fixed an issue where the description validations were inconsistent when running through an integration file or a description file.

## 1.4.6

* Fixed an issue where **validate** suggests, with no reason, running **format** on missing mandatory keys in yml file.
* Skipped existence of TestPlaybook check on community and contribution integrations.
* Fixed an issue where pre-commit didn't run on the demisto_sdk/commands folder.
* The **init** command will now change the script template name in the code to the given script name.
* Expanded the validations performed on beta integrations.
* Added support for PreProcessRules in the **format**, **validate**, **download**, and **create-content-artifacts** commands.
* Improved the error messages in **generate-docs**, if an example was not provided.
* Added to **validate** command a validation that a content entity or a pack name does not contain the words "partner" and "community".
* Fixed an issue where **update-release-notes** ignores *--text* flag while using *-f*
* Fixed the outputs validations in **validate** so enrichment commands will not be checked to have DBotScore outputs.
* Added a new validation to require the dockerimage key to exist in an integration and script yml files.
* Enhanced the **generate-test-playbook** command to use only integration tested on commands, rather than (possibly) other integrations implementing them.
* Expanded unify command to support GenericModules - Unifies a GenericModule object with its Dashboards.
* Added validators for generic objects:
  * Generic Field validator - verify that the 'fromVersion' field is above 6.5.0, 'group' field equals 4 and 'id' field starts with the prefix 'generic_'.
  * Generic Type validator - verify that the 'fromVersion' field is above 6.5.0
  * Generic Module validator - verify that the 'fromVersion' field is above 6.5.0
  * Generic Definition validator - verify that the 'fromVersion' field is above 6.5.0
* Expanded Format command to support Generic Objects - Fixes generic objects according to their validations.
* Fixed an issue where the **update-release-notes** command did not handle ApiModules properly.
* Added option to enter a dictionary or json of format `[{field_name:description}]` in the **json-to-outputs** command,
  with the `-d` flag.
* Improved the outputs for the **format** command.
* Fixed an issue where the validations performed after the **format** command were inconsistent with **validate**.
* Added to the **validate** command a validation for the author image.
* Updated the **create-content-artifacts** command to support generic modules, definitions, fields and types.
* Added an option to ignore errors for file paths and not only file name in .pack-ignore file.

## 1.4.5

* Enhanced the **postman-codegen** command to name all generated arguments with lower case.
* Fixed an issue where the **find-dependencies** command miscalculated the dependencies for playbooks that use generic commands.
* Fixed an issue where the **validate** command failed in external repositories in case the DEMISTO_SDK_GITHUB_TOKEN was not set.
* Fixed an issue where **openapi-codegen** corrupted the swagger file by overwriting configuration to swagger file.
* Updated the **upload** command to support uploading zipped packs to the marketplace.
* Added to the **postman-codegen** command support of path variables.
* Fixed an issue where **openapi-codegen** entered into an infinite loop on circular references in the swagger file.
* The **format** command will now set `fromVersion: 6.2.0` for widgets with 'metrics' data type.
* Updated the **find-dependencies** command to support generic modules, definitions, fields and types.
* Fixed an issue where **openapi-codegen** tried to extract reference example outputs, leading to an exception.
* Added an option to ignore secrets automatically when using the **init** command to create a pack.
* Added a tool that gives the ability to temporarily suppress console output.

## 1.4.4

* When formatting incident types with Auto-Extract rules and without mode field, the **format** command will now add the user selected mode.
* Added new validation that DBotRole is set for scripts that requires elevated permissions to the `XSOAR-linter` in the **lint** command.
* Added url escaping to markdown human readable section in generate docs to avoid autolinking.
* Added a validation that mapper's id and name are matching. Updated the format of mapper to include update_id too.
* Added a validation to ensure that image paths in the README files are valid.
* Fixed **find_type** function to correctly find test files, such as, test script and test playbook.
* Added scheme validations for the new Generic Object Types, Fields, and Modules.
* Renamed the flag *--input-old-version* to *--old-version* in the **generate-docs** command.
* Refactored the **update-release-notes** command:
  * Replaced the *--all* flag with *--use-git* or *-g*.
  * Added the *--force* flag to update the pack release notes without changes in the pack.
  * The **update-release-notes** command will now update all dependent integrations on ApiModule change, even if not specified.
  * If more than one pack has changed, the full list of updated packs will be printed at the end of **update-release-notes** command execution.
  * Fixed an issue where the **update-release-notes** command did not add docker image release notes entry for release notes file if a script was changed.
  * Fixed an issue where the **update-release-notes** command did not detect changed files that had the same name.
  * Fixed an issue in the **update-release-notes** command where the version support of JSON files was mishandled.
* Fixed an issue where **format** did not skip files in test and documentation directories.
* Updated the **create-id-set** command to support generic modules, definitions, fields and types.
* Changed the **convert** command to generate old layout fromversion to 5.0.0 instead of 4.1.0
* Enhanced the command **postman-codegen** with type hints for templates.

## 1.4.3

* Fixed an issue where **json-to-outputs** command returned an incorrect output when json is a list.
* Fixed an issue where if a pack README.md did not exist it could cause an error in the validation process.
* Fixed an issue where the *--name* was incorrectly required in the **init** command.
* Adding the option to run **validate** on a specific path while using git (*-i* & *-g*).
* The **format** command will now change UUIDs in .yml and .json files to their respective content entity name.
* Added a playbook validation to check if a task sub playbook exists in the id set in the **validate** command.
* Added the option to add new tags/usecases to the approved list and to the pack metadata on the same pull request.
* Fixed an issue in **test_content** where when different servers ran tests for the same integration, the server URL parameters were not set correctly.
* Added a validation in the **validate** command to ensure that the ***endpoint*** command is configured correctly in yml file.
* Added a warning when pack_metadata's description field is longer than 130 characters.
* Fixed an issue where a redundant print occurred on release notes validation.
* Added new validation in the **validate** command to ensure that the minimal fromVersion in a widget of type metrics will be 6.2.0.
* Added the *--release-notes* flag to demisto-sdk to get the current version release notes entries.

## 1.4.2

* Added to `pylint` summary an indication if a test was skipped.
* Added to the **init** command the option to specify fromversion.
* Fixed an issue where running **init** command without filling the metadata file.
* Added the *--docker-timeout* flag in the **lint** command to control the request timeout for the Docker client.
* Fixed an issue where **update-release-notes** command added only one docker image release notes entry for release notes file, and not for every entity whom docker image was updated.
* Added a validation to ensure that incident/indicator fields names starts with their pack name in the **validate** command. (Checked only for new files and only when using git *-g*)
* Updated the **find-dependencies** command to return the 'dependencies' according the layout type ('incident', 'indicator').
* Enhanced the "vX" display name validation for scripts and integrations in the **validate** command to check for every versioned script or integration, and not only v2.
* Added the *--fail-duplicates* flag for the **create-id-set** command which will fail the command if duplicates are found.
* Added to the **generate-docs** command automatic addition to git when a new readme file is created.

## 1.4.1

* When in private repo without `DEMSITO_SDK_GITHUB_TOKEN` configured, get_remote_file will take files from the local origin/master.
* Enhanced the **unify** command when giving input of a file and not a directory return a clear error message.
* Added a validation to ensure integrations are not skipped and at least one test playbook is not skipped for each integration or script.
* Added to the Content Tests support for `context_print_dt`, which queries the incident context and prints the result as a json.
* Added new validation for the `xsoar_config.json` file in the **validate** command.
* Added a version differences section to readme in **generate-docs** command.
* Added the *--docs-format* flag in the **integration-diff** command to get the output in README format.
* Added the *--input-old-version* and *--skip-breaking-changes* flags in the **generate-docs** command to get the details for the breaking section and to skip the breaking changes section.

## 1.4.0

* Enable passing a comma-separated list of paths for the `--input` option of the **lint** command.
* Added new validation of unimplemented test-module command in the code to the `XSOAR-linter` in the **lint** command.
* Fixed the **generate-docs** to handle integration authentication parameter.
* Added a validation to ensure that description and README do not contain the word 'Demisto'.
* Improved the deprecated message validation required from playbooks and scripts.
* Added the `--quite-bc-validation` flag for the **validate** command to run the backwards compatibility validation in quite mode (errors is treated like warnings).
* Fixed the **update release notes** command to display a name for old layouts.
* Added the ability to append to the pack README credit to contributors.
* Added identification for parameter differences in **integration-diff** command.
* Fixed **format** to use git as a default value.
* Updated the **upload** command to support reports.
* Fixed an issue where **generate-docs** command was displaying 'None' when credentials parameter display field configured was not configured.
* Fixed an issue where **download** did not return exit code 1 on failure.
* Updated the validation that incident fields' names do not contain the word incident will aplly to core packs only.
* Added a playbook validation to verify all conditional tasks have an 'else' path in **validate** command.
* Renamed the GitHub authentication token environment variable `GITHUB_TOKEN` to `DEMITO_SDK_GITHUB_TOKEN`.
* Added to the **update-release-notes** command automatic addition to git when new release notes file is created.
* Added validation to ensure that integrations, scripts, and playbooks do not contain the entity type in their names.
* Added the **convert** command to convert entities between XSOAR versions.
* Added the *--deprecate* flag in **format** command to deprecate integrations, scripts, and playbooks.
* Fixed an issue where ignoring errors did not work when running the **validate** command on specific files (-i).

## 1.3.9

* Added a validation verifying that the pack's README.md file is not equal to pack description.
* Fixed an issue where the **Assume yes** flag did not work properly for some entities in the **format** command.
* Improved the error messages for separators in folder and file names in the **validate** command.
* Removed the **DISABLE_SDK_VERSION_CHECK** environment variable. To disable new version checks, use the **DEMISTO_SDK_SKIP_VERSION_CHECK** envirnoment variable.
* Fixed an issue where the demisto-sdk version check failed due to a rate limit.
* Fixed an issue with playbooks scheme validation.

## 1.3.8

* Updated the **secrets** command to work on forked branches.

## 1.3.7

* Added a validation to ensure correct image and description file names.
* Fixed an issue where the **validate** command failed when 'display' field in credentials param in yml is empty but 'displaypassword' was provided.
* Added the **integration-diff** command to check differences between two versions of an integration and to return a report of missing and changed elements in the new version.
* Added a validation verifying that the pack's README.md file is not missing or empty for partner packs or packs contains use cases.
* Added a validation to ensure that the integration and script folder and file names will not contain separators (`_`, `-`, ``).
* When formatting new pack, the **format** command will set the *fromversion* key to 5.5.0 in the new files without fromversion.

## 1.3.6

* Added a validation that core packs are not dependent on non-core packs.
* Added a validation that a pack name follows XSOAR standards.
* Fixed an issue where in some cases the `get_remote_file` function failed due to an invalid path.
* Fixed an issue where running **update-release-notes** with updated integration logo, did not detect any file changes.
* Fixed an issue where the **create-id-set** command did not identify unified integrations correctly.
* Fixed an issue where the `CommonTypes` pack was not identified as a dependency for all feed integrations.
* Added support for running SDK commands in private repositories.
* Fixed an issue where running the **init** command did not set the correct category field in an integration .yml file for a newly created pack.
* When formatting new contributed pack, the **format** command will set the *fromversion* key to 6.0.0 in the relevant files.
* If the environment variable "DISABLE_SDK_VERSION_CHECK" is define, the demisto-sdk will no longer check for newer version when running a command.
* Added the `--use-pack-metadata` flag for the **find-dependencies** command to update the calculated dependencies using the the packs metadata files.
* Fixed an issue where **validate** failed on scripts in case the `outputs` field was set to `None`.
* Fixed an issue where **validate** was failing on editing existing release notes.
* Added a validation for README files verifying that the file doesn't contain template text copied from HelloWorld or HelloWorldPremium README.

## 1.3.5

* Added a validation that layoutscontainer's id and name are matching. Updated the format of layoutcontainer to include update_id too.
* Added a validation that commands' names and arguments in core packs, or scripts' arguments do not contain the word incident.
* Fixed issue where running the **generate-docs** command with -c flag ran all the commands and not just the commands specified by the flag.
* Fixed the error message of the **validate** command to not always suggest adding the *description* field.
* Fixed an issue where running **format** on feed integration generated invalid parameter structure.
* Fixed an issue where the **generate-docs** command did not add all the used scripts in a playbook to the README file.
* Fixed an issue where contrib/partner details might be added twice to the same file, when using unify and create-content-artifacts commands
* Fixed issue where running **validate** command on image-related integration did not return the correct outputs to json file.
* When formatting playbooks, the **format** command will now remove empty fields from SetIncident, SetIndicator, CreateNewIncident, CreateNewIndicator script arguments.
* Added an option to fill in the developer email when running the **init** command.

## 1.3.4

* Updated the **validate** command to check that the 'additionalinfo' field only contains the expected value for feed required parameters and not equal to it.
* Added a validation that community/partner details are not in the detailed description file.
* Added a validation that the Use Case tag in pack_metadata file is only used when the pack contains at least one PB, Incident Type or Layout.
* Added a validation that makes sure outputs in integrations are matching the README file when only README has changed.
* Added the *hidden* field to the integration schema.
* Fixed an issue where running **format** on a playbook whose `name` does not equal its `id` would cause other playbooks who use that playbook as a sub-playbook to fail.
* Added support for local custom command configuration file `.demisto-sdk-conf`.
* Updated the **format** command to include an update to the description file of an integration, to remove community/partner details.

## 1.3.3

* Fixed an issue where **lint** failed where *.Dockerfile* exists prior running the lint command.
* Added FeedHelloWorld template option for *--template* flag in **demisto-sdk init** command.
* Fixed issue where **update-release-notes** deleted release note file if command was called more than once.
* Fixed issue where **update-release-notes** added docker image release notes every time the command was called.
* Fixed an issue where running **update-release-notes** on a pack with newly created integration, had also added a docker image entry in the release notes.
* Fixed an issue where `XSOAR-linter` did not find *NotImplementedError* in main.
* Added validation for README files verifying their length (over 30 chars).
* When using *-g* flag in the **validate** command it will now ignore untracked files by default.
* Added the *--include-untracked* flag to the **validate** command to include files which are untracked by git in the validation process.
* Improved the `pykwalify` error outputs in the **validate** command.
* Added the *--print-pykwalify* flag to the **validate** command to print the unchanged output from `pykwalify`.

## 1.3.2

* Updated the format of the outputs when using the *--json-file* flag to create a JSON file output for the **validate** and **lint** commands.
* Added the **doc-review** command to check spelling in .md and .yml files as well as a basic release notes review.
* Added a validation that a pack's display name does not already exist in content repository.
* Fixed an issue where the **validate** command failed to detect duplicate params in an integration.
* Fixed an issue where the **validate** command failed to detect duplicate arguments in a command in an integration.

## 1.3.1

* Fixed an issue where the **validate** command failed to validate the release notes of beta integrations.
* Updated the **upload** command to support indicator fields.
* The **validate** and **update-release-notes** commands will now check changed files against `demisto/master` if it is configured locally.
* Fixed an issue where **validate** would incorrectly identify files as renamed.
* Added a validation that integration properties (such as feed, mappers, mirroring, etc) are not removed.
* Fixed an issue where **validate** failed when comparing branch against commit hash.
* Added the *--no-pipenv* flag to the **split-yml** command.
* Added a validation that incident fields and incident types are not removed from mappers.
* Fixed an issue where the *c
reate-id-set* flag in the *validate* command did not work while not using git.
* Added the *hiddenusername* field to the integration schema.
* Added a validation that images that are not integration images, do not ask for a new version or RN

## 1.3.0

* Do not collect optional dependencies on indicator types reputation commands.
* Fixed an issue where downloading indicator layoutscontainer objects failed.
* Added a validation that makes sure outputs in integrations are matching the README file.
* Fixed an issue where the *create-id-set* flag in the **validate** command did not work.
* Added a warning in case no id_set file is found when running the **validate** command.
* Fixed an issue where changed files were not recognised correctly on forked branches in the **validate** and the **update-release-notes** commands.
* Fixed an issue when files were classified incorrectly when running *update-release-notes*.
* Added a validation that integration and script file paths are compatible with our convention.
* Fixed an issue where id_set.json file was re created whenever running the generate-docs command.
* added the *--json-file* flag to create a JSON file output for the **validate** and **lint** commands.

## 1.2.19

* Fixed an issue where merge id_set was not updated to work with the new entity of Packs.
* Added a validation that the playbook's version matches the version of its sub-playbooks, scripts, and integrations.

## 1.2.18

* Changed the *skip-id-set-creation* flag to *create-id-set* in the **validate** command. Its default value will be False.
* Added support for the 'cve' reputation command in default arg validation.
* Filter out generic and reputation command from scripts and playbooks dependencies calculation.
* Added support for the incident fields in outgoing mappers in the ID set.
* Added a validation that the taskid field and the id field under the task field are both from uuid format and contain the same value.
* Updated the **format** command to generate uuid value for the taskid field and for the id under the task field in case they hold an invalid values.
* Exclude changes from doc_files directory on validation.
* Added a validation that an integration command has at most one default argument.
* Fixing an issue where pack metadata version bump was not enforced when modifying an old format (unified) file.
* Added validation that integration parameter's display names are capitalized and spaced using whitespaces and not underscores.
* Fixed an issue where beta integrations where not running deprecation validations.
* Allowed adding additional information to the deprecated description.
* Fixing an issue when escaping less and greater signs in integration params did not work as expected.

## 1.2.17

* Added a validation that the classifier of an integration exists.
* Added a validation that the mapper of an integration exists.
* Added a validation that the incident types of a classifier exist.
* Added a validation that the incident types of a mapper exist.
* Added support for *text* argument when running **demisto-sdk update-release-notes** on the ApiModules pack.
* Added a validation for the minimal version of an indicator field of type grid.
* Added new validation for incident and indicator fields in classifiers mappers and layouts exist in the content.
* Added cache for get_remote_file to reducing failures from accessing the remote repo.
* Fixed an issue in the **format** command where `_dev` or `_copy` suffixes weren't removed from the `id` of the given playbooks.
* Playbook dependencies from incident and indicator fields are now marked as optional.
* Mappers dependencies from incident types and incident fields are now marked as optional.
* Classifier dependencies from incident types are now marked as optional.
* Updated **demisto-sdk init** command to no longer create `created` field in pack_metadata file
* Updated **generate-docs** command to take the parameters names in setup section from display field and to use additionalinfo field when exist.
* Using the *verbose* argument in the **find-dependencies** command will now log to the console.
* Improved the deprecated message validation required from integrations.
* Fixed an issue in the **generate-docs** command where **Context Example** section was created when it was empty.

## 1.2.16

* Added allowed ignore errors to the *IDSetValidator*.
* Fixed an issue where an irrelevant id_set validation ran in the **validate** command when using the *--id-set* flag.
* Fixed an issue were **generate-docs** command has failed if a command did not exist in commands permissions file.
* Improved a **validate** command message for missing release notes of api module dependencies.

## 1.2.15

* Added the *ID101* to the allowed ignored errors.

## 1.2.14

* SDK repository is now mypy check_untyped_defs complaint.
* The lint command will now ignore the unsubscriptable-object (E1136) pylint error in dockers based on python 3.9 - this will be removed once a new pylint version is released.
* Added an option for **format** to run on a whole pack.
* Added new validation of unimplemented commands from yml in the code to `XSOAR-linter`.
* Fixed an issue where Auto-Extract fields were only checked for newly added incident types in the **validate** command.
* Added a new warning validation of direct access to args/params dicts to `XSOAR-linter`.

## 1.2.13

* Added new validation of indicators usage in CommandResults to `XSOAR-linter`.
* Running **demisto-sdk lint** will automatically run on changed files (same behavior as the -g flag).
* Removed supported version message from the documentation when running **generate_docs**.
* Added a print to indicate backwards compatibility is being checked in **validate** command.
* Added a percent print when running the **validate** command with the *-a* flag.
* Fixed a regression in the **upload** command where it was ignoring `DEMISTO_VERIFY_SSL` env var.
* Fixed an issue where the **upload** command would fail to upload beta integrations.
* Fixed an issue where the **validate** command did not create the *id_set.json* file when running with *-a* flag.
* Added price change validation in the **validate** command.
* Added validations that checks in read-me for empty sections or leftovers from the auto generated read-me that should be changed.
* Added new code validation for *NotImplementedError* to raise a warning in `XSOAR-linter`.
* Added validation for support types in the pack metadata file.
* Added support for *--template* flag in **demisto-sdk init** command.
* Fixed an issue with running **validate** on master branch where the changed files weren't compared to previous commit when using the *-g* flag.
* Fixed an issue where the `XSOAR-linter` ran *NotImplementedError* validation on scripts.
* Added support for Auto-Extract feature validation in incident types in the **validate** command.
* Fixed an issue in the **lint** command where the *-i* flag was ignored.
* Improved **merge-id-sets** command to support merge between two ID sets that contain the same pack.
* Fixed an issue in the **lint** command where flake8 ran twice.

## 1.2.12

* Bandit now reports also on medium severity issues.
* Fixed an issue with support for Docker Desktop on Mac version 2.5.0+.
* Added support for vulture and mypy linting when running without docker.
* Added support for *prev-ver* flag in **update-release-notes** command.
* Improved retry support when building docker images for linting.
* Added the option to create an ID set on a specific pack in **create-id-set** command.
* Added the *--skip-id-set-creation* flag to **validate** command in order to add the capability to run validate command without creating id_set validation.
* Fixed an issue where **validate** command checked docker image tag on ApiModules pack.
* Fixed an issue where **find-dependencies** did not calculate dashboards and reports dependencies.
* Added supported version message to the documentation and release notes files when running **generate_docs** and **update-release-notes** commands respectively.
* Added new code validations for *NotImplementedError* exception raise to `XSOAR-linter`.
* Command create-content-artifacts additional support for **Author_image.png** object.
* Fixed an issue where schemas were not enforced for incident fields, indicator fields and old layouts in the validate command.
* Added support for **update-release-notes** command to update release notes according to master branch.

## 1.2.11

* Fixed an issue where the ***generate-docs*** command reset the enumeration of line numbering after an MD table.
* Updated the **upload** command to support mappers.
* Fixed an issue where exceptions were no printed in the **format** while the *--verbose* flag is set.
* Fixed an issue where *--assume-yes* flag did not work in the **format** command when running on a playbook without a `fromversion` field.
* Fixed an issue where the **format** command would fail in case `conf.json` file was not found instead of skipping the update.
* Fixed an issue where integration with v2 were recognised by the `name` field instead of the `display` field in the **validate** command.
* Added a playbook validation to check if a task script exists in the id set in the **validate** command.
* Added new integration category `File Integrity Management` in the **validate** command.

## 1.2.10

* Added validation for approved content pack use-cases and tags.
* Added new code validations for *CommonServerPython* import to `XSOAR-linter`.
* Added *default value* and *predefined values* to argument description in **generate-docs** command.
* Added a new validation that checks if *get-mapping-fields* command exists if the integration schema has *{ismappable: true}* in **validate** command.
* Fixed an issue where the *--staged* flag recognised added files as modified in the **validate** command.
* Fixed an issue where a backwards compatibility warning was raised for all added files in the **validate** command.
* Fixed an issue where **validate** command failed when no tests were given for a partner supported pack.
* Updated the **download** command to support mappers.
* Fixed an issue where the ***format*** command added a duplicate parameter.
* For partner supported content packs, added support for a list of emails.
* Removed validation of README files from the ***validate*** command.
* Fixed an issue where the ***validate*** command required release notes for ApiModules pack.

## 1.2.9

* Fixed an issue in the **openapi_codegen** command where it created duplicate functions name from the swagger file.
* Fixed an issue in the **update-release-notes** command where the *update type* argument was not verified.
* Fixed an issue in the **validate** command where no error was raised in case a non-existing docker image was presented.
* Fixed an issue in the **format** command where format failed when trying to update invalid Docker image.
* The **format** command will now preserve the **isArray** argument in integration's reputation commands and will show a warning if it set to **false**.
* Fixed an issue in the **lint** command where *finally* clause was not supported in main function.
* Fixed an issue in the **validate** command where changing any entity ID was not validated.
* Fixed an issue in the **validate** command where *--staged* flag did not bring only changed files.
* Fixed the **update-release-notes** command to ignore changes in the metadata file.
* Fixed the **validate** command to ignore metadata changes when checking if a version bump is needed.

## 1.2.8

* Added a new validation that checks in playbooks for the usage of `DeleteContext` in **validate** command.
* Fixed an issue in the **upload** command where it would try to upload content entities with unsupported versions.
* Added a new validation that checks in playbooks for the usage of specific instance in **validate** command.
* Added the **--staged** flag to **validate** command to run on staged files only.

## 1.2.7

* Changed input parameters in **find-dependencies** command.
  * Use ***-i, --input*** instead of ***-p, --path***.
  * Use ***-idp, --id-set-path*** instead of ***-i, --id-set-path***.
* Fixed an issue in the **unify** command where it crashed on an integration without an image file.
* Fixed an issue in the **format** command where unnecessary files were not skipped.
* Fixed an issue in the **update-release-notes** command where the *text* argument was not respected in all cases.
* Fixed an issue in the **validate** command where a warning about detailed description was given for unified or deprecated integrations.
* Improved the error returned by the **validate** command when running on files using the old format.

## 1.2.6

* No longer require setting `DEMISTO_README_VALIDATION` env var to enable README mdx validation. Validation will now run automatically if all necessary node modules are available.
* Fixed an issue in the **validate** command where the `--skip-pack-dependencies` would not skip id-set creation.
* Fixed an issue in the **validate** command where validation would fail if supplied an integration with an empty `commands` key.
* Fixed an issue in the **validate** command where validation would fail due to a required version bump for packs which are not versioned.
* Will use env var `DEMISTO_VERIFY_SSL` to determine if to use a secure connection for commands interacting with the Server when `--insecure` is not passed. If working with a local Server without a trusted certificate, you can set env var `DEMISTO_VERIFY_SSL=no` to avoid using `--insecure` on each command.
* Unifier now adds a link to the integration documentation to the integration detailed description.
* Fixed an issue in the **secrets** command where ignored secrets were not skipped.

## 1.2.5

* Added support for special fields: *defaultclassifier*, *defaultmapperin*, *defaultmapperout* in **download** command.
* Added -y option **format** command to assume "yes" as answer to all prompts and run non-interactively
* Speed up improvements for `validate` of README files.
* Updated the **format** command to adhere to the defined content schema and sub-schemas, aligning its behavior with the **validate** command.
* Added support for canvasContextConnections files in **format** command.

## 1.2.4

* Updated detailed description for community integrations.

## 1.2.3

* Fixed an issue where running **validate** failed on playbook with task that adds tags to the evidence data.
* Added the *displaypassword* field to the integration schema.
* Added new code validations to `XSOAR-linter`.
  * As warnings messages:
    * `demisto.params()` should be used only inside main function.
    * `demisto.args()` should be used only inside main function.
    * Functions args should have type annotations.
* Added `fromversion` field validation to test playbooks and scripts in **validate** command.

## 1.2.2

* Add support for warning msgs in the report and summary to **lint** command.
* Fixed an issue where **json-to-outputs** determined bool values as int.
* Fixed an issue where **update-release-notes** was crushing on `--all` flag.
* Fixed an issue where running **validate**, **update-release-notes** outside of content repo crushed without a meaningful error message.
* Added support for layoutscontainer in **init** contribution flow.
* Added a validation for tlp_color param in feeds in **validate** command.
* Added a validation for removal of integration parameters in **validate** command.
* Fixed an issue where **update-release-notes** was failing with a wrong error message when no pack or input was given.
* Improved formatting output of the **generate-docs** command.
* Add support for env variable *DEMISTO_SDK_ID_SET_REFRESH_INTERVAL*. Set this env variable to the refresh interval in minutes. The id set will be regenerated only if the refresh interval has passed since the last generation. Useful when generating Script documentation, to avoid re-generating the id_set every run.
* Added new code validations to `XSOAR-linter`.
  * As error messages:
    * Longer than 10 seconds sleep statements for non long running integrations.
    * exit() usage.
    * quit() usage.
  * As warnings messages:
    * `demisto.log` should not be used.
    * main function existence.
    * `demito.results` should not be used.
    * `return_output` should not be used.
    * try-except statement in main function.
    * `return_error` usage in main function.
    * only once `return_error` usage.
* Fixed an issue where **lint** command printed logs twice.
* Fixed an issue where *suffix* did not work as expected in the **create-content-artifacts** command.
* Added support for *prev-ver* flag in **lint** and **secrets** commands.
* Added support for *text* flag to **update-release-notes** command to add the same text to all release notes.
* Fixed an issue where **validate** did not recognize added files if they were modified locally.
* Added a validation that checks the `fromversion` field exists and is set to 5.0.0 or above when working or comparing to a non-feature branch in **validate** command.
* Added a validation that checks the certification field in the pack_metadata file is valid in **validate** command.
* The **update-release-notes** command will now automatically add docker image update to the release notes.

## 1.2.1

* Added an additional linter `XSOAR-linter` to the **lint** command which custom validates py files. currently checks for:
  * `Sys.exit` usages with non zero value.
  * Any `Print` usages.
* Fixed an issue where renamed files were failing on *validate*.
* Fixed an issue where single changed files did not required release notes update.
* Fixed an issue where doc_images required release-notes and validations.
* Added handling of dependent packs when running **update-release-notes** on changed *APIModules*.
  * Added new argument *--id-set-path* for id_set.json path.
  * When changes to *APIModule* is detected and an id_set.json is available - the command will update the dependent pack as well.
* Added handling of dependent packs when running **validate** on changed *APIModules*.
  * Added new argument *--id-set-path* for id_set.json path.
  * When changes to *APIModule* is detected and an id_set.json is available - the command will validate that the dependent pack has release notes as well.
* Fixed an issue where the find_type function didn't recognize file types correctly.
* Fixed an issue where **update-release-notes** command did not work properly on Windows.
* Added support for indicator fields in **update-release-notes** command.
* Fixed an issue where files in test dirs where being validated.

## 1.2.0

* Fixed an issue where **format** did not update the test playbook from its pack.
* Fixed an issue where **validate** validated non integration images.
* Fixed an issue where **update-release-notes** did not identified old yml integrations and scripts.
* Added revision templates to the **update-release-notes** command.
* Fixed an issue where **update-release-notes** crashed when a file was renamed.
* Fixed an issue where **validate** failed on deleted files.
* Fixed an issue where **validate** validated all images instead of packs only.
* Fixed an issue where a warning was not printed in the **format** in case a non-supported file type is inputted.
* Fixed an issue where **validate** did not fail if no release notes were added when adding files to existing packs.
* Added handling of incorrect layout paths via the **format** command.
* Refactor **create-content-artifacts** command - Efficient artifacts creation and better logging.
* Fixed an issue where image and description files were not handled correctly by **validate** and **update-release-notes** commands.
* Fixed an issue where the **format** command didn't remove all extra fields in a file.
* Added an error in case an invalid id_set.json file is found while running the **validate** command.
* Added fetch params checks to the **validate** command.

## 1.1.11

* Added line number to secrets' path in **secrets** command report.
* Fixed an issue where **init** a community pack did not present the valid support URL.
* Fixed an issue where **init** offered a non relevant pack support type.
* Fixed an issue where **lint** did not pull docker images for powershell.
* Fixed an issue where **find-dependencies** did not find all the script dependencies.
* Fixed an issue where **find-dependencies** did not collect indicator fields as dependencies for playbooks.
* Updated the **validate** and the **secrets** commands to be less dependent on regex.
* Fixed an issue where **lint** did not run on circle when docker did not return ping.
* Updated the missing release notes error message (RN106) in the **Validate** command.
* Fixed an issue where **Validate** would return missing release notes when two packs with the same substring existed in the modified files.
* Fixed an issue where **update-release-notes** would add duplicate release notes when two packs with the same substring existed in the modified files.
* Fixed an issue where **update-release-notes** would fail to bump new versions if the feature branch was out of sync with the master branch.
* Fixed an issue where a non-descriptive error would be returned when giving the **update-release-notes** command a pack which can not be found.
* Added dependencies check for *widgets* in **find-dependencies** command.
* Added a `update-docker` flag to **format** command.
* Added a `json-to-outputs` flag to the **run** command.
* Added a verbose (`-v`) flag to **format** command.
* Fixed an issue where **download** added the prefix "playbook-" to the name of playbooks.

## 1.1.10

* Updated the **init** command. Relevant only when passing the *--contribution* argument.
  * Added the *--author* option.
  * The *support* field of the pack's metadata is set to *community*.
* Added a proper error message in the **Validate** command upon a missing description in the root of the yml.
* **Format** now works with a relative path.
* **Validate** now fails when all release notes have been excluded.
* Fixed issue where correct error message would not propagate for invalid images.
* Added the *--skip-pack-dependencies* flag to **validate** command to skip pack dependencies validation. Relevant when using the *-g* flag.
* Fixed an issue where **Validate** and **Format** commands failed integrations with `defaultvalue` field in fetch incidents related parameters.
* Fixed an issue in the **Validate** command in which unified YAML files were not ignored.
* Fixed an issue in **generate-docs** where scripts and playbooks inputs and outputs were not parsed correctly.
* Fixed an issue in the **openapi-codegen** command where missing reference fields in the swagger JSON caused errors.
* Fixed an issue in the **openapi-codegen** command where empty objects in the swagger JSON paths caused errors.
* **update-release-notes** command now accept path of the pack instead of pack name.
* Fixed an issue where **generate-docs** was inserting unnecessary escape characters.
* Fixed an issue in the **update-release-notes** command where changes to the pack_metadata were not detected.
* Fixed an issue where **validate** did not check for missing release notes in old format files.

## 1.1.9

* Fixed an issue where **update-release-notes** command failed on invalid file types.

## 1.1.8

* Fixed a regression where **upload** command failed on test playbooks.
* Added new *githubUser* field in pack metadata init command.
* Support beta integration in the commands **split-yml, extract-code, generate-test-playbook and generate-docs.**
* Fixed an issue where **find-dependencies** ignored *toversion* field in content items.
* Added support for *layoutscontainer*, *classifier_5_9_9*, *mapper*, *report*, and *widget* in the **Format** command.
* Fixed an issue where **Format** will set the `ID` field to be equal to the `name` field in modified playbooks.
* Fixed an issue where **Format** did not work for test playbooks.
* Improved **update-release-notes** command:
  * Write content description to release notes for new items.
  * Update format for file types without description: Connections, Incident Types, Indicator Types, Layouts, Incident Fields.
* Added a validation for feedTags param in feeds in **validate** command.
* Fixed readme validation issue in community support packs.
* Added the **openapi-codegen** command to generate integrations from OpenAPI specification files.
* Fixed an issue were release notes validations returned wrong results for *CommonScripts* pack.
* Added validation for image links in README files in **validate** command.
* Added a validation for default value of fetch param in feeds in **validate** command.
* Fixed an issue where the **Init** command failed on scripts.

## 1.1.7

* Fixed an issue where running the **format** command on feed integrations removed the `defaultvalue` fields.
* Playbook branch marked with *skipunavailable* is now set as an optional dependency in the **find-dependencies** command.
* The **feedReputation** parameter can now be hidden in a feed integration.
* Fixed an issue where running the **unify** command on JS package failed.
* Added the *--no-update* flag to the **find-dependencies** command.
* Added the following validations in **validate** command:
  * Validating that a pack does not depend on NonSupported / Deprecated packs.

## 1.1.6

* Added the *--description* option to the **init** command.
* Added the *--contribution* option to the **init** command which converts a contribution zip to proper pack format.
* Improved **validate** command performance time and outputs.
* Added the flag *--no-docker-checks* to **validate** command to skip docker checks.
* Added the flag *--print-ignored-files* to **validate** command to print ignored files report when the command is done.
* Added the following validations in **validate** command:
  * Validating that existing release notes are not modified.
  * Validating release notes are not added to new packs.
  * Validating that the "currentVersion" field was raised in the pack_metadata for modified packs.
  * Validating that the timestamp in the "created" field in the pack_metadata is in ISO format.
* Running `demisto-sdk validate` will run the **validate** command using git and only on committed files (same as using *-g --post-commit*).
* Fixed an issue where release notes were not checked correctly in **validate** command.
* Fixed an issue in the **create-id-set** command where optional playbook tasks were not taken into consideration.
* Added a prompt to the `demisto-sdk update-release-notes` command to prompt users to commit changes before running the release notes command.
* Added support to `layoutscontainer` in **validate** command.

## 1.1.5

* Fixed an issue in **find-dependencies** command.
* **lint** command now verifies flake8 on CommonServerPython script.

## 1.1.4

* Fixed an issue with the default output file name of the **unify** command when using "." as an output path.
* **Unify** command now adds contributor details to the display name and description.
* **Format** command now adds *isFetch* and *incidenttype* fields to integration yml.
* Removed the *feedIncremental* field from the integration schema.
* **Format** command now adds *feedBypassExclusionList*, *Fetch indicators*, *feedReputation*, *feedReliability*,
     *feedExpirationPolicy*, *feedExpirationInterval* and *feedFetchInterval* fields to integration yml.
* Fixed an issue in the playbooks schema.
* Fixed an issue where generated release notes were out of order.
* Improved pack dependencies detection.
* Fixed an issue where test playbooks were mishandled in **validate** command.

## 1.1.3

* Added a validation for invalid id fields in indicators types files in **validate** command.
* Added default behavior for **update-release-notes** command.
* Fixed an error where README files were failing release notes validation.
* Updated format of generated release notes to be more user friendly.
* Improved error messages for the **update-release-notes** command.
* Added support for `Connections`, `Dashboards`, `Widgets`, and `Indicator Types` to **update-release-notes** command.
* **Validate** now supports scripts under the *TestPlaybooks* directory.
* Fixed an issue where **validate** did not support powershell files.

## 1.1.2

* Added a validation for invalid playbookID fields in incidents types files in **validate** command.
* Added a code formatter for python files.
* Fixed an issue where new and old classifiers where mixed on validate command.
* Added *feedIncremental* field to the integration schema.
* Fixed error in the **upload** command where unified YMLs were not uploaded as expected if the given input was a pack.
* Fixed an issue where the **secrets** command failed due to a space character in the file name.
* Ignored RN validation for *NonSupported* pack.
* You can now ignore IF107, SC100, RP102 error codes in the **validate** command.
* Fixed an issue where the **download** command was crashing when received as input a JS integration or script.
* Fixed an issue where **validate** command checked docker image for JS integrations and scripts.
* **validate** command now checks scheme for reports and connections.
* Fixed an issue where **validate** command checked docker when running on all files.
* Fixed an issue where **validate** command did not fail when docker image was not on the latest numeric tag.
* Fixed an issue where beta integrations were not validated correctly in **validate** command.

## 1.1.1

* fixed and issue where file types were not recognized correctly in **validate** command.
* Added better outputs for validate command.

## 1.1.0

* Fixed an issue where changes to only non-validated files would fail validation.
* Fixed an issue in **validate** command where moved files were failing validation for new packs.
* Fixed an issue in **validate** command where added files were failing validation due to wrong file type detection.
* Added support for new classifiers and mappers in **validate** command.
* Removed support of old RN format validation.
* Updated **secrets** command output format.
* Added support for error ignore on deprecated files in **validate** command.
* Improved errors outputs in **validate** command.
* Added support for linting an entire pack.

## 1.0.9

* Fixed a bug where misleading error was presented when pack name was not found.
* **Update-release-notes** now detects added files for packs with versions.
* Readme files are now ignored by **update-release-notes** and validation of release notes.
* Empty release notes no longer cause an uncaught error during validation.

## 1.0.8

* Changed the output format of demisto-sdk secrets.
* Added a validation that checkbox items are not required in integrations.
* Added pack release notes generation and validation.
* Improved pack metadata validation.
* Fixed an issue in **validate** where renamed files caused an error

## 1.0.4

* Fix the **format** command to update the `id` field to be equal to `details` field in indicator-type files, and to `name` field in incident-type & dashboard files.
* Fixed a bug in the **validate** command for layout files that had `sortValues` fields.
* Fixed a bug in the **format** command where `playbookName` field was not always present in the file.
* Fixed a bug in the **format** command where indicatorField wasn't part of the SDK schemas.
* Fixed a bug in **upload** command where created unified docker45 yml files were not deleted.
* Added support for IndicatorTypes directory in packs (for `reputation` files, instead of Misc).
* Fixed parsing playbook condition names as string instead of boolean in **validate** command
* Improved image validation in YAML files.
* Removed validation for else path in playbook condition tasks.

## 1.0.3

* Fixed a bug in the **format** command where comments were being removed from YAML files.
* Added output fields: *file_path* and *kind* for layouts in the id-set.json created by **create-id-set** command.
* Fixed a bug in the **create-id-set** command Who returns Duplicate for Layouts with a different kind.
* Added formatting to **generate-docs** command results replacing all `<br>` tags with `<br/>`.
* Fixed a bug in the **download** command when custom content contained not supported content entity.
* Fixed a bug in **format** command in which boolean strings  (e.g. 'yes' or 'no') were converted to boolean values (e.g. 'True' or 'False').
* **format** command now removes *sourceplaybookid* field from playbook files.
* Fixed a bug in **generate-docs** command in which integration dependencies were not detected when generating documentation for a playbook.

## 1.0.1

* Fixed a bug in the **unify** command when output path was provided empty.
* Improved error message for integration with no tests configured.
* Improved the error message returned from the **validate** command when an integration is missing or contains malformed fetch incidents related parameters.
* Fixed a bug in the **create** command where a unified YML with a docker image for 4.5 was copied incorrectly.
* Missing release notes message are now showing the release notes file path to update.
* Fixed an issue in the **validate** command in which unified YAML files were not ignored.
* File format suggestions are now shown in the relevant file format (JSON or YAML).
* Changed Docker image validation to fail only on non-valid ones.
* Removed backward compatibility validation when Docker image is updated.

## 1.0.0

* Improved the *upload* command to support the upload of all the content entities within a pack.
* The *upload* command now supports the improved pack file structure.
* Added an interactive option to format integrations, scripts and playbooks with No TestPlaybooks configured.
* Added an interactive option to configure *conf.json* file with missing test playbooks for integrations, scripts and playbooks
* Added *download* command to download custom content from Demisto instance to the local content repository.
* Improved validation failure messages to include a command suggestion, wherever relevant, to fix the raised issue.
* Improved 'validate' help and documentation description
* validate - checks that scripts, playbooks, and integrations have the *tests* key.
* validate - checks that test playbooks are configured in `conf.json`.
* demisto-sdk lint - Copy dir better handling.
* demisto-sdk lint - Add error when package missing in docker image.
* Added *-a , --validate-all* option in *validate* to run all validation on all files.
* Added *-i , --input* option in *validate* to run validation on a specified pack/file.
* added *-i, --input* option in *secrets* to run on a specific file.
* Added an allowed hidden parameter: *longRunning* to the hidden integration parameters validation.
* Fixed an issue with **format** command when executing with an output path of a folder and not a file path.
* Bug fixes in generate-docs command given playbook as input.
* Fixed an issue with lint command in which flake8 was not running on unit test files.

## 0.5.2

* Added *-c, --command* option in *generate-docs* to generate a specific command from an integration.
* Fixed an issue when getting README/CHANGELOG files from git and loading them.
* Removed release notes validation for new content.
* Fixed secrets validations for files with the same name in a different directory.
* demisto-sdk lint - parallelization working with specifying the number of workers.
* demisto-sdk lint - logging levels output, 3 levels.
* demisto-sdk lint - JSON report, structured error reports in JSON format.
* demisto-sdk lint - XML JUnit report for unit-tests.
* demisto-sdk lint - new packages used to accelerate execution time.
* demisto-sdk secrets - command now respects the generic whitelist, and not only the pack secrets.

## 0.5.0

[PyPI History][1]

[1]: https://pypi.org/project/demisto-sdk/#history

## 0.4.9

* Fixed an issue in *generate-docs* where Playbooks and Scripts documentation failed.
* Added a graceful error message when executing the *run" command with a misspelled command.
* Added more informative errors upon failures of the *upload* command.
* format command:
  * Added format for json files: IncidentField, IncidentType, IndicatorField, IndicatorType, Layout, Dashboard.
  * Added the *-fv --from-version*, *-nv --no-validation* arguments.
  * Removed the *-t yml_type* argument, the file type will be inferred.
  * Removed the *-g use_git* argument, running format without arguments will run automatically on git diff.
* Fixed an issue in loading playbooks with '=' character.
* Fixed an issue in *validate* failed on deleted README files.

## 0.4.8

* Added the *max* field to the Playbook schema, allowing to define it in tasks loop.
* Fixed an issue in *validate* where Condition branches checks were case sensitive.

## 0.4.7

* Added the *slareminder* field to the Playbook schema.
* Added the *common_server*, *demisto_mock* arguments to the *init* command.
* Fixed an issue in *generate-docs* where the general section was not being generated correctly.
* Fixed an issue in *validate* where Incident type validation failed.

## 0.4.6

* Fixed an issue where the *validate* command did not identify CHANGELOG in packs.
* Added a new command, *id-set* to create the id set - the content dependency tree by file IDs.

## 0.4.5

* generate-docs command:
  * Added the *use_cases*, *permissions*, *command_permissions* and *limitations*.
  * Added the *--insecure* argument to support running the script and integration command in Demisto.
  * Removed the *-t yml_type* argument, the file type will be inferred.
  * The *-o --output* argument is no longer mandatory, default value will be the input file directory.
* Added support for env var: *DEMISTO_SDK_SKIP_VERSION_CHECK*. When set version checks are skipped.
* Fixed an issue in which the CHANGELOG files did not match our scheme.
* Added a validator to verify that there are no hidden integration parameters.
* Fixed an issue where the *validate* command ran on test files.
* Removed the *env-dir* argument from the demisto-sdk.
* README files which are html files will now be skipped in the *validate* command.
* Added support for env var: *DEMISTO_README_VALIDATOR*. When not set the readme validation will not run.

## 0.4.4

* Added a validator for IncidentTypes (incidenttype-*.json).
* Fixed an issue where the -p flag in the *validate* command was not working.
* Added a validator for README.md files.
* Release notes validator will now run on: incident fields, indicator fields, incident types, dashboard and reputations.
* Fixed an issue where the validator of reputation(Indicator Type) did not check on the details field.
* Fixed an issue where the validator attempted validating non-existing files after deletions or name refactoring.
* Removed the *yml_type* argument in the *split-yml*, *extract-code* commands.
* Removed the *file_type* argument in the *generate-test-playbook* command.
* Fixed the *insecure* argument in *upload*.
* Added the *insecure* argument in *run-playbook*.
* Standardise the *-i --input*, *-o --output* to demisto-sdk commands.

## 0.4.3

* Fixed an issue where the incident and indicator field BC check failed.
* Support for linting and unit testing PowerShell integrations.

## 0.4.2

* Fixed an issue where validate failed on Windows.
* Added a validator to verify all branches are handled in conditional task in a playbook.
* Added a warning message when not running the latest sdk version.
* Added a validator to check that the root is connected to all tasks in the playbook.
* Added a validator for Dashboards (dashboard-*.json).
* Added a validator for Indicator Types (reputation-*.json).
* Added a BC validation for changing incident field type.
* Fixed an issue where init command would generate an invalid yml for scripts.
* Fixed an issue in misleading error message in v2 validation hook.
* Fixed an issue in v2 hook which now is set only on newly added scripts.
* Added more indicative message for errors in yaml files.
* Disabled pykwalify info log prints.

## 0.3.10

* Added a BC check for incident fields - changing from version is not allowed.
* Fixed an issue in create-content-artifacts where scripts in Packs in TestPlaybooks dir were copied with a wrong prefix.

## 0.3.9

* Added a validation that incident field can not be required.
* Added validation for fetch incident parameters.
* Added validation for feed integration parameters.
* Added to the *format* command the deletion of the *sourceplaybookid* field.
* Fixed an issue where *fieldMapping* in playbook did not pass the scheme validation.
* Fixed an issue where *create-content-artifacts* did not copy TestPlaybooks in Packs without prefix of *playbook-*.
* Added a validation the a playbook can not have a rolename set.
* Added to the image validator the new DBot default image.
* Added the fields: elasticcommonfields, quiet, quietmode to the Playbook schema.
* Fixed an issue where *validate* failed on integration commands without outputs.
* Added a new hook for naming of v2 integrations and scripts.

## 0.3.8

* Fixed an issue where *create-content-artifact* was not loading the data in the yml correctly.
* Fixed an issue where *unify* broke long lines in script section causing syntax errors

## 0.3.7

* Added *generate-docs* command to generate documentation file for integration, playbook or script.
* Fixed an issue where *unify* created a malformed integration yml.
* Fixed an issue where demisto-sdk **init** creates unit-test file with invalid import.

## 0.3.6

* Fixed an issue where demisto-sdk **validate** failed on modified scripts without error message.

## 0.3.5

* Fixed an issue with docker tag validation for integrations.
* Restructured repo source code.

## 0.3.4

* Saved failing unit tests as a file.
* Fixed an issue where "_test" file for scripts/integrations created using **init** would import the "HelloWorld" templates.
* Fixed an issue in demisto-sdk **validate** - was failing on backward compatiblity check
* Fixed an issue in demisto-sdk **secrets** - empty line in .secrets-ignore always made the secrets check to pass
* Added validation for docker image inside integrations and scripts.
* Added --use-git flag to **format** command to format all changed files.
* Fixed an issue where **validate** did not fail on dockerimage changes with bc check.
* Added new flag **--ignore-entropy** to demisto-sdk **secrets**, this will allow skip entropy secrets check.
* Added --outfile to **lint** to allow saving failed packages to a file.

## 0.3.3

* Added backwards compatibility break error message.
* Added schema for incident types.
* Added **additionalinfo** field to as an available field for integration configuration.
* Added pack parameter for **init**.
* Fixed an issue where error would appear if name parameter is not set in **init**.

## 0.3.2

* Fixed the handling of classifier files in **validate**.

## 0.3.1

* Fixed the handling of newly created reputation files in **validate**.
* Added an option to perform **validate** on a specific file.

## 0.3.0

* Added support for multi-package **lint** both with parallel and without.
* Added all parameter in **lint** to run on all packages and packs in content repository.
* Added **format** for:
  * Scripts
  * Playbooks
  * Integrations
* Improved user outputs for **secrets** command.
* Fixed an issue where **lint** would run pytest and pylint only on a single docker per integration.
* Added auto-complete functionality to demisto-sdk.
* Added git parameter in **lint** to run only on changed packages.
* Added the **run-playbook** command
* Added **run** command which runs a command in the Demisto playground.
* Added **upload** command which uploads an integration or a script to a Demisto instance.
* Fixed and issue where **validate** checked if release notes exist for new integrations and scripts.
* Added **generate-test-playbook** command which generates a basic test playbook for an integration or a script.
* **validate** now supports indicator fields.
* Fixed an issue with layouts scheme validation.
* Adding **init** command.
* Added **json-to-outputs** command which generates the yaml section for outputs from an API raw response.

## 0.2.6

* Fixed an issue with locating release notes for beta integrations in **validate**.

## 0.2.5

* Fixed an issue with locating release notes for beta integrations in **validate**.

## 0.2.4

* Adding image validation to Beta_Integration and Packs in **validate**.

## 0.2.3

* Adding Beta_Integration to the structure validation process.
* Fixing bug where **validate** did checks on TestPlaybooks.
* Added requirements parameter to **lint**.

## 0.2.2

* Fixing bug where **lint** did not return exit code 1 on failure.
* Fixing bug where **validate** did not print error message in case no release notes were give.

## 0.2.1

* **Validate** now checks that the id and name fields are identical in yml files.
* Fixed a bug where sdk did not return any exit code.

## 0.2.0

* Added Release Notes Validator.
* Fixed the Unifier selection of your python file to use as the code.
* **Validate** now supports Indicator fields.
* Fixed a bug where **validate** and **secrets** did not return exit code 1 on failure.
* **Validate** now runs on newly added scripts.

## 0.1.8

* Added support for `--version`.
* Fixed an issue in file_validator when calling `checked_type` method with script regex.

## 0.1.2

* Restructuring validation to support content packs.
* Added secrets validation.
* Added content bundle creation.
* Added lint and unit test run.

## 0.1.1

* Added new logic to the unifier.
* Added detailed README.
* Some small adjustments and fixes.

## 0.1.0

Capabilities:

* **Extract** components(code, image, description etc.) from a Demisto YAML file into a directory.
* **Unify** components(code, image, description etc.) to a single Demisto YAML file.
* **Validate** Demisto content files.<|MERGE_RESOLUTION|>--- conflicted
+++ resolved
@@ -4,11 +4,8 @@
 
 ## 1.14.3
 * Fixed an issue where **run-unit-tests** failed running on items with `test_data`.
-<<<<<<< HEAD
 * Updated the demisto-py to v3.2.10 which now supports url decoding for the proxy authentication password.
-=======
 * Fixed an issue where **generate-outputs** did not generate context paths for empty lists or dictionaries in the response.
->>>>>>> bee1b6f0
 
 ## 1.14.2
 * Added the `--staged-only` flag to **pre-commit**.
