# Changelog
## Unreleased
* Added the ability to ignore any validation in the **validate** command when running in an external (non-demisto/content) repo, by placing a `.private-repo-settings` file at its root.
* Fixed an issue where **validate** falsely detected backwards-compatibility issues, and prevented adding the `marketplaces` key to content items.
* Calling **format** with the `-d` flag now removes test playbooks testing the deprecated content from conf.json.
* Fixed an issue where the SDK would fail pulling docker images.
* Fixed an issue where in some cases the **split** command did not remove pack version note from the script.
* Improved the content graph performance when calculating content relationships.
* Fixed an issue where **validate** would not properly detect dependencies of core packs.
* Removed usages of Random in unit tests to ensure the tests are deterministic.
* **validate** will now run on all the pack content items when the pack supported marketplaces are modified.
* Fixed an issue where **pre-commit** running when there was no change to the files
* Fixed an issue where errors in **validate** were logged as `info`.
<<<<<<< HEAD
* Fixed an issue where escape characters within Markdown files were detected as invalid words during doc-review.
=======
* Fixed an issue where the **format** command would change the value of the `unsearchable` key in fields.
* Added an ability to provide list of marketplace names as a credentials-type (type 9) param attribute.

>>>>>>> 977ef0bd

## 1.17.2
* Fixed an issue where **lint** and **validate** commands failed on integrations and scripts that use docker images that are not available in the Docker Hub but exist locally.
* Added documentation for the flag **override-existing** used in upload.
* Fixed an issue where **validate** failed on Incident Field items with a `template` value.
* Improved memory efficiency in **update-content-graph** and **create-content-graph** commands.
* Removed support for the `cve_id` name for the default-argument for **cve** reputation commands in **validate**. Now, only `cve` may be used for such commands.
* Fixed an issue where **zip_packs** failed uploading content.
* Added `tenant_timezone` handling to the **modeling-rules init** command, allowing usage with tenants in various timezones.
* Shortened the timeout when checking whether the dataset exists in **test-modeling-rule**.
* Cleaned up project dependencies.
* Added support for the **List** content item in **Xpanse** marketplace.
* Fixed an issue in **run-unit-tests** command when running Powershell tests.
* Fixed an issue where **lint** failed running when a docker container would not init properly.
* Fixed an issue where the *upload* command would upload a pack metadata with wrong display names.
* Performance enhancements when reading yaml files.
* Removed redundant errors and fields from `errors.py`.
* Updated **update-release-notes** to use graph instead of id_set.

## 1.17.1
* Added the `aliasTo` key to the Incident Field schema.
* Modified **validate** to not require fields whose value is always `False`.
* Modified **validate** to use the graph instead of id_set on changed *APIModules*.
* Fixed an issue where `register_module_line()` was not removed from python scripts when the script had no trailing newline.
* Fixed an issue where an integration containing a command without a description would fail to upload while using the **upload** command.
* Fixed an issue where attempting to individually upload `Preprocess Rule` files raised an unclear error message. Note: preprocess rules can not be individually uploaded, but only as part of a pack.
* Fixed an issue where the **upload** command would fail on Indicator Types.
* Fixed an issue where the **upload** command would return the wrong error message when connection credentials are invalid.
* Fixed an issue where the **upload** command would fail parsing input paths.
* added support for the `isfetcheventsandassets` flag in content graph.
* Fixed an issue where the **modeling-rules test** command failed to get the existence of result from dataset in cases where the results take time to load.
* Added an aliasTo key to the incident field schema.

## 1.17.0
* **validate** will only fail on docker related errors if the pack is supported by xsoar.
* Added a validation that assures filename, id, and name have a correct suffix for modeling/parsing rules files.
* Added new **validate** checks, preventing unwanted changes of the marketplaces (BC108,BC109), toversion (BC107)  and fromversion (BC106) fields.
* Removed the `timezone_offset` argument in the *modeling-rules test* command.
* Fixed an issue where **lint** failed when importing functions from CommonServerUserPython.
* The **format** command now will sync hidden parameters with master branch.
* Fixed an issue where lock integration failed on FileNotFound.(PANW-internal only).
* Fixed an issue where **lint** falsely warned of using `demisto.results`.
* Fixed an issue where **validate** always returned *XSIAM Dashboards* and *Correlation Rules* files as valid.
* Added `GR107` validation to **validate** using the graph validations to check that no deprecated items are used by non-deprecated content.
* Fixed an issue where the **modeling-rules test** command failed to get the existence of dataset in cases where the dataset takes more than 1 minute to get indexed.
* Fixed an issue in **lint** where the container used for linting had dependency conflicts with the image used by content, and caused inconsistent results.
* Fixed an issue where the **download** command failed when the playbook has different `name` and `id`.
* Moved the **pre-commmit** command template to the `demisto/content` repository, where it's easier to maintain.
* Fixed an issue where an internal method caused warning messages when reading md files.
* Added support for Pre Process Rules in the **upload** command.
* Fixed an issue where **upload** would not upload items whose `maketplaces` value was an empty list.
* Added a prettyName key to the incident field schema.
* Fixed an issue where **upload** command could not parse content items that are not unicode-encoded.

## 1.16.0
* Added a check to **is_docker_image_latest_tag** to only fail the validation on non-latest image tag when the current tag is older than 3 days.
* Fixed an issue where **upload** would not properly show the installed version in the UI.
* Fixed an issue where the `contribution_converter` failed replacing generated release notes with the contribution form release notes.
* Fixed an issue where an extra levelname was added to a logging message.
* Modified the `mypy` pre-commit hook to run in a virtual environment, rather than the local mypy version.
* Added support to run **validate** with `--git` flag on detached HEAD.
* Added a validation that the **validate** command will fail if the pack name is not prefixed on XSIAM dashboard images.
* Fixed the **generate-test-playbook** which failed on an unexpected keyword argument - 'console_log_threshold'.
* Fixed an issue where **prepare-content** would not properly parse the `fromVersion` and `toVersion` attributes of XSIAM-Dashbaord and XSIAM-Report content items.
* Fixed an issue where **validate** command did not fail on non-existent dependency ids of non-mandatory dependant content.
* Fixed pytest async io deprecation warning.
* Added the `--incident-id` argument (optional) to the **run** command.
* Fixed an issue in **run-unit-tests** and **update-content-graph** where running commands in a docker container was done with insufficient permissions.
* Added the `_time` field to the output compare table of the **modeling-rules test** command.
* Changed the endpoint **download** uses to get system content items.
* Fixed an issue where graph-related tasks failed when files were deleted from the repo.
* Added a **validate** check, and a **format** auto fix for the `fromversion` field in Correlation Rules and XSIAM Dashboards.
* Update the format used for dev-dependencies in pyproject.toml to match modern versions of Poetry.
* Added timestamps to logging messages when running in a CI build.

## 1.15.5
* **Breaking Change**: The default of the **upload** command `--zip` argument is `true`. To upload packs as custom content items use the `--no-zip` argument.
* Removed the `no-implicit-optional` hook from **pre-commit**.
* Removed the `markdownlint` hook from **pre-commit**.
* Fixed an issue in **run-unit-tests** to pass with warnings when no tests are collected.
* Fixed an issue in **run-unit-tests** with the coverage calculation.
* Fixed a notification about log file location appeared more than once.
* Updated the error message when code coverage is below the threshold in **coverage-analyze** to be printed in a more noticeable red color.
* Fixed an issue in **upload** that failed when a comma-separated list of paths is passed to the `--input` argument.
* Running **validate** with the `--graph` flag will now run the graph validations after all other validations.
* improved the generated release note for newly added XSIAM entities when running *update-release-notes* command.
* Fixed an issue where in some cases validation failed when mapping null values.
* Fixed an issue in **upload** command where the `--keep-zip` argument did not clean the working directory.
* Fixed an issue where an extra levelname was added to a logging message.
* Fixed an issue in **upload** where uploading packs to XSIAM failed due to version mismatch.

## 1.15.4
* Fixed an issue where *update-release-notes* and *doc-review* did not handle new content notes as expected.
* Fixed an issue in PEP484 (no-implicit-optional) hook to **pre-commit**.
* Fixed an issue in **upload** with `--input-config-file` where the content items weren't uploaded in the correct pack.
* Added support to disable the default logging colors with the **DEMISTO_SDK_LOG_NO_COLORS** environment variable.

## 1.15.3
* Added the `--init` flag to **download**.
* Added the `--keep-empty-folders` flag to **download**.
* Added `markdown-lint` to **pre-commit**
* Added the PEP484 (no-implicit-optional) hook to **pre-commit**.
* Fixed an issue where the content-graph parsing failed on mappers with undefined mapping.
* Fixed an issue in **validate** where `pack_metadata.json` files were not collected proplely in `--graph` option.
* Fixed an issue where *validate* reputation commands outputs were not checked for new content.
* Added *IN107* and *DB100* error codes to *ALLOWED_IGNORE_ERRORS* list.
* Added a validation that assures feed integrations implement the `integration_reliability` configuration parameter.
* Fixed an issue where the format command did not work as expected on pre-process rules files.
* Fixed an issue where **upload** command failed to upload when the XSOAR version is beta.
* Fixed an issue where **upload** command summary was inaccurate when uploading a `Pack` without the `-z` flag.
* Added pack name and pack version to **upload** command summary.
* Added support for modeling rules with multi datasets in ****modeling-rules test**** command.
* Fixed an issue where **validate** didn't recognize layouts with incident fields missing from `id_set.json` even when `--post-commit` was indicated.

## 1.15.2
* Fixed an issue where **format** added default arguments to reputation commands which already have one.
* Fixed an issue where **validate** fails when adding the *advance* field to the integration required fields.
* Updated the integration Traffic Light Protocol (TLP) color list schema in the **validate** command.
* Fixed an issue where **upload** would not read a repo configuration file properly.
* Fixed an issue where **upload** would not handle the `-x`/`--xsiam` flag properly.
* Fixed an issue where **format** failed to use input from the user, when asking about a `from_version`.
* Added the `-n`/`--assume_no` flag to **format**.

## 1.15.1
* Fixed an issue where **generate-docs** generated fields with double html escaping.
* Fixed an issue where **upload** failed when using the `-z` flag.

## 1.15.0
* **Breaking Change**: the **upload** command now only supports **XSOAR 6.5** or newer (and all XSIAM versions).
* **upload** now uses content models, and calls the `prepare` method of each model before uploading (unless uploading a zipped pack).
* Added a *playbook* modification to **prepare-content**, replacing `getIncident` calls with `getAlerts`, when uploading to XSIAM.
* Added a *playbook* modification to **prepare-content**, replacing `${incident.fieldname}` context accessors with `${alert.fieldname}` when uploading to XSIAM.
* Added a *playbook* modification to **prepare-content**, replacing `incident` to `alert` in task display names, when uploading to XSIAM.
* Added a *layout* modification to **prepare-content**, replacing `Related/Child/Linked Incidents` to `... Alerts` when uploading to XSIAM.
* Added a *script* modification to **prepare-content**, automatically replacing the word `incident` with `alert` when uploading to XSIAM.
* Added a validation that the **validate** command will fail if the `dockerimage` field in scripts/integrations uses any py3-native docker image.
* Updated the `ruff` version used in **pre-commit** to `0.0.269`.
* Fixed an issue in **create-content-graph** which caused missing detection of duplicated content items.
* Fixed an issue where **run-unit-tests** failed on python2 content items.
* Fixed an issue in **validate** where core packs validations were checked against the core packs defined on master branch, rather than on the current branch.
* Fixed an issue in **pre-commit** where `--input` flag was not filtered by the git files.
* Skip reset containers for XSOAR NG and XSIAM(PANW-internal only).
* Fixed an issue where **lint** failed fetching docker image details from a PANW GitLab CI environment. (PANW-internal only).

## 1.14.5
* Added logging in case the container fails to run in **run-unit-tests**.
* Disabled **pre-commit** multiprocessing for `validate` and `format`, as they use a service.
* **pre-commit** now calls `format` with `--assume-yes` and `--no-validate`.
* Fixed an issue where **pre-commit** ran multiple times when checking out build related files.

## 1.14.4
* Added integration configuration for *Cortex REST API* integration.
* Removed `Flake8` from **pre-commit**, as `ruff` covers its basic rules.
* Improved log readability by silencing non-critical `neo4j` (content graph infrastructure) logs.
* Fixed an issue where **run-unit-tests** failed on python2 content items.
* Fixed an issue where **modeling-rules test** did not properly handle query fields that pointed to a string.
* Fixed an issue when trying to fetch remote files when not under the content repo.
* Fixed a validation that the **modeling-rules test** command will fail if no test data file exist.
* Fixed an issue where **format** command failed while updating the `fromversion` entry.
* Added support for mapping uuid to names for Layout files in the **download** command.

## 1.14.3
* Fixed an issue where **run-unit-tests** failed running on items with `test_data`.
* Updated the demisto-py to v3.2.10 which now supports url decoding for the proxy authentication password.
* Fixed an issue where **generate-outputs** did not generate context paths for empty lists or dictionaries in the response.

## 1.14.2
* Added the `--staged-only` flag to **pre-commit**.
* Fixed an issue where **run-unit-tests** failed running on items with `test_data`.
* Fixed an issue where **pre-commit** ran on unchanged files.
* Add the ability to run **secrets** in **pre-commit** by passing a `--secrets` flag.
* Added support to override the log file with the **DEMISTO_SDK_LOG_FILE_PATH** environment variable.

## 1.14.1
* Fixed an issue where **update-release-notes** command failed when running on a pack that contains deprecated integrations without the `commands` section.
* Added toVersion and fromVersion to XSIAM content items schema.
* Fixed an issue where **validate** failed when attempting to map null values in a classifier and layout.
* Added search marketplace functionality to XSIAM client.
* Fixed an issue in **pre-commit** command where `MYPYPATH` was not set properly.
* Updated the integration category list in the **init** command.
* Fixed an issue where in some environments docker errors were not caught.
* Added a validation that the **validate** command will fail on README files if an image does not exist in the specified path.

## 1.14.0
* Added the `DEMISTO_SDK_GRAPH_FORCE_CREATE` environment variable. Use it to force the SDK to recreate the graph, rather than update it.
* Added support for code importing multi-level ApiModules to **lint**.
* Added a validation that the **modeling-rules test** command will fail if no test data file exist.
* Added support for the `<~XPANSE>` marketplace tag in release notes.
* Added support for marketplace tags in the **doc-review** command.
* Added **generate-unit-tests** documentation to the repo README.
* Added the `hiddenpassword` field to the integration schema, allowing **validate** to run on integrations with username-only inputs.
* Improved logs and error handling in the **modeling-rules test** command.
* Improved the warning message displayed for Contribution PRs editing outdated code.
* Improved the clarity of error messages for cases where yml files cannot be parsed as a dictionary.
* Updated the `XSIAMReport` schema.
* Standardized repo-wide logging. All logs are now created in one logger instance.
* **lint** now prevents unit-tests from accessing online resources in runtime.
* Updated the logs shown during lint when running in docker.
* Fixed an issue where **validate** showed errors twice.
* Fixed an issue where **validate** did not fail when xif files had wrong naming.
* Fixed an issue where **doc-review** required dot suffixes in release notes describing new content.
* Fixed an issue where **download** command failed when running on a beta integration.
* Fixed an issue where **update-release-notes** generated release notes for packs in their initial version (1.0.0).
* Fixed an issue with **update-content-graph** where `--use-git` parameter was ignored when using `--imported-path` parameter.
* Fixed an issue where **validate** failed on playbooks with valid inputs, since it did not collect the playbook inputs occurrences properly.

## 1.13.0
* Added the pack version to the code files when calling **unify**. The same value is removed when calling **split**.
* Added a message showing the output path when **prepare-content** is called.
* Contribution PRs that update outdated packs now display a warning message.
* Fixed an issue when kebab-case has a misspelling in one of the sub words, the suggestion might be confusing.
* Improved caching and stability for **lint**.
* Added support for *.xif* files in the **secrets** command.
* Fixed an issue where **validate** would fail when playbook inputs contain Transform Language (DT).
* Added a new **validate** check, making sure a first level header exist in release notes (RN116)
* Fixed an issue where **lint** would not properly handle multiple ApiModules imports.

## 1.12.0
* Added the **pre-commit** command, to improve code quality of XSOAR content.
* Added the **run-unit-tests** command, to run unit tests of given content items inside their respective docker images.
* Added support for filepath arguments in the **validate** and **format** commands.
* Added pre-commit hooks for `validate`, `format`, `run-unit-tests` and `update-docker-image` commands.
* Fixed an issue in the **download** command where layouts were overriden even without the `-f` option.
* Fixed an issue where Demisto-SDK did not detect layout ID when using the **download** command.
* Fixed an issue where the **lint** command ran on `native:dev` supported content when passing the `--docker-image all` flag, instead it will run on `native:candidate`.
* Added support for `native:candidate` as a docker image flag for **lint** command.
* Added a modification for layouts in **prepare-content**, replacing `Related Incidents`, `Linked Incidents` and `Child Incidents` with the suitable `... Alerts` name when uploading to XSIAM.
* Fixed an issue where logs and messages would not show when using the **download** command.
* Fixed an issue where the `server_min_version` field in metadata was an empty value when parsing packs without content items.
* Fixed an issue where running **openapi-codegen** resulted in false-positive error messages.
* Fixed an issue where **generate-python-to-yml** generated input arguments as required even though required=False was specified.
* Fixed an issue where **generate-python-to-yml** generated input arguments a default arguments when default=some_value was provided.
* Fixed a bug where **validate** returned error on playbook inputs with special characters.
* Fixed an issue where **validate** did not properly check `conf.json` when the latter is modified.
* Fixed an issue in the **upload** command, where a prompt was not showing on the console.
* Fixed an issue where running **lint** failed installing dependencies in containers.

## 1.11.0
* **Note: Demisto-SDK will soon stop supporting Python 3.8**
* Fixed an issue where using **download** on non-unicode content, merging them into existing files caused an error.
* Changed an internal setting to allow writing non-ascii content (unicode) using `YAMLHandler` and `JSONHandler`.
* Fixed an issue where an error message in **unify** was unclear for invalid input.
* Fixed an issue where running **validate** failed with **is_valid_integration_file_path_in_folder** on integrations that use API modules.
* Fixed an issue where **validate** failed with **is_valid_integration_file_path_in_folder** on integrations that use the `MSAPIModule`.
* Added **validate** check for the `modules` field in `pack_metadata.json` files.
* Changed **lint** to skip deprecated content, unless when using the `-i` flag.
* Fixed an issue where **update-release-notes** failed when a new *Parsing Rule* was added to a pack.
* Refactored the logging framework. Demisto-SDK logs will now be written to `.demist_sdk_debug.log` under the content path (when detected) or the current directory.
* Added `GR105` validation to **validate** command to check that no duplicate IDs are used.
* Added support for API Modules imported in API modules in the **unify** command.
* Added **validate** check, to make sure every Python file has a corresponding unit test file.

## 1.10.6
* Fixed an issue where running **validate** with the `-g` flag would skip some validations for old-formatted (unified) integration/script files.
* Deprecated integrations and scripts will not run anymore when providing the **--all-packs** to the **lint** command.
* Fixed an issue where a pack `serverMinVersion` would be calculated by the minimal fromVersion of its content items.
* Added the `--docker-image-target` flag to **lint** for testing native supported content with new images.

## 1.10.5
* Fixed an issue where running **run-test-playbook** would not use the `verify` parameter correctly. @ajoga
* Added a newline at the end of README files generated in **generate-docs**.
* Added the value `3` (out of bounds) to the `onChangeRepAlg` and `reputationCalc` fields under the `IncidentType` and `GenericType` schemas. **validate** will allow using it now.
* Fixed an issue where **doc-review** required dot suffixes in release notes describing new content.
* Fixed an issue where **validate** failed on Feed Integrations after adding the new *Collect/Connect* section field.
* Fixed an issue where using **postman-codegen** failed converting strings containing digits to kebab-case.
* Fixed an issue where the ***error-code*** command could not parse List[str] parameter.
* Updated validation *LO107* to support more section types in XSIAM layouts.

## 1.10.4
* Added support for running **lint** in multiple native-docker images.

## 1.10.3
* Fixed an issue where running **format** would fail after running npm install.
* Improved the graph validations in the **validate** command:
  - GR100 will now run on all content items of changed packs.
  - GR101 and GR102 will now catch invalid fromversion/toversion of files **using** the changed items.
  - GR103 errors will raise a warning when using the *-a* flag, but an error if using the *-i* or *g* flags.
* Fixed an issue where test-playbooks timed out.
* Fixed an issue where making a change in a module using an ApiModule would cause lint to run on the ApiModule unnecessarily.
* Fixed an issue where the `marketplace` field was not used when dumping pack zips.
* Fixed a typo in the README content generated with **update-release-notes** for updating integrations.
* Fixed an issue in **validate**, where using the `-gr` and `-i` flags did not run properly.
* Added the `sectionorder` field to integration scheme.
* Fixed an issue where in some occasions running of test-playbooks could receive session timeouts.
* Fixed an issue where **validate** command failed on core pack dependencies validation because of test dependencies.

## 1.10.2
* Added markdown lint formatting for README files in the **format** command.
* Fixed an issue where **lint** failed when using the `-cdam` flag with changed dependant api modules.
* Fixed an issue in the **upload** command, where `json`-based content items were not unified correctly when using the `--zip` argument.
* Added XPANSE core packs validations.

## 1.10.1
* Fixed an issue where **update-content-graph** failed to execute.

## 1.10.0
* **Breaking change**: Removed usage of `pipenv`, `isort` and `autopep8` in the **split** and **download** commands. Removed the `--no-pipenv` and `--no-code-formatting` flags. Please see https://xsoar.pan.dev/docs/tutorials/tut-setup-dev-remote for the recommended environment setup.
* Fixed an issue in **prepare-content** command where large code lines were broken.
* Fixed an issue where git-*renamed_files* were not retrieved properly.
* Fixed an issue where test dependencies were calculated in all level dependencies calculation.
* Added formatting and validation to XSIAM content types.
* Fixed an issue where several XSIAM content types were not validated when passing the `-a` flag.
* Added a UUID to name mapper for **download** it replaces UUIDs with names on all downloaded files.
* Updated the demisto-py to v3.2.6 which now supports basic proxy authentication.
* Improved the message shown when using **upload** and overwriting packs.
* Added support for the **Layout Rule** content type in the id-set and the content graph.
* Updated the default general `fromVersion` value on **format** to `6.8.0`
* Fixed an issue where **lint** sometimes failed when using the `-cdam` flag due to wrong file duplications filtering.
* Added the content graph to **validate**, use with the `--graph` flag.

## 1.9.0
* Fixed an issue where the Slack notifier was using a deprecated argument.
* Added the `--docker-image` argument to the **lint** command, which allows determining the docker image to run lint on. Possible options are: `'native:ga'`, `'native:maintenance'`, `'native:dev'`, `'all'`, a specific docker image (from Docker Hub) or, the default `'from-yml'`.
* Fixed an issue in **prepare-content** command where large code lines were broken.
* Added a logger warning to **get_demisto_version**, the task will now fail with a more informative message.
* Fixed an issue where the **upload** and **prepare-content** commands didn't add `fromServerVersion` and `toServerVersion` to layouts.
* Updated **lint** to use graph instead of id_set when running with `--check-dependent-api-module` flag.
* Added the marketplaces field to all schemas.
* Added the flag `--xsoar-only` to the **doc-review** command which enables reviewing documents that belong to XSOAR-supported Packs.
* Fixed an issue in **update-release-notes** command where an error occurred when executing the same command a second time.
* Fixed an issue where **validate** would not always ignore errors listed under `.pack-ignore`.
* Fixed an issue where running **validate** on a specific pack didn't test all the relevant entities.
* Fixed an issue where fields ending with `_x2` where not replaced in the appropriate Marketplace.

## 1.8.3
* Changed **validate** to allow hiding parameters of type 0, 4, 12 and 14 when replacing with type 9 (credentials) with the same name.
* Fixed an issue where **update-release-notes** fails to update *MicrosoftApiModule* dependent integrations.
* Fixed an issue where the **upload** command failed because `docker_native_image_config.json` file could not be found.
* Added a metadata file to the content graph zip, to be used in the **update-content-graph** command.
* Updated the **validate** and **update-release-notes** commands to unskip the *Triggers Recommendations* content type.


## 1.8.2
* Fixed an issue where demisto-py failed to upload content to XSIAM when `DEMISTO_USERNAME` environment variable is set.
* Fixed an issue where the **prepare-content** command output invalid automation name when used with the --*custom* argument.
* Fixed an issue where modeling rules with arbitrary whitespace characters were not parsed correctly.
* Added support for the **nativeImage** key for an integration/script in the **prepare-content** command.
* Added **validate** checks for integrations declared deprecated (display name, description) but missing the `deprecated` flag.
* Changed the **validate** command to fail on the IN145 error code only when the parameter with type 4 is not hidden.
* Fixed an issue where downloading content layouts with `detailsV2=None` resulted in an error.
* Fixed an issue where **xdrctemplate** was missing 'external' prefix.
* Fixed an issue in **prepare-content** command providing output path.
* Updated the **validate** and **update-release-notes** commands to skip the *Triggers Recommendations* content type.
* Added a new validation to the **validate** command to verify that the release notes headers are in the correct format.
* Changed the **validate** command to fail on the IN140 error code only when the skipped integration has no unit tests.
* Changed **validate** to allow hiding parameters of type 4 (secret) when replacing with type 9 (credentials) with the same name.
* Fixed an issue where the **update-release-notes** command didn't add release-notes properly to some *new* content items.
* Added validation that checks that the `nativeimage` key is not defined in script/integration yml.
* Added to the **format** command the ability to remove `nativeimage` key in case defined in script/integration yml.
* Enhanced the **update-content-graph** command to support `--use-git`, `--imported_path` and `--output-path` arguments.
* Fixed an issue where **doc-review** failed when reviewing command name in some cases.
* Fixed an issue where **download** didn't identify playbooks properly, and downloaded files with UUIDs instead of file/script names.

## 1.8.1
* Fixed an issue where **format** created duplicate configuration parameters.
* Added hidden properties to integration command argument and script argument.
* Added `--override-existing` to **upload** that skips the confirmation prompt for overriding existing content packs. @mattbibbydw
* Fixed an issue where **validate** failed in private repos when attempting to read from a nonexisting `approved_categories.json`.
* Fixed an issue where **validate** used absolute paths when getting remote `pack_metadata.json` files in private repos.
* Fixed an issue in **download**, where names of custom scripts were replaced with UUIDs in IncidentFields and Layouts.

## 1.8.0
* Updated the supported python versions, as `>=3.8,<3.11`, as some of the dependencies are not supported on `3.11` yet.
* Added a **validate** step for **Modeling Rules** testdata files.
* Added the **update-content-graph** command.
* Added the ability to limit the number of CPU cores with `DEMISTO_SDK_MAX_CPU_CORES` envirment variable.
* Added the **prepare-content** command.
* Added support for fromversion/toversion in XSIAM content items (correlation rules, XSIAM dashboards, XSIAM reports and triggers).
* Added a **validate** step checking types of attributes in the schema file of modeling rule.
* Added a **validate** step checking that the dataset name of a modeling rule shows in the xif and schema files.
* Added a **validate** step checking that a correlation rule file does not start with a hyphen.
* Added a **validate** step checking that xsiam content items follow naming conventions.
* Fixed an issue where SDK commands failed on the deprecated `packaging.version.LegacyVersion`, by locking the `packaging` version to `<22`.
* Fixed an issue where **update-release-notes** failed when changing only xif file in **Modeling Rules**.
* Fixed an issue where *is_valid_category* and *is_categories_field_match_standard* failed when running in a private repo.
* Fixed an issue where **validate** didn't fail on the MR103 validation error.
* Fixed the *--release-notes* option, to support the new CHANGELOG format.
* Fixed an issue where **validate** failed when only changing a modeling rules's xif file.
* Fixed an issue where **format** failed on indicator files with a `None` value under the `tabs` key.
* Fixed an issue where **validate** only printed errors for one change of context path, rather than print all.
* Fixed an issue where **download** did not suggest using a username/password when authenticating with XSOAR and using invalid arguments.
* Fixed an issue where **download** failed when listing or downloading content items that are not unicode-encoded.
* Added support for fromversion/toversion in XSIAM content items (correlation rules, XSIAM dashboards, XSIAM reports and triggers).
* Updated the supported python versions, as `>=3.8,<3.11`, as some of the dependencies are not supported on `3.11` yet.
* Added **prepare-content** command which will prepare the pack or content item for the platform.
* Patched an issue where deprecated `packaging.version.LegacyVersion`, locking packaging version to `<22`.

## 1.7.9
* Fixed an issue where an error message in **validate** would not include the suggested fix.
* Added a validation that enforces predefined categories on MP Packs & integration yml files, the validation also ensures that each pack has only one category.
* Fixed an issue where **update-release-notes** did not generate release notes for **XDRC Templates**.
* Fixed an issue where **upload** failed without explaining the reason.
* Improved implementation of the docker_helper module.
* Fixed an issue where **validate** did not check changed pack_metadata.json files when running using git.
* Added support for **xdrctemplate** to content graph.
* Fixed an issue where local copies of the newly-introduced `DemistoClassApiModule.py` were validated.
* Added new release notes templates for the addition and modification of playbooks, layouts and types in the **doc-review** command.
* Fixed an issue where the **doc-review** command failed on descriptions of new content items.
* Added the `Command XXX is deprecated. Use XXX instead.` release notes templates to **doc-review** command.
* Fixed an issue where the **update-release-notes** command didn't add the modeling-rules description for new modeling-rules files.

## 1.7.8
* Added the capability to run the MDX server in a docker container for environments without node.
* Fixed an issue where **generate-docs** with `-c` argument updated sections of the incorrect commands.
* Added IF113 error code to **ALLOWED_IGNORE_ERRORS**.
* Fixed an issue where **validate** failed on playbooks with non-string input values.
* Added the `DEMISTO_SDK_IGNORE_CONTENT_WARNING` environment variable, to allow suppressing warnings when commands are not run under a content repo folder.
* Fixed an issue where **validate** failed to recognize integration tests that were missing from config.json
* Added support for **xpanse** marketplace in **create-id-set** and **create-content-artifacts** commands.
* Fixed an issue where **split** failed on yml files.
* Added support for marketplace-specific tags.
* Fixed an issue where **download** would not run `isort`. @maxgubler
* Fixed an issue where XSIAM Dashboards and Reports images failed the build.
* Added support for **xpanse** marketplace to content graph.

## 1.7.7
* Fixed an issue where paybooks **generate-docs** didn't parse complex input values when no accessor field is given correctly.
* Fixed an issue in the **download** command, where an exception would be raised when downloading system playbooks.
* Fixed an issue where the **upload** failed on playbooks containing a value that starts with `=`.
* Fixed an issue where the **generate-unit-tests** failed to generate assertions, and generate unit tests when command names does not match method name.
* Fixed an issue where the **download** command did not honor the `--no-code-formatting` flag properly. @maxgubler
* Added a new check to **validate**, making sure playbook task values are passed as references.
* Fixed an issue where the **update-release-notes** deleted existing release notes, now appending to it instead.
* Fixed an issue where **validate** printed blank space in case of validation failed and ignored.
* Renamed 'Agent Config' to 'XDRC Templates'.
* Fixed an issue where the **zip-packs** command did not work with the CommonServerUserPython and CommonServerUserPowerShell package.

## 1.7.6

* Fixed parsing of initialization arguments of client classes in the **generate-unit-tests** command.
* Added support for AgentConfig content item in the **upload**, **create-id-set**, **find-dependecies**, **unify** and **create-content-artifacts** commands.
* Added support for XSIAM Report preview image.

## 1.7.5

* Fixed an issue where the **upload** command did not work with the CommonServerUserPython package.
* Fixed an issue in the **download** command, where some playbooks were downloaded as test playbooks.
* Added playbook modification capabilities in **TestSuite**.
* Added a new command **create-content-graph**.
* Fixed an issue in the **upload** command, where the temporary zip would not clean up properly.
* Improved content items parsing in the **create-content-graph** command.
* Added an error when the docker daemon is unavailable when running **lint**.
* Removed the validation of a subtype change for scripts in the **validate** command.
* Fixed an issue where names of XSIAM content items were not normalized properly.
* Fixed an issue where the **download** command was downloading playbooks with **script** (id) and not **scriptName**.
* Fixed an issue where script yml files were not properly identified by `find_type`.
* Removed nightly integrations filtering when deciding if a test should run.
* Added support for XSIAM Dashboard preview image.
* Added the `--no-code-formatting` flag to the **download** command, allowing to skip autopep8 and isort.
* Fixed an issue in the **update-release-notes** command, where generating release notes for modeling rules schema file caused exception.

## 1.7.4

* Fixed an issue where the **doc-review** command showed irrelevant messages.
* Fixed an issue in **validate**, where backward-compatibility failures prevented other validations from running.
* Fixed an issue in **validate**, where content-like files under infrastructure paths were not ignored.
* Fixed an issue in the AMI mapping, where server versions were missing.
* Change the way the normalize name is set for external files.
* Added dump function to XSIAM pack objects to dulicate the files.
* Fixed an issue where the `contribution_converter` did not support changes made to ApiModules.
* Added name normalization according to new convention to XSIAM content items
* Added playbook modification capabilities in **TestSuite**.
* Fixed an issue in create-content-artifacts where it will not get a normalize name for the item and it will try to duplicate the same file.

## 1.7.3

* Fixed an issue in the **format** command where fail when executed from environment without mdx server available.
* Added `Added a`, `Added an` to the list of allowed changelog prefixes.
* Added support for Indicator Types/Reputations in the **upload** command.
* Fixed an issue when running from a subdirectory of a content repo failed.
* Changing the way we are using XSIAM servers api-keys in **test-content** .
* Added a success message to **postman-codegen**.

## 1.7.2

* Fixed an issue in the **validate** command where incident fields were not found in mappers even when they exist
* Added an ability to provide list of marketplace names as a param attribute to **validate** and **upload**
* Added the file type to the error message when it is not supported.
* Fixed an issue where `contribution_converter` incorrectly mapped _Indicator Field_ objects to the _incidentfield_ directory in contribution zip files.
* Fixed a bug where **validate** returned error on empty inputs not used in playbooks.
* Added the `DEMISTO_SDK_CONTENT_PATH` environment variable, implicitly used in various commands.
* Added link to documentation for error messages regarding use cases and tags.

## 1.7.1

* Fixed an issue where *indicatorTypes* and *betaIntegrations* were not found in the id_set.
* Updated the default general `fromVersion` value on **format** to `6.5.0`
* Fixed an issue where the **validate** command did not fail when the integration yml file name was not the same as the folder containing it.
* Added an option to have **generate-docs** take a Playbooks folder path as input, and generate docs for all playbooks in it.
* Fixed an issue where the suggestion in case of `IF113` included uppercase letters for the `cliName` parameter.
* Added new validation to the **validate** command to fail and list all the file paths of files that are using a deprecated integration command / script / playbook.
* **validate** will no longer fail on playbooks calling subplaybooks that have a higher `fromVersion` value, if  calling the subplaybook has `skipifunavailable=True`.
* Fixed an issue where relative paths were not accessed correctly.
* Running any `demisto-sdk` command in a folder with a `.env` file will load it, temporarily overriding existing environment variables.
* Fixed an issue where **validate** did not properly detect deleted files.
* Added new validations to the **validate** command to verify that the schema file exists for a modeling rule and that the schema and rules keys are empty in the yml file.
* Fixed an issue where *find_type* didn't recognize exported incident types.
* Added a new validation to **validate**, making sure all inputs of a playbook are used.
* Added a new validation to **validate**, making sure all inputs used in a playbook declared in the input section.
* The **format** command will now replace the *fromServerVersion* field with *fromVersion*.

## 1.7.0

* Allowed JSON Handlers to accept kwargs, for custoimzing behavior.
* Fixed an issue where an incorrect error was shown when the `id` of a content item differed from its `name` attribute.
* Fixed an issue where the `preserve_quotes` in ruamel_handler received an incorrect value @icholy
* Fixed an issue where ignoring RM110 error code wasn't working and added a validation to **ALLOWED_IGNORE_ERRORS** to validate that all error codes are inserted in the right format.
* Fixed an issue where the contribution credit text was not added correctly to the pack README.
* Changed the contribution file implementation from markdown to a list of contributor names. The **create-content-artifact** will use this list to prepare the needed credit message.
* Added a new validation to the `XSOAR-linter` in the **lint** command for verifying that demisto.log is not used in the code.
* The **generate-docs** command will now auto-generate the Incident Mirroring section when implemented in an integration.
* Added support to automatically generate release notes for deprecated items in the **update-release-notes** command.
* Fixed an issue causing any command to crash when unable to detect local repository properties.
* Fixed an issue where running in a private gitlab repo caused a warning message to be shown multiple times.
* Added a new validation to the **validate** command to verify that markdown and python files do not contain words related to copyright section.
* Fixed an issue where **lint** crashed when provided an input file path (expecting a directory).

## 1.6.9

* Added a new validation that checks whether a pack should be deprecated.
* Added a new ability to the **format** command to deprecate a pack.
* Fixed an issue where the **validate** command sometimes returned a false negative in cases where there are several sub-playbooks with the same ID.
* Added a new validation to the **validate** command to verify that the docker in use is not deprecated.
* Added support for multiple ApiModules in the **unify** command
* Added a check to **validate** command, preventing use of relative urls in README files.
* Added environment variable **DEMISTO_SDK_MARKETPLACE** expected to affect *MarketplaceTagParser* *marketplace* value. The value will be automatically set when passing *marketplace* arg to the commands **unify**, **zip-packs**, **create-content-artifacts** and **upload**.
* Added slack notifier for build failures on the master branch.
* Added support for modeling and parsing rules in the **split** command.
* Added support for README files in **format** command.
* Added a **validate** check, making sure classifier id and name values match. Updated the classifier **format** to update the id accordingly.
* The **generate-docs** command will now auto-generate the playbook image link by default.
* Added the `--custom-image-link` argument to override.
* Added a new flag to **generate-docs** command, allowing to add a custom image link to a playbook README.
* Added a new validation to the **validate** command to verify that the package directory name is the same as the files contained in the that package.
* Added support in the **unify** command to unify a schema into its Modeling Rule.

## 1.6.8

* Fixed an issue where **validate** did not fail on invalid playbook entities' versions (i.e. subplaybooks or scripts with higher fromversion than their parent playbook).
* Added support for running lint via a remote docker ssh connection. Use `DOCKER_HOST` env variable to specify a remote docker connection, such as: `DOCKER_HOST=ssh://myuser@myhost.com`.
* Fixed an issue where the pack cache in *get_marketplaces* caused the function to return invalid values.
* Fixed an issue where running format on a pack with XSIAM entities would fail.
* Added the new `display_name` field to relevant entities in the **create-id-set** command.
* Added a new validation to the **validate** command to verify the existence of "Reliability" parameter if the integration have reputation command.
* Fixed a bug where terminating the **lint** command failed (`ctrl + c`).
* Removed the validation of a subtype change in integrations and scripts from **validate**.
* Fixed an issue where **download** did not behave as expected when prompting for a version update. Reported by @K-Yo
* Added support for adoption release notes.
* Fixed an issue where **merge-id-sets** failed when a key was missing in one id-set.json.
* Fixed a bug where some mypy messages were not parsed properly in **lint**.
* Added a validation to the **validate** command, failing when '`fromversion`' or '`toversion`' in a content entity are incorrect format.
* Added a validation to the **validate** command, checking if `fromversion` <= `toversion`.
* Fixed an issue where coverage reports used the wrong logging level, marking debug logs as errors.
* Added a new validation to the **validate** command, to check when the discouraged `http` prefixes are used when setting defaultvalue, rather than `https`.
* Added a check to the **lint** command for finding hard-coded usage of the http protocol.
* Locked the dependency on Docker.
* Removed a traceback line from the **init** command templates: BaseIntegration, BaseScript.
* Updated the token in **_add_pr_comment** method from the content-bot token to the xsoar-bot token.

## 1.6.7

* Added the `types-markdown` dependency, adding markdown capabilities to existing linters using the [Markdown](https://pypi.org/project/Markdown/) package.
* Added support in the **format** command to remove nonexistent incident/indicator fields from *layouts/mappers*
* Added the `Note: XXX` and `XXX now generally available.` release notes templates to **doc-review** command.
* Updated the logs shown during the docker build step.
* Removed a false warning about configuring the `GITLAB_TOKEN` environment variable when it's not needed.
* Removed duplicate identifiers for XSIAM integrations.
* Updated the *tags* and *use cases* in pack metadata validation to use the local files only.
* Fixed the error message in checkbox validation where the defaultvalue is wrong and added the name of the variable that should be fixed.
* Added types to `find_type_by_path` under tools.py.
* Fixed an issue where YAML files contained incorrect value type for `tests` key when running `format --deprecate`.
* Added a deprecation message to the `tests:` section of yaml files when running `format --deprecate`.
* Added use case for **validate** on *wizard* objects - set_playbook is mapped to all integrations.
* Added the 'integration-get-indicators' commands to be ignored by the **verify_yml_commands_match_readme** validation, the validation will no longer fail if these commands are not in the readme file.
* Added a new validation to the **validate** command to verify that if the phrase "breaking changes" is present in a pack release notes, a JSON file with the same name exists and contains the relevant breaking changes information.
* Improved logs when running test playbooks (in a build).
* Fixed an issue in **upload** did not include list-type content items. @nicolas-rdgs
* Reverted release notes to old format.

## 1.6.6

* Added debug print when excluding item from ID set due to missing dependency.
* Added a validation to the **validate** command, failing when non-ignorable errors are present in .pack-ignore.
* Fixed an issue where `mdx server` did not close when stopped in mid run.
* Fixed an issue where `-vvv` flag did not print logs on debug level.
* enhanced ***validate*** command to list all command names affected by a backward compatibility break, instead of only one.
* Added support for Wizard content item in the **format**, **validate**, **upload**, **create-id-set**, **find-dependecies** and **create-content-artifacts** commands.
* Added a new flag to the **validate** command, allowing to run specific validations.
* Added support in **unify** and **create-content-artifacts** for displaying different documentations (detailed description + readme) for content items, depending on the marketplace version.
* Fixed an issue in **upload** where list items were not uploaded.
* Added a new validation to **validate** command to verify that *cliName* and *id* keys of the incident field or the indicator field are matches.
* Added the flag '-x', '--xsiam' to **upload** command to upload XSIAM entities to XSIAM server.
* Fixed the integration field *isFetchEvents* to be in lowercase.
* Fixed an issue where **validate -i** run after **format -i** on an existing file in the repo instead of **validate -g**.
* Added the following commands: 'update-remote-data', 'get-modified-remote-data', 'update-remote-system' to be ignored by the **verify_yml_commands_match_readme** validation, the validation will no longer fail if these commands are not in the readme file.
* Updated the release note template to include a uniform format for all items.
* Added HelloWorldSlim template option for *--template* flag in **demisto-sdk init** command.
* Fixed an issue where the HelloWorldSlim template in **demisto-sdk init** command had an integration id that was conflicting with HelloWorld integration id.
* Updated the SDK to use demisto-py 3.1.6, allowing use of a proxy with an environment variable.
* Set the default logger level to `warning`, to avoid unwanted debug logs.
* The **format** command now validates that default value of checkbox parameters is a string 'true' or 'false'.
* Fixed an issue where `FileType.PLAYBOOK` would show instead of `Playbook` in readme error messages.
* Added a new validation to **validate** proper defaultvalue for checkbox fields.

## 1.6.5

* Fixed an issue in the **format** command where the `id` field was overwritten for existing JSON files.
* Fixed an issue where the **doc-review** command was successful even when the release-note is malformed.
* Added timestamps to the `demisto-sdk` logger.
* Added time measurements to **lint**.
* Added the flag '-d', '--dependency' to **find-dependencies** command to get the content items that cause the dependencies between two packs.
* Fixed an issue where **update-release-notes** used the *trigger_id* field instead of the *trigger_name* field.
* Fixed an issue where **doc-review** failed to recognize script names, in scripts using the old file structure.
* Fixed an issue where concurrent processes created by **lint** caused deadlocks when opening files.
* Fixed an issue in the **format** command where `_dev` or `_copy` suffixes weren't removed from the subscript names in playbooks and layouts.
* Fixed an issue where **validate** failed on nonexistent `README.md` files.
* Added support of XSIAM content items to the **validate** command.
* Report **lint** summary results and failed packages after reporting time measurements.

## 1.6.4

* Added the new **generate-yml-from-python** command.
* Added a code *type* indication for integration and script objects in the *ID Set*.
* Added the [Vulture](https://github.com/jendrikseipp/vulture) linter to the pre-commit hook.
* The `demisto-sdk` pack will now be distributed via PyPi with a **wheel** file.
* Fixed a bug where any edited json file that contained a forward slash (`/`) escaped.
* Added a new validation to **validate** command to verify that the metadata *currentVersion* is
the same as the last release note version.
* The **validate** command now checks if there're none-deprecated integration commands that are missing from the readme file.
* Fixed an issue where *dockerimage* changes in Scripts weren't recognized by the **update-release-notes** command.
* Fixed an issue where **update-xsoar-config-file** did not properly insert the marketplace packs list to the file.
* Added the pack name to the known words by default when running the **doc-review** command.
* Added support for new XSIAM entities in **create-id-set** command.
* Added support for new XSIAM entities in **create-content-artifacts** command.
* Added support for Parsing/Modeling Rule content item in the **unify** command.
* Added the integration name, the commands name and the script name to the known words by default when running the **doc-review** command.
* Added an argument '-c' '--custom' to the **unify** command, if True will append to the unified yml name/display/id the custom label provided
* Added support for sub words suggestion in kebab-case sentences when running the **doc-review** command.
* Added support for new XSIAM entities in **update-release-notes** command.
* Enhanced the message of alternative suggestion words shown when running **doc-review** command.
* Fixed an incorrect error message, in case `node` is not installed on the machine.
* Fixed an issue in the **lint** command where the *check-dependent-api-modules* argument was set to true by default.
* Added a new command **generate-unit-tests**.
* Added a new validation to **validate** all SIEM integration have the same suffix.
* Fixed the destination path of the unified parsing/modeling rules in **create-content-artifacts** command.
* Fixed an issue in the **validate** command, where we validated wrongfully the existence of readme file for the *ApiModules* pack.
* Fixed an issue in the **validate** command, where an error message that was displayed for scripts validation was incorrect.
* Fixed an issue in the **validate** and **format** commands where *None* arguments in integration commands caused the commands to fail unexpectedly.
* Added support for running tests on XSIAM machines in the **test-content** command.
* Fixed an issue where the **validate** command did not work properly when deleting non-content items.
* Added the flag '-d', '--dependency' to **find-dependencies** command to get the content items that cause the dependencies between two packs.

## 1.6.3

* **Breaking change**: Fixed a typo in the **validate** `--quiet-bc-validation` flag (was `--quite-bc-validation`). @upstart-swiss
* Dropped support for python 3.7: Demisto-SDK is now supported on Python 3.8 or newer.
* Added an argument to YAMLHandler, allowing to set a maximal width for YAML files. This fixes an issue where a wrong default was used.
* Added the detach mechanism to the **upload** command, If you set the --input-config-file flag, any files in the repo's SystemPacks folder will be detached.
* Added the reattach mechanism to the **upload** command, If you set the --input-config-file flag, any detached item in your XSOAR instance that isn't currently in the repo's SystemPacks folder will be re-attached.
* Fixed an issue in the **validate** command that did not work properly when using the *-g* flag.
* Enhanced the dependency message shown when running **lint**.
* Fixed an issue where **update-release-notes** didn't update the currentVersion in pack_metadata.
* Improved the logging in **test-content** for helping catch typos in external playbook configuration.

## 1.6.2

* Added dependency validation support for core marketplacev2 packs.
* Fixed an issue in **update-release-notes** where suggestion fix failed in validation.
* Fixed a bug where `.env` files didn't load. @nicolas-rdgs
* Fixed a bug where **validate** command failed when the *categories* field in the pack metadata was empty for non-integration packs.
* Added *system* and *item-type* arguments to the **download** command, used when downloading system items.
* Added a validation to **validate**, checking that each script, integration and playbook have a README file. This validation only runs when the command is called with either the `-i` or the `-g` flag.
* Fixed a regression issue with **doc-review**, where the `-g` flag did not work.
* Improved the detection of errors in **doc-review** command.
* The **validate** command now checks if a readme file is empty, only for packs that contain playbooks or were written by a partner.
* The **validate** command now makes sure common contextPath values (e.g. `DBotScore.Score`) have a non-empty description, and **format** populates them automatically.
* Fixed an issue where the **generate-outputs** command did not work properly when examples were provided.
* Fixed an issue in the **generate-outputs** command, where the outputs were not written to the specified output path.
* The **generate-outputs** command can now generate outputs from multiple calls to the same command (useful when different args provide different outputs).
* The **generate-outputs** command can now update a yaml file with new outputs, without deleting or overwriting existing ones.
* Fixed a bug where **doc-review** command failed on existing templates.
* Fixed a bug where **validate** command failed when the word demisto is in the repo README file.
* Added support for adding test-playbooks to the zip file result in *create-content-artifacts* command for marketplacev2.
* Fixed an issue in **find-dependencies** where using the argument *-o* without the argument *--all-packs-dependencies* did not print a proper warning.
* Added a **validate** check to prevent deletion of files whose deletion is not supported by the XSOAR marketplace.
* Removed the support in the *maintenance* option of the *-u* flag in the **update-release-notes** command.
* Added validation for forbidden words and phrases in the **doc-review** command.
* Added a retries mechanism to the **test-content** command to stabilize the build process.
* Added support for all `git` platforms to get remote files.
* Refactored the **format** command's effect on the *fromversion* field:
  * Fixed a bug where the *fromversion* field was removed when modifying a content item.
  * Updated the general default *fromversion* and the default *fromversion* of newly-introduced content items (e.g. `Lists`, `Jobs`).
  * Added an interactive mode functionality for all content types, to ask the user whether to set a default *fromversion*, if could not automatically determine its value. Use `-y` to assume 'yes' as an answer to all prompts and run non-interactively.

## 1.6.1

* Added the '--use-packs-known-words' argument to the **doc-review** command
* Added YAML_Loader to handle yaml files in a standard way across modules, replacing PYYAML.
* Fixed an issue when filtering items using the ID set in the **create-content-artifacts** command.
* Fixed an issue in the **generate-docs** command where tables were generated with an empty description column.
* Fixed an issue in the **split** command where splitting failed when using relative input/output paths.
* Added warning when inferred files are missing.
* Added to **validate** a validation for integration image dimensions, which should be 120x50px.
* Improved an error in the **validate** command to better differentiate between the case where a required fetch parameter is malformed or missing.

## 1.6.0

* Fixed an issue in the **create-id-set** command where similar items from different marketplaces were reported as duplicated.
* Fixed typo in demisto-sdk init
* Fixed an issue where the **lint** command did not handle all container exit codes.
* Add to **validate** a validation for pack name to make sure it is unchanged.
* Added a validation to the **validate** command that verifies that the version in the pack_metdata file is written in the correct format.
* Fixed an issue in the **format** command where missing *fromVersion* field in indicator fields caused an error.

## 1.5.9

* Added option to specify `External Playbook Configuration` to change inputs of Playbooks triggered as part of **test-content**
* Improved performance of the **lint** command.
* Improved performance of the **validate** command when checking README images.
* ***create-id-set*** command - the default value of the **marketplace** argument was changed from ‘xsoar’ to all packs existing in the content repository. When using the command, make sure to pass the relevant marketplace to use.

## 1.5.8

* Fixed an issue where the command **doc-review** along with the argument `--release-notes` failed on yml/json files with invalid schema.
* Fixed an issue where the **lint** command failed on packs using python 3.10

## 1.5.7

* Fixed an issue where reading remote yaml files failed.
* Fixed an issue in **validate** failed with no error message for lists (when no fromVersion field was found).
* Fixed an issue when running **validate** or **format** in a gitlab repository, and failing to determine its project id.
* Added an enhancement to **split**, handling an empty output argument.
* Added the ability to add classifiers and mappers to conf.json.
* Added the Alias field to the incident field schema.

## 1.5.6

* Added 'deprecated' release notes template.
* Fixed an issue where **run-test-playbook** command failed to get the task entries when the test playbook finished with errors.
* Fixed an issue in **validate** command when running with `no-conf-json` argument to ignore the `conf.json` file.
* Added error type text (`ERROR` or `WARNING`) to **validate** error prints.
* Fixed an issue where the **format** command on test playbook did not format the ID to be equal to the name of the test playbook.
* Enhanced the **update-release-notes** command to automatically commit release notes config file upon creation.
* The **validate** command will validate that an indicator field of type html has fromVersion of 6.1.0 and above.
* The **format** command will now add fromVersion 6.1.0 to indicator field of type html.
* Added support for beta integrations in the **format** command.
* Fixed an issue where the **postman-codegen** command failed when called with the `--config-out` flag.
* Removed the integration documentation from the detailed description while performing **split** command to the unified yml file.
* Removed the line which indicates the version of the product from the README.md file for new contributions.

## 1.5.5

* Fixed an issue in the **update-release-notes** command, which did not work when changes were made in multiple packs.
* Changed the **validate** command to fail on missing test-playbooks only if no unittests are found.
* Fixed `to_kebab_case`, it will now deal with strings that have hyphens, commas or periods in them, changing them to be hyphens in the new string.
* Fixed an issue in the **create-id-set** command, where the `source` value included the git token if it was specified in the remote url.
* Fixed an issue in the **merge-id-set** command, where merging fails because of duplicates but the packs are in the XSOAR repo but in different version control.
* Fixed missing `Lists` Content Item as valid `IDSetType`
* Added enhancement for **generate-docs**. It is possible to provide both file or a comma seperated list as `examples`. Also, it's possible to provide more than one example for a script or a command.
* Added feature in **format** to sync YML and JSON files to the `master` file structure.
* Added option to specify `Incident Type`, `Incoming Mapper` and `Classifier` when configuring instance in **test-content**
* added a new command **run-test-playbook** to run a test playbook in a given XSOAR instance.
* Fixed an issue in **format** when running on a modified YML, that the `id` value is not changed to its old `id` value.
* Enhancement for **split** command, replace `ApiModule` code block to `import` when splitting a YML.
* Fixed an issue where indicator types were missing from the pack's content, when uploading using **zip-packs**.
* The request data body format generated in the **postman-codegen** will use the python argument's name and not the raw data argument's name.
* Added the flag '--filter-by-id-set' to **create-content-artifacts** to create artifacts only for items in the given id_set.json.

## 1.5.4

* Fixed an issue with the **format** command when contributing via the UI
* The **format** command will now not remove the `defaultRows` key from incident, indicator and generic fields with `type: grid`.
* Fixed an issue with the **validate** command when a layoutscontainer did not have the `fromversion` field set.
* added a new command **update-xsoar-config-file** to handle your XSOAR Configuration File.
* Added `skipVerify` argument in **upload** command to skip pack signature verification.
* Fixed an issue when the **run** command  failed running when there’s more than one playground, by explicitly using the current user’s playground.
* Added support for Job content item in the **format**, **validate**, **upload**, **create-id-set**, **find-dependecies** and **create-content-artifacts** commands.
* Added a **source** field to the **id_set** entitles.
* Two entitles will not consider as duplicates if they share the same pack and the same source.
* Fixed a bug when duplicates were found in **find_dependencies**.
* Added function **get_current_repo** to `tools`.
* The **postman-codegen** will not have duplicates argument name. It will rename them to the minimum distinguished shared path for each of them.

## 1.5.3

* The **format** command will now set `unsearchable: True` for incident, indicator and generic fields.
* Fixed an issue where the **update-release-notes** command crashes with `--help` flag.
* Added validation to the **validate** command that verifies the `unsearchable` key in incident, indicator and generic fields is set to true.
* Removed a validation that DBotRole should be set for automation that requires elevated permissions to the `XSOAR-linter` in the **lint** command.
* Fixed an issue in **Validate** command where playbooks conditional tasks were mishandeled.
* Added a validation to prevent contributors from using the `fromlicense` key as a configuration parameter in an integration's YML
* Added a validation to ensure that the type for **API token** (and similar) parameters are configured correctly as a `credential` type in the integration configuration YML.
* Added an assertion that checks for duplicated requests' names when generating an integration from a postman collection.
* Added support for [.env files](https://pypi.org/project/python-dotenv/). You can now add a `.env` file to your repository with the logging information instead of setting a global environment variables.
* When running **lint** command with --keep-container flag, the docker images are committed.
* The **validate** command will not return missing test playbook error when given a script with dynamic-section tag.

## 1.5.2

* Added a validation to **update-release-notes** command to ensure that the `--version` flag argument is in the right format.
* added a new command **coverage-analyze** to generate and print coverage reports.
* Fixed an issue in **validate** in repositories which are not in GitHub or GitLab
* Added a validation that verifies that readme image absolute links do not contain the working branch name.
* Added support for List content item in the **format**, **validate**, **download**, **upload**, **create-id-set**, **find-dependecies** and **create-content-artifacts** commands.
* Added a validation to ensure reputation command's default argument is set as an array input.
* Added the `--fail-duplicates` flag for the **merge-id-set** command which will fail the command if duplicates are found.
* Added the `--fail-duplicates` flag for the **create-id-set** command which will fail the command if duplicates are found.

## 1.5.1

* Fixed an issue where **validate** command failed to recognized test playbooks for beta integrations as valid tests.
* Fixed an issue were the **validate** command was falsely recognizing image paths in readme files.
* Fixed an issue where the **upload** command error message upon upload failure pointed to wrong file rather than to the pack metadata.
* Added a validation that verifies that each script which appears in incident fields, layouts or layout containers exists in the id_set.json.
* Fixed an issue where the **postman code-gen** command generated double dots for context outputs when it was not needed.
* Fixed an issue where there **validate** command on release notes file crashed when author image was added or modified.
* Added input handling when running **find-dependencies**, replacing string manipulations.
* Fixed an issue where the **validate** command did not handle multiple playbooks with the same name in the id_set.
* Added support for GitLab repositories in **validate**

## 1.5.0

* Fixed an issue where **upload** command failed to upload packs not under content structure.
* Added support for **init** command to run from non-content repo.
* The **split-yml** has been renamed to **split** and now supports splitting Dashboards from unified Generic Modules.
* Fixed an issue where the skipped tests validation ran on the `ApiModules` pack in the **validate** command.
* The **init** command will now create the `Generic Object` entities directories.
* Fixed an issue where the **format** command failed to recognize changed files from git.
* Fixed an issue where the **json-to-outputs** command failed checking whether `0001-01-01T00:00:00` is of type `Date`
* Added to the **generate context** command to generate context paths for integrations from an example file.
* Fixed an issue where **validate** failed on release notes configuration files.
* Fixed an issue where the **validate** command failed on pack input if git detected changed files outside of `Packs` directory.
* Fixed an issue where **validate** command failed to recognize files inside validated pack when validation release notes, resulting in a false error message for missing entity in release note.
* Fixed an issue where the **download** command failed when downloading an invalid YML, instead of skipping it.

## 1.4.9

* Added validation that the support URL in partner contribution pack metadata does not lead to a GitHub repo.
* Enhanced ***generate-docs*** with default `additionalinformation` (description) for common parameters.
* Added to **validate** command a validation that a content item's id and name will not end with spaces.
* The **format** command will now remove trailing whitespaces from content items' id and name fields.
* Fixed an issue where **update-release-notes** could fail on files outside the user given pack.
* Fixed an issue where the **generate-test-playbook** command would not place the playbook in the proper folder.
* Added to **validate** command a validation that packs with `Iron Bank` uses the latest docker from Iron Bank.
* Added to **update-release-notes** command support for `Generic Object` entities.
* Fixed an issue where playbook `fromversion` mismatch validation failed even if `skipunavailable` was set to true.
* Added to the **create artifacts** command support for release notes configuration file.
* Added validation to **validate** for release notes config file.
* Added **isoversize** and **isautoswitchedtoquietmode** fields to the playbook schema.
* Added to the **update-release-notes** command `-bc` flag to generate template for breaking changes version.
* Fixed an issue where **validate** did not search description files correctly, leading to a wrong warning message.

## 1.4.8

* Fixed an issue where yml files with `!reference` failed to load properly.
* Fixed an issue when `View Integration Documentation` button was added twice during the download and re-upload.
* Fixed an issue when `(Partner Contribution)` was added twice to the display name during the download and re-upload.
* Added the following enhancements in the **generate-test-playbook** command:
  * Added the *--commands* argument to generate tasks for specific commands.
  * Added the *--examples* argument to get the command examples file path and generate tasks from the commands and arguments specified there.
  * Added the *--upload* flag to specify whether to upload the test playbook after the generation.
  * Fixed the output condition generation for outputs of type `Boolean`.

## 1.4.7

* Fixed an issue where an empty list for a command context didn't produce an indication other than an empty table.
* Fixed an issue where the **format** command has incorrectly recognized on which files to run when running using git.
* Fixed an issue where author image validations were not checked properly.
* Fixed an issue where new old-formatted scripts and integrations were not validated.
* Fixed an issue where the wording in the from version validation error for subplaybooks was incorrect.
* Fixed an issue where the **update-release-notes** command used the old docker image version instead of the new when detecting a docker change.
* Fixed an issue where the **generate-test-playbook** command used an incorrect argument name as default
* Fixed an issue where the **json-to-outputs** command used an incorrect argument name as default when using `-d`.
* Fixed an issue where validations failed while trying to validate non content files.
* Fixed an issue where README validations did not work post VS Code formatting.
* Fixed an issue where the description validations were inconsistent when running through an integration file or a description file.

## 1.4.6

* Fixed an issue where **validate** suggests, with no reason, running **format** on missing mandatory keys in yml file.
* Skipped existence of TestPlaybook check on community and contribution integrations.
* Fixed an issue where pre-commit didn't run on the demisto_sdk/commands folder.
* The **init** command will now change the script template name in the code to the given script name.
* Expanded the validations performed on beta integrations.
* Added support for PreProcessRules in the **format**, **validate**, **download**, and **create-content-artifacts** commands.
* Improved the error messages in **generate-docs**, if an example was not provided.
* Added to **validate** command a validation that a content entity or a pack name does not contain the words "partner" and "community".
* Fixed an issue where **update-release-notes** ignores *--text* flag while using *-f*
* Fixed the outputs validations in **validate** so enrichment commands will not be checked to have DBotScore outputs.
* Added a new validation to require the dockerimage key to exist in an integration and script yml files.
* Enhanced the **generate-test-playbook** command to use only integration tested on commands, rather than (possibly) other integrations implementing them.
* Expanded unify command to support GenericModules - Unifies a GenericModule object with its Dashboards.
* Added validators for generic objects:
  * Generic Field validator - verify that the 'fromVersion' field is above 6.5.0, 'group' field equals 4 and 'id' field starts with the prefix 'generic_'.
  * Generic Type validator - verify that the 'fromVersion' field is above 6.5.0
  * Generic Module validator - verify that the 'fromVersion' field is above 6.5.0
  * Generic Definition validator - verify that the 'fromVersion' field is above 6.5.0
* Expanded Format command to support Generic Objects - Fixes generic objects according to their validations.
* Fixed an issue where the **update-release-notes** command did not handle ApiModules properly.
* Added option to enter a dictionary or json of format `[{field_name:description}]` in the **json-to-outputs** command,
  with the `-d` flag.
* Improved the outputs for the **format** command.
* Fixed an issue where the validations performed after the **format** command were inconsistent with **validate**.
* Added to the **validate** command a validation for the author image.
* Updated the **create-content-artifacts** command to support generic modules, definitions, fields and types.
* Added an option to ignore errors for file paths and not only file name in .pack-ignore file.

## 1.4.5

* Enhanced the **postman-codegen** command to name all generated arguments with lower case.
* Fixed an issue where the **find-dependencies** command miscalculated the dependencies for playbooks that use generic commands.
* Fixed an issue where the **validate** command failed in external repositories in case the DEMISTO_SDK_GITHUB_TOKEN was not set.
* Fixed an issue where **openapi-codegen** corrupted the swagger file by overwriting configuration to swagger file.
* Updated the **upload** command to support uploading zipped packs to the marketplace.
* Added to the **postman-codegen** command support of path variables.
* Fixed an issue where **openapi-codegen** entered into an infinite loop on circular references in the swagger file.
* The **format** command will now set `fromVersion: 6.2.0` for widgets with 'metrics' data type.
* Updated the **find-dependencies** command to support generic modules, definitions, fields and types.
* Fixed an issue where **openapi-codegen** tried to extract reference example outputs, leading to an exception.
* Added an option to ignore secrets automatically when using the **init** command to create a pack.
* Added a tool that gives the ability to temporarily suppress console output.

## 1.4.4

* When formatting incident types with Auto-Extract rules and without mode field, the **format** command will now add the user selected mode.
* Added new validation that DBotRole is set for scripts that requires elevated permissions to the `XSOAR-linter` in the **lint** command.
* Added url escaping to markdown human readable section in generate docs to avoid autolinking.
* Added a validation that mapper's id and name are matching. Updated the format of mapper to include update_id too.
* Added a validation to ensure that image paths in the README files are valid.
* Fixed **find_type** function to correctly find test files, such as, test script and test playbook.
* Added scheme validations for the new Generic Object Types, Fields, and Modules.
* Renamed the flag *--input-old-version* to *--old-version* in the **generate-docs** command.
* Refactored the **update-release-notes** command:
  * Replaced the *--all* flag with *--use-git* or *-g*.
  * Added the *--force* flag to update the pack release notes without changes in the pack.
  * The **update-release-notes** command will now update all dependent integrations on ApiModule change, even if not specified.
  * If more than one pack has changed, the full list of updated packs will be printed at the end of **update-release-notes** command execution.
  * Fixed an issue where the **update-release-notes** command did not add docker image release notes entry for release notes file if a script was changed.
  * Fixed an issue where the **update-release-notes** command did not detect changed files that had the same name.
  * Fixed an issue in the **update-release-notes** command where the version support of JSON files was mishandled.
* Fixed an issue where **format** did not skip files in test and documentation directories.
* Updated the **create-id-set** command to support generic modules, definitions, fields and types.
* Changed the **convert** command to generate old layout fromversion to 5.0.0 instead of 4.1.0
* Enhanced the command **postman-codegen** with type hints for templates.

## 1.4.3

* Fixed an issue where **json-to-outputs** command returned an incorrect output when json is a list.
* Fixed an issue where if a pack README.md did not exist it could cause an error in the validation process.
* Fixed an issue where the *--name* was incorrectly required in the **init** command.
* Adding the option to run **validate** on a specific path while using git (*-i* & *-g*).
* The **format** command will now change UUIDs in .yml and .json files to their respective content entity name.
* Added a playbook validation to check if a task sub playbook exists in the id set in the **validate** command.
* Added the option to add new tags/usecases to the approved list and to the pack metadata on the same pull request.
* Fixed an issue in **test_content** where when different servers ran tests for the same integration, the server URL parameters were not set correctly.
* Added a validation in the **validate** command to ensure that the ***endpoint*** command is configured correctly in yml file.
* Added a warning when pack_metadata's description field is longer than 130 characters.
* Fixed an issue where a redundant print occurred on release notes validation.
* Added new validation in the **validate** command to ensure that the minimal fromVersion in a widget of type metrics will be 6.2.0.
* Added the *--release-notes* flag to demisto-sdk to get the current version release notes entries.

## 1.4.2

* Added to `pylint` summary an indication if a test was skipped.
* Added to the **init** command the option to specify fromversion.
* Fixed an issue where running **init** command without filling the metadata file.
* Added the *--docker-timeout* flag in the **lint** command to control the request timeout for the Docker client.
* Fixed an issue where **update-release-notes** command added only one docker image release notes entry for release notes file, and not for every entity whom docker image was updated.
* Added a validation to ensure that incident/indicator fields names starts with their pack name in the **validate** command. (Checked only for new files and only when using git *-g*)
* Updated the **find-dependencies** command to return the 'dependencies' according the layout type ('incident', 'indicator').
* Enhanced the "vX" display name validation for scripts and integrations in the **validate** command to check for every versioned script or integration, and not only v2.
* Added the *--fail-duplicates* flag for the **create-id-set** command which will fail the command if duplicates are found.
* Added to the **generate-docs** command automatic addition to git when a new readme file is created.

## 1.4.1

* When in private repo without `DEMSITO_SDK_GITHUB_TOKEN` configured, get_remote_file will take files from the local origin/master.
* Enhanced the **unify** command when giving input of a file and not a directory return a clear error message.
* Added a validation to ensure integrations are not skipped and at least one test playbook is not skipped for each integration or script.
* Added to the Content Tests support for `context_print_dt`, which queries the incident context and prints the result as a json.
* Added new validation for the `xsoar_config.json` file in the **validate** command.
* Added a version differences section to readme in **generate-docs** command.
* Added the *--docs-format* flag in the **integration-diff** command to get the output in README format.
* Added the *--input-old-version* and *--skip-breaking-changes* flags in the **generate-docs** command to get the details for the breaking section and to skip the breaking changes section.

## 1.4.0

* Enable passing a comma-separated list of paths for the `--input` option of the **lint** command.
* Added new validation of unimplemented test-module command in the code to the `XSOAR-linter` in the **lint** command.
* Fixed the **generate-docs** to handle integration authentication parameter.
* Added a validation to ensure that description and README do not contain the word 'Demisto'.
* Improved the deprecated message validation required from playbooks and scripts.
* Added the `--quite-bc-validation` flag for the **validate** command to run the backwards compatibility validation in quite mode (errors is treated like warnings).
* Fixed the **update release notes** command to display a name for old layouts.
* Added the ability to append to the pack README credit to contributors.
* Added identification for parameter differences in **integration-diff** command.
* Fixed **format** to use git as a default value.
* Updated the **upload** command to support reports.
* Fixed an issue where **generate-docs** command was displaying 'None' when credentials parameter display field configured was not configured.
* Fixed an issue where **download** did not return exit code 1 on failure.
* Updated the validation that incident fields' names do not contain the word incident will aplly to core packs only.
* Added a playbook validation to verify all conditional tasks have an 'else' path in **validate** command.
* Renamed the GitHub authentication token environment variable `GITHUB_TOKEN` to `DEMITO_SDK_GITHUB_TOKEN`.
* Added to the **update-release-notes** command automatic addition to git when new release notes file is created.
* Added validation to ensure that integrations, scripts, and playbooks do not contain the entity type in their names.
* Added the **convert** command to convert entities between XSOAR versions.
* Added the *--deprecate* flag in **format** command to deprecate integrations, scripts, and playbooks.
* Fixed an issue where ignoring errors did not work when running the **validate** command on specific files (-i).

## 1.3.9

* Added a validation verifying that the pack's README.md file is not equal to pack description.
* Fixed an issue where the **Assume yes** flag did not work properly for some entities in the **format** command.
* Improved the error messages for separators in folder and file names in the **validate** command.
* Removed the **DISABLE_SDK_VERSION_CHECK** environment variable. To disable new version checks, use the **DEMISTO_SDK_SKIP_VERSION_CHECK** envirnoment variable.
* Fixed an issue where the demisto-sdk version check failed due to a rate limit.
* Fixed an issue with playbooks scheme validation.

## 1.3.8

* Updated the **secrets** command to work on forked branches.

## 1.3.7

* Added a validation to ensure correct image and description file names.
* Fixed an issue where the **validate** command failed when 'display' field in credentials param in yml is empty but 'displaypassword' was provided.
* Added the **integration-diff** command to check differences between two versions of an integration and to return a report of missing and changed elements in the new version.
* Added a validation verifying that the pack's README.md file is not missing or empty for partner packs or packs contains use cases.
* Added a validation to ensure that the integration and script folder and file names will not contain separators (`_`, `-`, ``).
* When formatting new pack, the **format** command will set the *fromversion* key to 5.5.0 in the new files without fromversion.

## 1.3.6

* Added a validation that core packs are not dependent on non-core packs.
* Added a validation that a pack name follows XSOAR standards.
* Fixed an issue where in some cases the `get_remote_file` function failed due to an invalid path.
* Fixed an issue where running **update-release-notes** with updated integration logo, did not detect any file changes.
* Fixed an issue where the **create-id-set** command did not identify unified integrations correctly.
* Fixed an issue where the `CommonTypes` pack was not identified as a dependency for all feed integrations.
* Added support for running SDK commands in private repositories.
* Fixed an issue where running the **init** command did not set the correct category field in an integration .yml file for a newly created pack.
* When formatting new contributed pack, the **format** command will set the *fromversion* key to 6.0.0 in the relevant files.
* If the environment variable "DISABLE_SDK_VERSION_CHECK" is define, the demisto-sdk will no longer check for newer version when running a command.
* Added the `--use-pack-metadata` flag for the **find-dependencies** command to update the calculated dependencies using the the packs metadata files.
* Fixed an issue where **validate** failed on scripts in case the `outputs` field was set to `None`.
* Fixed an issue where **validate** was failing on editing existing release notes.
* Added a validation for README files verifying that the file doesn't contain template text copied from HelloWorld or HelloWorldPremium README.

## 1.3.5

* Added a validation that layoutscontainer's id and name are matching. Updated the format of layoutcontainer to include update_id too.
* Added a validation that commands' names and arguments in core packs, or scripts' arguments do not contain the word incident.
* Fixed issue where running the **generate-docs** command with -c flag ran all the commands and not just the commands specified by the flag.
* Fixed the error message of the **validate** command to not always suggest adding the *description* field.
* Fixed an issue where running **format** on feed integration generated invalid parameter structure.
* Fixed an issue where the **generate-docs** command did not add all the used scripts in a playbook to the README file.
* Fixed an issue where contrib/partner details might be added twice to the same file, when using unify and create-content-artifacts commands
* Fixed issue where running **validate** command on image-related integration did not return the correct outputs to json file.
* When formatting playbooks, the **format** command will now remove empty fields from SetIncident, SetIndicator, CreateNewIncident, CreateNewIndicator script arguments.
* Added an option to fill in the developer email when running the **init** command.

## 1.3.4

* Updated the **validate** command to check that the 'additionalinfo' field only contains the expected value for feed required parameters and not equal to it.
* Added a validation that community/partner details are not in the detailed description file.
* Added a validation that the Use Case tag in pack_metadata file is only used when the pack contains at least one PB, Incident Type or Layout.
* Added a validation that makes sure outputs in integrations are matching the README file when only README has changed.
* Added the *hidden* field to the integration schema.
* Fixed an issue where running **format** on a playbook whose `name` does not equal its `id` would cause other playbooks who use that playbook as a sub-playbook to fail.
* Added support for local custom command configuration file `.demisto-sdk-conf`.
* Updated the **format** command to include an update to the description file of an integration, to remove community/partner details.

## 1.3.3

* Fixed an issue where **lint** failed where *.Dockerfile* exists prior running the lint command.
* Added FeedHelloWorld template option for *--template* flag in **demisto-sdk init** command.
* Fixed issue where **update-release-notes** deleted release note file if command was called more than once.
* Fixed issue where **update-release-notes** added docker image release notes every time the command was called.
* Fixed an issue where running **update-release-notes** on a pack with newly created integration, had also added a docker image entry in the release notes.
* Fixed an issue where `XSOAR-linter` did not find *NotImplementedError* in main.
* Added validation for README files verifying their length (over 30 chars).
* When using *-g* flag in the **validate** command it will now ignore untracked files by default.
* Added the *--include-untracked* flag to the **validate** command to include files which are untracked by git in the validation process.
* Improved the `pykwalify` error outputs in the **validate** command.
* Added the *--print-pykwalify* flag to the **validate** command to print the unchanged output from `pykwalify`.

## 1.3.2

* Updated the format of the outputs when using the *--json-file* flag to create a JSON file output for the **validate** and **lint** commands.
* Added the **doc-review** command to check spelling in .md and .yml files as well as a basic release notes review.
* Added a validation that a pack's display name does not already exist in content repository.
* Fixed an issue where the **validate** command failed to detect duplicate params in an integration.
* Fixed an issue where the **validate** command failed to detect duplicate arguments in a command in an integration.

## 1.3.1

* Fixed an issue where the **validate** command failed to validate the release notes of beta integrations.
* Updated the **upload** command to support indicator fields.
* The **validate** and **update-release-notes** commands will now check changed files against `demisto/master` if it is configured locally.
* Fixed an issue where **validate** would incorrectly identify files as renamed.
* Added a validation that integration properties (such as feed, mappers, mirroring, etc) are not removed.
* Fixed an issue where **validate** failed when comparing branch against commit hash.
* Added the *--no-pipenv* flag to the **split-yml** command.
* Added a validation that incident fields and incident types are not removed from mappers.
* Fixed an issue where the *c
reate-id-set* flag in the *validate* command did not work while not using git.
* Added the *hiddenusername* field to the integration schema.
* Added a validation that images that are not integration images, do not ask for a new version or RN

## 1.3.0

* Do not collect optional dependencies on indicator types reputation commands.
* Fixed an issue where downloading indicator layoutscontainer objects failed.
* Added a validation that makes sure outputs in integrations are matching the README file.
* Fixed an issue where the *create-id-set* flag in the **validate** command did not work.
* Added a warning in case no id_set file is found when running the **validate** command.
* Fixed an issue where changed files were not recognised correctly on forked branches in the **validate** and the **update-release-notes** commands.
* Fixed an issue when files were classified incorrectly when running *update-release-notes*.
* Added a validation that integration and script file paths are compatible with our convention.
* Fixed an issue where id_set.json file was re created whenever running the generate-docs command.
* added the *--json-file* flag to create a JSON file output for the **validate** and **lint** commands.

## 1.2.19

* Fixed an issue where merge id_set was not updated to work with the new entity of Packs.
* Added a validation that the playbook's version matches the version of its sub-playbooks, scripts, and integrations.

## 1.2.18

* Changed the *skip-id-set-creation* flag to *create-id-set* in the **validate** command. Its default value will be False.
* Added support for the 'cve' reputation command in default arg validation.
* Filter out generic and reputation command from scripts and playbooks dependencies calculation.
* Added support for the incident fields in outgoing mappers in the ID set.
* Added a validation that the taskid field and the id field under the task field are both from uuid format and contain the same value.
* Updated the **format** command to generate uuid value for the taskid field and for the id under the task field in case they hold an invalid values.
* Exclude changes from doc_files directory on validation.
* Added a validation that an integration command has at most one default argument.
* Fixing an issue where pack metadata version bump was not enforced when modifying an old format (unified) file.
* Added validation that integration parameter's display names are capitalized and spaced using whitespaces and not underscores.
* Fixed an issue where beta integrations where not running deprecation validations.
* Allowed adding additional information to the deprecated description.
* Fixing an issue when escaping less and greater signs in integration params did not work as expected.

## 1.2.17

* Added a validation that the classifier of an integration exists.
* Added a validation that the mapper of an integration exists.
* Added a validation that the incident types of a classifier exist.
* Added a validation that the incident types of a mapper exist.
* Added support for *text* argument when running **demisto-sdk update-release-notes** on the ApiModules pack.
* Added a validation for the minimal version of an indicator field of type grid.
* Added new validation for incident and indicator fields in classifiers mappers and layouts exist in the content.
* Added cache for get_remote_file to reducing failures from accessing the remote repo.
* Fixed an issue in the **format** command where `_dev` or `_copy` suffixes weren't removed from the `id` of the given playbooks.
* Playbook dependencies from incident and indicator fields are now marked as optional.
* Mappers dependencies from incident types and incident fields are now marked as optional.
* Classifier dependencies from incident types are now marked as optional.
* Updated **demisto-sdk init** command to no longer create `created` field in pack_metadata file
* Updated **generate-docs** command to take the parameters names in setup section from display field and to use additionalinfo field when exist.
* Using the *verbose* argument in the **find-dependencies** command will now log to the console.
* Improved the deprecated message validation required from integrations.
* Fixed an issue in the **generate-docs** command where **Context Example** section was created when it was empty.

## 1.2.16

* Added allowed ignore errors to the *IDSetValidator*.
* Fixed an issue where an irrelevant id_set validation ran in the **validate** command when using the *--id-set* flag.
* Fixed an issue were **generate-docs** command has failed if a command did not exist in commands permissions file.
* Improved a **validate** command message for missing release notes of api module dependencies.

## 1.2.15

* Added the *ID101* to the allowed ignored errors.

## 1.2.14

* SDK repository is now mypy check_untyped_defs complaint.
* The lint command will now ignore the unsubscriptable-object (E1136) pylint error in dockers based on python 3.9 - this will be removed once a new pylint version is released.
* Added an option for **format** to run on a whole pack.
* Added new validation of unimplemented commands from yml in the code to `XSOAR-linter`.
* Fixed an issue where Auto-Extract fields were only checked for newly added incident types in the **validate** command.
* Added a new warning validation of direct access to args/params dicts to `XSOAR-linter`.

## 1.2.13

* Added new validation of indicators usage in CommandResults to `XSOAR-linter`.
* Running **demisto-sdk lint** will automatically run on changed files (same behavior as the -g flag).
* Removed supported version message from the documentation when running **generate_docs**.
* Added a print to indicate backwards compatibility is being checked in **validate** command.
* Added a percent print when running the **validate** command with the *-a* flag.
* Fixed a regression in the **upload** command where it was ignoring `DEMISTO_VERIFY_SSL` env var.
* Fixed an issue where the **upload** command would fail to upload beta integrations.
* Fixed an issue where the **validate** command did not create the *id_set.json* file when running with *-a* flag.
* Added price change validation in the **validate** command.
* Added validations that checks in read-me for empty sections or leftovers from the auto generated read-me that should be changed.
* Added new code validation for *NotImplementedError* to raise a warning in `XSOAR-linter`.
* Added validation for support types in the pack metadata file.
* Added support for *--template* flag in **demisto-sdk init** command.
* Fixed an issue with running **validate** on master branch where the changed files weren't compared to previous commit when using the *-g* flag.
* Fixed an issue where the `XSOAR-linter` ran *NotImplementedError* validation on scripts.
* Added support for Auto-Extract feature validation in incident types in the **validate** command.
* Fixed an issue in the **lint** command where the *-i* flag was ignored.
* Improved **merge-id-sets** command to support merge between two ID sets that contain the same pack.
* Fixed an issue in the **lint** command where flake8 ran twice.

## 1.2.12

* Bandit now reports also on medium severity issues.
* Fixed an issue with support for Docker Desktop on Mac version 2.5.0+.
* Added support for vulture and mypy linting when running without docker.
* Added support for *prev-ver* flag in **update-release-notes** command.
* Improved retry support when building docker images for linting.
* Added the option to create an ID set on a specific pack in **create-id-set** command.
* Added the *--skip-id-set-creation* flag to **validate** command in order to add the capability to run validate command without creating id_set validation.
* Fixed an issue where **validate** command checked docker image tag on ApiModules pack.
* Fixed an issue where **find-dependencies** did not calculate dashboards and reports dependencies.
* Added supported version message to the documentation and release notes files when running **generate_docs** and **update-release-notes** commands respectively.
* Added new code validations for *NotImplementedError* exception raise to `XSOAR-linter`.
* Command create-content-artifacts additional support for **Author_image.png** object.
* Fixed an issue where schemas were not enforced for incident fields, indicator fields and old layouts in the validate command.
* Added support for **update-release-notes** command to update release notes according to master branch.

## 1.2.11

* Fixed an issue where the ***generate-docs*** command reset the enumeration of line numbering after an MD table.
* Updated the **upload** command to support mappers.
* Fixed an issue where exceptions were no printed in the **format** while the *--verbose* flag is set.
* Fixed an issue where *--assume-yes* flag did not work in the **format** command when running on a playbook without a `fromversion` field.
* Fixed an issue where the **format** command would fail in case `conf.json` file was not found instead of skipping the update.
* Fixed an issue where integration with v2 were recognised by the `name` field instead of the `display` field in the **validate** command.
* Added a playbook validation to check if a task script exists in the id set in the **validate** command.
* Added new integration category `File Integrity Management` in the **validate** command.

## 1.2.10

* Added validation for approved content pack use-cases and tags.
* Added new code validations for *CommonServerPython* import to `XSOAR-linter`.
* Added *default value* and *predefined values* to argument description in **generate-docs** command.
* Added a new validation that checks if *get-mapping-fields* command exists if the integration schema has *{ismappable: true}* in **validate** command.
* Fixed an issue where the *--staged* flag recognised added files as modified in the **validate** command.
* Fixed an issue where a backwards compatibility warning was raised for all added files in the **validate** command.
* Fixed an issue where **validate** command failed when no tests were given for a partner supported pack.
* Updated the **download** command to support mappers.
* Fixed an issue where the ***format*** command added a duplicate parameter.
* For partner supported content packs, added support for a list of emails.
* Removed validation of README files from the ***validate*** command.
* Fixed an issue where the ***validate*** command required release notes for ApiModules pack.

## 1.2.9

* Fixed an issue in the **openapi_codegen** command where it created duplicate functions name from the swagger file.
* Fixed an issue in the **update-release-notes** command where the *update type* argument was not verified.
* Fixed an issue in the **validate** command where no error was raised in case a non-existing docker image was presented.
* Fixed an issue in the **format** command where format failed when trying to update invalid Docker image.
* The **format** command will now preserve the **isArray** argument in integration's reputation commands and will show a warning if it set to **false**.
* Fixed an issue in the **lint** command where *finally* clause was not supported in main function.
* Fixed an issue in the **validate** command where changing any entity ID was not validated.
* Fixed an issue in the **validate** command where *--staged* flag did not bring only changed files.
* Fixed the **update-release-notes** command to ignore changes in the metadata file.
* Fixed the **validate** command to ignore metadata changes when checking if a version bump is needed.

## 1.2.8

* Added a new validation that checks in playbooks for the usage of `DeleteContext` in **validate** command.
* Fixed an issue in the **upload** command where it would try to upload content entities with unsupported versions.
* Added a new validation that checks in playbooks for the usage of specific instance in **validate** command.
* Added the **--staged** flag to **validate** command to run on staged files only.

## 1.2.7

* Changed input parameters in **find-dependencies** command.
  * Use ***-i, --input*** instead of ***-p, --path***.
  * Use ***-idp, --id-set-path*** instead of ***-i, --id-set-path***.
* Fixed an issue in the **unify** command where it crashed on an integration without an image file.
* Fixed an issue in the **format** command where unnecessary files were not skipped.
* Fixed an issue in the **update-release-notes** command where the *text* argument was not respected in all cases.
* Fixed an issue in the **validate** command where a warning about detailed description was given for unified or deprecated integrations.
* Improved the error returned by the **validate** command when running on files using the old format.

## 1.2.6

* No longer require setting `DEMISTO_README_VALIDATION` env var to enable README mdx validation. Validation will now run automatically if all necessary node modules are available.
* Fixed an issue in the **validate** command where the `--skip-pack-dependencies` would not skip id-set creation.
* Fixed an issue in the **validate** command where validation would fail if supplied an integration with an empty `commands` key.
* Fixed an issue in the **validate** command where validation would fail due to a required version bump for packs which are not versioned.
* Will use env var `DEMISTO_VERIFY_SSL` to determine if to use a secure connection for commands interacting with the Server when `--insecure` is not passed. If working with a local Server without a trusted certificate, you can set env var `DEMISTO_VERIFY_SSL=no` to avoid using `--insecure` on each command.
* Unifier now adds a link to the integration documentation to the integration detailed description.
* Fixed an issue in the **secrets** command where ignored secrets were not skipped.

## 1.2.5

* Added support for special fields: *defaultclassifier*, *defaultmapperin*, *defaultmapperout* in **download** command.
* Added -y option **format** command to assume "yes" as answer to all prompts and run non-interactively
* Speed up improvements for `validate` of README files.
* Updated the **format** command to adhere to the defined content schema and sub-schemas, aligning its behavior with the **validate** command.
* Added support for canvasContextConnections files in **format** command.

## 1.2.4

* Updated detailed description for community integrations.

## 1.2.3

* Fixed an issue where running **validate** failed on playbook with task that adds tags to the evidence data.
* Added the *displaypassword* field to the integration schema.
* Added new code validations to `XSOAR-linter`.
  * As warnings messages:
    * `demisto.params()` should be used only inside main function.
    * `demisto.args()` should be used only inside main function.
    * Functions args should have type annotations.
* Added `fromversion` field validation to test playbooks and scripts in **validate** command.

## 1.2.2

* Add support for warning msgs in the report and summary to **lint** command.
* Fixed an issue where **json-to-outputs** determined bool values as int.
* Fixed an issue where **update-release-notes** was crushing on `--all` flag.
* Fixed an issue where running **validate**, **update-release-notes** outside of content repo crushed without a meaningful error message.
* Added support for layoutscontainer in **init** contribution flow.
* Added a validation for tlp_color param in feeds in **validate** command.
* Added a validation for removal of integration parameters in **validate** command.
* Fixed an issue where **update-release-notes** was failing with a wrong error message when no pack or input was given.
* Improved formatting output of the **generate-docs** command.
* Add support for env variable *DEMISTO_SDK_ID_SET_REFRESH_INTERVAL*. Set this env variable to the refresh interval in minutes. The id set will be regenerated only if the refresh interval has passed since the last generation. Useful when generating Script documentation, to avoid re-generating the id_set every run.
* Added new code validations to `XSOAR-linter`.
  * As error messages:
    * Longer than 10 seconds sleep statements for non long running integrations.
    * exit() usage.
    * quit() usage.
  * As warnings messages:
    * `demisto.log` should not be used.
    * main function existence.
    * `demito.results` should not be used.
    * `return_output` should not be used.
    * try-except statement in main function.
    * `return_error` usage in main function.
    * only once `return_error` usage.
* Fixed an issue where **lint** command printed logs twice.
* Fixed an issue where *suffix* did not work as expected in the **create-content-artifacts** command.
* Added support for *prev-ver* flag in **lint** and **secrets** commands.
* Added support for *text* flag to **update-release-notes** command to add the same text to all release notes.
* Fixed an issue where **validate** did not recognize added files if they were modified locally.
* Added a validation that checks the `fromversion` field exists and is set to 5.0.0 or above when working or comparing to a non-feature branch in **validate** command.
* Added a validation that checks the certification field in the pack_metadata file is valid in **validate** command.
* The **update-release-notes** command will now automatically add docker image update to the release notes.

## 1.2.1

* Added an additional linter `XSOAR-linter` to the **lint** command which custom validates py files. currently checks for:
  * `Sys.exit` usages with non zero value.
  * Any `Print` usages.
* Fixed an issue where renamed files were failing on *validate*.
* Fixed an issue where single changed files did not required release notes update.
* Fixed an issue where doc_images required release-notes and validations.
* Added handling of dependent packs when running **update-release-notes** on changed *APIModules*.
  * Added new argument *--id-set-path* for id_set.json path.
  * When changes to *APIModule* is detected and an id_set.json is available - the command will update the dependent pack as well.
* Added handling of dependent packs when running **validate** on changed *APIModules*.
  * Added new argument *--id-set-path* for id_set.json path.
  * When changes to *APIModule* is detected and an id_set.json is available - the command will validate that the dependent pack has release notes as well.
* Fixed an issue where the find_type function didn't recognize file types correctly.
* Fixed an issue where **update-release-notes** command did not work properly on Windows.
* Added support for indicator fields in **update-release-notes** command.
* Fixed an issue where files in test dirs where being validated.

## 1.2.0

* Fixed an issue where **format** did not update the test playbook from its pack.
* Fixed an issue where **validate** validated non integration images.
* Fixed an issue where **update-release-notes** did not identified old yml integrations and scripts.
* Added revision templates to the **update-release-notes** command.
* Fixed an issue where **update-release-notes** crashed when a file was renamed.
* Fixed an issue where **validate** failed on deleted files.
* Fixed an issue where **validate** validated all images instead of packs only.
* Fixed an issue where a warning was not printed in the **format** in case a non-supported file type is inputted.
* Fixed an issue where **validate** did not fail if no release notes were added when adding files to existing packs.
* Added handling of incorrect layout paths via the **format** command.
* Refactor **create-content-artifacts** command - Efficient artifacts creation and better logging.
* Fixed an issue where image and description files were not handled correctly by **validate** and **update-release-notes** commands.
* Fixed an issue where the **format** command didn't remove all extra fields in a file.
* Added an error in case an invalid id_set.json file is found while running the **validate** command.
* Added fetch params checks to the **validate** command.

## 1.1.11

* Added line number to secrets' path in **secrets** command report.
* Fixed an issue where **init** a community pack did not present the valid support URL.
* Fixed an issue where **init** offered a non relevant pack support type.
* Fixed an issue where **lint** did not pull docker images for powershell.
* Fixed an issue where **find-dependencies** did not find all the script dependencies.
* Fixed an issue where **find-dependencies** did not collect indicator fields as dependencies for playbooks.
* Updated the **validate** and the **secrets** commands to be less dependent on regex.
* Fixed an issue where **lint** did not run on circle when docker did not return ping.
* Updated the missing release notes error message (RN106) in the **Validate** command.
* Fixed an issue where **Validate** would return missing release notes when two packs with the same substring existed in the modified files.
* Fixed an issue where **update-release-notes** would add duplicate release notes when two packs with the same substring existed in the modified files.
* Fixed an issue where **update-release-notes** would fail to bump new versions if the feature branch was out of sync with the master branch.
* Fixed an issue where a non-descriptive error would be returned when giving the **update-release-notes** command a pack which can not be found.
* Added dependencies check for *widgets* in **find-dependencies** command.
* Added a `update-docker` flag to **format** command.
* Added a `json-to-outputs` flag to the **run** command.
* Added a verbose (`-v`) flag to **format** command.
* Fixed an issue where **download** added the prefix "playbook-" to the name of playbooks.

## 1.1.10

* Updated the **init** command. Relevant only when passing the *--contribution* argument.
  * Added the *--author* option.
  * The *support* field of the pack's metadata is set to *community*.
* Added a proper error message in the **Validate** command upon a missing description in the root of the yml.
* **Format** now works with a relative path.
* **Validate** now fails when all release notes have been excluded.
* Fixed issue where correct error message would not propagate for invalid images.
* Added the *--skip-pack-dependencies* flag to **validate** command to skip pack dependencies validation. Relevant when using the *-g* flag.
* Fixed an issue where **Validate** and **Format** commands failed integrations with `defaultvalue` field in fetch incidents related parameters.
* Fixed an issue in the **Validate** command in which unified YAML files were not ignored.
* Fixed an issue in **generate-docs** where scripts and playbooks inputs and outputs were not parsed correctly.
* Fixed an issue in the **openapi-codegen** command where missing reference fields in the swagger JSON caused errors.
* Fixed an issue in the **openapi-codegen** command where empty objects in the swagger JSON paths caused errors.
* **update-release-notes** command now accept path of the pack instead of pack name.
* Fixed an issue where **generate-docs** was inserting unnecessary escape characters.
* Fixed an issue in the **update-release-notes** command where changes to the pack_metadata were not detected.
* Fixed an issue where **validate** did not check for missing release notes in old format files.

## 1.1.9

* Fixed an issue where **update-release-notes** command failed on invalid file types.

## 1.1.8

* Fixed a regression where **upload** command failed on test playbooks.
* Added new *githubUser* field in pack metadata init command.
* Support beta integration in the commands **split-yml, extract-code, generate-test-playbook and generate-docs.**
* Fixed an issue where **find-dependencies** ignored *toversion* field in content items.
* Added support for *layoutscontainer*, *classifier_5_9_9*, *mapper*, *report*, and *widget* in the **Format** command.
* Fixed an issue where **Format** will set the `ID` field to be equal to the `name` field in modified playbooks.
* Fixed an issue where **Format** did not work for test playbooks.
* Improved **update-release-notes** command:
  * Write content description to release notes for new items.
  * Update format for file types without description: Connections, Incident Types, Indicator Types, Layouts, Incident Fields.
* Added a validation for feedTags param in feeds in **validate** command.
* Fixed readme validation issue in community support packs.
* Added the **openapi-codegen** command to generate integrations from OpenAPI specification files.
* Fixed an issue were release notes validations returned wrong results for *CommonScripts* pack.
* Added validation for image links in README files in **validate** command.
* Added a validation for default value of fetch param in feeds in **validate** command.
* Fixed an issue where the **Init** command failed on scripts.

## 1.1.7

* Fixed an issue where running the **format** command on feed integrations removed the `defaultvalue` fields.
* Playbook branch marked with *skipunavailable* is now set as an optional dependency in the **find-dependencies** command.
* The **feedReputation** parameter can now be hidden in a feed integration.
* Fixed an issue where running the **unify** command on JS package failed.
* Added the *--no-update* flag to the **find-dependencies** command.
* Added the following validations in **validate** command:
  * Validating that a pack does not depend on NonSupported / Deprecated packs.

## 1.1.6

* Added the *--description* option to the **init** command.
* Added the *--contribution* option to the **init** command which converts a contribution zip to proper pack format.
* Improved **validate** command performance time and outputs.
* Added the flag *--no-docker-checks* to **validate** command to skip docker checks.
* Added the flag *--print-ignored-files* to **validate** command to print ignored files report when the command is done.
* Added the following validations in **validate** command:
  * Validating that existing release notes are not modified.
  * Validating release notes are not added to new packs.
  * Validating that the "currentVersion" field was raised in the pack_metadata for modified packs.
  * Validating that the timestamp in the "created" field in the pack_metadata is in ISO format.
* Running `demisto-sdk validate` will run the **validate** command using git and only on committed files (same as using *-g --post-commit*).
* Fixed an issue where release notes were not checked correctly in **validate** command.
* Fixed an issue in the **create-id-set** command where optional playbook tasks were not taken into consideration.
* Added a prompt to the `demisto-sdk update-release-notes` command to prompt users to commit changes before running the release notes command.
* Added support to `layoutscontainer` in **validate** command.

## 1.1.5

* Fixed an issue in **find-dependencies** command.
* **lint** command now verifies flake8 on CommonServerPython script.

## 1.1.4

* Fixed an issue with the default output file name of the **unify** command when using "." as an output path.
* **Unify** command now adds contributor details to the display name and description.
* **Format** command now adds *isFetch* and *incidenttype* fields to integration yml.
* Removed the *feedIncremental* field from the integration schema.
* **Format** command now adds *feedBypassExclusionList*, *Fetch indicators*, *feedReputation*, *feedReliability*,
     *feedExpirationPolicy*, *feedExpirationInterval* and *feedFetchInterval* fields to integration yml.
* Fixed an issue in the playbooks schema.
* Fixed an issue where generated release notes were out of order.
* Improved pack dependencies detection.
* Fixed an issue where test playbooks were mishandled in **validate** command.

## 1.1.3

* Added a validation for invalid id fields in indicators types files in **validate** command.
* Added default behavior for **update-release-notes** command.
* Fixed an error where README files were failing release notes validation.
* Updated format of generated release notes to be more user friendly.
* Improved error messages for the **update-release-notes** command.
* Added support for `Connections`, `Dashboards`, `Widgets`, and `Indicator Types` to **update-release-notes** command.
* **Validate** now supports scripts under the *TestPlaybooks* directory.
* Fixed an issue where **validate** did not support powershell files.

## 1.1.2

* Added a validation for invalid playbookID fields in incidents types files in **validate** command.
* Added a code formatter for python files.
* Fixed an issue where new and old classifiers where mixed on validate command.
* Added *feedIncremental* field to the integration schema.
* Fixed error in the **upload** command where unified YMLs were not uploaded as expected if the given input was a pack.
* Fixed an issue where the **secrets** command failed due to a space character in the file name.
* Ignored RN validation for *NonSupported* pack.
* You can now ignore IF107, SC100, RP102 error codes in the **validate** command.
* Fixed an issue where the **download** command was crashing when received as input a JS integration or script.
* Fixed an issue where **validate** command checked docker image for JS integrations and scripts.
* **validate** command now checks scheme for reports and connections.
* Fixed an issue where **validate** command checked docker when running on all files.
* Fixed an issue where **validate** command did not fail when docker image was not on the latest numeric tag.
* Fixed an issue where beta integrations were not validated correctly in **validate** command.

## 1.1.1

* fixed and issue where file types were not recognized correctly in **validate** command.
* Added better outputs for validate command.

## 1.1.0

* Fixed an issue where changes to only non-validated files would fail validation.
* Fixed an issue in **validate** command where moved files were failing validation for new packs.
* Fixed an issue in **validate** command where added files were failing validation due to wrong file type detection.
* Added support for new classifiers and mappers in **validate** command.
* Removed support of old RN format validation.
* Updated **secrets** command output format.
* Added support for error ignore on deprecated files in **validate** command.
* Improved errors outputs in **validate** command.
* Added support for linting an entire pack.

## 1.0.9

* Fixed a bug where misleading error was presented when pack name was not found.
* **Update-release-notes** now detects added files for packs with versions.
* Readme files are now ignored by **update-release-notes** and validation of release notes.
* Empty release notes no longer cause an uncaught error during validation.

## 1.0.8

* Changed the output format of demisto-sdk secrets.
* Added a validation that checkbox items are not required in integrations.
* Added pack release notes generation and validation.
* Improved pack metadata validation.
* Fixed an issue in **validate** where renamed files caused an error

## 1.0.4

* Fix the **format** command to update the `id` field to be equal to `details` field in indicator-type files, and to `name` field in incident-type & dashboard files.
* Fixed a bug in the **validate** command for layout files that had `sortValues` fields.
* Fixed a bug in the **format** command where `playbookName` field was not always present in the file.
* Fixed a bug in the **format** command where indicatorField wasn't part of the SDK schemas.
* Fixed a bug in **upload** command where created unified docker45 yml files were not deleted.
* Added support for IndicatorTypes directory in packs (for `reputation` files, instead of Misc).
* Fixed parsing playbook condition names as string instead of boolean in **validate** command
* Improved image validation in YAML files.
* Removed validation for else path in playbook condition tasks.

## 1.0.3

* Fixed a bug in the **format** command where comments were being removed from YAML files.
* Added output fields: *file_path* and *kind* for layouts in the id-set.json created by **create-id-set** command.
* Fixed a bug in the **create-id-set** command Who returns Duplicate for Layouts with a different kind.
* Added formatting to **generate-docs** command results replacing all `<br>` tags with `<br/>`.
* Fixed a bug in the **download** command when custom content contained not supported content entity.
* Fixed a bug in **format** command in which boolean strings  (e.g. 'yes' or 'no') were converted to boolean values (e.g. 'True' or 'False').
* **format** command now removes *sourceplaybookid* field from playbook files.
* Fixed a bug in **generate-docs** command in which integration dependencies were not detected when generating documentation for a playbook.

## 1.0.1

* Fixed a bug in the **unify** command when output path was provided empty.
* Improved error message for integration with no tests configured.
* Improved the error message returned from the **validate** command when an integration is missing or contains malformed fetch incidents related parameters.
* Fixed a bug in the **create** command where a unified YML with a docker image for 4.5 was copied incorrectly.
* Missing release notes message are now showing the release notes file path to update.
* Fixed an issue in the **validate** command in which unified YAML files were not ignored.
* File format suggestions are now shown in the relevant file format (JSON or YAML).
* Changed Docker image validation to fail only on non-valid ones.
* Removed backward compatibility validation when Docker image is updated.

## 1.0.0

* Improved the *upload* command to support the upload of all the content entities within a pack.
* The *upload* command now supports the improved pack file structure.
* Added an interactive option to format integrations, scripts and playbooks with No TestPlaybooks configured.
* Added an interactive option to configure *conf.json* file with missing test playbooks for integrations, scripts and playbooks
* Added *download* command to download custom content from Demisto instance to the local content repository.
* Improved validation failure messages to include a command suggestion, wherever relevant, to fix the raised issue.
* Improved 'validate' help and documentation description
* validate - checks that scripts, playbooks, and integrations have the *tests* key.
* validate - checks that test playbooks are configured in `conf.json`.
* demisto-sdk lint - Copy dir better handling.
* demisto-sdk lint - Add error when package missing in docker image.
* Added *-a , --validate-all* option in *validate* to run all validation on all files.
* Added *-i , --input* option in *validate* to run validation on a specified pack/file.
* added *-i, --input* option in *secrets* to run on a specific file.
* Added an allowed hidden parameter: *longRunning* to the hidden integration parameters validation.
* Fixed an issue with **format** command when executing with an output path of a folder and not a file path.
* Bug fixes in generate-docs command given playbook as input.
* Fixed an issue with lint command in which flake8 was not running on unit test files.

## 0.5.2

* Added *-c, --command* option in *generate-docs* to generate a specific command from an integration.
* Fixed an issue when getting README/CHANGELOG files from git and loading them.
* Removed release notes validation for new content.
* Fixed secrets validations for files with the same name in a different directory.
* demisto-sdk lint - parallelization working with specifying the number of workers.
* demisto-sdk lint - logging levels output, 3 levels.
* demisto-sdk lint - JSON report, structured error reports in JSON format.
* demisto-sdk lint - XML JUnit report for unit-tests.
* demisto-sdk lint - new packages used to accelerate execution time.
* demisto-sdk secrets - command now respects the generic whitelist, and not only the pack secrets.

## 0.5.0

[PyPI History][1]

[1]: https://pypi.org/project/demisto-sdk/#history

## 0.4.9

* Fixed an issue in *generate-docs* where Playbooks and Scripts documentation failed.
* Added a graceful error message when executing the *run" command with a misspelled command.
* Added more informative errors upon failures of the *upload* command.
* format command:
  * Added format for json files: IncidentField, IncidentType, IndicatorField, IndicatorType, Layout, Dashboard.
  * Added the *-fv --from-version*, *-nv --no-validation* arguments.
  * Removed the *-t yml_type* argument, the file type will be inferred.
  * Removed the *-g use_git* argument, running format without arguments will run automatically on git diff.
* Fixed an issue in loading playbooks with '=' character.
* Fixed an issue in *validate* failed on deleted README files.

## 0.4.8

* Added the *max* field to the Playbook schema, allowing to define it in tasks loop.
* Fixed an issue in *validate* where Condition branches checks were case sensitive.

## 0.4.7

* Added the *slareminder* field to the Playbook schema.
* Added the *common_server*, *demisto_mock* arguments to the *init* command.
* Fixed an issue in *generate-docs* where the general section was not being generated correctly.
* Fixed an issue in *validate* where Incident type validation failed.

## 0.4.6

* Fixed an issue where the *validate* command did not identify CHANGELOG in packs.
* Added a new command, *id-set* to create the id set - the content dependency tree by file IDs.

## 0.4.5

* generate-docs command:
  * Added the *use_cases*, *permissions*, *command_permissions* and *limitations*.
  * Added the *--insecure* argument to support running the script and integration command in Demisto.
  * Removed the *-t yml_type* argument, the file type will be inferred.
  * The *-o --output* argument is no longer mandatory, default value will be the input file directory.
* Added support for env var: *DEMISTO_SDK_SKIP_VERSION_CHECK*. When set version checks are skipped.
* Fixed an issue in which the CHANGELOG files did not match our scheme.
* Added a validator to verify that there are no hidden integration parameters.
* Fixed an issue where the *validate* command ran on test files.
* Removed the *env-dir* argument from the demisto-sdk.
* README files which are html files will now be skipped in the *validate* command.
* Added support for env var: *DEMISTO_README_VALIDATOR*. When not set the readme validation will not run.

## 0.4.4

* Added a validator for IncidentTypes (incidenttype-*.json).
* Fixed an issue where the -p flag in the *validate* command was not working.
* Added a validator for README.md files.
* Release notes validator will now run on: incident fields, indicator fields, incident types, dashboard and reputations.
* Fixed an issue where the validator of reputation(Indicator Type) did not check on the details field.
* Fixed an issue where the validator attempted validating non-existing files after deletions or name refactoring.
* Removed the *yml_type* argument in the *split-yml*, *extract-code* commands.
* Removed the *file_type* argument in the *generate-test-playbook* command.
* Fixed the *insecure* argument in *upload*.
* Added the *insecure* argument in *run-playbook*.
* Standardise the *-i --input*, *-o --output* to demisto-sdk commands.

## 0.4.3

* Fixed an issue where the incident and indicator field BC check failed.
* Support for linting and unit testing PowerShell integrations.

## 0.4.2

* Fixed an issue where validate failed on Windows.
* Added a validator to verify all branches are handled in conditional task in a playbook.
* Added a warning message when not running the latest sdk version.
* Added a validator to check that the root is connected to all tasks in the playbook.
* Added a validator for Dashboards (dashboard-*.json).
* Added a validator for Indicator Types (reputation-*.json).
* Added a BC validation for changing incident field type.
* Fixed an issue where init command would generate an invalid yml for scripts.
* Fixed an issue in misleading error message in v2 validation hook.
* Fixed an issue in v2 hook which now is set only on newly added scripts.
* Added more indicative message for errors in yaml files.
* Disabled pykwalify info log prints.

## 0.3.10

* Added a BC check for incident fields - changing from version is not allowed.
* Fixed an issue in create-content-artifacts where scripts in Packs in TestPlaybooks dir were copied with a wrong prefix.

## 0.3.9

* Added a validation that incident field can not be required.
* Added validation for fetch incident parameters.
* Added validation for feed integration parameters.
* Added to the *format* command the deletion of the *sourceplaybookid* field.
* Fixed an issue where *fieldMapping* in playbook did not pass the scheme validation.
* Fixed an issue where *create-content-artifacts* did not copy TestPlaybooks in Packs without prefix of *playbook-*.
* Added a validation the a playbook can not have a rolename set.
* Added to the image validator the new DBot default image.
* Added the fields: elasticcommonfields, quiet, quietmode to the Playbook schema.
* Fixed an issue where *validate* failed on integration commands without outputs.
* Added a new hook for naming of v2 integrations and scripts.

## 0.3.8

* Fixed an issue where *create-content-artifact* was not loading the data in the yml correctly.
* Fixed an issue where *unify* broke long lines in script section causing syntax errors

## 0.3.7

* Added *generate-docs* command to generate documentation file for integration, playbook or script.
* Fixed an issue where *unify* created a malformed integration yml.
* Fixed an issue where demisto-sdk **init** creates unit-test file with invalid import.

## 0.3.6

* Fixed an issue where demisto-sdk **validate** failed on modified scripts without error message.

## 0.3.5

* Fixed an issue with docker tag validation for integrations.
* Restructured repo source code.

## 0.3.4

* Saved failing unit tests as a file.
* Fixed an issue where "_test" file for scripts/integrations created using **init** would import the "HelloWorld" templates.
* Fixed an issue in demisto-sdk **validate** - was failing on backward compatiblity check
* Fixed an issue in demisto-sdk **secrets** - empty line in .secrets-ignore always made the secrets check to pass
* Added validation for docker image inside integrations and scripts.
* Added --use-git flag to **format** command to format all changed files.
* Fixed an issue where **validate** did not fail on dockerimage changes with bc check.
* Added new flag **--ignore-entropy** to demisto-sdk **secrets**, this will allow skip entropy secrets check.
* Added --outfile to **lint** to allow saving failed packages to a file.

## 0.3.3

* Added backwards compatibility break error message.
* Added schema for incident types.
* Added **additionalinfo** field to as an available field for integration configuration.
* Added pack parameter for **init**.
* Fixed an issue where error would appear if name parameter is not set in **init**.

## 0.3.2

* Fixed the handling of classifier files in **validate**.

## 0.3.1

* Fixed the handling of newly created reputation files in **validate**.
* Added an option to perform **validate** on a specific file.

## 0.3.0

* Added support for multi-package **lint** both with parallel and without.
* Added all parameter in **lint** to run on all packages and packs in content repository.
* Added **format** for:
  * Scripts
  * Playbooks
  * Integrations
* Improved user outputs for **secrets** command.
* Fixed an issue where **lint** would run pytest and pylint only on a single docker per integration.
* Added auto-complete functionality to demisto-sdk.
* Added git parameter in **lint** to run only on changed packages.
* Added the **run-playbook** command
* Added **run** command which runs a command in the Demisto playground.
* Added **upload** command which uploads an integration or a script to a Demisto instance.
* Fixed and issue where **validate** checked if release notes exist for new integrations and scripts.
* Added **generate-test-playbook** command which generates a basic test playbook for an integration or a script.
* **validate** now supports indicator fields.
* Fixed an issue with layouts scheme validation.
* Adding **init** command.
* Added **json-to-outputs** command which generates the yaml section for outputs from an API raw response.

## 0.2.6

* Fixed an issue with locating release notes for beta integrations in **validate**.

## 0.2.5

* Fixed an issue with locating release notes for beta integrations in **validate**.

## 0.2.4

* Adding image validation to Beta_Integration and Packs in **validate**.

## 0.2.3

* Adding Beta_Integration to the structure validation process.
* Fixing bug where **validate** did checks on TestPlaybooks.
* Added requirements parameter to **lint**.

## 0.2.2

* Fixing bug where **lint** did not return exit code 1 on failure.
* Fixing bug where **validate** did not print error message in case no release notes were give.

## 0.2.1

* **Validate** now checks that the id and name fields are identical in yml files.
* Fixed a bug where sdk did not return any exit code.

## 0.2.0

* Added Release Notes Validator.
* Fixed the Unifier selection of your python file to use as the code.
* **Validate** now supports Indicator fields.
* Fixed a bug where **validate** and **secrets** did not return exit code 1 on failure.
* **Validate** now runs on newly added scripts.

## 0.1.8

* Added support for `--version`.
* Fixed an issue in file_validator when calling `checked_type` method with script regex.

## 0.1.2

* Restructuring validation to support content packs.
* Added secrets validation.
* Added content bundle creation.
* Added lint and unit test run.

## 0.1.1

* Added new logic to the unifier.
* Added detailed README.
* Some small adjustments and fixes.

## 0.1.0

Capabilities:

* **Extract** components(code, image, description etc.) from a Demisto YAML file into a directory.
* **Unify** components(code, image, description etc.) to a single Demisto YAML file.
* **Validate** Demisto content files.<|MERGE_RESOLUTION|>--- conflicted
+++ resolved
@@ -11,13 +11,9 @@
 * **validate** will now run on all the pack content items when the pack supported marketplaces are modified.
 * Fixed an issue where **pre-commit** running when there was no change to the files
 * Fixed an issue where errors in **validate** were logged as `info`.
-<<<<<<< HEAD
-* Fixed an issue where escape characters within Markdown files were detected as invalid words during doc-review.
-=======
 * Fixed an issue where the **format** command would change the value of the `unsearchable` key in fields.
 * Added an ability to provide list of marketplace names as a credentials-type (type 9) param attribute.
-
->>>>>>> 977ef0bd
+* Fixed an issue where escape characters within Markdown files were detected as invalid words during doc-review.
 
 ## 1.17.2
 * Fixed an issue where **lint** and **validate** commands failed on integrations and scripts that use docker images that are not available in the Docker Hub but exist locally.
