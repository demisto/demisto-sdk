# Changelog

## Unreleased
<<<<<<< HEAD
* Added a new validation that checks whether a pack should be deprecated.
* Added a new ability to the **format** command to deprecate a pack.
=======
* Fixed an issue where the **validate** command sometimes returned a false negative in cases where there are several sub-playbooks with the same ID.
>>>>>>> f05ffd4c
* Added a new validation to the **validate** command to verify that the docker in use is not deprecated.
* Added support for multiple ApiModules in the **unify** command
* Added environment variable **DEMISTO_SDK_MARKETPLACE** expected to affect *MarketplaceTagParser* *marketplace* value. The value will be automatically set when passing *marketplace* arg to the commands **unify**, **zip-packs**, **create-content-artifacts** and **upload**.
* Added slack notifier for build failures on the master branch.
* Added support for modeling and parsing rules in the **split** command.
* Added a **validate** check, making sure classifier id and name values match. Updated the classifier **format** to update the id accordingly.
* The **generate-docs** command will now auto-generate the playbook image link as default. Added the `--custom-image-link' argument to override.
* Added a new flag to **generate-docs** command, allowing to add a custom image link to a playbook README.

## 1.6.8

* Fixed an issue where **validate** did not fail on invalid playbook entities' versions (i.e. subplaybooks or scripts with higher fromversion than their parent playbook).
* Added support for running lint via a remote docker ssh connection. Use `DOCKER_HOST` env variable to specify a remote docker connection, such as: `DOCKER_HOST=ssh://myuser@myhost.com`.
* Fixed an issue where the pack cache in *get_marketplaces* caused the function to return invalid values.
* Fixed an issue where running format on a pack with XSIAM entities would fail.
* Added the new `display_name` field to relevant entities in the **create-id-set** command.
* Added a new validation to the **validate** command to verify the existence of "Reliability" parameter if the integration have reputation command.
* Fixed a bug where terminating the **lint** command failed (`ctrl + c`).
* Removed the validation of a subtype change in integrations and scripts from **validate**.
* Fixed an issue where **download** did not behave as expected when prompting for a version update. Reported by @K-Yo
* Added support for adoption release notes.
* Fixed an issue where **merge-id-sets** failed when a key was missing in one id-set.json.
* Fixed a bug where some mypy messages were not parsed properly in **lint**.
* Added a validation to the **validate** command, failing when '`fromversion`' or '`toversion`' in a content entity are incorrect format.
* Added a validation to the **validate** command, checking if `fromversion` <= `toversion`.
* Fixed an issue where coverage reports used the wrong logging level, marking debug logs as errors.
* Added a new validation to the **validate** command, to check when the discouraged `http` prefixes are used when setting defaultvalue, rather than `https`.
* Added a check to the **lint** command for finding hard-coded usage of the http protocol.
* Locked the dependency on Docker.
* Removed a traceback line from the **init** command templates: BaseIntegration, BaseScript.
* Updated the token in **_add_pr_comment** method from the content-bot token to the xsoar-bot token.

## 1.6.7

* Added the `types-markdown` dependency, adding markdown capabilities to existing linters using the [Markdown](https://pypi.org/project/Markdown/) package.
* Added support in the **format** command to remove nonexistent incident/indicator fields from *layouts/mappers*
* Added the `Note: XXX` and `XXX now generally available.` release notes templates to **doc-review** command.
* Updated the logs shown during the docker build step.
* Removed a false warning about configuring the `GITLAB_TOKEN` environment variable when it's not needed.
* Removed duplicate identifiers for XSIAM integrations.
* Updated the *tags* and *use cases* in pack metadata validation to use the local files only.
* Fixed the error message in checkbox validation where the defaultvalue is wrong and added the name of the variable that should be fixed.
* Added types to `find_type_by_path` under tools.py.
* Fixed an issue where YAML files contained incorrect value type for `tests` key when running `format --deprecate`.
* Added a deprecation message to the `tests:` section of yaml files when running `format --deprecate`.
* Added use case for **validate** on *wizard* objects - set_playbook is mapped to all integrations.
* Added the 'integration-get-indicators' commands to be ignored by the **verify_yml_commands_match_readme** validation, the validation will no longer fail if these commands are not in the readme file.
* Added a new validation to the **validate** command to verify that if the phrase "breaking changes" is present in a pack release notes, a JSON file with the same name exists and contains the relevant breaking changes information.
* Improved logs when running test playbooks (in a build).
* Fixed an issue in **upload** did not include list-type content items. @nicolas-rdgs
* Reverted release notes to old format.

## 1.6.6

* Added debug print when excluding item from ID set due to missing dependency.
* Added a validation to the **validate** command, failing when non-ignorable errors are present in .pack-ignore.
* Fixed an issue where `mdx server` did not close when stopped in mid run.
* Fixed an issue where `-vvv` flag did not print logs on debug level.
* enhanced ***validate*** command to list all command names affected by a backward compatibility break, instead of only one.
* Added support for Wizard content item in the **format**, **validate**, **upload**, **create-id-set**, **find-dependecies** and **create-content-artifacts** commands.
* Added a new flag to the **validate** command, allowing to run specific validations.
* Added support in **unify** and **create-content-artifacts** for displaying different documentations (detailed description + readme) for content items, depending on the marketplace version.
* Fixed an issue in **upload** where list items were not uploaded.
* Added a new validation to **validate** command to verify that *cliName* and *id* keys of the incident field or the indicator field are matches.
* Added the flag '-x', '--xsiam' to **upload** command to upload XSIAM entities to XSIAM server.
* Fixed the integration field *isFetchEvents* to be in lowercase.
* Fixed an issue where **validate -i** run after **format -i** on an existing file in the repo instead of **validate -g**.
* Added the following commands: 'update-remote-data', 'get-modified-remote-data', 'update-remote-system' to be ignored by the **verify_yml_commands_match_readme** validation, the validation will no longer fail if these commands are not in the readme file.
* Updated the release note template to include a uniform format for all items.
* Added HelloWorldSlim template option for *--template* flag in **demisto-sdk init** command.
* Fixed an issue where the HelloWorldSlim template in **demisto-sdk init** command had an integration id that was conflicting with HelloWorld integration id.
* Updated the SDK to use demisto-py 3.1.6, allowing use of a proxy with an environment variable.
* Set the default logger level to `warning`, to avoid unwanted debug logs.
* The **format** command now validates that default value of checkbox parameters is a string 'true' or 'false'.
* Fixed an issue where `FileType.PLAYBOOK` would show instead of `Playbook` in readme error messages.
* Added a new validation to **validate** proper defaultvalue for checkbox fields.

## 1.6.5

* Fixed an issue in the **format** command where the `id` field was overwritten for existing JSON files.
* Fixed an issue where the **doc-review** command was successful even when the release-note is malformed.
* Added timestamps to the `demisto-sdk` logger.
* Added time measurements to **lint**.
* Added the flag '-d', '--dependency' to **find-dependencies** command to get the content items that cause the dependencies between two packs.
* Fixed an issue where **update-release-notes** used the *trigger_id* field instead of the *trigger_name* field.
* Fixed an issue where **doc-review** failed to recognize script names, in scripts using the old file structure.
* Fixed an issue where concurrent processes created by **lint** caused deadlocks when opening files.
* Fixed an issue in the **format** command where `_dev` or `_copy` suffixes weren't removed from the subscript names in playbooks and layouts.
* Fixed an issue where **validate** failed on nonexistent `README.md` files.
* Added support of XSIAM content items to the **validate** command.
* Report **lint** summary results and failed packages after reporting time measurements.

## 1.6.4

* Added the new **generate-yml-from-python** command.
* Added a code *type* indication for integration and script objects in the *ID Set*.
* Added the [Vulture](https://github.com/jendrikseipp/vulture) linter to the pre-commit hook.
* The `demisto-sdk` pack will now be distributed via PyPi with a **wheel** file.
* Fixed a bug where any edited json file that contained a forward slash (`/`) escaped.
* Added a new validation to **validate** command to verify that the metadata *currentVersion* is
the same as the last release note version.
* The **validate** command now checks if there're none-deprecated integration commands that are missing from the readme file.
* Fixed an issue where *dockerimage* changes in Scripts weren't recognized by the **update-release-notes** command.
* Fixed an issue where **update-xsoar-config-file** did not properly insert the marketplace packs list to the file.
* Added the pack name to the known words by default when running the **doc-review** command.
* Added support for new XSIAM entities in **create-id-set** command.
* Added support for new XSIAM entities in **create-content-artifacts** command.
* Added support for Parsing/Modeling Rule content item in the **unify** command.
* Added the integration name, the commands name and the script name to the known words by default when running the **doc-review** command.
* Added an argument '-c' '--custom' to the **unify** command, if True will append to the unified yml name/display/id the custom label provided
* Added support for sub words suggestion in kebab-case sentences when running the **doc-review** command.
* Added support for new XSIAM entities in **update-release-notes** command.
* Enhanced the message of alternative suggestion words shown when running **doc-review** command.
* Fixed an incorrect error message, in case `node` is not installed on the machine.
* Fixed an issue in the **lint** command where the *check-dependent-api-modules* argument was set to true by default.
* Added a new command **generate-unit-tests**.
* Added a new validation to **validate** all SIEM integration have the same suffix.
* Fixed the destination path of the unified parsing/modeling rules in **create-content-artifacts** command.
* Fixed an issue in the **validate** command, where we validated wrongfully the existence of readme file for the *ApiModules* pack.
* Fixed an issue in the **validate** command, where an error message that was displayed for scripts validation was incorrect.
* Fixed an issue in the **validate** and **format** commands where *None* arguments in integration commands caused the commands to fail unexpectedly.
* Added support for running tests on XSIAM machines in the **test-content** command.
* Fixed an issue where the **validate** command did not work properly when deleting non-content items.
* Added the flag '-d', '--dependency' to **find-dependencies** command to get the content items that cause the dependencies between two packs.

## 1.6.3

* **Breaking change**: Fixed a typo in the **validate** `--quiet-bc-validation` flag (was `--quite-bc-validation`). @upstart-swiss
* Dropped support for python 3.7: Demisto-SDK is now supported on Python 3.8 or newer.
* Added an argument to YAMLHandler, allowing to set a maximal width for YAML files. This fixes an issue where a wrong default was used.
* Added the detach mechanism to the **upload** command, If you set the --input-config-file flag, any files in the repo's SystemPacks folder will be detached.
* Added the reattach mechanism to the **upload** command, If you set the --input-config-file flag, any detached item in your XSOAR instance that isn't currently in the repo's SystemPacks folder will be re-attached.
* Fixed an issue in the **validate** command that did not work properly when using the *-g* flag.
* Enhanced the dependency message shown when running **lint**.
* Fixed an issue where **update-release-notes** didn't update the currentVersion in pack_metadata.
* Improved the logging in **test-content** for helping catch typos in external playbook configuration.

## 1.6.2

* Added dependency validation support for core marketplacev2 packs.
* Fixed an issue in **update-release-notes** where suggestion fix failed in validation.
* Fixed a bug where `.env` files didn't load. @nicolas-rdgs
* Fixed a bug where **validate** command failed when the *categories* field in the pack metadata was empty for non-integration packs.
* Added *system* and *item-type* arguments to the **download** command, used when downloading system items.
* Added a validation to **validate**, checking that each script, integration and playbook have a README file. This validation only runs when the command is called with either the `-i` or the `-g` flag.
* Fixed a regression issue with **doc-review**, where the `-g` flag did not work.
* Improved the detection of errors in **doc-review** command.
* The **validate** command now checks if a readme file is empty, only for packs that contain playbooks or were written by a partner.
* The **validate** command now makes sure common contextPath values (e.g. `DBotScore.Score`) have a non-empty description, and **format** populates them automatically.
* Fixed an issue where the **generate-outputs** command did not work properly when examples were provided.
* Fixed an issue in the **generate-outputs** command, where the outputs were not written to the specified output path.
* The **generate-outputs** command can now generate outputs from multiple calls to the same command (useful when different args provide different outputs).
* The **generate-outputs** command can now update a yaml file with new outputs, without deleting or overwriting existing ones.
* Fixed a bug where **doc-review** command failed on existing templates.
* Fixed a bug where **validate** command failed when the word demisto is in the repo README file.
* Added support for adding test-playbooks to the zip file result in *create-content-artifacts* command for marketplacev2.
* Fixed an issue in **find-dependencies** where using the argument *-o* without the argument *--all-packs-dependencies* did not print a proper warning.
* Added a **validate** check to prevent deletion of files whose deletion is not supported by the XSOAR marketplace.
* Removed the support in the *maintenance* option of the *-u* flag in the **update-release-notes** command.
* Added validation for forbidden words and phrases in the **doc-review** command.
* Added a retries mechanism to the **test-content** command to stabilize the build process.
* Added support for all `git` platforms to get remote files.
* Refactored the **format** command's effect on the *fromversion* field:
  * Fixed a bug where the *fromversion* field was removed when modifying a content item.
  * Updated the general default *fromversion* and the default *fromversion* of newly-introduced content items (e.g. `Lists`, `Jobs`).
  * Added an interactive mode functionality for all content types, to ask the user whether to set a default *fromversion*, if could not automatically determine its value. Use `-y` to assume 'yes' as an answer to all prompts and run non-interactively.

## 1.6.1

* Added the '--use-packs-known-words' argument to the **doc-review** command
* Added YAML_Loader to handle yaml files in a standard way across modules, replacing PYYAML.
* Fixed an issue when filtering items using the ID set in the **create-content-artifacts** command.
* Fixed an issue in the **generate-docs** command where tables were generated with an empty description column.
* Fixed an issue in the **split** command where splitting failed when using relative input/output paths.
* Added warning when inferred files are missing.
* Added to **validate** a validation for integration image dimensions, which should be 120x50px.
* Improved an error in the **validate** command to better differentiate between the case where a required fetch parameter is malformed or missing.

## 1.6.0

* Fixed an issue in the **create-id-set** command where similar items from different marketplaces were reported as duplicated.
* Fixed typo in demisto-sdk init
* Fixed an issue where the **lint** command did not handle all container exit codes.
* Add to **validate** a validation for pack name to make sure it is unchanged.
* Added a validation to the **validate** command that verifies that the version in the pack_metdata file is written in the correct format.
* Fixed an issue in the **format** command where missing *fromVersion* field in indicator fields caused an error.

## 1.5.9

* Added option to specify `External Playbook Configuration` to change inputs of Playbooks triggered as part of **test-content**
* Improved performance of the **lint** command.
* Improved performance of the **validate** command when checking README images.
* ***create-id-set*** command - the default value of the **marketplace** argument was changed from ‘xsoar’ to all packs existing in the content repository. When using the command, make sure to pass the relevant marketplace to use.

## 1.5.8

* Fixed an issue where the command **doc-review** along with the argument `--release-notes` failed on yml/json files with invalid schema.
* Fixed an issue where the **lint** command failed on packs using python 3.10

## 1.5.7

* Fixed an issue where reading remote yaml files failed.
* Fixed an issue in **validate** failed with no error message for lists (when no fromVersion field was found).
* Fixed an issue when running **validate** or **format** in a gitlab repository, and failing to determine its project id.
* Added an enhancement to **split**, handling an empty output argument.
* Added the ability to add classifiers and mappers to conf.json.
* Added the Alias field to the incident field schema.

## 1.5.6

* Added 'deprecated' release notes template.
* Fixed an issue where **run-test-playbook** command failed to get the task entries when the test playbook finished with errors.
* Fixed an issue in **validate** command when running with `no-conf-json` argument to ignore the `conf.json` file.
* Added error type text (`ERROR` or `WARNING`) to **validate** error prints.
* Fixed an issue where the **format** command on test playbook did not format the ID to be equal to the name of the test playbook.
* Enhanced the **update-release-notes** command to automatically commit release notes config file upon creation.
* The **validate** command will validate that an indicator field of type html has fromVersion of 6.1.0 and above.
* The **format** command will now add fromVersion 6.1.0 to indicator field of type html.
* Added support for beta integrations in the **format** command.
* Fixed an issue where the **postman-codegen** command failed when called with the `--config-out` flag.
* Removed the integration documentation from the detailed description while performing **split** command to the unified yml file.
* Removed the line which indicates the version of the product from the README.md file for new contributions.

## 1.5.5

* Fixed an issue in the **update-release-notes** command, which did not work when changes were made in multiple packs.
* Changed the **validate** command to fail on missing test-playbooks only if no unittests are found.
* Fixed `to_kebab_case`, it will now deal with strings that have hyphens, commas or periods in them, changing them to be hyphens in the new string.
* Fixed an issue in the **create-id-set** command, where the `source` value included the git token if it was specified in the remote url.
* Fixed an issue in the **merge-id-set** command, where merging fails because of duplicates but the packs are in the XSOAR repo but in different version control.
* Fixed missing `Lists` Content Item as valid `IDSetType`
* Added enhancement for **generate-docs**. It is possible to provide both file or a comma seperated list as `examples`. Also, it's possible to provide more than one example for a script or a command.
* Added feature in **format** to sync YML and JSON files to the `master` file structure.
* Added option to specify `Incident Type`, `Incoming Mapper` and `Classifier` when configuring instance in **test-content**
* added a new command **run-test-playbook** to run a test playbook in a given XSOAR instance.
* Fixed an issue in **format** when running on a modified YML, that the `id` value is not changed to its old `id` value.
* Enhancement for **split** command, replace `ApiModule` code block to `import` when splitting a YML.
* Fixed an issue where indicator types were missing from the pack's content, when uploading using **zip-packs**.
* The request data body format generated in the **postman-codegen** will use the python argument's name and not the raw data argument's name.
* Added the flag '--filter-by-id-set' to **create-content-artifacts** to create artifacts only for items in the given id_set.json.

## 1.5.4

* Fixed an issue with the **format** command when contributing via the UI
* The **format** command will now not remove the `defaultRows` key from incident, indicator and generic fields with `type: grid`.
* Fixed an issue with the **validate** command when a layoutscontainer did not have the `fromversion` field set.
* added a new command **update-xsoar-config-file** to handle your XSOAR Configuration File.
* Added `skipVerify` argument in **upload** command to skip pack signature verification.
* Fixed an issue when the **run** command  failed running when there’s more than one playground, by explicitly using the current user’s playground.
* Added support for Job content item in the **format**, **validate**, **upload**, **create-id-set**, **find-dependecies** and **create-content-artifacts** commands.
* Added a **source** field to the **id_set** entitles.
* Two entitles will not consider as duplicates if they share the same pack and the same source.
* Fixed a bug when duplicates were found in **find_dependencies**.
* Added function **get_current_repo** to `tools`.
* The **postman-codegen** will not have duplicates argument name. It will rename them to the minimum distinguished shared path for each of them.

## 1.5.3

* The **format** command will now set `unsearchable: True` for incident, indicator and generic fields.
* Fixed an issue where the **update-release-notes** command crashes with `--help` flag.
* Added validation to the **validate** command that verifies the `unsearchable` key in incident, indicator and generic fields is set to true.
* Removed a validation that DBotRole should be set for automation that requires elevated permissions to the `XSOAR-linter` in the **lint** command.
* Fixed an issue in **Validate** command where playbooks conditional tasks were mishandeled.
* Added a validation to prevent contributors from using the `fromlicense` key as a configuration parameter in an integration's YML
* Added a validation to ensure that the type for **API token** (and similar) parameters are configured correctly as a `credential` type in the integration configuration YML.
* Added an assertion that checks for duplicated requests' names when generating an integration from a postman collection.
* Added support for [.env files](https://pypi.org/project/python-dotenv/). You can now add a `.env` file to your repository with the logging information instead of setting a global environment variables.
* When running **lint** command with --keep-container flag, the docker images are committed.
* The **validate** command will not return missing test playbook error when given a script with dynamic-section tag.

## 1.5.2

* Added a validation to **update-release-notes** command to ensure that the `--version` flag argument is in the right format.
* added a new command **coverage-analyze** to generate and print coverage reports.
* Fixed an issue in **validate** in repositories which are not in GitHub or GitLab
* Added a validation that verifies that readme image absolute links do not contain the working branch name.
* Added support for List content item in the **format**, **validate**, **download**, **upload**, **create-id-set**, **find-dependecies** and **create-content-artifacts** commands.
* Added a validation to ensure reputation command's default argument is set as an array input.
* Added the `--fail-duplicates` flag for the **merge-id-set** command which will fail the command if duplicates are found.
* Added the `--fail-duplicates` flag for the **create-id-set** command which will fail the command if duplicates are found.

## 1.5.1

* Fixed an issue where **validate** command failed to recognized test playbooks for beta integrations as valid tests.
* Fixed an issue were the **validate** command was falsely recognizing image paths in readme files.
* Fixed an issue where the **upload** command error message upon upload failure pointed to wrong file rather than to the pack metadata.
* Added a validation that verifies that each script which appears in incident fields, layouts or layout containers exists in the id_set.json.
* Fixed an issue where the **postman code-gen** command generated double dots for context outputs when it was not needed.
* Fixed an issue where there **validate** command on release notes file crashed when author image was added or modified.
* Added input handling when running **find-dependencies**, replacing string manipulations.
* Fixed an issue where the **validate** command did not handle multiple playbooks with the same name in the id_set.
* Added support for GitLab repositories in **validate**

## 1.5.0

* Fixed an issue where **upload** command failed to upload packs not under content structure.
* Added support for **init** command to run from non-content repo.
* The **split-yml** has been renamed to **split** and now supports splitting Dashboards from unified Generic Modules.
* Fixed an issue where the skipped tests validation ran on the `ApiModules` pack in the **validate** command.
* The **init** command will now create the `Generic Object` entities directories.
* Fixed an issue where the **format** command failed to recognize changed files from git.
* Fixed an issue where the **json-to-outputs** command failed checking whether `0001-01-01T00:00:00` is of type `Date`
* Added to the **generate context** command to generate context paths for integrations from an example file.
* Fixed an issue where **validate** failed on release notes configuration files.
* Fixed an issue where the **validate** command failed on pack input if git detected changed files outside of `Packs` directory.
* Fixed an issue where **validate** command failed to recognize files inside validated pack when validation release notes, resulting in a false error message for missing entity in release note.
* Fixed an issue where the **download** command failed when downloading an invalid YML, instead of skipping it.

## 1.4.9

* Added validation that the support URL in partner contribution pack metadata does not lead to a GitHub repo.
* Enhanced ***generate-docs*** with default `additionalinformation` (description) for common parameters.
* Added to **validate** command a validation that a content item's id and name will not end with spaces.
* The **format** command will now remove trailing whitespaces from content items' id and name fields.
* Fixed an issue where **update-release-notes** could fail on files outside the user given pack.
* Fixed an issue where the **generate-test-playbook** command would not place the playbook in the proper folder.
* Added to **validate** command a validation that packs with `Iron Bank` uses the latest docker from Iron Bank.
* Added to **update-release-notes** command support for `Generic Object` entities.
* Fixed an issue where playbook `fromversion` mismatch validation failed even if `skipunavailable` was set to true.
* Added to the **create artifacts** command support for release notes configuration file.
* Added validation to **validate** for release notes config file.
* Added **isoversize** and **isautoswitchedtoquietmode** fields to the playbook schema.
* Added to the **update-release-notes** command `-bc` flag to generate template for breaking changes version.
* Fixed an issue where **validate** did not search description files correctly, leading to a wrong warning message.

## 1.4.8

* Fixed an issue where yml files with `!reference` failed to load properly.
* Fixed an issue when `View Integration Documentation` button was added twice during the download and re-upload.
* Fixed an issue when `(Partner Contribution)` was added twice to the display name during the download and re-upload.
* Added the following enhancements in the **generate-test-playbook** command:
  * Added the *--commands* argument to generate tasks for specific commands.
  * Added the *--examples* argument to get the command examples file path and generate tasks from the commands and arguments specified there.
  * Added the *--upload* flag to specify whether to upload the test playbook after the generation.
  * Fixed the output condition generation for outputs of type `Boolean`.

## 1.4.7

* Fixed an issue where an empty list for a command context didn't produce an indication other than an empty table.
* Fixed an issue where the **format** command has incorrectly recognized on which files to run when running using git.
* Fixed an issue where author image validations were not checked properly.
* Fixed an issue where new old-formatted scripts and integrations were not validated.
* Fixed an issue where the wording in the from version validation error for subplaybooks was incorrect.
* Fixed an issue where the **update-release-notes** command used the old docker image version instead of the new when detecting a docker change.
* Fixed an issue where the **generate-test-playbook** command used an incorrect argument name as default
* Fixed an issue where the **json-to-outputs** command used an incorrect argument name as default when using `-d`.
* Fixed an issue where validations failed while trying to validate non content files.
* Fixed an issue where README validations did not work post VS Code formatting.
* Fixed an issue where the description validations were inconsistent when running through an integration file or a description file.

## 1.4.6

* Fixed an issue where **validate** suggests, with no reason, running **format** on missing mandatory keys in yml file.
* Skipped existence of TestPlaybook check on community and contribution integrations.
* Fixed an issue where pre-commit didn't run on the demisto_sdk/commands folder.
* The **init** command will now change the script template name in the code to the given script name.
* Expanded the validations performed on beta integrations.
* Added support for PreProcessRules in the **format**, **validate**, **download**, and **create-content-artifacts** commands.
* Improved the error messages in **generate-docs**, if an example was not provided.
* Added to **validate** command a validation that a content entity or a pack name does not contain the words "partner" and "community".
* Fixed an issue where **update-release-notes** ignores *--text* flag while using *-f*
* Fixed the outputs validations in **validate** so enrichment commands will not be checked to have DBotScore outputs.
* Added a new validation to require the dockerimage key to exist in an integration and script yml files.
* Enhanced the **generate-test-playbook** command to use only integration tested on commands, rather than (possibly) other integrations implementing them.
* Expanded unify command to support GenericModules - Unifies a GenericModule object with its Dashboards.
* Added validators for generic objects:
  * Generic Field validator - verify that the 'fromVersion' field is above 6.5.0, 'group' field equals 4 and 'id' field starts with the prefix 'generic_'.
  * Generic Type validator - verify that the 'fromVersion' field is above 6.5.0
  * Generic Module validator - verify that the 'fromVersion' field is above 6.5.0
  * Generic Definition validator - verify that the 'fromVersion' field is above 6.5.0
* Expanded Format command to support Generic Objects - Fixes generic objects according to their validations.
* Fixed an issue where the **update-release-notes** command did not handle ApiModules properly.
* Added option to enter a dictionary or json of format `[{field_name:description}]` in the **json-to-outputs** command,
  with the `-d` flag.
* Improved the outputs for the **format** command.
* Fixed an issue where the validations performed after the **format** command were inconsistent with **validate**.
* Added to the **validate** command a validation for the author image.
* Updated the **create-content-artifacts** command to support generic modules, definitions, fields and types.
* Added an option to ignore errors for file paths and not only file name in .pack-ignore file.

## 1.4.5

* Enhanced the **postman-codegen** command to name all generated arguments with lower case.
* Fixed an issue where the **find-dependencies** command miscalculated the dependencies for playbooks that use generic commands.
* Fixed an issue where the **validate** command failed in external repositories in case the DEMISTO_SDK_GITHUB_TOKEN was not set.
* Fixed an issue where **openapi-codegen** corrupted the swagger file by overwriting configuration to swagger file.
* Updated the **upload** command to support uploading zipped packs to the marketplace.
* Added to the **postman-codegen** command support of path variables.
* Fixed an issue where **openapi-codegen** entered into an infinite loop on circular references in the swagger file.
* The **format** command will now set `fromVersion: 6.2.0` for widgets with 'metrics' data type.
* Updated the **find-dependencies** command to support generic modules, definitions, fields and types.
* Fixed an issue where **openapi-codegen** tried to extract reference example outputs, leading to an exception.
* Added an option to ignore secrets automatically when using the **init** command to create a pack.
* Added a tool that gives the ability to temporarily suppress console output.

## 1.4.4

* When formatting incident types with Auto-Extract rules and without mode field, the **format** command will now add the user selected mode.
* Added new validation that DBotRole is set for scripts that requires elevated permissions to the `XSOAR-linter` in the **lint** command.
* Added url escaping to markdown human readable section in generate docs to avoid autolinking.
* Added a validation that mapper's id and name are matching. Updated the format of mapper to include update_id too.
* Added a validation to ensure that image paths in the README files are valid.
* Fixed **find_type** function to correctly find test files, such as, test script and test playbook.
* Added scheme validations for the new Generic Object Types, Fields, and Modules.
* Renamed the flag *--input-old-version* to *--old-version* in the **generate-docs** command.
* Refactored the **update-release-notes** command:
  * Replaced the *--all* flag with *--use-git* or *-g*.
  * Added the *--force* flag to update the pack release notes without changes in the pack.
  * The **update-release-notes** command will now update all dependent integrations on ApiModule change, even if not specified.
  * If more than one pack has changed, the full list of updated packs will be printed at the end of **update-release-notes** command execution.
  * Fixed an issue where the **update-release-notes** command did not add docker image release notes entry for release notes file if a script was changed.
  * Fixed an issue where the **update-release-notes** command did not detect changed files that had the same name.
  * Fixed an issue in the **update-release-notes** command where the version support of JSON files was mishandled.
* Fixed an issue where **format** did not skip files in test and documentation directories.
* Updated the **create-id-set** command to support generic modules, definitions, fields and types.
* Changed the **convert** command to generate old layout fromversion to 5.0.0 instead of 4.1.0
* Enhanced the command **postman-codegen** with type hints for templates.

## 1.4.3

* Fixed an issue where **json-to-outputs** command returned an incorrect output when json is a list.
* Fixed an issue where if a pack README.md did not exist it could cause an error in the validation process.
* Fixed an issue where the *--name* was incorrectly required in the **init** command.
* Adding the option to run **validate** on a specific path while using git (*-i* & *-g*).
* The **format** command will now change UUIDs in .yml and .json files to their respective content entity name.
* Added a playbook validation to check if a task sub playbook exists in the id set in the **validate** command.
* Added the option to add new tags/usecases to the approved list and to the pack metadata on the same pull request.
* Fixed an issue in **test_content** where when different servers ran tests for the same integration, the server URL parameters were not set correctly.
* Added a validation in the **validate** command to ensure that the ***endpoint*** command is configured correctly in yml file.
* Added a warning when pack_metadata's description field is longer than 130 characters.
* Fixed an issue where a redundant print occurred on release notes validation.
* Added new validation in the **validate** command to ensure that the minimal fromVersion in a widget of type metrics will be 6.2.0.
* Added the *--release-notes* flag to demisto-sdk to get the current version release notes entries.

## 1.4.2

* Added to `pylint` summary an indication if a test was skipped.
* Added to the **init** command the option to specify fromversion.
* Fixed an issue where running **init** command without filling the metadata file.
* Added the *--docker-timeout* flag in the **lint** command to control the request timeout for the Docker client.
* Fixed an issue where **update-release-notes** command added only one docker image release notes entry for release notes file, and not for every entity whom docker image was updated.
* Added a validation to ensure that incident/indicator fields names starts with their pack name in the **validate** command. (Checked only for new files and only when using git *-g*)
* Updated the **find-dependencies** command to return the 'dependencies' according the layout type ('incident', 'indicator').
* Enhanced the "vX" display name validation for scripts and integrations in the **validate** command to check for every versioned script or integration, and not only v2.
* Added the *--fail-duplicates* flag for the **create-id-set** command which will fail the command if duplicates are found.
* Added to the **generate-docs** command automatic addition to git when a new readme file is created.

## 1.4.1

* When in private repo without `DEMSITO_SDK_GITHUB_TOKEN` configured, get_remote_file will take files from the local origin/master.
* Enhanced the **unify** command when giving input of a file and not a directory return a clear error message.
* Added a validation to ensure integrations are not skipped and at least one test playbook is not skipped for each integration or script.
* Added to the Content Tests support for `context_print_dt`, which queries the incident context and prints the result as a json.
* Added new validation for the `xsoar_config.json` file in the **validate** command.
* Added a version differences section to readme in **generate-docs** command.
* Added the *--docs-format* flag in the **integration-diff** command to get the output in README format.
* Added the *--input-old-version* and *--skip-breaking-changes* flags in the **generate-docs** command to get the details for the breaking section and to skip the breaking changes section.

## 1.4.0

* Enable passing a comma-separated list of paths for the `--input` option of the **lint** command.
* Added new validation of unimplemented test-module command in the code to the `XSOAR-linter` in the **lint** command.
* Fixed the **generate-docs** to handle integration authentication parameter.
* Added a validation to ensure that description and README do not contain the word 'Demisto'.
* Improved the deprecated message validation required from playbooks and scripts.
* Added the `--quite-bc-validation` flag for the **validate** command to run the backwards compatibility validation in quite mode (errors is treated like warnings).
* Fixed the **update release notes** command to display a name for old layouts.
* Added the ability to append to the pack README credit to contributors.
* Added identification for parameter differences in **integration-diff** command.
* Fixed **format** to use git as a default value.
* Updated the **upload** command to support reports.
* Fixed an issue where **generate-docs** command was displaying 'None' when credentials parameter display field configured was not configured.
* Fixed an issue where **download** did not return exit code 1 on failure.
* Updated the validation that incident fields' names do not contain the word incident will aplly to core packs only.
* Added a playbook validation to verify all conditional tasks have an 'else' path in **validate** command.
* Renamed the GitHub authentication token environment variable `GITHUB_TOKEN` to `DEMITO_SDK_GITHUB_TOKEN`.
* Added to the **update-release-notes** command automatic addition to git when new release notes file is created.
* Added validation to ensure that integrations, scripts, and playbooks do not contain the entity type in their names.
* Added the **convert** command to convert entities between XSOAR versions.
* Added the *--deprecate* flag in **format** command to deprecate integrations, scripts, and playbooks.
* Fixed an issue where ignoring errors did not work when running the **validate** command on specific files (-i).

## 1.3.9

* Added a validation verifying that the pack's README.md file is not equal to pack description.
* Fixed an issue where the **Assume yes** flag did not work properly for some entities in the **format** command.
* Improved the error messages for separators in folder and file names in the **validate** command.
* Removed the **DISABLE_SDK_VERSION_CHECK** environment variable. To disable new version checks, use the **DEMISTO_SDK_SKIP_VERSION_CHECK** envirnoment variable.
* Fixed an issue where the demisto-sdk version check failed due to a rate limit.
* Fixed an issue with playbooks scheme validation.

## 1.3.8

* Updated the **secrets** command to work on forked branches.

## 1.3.7

* Added a validation to ensure correct image and description file names.
* Fixed an issue where the **validate** command failed when 'display' field in credentials param in yml is empty but 'displaypassword' was provided.
* Added the **integration-diff** command to check differences between two versions of an integration and to return a report of missing and changed elements in the new version.
* Added a validation verifying that the pack's README.md file is not missing or empty for partner packs or packs contains use cases.
* Added a validation to ensure that the integration and script folder and file names will not contain separators (`_`, `-`, ``).
* When formatting new pack, the **format** command will set the *fromversion* key to 5.5.0 in the new files without fromversion.

## 1.3.6

* Added a validation that core packs are not dependent on non-core packs.
* Added a validation that a pack name follows XSOAR standards.
* Fixed an issue where in some cases the `get_remote_file` function failed due to an invalid path.
* Fixed an issue where running **update-release-notes** with updated integration logo, did not detect any file changes.
* Fixed an issue where the **create-id-set** command did not identify unified integrations correctly.
* Fixed an issue where the `CommonTypes` pack was not identified as a dependency for all feed integrations.
* Added support for running SDK commands in private repositories.
* Fixed an issue where running the **init** command did not set the correct category field in an integration .yml file for a newly created pack.
* When formatting new contributed pack, the **format** command will set the *fromversion* key to 6.0.0 in the relevant files.
* If the environment variable "DISABLE_SDK_VERSION_CHECK" is define, the demisto-sdk will no longer check for newer version when running a command.
* Added the `--use-pack-metadata` flag for the **find-dependencies** command to update the calculated dependencies using the the packs metadata files.
* Fixed an issue where **validate** failed on scripts in case the `outputs` field was set to `None`.
* Fixed an issue where **validate** was failing on editing existing release notes.
* Added a validation for README files verifying that the file doesn't contain template text copied from HelloWorld or HelloWorldPremium README.

## 1.3.5

* Added a validation that layoutscontainer's id and name are matching. Updated the format of layoutcontainer to include update_id too.
* Added a validation that commands' names and arguments in core packs, or scripts' arguments do not contain the word incident.
* Fixed issue where running the **generate-docs** command with -c flag ran all the commands and not just the commands specified by the flag.
* Fixed the error message of the **validate** command to not always suggest adding the *description* field.
* Fixed an issue where running **format** on feed integration generated invalid parameter structure.
* Fixed an issue where the **generate-docs** command did not add all the used scripts in a playbook to the README file.
* Fixed an issue where contrib/partner details might be added twice to the same file, when using unify and create-content-artifacts commands
* Fixed issue where running **validate** command on image-related integration did not return the correct outputs to json file.
* When formatting playbooks, the **format** command will now remove empty fields from SetIncident, SetIndicator, CreateNewIncident, CreateNewIndicator script arguments.
* Added an option to fill in the developer email when running the **init** command.

## 1.3.4

* Updated the **validate** command to check that the 'additionalinfo' field only contains the expected value for feed required parameters and not equal to it.
* Added a validation that community/partner details are not in the detailed description file.
* Added a validation that the Use Case tag in pack_metadata file is only used when the pack contains at least one PB, Incident Type or Layout.
* Added a validation that makes sure outputs in integrations are matching the README file when only README has changed.
* Added the *hidden* field to the integration schema.
* Fixed an issue where running **format** on a playbook whose `name` does not equal its `id` would cause other playbooks who use that playbook as a sub-playbook to fail.
* Added support for local custom command configuration file `.demisto-sdk-conf`.
* Updated the **format** command to include an update to the description file of an integration, to remove community/partner details.

## 1.3.3

* Fixed an issue where **lint** failed where *.Dockerfile* exists prior running the lint command.
* Added FeedHelloWorld template option for *--template* flag in **demisto-sdk init** command.
* Fixed issue where **update-release-notes** deleted release note file if command was called more than once.
* Fixed issue where **update-release-notes** added docker image release notes every time the command was called.
* Fixed an issue where running **update-release-notes** on a pack with newly created integration, had also added a docker image entry in the release notes.
* Fixed an issue where `XSOAR-linter` did not find *NotImplementedError* in main.
* Added validation for README files verifying their length (over 30 chars).
* When using *-g* flag in the **validate** command it will now ignore untracked files by default.
* Added the *--include-untracked* flag to the **validate** command to include files which are untracked by git in the validation process.
* Improved the `pykwalify` error outputs in the **validate** command.
* Added the *--print-pykwalify* flag to the **validate** command to print the unchanged output from `pykwalify`.

## 1.3.2

* Updated the format of the outputs when using the *--json-file* flag to create a JSON file output for the **validate** and **lint** commands.
* Added the **doc-review** command to check spelling in .md and .yml files as well as a basic release notes review.
* Added a validation that a pack's display name does not already exist in content repository.
* Fixed an issue where the **validate** command failed to detect duplicate params in an integration.
* Fixed an issue where the **validate** command failed to detect duplicate arguments in a command in an integration.

## 1.3.1

* Fixed an issue where the **validate** command failed to validate the release notes of beta integrations.
* Updated the **upload** command to support indicator fields.
* The **validate** and **update-release-notes** commands will now check changed files against `demisto/master` if it is configured locally.
* Fixed an issue where **validate** would incorrectly identify files as renamed.
* Added a validation that integration properties (such as feed, mappers, mirroring, etc) are not removed.
* Fixed an issue where **validate** failed when comparing branch against commit hash.
* Added the *--no-pipenv* flag to the **split-yml** command.
* Added a validation that incident fields and incident types are not removed from mappers.
* Fixed an issue where the *c
reate-id-set* flag in the *validate* command did not work while not using git.
* Added the *hiddenusername* field to the integration schema.
* Added a validation that images that are not integration images, do not ask for a new version or RN

## 1.3.0

* Do not collect optional dependencies on indicator types reputation commands.
* Fixed an issue where downloading indicator layoutscontainer objects failed.
* Added a validation that makes sure outputs in integrations are matching the README file.
* Fixed an issue where the *create-id-set* flag in the **validate** command did not work.
* Added a warning in case no id_set file is found when running the **validate** command.
* Fixed an issue where changed files were not recognised correctly on forked branches in the **validate** and the **update-release-notes** commands.
* Fixed an issue when files were classified incorrectly when running *update-release-notes*.
* Added a validation that integration and script file paths are compatible with our convention.
* Fixed an issue where id_set.json file was re created whenever running the generate-docs command.
* added the *--json-file* flag to create a JSON file output for the **validate** and **lint** commands.

## 1.2.19

* Fixed an issue where merge id_set was not updated to work with the new entity of Packs.
* Added a validation that the playbook's version matches the version of its sub-playbooks, scripts, and integrations.

## 1.2.18

* Changed the *skip-id-set-creation* flag to *create-id-set* in the **validate** command. Its default value will be False.
* Added support for the 'cve' reputation command in default arg validation.
* Filter out generic and reputation command from scripts and playbooks dependencies calculation.
* Added support for the incident fields in outgoing mappers in the ID set.
* Added a validation that the taskid field and the id field under the task field are both from uuid format and contain the same value.
* Updated the **format** command to generate uuid value for the taskid field and for the id under the task field in case they hold an invalid values.
* Exclude changes from doc_files directory on validation.
* Added a validation that an integration command has at most one default argument.
* Fixing an issue where pack metadata version bump was not enforced when modifying an old format (unified) file.
* Added validation that integration parameter's display names are capitalized and spaced using whitespaces and not underscores.
* Fixed an issue where beta integrations where not running deprecation validations.
* Allowed adding additional information to the deprecated description.
* Fixing an issue when escaping less and greater signs in integration params did not work as expected.

## 1.2.17

* Added a validation that the classifier of an integration exists.
* Added a validation that the mapper of an integration exists.
* Added a validation that the incident types of a classifier exist.
* Added a validation that the incident types of a mapper exist.
* Added support for *text* argument when running **demisto-sdk update-release-notes** on the ApiModules pack.
* Added a validation for the minimal version of an indicator field of type grid.
* Added new validation for incident and indicator fields in classifiers mappers and layouts exist in the content.
* Added cache for get_remote_file to reducing failures from accessing the remote repo.
* Fixed an issue in the **format** command where `_dev` or `_copy` suffixes weren't removed from the `id` of the given playbooks.
* Playbook dependencies from incident and indicator fields are now marked as optional.
* Mappers dependencies from incident types and incident fields are now marked as optional.
* Classifier dependencies from incident types are now marked as optional.
* Updated **demisto-sdk init** command to no longer create `created` field in pack_metadata file
* Updated **generate-docs** command to take the parameters names in setup section from display field and to use additionalinfo field when exist.
* Using the *verbose* argument in the **find-dependencies** command will now log to the console.
* Improved the deprecated message validation required from integrations.
* Fixed an issue in the **generate-docs** command where **Context Example** section was created when it was empty.

## 1.2.16

* Added allowed ignore errors to the *IDSetValidator*.
* Fixed an issue where an irrelevant id_set validation ran in the **validate** command when using the *--id-set* flag.
* Fixed an issue were **generate-docs** command has failed if a command did not exist in commands permissions file.
* Improved a **validate** command message for missing release notes of api module dependencies.

## 1.2.15

* Added the *ID101* to the allowed ignored errors.

## 1.2.14

* SDK repository is now mypy check_untyped_defs complaint.
* The lint command will now ignore the unsubscriptable-object (E1136) pylint error in dockers based on python 3.9 - this will be removed once a new pylint version is released.
* Added an option for **format** to run on a whole pack.
* Added new validation of unimplemented commands from yml in the code to `XSOAR-linter`.
* Fixed an issue where Auto-Extract fields were only checked for newly added incident types in the **validate** command.
* Added a new warning validation of direct access to args/params dicts to `XSOAR-linter`.

## 1.2.13

* Added new validation of indicators usage in CommandResults to `XSOAR-linter`.
* Running **demisto-sdk lint** will automatically run on changed files (same behavior as the -g flag).
* Removed supported version message from the documentation when running **generate_docs**.
* Added a print to indicate backwards compatibility is being checked in **validate** command.
* Added a percent print when running the **validate** command with the *-a* flag.
* Fixed a regression in the **upload** command where it was ignoring `DEMISTO_VERIFY_SSL` env var.
* Fixed an issue where the **upload** command would fail to upload beta integrations.
* Fixed an issue where the **validate** command did not create the *id_set.json* file when running with *-a* flag.
* Added price change validation in the **validate** command.
* Added validations that checks in read-me for empty sections or leftovers from the auto generated read-me that should be changed.
* Added new code validation for *NotImplementedError* to raise a warning in `XSOAR-linter`.
* Added validation for support types in the pack metadata file.
* Added support for *--template* flag in **demisto-sdk init** command.
* Fixed an issue with running **validate** on master branch where the changed files weren't compared to previous commit when using the *-g* flag.
* Fixed an issue where the `XSOAR-linter` ran *NotImplementedError* validation on scripts.
* Added support for Auto-Extract feature validation in incident types in the **validate** command.
* Fixed an issue in the **lint** command where the *-i* flag was ignored.
* Improved **merge-id-sets** command to support merge between two ID sets that contain the same pack.
* Fixed an issue in the **lint** command where flake8 ran twice.

## 1.2.12

* Bandit now reports also on medium severity issues.
* Fixed an issue with support for Docker Desktop on Mac version 2.5.0+.
* Added support for vulture and mypy linting when running without docker.
* Added support for *prev-ver* flag in **update-release-notes** command.
* Improved retry support when building docker images for linting.
* Added the option to create an ID set on a specific pack in **create-id-set** command.
* Added the *--skip-id-set-creation* flag to **validate** command in order to add the capability to run validate command without creating id_set validation.
* Fixed an issue where **validate** command checked docker image tag on ApiModules pack.
* Fixed an issue where **find-dependencies** did not calculate dashboards and reports dependencies.
* Added supported version message to the documentation and release notes files when running **generate_docs** and **update-release-notes** commands respectively.
* Added new code validations for *NotImplementedError* exception raise to `XSOAR-linter`.
* Command create-content-artifacts additional support for **Author_image.png** object.
* Fixed an issue where schemas were not enforced for incident fields, indicator fields and old layouts in the validate command.
* Added support for **update-release-notes** command to update release notes according to master branch.

## 1.2.11

* Fixed an issue where the ***generate-docs*** command reset the enumeration of line numbering after an MD table.
* Updated the **upload** command to support mappers.
* Fixed an issue where exceptions were no printed in the **format** while the *--verbose* flag is set.
* Fixed an issue where *--assume-yes* flag did not work in the **format** command when running on a playbook without a `fromversion` field.
* Fixed an issue where the **format** command would fail in case `conf.json` file was not found instead of skipping the update.
* Fixed an issue where integration with v2 were recognised by the `name` field instead of the `display` field in the **validate** command.
* Added a playbook validation to check if a task script exists in the id set in the **validate** command.
* Added new integration category `File Integrity Management` in the **validate** command.

## 1.2.10

* Added validation for approved content pack use-cases and tags.
* Added new code validations for *CommonServerPython* import to `XSOAR-linter`.
* Added *default value* and *predefined values* to argument description in **generate-docs** command.
* Added a new validation that checks if *get-mapping-fields* command exists if the integration schema has *{ismappable: true}* in **validate** command.
* Fixed an issue where the *--staged* flag recognised added files as modified in the **validate** command.
* Fixed an issue where a backwards compatibility warning was raised for all added files in the **validate** command.
* Fixed an issue where **validate** command failed when no tests were given for a partner supported pack.
* Updated the **download** command to support mappers.
* Fixed an issue where the ***format*** command added a duplicate parameter.
* For partner supported content packs, added support for a list of emails.
* Removed validation of README files from the ***validate*** command.
* Fixed an issue where the ***validate*** command required release notes for ApiModules pack.

## 1.2.9

* Fixed an issue in the **openapi_codegen** command where it created duplicate functions name from the swagger file.
* Fixed an issue in the **update-release-notes** command where the *update type* argument was not verified.
* Fixed an issue in the **validate** command where no error was raised in case a non-existing docker image was presented.
* Fixed an issue in the **format** command where format failed when trying to update invalid Docker image.
* The **format** command will now preserve the **isArray** argument in integration's reputation commands and will show a warning if it set to **false**.
* Fixed an issue in the **lint** command where *finally* clause was not supported in main function.
* Fixed an issue in the **validate** command where changing any entity ID was not validated.
* Fixed an issue in the **validate** command where *--staged* flag did not bring only changed files.
* Fixed the **update-release-notes** command to ignore changes in the metadata file.
* Fixed the **validate** command to ignore metadata changes when checking if a version bump is needed.

## 1.2.8

* Added a new validation that checks in playbooks for the usage of `DeleteContext` in **validate** command.
* Fixed an issue in the **upload** command where it would try to upload content entities with unsupported versions.
* Added a new validation that checks in playbooks for the usage of specific instance in **validate** command.
* Added the **--staged** flag to **validate** command to run on staged files only.

## 1.2.7

* Changed input parameters in **find-dependencies** command.
  * Use ***-i, --input*** instead of ***-p, --path***.
  * Use ***-idp, --id-set-path*** instead of ***-i, --id-set-path***.
* Fixed an issue in the **unify** command where it crashed on an integration without an image file.
* Fixed an issue in the **format** command where unnecessary files were not skipped.
* Fixed an issue in the **update-release-notes** command where the *text* argument was not respected in all cases.
* Fixed an issue in the **validate** command where a warning about detailed description was given for unified or deprecated integrations.
* Improved the error returned by the **validate** command when running on files using the old format.

## 1.2.6

* No longer require setting `DEMISTO_README_VALIDATION` env var to enable README mdx validation. Validation will now run automatically if all necessary node modules are available.
* Fixed an issue in the **validate** command where the `--skip-pack-dependencies` would not skip id-set creation.
* Fixed an issue in the **validate** command where validation would fail if supplied an integration with an empty `commands` key.
* Fixed an issue in the **validate** command where validation would fail due to a required version bump for packs which are not versioned.
* Will use env var `DEMISTO_VERIFY_SSL` to determine if to use a secure connection for commands interacting with the Server when `--insecure` is not passed. If working with a local Server without a trusted certificate, you can set env var `DEMISTO_VERIFY_SSL=no` to avoid using `--insecure` on each command.
* Unifier now adds a link to the integration documentation to the integration detailed description.
* Fixed an issue in the **secrets** command where ignored secrets were not skipped.

## 1.2.5

* Added support for special fields: *defaultclassifier*, *defaultmapperin*, *defaultmapperout* in **download** command.
* Added -y option **format** command to assume "yes" as answer to all prompts and run non-interactively
* Speed up improvements for `validate` of README files.
* Updated the **format** command to adhere to the defined content schema and sub-schemas, aligning its behavior with the **validate** command.
* Added support for canvasContextConnections files in **format** command.

## 1.2.4

* Updated detailed description for community integrations.

## 1.2.3

* Fixed an issue where running **validate** failed on playbook with task that adds tags to the evidence data.
* Added the *displaypassword* field to the integration schema.
* Added new code validations to `XSOAR-linter`.
  * As warnings messages:
    * `demisto.params()` should be used only inside main function.
    * `demisto.args()` should be used only inside main function.
    * Functions args should have type annotations.
* Added `fromversion` field validation to test playbooks and scripts in **validate** command.

## 1.2.2

* Add support for warning msgs in the report and summary to **lint** command.
* Fixed an issue where **json-to-outputs** determined bool values as int.
* Fixed an issue where **update-release-notes** was crushing on `--all` flag.
* Fixed an issue where running **validate**, **update-release-notes** outside of content repo crushed without a meaningful error message.
* Added support for layoutscontainer in **init** contribution flow.
* Added a validation for tlp_color param in feeds in **validate** command.
* Added a validation for removal of integration parameters in **validate** command.
* Fixed an issue where **update-release-notes** was failing with a wrong error message when no pack or input was given.
* Improved formatting output of the **generate-docs** command.
* Add support for env variable *DEMISTO_SDK_ID_SET_REFRESH_INTERVAL*. Set this env variable to the refresh interval in minutes. The id set will be regenerated only if the refresh interval has passed since the last generation. Useful when generating Script documentation, to avoid re-generating the id_set every run.
* Added new code validations to `XSOAR-linter`.
  * As error messages:
    * Longer than 10 seconds sleep statements for non long running integrations.
    * exit() usage.
    * quit() usage.
  * As warnings messages:
    * `demisto.log` should not be used.
    * main function existence.
    * `demito.results` should not be used.
    * `return_output` should not be used.
    * try-except statement in main function.
    * `return_error` usage in main function.
    * only once `return_error` usage.
* Fixed an issue where **lint** command printed logs twice.
* Fixed an issue where *suffix* did not work as expected in the **create-content-artifacts** command.
* Added support for *prev-ver* flag in **lint** and **secrets** commands.
* Added support for *text* flag to **update-release-notes** command to add the same text to all release notes.
* Fixed an issue where **validate** did not recognize added files if they were modified locally.
* Added a validation that checks the `fromversion` field exists and is set to 5.0.0 or above when working or comparing to a non-feature branch in **validate** command.
* Added a validation that checks the certification field in the pack_metadata file is valid in **validate** command.
* The **update-release-notes** command will now automatically add docker image update to the release notes.

## 1.2.1

* Added an additional linter `XSOAR-linter` to the **lint** command which custom validates py files. currently checks for:
  * `Sys.exit` usages with non zero value.
  * Any `Print` usages.
* Fixed an issue where renamed files were failing on *validate*.
* Fixed an issue where single changed files did not required release notes update.
* Fixed an issue where doc_images required release-notes and validations.
* Added handling of dependent packs when running **update-release-notes** on changed *APIModules*.
  * Added new argument *--id-set-path* for id_set.json path.
  * When changes to *APIModule* is detected and an id_set.json is available - the command will update the dependent pack as well.
* Added handling of dependent packs when running **validate** on changed *APIModules*.
  * Added new argument *--id-set-path* for id_set.json path.
  * When changes to *APIModule* is detected and an id_set.json is available - the command will validate that the dependent pack has release notes as well.
* Fixed an issue where the find_type function didn't recognize file types correctly.
* Fixed an issue where **update-release-notes** command did not work properly on Windows.
* Added support for indicator fields in **update-release-notes** command.
* Fixed an issue where files in test dirs where being validated.

## 1.2.0

* Fixed an issue where **format** did not update the test playbook from its pack.
* Fixed an issue where **validate** validated non integration images.
* Fixed an issue where **update-release-notes** did not identified old yml integrations and scripts.
* Added revision templates to the **update-release-notes** command.
* Fixed an issue where **update-release-notes** crashed when a file was renamed.
* Fixed an issue where **validate** failed on deleted files.
* Fixed an issue where **validate** validated all images instead of packs only.
* Fixed an issue where a warning was not printed in the **format** in case a non-supported file type is inputted.
* Fixed an issue where **validate** did not fail if no release notes were added when adding files to existing packs.
* Added handling of incorrect layout paths via the **format** command.
* Refactor **create-content-artifacts** command - Efficient artifacts creation and better logging.
* Fixed an issue where image and description files were not handled correctly by **validate** and **update-release-notes** commands.
* Fixed an issue where the **format** command didn't remove all extra fields in a file.
* Added an error in case an invalid id_set.json file is found while running the **validate** command.
* Added fetch params checks to the **validate** command.

## 1.1.11

* Added line number to secrets' path in **secrets** command report.
* Fixed an issue where **init** a community pack did not present the valid support URL.
* Fixed an issue where **init** offered a non relevant pack support type.
* Fixed an issue where **lint** did not pull docker images for powershell.
* Fixed an issue where **find-dependencies** did not find all the script dependencies.
* Fixed an issue where **find-dependencies** did not collect indicator fields as dependencies for playbooks.
* Updated the **validate** and the **secrets** commands to be less dependent on regex.
* Fixed an issue where **lint** did not run on circle when docker did not return ping.
* Updated the missing release notes error message (RN106) in the **Validate** command.
* Fixed an issue where **Validate** would return missing release notes when two packs with the same substring existed in the modified files.
* Fixed an issue where **update-release-notes** would add duplicate release notes when two packs with the same substring existed in the modified files.
* Fixed an issue where **update-release-notes** would fail to bump new versions if the feature branch was out of sync with the master branch.
* Fixed an issue where a non-descriptive error would be returned when giving the **update-release-notes** command a pack which can not be found.
* Added dependencies check for *widgets* in **find-dependencies** command.
* Added a `update-docker` flag to **format** command.
* Added a `json-to-outputs` flag to the **run** command.
* Added a verbose (`-v`) flag to **format** command.
* Fixed an issue where **download** added the prefix "playbook-" to the name of playbooks.

## 1.1.10

* Updated the **init** command. Relevant only when passing the *--contribution* argument.
  * Added the *--author* option.
  * The *support* field of the pack's metadata is set to *community*.
* Added a proper error message in the **Validate** command upon a missing description in the root of the yml.
* **Format** now works with a relative path.
* **Validate** now fails when all release notes have been excluded.
* Fixed issue where correct error message would not propagate for invalid images.
* Added the *--skip-pack-dependencies* flag to **validate** command to skip pack dependencies validation. Relevant when using the *-g* flag.
* Fixed an issue where **Validate** and **Format** commands failed integrations with `defaultvalue` field in fetch incidents related parameters.
* Fixed an issue in the **Validate** command in which unified YAML files were not ignored.
* Fixed an issue in **generate-docs** where scripts and playbooks inputs and outputs were not parsed correctly.
* Fixed an issue in the **openapi-codegen** command where missing reference fields in the swagger JSON caused errors.
* Fixed an issue in the **openapi-codegen** command where empty objects in the swagger JSON paths caused errors.
* **update-release-notes** command now accept path of the pack instead of pack name.
* Fixed an issue where **generate-docs** was inserting unnecessary escape characters.
* Fixed an issue in the **update-release-notes** command where changes to the pack_metadata were not detected.
* Fixed an issue where **validate** did not check for missing release notes in old format files.

## 1.1.9

* Fixed an issue where **update-release-notes** command failed on invalid file types.

## 1.1.8

* Fixed a regression where **upload** command failed on test playbooks.
* Added new *githubUser* field in pack metadata init command.
* Support beta integration in the commands **split-yml, extract-code, generate-test-playbook and generate-docs.**
* Fixed an issue where **find-dependencies** ignored *toversion* field in content items.
* Added support for *layoutscontainer*, *classifier_5_9_9*, *mapper*, *report*, and *widget* in the **Format** command.
* Fixed an issue where **Format** will set the `ID` field to be equal to the `name` field in modified playbooks.
* Fixed an issue where **Format** did not work for test playbooks.
* Improved **update-release-notes** command:
  * Write content description to release notes for new items.
  * Update format for file types without description: Connections, Incident Types, Indicator Types, Layouts, Incident Fields.
* Added a validation for feedTags param in feeds in **validate** command.
* Fixed readme validation issue in community support packs.
* Added the **openapi-codegen** command to generate integrations from OpenAPI specification files.
* Fixed an issue were release notes validations returned wrong results for *CommonScripts* pack.
* Added validation for image links in README files in **validate** command.
* Added a validation for default value of fetch param in feeds in **validate** command.
* Fixed an issue where the **Init** command failed on scripts.

## 1.1.7

* Fixed an issue where running the **format** command on feed integrations removed the `defaultvalue` fields.
* Playbook branch marked with *skipunavailable* is now set as an optional dependency in the **find-dependencies** command.
* The **feedReputation** parameter can now be hidden in a feed integration.
* Fixed an issue where running the **unify** command on JS package failed.
* Added the *--no-update* flag to the **find-dependencies** command.
* Added the following validations in **validate** command:
  * Validating that a pack does not depend on NonSupported / Deprecated packs.

## 1.1.6

* Added the *--description* option to the **init** command.
* Added the *--contribution* option to the **init** command which converts a contribution zip to proper pack format.
* Improved **validate** command performance time and outputs.
* Added the flag *--no-docker-checks* to **validate** command to skip docker checks.
* Added the flag *--print-ignored-files* to **validate** command to print ignored files report when the command is done.
* Added the following validations in **validate** command:
  * Validating that existing release notes are not modified.
  * Validating release notes are not added to new packs.
  * Validating that the "currentVersion" field was raised in the pack_metadata for modified packs.
  * Validating that the timestamp in the "created" field in the pack_metadata is in ISO format.
* Running `demisto-sdk validate` will run the **validate** command using git and only on committed files (same as using *-g --post-commit*).
* Fixed an issue where release notes were not checked correctly in **validate** command.
* Fixed an issue in the **create-id-set** command where optional playbook tasks were not taken into consideration.
* Added a prompt to the `demisto-sdk update-release-notes` command to prompt users to commit changes before running the release notes command.
* Added support to `layoutscontainer` in **validate** command.

## 1.1.5

* Fixed an issue in **find-dependencies** command.
* **lint** command now verifies flake8 on CommonServerPython script.

## 1.1.4

* Fixed an issue with the default output file name of the **unify** command when using "." as an output path.
* **Unify** command now adds contributor details to the display name and description.
* **Format** command now adds *isFetch* and *incidenttype* fields to integration yml.
* Removed the *feedIncremental* field from the integration schema.
* **Format** command now adds *feedBypassExclusionList*, *Fetch indicators*, *feedReputation*, *feedReliability*,
     *feedExpirationPolicy*, *feedExpirationInterval* and *feedFetchInterval* fields to integration yml.
* Fixed an issue in the playbooks schema.
* Fixed an issue where generated release notes were out of order.
* Improved pack dependencies detection.
* Fixed an issue where test playbooks were mishandled in **validate** command.

## 1.1.3

* Added a validation for invalid id fields in indicators types files in **validate** command.
* Added default behavior for **update-release-notes** command.
* Fixed an error where README files were failing release notes validation.
* Updated format of generated release notes to be more user friendly.
* Improved error messages for the **update-release-notes** command.
* Added support for `Connections`, `Dashboards`, `Widgets`, and `Indicator Types` to **update-release-notes** command.
* **Validate** now supports scripts under the *TestPlaybooks* directory.
* Fixed an issue where **validate** did not support powershell files.

## 1.1.2

* Added a validation for invalid playbookID fields in incidents types files in **validate** command.
* Added a code formatter for python files.
* Fixed an issue where new and old classifiers where mixed on validate command.
* Added *feedIncremental* field to the integration schema.
* Fixed error in the **upload** command where unified YMLs were not uploaded as expected if the given input was a pack.
* Fixed an issue where the **secrets** command failed due to a space character in the file name.
* Ignored RN validation for *NonSupported* pack.
* You can now ignore IF107, SC100, RP102 error codes in the **validate** command.
* Fixed an issue where the **download** command was crashing when received as input a JS integration or script.
* Fixed an issue where **validate** command checked docker image for JS integrations and scripts.
* **validate** command now checks scheme for reports and connections.
* Fixed an issue where **validate** command checked docker when running on all files.
* Fixed an issue where **validate** command did not fail when docker image was not on the latest numeric tag.
* Fixed an issue where beta integrations were not validated correctly in **validate** command.

## 1.1.1

* fixed and issue where file types were not recognized correctly in **validate** command.
* Added better outputs for validate command.

## 1.1.0

* Fixed an issue where changes to only non-validated files would fail validation.
* Fixed an issue in **validate** command where moved files were failing validation for new packs.
* Fixed an issue in **validate** command where added files were failing validation due to wrong file type detection.
* Added support for new classifiers and mappers in **validate** command.
* Removed support of old RN format validation.
* Updated **secrets** command output format.
* Added support for error ignore on deprecated files in **validate** command.
* Improved errors outputs in **validate** command.
* Added support for linting an entire pack.

## 1.0.9

* Fixed a bug where misleading error was presented when pack name was not found.
* **Update-release-notes** now detects added files for packs with versions.
* Readme files are now ignored by **update-release-notes** and validation of release notes.
* Empty release notes no longer cause an uncaught error during validation.

## 1.0.8

* Changed the output format of demisto-sdk secrets.
* Added a validation that checkbox items are not required in integrations.
* Added pack release notes generation and validation.
* Improved pack metadata validation.
* Fixed an issue in **validate** where renamed files caused an error

## 1.0.4

* Fix the **format** command to update the `id` field to be equal to `details` field in indicator-type files, and to `name` field in incident-type & dashboard files.
* Fixed a bug in the **validate** command for layout files that had `sortValues` fields.
* Fixed a bug in the **format** command where `playbookName` field was not always present in the file.
* Fixed a bug in the **format** command where indicatorField wasn't part of the SDK schemas.
* Fixed a bug in **upload** command where created unified docker45 yml files were not deleted.
* Added support for IndicatorTypes directory in packs (for `reputation` files, instead of Misc).
* Fixed parsing playbook condition names as string instead of boolean in **validate** command
* Improved image validation in YAML files.
* Removed validation for else path in playbook condition tasks.

## 1.0.3

* Fixed a bug in the **format** command where comments were being removed from YAML files.
* Added output fields: *file_path* and *kind* for layouts in the id-set.json created by **create-id-set** command.
* Fixed a bug in the **create-id-set** command Who returns Duplicate for Layouts with a different kind.
* Added formatting to **generate-docs** command results replacing all `<br>` tags with `<br/>`.
* Fixed a bug in the **download** command when custom content contained not supported content entity.
* Fixed a bug in **format** command in which boolean strings  (e.g. 'yes' or 'no') were converted to boolean values (e.g. 'True' or 'False').
* **format** command now removes *sourceplaybookid* field from playbook files.
* Fixed a bug in **generate-docs** command in which integration dependencies were not detected when generating documentation for a playbook.

## 1.0.1

* Fixed a bug in the **unify** command when output path was provided empty.
* Improved error message for integration with no tests configured.
* Improved the error message returned from the **validate** command when an integration is missing or contains malformed fetch incidents related parameters.
* Fixed a bug in the **create** command where a unified YML with a docker image for 4.5 was copied incorrectly.
* Missing release notes message are now showing the release notes file path to update.
* Fixed an issue in the **validate** command in which unified YAML files were not ignored.
* File format suggestions are now shown in the relevant file format (JSON or YAML).
* Changed Docker image validation to fail only on non-valid ones.
* Removed backward compatibility validation when Docker image is updated.

## 1.0.0

* Improved the *upload* command to support the upload of all the content entities within a pack.
* The *upload* command now supports the improved pack file structure.
* Added an interactive option to format integrations, scripts and playbooks with No TestPlaybooks configured.
* Added an interactive option to configure *conf.json* file with missing test playbooks for integrations, scripts and playbooks
* Added *download* command to download custom content from Demisto instance to the local content repository.
* Improved validation failure messages to include a command suggestion, wherever relevant, to fix the raised issue.
* Improved 'validate' help and documentation description
* validate - checks that scripts, playbooks, and integrations have the *tests* key.
* validate - checks that test playbooks are configured in `conf.json`.
* demisto-sdk lint - Copy dir better handling.
* demisto-sdk lint - Add error when package missing in docker image.
* Added *-a , --validate-all* option in *validate* to run all validation on all files.
* Added *-i , --input* option in *validate* to run validation on a specified pack/file.
* added *-i, --input* option in *secrets* to run on a specific file.
* Added an allowed hidden parameter: *longRunning* to the hidden integration parameters validation.
* Fixed an issue with **format** command when executing with an output path of a folder and not a file path.
* Bug fixes in generate-docs command given playbook as input.
* Fixed an issue with lint command in which flake8 was not running on unit test files.

## 0.5.2

* Added *-c, --command* option in *generate-docs* to generate a specific command from an integration.
* Fixed an issue when getting README/CHANGELOG files from git and loading them.
* Removed release notes validation for new content.
* Fixed secrets validations for files with the same name in a different directory.
* demisto-sdk lint - parallelization working with specifying the number of workers.
* demisto-sdk lint - logging levels output, 3 levels.
* demisto-sdk lint - JSON report, structured error reports in JSON format.
* demisto-sdk lint - XML JUnit report for unit-tests.
* demisto-sdk lint - new packages used to accelerate execution time.
* demisto-sdk secrets - command now respects the generic whitelist, and not only the pack secrets.

## 0.5.0

[PyPI History][1]

[1]: https://pypi.org/project/demisto-sdk/#history

## 0.4.9

* Fixed an issue in *generate-docs* where Playbooks and Scripts documentation failed.
* Added a graceful error message when executing the *run" command with a misspelled command.
* Added more informative errors upon failures of the *upload* command.
* format command:
  * Added format for json files: IncidentField, IncidentType, IndicatorField, IndicatorType, Layout, Dashboard.
  * Added the *-fv --from-version*, *-nv --no-validation* arguments.
  * Removed the *-t yml_type* argument, the file type will be inferred.
  * Removed the *-g use_git* argument, running format without arguments will run automatically on git diff.
* Fixed an issue in loading playbooks with '=' character.
* Fixed an issue in *validate* failed on deleted README files.

## 0.4.8

* Added the *max* field to the Playbook schema, allowing to define it in tasks loop.
* Fixed an issue in *validate* where Condition branches checks were case sensitive.

## 0.4.7

* Added the *slareminder* field to the Playbook schema.
* Added the *common_server*, *demisto_mock* arguments to the *init* command.
* Fixed an issue in *generate-docs* where the general section was not being generated correctly.
* Fixed an issue in *validate* where Incident type validation failed.

## 0.4.6

* Fixed an issue where the *validate* command did not identify CHANGELOG in packs.
* Added a new command, *id-set* to create the id set - the content dependency tree by file IDs.

## 0.4.5

* generate-docs command:
  * Added the *use_cases*, *permissions*, *command_permissions* and *limitations*.
  * Added the *--insecure* argument to support running the script and integration command in Demisto.
  * Removed the *-t yml_type* argument, the file type will be inferred.
  * The *-o --output* argument is no longer mandatory, default value will be the input file directory.
* Added support for env var: *DEMISTO_SDK_SKIP_VERSION_CHECK*. When set version checks are skipped.
* Fixed an issue in which the CHANGELOG files did not match our scheme.
* Added a validator to verify that there are no hidden integration parameters.
* Fixed an issue where the *validate* command ran on test files.
* Removed the *env-dir* argument from the demisto-sdk.
* README files which are html files will now be skipped in the *validate* command.
* Added support for env var: *DEMISTO_README_VALIDATOR*. When not set the readme validation will not run.

## 0.4.4

* Added a validator for IncidentTypes (incidenttype-*.json).
* Fixed an issue where the -p flag in the *validate* command was not working.
* Added a validator for README.md files.
* Release notes validator will now run on: incident fields, indicator fields, incident types, dashboard and reputations.
* Fixed an issue where the validator of reputation(Indicator Type) did not check on the details field.
* Fixed an issue where the validator attempted validating non-existing files after deletions or name refactoring.
* Removed the *yml_type* argument in the *split-yml*, *extract-code* commands.
* Removed the *file_type* argument in the *generate-test-playbook* command.
* Fixed the *insecure* argument in *upload*.
* Added the *insecure* argument in *run-playbook*.
* Standardise the *-i --input*, *-o --output* to demisto-sdk commands.

## 0.4.3

* Fixed an issue where the incident and indicator field BC check failed.
* Support for linting and unit testing PowerShell integrations.

## 0.4.2

* Fixed an issue where validate failed on Windows.
* Added a validator to verify all branches are handled in conditional task in a playbook.
* Added a warning message when not running the latest sdk version.
* Added a validator to check that the root is connected to all tasks in the playbook.
* Added a validator for Dashboards (dashboard-*.json).
* Added a validator for Indicator Types (reputation-*.json).
* Added a BC validation for changing incident field type.
* Fixed an issue where init command would generate an invalid yml for scripts.
* Fixed an issue in misleading error message in v2 validation hook.
* Fixed an issue in v2 hook which now is set only on newly added scripts.
* Added more indicative message for errors in yaml files.
* Disabled pykwalify info log prints.

## 0.3.10

* Added a BC check for incident fields - changing from version is not allowed.
* Fixed an issue in create-content-artifacts where scripts in Packs in TestPlaybooks dir were copied with a wrong prefix.

## 0.3.9

* Added a validation that incident field can not be required.
* Added validation for fetch incident parameters.
* Added validation for feed integration parameters.
* Added to the *format* command the deletion of the *sourceplaybookid* field.
* Fixed an issue where *fieldMapping* in playbook did not pass the scheme validation.
* Fixed an issue where *create-content-artifacts* did not copy TestPlaybooks in Packs without prefix of *playbook-*.
* Added a validation the a playbook can not have a rolename set.
* Added to the image validator the new DBot default image.
* Added the fields: elasticcommonfields, quiet, quietmode to the Playbook schema.
* Fixed an issue where *validate* failed on integration commands without outputs.
* Added a new hook for naming of v2 integrations and scripts.

## 0.3.8

* Fixed an issue where *create-content-artifact* was not loading the data in the yml correctly.
* Fixed an issue where *unify* broke long lines in script section causing syntax errors

## 0.3.7

* Added *generate-docs* command to generate documentation file for integration, playbook or script.
* Fixed an issue where *unify* created a malformed integration yml.
* Fixed an issue where demisto-sdk **init** creates unit-test file with invalid import.

## 0.3.6

* Fixed an issue where demisto-sdk **validate** failed on modified scripts without error message.

## 0.3.5

* Fixed an issue with docker tag validation for integrations.
* Restructured repo source code.

## 0.3.4

* Saved failing unit tests as a file.
* Fixed an issue where "_test" file for scripts/integrations created using **init** would import the "HelloWorld" templates.
* Fixed an issue in demisto-sdk **validate** - was failing on backward compatiblity check
* Fixed an issue in demisto-sdk **secrets** - empty line in .secrets-ignore always made the secrets check to pass
* Added validation for docker image inside integrations and scripts.
* Added --use-git flag to **format** command to format all changed files.
* Fixed an issue where **validate** did not fail on dockerimage changes with bc check.
* Added new flag **--ignore-entropy** to demisto-sdk **secrets**, this will allow skip entropy secrets check.
* Added --outfile to **lint** to allow saving failed packages to a file.

## 0.3.3

* Added backwards compatibility break error message.
* Added schema for incident types.
* Added **additionalinfo** field to as an available field for integration configuration.
* Added pack parameter for **init**.
* Fixed an issue where error would appear if name parameter is not set in **init**.

## 0.3.2

* Fixed the handling of classifier files in **validate**.

## 0.3.1

* Fixed the handling of newly created reputation files in **validate**.
* Added an option to perform **validate** on a specific file.

## 0.3.0

* Added support for multi-package **lint** both with parallel and without.
* Added all parameter in **lint** to run on all packages and packs in content repository.
* Added **format** for:
  * Scripts
  * Playbooks
  * Integrations
* Improved user outputs for **secrets** command.
* Fixed an issue where **lint** would run pytest and pylint only on a single docker per integration.
* Added auto-complete functionality to demisto-sdk.
* Added git parameter in **lint** to run only on changed packages.
* Added the **run-playbook** command
* Added **run** command which runs a command in the Demisto playground.
* Added **upload** command which uploads an integration or a script to a Demisto instance.
* Fixed and issue where **validate** checked if release notes exist for new integrations and scripts.
* Added **generate-test-playbook** command which generates a basic test playbook for an integration or a script.
* **validate** now supports indicator fields.
* Fixed an issue with layouts scheme validation.
* Adding **init** command.
* Added **json-to-outputs** command which generates the yaml section for outputs from an API raw response.

## 0.2.6

* Fixed an issue with locating release notes for beta integrations in **validate**.

## 0.2.5

* Fixed an issue with locating release notes for beta integrations in **validate**.

## 0.2.4

* Adding image validation to Beta_Integration and Packs in **validate**.

## 0.2.3

* Adding Beta_Integration to the structure validation process.
* Fixing bug where **validate** did checks on TestPlaybooks.
* Added requirements parameter to **lint**.

## 0.2.2

* Fixing bug where **lint** did not return exit code 1 on failure.
* Fixing bug where **validate** did not print error message in case no release notes were give.

## 0.2.1

* **Validate** now checks that the id and name fields are identical in yml files.
* Fixed a bug where sdk did not return any exit code.

## 0.2.0

* Added Release Notes Validator.
* Fixed the Unifier selection of your python file to use as the code.
* **Validate** now supports Indicator fields.
* Fixed a bug where **validate** and **secrets** did not return exit code 1 on failure.
* **Validate** now runs on newly added scripts.

## 0.1.8

* Added support for `--version`.
* Fixed an issue in file_validator when calling `checked_type` method with script regex.

## 0.1.2

* Restructuring validation to support content packs.
* Added secrets validation.
* Added content bundle creation.
* Added lint and unit test run.

## 0.1.1

* Added new logic to the unifier.
* Added detailed README.
* Some small adjustments and fixes.

## 0.1.0

Capabilities:

* **Extract** components(code, image, description etc.) from a Demisto YAML file into a directory.
* **Unify** components(code, image, description etc.) to a single Demisto YAML file.
* **Validate** Demisto content files.<|MERGE_RESOLUTION|>--- conflicted
+++ resolved
@@ -1,12 +1,9 @@
 # Changelog
 
 ## Unreleased
-<<<<<<< HEAD
+* Fixed an issue where the **validate** command sometimes returned a false negative in cases where there are several sub-playbooks with the same ID.
 * Added a new validation that checks whether a pack should be deprecated.
 * Added a new ability to the **format** command to deprecate a pack.
-=======
-* Fixed an issue where the **validate** command sometimes returned a false negative in cases where there are several sub-playbooks with the same ID.
->>>>>>> f05ffd4c
 * Added a new validation to the **validate** command to verify that the docker in use is not deprecated.
 * Added support for multiple ApiModules in the **unify** command
 * Added environment variable **DEMISTO_SDK_MARKETPLACE** expected to affect *MarketplaceTagParser* *marketplace* value. The value will be automatically set when passing *marketplace* arg to the commands **unify**, **zip-packs**, **create-content-artifacts** and **upload**.
