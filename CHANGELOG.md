# Changelog
## Unreleased
* Added a validation that assures filename, id, and name have a correct suffix for modeling/parsing rules files.
* Added new **validate** checks, preventing unwanted changes of the marketplaces (BC108,BC109), toversion (BC107)  and fromversion (BC106) fields.
* Removed the `timezone_offset` argument in the *modeling-rules test* command.
* Fixed an issue where **lint** failed when importing functions from CommonServerUserPython.
* The **format** command now will sync hidden parameters with master branch.
* Fixed an issue where lock integration failed on FileNotFound.(PANW-internal only).
* Fixed an issue where **lint** falsely warned of using `demisto.results`.
<<<<<<< HEAD
* Added `GR107` validation to **validate** using the graph validations to check that no deprecated items are used by non-deprecated content.
=======
* Fixed an issue where **validate** always returned *XSIAM Dashboards* and *Correlation Rules* files as valid.
>>>>>>> da063a1a

## 1.16.0
* Added a check to **is_docker_image_latest_tag** to only fail the validation on non-latest image tag when the current tag is older than 3 days.
* Fixed an issue where **upload** would not properly show the installed version in the UI.
* Fixed an issue where the `contribution_converter` failed replacing generated release notes with the contribution form release notes.
* Fixed an issue where an extra levelname was added to a logging message.
* Modified the `mypy` pre-commit hook to run in a virtual environment, rather than the local mypy version.
* Added support to run **validate** with `--git` flag on detached HEAD.
* Added a validation that the **validate** command will fail if the pack name is not prefixed on XSIAM dashboard images.
* Fixed the **generate-test-playbook** which failed on an unexpected keyword argument - 'console_log_threshold'.
* Fixed an issue where **prepare-content** would not properly parse the `fromVersion` and `toVersion` attributes of XSIAM-Dashbaord and XSIAM-Report content items.
* Fixed an issue where **validate** command did not fail on non-existent dependency ids of non-mandatory dependant content.
* Fixed pytest async io deprecation warning.
* Added the `--incident-id` argument (optional) to the **run** command.
* Fixed an issue in **run-unit-tests** and **update-content-graph** where running commands in a docker container was done with insufficient permissions.
* Added the `_time` field to the output compare table of the **modeling-rules test** command.
* Changed the endpoint **download** uses to get system content items.
* Fixed an issue where graph-related tasks failed when files were deleted from the repo.
* Added a **validate** check, and a **format** auto fix for the `fromversion` field in Correlation Rules and XSIAM Dashboards.
* Update the format used for dev-dependencies in pyproject.toml to match modern versions of Poetry.
* Added timestamps to logging messages when running in a CI build.


## 1.15.5
* **Breaking Change**: The default of the **upload** command `--zip` argument is `true`. To upload packs as custom content items use the `--no-zip` argument.
* Removed the `no-implicit-optional` hook from **pre-commit**.
* Removed the `markdownlint` hook from **pre-commit**.
* Fixed an issue in **run-unit-tests** to pass with warnings when no tests are collected.
* Fixed an issue in **run-unit-tests** with the coverage calculation.
* Fixed a notification about log file location appeared more than once.
* Updated the error message when code coverage is below the threshold in **coverage-analyze** to be printed in a more noticeable red color.
* Fixed an issue in **upload** that failed when a comma-separated list of paths is passed to the `--input` argument.
* Running **validate** with the `--graph` flag will now run the graph validations after all other validations.
* improved the generated release note for newly added XSIAM entities when running *update-release-notes* command.
* Fixed an issue where in some cases validation failed when mapping null values.
* Fixed an issue in **upload** command where the `--keep-zip` argument did not clean the working directory.
* Fixed an issue where an extra levelname was added to a logging message.
* Fixed an issue in **upload** where uploading packs to XSIAM failed due to version mismatch.

## 1.15.4
* Fixed an issue where *update-release-notes* and *doc-review* did not handle new content notes as expected.
* Fixed an issue in PEP484 (no-implicit-optional) hook to **pre-commit**.
* Fixed an issue in **upload** with `--input-config-file` where the content items weren't uploaded in the correct pack.
* Added support to disable the default logging colors with the **DEMISTO_SDK_LOG_NO_COLORS** environment variable.

## 1.15.3
* Added the `--init` flag to **download**.
* Added the `--keep-empty-folders` flag to **download**.
* Added `markdown-lint` to **pre-commit**
* Added the PEP484 (no-implicit-optional) hook to **pre-commit**.
* Fixed an issue where the content-graph parsing failed on mappers with undefined mapping.
* Fixed an issue in **validate** where `pack_metadata.json` files were not collected proplely in `--graph` option.
* Fixed an issue where *validate* reputation commands outputs were not checked for new content.
* Added *IN107* and *DB100* error codes to *ALLOWED_IGNORE_ERRORS* list.
* Added a validation that assures feed integrations implement the `integration_reliability` configuration parameter.
* Fixed an issue where the format command did not work as expected on pre-process rules files.
* Fixed an issue where **upload** command failed to upload when the XSOAR version is beta.
* Fixed an issue where **upload** command summary was inaccurate when uploading a `Pack` without the `-z` flag.
* Added pack name and pack version to **upload** command summary.
* Added support for modeling rules with multi datasets in ****modeling-rules test**** command.
* Fixed an issue where **validate** didn't recognize layouts with incident fields missing from `id_set.json` even when `--post-commit` was indicated.

## 1.15.2
* Fixed an issue where **format** added default arguments to reputation commands which already have one.
* Fixed an issue where **validate** fails when adding the *advance* field to the integration required fields.
* Updated the integration Traffic Light Protocol (TLP) color list schema in the **validate** command.
* Fixed an issue where **upload** would not read a repo configuration file properly.
* Fixed an issue where **upload** would not handle the `-x`/`--xsiam` flag properly.
* Fixed an issue where **format** failed to use input from the user, when asking about a `from_version`.
* Added the `-n`/`--assume_no` flag to **format**.

## 1.15.1
* Fixed an issue where **generate-docs** generated fields with double html escaping.
* Fixed an issue where **upload** failed when using the `-z` flag.

## 1.15.0
* **Breaking Change**: the **upload** command now only supports **XSOAR 6.5** or newer (and all XSIAM versions).
* **upload** now uses content models, and calls the `prepare` method of each model before uploading (unless uploading a zipped pack).
* Added a *playbook* modification to **prepare-content**, replacing `getIncident` calls with `getAlerts`, when uploading to XSIAM.
* Added a *playbook* modification to **prepare-content**, replacing `${incident.fieldname}` context accessors with `${alert.fieldname}` when uploading to XSIAM.
* Added a *playbook* modification to **prepare-content**, replacing `incident` to `alert` in task display names, when uploading to XSIAM.
* Added a *layout* modification to **prepare-content**, replacing `Related/Child/Linked Incidents` to `... Alerts` when uploading to XSIAM.
* Added a *script* modification to **prepare-content**, automatically replacing the word `incident` with `alert` when uploading to XSIAM.
* Added a validation that the **validate** command will fail if the `dockerimage` field in scripts/integrations uses any py3-native docker image.
* Updated the `ruff` version used in **pre-commit** to `0.0.269`.
* Fixed an issue in **create-content-graph** which caused missing detection of duplicated content items.
* Fixed an issue where **run-unit-tests** failed on python2 content items.
* Fixed an issue in **validate** where core packs validations were checked against the core packs defined on master branch, rather than on the current branch.
* Fixed an issue in **pre-commit** where `--input` flag was not filtered by the git files.
* Skip reset containers for XSOAR NG and XSIAM(PANW-internal only).
* Fixed an issue where **lint** failed fetching docker image details from a PANW GitLab CI environment. (PANW-internal only).

## 1.14.5
* Added logging in case the container fails to run in **run-unit-tests**.
* Disabled **pre-commit** multiprocessing for `validate` and `format`, as they use a service.
* **pre-commit** now calls `format` with `--assume-yes` and `--no-validate`.
* Fixed an issue where **pre-commit** ran multiple times when checking out build related files.

## 1.14.4
* Added integration configuration for *Cortex REST API* integration.
* Removed `Flake8` from **pre-commit**, as `ruff` covers its basic rules.
* Improved log readability by silencing non-critical `neo4j` (content graph infrastructure) logs.
* Fixed an issue where **run-unit-tests** failed on python2 content items.
* Fixed an issue where **modeling-rules test** did not properly handle query fields that pointed to a string.
* Fixed an issue when trying to fetch remote files when not under the content repo.
* Fixed a validation that the **modeling-rules test** command will fail if no test data file exist.
* Fixed an issue where **format** command failed while updating the `fromversion` entry.
* Added support for mapping uuid to names for Layout files in the **download** command.

## 1.14.3
* Fixed an issue where **run-unit-tests** failed running on items with `test_data`.
* Updated the demisto-py to v3.2.10 which now supports url decoding for the proxy authentication password.
* Fixed an issue where **generate-outputs** did not generate context paths for empty lists or dictionaries in the response.

## 1.14.2
* Added the `--staged-only` flag to **pre-commit**.
* Fixed an issue where **run-unit-tests** failed running on items with `test_data`.
* Fixed an issue where **pre-commit** ran on unchanged files.
* Add the ability to run **secrets** in **pre-commit** by passing a `--secrets` flag.
* Added support to override the log file with the **DEMISTO_SDK_LOG_FILE_PATH** environment variable.

## 1.14.1
* Fixed an issue where **update-release-notes** command failed when running on a pack that contains deprecated integrations without the `commands` section.
* Added toVersion and fromVersion to XSIAM content items schema.
* Fixed an issue where **validate** failed when attempting to map null values in a classifier and layout.
* Added search marketplace functionality to XSIAM client.
* Fixed an issue in **pre-commit** command where `MYPYPATH` was not set properly.
* Updated the integration category list in the **init** command.
* Fixed an issue where in some environments docker errors were not caught.
* Added a validation that the **validate** command will fail on README files if an image does not exist in the specified path.

## 1.14.0
* Added the `DEMISTO_SDK_GRAPH_FORCE_CREATE` environment variable. Use it to force the SDK to recreate the graph, rather than update it.
* Added support for code importing multi-level ApiModules to **lint**.
* Added a validation that the **modeling-rules test** command will fail if no test data file exist.
* Added support for the `<~XPANSE>` marketplace tag in release notes.
* Added support for marketplace tags in the **doc-review** command.
* Added **generate-unit-tests** documentation to the repo README.
* Added the `hiddenpassword` field to the integration schema, allowing **validate** to run on integrations with username-only inputs.
* Improved logs and error handling in the **modeling-rules test** command.
* Improved the warning message displayed for Contribution PRs editing outdated code.
* Improved the clarity of error messages for cases where yml files cannot be parsed as a dictionary.
* Updated the `XSIAMReport` schema.
* Standardized repo-wide logging. All logs are now created in one logger instance.
* **lint** now prevents unit-tests from accessing online resources in runtime.
* Updated the logs shown during lint when running in docker.
* Fixed an issue where **validate** showed errors twice.
* Fixed an issue where **validate** did not fail when xif files had wrong naming.
* Fixed an issue where **doc-review** required dot suffixes in release notes describing new content.
* Fixed an issue where **download** command failed when running on a beta integration.
* Fixed an issue where **update-release-notes** generated release notes for packs in their initial version (1.0.0).
* Fixed an issue with **update-content-graph** where `--use-git` parameter was ignored when using `--imported-path` parameter.
* Fixed an issue where **validate** failed on playbooks with valid inputs, since it did not collect the playbook inputs occurrences properly.

## 1.13.0
* Added the pack version to the code files when calling **unify**. The same value is removed when calling **split**.
* Added a message showing the output path when **prepare-content** is called.
* Contribution PRs that update outdated packs now display a warning message.
* Fixed an issue when kebab-case has a misspelling in one of the sub words, the suggestion might be confusing.
* Improved caching and stability for **lint**.
* Added support for *.xif* files in the **secrets** command.
* Fixed an issue where **validate** would fail when playbook inputs contain Transform Language (DT).
* Added a new **validate** check, making sure a first level header exist in release notes (RN116)
* Fixed an issue where **lint** would not properly handle multiple ApiModules imports.

## 1.12.0
* Added the **pre-commit** command, to improve code quality of XSOAR content.
* Added the **run-unit-tests** command, to run unit tests of given content items inside their respective docker images.
* Added support for filepath arguments in the **validate** and **format** commands.
* Added pre-commit hooks for `validate`, `format`, `run-unit-tests` and `update-docker-image` commands.
* Fixed an issue in the **download** command where layouts were overriden even without the `-f` option.
* Fixed an issue where Demisto-SDK did not detect layout ID when using the **download** command.
* Fixed an issue where the **lint** command ran on `native:dev` supported content when passing the `--docker-image all` flag, instead it will run on `native:candidate`.
* Added support for `native:candidate` as a docker image flag for **lint** command.
* Added a modification for layouts in **prepare-content**, replacing `Related Incidents`, `Linked Incidents` and `Child Incidents` with the suitable `... Alerts` name when uploading to XSIAM.
* Fixed an issue where logs and messages would not show when using the **download** command.
* Fixed an issue where the `server_min_version` field in metadata was an empty value when parsing packs without content items.
* Fixed an issue where running **openapi-codegen** resulted in false-positive error messages.
* Fixed an issue where **generate-python-to-yml** generated input arguments as required even though required=False was specified.
* Fixed an issue where **generate-python-to-yml** generated input arguments a default arguments when default=some_value was provided.
* Fixed a bug where **validate** returned error on playbook inputs with special characters.
* Fixed an issue where **validate** did not properly check `conf.json` when the latter is modified.
* Fixed an issue in the **upload** command, where a prompt was not showing on the console.
* Fixed an issue where running **lint** failed installing dependencies in containers.

## 1.11.0
* **Note: Demisto-SDK will soon stop supporting Python 3.8**
* Fixed an issue where using **download** on non-unicode content, merging them into existing files caused an error.
* Changed an internal setting to allow writing non-ascii content (unicode) using `YAMLHandler` and `JSONHandler`.
* Fixed an issue where an error message in **unify** was unclear for invalid input.
* Fixed an issue where running **validate** failed with **is_valid_integration_file_path_in_folder** on integrations that use API modules.
* Fixed an issue where **validate** failed with **is_valid_integration_file_path_in_folder** on integrations that use the `MSAPIModule`.
* Added **validate** check for the `modules` field in `pack_metadata.json` files.
* Changed **lint** to skip deprecated content, unless when using the `-i` flag.
* Fixed an issue where **update-release-notes** failed when a new *Parsing Rule* was added to a pack.
* Refactored the logging framework. Demisto-SDK logs will now be written to `.demist_sdk_debug.log` under the content path (when detected) or the current directory.
* Added `GR105` validation to **validate** command to check that no duplicate IDs are used.
* Added support for API Modules imported in API modules in the **unify** command.
* Added **validate** check, to make sure every Python file has a corresponding unit test file.

## 1.10.6
* Fixed an issue where running **validate** with the `-g` flag would skip some validations for old-formatted (unified) integration/script files.
* Deprecated integrations and scripts will not run anymore when providing the **--all-packs** to the **lint** command.
* Fixed an issue where a pack `serverMinVersion` would be calculated by the minimal fromVersion of its content items.
* Added the `--docker-image-target` flag to **lint** for testing native supported content with new images.

## 1.10.5
* Fixed an issue where running **run-test-playbook** would not use the `verify` parameter correctly. @ajoga
* Added a newline at the end of README files generated in **generate-docs**.
* Added the value `3` (out of bounds) to the `onChangeRepAlg` and `reputationCalc` fields under the `IncidentType` and `GenericType` schemas. **validate** will allow using it now.
* Fixed an issue where **doc-review** required dot suffixes in release notes describing new content.
* Fixed an issue where **validate** failed on Feed Integrations after adding the new *Collect/Connect* section field.
* Fixed an issue where using **postman-codegen** failed converting strings containing digits to kebab-case.
* Fixed an issue where the ***error-code*** command could not parse List[str] parameter.
* Updated validation *LO107* to support more section types in XSIAM layouts.

## 1.10.4
* Added support for running **lint** in multiple native-docker images.

## 1.10.3
* Fixed an issue where running **format** would fail after running npm install.
* Improved the graph validations in the **validate** command:
  - GR100 will now run on all content items of changed packs.
  - GR101 and GR102 will now catch invalid fromversion/toversion of files **using** the changed items.
  - GR103 errors will raise a warning when using the *-a* flag, but an error if using the *-i* or *g* flags.
* Fixed an issue where test-playbooks timed out.
* Fixed an issue where making a change in a module using an ApiModule would cause lint to run on the ApiModule unnecessarily.
* Fixed an issue where the `marketplace` field was not used when dumping pack zips.
* Fixed a typo in the README content generated with **update-release-notes** for updating integrations.
* Fixed an issue in **validate**, where using the `-gr` and `-i` flags did not run properly.
* Added the `sectionorder` field to integration scheme.
* Fixed an issue where in some occasions running of test-playbooks could receive session timeouts.
* Fixed an issue where **validate** command failed on core pack dependencies validation because of test dependencies.

## 1.10.2
* Added markdown lint formatting for README files in the **format** command.
* Fixed an issue where **lint** failed when using the `-cdam` flag with changed dependant api modules.
* Fixed an issue in the **upload** command, where `json`-based content items were not unified correctly when using the `--zip` argument.
* Added XPANSE core packs validations.

## 1.10.1
* Fixed an issue where **update-content-graph** failed to execute.

## 1.10.0
* **Breaking change**: Removed usage of `pipenv`, `isort` and `autopep8` in the **split** and **download** commands. Removed the `--no-pipenv` and `--no-code-formatting` flags. Please see https://xsoar.pan.dev/docs/tutorials/tut-setup-dev-remote for the recommended environment setup.
* Fixed an issue in **prepare-content** command where large code lines were broken.
* Fixed an issue where git-*renamed_files* were not retrieved properly.
* Fixed an issue where test dependencies were calculated in all level dependencies calculation.
* Added formatting and validation to XSIAM content types.
* Fixed an issue where several XSIAM content types were not validated when passing the `-a` flag.
* Added a UUID to name mapper for **download** it replaces UUIDs with names on all downloaded files.
* Updated the demisto-py to v3.2.6 which now supports basic proxy authentication.
* Improved the message shown when using **upload** and overwriting packs.
* Added support for the **Layout Rule** content type in the id-set and the content graph.
* Updated the default general `fromVersion` value on **format** to `6.8.0`
* Fixed an issue where **lint** sometimes failed when using the `-cdam` flag due to wrong file duplications filtering.
* Added the content graph to **validate**, use with the `--graph` flag.

## 1.9.0
* Fixed an issue where the Slack notifier was using a deprecated argument.
* Added the `--docker-image` argument to the **lint** command, which allows determining the docker image to run lint on. Possible options are: `'native:ga'`, `'native:maintenance'`, `'native:dev'`, `'all'`, a specific docker image (from Docker Hub) or, the default `'from-yml'`.
* Fixed an issue in **prepare-content** command where large code lines were broken.
* Added a logger warning to **get_demisto_version**, the task will now fail with a more informative message.
* Fixed an issue where the **upload** and **prepare-content** commands didn't add `fromServerVersion` and `toServerVersion` to layouts.
* Updated **lint** to use graph instead of id_set when running with `--check-dependent-api-module` flag.
* Added the marketplaces field to all schemas.
* Added the flag `--xsoar-only` to the **doc-review** command which enables reviewing documents that belong to XSOAR-supported Packs.
* Fixed an issue in **update-release-notes** command where an error occurred when executing the same command a second time.
* Fixed an issue where **validate** would not always ignore errors listed under `.pack-ignore`.
* Fixed an issue where running **validate** on a specific pack didn't test all the relevant entities.
* Fixed an issue where fields ending with `_x2` where not replaced in the appropriate Marketplace.

## 1.8.3
* Changed **validate** to allow hiding parameters of type 0, 4, 12 and 14 when replacing with type 9 (credentials) with the same name.
* Fixed an issue where **update-release-notes** fails to update *MicrosoftApiModule* dependent integrations.
* Fixed an issue where the **upload** command failed because `docker_native_image_config.json` file could not be found.
* Added a metadata file to the content graph zip, to be used in the **update-content-graph** command.
* Updated the **validate** and **update-release-notes** commands to unskip the *Triggers Recommendations* content type.


## 1.8.2
* Fixed an issue where demisto-py failed to upload content to XSIAM when `DEMISTO_USERNAME` environment variable is set.
* Fixed an issue where the **prepare-content** command output invalid automation name when used with the --*custom* argument.
* Fixed an issue where modeling rules with arbitrary whitespace characters were not parsed correctly.
* Added support for the **nativeImage** key for an integration/script in the **prepare-content** command.
* Added **validate** checks for integrations declared deprecated (display name, description) but missing the `deprecated` flag.
* Changed the **validate** command to fail on the IN145 error code only when the parameter with type 4 is not hidden.
* Fixed an issue where downloading content layouts with `detailsV2=None` resulted in an error.
* Fixed an issue where **xdrctemplate** was missing 'external' prefix.
* Fixed an issue in **prepare-content** command providing output path.
* Updated the **validate** and **update-release-notes** commands to skip the *Triggers Recommendations* content type.
* Added a new validation to the **validate** command to verify that the release notes headers are in the correct format.
* Changed the **validate** command to fail on the IN140 error code only when the skipped integration has no unit tests.
* Changed **validate** to allow hiding parameters of type 4 (secret) when replacing with type 9 (credentials) with the same name.
* Fixed an issue where the **update-release-notes** command didn't add release-notes properly to some *new* content items.
* Added validation that checks that the `nativeimage` key is not defined in script/integration yml.
* Added to the **format** command the ability to remove `nativeimage` key in case defined in script/integration yml.
* Enhanced the **update-content-graph** command to support `--use-git`, `--imported_path` and `--output-path` arguments.
* Fixed an issue where **doc-review** failed when reviewing command name in some cases.
* Fixed an issue where **download** didn't identify playbooks properly, and downloaded files with UUIDs instead of file/script names.

## 1.8.1
* Fixed an issue where **format** created duplicate configuration parameters.
* Added hidden properties to integration command argument and script argument.
* Added `--override-existing` to **upload** that skips the confirmation prompt for overriding existing content packs. @mattbibbydw
* Fixed an issue where **validate** failed in private repos when attempting to read from a nonexisting `approved_categories.json`.
* Fixed an issue where **validate** used absolute paths when getting remote `pack_metadata.json` files in private repos.
* Fixed an issue in **download**, where names of custom scripts were replaced with UUIDs in IncidentFields and Layouts.

## 1.8.0
* Updated the supported python versions, as `>=3.8,<3.11`, as some of the dependencies are not supported on `3.11` yet.
* Added a **validate** step for **Modeling Rules** testdata files.
* Added the **update-content-graph** command.
* Added the ability to limit the number of CPU cores with `DEMISTO_SDK_MAX_CPU_CORES` envirment variable.
* Added the **prepare-content** command.
* Added support for fromversion/toversion in XSIAM content items (correlation rules, XSIAM dashboards, XSIAM reports and triggers).
* Added a **validate** step checking types of attributes in the schema file of modeling rule.
* Added a **validate** step checking that the dataset name of a modeling rule shows in the xif and schema files.
* Added a **validate** step checking that a correlation rule file does not start with a hyphen.
* Added a **validate** step checking that xsiam content items follow naming conventions.
* Fixed an issue where SDK commands failed on the deprecated `packaging.version.LegacyVersion`, by locking the `packaging` version to `<22`.
* Fixed an issue where **update-release-notes** failed when changing only xif file in **Modeling Rules**.
* Fixed an issue where *is_valid_category* and *is_categories_field_match_standard* failed when running in a private repo.
* Fixed an issue where **validate** didn't fail on the MR103 validation error.
* Fixed the *--release-notes* option, to support the new CHANGELOG format.
* Fixed an issue where **validate** failed when only changing a modeling rules's xif file.
* Fixed an issue where **format** failed on indicator files with a `None` value under the `tabs` key.
* Fixed an issue where **validate** only printed errors for one change of context path, rather than print all.
* Fixed an issue where **download** did not suggest using a username/password when authenticating with XSOAR and using invalid arguments.
* Fixed an issue where **download** failed when listing or downloading content items that are not unicode-encoded.
* Added support for fromversion/toversion in XSIAM content items (correlation rules, XSIAM dashboards, XSIAM reports and triggers).
* Updated the supported python versions, as `>=3.8,<3.11`, as some of the dependencies are not supported on `3.11` yet.
* Added **prepare-content** command which will prepare the pack or content item for the platform.
* Patched an issue where deprecated `packaging.version.LegacyVersion`, locking packaging version to `<22`.

## 1.7.9
* Fixed an issue where an error message in **validate** would not include the suggested fix.
* Added a validation that enforces predefined categories on MP Packs & integration yml files, the validation also ensures that each pack has only one category.
* Fixed an issue where **update-release-notes** did not generate release notes for **XDRC Templates**.
* Fixed an issue where **upload** failed without explaining the reason.
* Improved implementation of the docker_helper module.
* Fixed an issue where **validate** did not check changed pack_metadata.json files when running using git.
* Added support for **xdrctemplate** to content graph.
* Fixed an issue where local copies of the newly-introduced `DemistoClassApiModule.py` were validated.
* Added new release notes templates for the addition and modification of playbooks, layouts and types in the **doc-review** command.
* Fixed an issue where the **doc-review** command failed on descriptions of new content items.
* Added the `Command XXX is deprecated. Use XXX instead.` release notes templates to **doc-review** command.
* Fixed an issue where the **update-release-notes** command didn't add the modeling-rules description for new modeling-rules files.

## 1.7.8
* Added the capability to run the MDX server in a docker container for environments without node.
* Fixed an issue where **generate-docs** with `-c` argument updated sections of the incorrect commands.
* Added IF113 error code to **ALLOWED_IGNORE_ERRORS**.
* Fixed an issue where **validate** failed on playbooks with non-string input values.
* Added the `DEMISTO_SDK_IGNORE_CONTENT_WARNING` environment variable, to allow suppressing warnings when commands are not run under a content repo folder.
* Fixed an issue where **validate** failed to recognize integration tests that were missing from config.json
* Added support for **xpanse** marketplace in **create-id-set** and **create-content-artifacts** commands.
* Fixed an issue where **split** failed on yml files.
* Added support for marketplace-specific tags.
* Fixed an issue where **download** would not run `isort`. @maxgubler
* Fixed an issue where XSIAM Dashboards and Reports images failed the build.
* Added support for **xpanse** marketplace to content graph.

## 1.7.7
* Fixed an issue where paybooks **generate-docs** didn't parse complex input values when no accessor field is given correctly.
* Fixed an issue in the **download** command, where an exception would be raised when downloading system playbooks.
* Fixed an issue where the **upload** failed on playbooks containing a value that starts with `=`.
* Fixed an issue where the **generate-unit-tests** failed to generate assertions, and generate unit tests when command names does not match method name.
* Fixed an issue where the **download** command did not honor the `--no-code-formatting` flag properly. @maxgubler
* Added a new check to **validate**, making sure playbook task values are passed as references.
* Fixed an issue where the **update-release-notes** deleted existing release notes, now appending to it instead.
* Fixed an issue where **validate** printed blank space in case of validation failed and ignored.
* Renamed 'Agent Config' to 'XDRC Templates'.
* Fixed an issue where the **zip-packs** command did not work with the CommonServerUserPython and CommonServerUserPowerShell package.

## 1.7.6

* Fixed parsing of initialization arguments of client classes in the **generate-unit-tests** command.
* Added support for AgentConfig content item in the **upload**, **create-id-set**, **find-dependecies**, **unify** and **create-content-artifacts** commands.
* Added support for XSIAM Report preview image.

## 1.7.5

* Fixed an issue where the **upload** command did not work with the CommonServerUserPython package.
* Fixed an issue in the **download** command, where some playbooks were downloaded as test playbooks.
* Added playbook modification capabilities in **TestSuite**.
* Added a new command **create-content-graph**.
* Fixed an issue in the **upload** command, where the temporary zip would not clean up properly.
* Improved content items parsing in the **create-content-graph** command.
* Added an error when the docker daemon is unavailable when running **lint**.
* Removed the validation of a subtype change for scripts in the **validate** command.
* Fixed an issue where names of XSIAM content items were not normalized properly.
* Fixed an issue where the **download** command was downloading playbooks with **script** (id) and not **scriptName**.
* Fixed an issue where script yml files were not properly identified by `find_type`.
* Removed nightly integrations filtering when deciding if a test should run.
* Added support for XSIAM Dashboard preview image.
* Added the `--no-code-formatting` flag to the **download** command, allowing to skip autopep8 and isort.
* Fixed an issue in the **update-release-notes** command, where generating release notes for modeling rules schema file caused exception.

## 1.7.4

* Fixed an issue where the **doc-review** command showed irrelevant messages.
* Fixed an issue in **validate**, where backward-compatibility failures prevented other validations from running.
* Fixed an issue in **validate**, where content-like files under infrastructure paths were not ignored.
* Fixed an issue in the AMI mapping, where server versions were missing.
* Change the way the normalize name is set for external files.
* Added dump function to XSIAM pack objects to dulicate the files.
* Fixed an issue where the `contribution_converter` did not support changes made to ApiModules.
* Added name normalization according to new convention to XSIAM content items
* Added playbook modification capabilities in **TestSuite**.
* Fixed an issue in create-content-artifacts where it will not get a normalize name for the item and it will try to duplicate the same file.

## 1.7.3

* Fixed an issue in the **format** command where fail when executed from environment without mdx server available.
* Added `Added a`, `Added an` to the list of allowed changelog prefixes.
* Added support for Indicator Types/Reputations in the **upload** command.
* Fixed an issue when running from a subdirectory of a content repo failed.
* Changing the way we are using XSIAM servers api-keys in **test-content** .
* Added a success message to **postman-codegen**.

## 1.7.2

* Fixed an issue in the **validate** command where incident fields were not found in mappers even when they exist
* Added an ability to provide list of marketplace names as a param attribute to **validate** and **upload**
* Added the file type to the error message when it is not supported.
* Fixed an issue where `contribution_converter` incorrectly mapped _Indicator Field_ objects to the _incidentfield_ directory in contribution zip files.
* Fixed a bug where **validate** returned error on empty inputs not used in playbooks.
* Added the `DEMISTO_SDK_CONTENT_PATH` environment variable, implicitly used in various commands.
* Added link to documentation for error messages regarding use cases and tags.

## 1.7.1

* Fixed an issue where *indicatorTypes* and *betaIntegrations* were not found in the id_set.
* Updated the default general `fromVersion` value on **format** to `6.5.0`
* Fixed an issue where the **validate** command did not fail when the integration yml file name was not the same as the folder containing it.
* Added an option to have **generate-docs** take a Playbooks folder path as input, and generate docs for all playbooks in it.
* Fixed an issue where the suggestion in case of `IF113` included uppercase letters for the `cliName` parameter.
* Added new validation to the **validate** command to fail and list all the file paths of files that are using a deprecated integration command / script / playbook.
* **validate** will no longer fail on playbooks calling subplaybooks that have a higher `fromVersion` value, if  calling the subplaybook has `skipifunavailable=True`.
* Fixed an issue where relative paths were not accessed correctly.
* Running any `demisto-sdk` command in a folder with a `.env` file will load it, temporarily overriding existing environment variables.
* Fixed an issue where **validate** did not properly detect deleted files.
* Added new validations to the **validate** command to verify that the schema file exists for a modeling rule and that the schema and rules keys are empty in the yml file.
* Fixed an issue where *find_type* didn't recognize exported incident types.
* Added a new validation to **validate**, making sure all inputs of a playbook are used.
* Added a new validation to **validate**, making sure all inputs used in a playbook declared in the input section.
* The **format** command will now replace the *fromServerVersion* field with *fromVersion*.

## 1.7.0

* Allowed JSON Handlers to accept kwargs, for custoimzing behavior.
* Fixed an issue where an incorrect error was shown when the `id` of a content item differed from its `name` attribute.
* Fixed an issue where the `preserve_quotes` in ruamel_handler received an incorrect value @icholy
* Fixed an issue where ignoring RM110 error code wasn't working and added a validation to **ALLOWED_IGNORE_ERRORS** to validate that all error codes are inserted in the right format.
* Fixed an issue where the contribution credit text was not added correctly to the pack README.
* Changed the contribution file implementation from markdown to a list of contributor names. The **create-content-artifact** will use this list to prepare the needed credit message.
* Added a new validation to the `XSOAR-linter` in the **lint** command for verifying that demisto.log is not used in the code.
* The **generate-docs** command will now auto-generate the Incident Mirroring section when implemented in an integration.
* Added support to automatically generate release notes for deprecated items in the **update-release-notes** command.
* Fixed an issue causing any command to crash when unable to detect local repository properties.
* Fixed an issue where running in a private gitlab repo caused a warning message to be shown multiple times.
* Added a new validation to the **validate** command to verify that markdown and python files do not contain words related to copyright section.
* Fixed an issue where **lint** crashed when provided an input file path (expecting a directory).

## 1.6.9

* Added a new validation that checks whether a pack should be deprecated.
* Added a new ability to the **format** command to deprecate a pack.
* Fixed an issue where the **validate** command sometimes returned a false negative in cases where there are several sub-playbooks with the same ID.
* Added a new validation to the **validate** command to verify that the docker in use is not deprecated.
* Added support for multiple ApiModules in the **unify** command
* Added a check to **validate** command, preventing use of relative urls in README files.
* Added environment variable **DEMISTO_SDK_MARKETPLACE** expected to affect *MarketplaceTagParser* *marketplace* value. The value will be automatically set when passing *marketplace* arg to the commands **unify**, **zip-packs**, **create-content-artifacts** and **upload**.
* Added slack notifier for build failures on the master branch.
* Added support for modeling and parsing rules in the **split** command.
* Added support for README files in **format** command.
* Added a **validate** check, making sure classifier id and name values match. Updated the classifier **format** to update the id accordingly.
* The **generate-docs** command will now auto-generate the playbook image link by default.
* Added the `--custom-image-link` argument to override.
* Added a new flag to **generate-docs** command, allowing to add a custom image link to a playbook README.
* Added a new validation to the **validate** command to verify that the package directory name is the same as the files contained in the that package.
* Added support in the **unify** command to unify a schema into its Modeling Rule.

## 1.6.8

* Fixed an issue where **validate** did not fail on invalid playbook entities' versions (i.e. subplaybooks or scripts with higher fromversion than their parent playbook).
* Added support for running lint via a remote docker ssh connection. Use `DOCKER_HOST` env variable to specify a remote docker connection, such as: `DOCKER_HOST=ssh://myuser@myhost.com`.
* Fixed an issue where the pack cache in *get_marketplaces* caused the function to return invalid values.
* Fixed an issue where running format on a pack with XSIAM entities would fail.
* Added the new `display_name` field to relevant entities in the **create-id-set** command.
* Added a new validation to the **validate** command to verify the existence of "Reliability" parameter if the integration have reputation command.
* Fixed a bug where terminating the **lint** command failed (`ctrl + c`).
* Removed the validation of a subtype change in integrations and scripts from **validate**.
* Fixed an issue where **download** did not behave as expected when prompting for a version update. Reported by @K-Yo
* Added support for adoption release notes.
* Fixed an issue where **merge-id-sets** failed when a key was missing in one id-set.json.
* Fixed a bug where some mypy messages were not parsed properly in **lint**.
* Added a validation to the **validate** command, failing when '`fromversion`' or '`toversion`' in a content entity are incorrect format.
* Added a validation to the **validate** command, checking if `fromversion` <= `toversion`.
* Fixed an issue where coverage reports used the wrong logging level, marking debug logs as errors.
* Added a new validation to the **validate** command, to check when the discouraged `http` prefixes are used when setting defaultvalue, rather than `https`.
* Added a check to the **lint** command for finding hard-coded usage of the http protocol.
* Locked the dependency on Docker.
* Removed a traceback line from the **init** command templates: BaseIntegration, BaseScript.
* Updated the token in **_add_pr_comment** method from the content-bot token to the xsoar-bot token.

## 1.6.7

* Added the `types-markdown` dependency, adding markdown capabilities to existing linters using the [Markdown](https://pypi.org/project/Markdown/) package.
* Added support in the **format** command to remove nonexistent incident/indicator fields from *layouts/mappers*
* Added the `Note: XXX` and `XXX now generally available.` release notes templates to **doc-review** command.
* Updated the logs shown during the docker build step.
* Removed a false warning about configuring the `GITLAB_TOKEN` environment variable when it's not needed.
* Removed duplicate identifiers for XSIAM integrations.
* Updated the *tags* and *use cases* in pack metadata validation to use the local files only.
* Fixed the error message in checkbox validation where the defaultvalue is wrong and added the name of the variable that should be fixed.
* Added types to `find_type_by_path` under tools.py.
* Fixed an issue where YAML files contained incorrect value type for `tests` key when running `format --deprecate`.
* Added a deprecation message to the `tests:` section of yaml files when running `format --deprecate`.
* Added use case for **validate** on *wizard* objects - set_playbook is mapped to all integrations.
* Added the 'integration-get-indicators' commands to be ignored by the **verify_yml_commands_match_readme** validation, the validation will no longer fail if these commands are not in the readme file.
* Added a new validation to the **validate** command to verify that if the phrase "breaking changes" is present in a pack release notes, a JSON file with the same name exists and contains the relevant breaking changes information.
* Improved logs when running test playbooks (in a build).
* Fixed an issue in **upload** did not include list-type content items. @nicolas-rdgs
* Reverted release notes to old format.

## 1.6.6

* Added debug print when excluding item from ID set due to missing dependency.
* Added a validation to the **validate** command, failing when non-ignorable errors are present in .pack-ignore.
* Fixed an issue where `mdx server` did not close when stopped in mid run.
* Fixed an issue where `-vvv` flag did not print logs on debug level.
* enhanced ***validate*** command to list all command names affected by a backward compatibility break, instead of only one.
* Added support for Wizard content item in the **format**, **validate**, **upload**, **create-id-set**, **find-dependecies** and **create-content-artifacts** commands.
* Added a new flag to the **validate** command, allowing to run specific validations.
* Added support in **unify** and **create-content-artifacts** for displaying different documentations (detailed description + readme) for content items, depending on the marketplace version.
* Fixed an issue in **upload** where list items were not uploaded.
* Added a new validation to **validate** command to verify that *cliName* and *id* keys of the incident field or the indicator field are matches.
* Added the flag '-x', '--xsiam' to **upload** command to upload XSIAM entities to XSIAM server.
* Fixed the integration field *isFetchEvents* to be in lowercase.
* Fixed an issue where **validate -i** run after **format -i** on an existing file in the repo instead of **validate -g**.
* Added the following commands: 'update-remote-data', 'get-modified-remote-data', 'update-remote-system' to be ignored by the **verify_yml_commands_match_readme** validation, the validation will no longer fail if these commands are not in the readme file.
* Updated the release note template to include a uniform format for all items.
* Added HelloWorldSlim template option for *--template* flag in **demisto-sdk init** command.
* Fixed an issue where the HelloWorldSlim template in **demisto-sdk init** command had an integration id that was conflicting with HelloWorld integration id.
* Updated the SDK to use demisto-py 3.1.6, allowing use of a proxy with an environment variable.
* Set the default logger level to `warning`, to avoid unwanted debug logs.
* The **format** command now validates that default value of checkbox parameters is a string 'true' or 'false'.
* Fixed an issue where `FileType.PLAYBOOK` would show instead of `Playbook` in readme error messages.
* Added a new validation to **validate** proper defaultvalue for checkbox fields.

## 1.6.5

* Fixed an issue in the **format** command where the `id` field was overwritten for existing JSON files.
* Fixed an issue where the **doc-review** command was successful even when the release-note is malformed.
* Added timestamps to the `demisto-sdk` logger.
* Added time measurements to **lint**.
* Added the flag '-d', '--dependency' to **find-dependencies** command to get the content items that cause the dependencies between two packs.
* Fixed an issue where **update-release-notes** used the *trigger_id* field instead of the *trigger_name* field.
* Fixed an issue where **doc-review** failed to recognize script names, in scripts using the old file structure.
* Fixed an issue where concurrent processes created by **lint** caused deadlocks when opening files.
* Fixed an issue in the **format** command where `_dev` or `_copy` suffixes weren't removed from the subscript names in playbooks and layouts.
* Fixed an issue where **validate** failed on nonexistent `README.md` files.
* Added support of XSIAM content items to the **validate** command.
* Report **lint** summary results and failed packages after reporting time measurements.

## 1.6.4

* Added the new **generate-yml-from-python** command.
* Added a code *type* indication for integration and script objects in the *ID Set*.
* Added the [Vulture](https://github.com/jendrikseipp/vulture) linter to the pre-commit hook.
* The `demisto-sdk` pack will now be distributed via PyPi with a **wheel** file.
* Fixed a bug where any edited json file that contained a forward slash (`/`) escaped.
* Added a new validation to **validate** command to verify that the metadata *currentVersion* is
the same as the last release note version.
* The **validate** command now checks if there're none-deprecated integration commands that are missing from the readme file.
* Fixed an issue where *dockerimage* changes in Scripts weren't recognized by the **update-release-notes** command.
* Fixed an issue where **update-xsoar-config-file** did not properly insert the marketplace packs list to the file.
* Added the pack name to the known words by default when running the **doc-review** command.
* Added support for new XSIAM entities in **create-id-set** command.
* Added support for new XSIAM entities in **create-content-artifacts** command.
* Added support for Parsing/Modeling Rule content item in the **unify** command.
* Added the integration name, the commands name and the script name to the known words by default when running the **doc-review** command.
* Added an argument '-c' '--custom' to the **unify** command, if True will append to the unified yml name/display/id the custom label provided
* Added support for sub words suggestion in kebab-case sentences when running the **doc-review** command.
* Added support for new XSIAM entities in **update-release-notes** command.
* Enhanced the message of alternative suggestion words shown when running **doc-review** command.
* Fixed an incorrect error message, in case `node` is not installed on the machine.
* Fixed an issue in the **lint** command where the *check-dependent-api-modules* argument was set to true by default.
* Added a new command **generate-unit-tests**.
* Added a new validation to **validate** all SIEM integration have the same suffix.
* Fixed the destination path of the unified parsing/modeling rules in **create-content-artifacts** command.
* Fixed an issue in the **validate** command, where we validated wrongfully the existence of readme file for the *ApiModules* pack.
* Fixed an issue in the **validate** command, where an error message that was displayed for scripts validation was incorrect.
* Fixed an issue in the **validate** and **format** commands where *None* arguments in integration commands caused the commands to fail unexpectedly.
* Added support for running tests on XSIAM machines in the **test-content** command.
* Fixed an issue where the **validate** command did not work properly when deleting non-content items.
* Added the flag '-d', '--dependency' to **find-dependencies** command to get the content items that cause the dependencies between two packs.

## 1.6.3

* **Breaking change**: Fixed a typo in the **validate** `--quiet-bc-validation` flag (was `--quite-bc-validation`). @upstart-swiss
* Dropped support for python 3.7: Demisto-SDK is now supported on Python 3.8 or newer.
* Added an argument to YAMLHandler, allowing to set a maximal width for YAML files. This fixes an issue where a wrong default was used.
* Added the detach mechanism to the **upload** command, If you set the --input-config-file flag, any files in the repo's SystemPacks folder will be detached.
* Added the reattach mechanism to the **upload** command, If you set the --input-config-file flag, any detached item in your XSOAR instance that isn't currently in the repo's SystemPacks folder will be re-attached.
* Fixed an issue in the **validate** command that did not work properly when using the *-g* flag.
* Enhanced the dependency message shown when running **lint**.
* Fixed an issue where **update-release-notes** didn't update the currentVersion in pack_metadata.
* Improved the logging in **test-content** for helping catch typos in external playbook configuration.

## 1.6.2

* Added dependency validation support for core marketplacev2 packs.
* Fixed an issue in **update-release-notes** where suggestion fix failed in validation.
* Fixed a bug where `.env` files didn't load. @nicolas-rdgs
* Fixed a bug where **validate** command failed when the *categories* field in the pack metadata was empty for non-integration packs.
* Added *system* and *item-type* arguments to the **download** command, used when downloading system items.
* Added a validation to **validate**, checking that each script, integration and playbook have a README file. This validation only runs when the command is called with either the `-i` or the `-g` flag.
* Fixed a regression issue with **doc-review**, where the `-g` flag did not work.
* Improved the detection of errors in **doc-review** command.
* The **validate** command now checks if a readme file is empty, only for packs that contain playbooks or were written by a partner.
* The **validate** command now makes sure common contextPath values (e.g. `DBotScore.Score`) have a non-empty description, and **format** populates them automatically.
* Fixed an issue where the **generate-outputs** command did not work properly when examples were provided.
* Fixed an issue in the **generate-outputs** command, where the outputs were not written to the specified output path.
* The **generate-outputs** command can now generate outputs from multiple calls to the same command (useful when different args provide different outputs).
* The **generate-outputs** command can now update a yaml file with new outputs, without deleting or overwriting existing ones.
* Fixed a bug where **doc-review** command failed on existing templates.
* Fixed a bug where **validate** command failed when the word demisto is in the repo README file.
* Added support for adding test-playbooks to the zip file result in *create-content-artifacts* command for marketplacev2.
* Fixed an issue in **find-dependencies** where using the argument *-o* without the argument *--all-packs-dependencies* did not print a proper warning.
* Added a **validate** check to prevent deletion of files whose deletion is not supported by the XSOAR marketplace.
* Removed the support in the *maintenance* option of the *-u* flag in the **update-release-notes** command.
* Added validation for forbidden words and phrases in the **doc-review** command.
* Added a retries mechanism to the **test-content** command to stabilize the build process.
* Added support for all `git` platforms to get remote files.
* Refactored the **format** command's effect on the *fromversion* field:
  * Fixed a bug where the *fromversion* field was removed when modifying a content item.
  * Updated the general default *fromversion* and the default *fromversion* of newly-introduced content items (e.g. `Lists`, `Jobs`).
  * Added an interactive mode functionality for all content types, to ask the user whether to set a default *fromversion*, if could not automatically determine its value. Use `-y` to assume 'yes' as an answer to all prompts and run non-interactively.

## 1.6.1

* Added the '--use-packs-known-words' argument to the **doc-review** command
* Added YAML_Loader to handle yaml files in a standard way across modules, replacing PYYAML.
* Fixed an issue when filtering items using the ID set in the **create-content-artifacts** command.
* Fixed an issue in the **generate-docs** command where tables were generated with an empty description column.
* Fixed an issue in the **split** command where splitting failed when using relative input/output paths.
* Added warning when inferred files are missing.
* Added to **validate** a validation for integration image dimensions, which should be 120x50px.
* Improved an error in the **validate** command to better differentiate between the case where a required fetch parameter is malformed or missing.

## 1.6.0

* Fixed an issue in the **create-id-set** command where similar items from different marketplaces were reported as duplicated.
* Fixed typo in demisto-sdk init
* Fixed an issue where the **lint** command did not handle all container exit codes.
* Add to **validate** a validation for pack name to make sure it is unchanged.
* Added a validation to the **validate** command that verifies that the version in the pack_metdata file is written in the correct format.
* Fixed an issue in the **format** command where missing *fromVersion* field in indicator fields caused an error.

## 1.5.9

* Added option to specify `External Playbook Configuration` to change inputs of Playbooks triggered as part of **test-content**
* Improved performance of the **lint** command.
* Improved performance of the **validate** command when checking README images.
* ***create-id-set*** command - the default value of the **marketplace** argument was changed from ‘xsoar’ to all packs existing in the content repository. When using the command, make sure to pass the relevant marketplace to use.

## 1.5.8

* Fixed an issue where the command **doc-review** along with the argument `--release-notes` failed on yml/json files with invalid schema.
* Fixed an issue where the **lint** command failed on packs using python 3.10

## 1.5.7

* Fixed an issue where reading remote yaml files failed.
* Fixed an issue in **validate** failed with no error message for lists (when no fromVersion field was found).
* Fixed an issue when running **validate** or **format** in a gitlab repository, and failing to determine its project id.
* Added an enhancement to **split**, handling an empty output argument.
* Added the ability to add classifiers and mappers to conf.json.
* Added the Alias field to the incident field schema.

## 1.5.6

* Added 'deprecated' release notes template.
* Fixed an issue where **run-test-playbook** command failed to get the task entries when the test playbook finished with errors.
* Fixed an issue in **validate** command when running with `no-conf-json` argument to ignore the `conf.json` file.
* Added error type text (`ERROR` or `WARNING`) to **validate** error prints.
* Fixed an issue where the **format** command on test playbook did not format the ID to be equal to the name of the test playbook.
* Enhanced the **update-release-notes** command to automatically commit release notes config file upon creation.
* The **validate** command will validate that an indicator field of type html has fromVersion of 6.1.0 and above.
* The **format** command will now add fromVersion 6.1.0 to indicator field of type html.
* Added support for beta integrations in the **format** command.
* Fixed an issue where the **postman-codegen** command failed when called with the `--config-out` flag.
* Removed the integration documentation from the detailed description while performing **split** command to the unified yml file.
* Removed the line which indicates the version of the product from the README.md file for new contributions.

## 1.5.5

* Fixed an issue in the **update-release-notes** command, which did not work when changes were made in multiple packs.
* Changed the **validate** command to fail on missing test-playbooks only if no unittests are found.
* Fixed `to_kebab_case`, it will now deal with strings that have hyphens, commas or periods in them, changing them to be hyphens in the new string.
* Fixed an issue in the **create-id-set** command, where the `source` value included the git token if it was specified in the remote url.
* Fixed an issue in the **merge-id-set** command, where merging fails because of duplicates but the packs are in the XSOAR repo but in different version control.
* Fixed missing `Lists` Content Item as valid `IDSetType`
* Added enhancement for **generate-docs**. It is possible to provide both file or a comma seperated list as `examples`. Also, it's possible to provide more than one example for a script or a command.
* Added feature in **format** to sync YML and JSON files to the `master` file structure.
* Added option to specify `Incident Type`, `Incoming Mapper` and `Classifier` when configuring instance in **test-content**
* added a new command **run-test-playbook** to run a test playbook in a given XSOAR instance.
* Fixed an issue in **format** when running on a modified YML, that the `id` value is not changed to its old `id` value.
* Enhancement for **split** command, replace `ApiModule` code block to `import` when splitting a YML.
* Fixed an issue where indicator types were missing from the pack's content, when uploading using **zip-packs**.
* The request data body format generated in the **postman-codegen** will use the python argument's name and not the raw data argument's name.
* Added the flag '--filter-by-id-set' to **create-content-artifacts** to create artifacts only for items in the given id_set.json.

## 1.5.4

* Fixed an issue with the **format** command when contributing via the UI
* The **format** command will now not remove the `defaultRows` key from incident, indicator and generic fields with `type: grid`.
* Fixed an issue with the **validate** command when a layoutscontainer did not have the `fromversion` field set.
* added a new command **update-xsoar-config-file** to handle your XSOAR Configuration File.
* Added `skipVerify` argument in **upload** command to skip pack signature verification.
* Fixed an issue when the **run** command  failed running when there’s more than one playground, by explicitly using the current user’s playground.
* Added support for Job content item in the **format**, **validate**, **upload**, **create-id-set**, **find-dependecies** and **create-content-artifacts** commands.
* Added a **source** field to the **id_set** entitles.
* Two entitles will not consider as duplicates if they share the same pack and the same source.
* Fixed a bug when duplicates were found in **find_dependencies**.
* Added function **get_current_repo** to `tools`.
* The **postman-codegen** will not have duplicates argument name. It will rename them to the minimum distinguished shared path for each of them.

## 1.5.3

* The **format** command will now set `unsearchable: True` for incident, indicator and generic fields.
* Fixed an issue where the **update-release-notes** command crashes with `--help` flag.
* Added validation to the **validate** command that verifies the `unsearchable` key in incident, indicator and generic fields is set to true.
* Removed a validation that DBotRole should be set for automation that requires elevated permissions to the `XSOAR-linter` in the **lint** command.
* Fixed an issue in **Validate** command where playbooks conditional tasks were mishandeled.
* Added a validation to prevent contributors from using the `fromlicense` key as a configuration parameter in an integration's YML
* Added a validation to ensure that the type for **API token** (and similar) parameters are configured correctly as a `credential` type in the integration configuration YML.
* Added an assertion that checks for duplicated requests' names when generating an integration from a postman collection.
* Added support for [.env files](https://pypi.org/project/python-dotenv/). You can now add a `.env` file to your repository with the logging information instead of setting a global environment variables.
* When running **lint** command with --keep-container flag, the docker images are committed.
* The **validate** command will not return missing test playbook error when given a script with dynamic-section tag.

## 1.5.2

* Added a validation to **update-release-notes** command to ensure that the `--version` flag argument is in the right format.
* added a new command **coverage-analyze** to generate and print coverage reports.
* Fixed an issue in **validate** in repositories which are not in GitHub or GitLab
* Added a validation that verifies that readme image absolute links do not contain the working branch name.
* Added support for List content item in the **format**, **validate**, **download**, **upload**, **create-id-set**, **find-dependecies** and **create-content-artifacts** commands.
* Added a validation to ensure reputation command's default argument is set as an array input.
* Added the `--fail-duplicates` flag for the **merge-id-set** command which will fail the command if duplicates are found.
* Added the `--fail-duplicates` flag for the **create-id-set** command which will fail the command if duplicates are found.

## 1.5.1

* Fixed an issue where **validate** command failed to recognized test playbooks for beta integrations as valid tests.
* Fixed an issue were the **validate** command was falsely recognizing image paths in readme files.
* Fixed an issue where the **upload** command error message upon upload failure pointed to wrong file rather than to the pack metadata.
* Added a validation that verifies that each script which appears in incident fields, layouts or layout containers exists in the id_set.json.
* Fixed an issue where the **postman code-gen** command generated double dots for context outputs when it was not needed.
* Fixed an issue where there **validate** command on release notes file crashed when author image was added or modified.
* Added input handling when running **find-dependencies**, replacing string manipulations.
* Fixed an issue where the **validate** command did not handle multiple playbooks with the same name in the id_set.
* Added support for GitLab repositories in **validate**

## 1.5.0

* Fixed an issue where **upload** command failed to upload packs not under content structure.
* Added support for **init** command to run from non-content repo.
* The **split-yml** has been renamed to **split** and now supports splitting Dashboards from unified Generic Modules.
* Fixed an issue where the skipped tests validation ran on the `ApiModules` pack in the **validate** command.
* The **init** command will now create the `Generic Object` entities directories.
* Fixed an issue where the **format** command failed to recognize changed files from git.
* Fixed an issue where the **json-to-outputs** command failed checking whether `0001-01-01T00:00:00` is of type `Date`
* Added to the **generate context** command to generate context paths for integrations from an example file.
* Fixed an issue where **validate** failed on release notes configuration files.
* Fixed an issue where the **validate** command failed on pack input if git detected changed files outside of `Packs` directory.
* Fixed an issue where **validate** command failed to recognize files inside validated pack when validation release notes, resulting in a false error message for missing entity in release note.
* Fixed an issue where the **download** command failed when downloading an invalid YML, instead of skipping it.

## 1.4.9

* Added validation that the support URL in partner contribution pack metadata does not lead to a GitHub repo.
* Enhanced ***generate-docs*** with default `additionalinformation` (description) for common parameters.
* Added to **validate** command a validation that a content item's id and name will not end with spaces.
* The **format** command will now remove trailing whitespaces from content items' id and name fields.
* Fixed an issue where **update-release-notes** could fail on files outside the user given pack.
* Fixed an issue where the **generate-test-playbook** command would not place the playbook in the proper folder.
* Added to **validate** command a validation that packs with `Iron Bank` uses the latest docker from Iron Bank.
* Added to **update-release-notes** command support for `Generic Object` entities.
* Fixed an issue where playbook `fromversion` mismatch validation failed even if `skipunavailable` was set to true.
* Added to the **create artifacts** command support for release notes configuration file.
* Added validation to **validate** for release notes config file.
* Added **isoversize** and **isautoswitchedtoquietmode** fields to the playbook schema.
* Added to the **update-release-notes** command `-bc` flag to generate template for breaking changes version.
* Fixed an issue where **validate** did not search description files correctly, leading to a wrong warning message.

## 1.4.8

* Fixed an issue where yml files with `!reference` failed to load properly.
* Fixed an issue when `View Integration Documentation` button was added twice during the download and re-upload.
* Fixed an issue when `(Partner Contribution)` was added twice to the display name during the download and re-upload.
* Added the following enhancements in the **generate-test-playbook** command:
  * Added the *--commands* argument to generate tasks for specific commands.
  * Added the *--examples* argument to get the command examples file path and generate tasks from the commands and arguments specified there.
  * Added the *--upload* flag to specify whether to upload the test playbook after the generation.
  * Fixed the output condition generation for outputs of type `Boolean`.

## 1.4.7

* Fixed an issue where an empty list for a command context didn't produce an indication other than an empty table.
* Fixed an issue where the **format** command has incorrectly recognized on which files to run when running using git.
* Fixed an issue where author image validations were not checked properly.
* Fixed an issue where new old-formatted scripts and integrations were not validated.
* Fixed an issue where the wording in the from version validation error for subplaybooks was incorrect.
* Fixed an issue where the **update-release-notes** command used the old docker image version instead of the new when detecting a docker change.
* Fixed an issue where the **generate-test-playbook** command used an incorrect argument name as default
* Fixed an issue where the **json-to-outputs** command used an incorrect argument name as default when using `-d`.
* Fixed an issue where validations failed while trying to validate non content files.
* Fixed an issue where README validations did not work post VS Code formatting.
* Fixed an issue where the description validations were inconsistent when running through an integration file or a description file.

## 1.4.6

* Fixed an issue where **validate** suggests, with no reason, running **format** on missing mandatory keys in yml file.
* Skipped existence of TestPlaybook check on community and contribution integrations.
* Fixed an issue where pre-commit didn't run on the demisto_sdk/commands folder.
* The **init** command will now change the script template name in the code to the given script name.
* Expanded the validations performed on beta integrations.
* Added support for PreProcessRules in the **format**, **validate**, **download**, and **create-content-artifacts** commands.
* Improved the error messages in **generate-docs**, if an example was not provided.
* Added to **validate** command a validation that a content entity or a pack name does not contain the words "partner" and "community".
* Fixed an issue where **update-release-notes** ignores *--text* flag while using *-f*
* Fixed the outputs validations in **validate** so enrichment commands will not be checked to have DBotScore outputs.
* Added a new validation to require the dockerimage key to exist in an integration and script yml files.
* Enhanced the **generate-test-playbook** command to use only integration tested on commands, rather than (possibly) other integrations implementing them.
* Expanded unify command to support GenericModules - Unifies a GenericModule object with its Dashboards.
* Added validators for generic objects:
  * Generic Field validator - verify that the 'fromVersion' field is above 6.5.0, 'group' field equals 4 and 'id' field starts with the prefix 'generic_'.
  * Generic Type validator - verify that the 'fromVersion' field is above 6.5.0
  * Generic Module validator - verify that the 'fromVersion' field is above 6.5.0
  * Generic Definition validator - verify that the 'fromVersion' field is above 6.5.0
* Expanded Format command to support Generic Objects - Fixes generic objects according to their validations.
* Fixed an issue where the **update-release-notes** command did not handle ApiModules properly.
* Added option to enter a dictionary or json of format `[{field_name:description}]` in the **json-to-outputs** command,
  with the `-d` flag.
* Improved the outputs for the **format** command.
* Fixed an issue where the validations performed after the **format** command were inconsistent with **validate**.
* Added to the **validate** command a validation for the author image.
* Updated the **create-content-artifacts** command to support generic modules, definitions, fields and types.
* Added an option to ignore errors for file paths and not only file name in .pack-ignore file.

## 1.4.5

* Enhanced the **postman-codegen** command to name all generated arguments with lower case.
* Fixed an issue where the **find-dependencies** command miscalculated the dependencies for playbooks that use generic commands.
* Fixed an issue where the **validate** command failed in external repositories in case the DEMISTO_SDK_GITHUB_TOKEN was not set.
* Fixed an issue where **openapi-codegen** corrupted the swagger file by overwriting configuration to swagger file.
* Updated the **upload** command to support uploading zipped packs to the marketplace.
* Added to the **postman-codegen** command support of path variables.
* Fixed an issue where **openapi-codegen** entered into an infinite loop on circular references in the swagger file.
* The **format** command will now set `fromVersion: 6.2.0` for widgets with 'metrics' data type.
* Updated the **find-dependencies** command to support generic modules, definitions, fields and types.
* Fixed an issue where **openapi-codegen** tried to extract reference example outputs, leading to an exception.
* Added an option to ignore secrets automatically when using the **init** command to create a pack.
* Added a tool that gives the ability to temporarily suppress console output.

## 1.4.4

* When formatting incident types with Auto-Extract rules and without mode field, the **format** command will now add the user selected mode.
* Added new validation that DBotRole is set for scripts that requires elevated permissions to the `XSOAR-linter` in the **lint** command.
* Added url escaping to markdown human readable section in generate docs to avoid autolinking.
* Added a validation that mapper's id and name are matching. Updated the format of mapper to include update_id too.
* Added a validation to ensure that image paths in the README files are valid.
* Fixed **find_type** function to correctly find test files, such as, test script and test playbook.
* Added scheme validations for the new Generic Object Types, Fields, and Modules.
* Renamed the flag *--input-old-version* to *--old-version* in the **generate-docs** command.
* Refactored the **update-release-notes** command:
  * Replaced the *--all* flag with *--use-git* or *-g*.
  * Added the *--force* flag to update the pack release notes without changes in the pack.
  * The **update-release-notes** command will now update all dependent integrations on ApiModule change, even if not specified.
  * If more than one pack has changed, the full list of updated packs will be printed at the end of **update-release-notes** command execution.
  * Fixed an issue where the **update-release-notes** command did not add docker image release notes entry for release notes file if a script was changed.
  * Fixed an issue where the **update-release-notes** command did not detect changed files that had the same name.
  * Fixed an issue in the **update-release-notes** command where the version support of JSON files was mishandled.
* Fixed an issue where **format** did not skip files in test and documentation directories.
* Updated the **create-id-set** command to support generic modules, definitions, fields and types.
* Changed the **convert** command to generate old layout fromversion to 5.0.0 instead of 4.1.0
* Enhanced the command **postman-codegen** with type hints for templates.

## 1.4.3

* Fixed an issue where **json-to-outputs** command returned an incorrect output when json is a list.
* Fixed an issue where if a pack README.md did not exist it could cause an error in the validation process.
* Fixed an issue where the *--name* was incorrectly required in the **init** command.
* Adding the option to run **validate** on a specific path while using git (*-i* & *-g*).
* The **format** command will now change UUIDs in .yml and .json files to their respective content entity name.
* Added a playbook validation to check if a task sub playbook exists in the id set in the **validate** command.
* Added the option to add new tags/usecases to the approved list and to the pack metadata on the same pull request.
* Fixed an issue in **test_content** where when different servers ran tests for the same integration, the server URL parameters were not set correctly.
* Added a validation in the **validate** command to ensure that the ***endpoint*** command is configured correctly in yml file.
* Added a warning when pack_metadata's description field is longer than 130 characters.
* Fixed an issue where a redundant print occurred on release notes validation.
* Added new validation in the **validate** command to ensure that the minimal fromVersion in a widget of type metrics will be 6.2.0.
* Added the *--release-notes* flag to demisto-sdk to get the current version release notes entries.

## 1.4.2

* Added to `pylint` summary an indication if a test was skipped.
* Added to the **init** command the option to specify fromversion.
* Fixed an issue where running **init** command without filling the metadata file.
* Added the *--docker-timeout* flag in the **lint** command to control the request timeout for the Docker client.
* Fixed an issue where **update-release-notes** command added only one docker image release notes entry for release notes file, and not for every entity whom docker image was updated.
* Added a validation to ensure that incident/indicator fields names starts with their pack name in the **validate** command. (Checked only for new files and only when using git *-g*)
* Updated the **find-dependencies** command to return the 'dependencies' according the layout type ('incident', 'indicator').
* Enhanced the "vX" display name validation for scripts and integrations in the **validate** command to check for every versioned script or integration, and not only v2.
* Added the *--fail-duplicates* flag for the **create-id-set** command which will fail the command if duplicates are found.
* Added to the **generate-docs** command automatic addition to git when a new readme file is created.

## 1.4.1

* When in private repo without `DEMSITO_SDK_GITHUB_TOKEN` configured, get_remote_file will take files from the local origin/master.
* Enhanced the **unify** command when giving input of a file and not a directory return a clear error message.
* Added a validation to ensure integrations are not skipped and at least one test playbook is not skipped for each integration or script.
* Added to the Content Tests support for `context_print_dt`, which queries the incident context and prints the result as a json.
* Added new validation for the `xsoar_config.json` file in the **validate** command.
* Added a version differences section to readme in **generate-docs** command.
* Added the *--docs-format* flag in the **integration-diff** command to get the output in README format.
* Added the *--input-old-version* and *--skip-breaking-changes* flags in the **generate-docs** command to get the details for the breaking section and to skip the breaking changes section.

## 1.4.0

* Enable passing a comma-separated list of paths for the `--input` option of the **lint** command.
* Added new validation of unimplemented test-module command in the code to the `XSOAR-linter` in the **lint** command.
* Fixed the **generate-docs** to handle integration authentication parameter.
* Added a validation to ensure that description and README do not contain the word 'Demisto'.
* Improved the deprecated message validation required from playbooks and scripts.
* Added the `--quite-bc-validation` flag for the **validate** command to run the backwards compatibility validation in quite mode (errors is treated like warnings).
* Fixed the **update release notes** command to display a name for old layouts.
* Added the ability to append to the pack README credit to contributors.
* Added identification for parameter differences in **integration-diff** command.
* Fixed **format** to use git as a default value.
* Updated the **upload** command to support reports.
* Fixed an issue where **generate-docs** command was displaying 'None' when credentials parameter display field configured was not configured.
* Fixed an issue where **download** did not return exit code 1 on failure.
* Updated the validation that incident fields' names do not contain the word incident will aplly to core packs only.
* Added a playbook validation to verify all conditional tasks have an 'else' path in **validate** command.
* Renamed the GitHub authentication token environment variable `GITHUB_TOKEN` to `DEMITO_SDK_GITHUB_TOKEN`.
* Added to the **update-release-notes** command automatic addition to git when new release notes file is created.
* Added validation to ensure that integrations, scripts, and playbooks do not contain the entity type in their names.
* Added the **convert** command to convert entities between XSOAR versions.
* Added the *--deprecate* flag in **format** command to deprecate integrations, scripts, and playbooks.
* Fixed an issue where ignoring errors did not work when running the **validate** command on specific files (-i).

## 1.3.9

* Added a validation verifying that the pack's README.md file is not equal to pack description.
* Fixed an issue where the **Assume yes** flag did not work properly for some entities in the **format** command.
* Improved the error messages for separators in folder and file names in the **validate** command.
* Removed the **DISABLE_SDK_VERSION_CHECK** environment variable. To disable new version checks, use the **DEMISTO_SDK_SKIP_VERSION_CHECK** envirnoment variable.
* Fixed an issue where the demisto-sdk version check failed due to a rate limit.
* Fixed an issue with playbooks scheme validation.

## 1.3.8

* Updated the **secrets** command to work on forked branches.

## 1.3.7

* Added a validation to ensure correct image and description file names.
* Fixed an issue where the **validate** command failed when 'display' field in credentials param in yml is empty but 'displaypassword' was provided.
* Added the **integration-diff** command to check differences between two versions of an integration and to return a report of missing and changed elements in the new version.
* Added a validation verifying that the pack's README.md file is not missing or empty for partner packs or packs contains use cases.
* Added a validation to ensure that the integration and script folder and file names will not contain separators (`_`, `-`, ``).
* When formatting new pack, the **format** command will set the *fromversion* key to 5.5.0 in the new files without fromversion.

## 1.3.6

* Added a validation that core packs are not dependent on non-core packs.
* Added a validation that a pack name follows XSOAR standards.
* Fixed an issue where in some cases the `get_remote_file` function failed due to an invalid path.
* Fixed an issue where running **update-release-notes** with updated integration logo, did not detect any file changes.
* Fixed an issue where the **create-id-set** command did not identify unified integrations correctly.
* Fixed an issue where the `CommonTypes` pack was not identified as a dependency for all feed integrations.
* Added support for running SDK commands in private repositories.
* Fixed an issue where running the **init** command did not set the correct category field in an integration .yml file for a newly created pack.
* When formatting new contributed pack, the **format** command will set the *fromversion* key to 6.0.0 in the relevant files.
* If the environment variable "DISABLE_SDK_VERSION_CHECK" is define, the demisto-sdk will no longer check for newer version when running a command.
* Added the `--use-pack-metadata` flag for the **find-dependencies** command to update the calculated dependencies using the the packs metadata files.
* Fixed an issue where **validate** failed on scripts in case the `outputs` field was set to `None`.
* Fixed an issue where **validate** was failing on editing existing release notes.
* Added a validation for README files verifying that the file doesn't contain template text copied from HelloWorld or HelloWorldPremium README.

## 1.3.5

* Added a validation that layoutscontainer's id and name are matching. Updated the format of layoutcontainer to include update_id too.
* Added a validation that commands' names and arguments in core packs, or scripts' arguments do not contain the word incident.
* Fixed issue where running the **generate-docs** command with -c flag ran all the commands and not just the commands specified by the flag.
* Fixed the error message of the **validate** command to not always suggest adding the *description* field.
* Fixed an issue where running **format** on feed integration generated invalid parameter structure.
* Fixed an issue where the **generate-docs** command did not add all the used scripts in a playbook to the README file.
* Fixed an issue where contrib/partner details might be added twice to the same file, when using unify and create-content-artifacts commands
* Fixed issue where running **validate** command on image-related integration did not return the correct outputs to json file.
* When formatting playbooks, the **format** command will now remove empty fields from SetIncident, SetIndicator, CreateNewIncident, CreateNewIndicator script arguments.
* Added an option to fill in the developer email when running the **init** command.

## 1.3.4

* Updated the **validate** command to check that the 'additionalinfo' field only contains the expected value for feed required parameters and not equal to it.
* Added a validation that community/partner details are not in the detailed description file.
* Added a validation that the Use Case tag in pack_metadata file is only used when the pack contains at least one PB, Incident Type or Layout.
* Added a validation that makes sure outputs in integrations are matching the README file when only README has changed.
* Added the *hidden* field to the integration schema.
* Fixed an issue where running **format** on a playbook whose `name` does not equal its `id` would cause other playbooks who use that playbook as a sub-playbook to fail.
* Added support for local custom command configuration file `.demisto-sdk-conf`.
* Updated the **format** command to include an update to the description file of an integration, to remove community/partner details.

## 1.3.3

* Fixed an issue where **lint** failed where *.Dockerfile* exists prior running the lint command.
* Added FeedHelloWorld template option for *--template* flag in **demisto-sdk init** command.
* Fixed issue where **update-release-notes** deleted release note file if command was called more than once.
* Fixed issue where **update-release-notes** added docker image release notes every time the command was called.
* Fixed an issue where running **update-release-notes** on a pack with newly created integration, had also added a docker image entry in the release notes.
* Fixed an issue where `XSOAR-linter` did not find *NotImplementedError* in main.
* Added validation for README files verifying their length (over 30 chars).
* When using *-g* flag in the **validate** command it will now ignore untracked files by default.
* Added the *--include-untracked* flag to the **validate** command to include files which are untracked by git in the validation process.
* Improved the `pykwalify` error outputs in the **validate** command.
* Added the *--print-pykwalify* flag to the **validate** command to print the unchanged output from `pykwalify`.

## 1.3.2

* Updated the format of the outputs when using the *--json-file* flag to create a JSON file output for the **validate** and **lint** commands.
* Added the **doc-review** command to check spelling in .md and .yml files as well as a basic release notes review.
* Added a validation that a pack's display name does not already exist in content repository.
* Fixed an issue where the **validate** command failed to detect duplicate params in an integration.
* Fixed an issue where the **validate** command failed to detect duplicate arguments in a command in an integration.

## 1.3.1

* Fixed an issue where the **validate** command failed to validate the release notes of beta integrations.
* Updated the **upload** command to support indicator fields.
* The **validate** and **update-release-notes** commands will now check changed files against `demisto/master` if it is configured locally.
* Fixed an issue where **validate** would incorrectly identify files as renamed.
* Added a validation that integration properties (such as feed, mappers, mirroring, etc) are not removed.
* Fixed an issue where **validate** failed when comparing branch against commit hash.
* Added the *--no-pipenv* flag to the **split-yml** command.
* Added a validation that incident fields and incident types are not removed from mappers.
* Fixed an issue where the *c
reate-id-set* flag in the *validate* command did not work while not using git.
* Added the *hiddenusername* field to the integration schema.
* Added a validation that images that are not integration images, do not ask for a new version or RN

## 1.3.0

* Do not collect optional dependencies on indicator types reputation commands.
* Fixed an issue where downloading indicator layoutscontainer objects failed.
* Added a validation that makes sure outputs in integrations are matching the README file.
* Fixed an issue where the *create-id-set* flag in the **validate** command did not work.
* Added a warning in case no id_set file is found when running the **validate** command.
* Fixed an issue where changed files were not recognised correctly on forked branches in the **validate** and the **update-release-notes** commands.
* Fixed an issue when files were classified incorrectly when running *update-release-notes*.
* Added a validation that integration and script file paths are compatible with our convention.
* Fixed an issue where id_set.json file was re created whenever running the generate-docs command.
* added the *--json-file* flag to create a JSON file output for the **validate** and **lint** commands.

## 1.2.19

* Fixed an issue where merge id_set was not updated to work with the new entity of Packs.
* Added a validation that the playbook's version matches the version of its sub-playbooks, scripts, and integrations.

## 1.2.18

* Changed the *skip-id-set-creation* flag to *create-id-set* in the **validate** command. Its default value will be False.
* Added support for the 'cve' reputation command in default arg validation.
* Filter out generic and reputation command from scripts and playbooks dependencies calculation.
* Added support for the incident fields in outgoing mappers in the ID set.
* Added a validation that the taskid field and the id field under the task field are both from uuid format and contain the same value.
* Updated the **format** command to generate uuid value for the taskid field and for the id under the task field in case they hold an invalid values.
* Exclude changes from doc_files directory on validation.
* Added a validation that an integration command has at most one default argument.
* Fixing an issue where pack metadata version bump was not enforced when modifying an old format (unified) file.
* Added validation that integration parameter's display names are capitalized and spaced using whitespaces and not underscores.
* Fixed an issue where beta integrations where not running deprecation validations.
* Allowed adding additional information to the deprecated description.
* Fixing an issue when escaping less and greater signs in integration params did not work as expected.

## 1.2.17

* Added a validation that the classifier of an integration exists.
* Added a validation that the mapper of an integration exists.
* Added a validation that the incident types of a classifier exist.
* Added a validation that the incident types of a mapper exist.
* Added support for *text* argument when running **demisto-sdk update-release-notes** on the ApiModules pack.
* Added a validation for the minimal version of an indicator field of type grid.
* Added new validation for incident and indicator fields in classifiers mappers and layouts exist in the content.
* Added cache for get_remote_file to reducing failures from accessing the remote repo.
* Fixed an issue in the **format** command where `_dev` or `_copy` suffixes weren't removed from the `id` of the given playbooks.
* Playbook dependencies from incident and indicator fields are now marked as optional.
* Mappers dependencies from incident types and incident fields are now marked as optional.
* Classifier dependencies from incident types are now marked as optional.
* Updated **demisto-sdk init** command to no longer create `created` field in pack_metadata file
* Updated **generate-docs** command to take the parameters names in setup section from display field and to use additionalinfo field when exist.
* Using the *verbose* argument in the **find-dependencies** command will now log to the console.
* Improved the deprecated message validation required from integrations.
* Fixed an issue in the **generate-docs** command where **Context Example** section was created when it was empty.

## 1.2.16

* Added allowed ignore errors to the *IDSetValidator*.
* Fixed an issue where an irrelevant id_set validation ran in the **validate** command when using the *--id-set* flag.
* Fixed an issue were **generate-docs** command has failed if a command did not exist in commands permissions file.
* Improved a **validate** command message for missing release notes of api module dependencies.

## 1.2.15

* Added the *ID101* to the allowed ignored errors.

## 1.2.14

* SDK repository is now mypy check_untyped_defs complaint.
* The lint command will now ignore the unsubscriptable-object (E1136) pylint error in dockers based on python 3.9 - this will be removed once a new pylint version is released.
* Added an option for **format** to run on a whole pack.
* Added new validation of unimplemented commands from yml in the code to `XSOAR-linter`.
* Fixed an issue where Auto-Extract fields were only checked for newly added incident types in the **validate** command.
* Added a new warning validation of direct access to args/params dicts to `XSOAR-linter`.

## 1.2.13

* Added new validation of indicators usage in CommandResults to `XSOAR-linter`.
* Running **demisto-sdk lint** will automatically run on changed files (same behavior as the -g flag).
* Removed supported version message from the documentation when running **generate_docs**.
* Added a print to indicate backwards compatibility is being checked in **validate** command.
* Added a percent print when running the **validate** command with the *-a* flag.
* Fixed a regression in the **upload** command where it was ignoring `DEMISTO_VERIFY_SSL` env var.
* Fixed an issue where the **upload** command would fail to upload beta integrations.
* Fixed an issue where the **validate** command did not create the *id_set.json* file when running with *-a* flag.
* Added price change validation in the **validate** command.
* Added validations that checks in read-me for empty sections or leftovers from the auto generated read-me that should be changed.
* Added new code validation for *NotImplementedError* to raise a warning in `XSOAR-linter`.
* Added validation for support types in the pack metadata file.
* Added support for *--template* flag in **demisto-sdk init** command.
* Fixed an issue with running **validate** on master branch where the changed files weren't compared to previous commit when using the *-g* flag.
* Fixed an issue where the `XSOAR-linter` ran *NotImplementedError* validation on scripts.
* Added support for Auto-Extract feature validation in incident types in the **validate** command.
* Fixed an issue in the **lint** command where the *-i* flag was ignored.
* Improved **merge-id-sets** command to support merge between two ID sets that contain the same pack.
* Fixed an issue in the **lint** command where flake8 ran twice.

## 1.2.12

* Bandit now reports also on medium severity issues.
* Fixed an issue with support for Docker Desktop on Mac version 2.5.0+.
* Added support for vulture and mypy linting when running without docker.
* Added support for *prev-ver* flag in **update-release-notes** command.
* Improved retry support when building docker images for linting.
* Added the option to create an ID set on a specific pack in **create-id-set** command.
* Added the *--skip-id-set-creation* flag to **validate** command in order to add the capability to run validate command without creating id_set validation.
* Fixed an issue where **validate** command checked docker image tag on ApiModules pack.
* Fixed an issue where **find-dependencies** did not calculate dashboards and reports dependencies.
* Added supported version message to the documentation and release notes files when running **generate_docs** and **update-release-notes** commands respectively.
* Added new code validations for *NotImplementedError* exception raise to `XSOAR-linter`.
* Command create-content-artifacts additional support for **Author_image.png** object.
* Fixed an issue where schemas were not enforced for incident fields, indicator fields and old layouts in the validate command.
* Added support for **update-release-notes** command to update release notes according to master branch.

## 1.2.11

* Fixed an issue where the ***generate-docs*** command reset the enumeration of line numbering after an MD table.
* Updated the **upload** command to support mappers.
* Fixed an issue where exceptions were no printed in the **format** while the *--verbose* flag is set.
* Fixed an issue where *--assume-yes* flag did not work in the **format** command when running on a playbook without a `fromversion` field.
* Fixed an issue where the **format** command would fail in case `conf.json` file was not found instead of skipping the update.
* Fixed an issue where integration with v2 were recognised by the `name` field instead of the `display` field in the **validate** command.
* Added a playbook validation to check if a task script exists in the id set in the **validate** command.
* Added new integration category `File Integrity Management` in the **validate** command.

## 1.2.10

* Added validation for approved content pack use-cases and tags.
* Added new code validations for *CommonServerPython* import to `XSOAR-linter`.
* Added *default value* and *predefined values* to argument description in **generate-docs** command.
* Added a new validation that checks if *get-mapping-fields* command exists if the integration schema has *{ismappable: true}* in **validate** command.
* Fixed an issue where the *--staged* flag recognised added files as modified in the **validate** command.
* Fixed an issue where a backwards compatibility warning was raised for all added files in the **validate** command.
* Fixed an issue where **validate** command failed when no tests were given for a partner supported pack.
* Updated the **download** command to support mappers.
* Fixed an issue where the ***format*** command added a duplicate parameter.
* For partner supported content packs, added support for a list of emails.
* Removed validation of README files from the ***validate*** command.
* Fixed an issue where the ***validate*** command required release notes for ApiModules pack.

## 1.2.9

* Fixed an issue in the **openapi_codegen** command where it created duplicate functions name from the swagger file.
* Fixed an issue in the **update-release-notes** command where the *update type* argument was not verified.
* Fixed an issue in the **validate** command where no error was raised in case a non-existing docker image was presented.
* Fixed an issue in the **format** command where format failed when trying to update invalid Docker image.
* The **format** command will now preserve the **isArray** argument in integration's reputation commands and will show a warning if it set to **false**.
* Fixed an issue in the **lint** command where *finally* clause was not supported in main function.
* Fixed an issue in the **validate** command where changing any entity ID was not validated.
* Fixed an issue in the **validate** command where *--staged* flag did not bring only changed files.
* Fixed the **update-release-notes** command to ignore changes in the metadata file.
* Fixed the **validate** command to ignore metadata changes when checking if a version bump is needed.

## 1.2.8

* Added a new validation that checks in playbooks for the usage of `DeleteContext` in **validate** command.
* Fixed an issue in the **upload** command where it would try to upload content entities with unsupported versions.
* Added a new validation that checks in playbooks for the usage of specific instance in **validate** command.
* Added the **--staged** flag to **validate** command to run on staged files only.

## 1.2.7

* Changed input parameters in **find-dependencies** command.
  * Use ***-i, --input*** instead of ***-p, --path***.
  * Use ***-idp, --id-set-path*** instead of ***-i, --id-set-path***.
* Fixed an issue in the **unify** command where it crashed on an integration without an image file.
* Fixed an issue in the **format** command where unnecessary files were not skipped.
* Fixed an issue in the **update-release-notes** command where the *text* argument was not respected in all cases.
* Fixed an issue in the **validate** command where a warning about detailed description was given for unified or deprecated integrations.
* Improved the error returned by the **validate** command when running on files using the old format.

## 1.2.6

* No longer require setting `DEMISTO_README_VALIDATION` env var to enable README mdx validation. Validation will now run automatically if all necessary node modules are available.
* Fixed an issue in the **validate** command where the `--skip-pack-dependencies` would not skip id-set creation.
* Fixed an issue in the **validate** command where validation would fail if supplied an integration with an empty `commands` key.
* Fixed an issue in the **validate** command where validation would fail due to a required version bump for packs which are not versioned.
* Will use env var `DEMISTO_VERIFY_SSL` to determine if to use a secure connection for commands interacting with the Server when `--insecure` is not passed. If working with a local Server without a trusted certificate, you can set env var `DEMISTO_VERIFY_SSL=no` to avoid using `--insecure` on each command.
* Unifier now adds a link to the integration documentation to the integration detailed description.
* Fixed an issue in the **secrets** command where ignored secrets were not skipped.

## 1.2.5

* Added support for special fields: *defaultclassifier*, *defaultmapperin*, *defaultmapperout* in **download** command.
* Added -y option **format** command to assume "yes" as answer to all prompts and run non-interactively
* Speed up improvements for `validate` of README files.
* Updated the **format** command to adhere to the defined content schema and sub-schemas, aligning its behavior with the **validate** command.
* Added support for canvasContextConnections files in **format** command.

## 1.2.4

* Updated detailed description for community integrations.

## 1.2.3

* Fixed an issue where running **validate** failed on playbook with task that adds tags to the evidence data.
* Added the *displaypassword* field to the integration schema.
* Added new code validations to `XSOAR-linter`.
  * As warnings messages:
    * `demisto.params()` should be used only inside main function.
    * `demisto.args()` should be used only inside main function.
    * Functions args should have type annotations.
* Added `fromversion` field validation to test playbooks and scripts in **validate** command.

## 1.2.2

* Add support for warning msgs in the report and summary to **lint** command.
* Fixed an issue where **json-to-outputs** determined bool values as int.
* Fixed an issue where **update-release-notes** was crushing on `--all` flag.
* Fixed an issue where running **validate**, **update-release-notes** outside of content repo crushed without a meaningful error message.
* Added support for layoutscontainer in **init** contribution flow.
* Added a validation for tlp_color param in feeds in **validate** command.
* Added a validation for removal of integration parameters in **validate** command.
* Fixed an issue where **update-release-notes** was failing with a wrong error message when no pack or input was given.
* Improved formatting output of the **generate-docs** command.
* Add support for env variable *DEMISTO_SDK_ID_SET_REFRESH_INTERVAL*. Set this env variable to the refresh interval in minutes. The id set will be regenerated only if the refresh interval has passed since the last generation. Useful when generating Script documentation, to avoid re-generating the id_set every run.
* Added new code validations to `XSOAR-linter`.
  * As error messages:
    * Longer than 10 seconds sleep statements for non long running integrations.
    * exit() usage.
    * quit() usage.
  * As warnings messages:
    * `demisto.log` should not be used.
    * main function existence.
    * `demito.results` should not be used.
    * `return_output` should not be used.
    * try-except statement in main function.
    * `return_error` usage in main function.
    * only once `return_error` usage.
* Fixed an issue where **lint** command printed logs twice.
* Fixed an issue where *suffix* did not work as expected in the **create-content-artifacts** command.
* Added support for *prev-ver* flag in **lint** and **secrets** commands.
* Added support for *text* flag to **update-release-notes** command to add the same text to all release notes.
* Fixed an issue where **validate** did not recognize added files if they were modified locally.
* Added a validation that checks the `fromversion` field exists and is set to 5.0.0 or above when working or comparing to a non-feature branch in **validate** command.
* Added a validation that checks the certification field in the pack_metadata file is valid in **validate** command.
* The **update-release-notes** command will now automatically add docker image update to the release notes.

## 1.2.1

* Added an additional linter `XSOAR-linter` to the **lint** command which custom validates py files. currently checks for:
  * `Sys.exit` usages with non zero value.
  * Any `Print` usages.
* Fixed an issue where renamed files were failing on *validate*.
* Fixed an issue where single changed files did not required release notes update.
* Fixed an issue where doc_images required release-notes and validations.
* Added handling of dependent packs when running **update-release-notes** on changed *APIModules*.
  * Added new argument *--id-set-path* for id_set.json path.
  * When changes to *APIModule* is detected and an id_set.json is available - the command will update the dependent pack as well.
* Added handling of dependent packs when running **validate** on changed *APIModules*.
  * Added new argument *--id-set-path* for id_set.json path.
  * When changes to *APIModule* is detected and an id_set.json is available - the command will validate that the dependent pack has release notes as well.
* Fixed an issue where the find_type function didn't recognize file types correctly.
* Fixed an issue where **update-release-notes** command did not work properly on Windows.
* Added support for indicator fields in **update-release-notes** command.
* Fixed an issue where files in test dirs where being validated.

## 1.2.0

* Fixed an issue where **format** did not update the test playbook from its pack.
* Fixed an issue where **validate** validated non integration images.
* Fixed an issue where **update-release-notes** did not identified old yml integrations and scripts.
* Added revision templates to the **update-release-notes** command.
* Fixed an issue where **update-release-notes** crashed when a file was renamed.
* Fixed an issue where **validate** failed on deleted files.
* Fixed an issue where **validate** validated all images instead of packs only.
* Fixed an issue where a warning was not printed in the **format** in case a non-supported file type is inputted.
* Fixed an issue where **validate** did not fail if no release notes were added when adding files to existing packs.
* Added handling of incorrect layout paths via the **format** command.
* Refactor **create-content-artifacts** command - Efficient artifacts creation and better logging.
* Fixed an issue where image and description files were not handled correctly by **validate** and **update-release-notes** commands.
* Fixed an issue where the **format** command didn't remove all extra fields in a file.
* Added an error in case an invalid id_set.json file is found while running the **validate** command.
* Added fetch params checks to the **validate** command.

## 1.1.11

* Added line number to secrets' path in **secrets** command report.
* Fixed an issue where **init** a community pack did not present the valid support URL.
* Fixed an issue where **init** offered a non relevant pack support type.
* Fixed an issue where **lint** did not pull docker images for powershell.
* Fixed an issue where **find-dependencies** did not find all the script dependencies.
* Fixed an issue where **find-dependencies** did not collect indicator fields as dependencies for playbooks.
* Updated the **validate** and the **secrets** commands to be less dependent on regex.
* Fixed an issue where **lint** did not run on circle when docker did not return ping.
* Updated the missing release notes error message (RN106) in the **Validate** command.
* Fixed an issue where **Validate** would return missing release notes when two packs with the same substring existed in the modified files.
* Fixed an issue where **update-release-notes** would add duplicate release notes when two packs with the same substring existed in the modified files.
* Fixed an issue where **update-release-notes** would fail to bump new versions if the feature branch was out of sync with the master branch.
* Fixed an issue where a non-descriptive error would be returned when giving the **update-release-notes** command a pack which can not be found.
* Added dependencies check for *widgets* in **find-dependencies** command.
* Added a `update-docker` flag to **format** command.
* Added a `json-to-outputs` flag to the **run** command.
* Added a verbose (`-v`) flag to **format** command.
* Fixed an issue where **download** added the prefix "playbook-" to the name of playbooks.

## 1.1.10

* Updated the **init** command. Relevant only when passing the *--contribution* argument.
  * Added the *--author* option.
  * The *support* field of the pack's metadata is set to *community*.
* Added a proper error message in the **Validate** command upon a missing description in the root of the yml.
* **Format** now works with a relative path.
* **Validate** now fails when all release notes have been excluded.
* Fixed issue where correct error message would not propagate for invalid images.
* Added the *--skip-pack-dependencies* flag to **validate** command to skip pack dependencies validation. Relevant when using the *-g* flag.
* Fixed an issue where **Validate** and **Format** commands failed integrations with `defaultvalue` field in fetch incidents related parameters.
* Fixed an issue in the **Validate** command in which unified YAML files were not ignored.
* Fixed an issue in **generate-docs** where scripts and playbooks inputs and outputs were not parsed correctly.
* Fixed an issue in the **openapi-codegen** command where missing reference fields in the swagger JSON caused errors.
* Fixed an issue in the **openapi-codegen** command where empty objects in the swagger JSON paths caused errors.
* **update-release-notes** command now accept path of the pack instead of pack name.
* Fixed an issue where **generate-docs** was inserting unnecessary escape characters.
* Fixed an issue in the **update-release-notes** command where changes to the pack_metadata were not detected.
* Fixed an issue where **validate** did not check for missing release notes in old format files.

## 1.1.9

* Fixed an issue where **update-release-notes** command failed on invalid file types.

## 1.1.8

* Fixed a regression where **upload** command failed on test playbooks.
* Added new *githubUser* field in pack metadata init command.
* Support beta integration in the commands **split-yml, extract-code, generate-test-playbook and generate-docs.**
* Fixed an issue where **find-dependencies** ignored *toversion* field in content items.
* Added support for *layoutscontainer*, *classifier_5_9_9*, *mapper*, *report*, and *widget* in the **Format** command.
* Fixed an issue where **Format** will set the `ID` field to be equal to the `name` field in modified playbooks.
* Fixed an issue where **Format** did not work for test playbooks.
* Improved **update-release-notes** command:
  * Write content description to release notes for new items.
  * Update format for file types without description: Connections, Incident Types, Indicator Types, Layouts, Incident Fields.
* Added a validation for feedTags param in feeds in **validate** command.
* Fixed readme validation issue in community support packs.
* Added the **openapi-codegen** command to generate integrations from OpenAPI specification files.
* Fixed an issue were release notes validations returned wrong results for *CommonScripts* pack.
* Added validation for image links in README files in **validate** command.
* Added a validation for default value of fetch param in feeds in **validate** command.
* Fixed an issue where the **Init** command failed on scripts.

## 1.1.7

* Fixed an issue where running the **format** command on feed integrations removed the `defaultvalue` fields.
* Playbook branch marked with *skipunavailable* is now set as an optional dependency in the **find-dependencies** command.
* The **feedReputation** parameter can now be hidden in a feed integration.
* Fixed an issue where running the **unify** command on JS package failed.
* Added the *--no-update* flag to the **find-dependencies** command.
* Added the following validations in **validate** command:
  * Validating that a pack does not depend on NonSupported / Deprecated packs.

## 1.1.6

* Added the *--description* option to the **init** command.
* Added the *--contribution* option to the **init** command which converts a contribution zip to proper pack format.
* Improved **validate** command performance time and outputs.
* Added the flag *--no-docker-checks* to **validate** command to skip docker checks.
* Added the flag *--print-ignored-files* to **validate** command to print ignored files report when the command is done.
* Added the following validations in **validate** command:
  * Validating that existing release notes are not modified.
  * Validating release notes are not added to new packs.
  * Validating that the "currentVersion" field was raised in the pack_metadata for modified packs.
  * Validating that the timestamp in the "created" field in the pack_metadata is in ISO format.
* Running `demisto-sdk validate` will run the **validate** command using git and only on committed files (same as using *-g --post-commit*).
* Fixed an issue where release notes were not checked correctly in **validate** command.
* Fixed an issue in the **create-id-set** command where optional playbook tasks were not taken into consideration.
* Added a prompt to the `demisto-sdk update-release-notes` command to prompt users to commit changes before running the release notes command.
* Added support to `layoutscontainer` in **validate** command.

## 1.1.5

* Fixed an issue in **find-dependencies** command.
* **lint** command now verifies flake8 on CommonServerPython script.

## 1.1.4

* Fixed an issue with the default output file name of the **unify** command when using "." as an output path.
* **Unify** command now adds contributor details to the display name and description.
* **Format** command now adds *isFetch* and *incidenttype* fields to integration yml.
* Removed the *feedIncremental* field from the integration schema.
* **Format** command now adds *feedBypassExclusionList*, *Fetch indicators*, *feedReputation*, *feedReliability*,
     *feedExpirationPolicy*, *feedExpirationInterval* and *feedFetchInterval* fields to integration yml.
* Fixed an issue in the playbooks schema.
* Fixed an issue where generated release notes were out of order.
* Improved pack dependencies detection.
* Fixed an issue where test playbooks were mishandled in **validate** command.

## 1.1.3

* Added a validation for invalid id fields in indicators types files in **validate** command.
* Added default behavior for **update-release-notes** command.
* Fixed an error where README files were failing release notes validation.
* Updated format of generated release notes to be more user friendly.
* Improved error messages for the **update-release-notes** command.
* Added support for `Connections`, `Dashboards`, `Widgets`, and `Indicator Types` to **update-release-notes** command.
* **Validate** now supports scripts under the *TestPlaybooks* directory.
* Fixed an issue where **validate** did not support powershell files.

## 1.1.2

* Added a validation for invalid playbookID fields in incidents types files in **validate** command.
* Added a code formatter for python files.
* Fixed an issue where new and old classifiers where mixed on validate command.
* Added *feedIncremental* field to the integration schema.
* Fixed error in the **upload** command where unified YMLs were not uploaded as expected if the given input was a pack.
* Fixed an issue where the **secrets** command failed due to a space character in the file name.
* Ignored RN validation for *NonSupported* pack.
* You can now ignore IF107, SC100, RP102 error codes in the **validate** command.
* Fixed an issue where the **download** command was crashing when received as input a JS integration or script.
* Fixed an issue where **validate** command checked docker image for JS integrations and scripts.
* **validate** command now checks scheme for reports and connections.
* Fixed an issue where **validate** command checked docker when running on all files.
* Fixed an issue where **validate** command did not fail when docker image was not on the latest numeric tag.
* Fixed an issue where beta integrations were not validated correctly in **validate** command.

## 1.1.1

* fixed and issue where file types were not recognized correctly in **validate** command.
* Added better outputs for validate command.

## 1.1.0

* Fixed an issue where changes to only non-validated files would fail validation.
* Fixed an issue in **validate** command where moved files were failing validation for new packs.
* Fixed an issue in **validate** command where added files were failing validation due to wrong file type detection.
* Added support for new classifiers and mappers in **validate** command.
* Removed support of old RN format validation.
* Updated **secrets** command output format.
* Added support for error ignore on deprecated files in **validate** command.
* Improved errors outputs in **validate** command.
* Added support for linting an entire pack.

## 1.0.9

* Fixed a bug where misleading error was presented when pack name was not found.
* **Update-release-notes** now detects added files for packs with versions.
* Readme files are now ignored by **update-release-notes** and validation of release notes.
* Empty release notes no longer cause an uncaught error during validation.

## 1.0.8

* Changed the output format of demisto-sdk secrets.
* Added a validation that checkbox items are not required in integrations.
* Added pack release notes generation and validation.
* Improved pack metadata validation.
* Fixed an issue in **validate** where renamed files caused an error

## 1.0.4

* Fix the **format** command to update the `id` field to be equal to `details` field in indicator-type files, and to `name` field in incident-type & dashboard files.
* Fixed a bug in the **validate** command for layout files that had `sortValues` fields.
* Fixed a bug in the **format** command where `playbookName` field was not always present in the file.
* Fixed a bug in the **format** command where indicatorField wasn't part of the SDK schemas.
* Fixed a bug in **upload** command where created unified docker45 yml files were not deleted.
* Added support for IndicatorTypes directory in packs (for `reputation` files, instead of Misc).
* Fixed parsing playbook condition names as string instead of boolean in **validate** command
* Improved image validation in YAML files.
* Removed validation for else path in playbook condition tasks.

## 1.0.3

* Fixed a bug in the **format** command where comments were being removed from YAML files.
* Added output fields: *file_path* and *kind* for layouts in the id-set.json created by **create-id-set** command.
* Fixed a bug in the **create-id-set** command Who returns Duplicate for Layouts with a different kind.
* Added formatting to **generate-docs** command results replacing all `<br>` tags with `<br/>`.
* Fixed a bug in the **download** command when custom content contained not supported content entity.
* Fixed a bug in **format** command in which boolean strings  (e.g. 'yes' or 'no') were converted to boolean values (e.g. 'True' or 'False').
* **format** command now removes *sourceplaybookid* field from playbook files.
* Fixed a bug in **generate-docs** command in which integration dependencies were not detected when generating documentation for a playbook.

## 1.0.1

* Fixed a bug in the **unify** command when output path was provided empty.
* Improved error message for integration with no tests configured.
* Improved the error message returned from the **validate** command when an integration is missing or contains malformed fetch incidents related parameters.
* Fixed a bug in the **create** command where a unified YML with a docker image for 4.5 was copied incorrectly.
* Missing release notes message are now showing the release notes file path to update.
* Fixed an issue in the **validate** command in which unified YAML files were not ignored.
* File format suggestions are now shown in the relevant file format (JSON or YAML).
* Changed Docker image validation to fail only on non-valid ones.
* Removed backward compatibility validation when Docker image is updated.

## 1.0.0

* Improved the *upload* command to support the upload of all the content entities within a pack.
* The *upload* command now supports the improved pack file structure.
* Added an interactive option to format integrations, scripts and playbooks with No TestPlaybooks configured.
* Added an interactive option to configure *conf.json* file with missing test playbooks for integrations, scripts and playbooks
* Added *download* command to download custom content from Demisto instance to the local content repository.
* Improved validation failure messages to include a command suggestion, wherever relevant, to fix the raised issue.
* Improved 'validate' help and documentation description
* validate - checks that scripts, playbooks, and integrations have the *tests* key.
* validate - checks that test playbooks are configured in `conf.json`.
* demisto-sdk lint - Copy dir better handling.
* demisto-sdk lint - Add error when package missing in docker image.
* Added *-a , --validate-all* option in *validate* to run all validation on all files.
* Added *-i , --input* option in *validate* to run validation on a specified pack/file.
* added *-i, --input* option in *secrets* to run on a specific file.
* Added an allowed hidden parameter: *longRunning* to the hidden integration parameters validation.
* Fixed an issue with **format** command when executing with an output path of a folder and not a file path.
* Bug fixes in generate-docs command given playbook as input.
* Fixed an issue with lint command in which flake8 was not running on unit test files.

## 0.5.2

* Added *-c, --command* option in *generate-docs* to generate a specific command from an integration.
* Fixed an issue when getting README/CHANGELOG files from git and loading them.
* Removed release notes validation for new content.
* Fixed secrets validations for files with the same name in a different directory.
* demisto-sdk lint - parallelization working with specifying the number of workers.
* demisto-sdk lint - logging levels output, 3 levels.
* demisto-sdk lint - JSON report, structured error reports in JSON format.
* demisto-sdk lint - XML JUnit report for unit-tests.
* demisto-sdk lint - new packages used to accelerate execution time.
* demisto-sdk secrets - command now respects the generic whitelist, and not only the pack secrets.

## 0.5.0

[PyPI History][1]

[1]: https://pypi.org/project/demisto-sdk/#history

## 0.4.9

* Fixed an issue in *generate-docs* where Playbooks and Scripts documentation failed.
* Added a graceful error message when executing the *run" command with a misspelled command.
* Added more informative errors upon failures of the *upload* command.
* format command:
  * Added format for json files: IncidentField, IncidentType, IndicatorField, IndicatorType, Layout, Dashboard.
  * Added the *-fv --from-version*, *-nv --no-validation* arguments.
  * Removed the *-t yml_type* argument, the file type will be inferred.
  * Removed the *-g use_git* argument, running format without arguments will run automatically on git diff.
* Fixed an issue in loading playbooks with '=' character.
* Fixed an issue in *validate* failed on deleted README files.

## 0.4.8

* Added the *max* field to the Playbook schema, allowing to define it in tasks loop.
* Fixed an issue in *validate* where Condition branches checks were case sensitive.

## 0.4.7

* Added the *slareminder* field to the Playbook schema.
* Added the *common_server*, *demisto_mock* arguments to the *init* command.
* Fixed an issue in *generate-docs* where the general section was not being generated correctly.
* Fixed an issue in *validate* where Incident type validation failed.

## 0.4.6

* Fixed an issue where the *validate* command did not identify CHANGELOG in packs.
* Added a new command, *id-set* to create the id set - the content dependency tree by file IDs.

## 0.4.5

* generate-docs command:
  * Added the *use_cases*, *permissions*, *command_permissions* and *limitations*.
  * Added the *--insecure* argument to support running the script and integration command in Demisto.
  * Removed the *-t yml_type* argument, the file type will be inferred.
  * The *-o --output* argument is no longer mandatory, default value will be the input file directory.
* Added support for env var: *DEMISTO_SDK_SKIP_VERSION_CHECK*. When set version checks are skipped.
* Fixed an issue in which the CHANGELOG files did not match our scheme.
* Added a validator to verify that there are no hidden integration parameters.
* Fixed an issue where the *validate* command ran on test files.
* Removed the *env-dir* argument from the demisto-sdk.
* README files which are html files will now be skipped in the *validate* command.
* Added support for env var: *DEMISTO_README_VALIDATOR*. When not set the readme validation will not run.

## 0.4.4

* Added a validator for IncidentTypes (incidenttype-*.json).
* Fixed an issue where the -p flag in the *validate* command was not working.
* Added a validator for README.md files.
* Release notes validator will now run on: incident fields, indicator fields, incident types, dashboard and reputations.
* Fixed an issue where the validator of reputation(Indicator Type) did not check on the details field.
* Fixed an issue where the validator attempted validating non-existing files after deletions or name refactoring.
* Removed the *yml_type* argument in the *split-yml*, *extract-code* commands.
* Removed the *file_type* argument in the *generate-test-playbook* command.
* Fixed the *insecure* argument in *upload*.
* Added the *insecure* argument in *run-playbook*.
* Standardise the *-i --input*, *-o --output* to demisto-sdk commands.

## 0.4.3

* Fixed an issue where the incident and indicator field BC check failed.
* Support for linting and unit testing PowerShell integrations.

## 0.4.2

* Fixed an issue where validate failed on Windows.
* Added a validator to verify all branches are handled in conditional task in a playbook.
* Added a warning message when not running the latest sdk version.
* Added a validator to check that the root is connected to all tasks in the playbook.
* Added a validator for Dashboards (dashboard-*.json).
* Added a validator for Indicator Types (reputation-*.json).
* Added a BC validation for changing incident field type.
* Fixed an issue where init command would generate an invalid yml for scripts.
* Fixed an issue in misleading error message in v2 validation hook.
* Fixed an issue in v2 hook which now is set only on newly added scripts.
* Added more indicative message for errors in yaml files.
* Disabled pykwalify info log prints.

## 0.3.10

* Added a BC check for incident fields - changing from version is not allowed.
* Fixed an issue in create-content-artifacts where scripts in Packs in TestPlaybooks dir were copied with a wrong prefix.

## 0.3.9

* Added a validation that incident field can not be required.
* Added validation for fetch incident parameters.
* Added validation for feed integration parameters.
* Added to the *format* command the deletion of the *sourceplaybookid* field.
* Fixed an issue where *fieldMapping* in playbook did not pass the scheme validation.
* Fixed an issue where *create-content-artifacts* did not copy TestPlaybooks in Packs without prefix of *playbook-*.
* Added a validation the a playbook can not have a rolename set.
* Added to the image validator the new DBot default image.
* Added the fields: elasticcommonfields, quiet, quietmode to the Playbook schema.
* Fixed an issue where *validate* failed on integration commands without outputs.
* Added a new hook for naming of v2 integrations and scripts.

## 0.3.8

* Fixed an issue where *create-content-artifact* was not loading the data in the yml correctly.
* Fixed an issue where *unify* broke long lines in script section causing syntax errors

## 0.3.7

* Added *generate-docs* command to generate documentation file for integration, playbook or script.
* Fixed an issue where *unify* created a malformed integration yml.
* Fixed an issue where demisto-sdk **init** creates unit-test file with invalid import.

## 0.3.6

* Fixed an issue where demisto-sdk **validate** failed on modified scripts without error message.

## 0.3.5

* Fixed an issue with docker tag validation for integrations.
* Restructured repo source code.

## 0.3.4

* Saved failing unit tests as a file.
* Fixed an issue where "_test" file for scripts/integrations created using **init** would import the "HelloWorld" templates.
* Fixed an issue in demisto-sdk **validate** - was failing on backward compatiblity check
* Fixed an issue in demisto-sdk **secrets** - empty line in .secrets-ignore always made the secrets check to pass
* Added validation for docker image inside integrations and scripts.
* Added --use-git flag to **format** command to format all changed files.
* Fixed an issue where **validate** did not fail on dockerimage changes with bc check.
* Added new flag **--ignore-entropy** to demisto-sdk **secrets**, this will allow skip entropy secrets check.
* Added --outfile to **lint** to allow saving failed packages to a file.

## 0.3.3

* Added backwards compatibility break error message.
* Added schema for incident types.
* Added **additionalinfo** field to as an available field for integration configuration.
* Added pack parameter for **init**.
* Fixed an issue where error would appear if name parameter is not set in **init**.

## 0.3.2

* Fixed the handling of classifier files in **validate**.

## 0.3.1

* Fixed the handling of newly created reputation files in **validate**.
* Added an option to perform **validate** on a specific file.

## 0.3.0

* Added support for multi-package **lint** both with parallel and without.
* Added all parameter in **lint** to run on all packages and packs in content repository.
* Added **format** for:
  * Scripts
  * Playbooks
  * Integrations
* Improved user outputs for **secrets** command.
* Fixed an issue where **lint** would run pytest and pylint only on a single docker per integration.
* Added auto-complete functionality to demisto-sdk.
* Added git parameter in **lint** to run only on changed packages.
* Added the **run-playbook** command
* Added **run** command which runs a command in the Demisto playground.
* Added **upload** command which uploads an integration or a script to a Demisto instance.
* Fixed and issue where **validate** checked if release notes exist for new integrations and scripts.
* Added **generate-test-playbook** command which generates a basic test playbook for an integration or a script.
* **validate** now supports indicator fields.
* Fixed an issue with layouts scheme validation.
* Adding **init** command.
* Added **json-to-outputs** command which generates the yaml section for outputs from an API raw response.

## 0.2.6

* Fixed an issue with locating release notes for beta integrations in **validate**.

## 0.2.5

* Fixed an issue with locating release notes for beta integrations in **validate**.

## 0.2.4

* Adding image validation to Beta_Integration and Packs in **validate**.

## 0.2.3

* Adding Beta_Integration to the structure validation process.
* Fixing bug where **validate** did checks on TestPlaybooks.
* Added requirements parameter to **lint**.

## 0.2.2

* Fixing bug where **lint** did not return exit code 1 on failure.
* Fixing bug where **validate** did not print error message in case no release notes were give.

## 0.2.1

* **Validate** now checks that the id and name fields are identical in yml files.
* Fixed a bug where sdk did not return any exit code.

## 0.2.0

* Added Release Notes Validator.
* Fixed the Unifier selection of your python file to use as the code.
* **Validate** now supports Indicator fields.
* Fixed a bug where **validate** and **secrets** did not return exit code 1 on failure.
* **Validate** now runs on newly added scripts.

## 0.1.8

* Added support for `--version`.
* Fixed an issue in file_validator when calling `checked_type` method with script regex.

## 0.1.2

* Restructuring validation to support content packs.
* Added secrets validation.
* Added content bundle creation.
* Added lint and unit test run.

## 0.1.1

* Added new logic to the unifier.
* Added detailed README.
* Some small adjustments and fixes.

## 0.1.0

Capabilities:

* **Extract** components(code, image, description etc.) from a Demisto YAML file into a directory.
* **Unify** components(code, image, description etc.) to a single Demisto YAML file.
* **Validate** Demisto content files.<|MERGE_RESOLUTION|>--- conflicted
+++ resolved
@@ -7,11 +7,8 @@
 * The **format** command now will sync hidden parameters with master branch.
 * Fixed an issue where lock integration failed on FileNotFound.(PANW-internal only).
 * Fixed an issue where **lint** falsely warned of using `demisto.results`.
-<<<<<<< HEAD
+* Fixed an issue where **validate** always returned *XSIAM Dashboards* and *Correlation Rules* files as valid.
 * Added `GR107` validation to **validate** using the graph validations to check that no deprecated items are used by non-deprecated content.
-=======
-* Fixed an issue where **validate** always returned *XSIAM Dashboards* and *Correlation Rules* files as valid.
->>>>>>> da063a1a
 
 ## 1.16.0
 * Added a check to **is_docker_image_latest_tag** to only fail the validation on non-latest image tag when the current tag is older than 3 days.
