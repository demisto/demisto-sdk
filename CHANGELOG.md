--- conflicted
+++ resolved
@@ -2,12 +2,8 @@
 
 * Fixed an issue in **update-release-notes** where suggestion fix failed in validation.
 * Fixed a bug where `.env` files didn't load. @nicolas-rdgs
-<<<<<<< HEAD
 * Fixed a bug where **validate** command failed when the word demisto is in the repo README file.
-=======
-* Fixed a bug where **validate** command failed when the *categories* field in the pack metadata was empty for non-integration packs.
-
->>>>>>> cf64f594
+
 # 1.6.1
 * Added the '--use-packs-known-words' argument to the **doc-review** command
 * Added YAML_Loader to handle yaml files in a standard way across modules, replacing PYYAML.
