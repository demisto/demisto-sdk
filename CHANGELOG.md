# Changelog
## Unreleased
* Added a period at the end of lines produced by the **generate-docs** command that state the tested version of the product.
* Update `RN112` validation's docs reference link.
<<<<<<< HEAD
* Fixed an issue where the (`GR108`) validation did not fail in the validate command with the `-a` flag.
=======
* Added support to control the maximum file size and log rotation files count in the sdk logger.
* Fixed an issue with where passing the deprecated logging arguments to any command presented an incorrect recommendation for argument substitution.
* Fixed an issue where the documentation of logging arguments was incorrect.
>>>>>>> 122a046e
* Fixed an issue in calculating content graph hash when creating or updating it.
* Fixed an issue where the coloring of the logging messages was not working properly when mixing both Console log and Parallel log handlers.
* Calling **graph create** or **graph update** now run the commands with default arguments, instead of showing the command help.
* Removed the use of chunks when calculating content relationships.
* Fixed an issue where the url regex in the **validate** command was wrong.
* Fixed an issue where **pre-commit** command failed when using global environment.
* Fixed an issue where **validate** would fail in external repos when trying to ignore `BA102`.
* Fixed an issue where **error-code** failed on some error codes.
* Fixes an issue in **format** command where the `-i` option included files in `.venv` directories.
* Updated the comment added to contribution PRs to old packs so it contains a link to the documentation of the **GitHub Codespaces** in xsoar.pan.dev.
* Updated GitPython version to 3.1.32.

## 1.19.1
* Fixed an issue where **unify** failed on integrations using an API a module, when not called from the content root.
* Improved **update-release-notes** logs when changes in dependent API modules are detected.
* Reverted changes released in version 1.19.0 in lint, lint will not fail on `demisto.results`, `return_outputs` and `LOG`.
* Updated the **generate-docs** command to use the content graph instead of the id_set file.
* **Validate** will now validate items which were edited in .pack-ignore.
* Added the '--all' input option for the **prepare-content** command, to support running on all content packs.
* Updated the '-i' input option of the **prepare-content** command to support multiple inputs as a comma-separated list.
* Enhanced the pack metadata properties when dumping pack zips in **prepare-content** command.

## 1.19.0
* Added the **graph** command group. The **create-content-graph** and **update-content-graph** commands were migrated to this command group, and named **graph create** and **graph update** respectively.
* Added the **graph get-relationships** command.
* The **graph create** command will now use a list of known content items from content-private, to avoid false-positives in validation `GR103`. Additionally, `GR103` was added to the **ALLOWED_IGNORE_ERRORS** list.
* The **modeling-rules test** command will now validate that the modeling rules schema mappings are aligned with the test-data mappings.
* Added the *--xsiam* flag to the **init** command in order to create XSIAM content.
* Fixed an issue where the `update-additional-dependencies` **pre-commit** step failed when not running in a content-like repo.
* Removed the format execution step from the `contribution_converter` since it can be executed separately during the contribution process.
* Added a new validation (`GR108`) to **validate**, that assures hidden packs do not have mandatory dependant packs.
* Added a new validation (`PA137`) to **validate**, ensuring the absence of non-ignorable errors in `.pack-ignore`.
* Running **validate** in a GitHub Action will now show errors as annotations, visible in the `Files Changed` tab of the pull request.
* **lint** will now fail on `demisto.results` and `return_outputs` usage, when a pack is `xsoar` or `partner` supported.
* **lint** will now fail on `LOG` usage in python files.
* Updated the **format** command to use the content graph instead of the id_set file.
* Updated **format** command not to fail on unexpected values that returns from the graph, and just add it to the log.
* Removed a redundant debug log on the `tools.get_file` function.

## 1.18.1
* Fixed an issue where the coloring directives where showing in log messages.
* Fixed an issue where **create-content-graph** was not executed upon changes in the parser infra files.
* Added support for `svg` integration images in content repo in **validate** command.
* Added a parameter `skip-packs-known-words` to the **doc-review** command, making sure that pack known words will not be added.

## 1.18.0
* Added the ability to ignore any validation in the **validate** command when running in an external (non-demisto/content) repo, by placing a `.private-repo-settings` file at its root.
* Calling **format** with the `-d` flag now removes test playbooks testing the deprecated content from conf.json.
* Improved the content graph performance when calculating content relationships.
* Improved determinism of SDK unit tests.
* **validate** will now run on all the pack content items when the pack supported marketplaces are modified.
* **pre-commit** no longer runs when there are no modified files (unless provided with input files).
* Added new validation that XSIAM integrations must have `marketplacev2` as the value of the marketplaces field.
* Added an ability to provide list of marketplace names as a credentials-type (type 9) param attribute.
* **doc-review** will run with the `--use-packs-known-words` true by default.
* Added the *deprecated* field to the pack object for the content-graph metadata.
* Calling **modeling-rules init-test-data** will now return the XDM fields output in alphabetical order.
* Added a new validation (`BA125`) to **validate**, assuring internal function names aren't used in customer-facing docs.
* Removed the Pipfile and Pipfile.lock from the templates in the **init** command.
* Disabled the option to create an integration with `Pipfile` and `Pipfile.lock` files, as they are deprecated.
* Added the Sourcery hook to **pre-commit**.
* Added a working directory to the `contribution_converter` in order to support working on a temporary directory.
* Added a waiting period when checking whether the dataset exists in the **modeling-rule test** command.
* Fixed an issue where the *DEMISTO_SDK_SKIP_VERSION_CHECK* was ignored when running on non CI environments.
* Fixed an issue where **validate** falsely detected backwards-compatibility issues, and prevented adding the `marketplaces` key to content items.
* Fixed an issue where the SDK would fail pulling docker images.
* Fixed an issue where **prepare-content** command would add the string `candidate` to scripts and integrations for the *nativeimage* key.
* Fixed an issue where in some cases the **split** command did not remove pack version note from the script.
* Fixed an issue where **validate** would not properly detect dependencies of core packs.
* Fixed an issue where **validate** failed on single-select types incident and indicator fields when given empty value as a select value option.
* Fixed an issue where errors in **validate** were logged as `info`.
* Fixed an issue where **validate** error messages were not logged when an integration param, or the default argument in reputation commands is not valid.
* Fixed an issue where the **format** command would change the value of the `unsearchable` key in fields.
* Fixed an issue where **lint** command failed to pull docker image in Gitlab environment.
* Fixed an issue in **doc-review** command where escape characters within Markdown files were detected as invalid words.
* Fixed an issue where **validate** failed on infrastructure test files.
* Fixed an issue in **update-content-graph** where the neo4j service was unaccessible for non-root users.

## 1.17.2
* Fixed an issue where **lint** and **validate** commands failed on integrations and scripts that use docker images that are not available in the Docker Hub but exist locally.
* Added documentation for the flag **override-existing** used in upload.
* Fixed an issue where **validate** failed on Incident Field items with a `template` value.
* Improved memory efficiency in **update-content-graph** and **create-content-graph** commands.
* Removed support for the `cve_id` name for the default-argument for **cve** reputation commands in **validate**. Now, only `cve` may be used for such commands.
* Fixed an issue where **zip_packs** failed uploading content.
* Added `tenant_timezone` handling to the **modeling-rules init** command, allowing usage with tenants in various timezones.
* Shortened the timeout when checking whether the dataset exists in **test-modeling-rule**.
* Cleaned up project dependencies.
* Added support for the **List** content item in **Xpanse** marketplace.
* Fixed an issue in **run-unit-tests** command when running Powershell tests.
* Fixed an issue where **lint** failed running when a docker container would not init properly.
* Fixed an issue where the *upload* command would upload a pack metadata with wrong display names.
* Performance enhancements when reading yaml files.
* Removed redundant errors and fields from `errors.py`.
* Updated **update-release-notes** to use graph instead of id_set.

## 1.17.1
* Added the `aliasTo` key to the Incident Field schema.
* Modified **validate** to not require fields whose value is always `False`.
* Modified **validate** to use the graph instead of id_set on changed *APIModules*.
* Fixed an issue where `register_module_line()` was not removed from python scripts when the script had no trailing newline.
* Fixed an issue where an integration containing a command without a description would fail to upload while using the **upload** command.
* Fixed an issue where attempting to individually upload `Preprocess Rule` files raised an unclear error message. Note: preprocess rules can not be individually uploaded, but only as part of a pack.
* Fixed an issue where the **upload** command would fail on Indicator Types.
* Fixed an issue where the **upload** command would return the wrong error message when connection credentials are invalid.
* Fixed an issue where the **upload** command would fail parsing input paths.
* added support for the `isfetcheventsandassets` flag in content graph.
* Fixed an issue where the **modeling-rules test** command failed to get the existence of result from dataset in cases where the results take time to load.
* Added an aliasTo key to the incident field schema.

## 1.17.0
* **validate** will only fail on docker related errors if the pack is supported by xsoar.
* Added a validation that assures filename, id, and name have a correct suffix for modeling/parsing rules files.
* Added new **validate** checks, preventing unwanted changes of the marketplaces (BC108,BC109), toversion (BC107)  and fromversion (BC106) fields.
* Removed the `timezone_offset` argument in the *modeling-rules test* command.
* Fixed an issue where **lint** failed when importing functions from CommonServerUserPython.
* The **format** command now will sync hidden parameters with master branch.
* Fixed an issue where lock integration failed on FileNotFound.(PANW-internal only).
* Fixed an issue where **lint** falsely warned of using `demisto.results`.
* Fixed an issue where **validate** always returned *XSIAM Dashboards* and *Correlation Rules* files as valid.
* Added `GR107` validation to **validate** using the graph validations to check that no deprecated items are used by non-deprecated content.
* Fixed an issue where the **modeling-rules test** command failed to get the existence of dataset in cases where the dataset takes more than 1 minute to get indexed.
* Fixed an issue in **lint** where the container used for linting had dependency conflicts with the image used by content, and caused inconsistent results.
* Fixed an issue where the **download** command failed when the playbook has different `name` and `id`.
* Moved the **pre-commmit** command template to the `demisto/content` repository, where it's easier to maintain.
* Fixed an issue where an internal method caused warning messages when reading md files.
* Added support for Pre Process Rules in the **upload** command.
* Fixed an issue where **upload** would not upload items whose `maketplaces` value was an empty list.
* Added a prettyName key to the incident field schema.
* Fixed an issue where **upload** command could not parse content items that are not unicode-encoded.

## 1.16.0
* Added a check to **is_docker_image_latest_tag** to only fail the validation on non-latest image tag when the current tag is older than 3 days.
* Fixed an issue where **upload** would not properly show the installed version in the UI.
* Fixed an issue where the `contribution_converter` failed replacing generated release notes with the contribution form release notes.
* Fixed an issue where an extra levelname was added to a logging message.
* Modified the `mypy` pre-commit hook to run in a virtual environment, rather than the local mypy version.
* Added support to run **validate** with `--git` flag on detached HEAD.
* Added a validation that the **validate** command will fail if the pack name is not prefixed on XSIAM dashboard images.
* Fixed the **generate-test-playbook** which failed on an unexpected keyword argument - 'console_log_threshold'.
* Fixed an issue where **prepare-content** would not properly parse the `fromVersion` and `toVersion` attributes of XSIAM-Dashbaord and XSIAM-Report content items.
* Fixed an issue where **validate** command did not fail on non-existent dependency ids of non-mandatory dependant content.
* Fixed pytest async io deprecation warning.
* Added the `--incident-id` argument (optional) to the **run** command.
* Fixed an issue in **run-unit-tests** and **update-content-graph** where running commands in a docker container was done with insufficient permissions.
* Added the `_time` field to the output compare table of the **modeling-rules test** command.
* Changed the endpoint **download** uses to get system content items.
* Fixed an issue where graph-related tasks failed when files were deleted from the repo.
* Added a **validate** check, and a **format** auto fix for the `fromversion` field in Correlation Rules and XSIAM Dashboards.
* Update the format used for dev-dependencies in pyproject.toml to match modern versions of Poetry.
* Added timestamps to logging messages when running in a CI build.

## 1.15.5
* **Breaking Change**: The default of the **upload** command `--zip` argument is `true`. To upload packs as custom content items use the `--no-zip` argument.
* Removed the `no-implicit-optional` hook from **pre-commit**.
* Removed the `markdownlint` hook from **pre-commit**.
* Fixed an issue in **run-unit-tests** to pass with warnings when no tests are collected.
* Fixed an issue in **run-unit-tests** with the coverage calculation.
* Fixed a notification about log file location appeared more than once.
* Updated the error message when code coverage is below the threshold in **coverage-analyze** to be printed in a more noticeable red color.
* Fixed an issue in **upload** that failed when a comma-separated list of paths is passed to the `--input` argument.
* Running **validate** with the `--graph` flag will now run the graph validations after all other validations.
* improved the generated release note for newly added XSIAM entities when running *update-release-notes* command.
* Fixed an issue where in some cases validation failed when mapping null values.
* Fixed an issue in **upload** command where the `--keep-zip` argument did not clean the working directory.
* Fixed an issue where an extra levelname was added to a logging message.
* Fixed an issue in **upload** where uploading packs to XSIAM failed due to version mismatch.

## 1.15.4
* Fixed an issue where *update-release-notes* and *doc-review* did not handle new content notes as expected.
* Fixed an issue in PEP484 (no-implicit-optional) hook to **pre-commit**.
* Fixed an issue in **upload** with `--input-config-file` where the content items weren't uploaded in the correct pack.
* Added support to disable the default logging colors with the **DEMISTO_SDK_LOG_NO_COLORS** environment variable.

## 1.15.3
* Added the `--init` flag to **download**.
* Added the `--keep-empty-folders` flag to **download**.
* Added `markdown-lint` to **pre-commit**
* Added the PEP484 (no-implicit-optional) hook to **pre-commit**.
* Fixed an issue where the content-graph parsing failed on mappers with undefined mapping.
* Fixed an issue in **validate** where `pack_metadata.json` files were not collected proplely in `--graph` option.
* Fixed an issue where *validate* reputation commands outputs were not checked for new content.
* Added *IN107* and *DB100* error codes to *ALLOWED_IGNORE_ERRORS* list.
* Added a validation that assures feed integrations implement the `integration_reliability` configuration parameter.
* Fixed an issue where the format command did not work as expected on pre-process rules files.
* Fixed an issue where **upload** command failed to upload when the XSOAR version is beta.
* Fixed an issue where **upload** command summary was inaccurate when uploading a `Pack` without the `-z` flag.
* Added pack name and pack version to **upload** command summary.
* Added support for modeling rules with multi datasets in ****modeling-rules test**** command.
* Fixed an issue where **validate** didn't recognize layouts with incident fields missing from `id_set.json` even when `--post-commit` was indicated.

## 1.15.2
* Fixed an issue where **format** added default arguments to reputation commands which already have one.
* Fixed an issue where **validate** fails when adding the *advance* field to the integration required fields.
* Updated the integration Traffic Light Protocol (TLP) color list schema in the **validate** command.
* Fixed an issue where **upload** would not read a repo configuration file properly.
* Fixed an issue where **upload** would not handle the `-x`/`--xsiam` flag properly.
* Fixed an issue where **format** failed to use input from the user, when asking about a `from_version`.
* Added the `-n`/`--assume_no` flag to **format**.

## 1.15.1
* Fixed an issue where **generate-docs** generated fields with double html escaping.
* Fixed an issue where **upload** failed when using the `-z` flag.

## 1.15.0
* **Breaking Change**: the **upload** command now only supports **XSOAR 6.5** or newer (and all XSIAM versions).
* **upload** now uses content models, and calls the `prepare` method of each model before uploading (unless uploading a zipped pack).
* Added a *playbook* modification to **prepare-content**, replacing `getIncident` calls with `getAlerts`, when uploading to XSIAM.
* Added a *playbook* modification to **prepare-content**, replacing `${incident.fieldname}` context accessors with `${alert.fieldname}` when uploading to XSIAM.
* Added a *playbook* modification to **prepare-content**, replacing `incident` to `alert` in task display names, when uploading to XSIAM.
* Added a *layout* modification to **prepare-content**, replacing `Related/Child/Linked Incidents` to `... Alerts` when uploading to XSIAM.
* Added a *script* modification to **prepare-content**, automatically replacing the word `incident` with `alert` when uploading to XSIAM.
* Added a validation that the **validate** command will fail if the `dockerimage` field in scripts/integrations uses any py3-native docker image.
* Updated the `ruff` version used in **pre-commit** to `0.0.269`.
* Fixed an issue in **create-content-graph** which caused missing detection of duplicated content items.
* Fixed an issue where **run-unit-tests** failed on python2 content items.
* Fixed an issue in **validate** where core packs validations were checked against the core packs defined on master branch, rather than on the current branch.
* Fixed an issue in **pre-commit** where `--input` flag was not filtered by the git files.
* Skip reset containers for XSOAR NG and XSIAM(PANW-internal only).
* Fixed an issue where **lint** failed fetching docker image details from a PANW GitLab CI environment. (PANW-internal only).

## 1.14.5
* Added logging in case the container fails to run in **run-unit-tests**.
* Disabled **pre-commit** multiprocessing for `validate` and `format`, as they use a service.
* **pre-commit** now calls `format` with `--assume-yes` and `--no-validate`.
* Fixed an issue where **pre-commit** ran multiple times when checking out build related files.

## 1.14.4
* Added integration configuration for *Cortex REST API* integration.
* Removed `Flake8` from **pre-commit**, as `ruff` covers its basic rules.
* Improved log readability by silencing non-critical `neo4j` (content graph infrastructure) logs.
* Fixed an issue where **run-unit-tests** failed on python2 content items.
* Fixed an issue where **modeling-rules test** did not properly handle query fields that pointed to a string.
* Fixed an issue when trying to fetch remote files when not under the content repo.
* Fixed a validation that the **modeling-rules test** command will fail if no test data file exist.
* Fixed an issue where **format** command failed while updating the `fromversion` entry.
* Added support for mapping uuid to names for Layout files in the **download** command.

## 1.14.3
* Fixed an issue where **run-unit-tests** failed running on items with `test_data`.
* Updated the demisto-py to v3.2.10 which now supports url decoding for the proxy authentication password.
* Fixed an issue where **generate-outputs** did not generate context paths for empty lists or dictionaries in the response.

## 1.14.2
* Added the `--staged-only` flag to **pre-commit**.
* Fixed an issue where **run-unit-tests** failed running on items with `test_data`.
* Fixed an issue where **pre-commit** ran on unchanged files.
* Add the ability to run **secrets** in **pre-commit** by passing a `--secrets` flag.
* Added support to override the log file with the **DEMISTO_SDK_LOG_FILE_PATH** environment variable.

## 1.14.1
* Fixed an issue where **update-release-notes** command failed when running on a pack that contains deprecated integrations without the `commands` section.
* Added toVersion and fromVersion to XSIAM content items schema.
* Fixed an issue where **validate** failed when attempting to map null values in a classifier and layout.
* Added search marketplace functionality to XSIAM client.
* Fixed an issue in **pre-commit** command where `MYPYPATH` was not set properly.
* Updated the integration category list in the **init** command.
* Fixed an issue where in some environments docker errors were not caught.
* Added a validation that the **validate** command will fail on README files if an image does not exist in the specified path.

## 1.14.0
* Added the `DEMISTO_SDK_GRAPH_FORCE_CREATE` environment variable. Use it to force the SDK to recreate the graph, rather than update it.
* Added support for code importing multi-level ApiModules to **lint**.
* Added a validation that the **modeling-rules test** command will fail if no test data file exist.
* Added support for the `<~XPANSE>` marketplace tag in release notes.
* Added support for marketplace tags in the **doc-review** command.
* Added **generate-unit-tests** documentation to the repo README.
* Added the `hiddenpassword` field to the integration schema, allowing **validate** to run on integrations with username-only inputs.
* Improved logs and error handling in the **modeling-rules test** command.
* Improved the warning message displayed for Contribution PRs editing outdated code.
* Improved the clarity of error messages for cases where yml files cannot be parsed as a dictionary.
* Updated the `XSIAMReport` schema.
* Standardized repo-wide logging. All logs are now created in one logger instance.
* **lint** now prevents unit-tests from accessing online resources in runtime.
* Updated the logs shown during lint when running in docker.
* Fixed an issue where **validate** showed errors twice.
* Fixed an issue where **validate** did not fail when xif files had wrong naming.
* Fixed an issue where **doc-review** required dot suffixes in release notes describing new content.
* Fixed an issue where **download** command failed when running on a beta integration.
* Fixed an issue where **update-release-notes** generated release notes for packs in their initial version (1.0.0).
* Fixed an issue with **update-content-graph** where `--use-git` parameter was ignored when using `--imported-path` parameter.
* Fixed an issue where **validate** failed on playbooks with valid inputs, since it did not collect the playbook inputs occurrences properly.

## 1.13.0
* Added the pack version to the code files when calling **unify**. The same value is removed when calling **split**.
* Added a message showing the output path when **prepare-content** is called.
* Contribution PRs that update outdated packs now display a warning message.
* Fixed an issue when kebab-case has a misspelling in one of the sub words, the suggestion might be confusing.
* Improved caching and stability for **lint**.
* Added support for *.xif* files in the **secrets** command.
* Fixed an issue where **validate** would fail when playbook inputs contain Transform Language (DT).
* Added a new **validate** check, making sure a first level header exist in release notes (RN116)
* Fixed an issue where **lint** would not properly handle multiple ApiModules imports.

## 1.12.0
* Added the **pre-commit** command, to improve code quality of XSOAR content.
* Added the **run-unit-tests** command, to run unit tests of given content items inside their respective docker images.
* Added support for filepath arguments in the **validate** and **format** commands.
* Added pre-commit hooks for `validate`, `format`, `run-unit-tests` and `update-docker-image` commands.
* Fixed an issue in the **download** command where layouts were overriden even without the `-f` option.
* Fixed an issue where Demisto-SDK did not detect layout ID when using the **download** command.
* Fixed an issue where the **lint** command ran on `native:dev` supported content when passing the `--docker-image all` flag, instead it will run on `native:candidate`.
* Added support for `native:candidate` as a docker image flag for **lint** command.
* Added a modification for layouts in **prepare-content**, replacing `Related Incidents`, `Linked Incidents` and `Child Incidents` with the suitable `... Alerts` name when uploading to XSIAM.
* Fixed an issue where logs and messages would not show when using the **download** command.
* Fixed an issue where the `server_min_version` field in metadata was an empty value when parsing packs without content items.
* Fixed an issue where running **openapi-codegen** resulted in false-positive error messages.
* Fixed an issue where **generate-python-to-yml** generated input arguments as required even though required=False was specified.
* Fixed an issue where **generate-python-to-yml** generated input arguments a default arguments when default=some_value was provided.
* Fixed a bug where **validate** returned error on playbook inputs with special characters.
* Fixed an issue where **validate** did not properly check `conf.json` when the latter is modified.
* Fixed an issue in the **upload** command, where a prompt was not showing on the console.
* Fixed an issue where running **lint** failed installing dependencies in containers.

## 1.11.0
* **Note: Demisto-SDK will soon stop supporting Python 3.8**
* Fixed an issue where using **download** on non-unicode content, merging them into existing files caused an error.
* Changed an internal setting to allow writing non-ascii content (unicode) using `YAMLHandler` and `JSONHandler`.
* Fixed an issue where an error message in **unify** was unclear for invalid input.
* Fixed an issue where running **validate** failed with **is_valid_integration_file_path_in_folder** on integrations that use API modules.
* Fixed an issue where **validate** failed with **is_valid_integration_file_path_in_folder** on integrations that use the `MSAPIModule`.
* Added **validate** check for the `modules` field in `pack_metadata.json` files.
* Changed **lint** to skip deprecated content, unless when using the `-i` flag.
* Fixed an issue where **update-release-notes** failed when a new *Parsing Rule* was added to a pack.
* Refactored the logging framework. Demisto-SDK logs will now be written to `.demist_sdk_debug.log` under the content path (when detected) or the current directory.
* Added `GR105` validation to **validate** command to check that no duplicate IDs are used.
* Added support for API Modules imported in API modules in the **unify** command.
* Added **validate** check, to make sure every Python file has a corresponding unit test file.

## 1.10.6
* Fixed an issue where running **validate** with the `-g` flag would skip some validations for old-formatted (unified) integration/script files.
* Deprecated integrations and scripts will not run anymore when providing the **--all-packs** to the **lint** command.
* Fixed an issue where a pack `serverMinVersion` would be calculated by the minimal fromVersion of its content items.
* Added the `--docker-image-target` flag to **lint** for testing native supported content with new images.

## 1.10.5
* Fixed an issue where running **run-test-playbook** would not use the `verify` parameter correctly. @ajoga
* Added a newline at the end of README files generated in **generate-docs**.
* Added the value `3` (out of bounds) to the `onChangeRepAlg` and `reputationCalc` fields under the `IncidentType` and `GenericType` schemas. **validate** will allow using it now.
* Fixed an issue where **doc-review** required dot suffixes in release notes describing new content.
* Fixed an issue where **validate** failed on Feed Integrations after adding the new *Collect/Connect* section field.
* Fixed an issue where using **postman-codegen** failed converting strings containing digits to kebab-case.
* Fixed an issue where the ***error-code*** command could not parse List[str] parameter.
* Updated validation *LO107* to support more section types in XSIAM layouts.

## 1.10.4
* Added support for running **lint** in multiple native-docker images.

## 1.10.3
* Fixed an issue where running **format** would fail after running npm install.
* Improved the graph validations in the **validate** command:
  - GR100 will now run on all content items of changed packs.
  - GR101 and GR102 will now catch invalid fromversion/toversion of files **using** the changed items.
  - GR103 errors will raise a warning when using the *-a* flag, but an error if using the *-i* or *g* flags.
* Fixed an issue where test-playbooks timed out.
* Fixed an issue where making a change in a module using an ApiModule would cause lint to run on the ApiModule unnecessarily.
* Fixed an issue where the `marketplace` field was not used when dumping pack zips.
* Fixed a typo in the README content generated with **update-release-notes** for updating integrations.
* Fixed an issue in **validate**, where using the `-gr` and `-i` flags did not run properly.
* Added the `sectionorder` field to integration scheme.
* Fixed an issue where in some occasions running of test-playbooks could receive session timeouts.
* Fixed an issue where **validate** command failed on core pack dependencies validation because of test dependencies.

## 1.10.2
* Added markdown lint formatting for README files in the **format** command.
* Fixed an issue where **lint** failed when using the `-cdam` flag with changed dependant api modules.
* Fixed an issue in the **upload** command, where `json`-based content items were not unified correctly when using the `--zip` argument.
* Added XPANSE core packs validations.

## 1.10.1
* Fixed an issue where **update-content-graph** failed to execute.

## 1.10.0
* **Breaking change**: Removed usage of `pipenv`, `isort` and `autopep8` in the **split** and **download** commands. Removed the `--no-pipenv` and `--no-code-formatting` flags. Please see https://xsoar.pan.dev/docs/tutorials/tut-setup-dev-remote for the recommended environment setup.
* Fixed an issue in **prepare-content** command where large code lines were broken.
* Fixed an issue where git-*renamed_files* were not retrieved properly.
* Fixed an issue where test dependencies were calculated in all level dependencies calculation.
* Added formatting and validation to XSIAM content types.
* Fixed an issue where several XSIAM content types were not validated when passing the `-a` flag.
* Added a UUID to name mapper for **download** it replaces UUIDs with names on all downloaded files.
* Updated the demisto-py to v3.2.6 which now supports basic proxy authentication.
* Improved the message shown when using **upload** and overwriting packs.
* Added support for the **Layout Rule** content type in the id-set and the content graph.
* Updated the default general `fromVersion` value on **format** to `6.8.0`
* Fixed an issue where **lint** sometimes failed when using the `-cdam` flag due to wrong file duplications filtering.
* Added the content graph to **validate**, use with the `--graph` flag.

## 1.9.0
* Fixed an issue where the Slack notifier was using a deprecated argument.
* Added the `--docker-image` argument to the **lint** command, which allows determining the docker image to run lint on. Possible options are: `'native:ga'`, `'native:maintenance'`, `'native:dev'`, `'all'`, a specific docker image (from Docker Hub) or, the default `'from-yml'`.
* Fixed an issue in **prepare-content** command where large code lines were broken.
* Added a logger warning to **get_demisto_version**, the task will now fail with a more informative message.
* Fixed an issue where the **upload** and **prepare-content** commands didn't add `fromServerVersion` and `toServerVersion` to layouts.
* Updated **lint** to use graph instead of id_set when running with `--check-dependent-api-module` flag.
* Added the marketplaces field to all schemas.
* Added the flag `--xsoar-only` to the **doc-review** command which enables reviewing documents that belong to XSOAR-supported Packs.
* Fixed an issue in **update-release-notes** command where an error occurred when executing the same command a second time.
* Fixed an issue where **validate** would not always ignore errors listed under `.pack-ignore`.
* Fixed an issue where running **validate** on a specific pack didn't test all the relevant entities.
* Fixed an issue where fields ending with `_x2` where not replaced in the appropriate Marketplace.

## 1.8.3
* Changed **validate** to allow hiding parameters of type 0, 4, 12 and 14 when replacing with type 9 (credentials) with the same name.
* Fixed an issue where **update-release-notes** fails to update *MicrosoftApiModule* dependent integrations.
* Fixed an issue where the **upload** command failed because `docker_native_image_config.json` file could not be found.
* Added a metadata file to the content graph zip, to be used in the **update-content-graph** command.
* Updated the **validate** and **update-release-notes** commands to unskip the *Triggers Recommendations* content type.


## 1.8.2
* Fixed an issue where demisto-py failed to upload content to XSIAM when `DEMISTO_USERNAME` environment variable is set.
* Fixed an issue where the **prepare-content** command output invalid automation name when used with the --*custom* argument.
* Fixed an issue where modeling rules with arbitrary whitespace characters were not parsed correctly.
* Added support for the **nativeImage** key for an integration/script in the **prepare-content** command.
* Added **validate** checks for integrations declared deprecated (display name, description) but missing the `deprecated` flag.
* Changed the **validate** command to fail on the IN145 error code only when the parameter with type 4 is not hidden.
* Fixed an issue where downloading content layouts with `detailsV2=None` resulted in an error.
* Fixed an issue where **xdrctemplate** was missing 'external' prefix.
* Fixed an issue in **prepare-content** command providing output path.
* Updated the **validate** and **update-release-notes** commands to skip the *Triggers Recommendations* content type.
* Added a new validation to the **validate** command to verify that the release notes headers are in the correct format.
* Changed the **validate** command to fail on the IN140 error code only when the skipped integration has no unit tests.
* Changed **validate** to allow hiding parameters of type 4 (secret) when replacing with type 9 (credentials) with the same name.
* Fixed an issue where the **update-release-notes** command didn't add release-notes properly to some *new* content items.
* Added validation that checks that the `nativeimage` key is not defined in script/integration yml.
* Added to the **format** command the ability to remove `nativeimage` key in case defined in script/integration yml.
* Enhanced the **update-content-graph** command to support `--use-git`, `--imported_path` and `--output-path` arguments.
* Fixed an issue where **doc-review** failed when reviewing command name in some cases.
* Fixed an issue where **download** didn't identify playbooks properly, and downloaded files with UUIDs instead of file/script names.

## 1.8.1
* Fixed an issue where **format** created duplicate configuration parameters.
* Added hidden properties to integration command argument and script argument.
* Added `--override-existing` to **upload** that skips the confirmation prompt for overriding existing content packs. @mattbibbydw
* Fixed an issue where **validate** failed in private repos when attempting to read from a nonexisting `approved_categories.json`.
* Fixed an issue where **validate** used absolute paths when getting remote `pack_metadata.json` files in private repos.
* Fixed an issue in **download**, where names of custom scripts were replaced with UUIDs in IncidentFields and Layouts.

## 1.8.0
* Updated the supported python versions, as `>=3.8,<3.11`, as some of the dependencies are not supported on `3.11` yet.
* Added a **validate** step for **Modeling Rules** testdata files.
* Added the **update-content-graph** command.
* Added the ability to limit the number of CPU cores with `DEMISTO_SDK_MAX_CPU_CORES` envirment variable.
* Added the **prepare-content** command.
* Added support for fromversion/toversion in XSIAM content items (correlation rules, XSIAM dashboards, XSIAM reports and triggers).
* Added a **validate** step checking types of attributes in the schema file of modeling rule.
* Added a **validate** step checking that the dataset name of a modeling rule shows in the xif and schema files.
* Added a **validate** step checking that a correlation rule file does not start with a hyphen.
* Added a **validate** step checking that xsiam content items follow naming conventions.
* Fixed an issue where SDK commands failed on the deprecated `packaging.version.LegacyVersion`, by locking the `packaging` version to `<22`.
* Fixed an issue where **update-release-notes** failed when changing only xif file in **Modeling Rules**.
* Fixed an issue where *is_valid_category* and *is_categories_field_match_standard* failed when running in a private repo.
* Fixed an issue where **validate** didn't fail on the MR103 validation error.
* Fixed the *--release-notes* option, to support the new CHANGELOG format.
* Fixed an issue where **validate** failed when only changing a modeling rules's xif file.
* Fixed an issue where **format** failed on indicator files with a `None` value under the `tabs` key.
* Fixed an issue where **validate** only printed errors for one change of context path, rather than print all.
* Fixed an issue where **download** did not suggest using a username/password when authenticating with XSOAR and using invalid arguments.
* Fixed an issue where **download** failed when listing or downloading content items that are not unicode-encoded.
* Added support for fromversion/toversion in XSIAM content items (correlation rules, XSIAM dashboards, XSIAM reports and triggers).
* Updated the supported python versions, as `>=3.8,<3.11`, as some of the dependencies are not supported on `3.11` yet.
* Added **prepare-content** command which will prepare the pack or content item for the platform.
* Patched an issue where deprecated `packaging.version.LegacyVersion`, locking packaging version to `<22`.

## 1.7.9
* Fixed an issue where an error message in **validate** would not include the suggested fix.
* Added a validation that enforces predefined categories on MP Packs & integration yml files, the validation also ensures that each pack has only one category.
* Fixed an issue where **update-release-notes** did not generate release notes for **XDRC Templates**.
* Fixed an issue where **upload** failed without explaining the reason.
* Improved implementation of the docker_helper module.
* Fixed an issue where **validate** did not check changed pack_metadata.json files when running using git.
* Added support for **xdrctemplate** to content graph.
* Fixed an issue where local copies of the newly-introduced `DemistoClassApiModule.py` were validated.
* Added new release notes templates for the addition and modification of playbooks, layouts and types in the **doc-review** command.
* Fixed an issue where the **doc-review** command failed on descriptions of new content items.
* Added the `Command XXX is deprecated. Use XXX instead.` release notes templates to **doc-review** command.
* Fixed an issue where the **update-release-notes** command didn't add the modeling-rules description for new modeling-rules files.

## 1.7.8
* Added the capability to run the MDX server in a docker container for environments without node.
* Fixed an issue where **generate-docs** with `-c` argument updated sections of the incorrect commands.
* Added IF113 error code to **ALLOWED_IGNORE_ERRORS**.
* Fixed an issue where **validate** failed on playbooks with non-string input values.
* Added the `DEMISTO_SDK_IGNORE_CONTENT_WARNING` environment variable, to allow suppressing warnings when commands are not run under a content repo folder.
* Fixed an issue where **validate** failed to recognize integration tests that were missing from config.json
* Added support for **xpanse** marketplace in **create-id-set** and **create-content-artifacts** commands.
* Fixed an issue where **split** failed on yml files.
* Added support for marketplace-specific tags.
* Fixed an issue where **download** would not run `isort`. @maxgubler
* Fixed an issue where XSIAM Dashboards and Reports images failed the build.
* Added support for **xpanse** marketplace to content graph.

## 1.7.7
* Fixed an issue where paybooks **generate-docs** didn't parse complex input values when no accessor field is given correctly.
* Fixed an issue in the **download** command, where an exception would be raised when downloading system playbooks.
* Fixed an issue where the **upload** failed on playbooks containing a value that starts with `=`.
* Fixed an issue where the **generate-unit-tests** failed to generate assertions, and generate unit tests when command names does not match method name.
* Fixed an issue where the **download** command did not honor the `--no-code-formatting` flag properly. @maxgubler
* Added a new check to **validate**, making sure playbook task values are passed as references.
* Fixed an issue where the **update-release-notes** deleted existing release notes, now appending to it instead.
* Fixed an issue where **validate** printed blank space in case of validation failed and ignored.
* Renamed 'Agent Config' to 'XDRC Templates'.
* Fixed an issue where the **zip-packs** command did not work with the CommonServerUserPython and CommonServerUserPowerShell package.

## 1.7.6

* Fixed parsing of initialization arguments of client classes in the **generate-unit-tests** command.
* Added support for AgentConfig content item in the **upload**, **create-id-set**, **find-dependecies**, **unify** and **create-content-artifacts** commands.
* Added support for XSIAM Report preview image.

## 1.7.5

* Fixed an issue where the **upload** command did not work with the CommonServerUserPython package.
* Fixed an issue in the **download** command, where some playbooks were downloaded as test playbooks.
* Added playbook modification capabilities in **TestSuite**.
* Added a new command **create-content-graph**.
* Fixed an issue in the **upload** command, where the temporary zip would not clean up properly.
* Improved content items parsing in the **create-content-graph** command.
* Added an error when the docker daemon is unavailable when running **lint**.
* Removed the validation of a subtype change for scripts in the **validate** command.
* Fixed an issue where names of XSIAM content items were not normalized properly.
* Fixed an issue where the **download** command was downloading playbooks with **script** (id) and not **scriptName**.
* Fixed an issue where script yml files were not properly identified by `find_type`.
* Removed nightly integrations filtering when deciding if a test should run.
* Added support for XSIAM Dashboard preview image.
* Added the `--no-code-formatting` flag to the **download** command, allowing to skip autopep8 and isort.
* Fixed an issue in the **update-release-notes** command, where generating release notes for modeling rules schema file caused exception.

## 1.7.4

* Fixed an issue where the **doc-review** command showed irrelevant messages.
* Fixed an issue in **validate**, where backward-compatibility failures prevented other validations from running.
* Fixed an issue in **validate**, where content-like files under infrastructure paths were not ignored.
* Fixed an issue in the AMI mapping, where server versions were missing.
* Change the way the normalize name is set for external files.
* Added dump function to XSIAM pack objects to dulicate the files.
* Fixed an issue where the `contribution_converter` did not support changes made to ApiModules.
* Added name normalization according to new convention to XSIAM content items
* Added playbook modification capabilities in **TestSuite**.
* Fixed an issue in create-content-artifacts where it will not get a normalize name for the item and it will try to duplicate the same file.

## 1.7.3

* Fixed an issue in the **format** command where fail when executed from environment without mdx server available.
* Added `Added a`, `Added an` to the list of allowed changelog prefixes.
* Added support for Indicator Types/Reputations in the **upload** command.
* Fixed an issue when running from a subdirectory of a content repo failed.
* Changing the way we are using XSIAM servers api-keys in **test-content** .
* Added a success message to **postman-codegen**.

## 1.7.2

* Fixed an issue in the **validate** command where incident fields were not found in mappers even when they exist
* Added an ability to provide list of marketplace names as a param attribute to **validate** and **upload**
* Added the file type to the error message when it is not supported.
* Fixed an issue where `contribution_converter` incorrectly mapped _Indicator Field_ objects to the _incidentfield_ directory in contribution zip files.
* Fixed a bug where **validate** returned error on empty inputs not used in playbooks.
* Added the `DEMISTO_SDK_CONTENT_PATH` environment variable, implicitly used in various commands.
* Added link to documentation for error messages regarding use cases and tags.

## 1.7.1

* Fixed an issue where *indicatorTypes* and *betaIntegrations* were not found in the id_set.
* Updated the default general `fromVersion` value on **format** to `6.5.0`
* Fixed an issue where the **validate** command did not fail when the integration yml file name was not the same as the folder containing it.
* Added an option to have **generate-docs** take a Playbooks folder path as input, and generate docs for all playbooks in it.
* Fixed an issue where the suggestion in case of `IF113` included uppercase letters for the `cliName` parameter.
* Added new validation to the **validate** command to fail and list all the file paths of files that are using a deprecated integration command / script / playbook.
* **validate** will no longer fail on playbooks calling subplaybooks that have a higher `fromVersion` value, if  calling the subplaybook has `skipifunavailable=True`.
* Fixed an issue where relative paths were not accessed correctly.
* Running any `demisto-sdk` command in a folder with a `.env` file will load it, temporarily overriding existing environment variables.
* Fixed an issue where **validate** did not properly detect deleted files.
* Added new validations to the **validate** command to verify that the schema file exists for a modeling rule and that the schema and rules keys are empty in the yml file.
* Fixed an issue where *find_type* didn't recognize exported incident types.
* Added a new validation to **validate**, making sure all inputs of a playbook are used.
* Added a new validation to **validate**, making sure all inputs used in a playbook declared in the input section.
* The **format** command will now replace the *fromServerVersion* field with *fromVersion*.

## 1.7.0

* Allowed JSON Handlers to accept kwargs, for custoimzing behavior.
* Fixed an issue where an incorrect error was shown when the `id` of a content item differed from its `name` attribute.
* Fixed an issue where the `preserve_quotes` in ruamel_handler received an incorrect value @icholy
* Fixed an issue where ignoring RM110 error code wasn't working and added a validation to **ALLOWED_IGNORE_ERRORS** to validate that all error codes are inserted in the right format.
* Fixed an issue where the contribution credit text was not added correctly to the pack README.
* Changed the contribution file implementation from markdown to a list of contributor names. The **create-content-artifact** will use this list to prepare the needed credit message.
* Added a new validation to the `XSOAR-linter` in the **lint** command for verifying that demisto.log is not used in the code.
* The **generate-docs** command will now auto-generate the Incident Mirroring section when implemented in an integration.
* Added support to automatically generate release notes for deprecated items in the **update-release-notes** command.
* Fixed an issue causing any command to crash when unable to detect local repository properties.
* Fixed an issue where running in a private gitlab repo caused a warning message to be shown multiple times.
* Added a new validation to the **validate** command to verify that markdown and python files do not contain words related to copyright section.
* Fixed an issue where **lint** crashed when provided an input file path (expecting a directory).

## 1.6.9

* Added a new validation that checks whether a pack should be deprecated.
* Added a new ability to the **format** command to deprecate a pack.
* Fixed an issue where the **validate** command sometimes returned a false negative in cases where there are several sub-playbooks with the same ID.
* Added a new validation to the **validate** command to verify that the docker in use is not deprecated.
* Added support for multiple ApiModules in the **unify** command
* Added a check to **validate** command, preventing use of relative urls in README files.
* Added environment variable **DEMISTO_SDK_MARKETPLACE** expected to affect *MarketplaceTagParser* *marketplace* value. The value will be automatically set when passing *marketplace* arg to the commands **unify**, **zip-packs**, **create-content-artifacts** and **upload**.
* Added slack notifier for build failures on the master branch.
* Added support for modeling and parsing rules in the **split** command.
* Added support for README files in **format** command.
* Added a **validate** check, making sure classifier id and name values match. Updated the classifier **format** to update the id accordingly.
* The **generate-docs** command will now auto-generate the playbook image link by default.
* Added the `--custom-image-link` argument to override.
* Added a new flag to **generate-docs** command, allowing to add a custom image link to a playbook README.
* Added a new validation to the **validate** command to verify that the package directory name is the same as the files contained in the that package.
* Added support in the **unify** command to unify a schema into its Modeling Rule.

## 1.6.8

* Fixed an issue where **validate** did not fail on invalid playbook entities' versions (i.e. subplaybooks or scripts with higher fromversion than their parent playbook).
* Added support for running lint via a remote docker ssh connection. Use `DOCKER_HOST` env variable to specify a remote docker connection, such as: `DOCKER_HOST=ssh://myuser@myhost.com`.
* Fixed an issue where the pack cache in *get_marketplaces* caused the function to return invalid values.
* Fixed an issue where running format on a pack with XSIAM entities would fail.
* Added the new `display_name` field to relevant entities in the **create-id-set** command.
* Added a new validation to the **validate** command to verify the existence of "Reliability" parameter if the integration have reputation command.
* Fixed a bug where terminating the **lint** command failed (`ctrl + c`).
* Removed the validation of a subtype change in integrations and scripts from **validate**.
* Fixed an issue where **download** did not behave as expected when prompting for a version update. Reported by @K-Yo
* Added support for adoption release notes.
* Fixed an issue where **merge-id-sets** failed when a key was missing in one id-set.json.
* Fixed a bug where some mypy messages were not parsed properly in **lint**.
* Added a validation to the **validate** command, failing when '`fromversion`' or '`toversion`' in a content entity are incorrect format.
* Added a validation to the **validate** command, checking if `fromversion` <= `toversion`.
* Fixed an issue where coverage reports used the wrong logging level, marking debug logs as errors.
* Added a new validation to the **validate** command, to check when the discouraged `http` prefixes are used when setting defaultvalue, rather than `https`.
* Added a check to the **lint** command for finding hard-coded usage of the http protocol.
* Locked the dependency on Docker.
* Removed a traceback line from the **init** command templates: BaseIntegration, BaseScript.
* Updated the token in **_add_pr_comment** method from the content-bot token to the xsoar-bot token.

## 1.6.7

* Added the `types-markdown` dependency, adding markdown capabilities to existing linters using the [Markdown](https://pypi.org/project/Markdown/) package.
* Added support in the **format** command to remove nonexistent incident/indicator fields from *layouts/mappers*
* Added the `Note: XXX` and `XXX now generally available.` release notes templates to **doc-review** command.
* Updated the logs shown during the docker build step.
* Removed a false warning about configuring the `GITLAB_TOKEN` environment variable when it's not needed.
* Removed duplicate identifiers for XSIAM integrations.
* Updated the *tags* and *use cases* in pack metadata validation to use the local files only.
* Fixed the error message in checkbox validation where the defaultvalue is wrong and added the name of the variable that should be fixed.
* Added types to `find_type_by_path` under tools.py.
* Fixed an issue where YAML files contained incorrect value type for `tests` key when running `format --deprecate`.
* Added a deprecation message to the `tests:` section of yaml files when running `format --deprecate`.
* Added use case for **validate** on *wizard* objects - set_playbook is mapped to all integrations.
* Added the 'integration-get-indicators' commands to be ignored by the **verify_yml_commands_match_readme** validation, the validation will no longer fail if these commands are not in the readme file.
* Added a new validation to the **validate** command to verify that if the phrase "breaking changes" is present in a pack release notes, a JSON file with the same name exists and contains the relevant breaking changes information.
* Improved logs when running test playbooks (in a build).
* Fixed an issue in **upload** did not include list-type content items. @nicolas-rdgs
* Reverted release notes to old format.

## 1.6.6

* Added debug print when excluding item from ID set due to missing dependency.
* Added a validation to the **validate** command, failing when non-ignorable errors are present in .pack-ignore.
* Fixed an issue where `mdx server` did not close when stopped in mid run.
* Fixed an issue where `-vvv` flag did not print logs on debug level.
* enhanced ***validate*** command to list all command names affected by a backward compatibility break, instead of only one.
* Added support for Wizard content item in the **format**, **validate**, **upload**, **create-id-set**, **find-dependecies** and **create-content-artifacts** commands.
* Added a new flag to the **validate** command, allowing to run specific validations.
* Added support in **unify** and **create-content-artifacts** for displaying different documentations (detailed description + readme) for content items, depending on the marketplace version.
* Fixed an issue in **upload** where list items were not uploaded.
* Added a new validation to **validate** command to verify that *cliName* and *id* keys of the incident field or the indicator field are matches.
* Added the flag '-x', '--xsiam' to **upload** command to upload XSIAM entities to XSIAM server.
* Fixed the integration field *isFetchEvents* to be in lowercase.
* Fixed an issue where **validate -i** run after **format -i** on an existing file in the repo instead of **validate -g**.
* Added the following commands: 'update-remote-data', 'get-modified-remote-data', 'update-remote-system' to be ignored by the **verify_yml_commands_match_readme** validation, the validation will no longer fail if these commands are not in the readme file.
* Updated the release note template to include a uniform format for all items.
* Added HelloWorldSlim template option for *--template* flag in **demisto-sdk init** command.
* Fixed an issue where the HelloWorldSlim template in **demisto-sdk init** command had an integration id that was conflicting with HelloWorld integration id.
* Updated the SDK to use demisto-py 3.1.6, allowing use of a proxy with an environment variable.
* Set the default logger level to `warning`, to avoid unwanted debug logs.
* The **format** command now validates that default value of checkbox parameters is a string 'true' or 'false'.
* Fixed an issue where `FileType.PLAYBOOK` would show instead of `Playbook` in readme error messages.
* Added a new validation to **validate** proper defaultvalue for checkbox fields.

## 1.6.5

* Fixed an issue in the **format** command where the `id` field was overwritten for existing JSON files.
* Fixed an issue where the **doc-review** command was successful even when the release-note is malformed.
* Added timestamps to the `demisto-sdk` logger.
* Added time measurements to **lint**.
* Added the flag '-d', '--dependency' to **find-dependencies** command to get the content items that cause the dependencies between two packs.
* Fixed an issue where **update-release-notes** used the *trigger_id* field instead of the *trigger_name* field.
* Fixed an issue where **doc-review** failed to recognize script names, in scripts using the old file structure.
* Fixed an issue where concurrent processes created by **lint** caused deadlocks when opening files.
* Fixed an issue in the **format** command where `_dev` or `_copy` suffixes weren't removed from the subscript names in playbooks and layouts.
* Fixed an issue where **validate** failed on nonexistent `README.md` files.
* Added support of XSIAM content items to the **validate** command.
* Report **lint** summary results and failed packages after reporting time measurements.

## 1.6.4

* Added the new **generate-yml-from-python** command.
* Added a code *type* indication for integration and script objects in the *ID Set*.
* Added the [Vulture](https://github.com/jendrikseipp/vulture) linter to the pre-commit hook.
* The `demisto-sdk` pack will now be distributed via PyPi with a **wheel** file.
* Fixed a bug where any edited json file that contained a forward slash (`/`) escaped.
* Added a new validation to **validate** command to verify that the metadata *currentVersion* is
the same as the last release note version.
* The **validate** command now checks if there're none-deprecated integration commands that are missing from the readme file.
* Fixed an issue where *dockerimage* changes in Scripts weren't recognized by the **update-release-notes** command.
* Fixed an issue where **update-xsoar-config-file** did not properly insert the marketplace packs list to the file.
* Added the pack name to the known words by default when running the **doc-review** command.
* Added support for new XSIAM entities in **create-id-set** command.
* Added support for new XSIAM entities in **create-content-artifacts** command.
* Added support for Parsing/Modeling Rule content item in the **unify** command.
* Added the integration name, the commands name and the script name to the known words by default when running the **doc-review** command.
* Added an argument '-c' '--custom' to the **unify** command, if True will append to the unified yml name/display/id the custom label provided
* Added support for sub words suggestion in kebab-case sentences when running the **doc-review** command.
* Added support for new XSIAM entities in **update-release-notes** command.
* Enhanced the message of alternative suggestion words shown when running **doc-review** command.
* Fixed an incorrect error message, in case `node` is not installed on the machine.
* Fixed an issue in the **lint** command where the *check-dependent-api-modules* argument was set to true by default.
* Added a new command **generate-unit-tests**.
* Added a new validation to **validate** all SIEM integration have the same suffix.
* Fixed the destination path of the unified parsing/modeling rules in **create-content-artifacts** command.
* Fixed an issue in the **validate** command, where we validated wrongfully the existence of readme file for the *ApiModules* pack.
* Fixed an issue in the **validate** command, where an error message that was displayed for scripts validation was incorrect.
* Fixed an issue in the **validate** and **format** commands where *None* arguments in integration commands caused the commands to fail unexpectedly.
* Added support for running tests on XSIAM machines in the **test-content** command.
* Fixed an issue where the **validate** command did not work properly when deleting non-content items.
* Added the flag '-d', '--dependency' to **find-dependencies** command to get the content items that cause the dependencies between two packs.

## 1.6.3

* **Breaking change**: Fixed a typo in the **validate** `--quiet-bc-validation` flag (was `--quite-bc-validation`). @upstart-swiss
* Dropped support for python 3.7: Demisto-SDK is now supported on Python 3.8 or newer.
* Added an argument to YAMLHandler, allowing to set a maximal width for YAML files. This fixes an issue where a wrong default was used.
* Added the detach mechanism to the **upload** command, If you set the --input-config-file flag, any files in the repo's SystemPacks folder will be detached.
* Added the reattach mechanism to the **upload** command, If you set the --input-config-file flag, any detached item in your XSOAR instance that isn't currently in the repo's SystemPacks folder will be re-attached.
* Fixed an issue in the **validate** command that did not work properly when using the *-g* flag.
* Enhanced the dependency message shown when running **lint**.
* Fixed an issue where **update-release-notes** didn't update the currentVersion in pack_metadata.
* Improved the logging in **test-content** for helping catch typos in external playbook configuration.

## 1.6.2

* Added dependency validation support for core marketplacev2 packs.
* Fixed an issue in **update-release-notes** where suggestion fix failed in validation.
* Fixed a bug where `.env` files didn't load. @nicolas-rdgs
* Fixed a bug where **validate** command failed when the *categories* field in the pack metadata was empty for non-integration packs.
* Added *system* and *item-type* arguments to the **download** command, used when downloading system items.
* Added a validation to **validate**, checking that each script, integration and playbook have a README file. This validation only runs when the command is called with either the `-i` or the `-g` flag.
* Fixed a regression issue with **doc-review**, where the `-g` flag did not work.
* Improved the detection of errors in **doc-review** command.
* The **validate** command now checks if a readme file is empty, only for packs that contain playbooks or were written by a partner.
* The **validate** command now makes sure common contextPath values (e.g. `DBotScore.Score`) have a non-empty description, and **format** populates them automatically.
* Fixed an issue where the **generate-outputs** command did not work properly when examples were provided.
* Fixed an issue in the **generate-outputs** command, where the outputs were not written to the specified output path.
* The **generate-outputs** command can now generate outputs from multiple calls to the same command (useful when different args provide different outputs).
* The **generate-outputs** command can now update a yaml file with new outputs, without deleting or overwriting existing ones.
* Fixed a bug where **doc-review** command failed on existing templates.
* Fixed a bug where **validate** command failed when the word demisto is in the repo README file.
* Added support for adding test-playbooks to the zip file result in *create-content-artifacts* command for marketplacev2.
* Fixed an issue in **find-dependencies** where using the argument *-o* without the argument *--all-packs-dependencies* did not print a proper warning.
* Added a **validate** check to prevent deletion of files whose deletion is not supported by the XSOAR marketplace.
* Removed the support in the *maintenance* option of the *-u* flag in the **update-release-notes** command.
* Added validation for forbidden words and phrases in the **doc-review** command.
* Added a retries mechanism to the **test-content** command to stabilize the build process.
* Added support for all `git` platforms to get remote files.
* Refactored the **format** command's effect on the *fromversion* field:
  * Fixed a bug where the *fromversion* field was removed when modifying a content item.
  * Updated the general default *fromversion* and the default *fromversion* of newly-introduced content items (e.g. `Lists`, `Jobs`).
  * Added an interactive mode functionality for all content types, to ask the user whether to set a default *fromversion*, if could not automatically determine its value. Use `-y` to assume 'yes' as an answer to all prompts and run non-interactively.

## 1.6.1

* Added the '--use-packs-known-words' argument to the **doc-review** command
* Added YAML_Loader to handle yaml files in a standard way across modules, replacing PYYAML.
* Fixed an issue when filtering items using the ID set in the **create-content-artifacts** command.
* Fixed an issue in the **generate-docs** command where tables were generated with an empty description column.
* Fixed an issue in the **split** command where splitting failed when using relative input/output paths.
* Added warning when inferred files are missing.
* Added to **validate** a validation for integration image dimensions, which should be 120x50px.
* Improved an error in the **validate** command to better differentiate between the case where a required fetch parameter is malformed or missing.

## 1.6.0

* Fixed an issue in the **create-id-set** command where similar items from different marketplaces were reported as duplicated.
* Fixed typo in demisto-sdk init
* Fixed an issue where the **lint** command did not handle all container exit codes.
* Add to **validate** a validation for pack name to make sure it is unchanged.
* Added a validation to the **validate** command that verifies that the version in the pack_metdata file is written in the correct format.
* Fixed an issue in the **format** command where missing *fromVersion* field in indicator fields caused an error.

## 1.5.9

* Added option to specify `External Playbook Configuration` to change inputs of Playbooks triggered as part of **test-content**
* Improved performance of the **lint** command.
* Improved performance of the **validate** command when checking README images.
* ***create-id-set*** command - the default value of the **marketplace** argument was changed from ‘xsoar’ to all packs existing in the content repository. When using the command, make sure to pass the relevant marketplace to use.

## 1.5.8

* Fixed an issue where the command **doc-review** along with the argument `--release-notes` failed on yml/json files with invalid schema.
* Fixed an issue where the **lint** command failed on packs using python 3.10

## 1.5.7

* Fixed an issue where reading remote yaml files failed.
* Fixed an issue in **validate** failed with no error message for lists (when no fromVersion field was found).
* Fixed an issue when running **validate** or **format** in a gitlab repository, and failing to determine its project id.
* Added an enhancement to **split**, handling an empty output argument.
* Added the ability to add classifiers and mappers to conf.json.
* Added the Alias field to the incident field schema.

## 1.5.6

* Added 'deprecated' release notes template.
* Fixed an issue where **run-test-playbook** command failed to get the task entries when the test playbook finished with errors.
* Fixed an issue in **validate** command when running with `no-conf-json` argument to ignore the `conf.json` file.
* Added error type text (`ERROR` or `WARNING`) to **validate** error prints.
* Fixed an issue where the **format** command on test playbook did not format the ID to be equal to the name of the test playbook.
* Enhanced the **update-release-notes** command to automatically commit release notes config file upon creation.
* The **validate** command will validate that an indicator field of type html has fromVersion of 6.1.0 and above.
* The **format** command will now add fromVersion 6.1.0 to indicator field of type html.
* Added support for beta integrations in the **format** command.
* Fixed an issue where the **postman-codegen** command failed when called with the `--config-out` flag.
* Removed the integration documentation from the detailed description while performing **split** command to the unified yml file.
* Removed the line which indicates the version of the product from the README.md file for new contributions.

## 1.5.5

* Fixed an issue in the **update-release-notes** command, which did not work when changes were made in multiple packs.
* Changed the **validate** command to fail on missing test-playbooks only if no unittests are found.
* Fixed `to_kebab_case`, it will now deal with strings that have hyphens, commas or periods in them, changing them to be hyphens in the new string.
* Fixed an issue in the **create-id-set** command, where the `source` value included the git token if it was specified in the remote url.
* Fixed an issue in the **merge-id-set** command, where merging fails because of duplicates but the packs are in the XSOAR repo but in different version control.
* Fixed missing `Lists` Content Item as valid `IDSetType`
* Added enhancement for **generate-docs**. It is possible to provide both file or a comma seperated list as `examples`. Also, it's possible to provide more than one example for a script or a command.
* Added feature in **format** to sync YML and JSON files to the `master` file structure.
* Added option to specify `Incident Type`, `Incoming Mapper` and `Classifier` when configuring instance in **test-content**
* added a new command **run-test-playbook** to run a test playbook in a given XSOAR instance.
* Fixed an issue in **format** when running on a modified YML, that the `id` value is not changed to its old `id` value.
* Enhancement for **split** command, replace `ApiModule` code block to `import` when splitting a YML.
* Fixed an issue where indicator types were missing from the pack's content, when uploading using **zip-packs**.
* The request data body format generated in the **postman-codegen** will use the python argument's name and not the raw data argument's name.
* Added the flag '--filter-by-id-set' to **create-content-artifacts** to create artifacts only for items in the given id_set.json.

## 1.5.4

* Fixed an issue with the **format** command when contributing via the UI
* The **format** command will now not remove the `defaultRows` key from incident, indicator and generic fields with `type: grid`.
* Fixed an issue with the **validate** command when a layoutscontainer did not have the `fromversion` field set.
* added a new command **update-xsoar-config-file** to handle your XSOAR Configuration File.
* Added `skipVerify` argument in **upload** command to skip pack signature verification.
* Fixed an issue when the **run** command  failed running when there’s more than one playground, by explicitly using the current user’s playground.
* Added support for Job content item in the **format**, **validate**, **upload**, **create-id-set**, **find-dependecies** and **create-content-artifacts** commands.
* Added a **source** field to the **id_set** entitles.
* Two entitles will not consider as duplicates if they share the same pack and the same source.
* Fixed a bug when duplicates were found in **find_dependencies**.
* Added function **get_current_repo** to `tools`.
* The **postman-codegen** will not have duplicates argument name. It will rename them to the minimum distinguished shared path for each of them.

## 1.5.3

* The **format** command will now set `unsearchable: True` for incident, indicator and generic fields.
* Fixed an issue where the **update-release-notes** command crashes with `--help` flag.
* Added validation to the **validate** command that verifies the `unsearchable` key in incident, indicator and generic fields is set to true.
* Removed a validation that DBotRole should be set for automation that requires elevated permissions to the `XSOAR-linter` in the **lint** command.
* Fixed an issue in **Validate** command where playbooks conditional tasks were mishandeled.
* Added a validation to prevent contributors from using the `fromlicense` key as a configuration parameter in an integration's YML
* Added a validation to ensure that the type for **API token** (and similar) parameters are configured correctly as a `credential` type in the integration configuration YML.
* Added an assertion that checks for duplicated requests' names when generating an integration from a postman collection.
* Added support for [.env files](https://pypi.org/project/python-dotenv/). You can now add a `.env` file to your repository with the logging information instead of setting a global environment variables.
* When running **lint** command with --keep-container flag, the docker images are committed.
* The **validate** command will not return missing test playbook error when given a script with dynamic-section tag.

## 1.5.2

* Added a validation to **update-release-notes** command to ensure that the `--version` flag argument is in the right format.
* added a new command **coverage-analyze** to generate and print coverage reports.
* Fixed an issue in **validate** in repositories which are not in GitHub or GitLab
* Added a validation that verifies that readme image absolute links do not contain the working branch name.
* Added support for List content item in the **format**, **validate**, **download**, **upload**, **create-id-set**, **find-dependecies** and **create-content-artifacts** commands.
* Added a validation to ensure reputation command's default argument is set as an array input.
* Added the `--fail-duplicates` flag for the **merge-id-set** command which will fail the command if duplicates are found.
* Added the `--fail-duplicates` flag for the **create-id-set** command which will fail the command if duplicates are found.

## 1.5.1

* Fixed an issue where **validate** command failed to recognized test playbooks for beta integrations as valid tests.
* Fixed an issue were the **validate** command was falsely recognizing image paths in readme files.
* Fixed an issue where the **upload** command error message upon upload failure pointed to wrong file rather than to the pack metadata.
* Added a validation that verifies that each script which appears in incident fields, layouts or layout containers exists in the id_set.json.
* Fixed an issue where the **postman code-gen** command generated double dots for context outputs when it was not needed.
* Fixed an issue where there **validate** command on release notes file crashed when author image was added or modified.
* Added input handling when running **find-dependencies**, replacing string manipulations.
* Fixed an issue where the **validate** command did not handle multiple playbooks with the same name in the id_set.
* Added support for GitLab repositories in **validate**

## 1.5.0

* Fixed an issue where **upload** command failed to upload packs not under content structure.
* Added support for **init** command to run from non-content repo.
* The **split-yml** has been renamed to **split** and now supports splitting Dashboards from unified Generic Modules.
* Fixed an issue where the skipped tests validation ran on the `ApiModules` pack in the **validate** command.
* The **init** command will now create the `Generic Object` entities directories.
* Fixed an issue where the **format** command failed to recognize changed files from git.
* Fixed an issue where the **json-to-outputs** command failed checking whether `0001-01-01T00:00:00` is of type `Date`
* Added to the **generate context** command to generate context paths for integrations from an example file.
* Fixed an issue where **validate** failed on release notes configuration files.
* Fixed an issue where the **validate** command failed on pack input if git detected changed files outside of `Packs` directory.
* Fixed an issue where **validate** command failed to recognize files inside validated pack when validation release notes, resulting in a false error message for missing entity in release note.
* Fixed an issue where the **download** command failed when downloading an invalid YML, instead of skipping it.

## 1.4.9

* Added validation that the support URL in partner contribution pack metadata does not lead to a GitHub repo.
* Enhanced ***generate-docs*** with default `additionalinformation` (description) for common parameters.
* Added to **validate** command a validation that a content item's id and name will not end with spaces.
* The **format** command will now remove trailing whitespaces from content items' id and name fields.
* Fixed an issue where **update-release-notes** could fail on files outside the user given pack.
* Fixed an issue where the **generate-test-playbook** command would not place the playbook in the proper folder.
* Added to **validate** command a validation that packs with `Iron Bank` uses the latest docker from Iron Bank.
* Added to **update-release-notes** command support for `Generic Object` entities.
* Fixed an issue where playbook `fromversion` mismatch validation failed even if `skipunavailable` was set to true.
* Added to the **create artifacts** command support for release notes configuration file.
* Added validation to **validate** for release notes config file.
* Added **isoversize** and **isautoswitchedtoquietmode** fields to the playbook schema.
* Added to the **update-release-notes** command `-bc` flag to generate template for breaking changes version.
* Fixed an issue where **validate** did not search description files correctly, leading to a wrong warning message.

## 1.4.8

* Fixed an issue where yml files with `!reference` failed to load properly.
* Fixed an issue when `View Integration Documentation` button was added twice during the download and re-upload.
* Fixed an issue when `(Partner Contribution)` was added twice to the display name during the download and re-upload.
* Added the following enhancements in the **generate-test-playbook** command:
  * Added the *--commands* argument to generate tasks for specific commands.
  * Added the *--examples* argument to get the command examples file path and generate tasks from the commands and arguments specified there.
  * Added the *--upload* flag to specify whether to upload the test playbook after the generation.
  * Fixed the output condition generation for outputs of type `Boolean`.

## 1.4.7

* Fixed an issue where an empty list for a command context didn't produce an indication other than an empty table.
* Fixed an issue where the **format** command has incorrectly recognized on which files to run when running using git.
* Fixed an issue where author image validations were not checked properly.
* Fixed an issue where new old-formatted scripts and integrations were not validated.
* Fixed an issue where the wording in the from version validation error for subplaybooks was incorrect.
* Fixed an issue where the **update-release-notes** command used the old docker image version instead of the new when detecting a docker change.
* Fixed an issue where the **generate-test-playbook** command used an incorrect argument name as default
* Fixed an issue where the **json-to-outputs** command used an incorrect argument name as default when using `-d`.
* Fixed an issue where validations failed while trying to validate non content files.
* Fixed an issue where README validations did not work post VS Code formatting.
* Fixed an issue where the description validations were inconsistent when running through an integration file or a description file.

## 1.4.6

* Fixed an issue where **validate** suggests, with no reason, running **format** on missing mandatory keys in yml file.
* Skipped existence of TestPlaybook check on community and contribution integrations.
* Fixed an issue where pre-commit didn't run on the demisto_sdk/commands folder.
* The **init** command will now change the script template name in the code to the given script name.
* Expanded the validations performed on beta integrations.
* Added support for PreProcessRules in the **format**, **validate**, **download**, and **create-content-artifacts** commands.
* Improved the error messages in **generate-docs**, if an example was not provided.
* Added to **validate** command a validation that a content entity or a pack name does not contain the words "partner" and "community".
* Fixed an issue where **update-release-notes** ignores *--text* flag while using *-f*
* Fixed the outputs validations in **validate** so enrichment commands will not be checked to have DBotScore outputs.
* Added a new validation to require the dockerimage key to exist in an integration and script yml files.
* Enhanced the **generate-test-playbook** command to use only integration tested on commands, rather than (possibly) other integrations implementing them.
* Expanded unify command to support GenericModules - Unifies a GenericModule object with its Dashboards.
* Added validators for generic objects:
  * Generic Field validator - verify that the 'fromVersion' field is above 6.5.0, 'group' field equals 4 and 'id' field starts with the prefix 'generic_'.
  * Generic Type validator - verify that the 'fromVersion' field is above 6.5.0
  * Generic Module validator - verify that the 'fromVersion' field is above 6.5.0
  * Generic Definition validator - verify that the 'fromVersion' field is above 6.5.0
* Expanded Format command to support Generic Objects - Fixes generic objects according to their validations.
* Fixed an issue where the **update-release-notes** command did not handle ApiModules properly.
* Added option to enter a dictionary or json of format `[{field_name:description}]` in the **json-to-outputs** command,
  with the `-d` flag.
* Improved the outputs for the **format** command.
* Fixed an issue where the validations performed after the **format** command were inconsistent with **validate**.
* Added to the **validate** command a validation for the author image.
* Updated the **create-content-artifacts** command to support generic modules, definitions, fields and types.
* Added an option to ignore errors for file paths and not only file name in .pack-ignore file.

## 1.4.5

* Enhanced the **postman-codegen** command to name all generated arguments with lower case.
* Fixed an issue where the **find-dependencies** command miscalculated the dependencies for playbooks that use generic commands.
* Fixed an issue where the **validate** command failed in external repositories in case the DEMISTO_SDK_GITHUB_TOKEN was not set.
* Fixed an issue where **openapi-codegen** corrupted the swagger file by overwriting configuration to swagger file.
* Updated the **upload** command to support uploading zipped packs to the marketplace.
* Added to the **postman-codegen** command support of path variables.
* Fixed an issue where **openapi-codegen** entered into an infinite loop on circular references in the swagger file.
* The **format** command will now set `fromVersion: 6.2.0` for widgets with 'metrics' data type.
* Updated the **find-dependencies** command to support generic modules, definitions, fields and types.
* Fixed an issue where **openapi-codegen** tried to extract reference example outputs, leading to an exception.
* Added an option to ignore secrets automatically when using the **init** command to create a pack.
* Added a tool that gives the ability to temporarily suppress console output.

## 1.4.4

* When formatting incident types with Auto-Extract rules and without mode field, the **format** command will now add the user selected mode.
* Added new validation that DBotRole is set for scripts that requires elevated permissions to the `XSOAR-linter` in the **lint** command.
* Added url escaping to markdown human readable section in generate docs to avoid autolinking.
* Added a validation that mapper's id and name are matching. Updated the format of mapper to include update_id too.
* Added a validation to ensure that image paths in the README files are valid.
* Fixed **find_type** function to correctly find test files, such as, test script and test playbook.
* Added scheme validations for the new Generic Object Types, Fields, and Modules.
* Renamed the flag *--input-old-version* to *--old-version* in the **generate-docs** command.
* Refactored the **update-release-notes** command:
  * Replaced the *--all* flag with *--use-git* or *-g*.
  * Added the *--force* flag to update the pack release notes without changes in the pack.
  * The **update-release-notes** command will now update all dependent integrations on ApiModule change, even if not specified.
  * If more than one pack has changed, the full list of updated packs will be printed at the end of **update-release-notes** command execution.
  * Fixed an issue where the **update-release-notes** command did not add docker image release notes entry for release notes file if a script was changed.
  * Fixed an issue where the **update-release-notes** command did not detect changed files that had the same name.
  * Fixed an issue in the **update-release-notes** command where the version support of JSON files was mishandled.
* Fixed an issue where **format** did not skip files in test and documentation directories.
* Updated the **create-id-set** command to support generic modules, definitions, fields and types.
* Changed the **convert** command to generate old layout fromversion to 5.0.0 instead of 4.1.0
* Enhanced the command **postman-codegen** with type hints for templates.

## 1.4.3

* Fixed an issue where **json-to-outputs** command returned an incorrect output when json is a list.
* Fixed an issue where if a pack README.md did not exist it could cause an error in the validation process.
* Fixed an issue where the *--name* was incorrectly required in the **init** command.
* Adding the option to run **validate** on a specific path while using git (*-i* & *-g*).
* The **format** command will now change UUIDs in .yml and .json files to their respective content entity name.
* Added a playbook validation to check if a task sub playbook exists in the id set in the **validate** command.
* Added the option to add new tags/usecases to the approved list and to the pack metadata on the same pull request.
* Fixed an issue in **test_content** where when different servers ran tests for the same integration, the server URL parameters were not set correctly.
* Added a validation in the **validate** command to ensure that the ***endpoint*** command is configured correctly in yml file.
* Added a warning when pack_metadata's description field is longer than 130 characters.
* Fixed an issue where a redundant print occurred on release notes validation.
* Added new validation in the **validate** command to ensure that the minimal fromVersion in a widget of type metrics will be 6.2.0.
* Added the *--release-notes* flag to demisto-sdk to get the current version release notes entries.

## 1.4.2

* Added to `pylint` summary an indication if a test was skipped.
* Added to the **init** command the option to specify fromversion.
* Fixed an issue where running **init** command without filling the metadata file.
* Added the *--docker-timeout* flag in the **lint** command to control the request timeout for the Docker client.
* Fixed an issue where **update-release-notes** command added only one docker image release notes entry for release notes file, and not for every entity whom docker image was updated.
* Added a validation to ensure that incident/indicator fields names starts with their pack name in the **validate** command. (Checked only for new files and only when using git *-g*)
* Updated the **find-dependencies** command to return the 'dependencies' according the layout type ('incident', 'indicator').
* Enhanced the "vX" display name validation for scripts and integrations in the **validate** command to check for every versioned script or integration, and not only v2.
* Added the *--fail-duplicates* flag for the **create-id-set** command which will fail the command if duplicates are found.
* Added to the **generate-docs** command automatic addition to git when a new readme file is created.

## 1.4.1

* When in private repo without `DEMSITO_SDK_GITHUB_TOKEN` configured, get_remote_file will take files from the local origin/master.
* Enhanced the **unify** command when giving input of a file and not a directory return a clear error message.
* Added a validation to ensure integrations are not skipped and at least one test playbook is not skipped for each integration or script.
* Added to the Content Tests support for `context_print_dt`, which queries the incident context and prints the result as a json.
* Added new validation for the `xsoar_config.json` file in the **validate** command.
* Added a version differences section to readme in **generate-docs** command.
* Added the *--docs-format* flag in the **integration-diff** command to get the output in README format.
* Added the *--input-old-version* and *--skip-breaking-changes* flags in the **generate-docs** command to get the details for the breaking section and to skip the breaking changes section.

## 1.4.0

* Enable passing a comma-separated list of paths for the `--input` option of the **lint** command.
* Added new validation of unimplemented test-module command in the code to the `XSOAR-linter` in the **lint** command.
* Fixed the **generate-docs** to handle integration authentication parameter.
* Added a validation to ensure that description and README do not contain the word 'Demisto'.
* Improved the deprecated message validation required from playbooks and scripts.
* Added the `--quite-bc-validation` flag for the **validate** command to run the backwards compatibility validation in quite mode (errors is treated like warnings).
* Fixed the **update release notes** command to display a name for old layouts.
* Added the ability to append to the pack README credit to contributors.
* Added identification for parameter differences in **integration-diff** command.
* Fixed **format** to use git as a default value.
* Updated the **upload** command to support reports.
* Fixed an issue where **generate-docs** command was displaying 'None' when credentials parameter display field configured was not configured.
* Fixed an issue where **download** did not return exit code 1 on failure.
* Updated the validation that incident fields' names do not contain the word incident will aplly to core packs only.
* Added a playbook validation to verify all conditional tasks have an 'else' path in **validate** command.
* Renamed the GitHub authentication token environment variable `GITHUB_TOKEN` to `DEMITO_SDK_GITHUB_TOKEN`.
* Added to the **update-release-notes** command automatic addition to git when new release notes file is created.
* Added validation to ensure that integrations, scripts, and playbooks do not contain the entity type in their names.
* Added the **convert** command to convert entities between XSOAR versions.
* Added the *--deprecate* flag in **format** command to deprecate integrations, scripts, and playbooks.
* Fixed an issue where ignoring errors did not work when running the **validate** command on specific files (-i).

## 1.3.9

* Added a validation verifying that the pack's README.md file is not equal to pack description.
* Fixed an issue where the **Assume yes** flag did not work properly for some entities in the **format** command.
* Improved the error messages for separators in folder and file names in the **validate** command.
* Removed the **DISABLE_SDK_VERSION_CHECK** environment variable. To disable new version checks, use the **DEMISTO_SDK_SKIP_VERSION_CHECK** envirnoment variable.
* Fixed an issue where the demisto-sdk version check failed due to a rate limit.
* Fixed an issue with playbooks scheme validation.

## 1.3.8

* Updated the **secrets** command to work on forked branches.

## 1.3.7

* Added a validation to ensure correct image and description file names.
* Fixed an issue where the **validate** command failed when 'display' field in credentials param in yml is empty but 'displaypassword' was provided.
* Added the **integration-diff** command to check differences between two versions of an integration and to return a report of missing and changed elements in the new version.
* Added a validation verifying that the pack's README.md file is not missing or empty for partner packs or packs contains use cases.
* Added a validation to ensure that the integration and script folder and file names will not contain separators (`_`, `-`, ``).
* When formatting new pack, the **format** command will set the *fromversion* key to 5.5.0 in the new files without fromversion.

## 1.3.6

* Added a validation that core packs are not dependent on non-core packs.
* Added a validation that a pack name follows XSOAR standards.
* Fixed an issue where in some cases the `get_remote_file` function failed due to an invalid path.
* Fixed an issue where running **update-release-notes** with updated integration logo, did not detect any file changes.
* Fixed an issue where the **create-id-set** command did not identify unified integrations correctly.
* Fixed an issue where the `CommonTypes` pack was not identified as a dependency for all feed integrations.
* Added support for running SDK commands in private repositories.
* Fixed an issue where running the **init** command did not set the correct category field in an integration .yml file for a newly created pack.
* When formatting new contributed pack, the **format** command will set the *fromversion* key to 6.0.0 in the relevant files.
* If the environment variable "DISABLE_SDK_VERSION_CHECK" is define, the demisto-sdk will no longer check for newer version when running a command.
* Added the `--use-pack-metadata` flag for the **find-dependencies** command to update the calculated dependencies using the the packs metadata files.
* Fixed an issue where **validate** failed on scripts in case the `outputs` field was set to `None`.
* Fixed an issue where **validate** was failing on editing existing release notes.
* Added a validation for README files verifying that the file doesn't contain template text copied from HelloWorld or HelloWorldPremium README.

## 1.3.5

* Added a validation that layoutscontainer's id and name are matching. Updated the format of layoutcontainer to include update_id too.
* Added a validation that commands' names and arguments in core packs, or scripts' arguments do not contain the word incident.
* Fixed issue where running the **generate-docs** command with -c flag ran all the commands and not just the commands specified by the flag.
* Fixed the error message of the **validate** command to not always suggest adding the *description* field.
* Fixed an issue where running **format** on feed integration generated invalid parameter structure.
* Fixed an issue where the **generate-docs** command did not add all the used scripts in a playbook to the README file.
* Fixed an issue where contrib/partner details might be added twice to the same file, when using unify and create-content-artifacts commands
* Fixed issue where running **validate** command on image-related integration did not return the correct outputs to json file.
* When formatting playbooks, the **format** command will now remove empty fields from SetIncident, SetIndicator, CreateNewIncident, CreateNewIndicator script arguments.
* Added an option to fill in the developer email when running the **init** command.

## 1.3.4

* Updated the **validate** command to check that the 'additionalinfo' field only contains the expected value for feed required parameters and not equal to it.
* Added a validation that community/partner details are not in the detailed description file.
* Added a validation that the Use Case tag in pack_metadata file is only used when the pack contains at least one PB, Incident Type or Layout.
* Added a validation that makes sure outputs in integrations are matching the README file when only README has changed.
* Added the *hidden* field to the integration schema.
* Fixed an issue where running **format** on a playbook whose `name` does not equal its `id` would cause other playbooks who use that playbook as a sub-playbook to fail.
* Added support for local custom command configuration file `.demisto-sdk-conf`.
* Updated the **format** command to include an update to the description file of an integration, to remove community/partner details.

## 1.3.3

* Fixed an issue where **lint** failed where *.Dockerfile* exists prior running the lint command.
* Added FeedHelloWorld template option for *--template* flag in **demisto-sdk init** command.
* Fixed issue where **update-release-notes** deleted release note file if command was called more than once.
* Fixed issue where **update-release-notes** added docker image release notes every time the command was called.
* Fixed an issue where running **update-release-notes** on a pack with newly created integration, had also added a docker image entry in the release notes.
* Fixed an issue where `XSOAR-linter` did not find *NotImplementedError* in main.
* Added validation for README files verifying their length (over 30 chars).
* When using *-g* flag in the **validate** command it will now ignore untracked files by default.
* Added the *--include-untracked* flag to the **validate** command to include files which are untracked by git in the validation process.
* Improved the `pykwalify` error outputs in the **validate** command.
* Added the *--print-pykwalify* flag to the **validate** command to print the unchanged output from `pykwalify`.

## 1.3.2

* Updated the format of the outputs when using the *--json-file* flag to create a JSON file output for the **validate** and **lint** commands.
* Added the **doc-review** command to check spelling in .md and .yml files as well as a basic release notes review.
* Added a validation that a pack's display name does not already exist in content repository.
* Fixed an issue where the **validate** command failed to detect duplicate params in an integration.
* Fixed an issue where the **validate** command failed to detect duplicate arguments in a command in an integration.

## 1.3.1

* Fixed an issue where the **validate** command failed to validate the release notes of beta integrations.
* Updated the **upload** command to support indicator fields.
* The **validate** and **update-release-notes** commands will now check changed files against `demisto/master` if it is configured locally.
* Fixed an issue where **validate** would incorrectly identify files as renamed.
* Added a validation that integration properties (such as feed, mappers, mirroring, etc) are not removed.
* Fixed an issue where **validate** failed when comparing branch against commit hash.
* Added the *--no-pipenv* flag to the **split-yml** command.
* Added a validation that incident fields and incident types are not removed from mappers.
* Fixed an issue where the *c
reate-id-set* flag in the *validate* command did not work while not using git.
* Added the *hiddenusername* field to the integration schema.
* Added a validation that images that are not integration images, do not ask for a new version or RN

## 1.3.0

* Do not collect optional dependencies on indicator types reputation commands.
* Fixed an issue where downloading indicator layoutscontainer objects failed.
* Added a validation that makes sure outputs in integrations are matching the README file.
* Fixed an issue where the *create-id-set* flag in the **validate** command did not work.
* Added a warning in case no id_set file is found when running the **validate** command.
* Fixed an issue where changed files were not recognised correctly on forked branches in the **validate** and the **update-release-notes** commands.
* Fixed an issue when files were classified incorrectly when running *update-release-notes*.
* Added a validation that integration and script file paths are compatible with our convention.
* Fixed an issue where id_set.json file was re created whenever running the generate-docs command.
* added the *--json-file* flag to create a JSON file output for the **validate** and **lint** commands.

## 1.2.19

* Fixed an issue where merge id_set was not updated to work with the new entity of Packs.
* Added a validation that the playbook's version matches the version of its sub-playbooks, scripts, and integrations.

## 1.2.18

* Changed the *skip-id-set-creation* flag to *create-id-set* in the **validate** command. Its default value will be False.
* Added support for the 'cve' reputation command in default arg validation.
* Filter out generic and reputation command from scripts and playbooks dependencies calculation.
* Added support for the incident fields in outgoing mappers in the ID set.
* Added a validation that the taskid field and the id field under the task field are both from uuid format and contain the same value.
* Updated the **format** command to generate uuid value for the taskid field and for the id under the task field in case they hold an invalid values.
* Exclude changes from doc_files directory on validation.
* Added a validation that an integration command has at most one default argument.
* Fixing an issue where pack metadata version bump was not enforced when modifying an old format (unified) file.
* Added validation that integration parameter's display names are capitalized and spaced using whitespaces and not underscores.
* Fixed an issue where beta integrations where not running deprecation validations.
* Allowed adding additional information to the deprecated description.
* Fixing an issue when escaping less and greater signs in integration params did not work as expected.

## 1.2.17

* Added a validation that the classifier of an integration exists.
* Added a validation that the mapper of an integration exists.
* Added a validation that the incident types of a classifier exist.
* Added a validation that the incident types of a mapper exist.
* Added support for *text* argument when running **demisto-sdk update-release-notes** on the ApiModules pack.
* Added a validation for the minimal version of an indicator field of type grid.
* Added new validation for incident and indicator fields in classifiers mappers and layouts exist in the content.
* Added cache for get_remote_file to reducing failures from accessing the remote repo.
* Fixed an issue in the **format** command where `_dev` or `_copy` suffixes weren't removed from the `id` of the given playbooks.
* Playbook dependencies from incident and indicator fields are now marked as optional.
* Mappers dependencies from incident types and incident fields are now marked as optional.
* Classifier dependencies from incident types are now marked as optional.
* Updated **demisto-sdk init** command to no longer create `created` field in pack_metadata file
* Updated **generate-docs** command to take the parameters names in setup section from display field and to use additionalinfo field when exist.
* Using the *verbose* argument in the **find-dependencies** command will now log to the console.
* Improved the deprecated message validation required from integrations.
* Fixed an issue in the **generate-docs** command where **Context Example** section was created when it was empty.

## 1.2.16

* Added allowed ignore errors to the *IDSetValidator*.
* Fixed an issue where an irrelevant id_set validation ran in the **validate** command when using the *--id-set* flag.
* Fixed an issue were **generate-docs** command has failed if a command did not exist in commands permissions file.
* Improved a **validate** command message for missing release notes of api module dependencies.

## 1.2.15

* Added the *ID101* to the allowed ignored errors.

## 1.2.14

* SDK repository is now mypy check_untyped_defs complaint.
* The lint command will now ignore the unsubscriptable-object (E1136) pylint error in dockers based on python 3.9 - this will be removed once a new pylint version is released.
* Added an option for **format** to run on a whole pack.
* Added new validation of unimplemented commands from yml in the code to `XSOAR-linter`.
* Fixed an issue where Auto-Extract fields were only checked for newly added incident types in the **validate** command.
* Added a new warning validation of direct access to args/params dicts to `XSOAR-linter`.

## 1.2.13

* Added new validation of indicators usage in CommandResults to `XSOAR-linter`.
* Running **demisto-sdk lint** will automatically run on changed files (same behavior as the -g flag).
* Removed supported version message from the documentation when running **generate_docs**.
* Added a print to indicate backwards compatibility is being checked in **validate** command.
* Added a percent print when running the **validate** command with the *-a* flag.
* Fixed a regression in the **upload** command where it was ignoring `DEMISTO_VERIFY_SSL` env var.
* Fixed an issue where the **upload** command would fail to upload beta integrations.
* Fixed an issue where the **validate** command did not create the *id_set.json* file when running with *-a* flag.
* Added price change validation in the **validate** command.
* Added validations that checks in read-me for empty sections or leftovers from the auto generated read-me that should be changed.
* Added new code validation for *NotImplementedError* to raise a warning in `XSOAR-linter`.
* Added validation for support types in the pack metadata file.
* Added support for *--template* flag in **demisto-sdk init** command.
* Fixed an issue with running **validate** on master branch where the changed files weren't compared to previous commit when using the *-g* flag.
* Fixed an issue where the `XSOAR-linter` ran *NotImplementedError* validation on scripts.
* Added support for Auto-Extract feature validation in incident types in the **validate** command.
* Fixed an issue in the **lint** command where the *-i* flag was ignored.
* Improved **merge-id-sets** command to support merge between two ID sets that contain the same pack.
* Fixed an issue in the **lint** command where flake8 ran twice.

## 1.2.12

* Bandit now reports also on medium severity issues.
* Fixed an issue with support for Docker Desktop on Mac version 2.5.0+.
* Added support for vulture and mypy linting when running without docker.
* Added support for *prev-ver* flag in **update-release-notes** command.
* Improved retry support when building docker images for linting.
* Added the option to create an ID set on a specific pack in **create-id-set** command.
* Added the *--skip-id-set-creation* flag to **validate** command in order to add the capability to run validate command without creating id_set validation.
* Fixed an issue where **validate** command checked docker image tag on ApiModules pack.
* Fixed an issue where **find-dependencies** did not calculate dashboards and reports dependencies.
* Added supported version message to the documentation and release notes files when running **generate_docs** and **update-release-notes** commands respectively.
* Added new code validations for *NotImplementedError* exception raise to `XSOAR-linter`.
* Command create-content-artifacts additional support for **Author_image.png** object.
* Fixed an issue where schemas were not enforced for incident fields, indicator fields and old layouts in the validate command.
* Added support for **update-release-notes** command to update release notes according to master branch.

## 1.2.11

* Fixed an issue where the ***generate-docs*** command reset the enumeration of line numbering after an MD table.
* Updated the **upload** command to support mappers.
* Fixed an issue where exceptions were no printed in the **format** while the *--verbose* flag is set.
* Fixed an issue where *--assume-yes* flag did not work in the **format** command when running on a playbook without a `fromversion` field.
* Fixed an issue where the **format** command would fail in case `conf.json` file was not found instead of skipping the update.
* Fixed an issue where integration with v2 were recognised by the `name` field instead of the `display` field in the **validate** command.
* Added a playbook validation to check if a task script exists in the id set in the **validate** command.
* Added new integration category `File Integrity Management` in the **validate** command.

## 1.2.10

* Added validation for approved content pack use-cases and tags.
* Added new code validations for *CommonServerPython* import to `XSOAR-linter`.
* Added *default value* and *predefined values* to argument description in **generate-docs** command.
* Added a new validation that checks if *get-mapping-fields* command exists if the integration schema has *{ismappable: true}* in **validate** command.
* Fixed an issue where the *--staged* flag recognised added files as modified in the **validate** command.
* Fixed an issue where a backwards compatibility warning was raised for all added files in the **validate** command.
* Fixed an issue where **validate** command failed when no tests were given for a partner supported pack.
* Updated the **download** command to support mappers.
* Fixed an issue where the ***format*** command added a duplicate parameter.
* For partner supported content packs, added support for a list of emails.
* Removed validation of README files from the ***validate*** command.
* Fixed an issue where the ***validate*** command required release notes for ApiModules pack.

## 1.2.9

* Fixed an issue in the **openapi_codegen** command where it created duplicate functions name from the swagger file.
* Fixed an issue in the **update-release-notes** command where the *update type* argument was not verified.
* Fixed an issue in the **validate** command where no error was raised in case a non-existing docker image was presented.
* Fixed an issue in the **format** command where format failed when trying to update invalid Docker image.
* The **format** command will now preserve the **isArray** argument in integration's reputation commands and will show a warning if it set to **false**.
* Fixed an issue in the **lint** command where *finally* clause was not supported in main function.
* Fixed an issue in the **validate** command where changing any entity ID was not validated.
* Fixed an issue in the **validate** command where *--staged* flag did not bring only changed files.
* Fixed the **update-release-notes** command to ignore changes in the metadata file.
* Fixed the **validate** command to ignore metadata changes when checking if a version bump is needed.

## 1.2.8

* Added a new validation that checks in playbooks for the usage of `DeleteContext` in **validate** command.
* Fixed an issue in the **upload** command where it would try to upload content entities with unsupported versions.
* Added a new validation that checks in playbooks for the usage of specific instance in **validate** command.
* Added the **--staged** flag to **validate** command to run on staged files only.

## 1.2.7

* Changed input parameters in **find-dependencies** command.
  * Use ***-i, --input*** instead of ***-p, --path***.
  * Use ***-idp, --id-set-path*** instead of ***-i, --id-set-path***.
* Fixed an issue in the **unify** command where it crashed on an integration without an image file.
* Fixed an issue in the **format** command where unnecessary files were not skipped.
* Fixed an issue in the **update-release-notes** command where the *text* argument was not respected in all cases.
* Fixed an issue in the **validate** command where a warning about detailed description was given for unified or deprecated integrations.
* Improved the error returned by the **validate** command when running on files using the old format.

## 1.2.6

* No longer require setting `DEMISTO_README_VALIDATION` env var to enable README mdx validation. Validation will now run automatically if all necessary node modules are available.
* Fixed an issue in the **validate** command where the `--skip-pack-dependencies` would not skip id-set creation.
* Fixed an issue in the **validate** command where validation would fail if supplied an integration with an empty `commands` key.
* Fixed an issue in the **validate** command where validation would fail due to a required version bump for packs which are not versioned.
* Will use env var `DEMISTO_VERIFY_SSL` to determine if to use a secure connection for commands interacting with the Server when `--insecure` is not passed. If working with a local Server without a trusted certificate, you can set env var `DEMISTO_VERIFY_SSL=no` to avoid using `--insecure` on each command.
* Unifier now adds a link to the integration documentation to the integration detailed description.
* Fixed an issue in the **secrets** command where ignored secrets were not skipped.

## 1.2.5

* Added support for special fields: *defaultclassifier*, *defaultmapperin*, *defaultmapperout* in **download** command.
* Added -y option **format** command to assume "yes" as answer to all prompts and run non-interactively
* Speed up improvements for `validate` of README files.
* Updated the **format** command to adhere to the defined content schema and sub-schemas, aligning its behavior with the **validate** command.
* Added support for canvasContextConnections files in **format** command.

## 1.2.4

* Updated detailed description for community integrations.

## 1.2.3

* Fixed an issue where running **validate** failed on playbook with task that adds tags to the evidence data.
* Added the *displaypassword* field to the integration schema.
* Added new code validations to `XSOAR-linter`.
  * As warnings messages:
    * `demisto.params()` should be used only inside main function.
    * `demisto.args()` should be used only inside main function.
    * Functions args should have type annotations.
* Added `fromversion` field validation to test playbooks and scripts in **validate** command.

## 1.2.2

* Add support for warning msgs in the report and summary to **lint** command.
* Fixed an issue where **json-to-outputs** determined bool values as int.
* Fixed an issue where **update-release-notes** was crushing on `--all` flag.
* Fixed an issue where running **validate**, **update-release-notes** outside of content repo crushed without a meaningful error message.
* Added support for layoutscontainer in **init** contribution flow.
* Added a validation for tlp_color param in feeds in **validate** command.
* Added a validation for removal of integration parameters in **validate** command.
* Fixed an issue where **update-release-notes** was failing with a wrong error message when no pack or input was given.
* Improved formatting output of the **generate-docs** command.
* Add support for env variable *DEMISTO_SDK_ID_SET_REFRESH_INTERVAL*. Set this env variable to the refresh interval in minutes. The id set will be regenerated only if the refresh interval has passed since the last generation. Useful when generating Script documentation, to avoid re-generating the id_set every run.
* Added new code validations to `XSOAR-linter`.
  * As error messages:
    * Longer than 10 seconds sleep statements for non long running integrations.
    * exit() usage.
    * quit() usage.
  * As warnings messages:
    * `demisto.log` should not be used.
    * main function existence.
    * `demito.results` should not be used.
    * `return_output` should not be used.
    * try-except statement in main function.
    * `return_error` usage in main function.
    * only once `return_error` usage.
* Fixed an issue where **lint** command printed logs twice.
* Fixed an issue where *suffix* did not work as expected in the **create-content-artifacts** command.
* Added support for *prev-ver* flag in **lint** and **secrets** commands.
* Added support for *text* flag to **update-release-notes** command to add the same text to all release notes.
* Fixed an issue where **validate** did not recognize added files if they were modified locally.
* Added a validation that checks the `fromversion` field exists and is set to 5.0.0 or above when working or comparing to a non-feature branch in **validate** command.
* Added a validation that checks the certification field in the pack_metadata file is valid in **validate** command.
* The **update-release-notes** command will now automatically add docker image update to the release notes.

## 1.2.1

* Added an additional linter `XSOAR-linter` to the **lint** command which custom validates py files. currently checks for:
  * `Sys.exit` usages with non zero value.
  * Any `Print` usages.
* Fixed an issue where renamed files were failing on *validate*.
* Fixed an issue where single changed files did not required release notes update.
* Fixed an issue where doc_images required release-notes and validations.
* Added handling of dependent packs when running **update-release-notes** on changed *APIModules*.
  * Added new argument *--id-set-path* for id_set.json path.
  * When changes to *APIModule* is detected and an id_set.json is available - the command will update the dependent pack as well.
* Added handling of dependent packs when running **validate** on changed *APIModules*.
  * Added new argument *--id-set-path* for id_set.json path.
  * When changes to *APIModule* is detected and an id_set.json is available - the command will validate that the dependent pack has release notes as well.
* Fixed an issue where the find_type function didn't recognize file types correctly.
* Fixed an issue where **update-release-notes** command did not work properly on Windows.
* Added support for indicator fields in **update-release-notes** command.
* Fixed an issue where files in test dirs where being validated.

## 1.2.0

* Fixed an issue where **format** did not update the test playbook from its pack.
* Fixed an issue where **validate** validated non integration images.
* Fixed an issue where **update-release-notes** did not identified old yml integrations and scripts.
* Added revision templates to the **update-release-notes** command.
* Fixed an issue where **update-release-notes** crashed when a file was renamed.
* Fixed an issue where **validate** failed on deleted files.
* Fixed an issue where **validate** validated all images instead of packs only.
* Fixed an issue where a warning was not printed in the **format** in case a non-supported file type is inputted.
* Fixed an issue where **validate** did not fail if no release notes were added when adding files to existing packs.
* Added handling of incorrect layout paths via the **format** command.
* Refactor **create-content-artifacts** command - Efficient artifacts creation and better logging.
* Fixed an issue where image and description files were not handled correctly by **validate** and **update-release-notes** commands.
* Fixed an issue where the **format** command didn't remove all extra fields in a file.
* Added an error in case an invalid id_set.json file is found while running the **validate** command.
* Added fetch params checks to the **validate** command.

## 1.1.11

* Added line number to secrets' path in **secrets** command report.
* Fixed an issue where **init** a community pack did not present the valid support URL.
* Fixed an issue where **init** offered a non relevant pack support type.
* Fixed an issue where **lint** did not pull docker images for powershell.
* Fixed an issue where **find-dependencies** did not find all the script dependencies.
* Fixed an issue where **find-dependencies** did not collect indicator fields as dependencies for playbooks.
* Updated the **validate** and the **secrets** commands to be less dependent on regex.
* Fixed an issue where **lint** did not run on circle when docker did not return ping.
* Updated the missing release notes error message (RN106) in the **Validate** command.
* Fixed an issue where **Validate** would return missing release notes when two packs with the same substring existed in the modified files.
* Fixed an issue where **update-release-notes** would add duplicate release notes when two packs with the same substring existed in the modified files.
* Fixed an issue where **update-release-notes** would fail to bump new versions if the feature branch was out of sync with the master branch.
* Fixed an issue where a non-descriptive error would be returned when giving the **update-release-notes** command a pack which can not be found.
* Added dependencies check for *widgets* in **find-dependencies** command.
* Added a `update-docker` flag to **format** command.
* Added a `json-to-outputs` flag to the **run** command.
* Added a verbose (`-v`) flag to **format** command.
* Fixed an issue where **download** added the prefix "playbook-" to the name of playbooks.

## 1.1.10

* Updated the **init** command. Relevant only when passing the *--contribution* argument.
  * Added the *--author* option.
  * The *support* field of the pack's metadata is set to *community*.
* Added a proper error message in the **Validate** command upon a missing description in the root of the yml.
* **Format** now works with a relative path.
* **Validate** now fails when all release notes have been excluded.
* Fixed issue where correct error message would not propagate for invalid images.
* Added the *--skip-pack-dependencies* flag to **validate** command to skip pack dependencies validation. Relevant when using the *-g* flag.
* Fixed an issue where **Validate** and **Format** commands failed integrations with `defaultvalue` field in fetch incidents related parameters.
* Fixed an issue in the **Validate** command in which unified YAML files were not ignored.
* Fixed an issue in **generate-docs** where scripts and playbooks inputs and outputs were not parsed correctly.
* Fixed an issue in the **openapi-codegen** command where missing reference fields in the swagger JSON caused errors.
* Fixed an issue in the **openapi-codegen** command where empty objects in the swagger JSON paths caused errors.
* **update-release-notes** command now accept path of the pack instead of pack name.
* Fixed an issue where **generate-docs** was inserting unnecessary escape characters.
* Fixed an issue in the **update-release-notes** command where changes to the pack_metadata were not detected.
* Fixed an issue where **validate** did not check for missing release notes in old format files.

## 1.1.9

* Fixed an issue where **update-release-notes** command failed on invalid file types.

## 1.1.8

* Fixed a regression where **upload** command failed on test playbooks.
* Added new *githubUser* field in pack metadata init command.
* Support beta integration in the commands **split-yml, extract-code, generate-test-playbook and generate-docs.**
* Fixed an issue where **find-dependencies** ignored *toversion* field in content items.
* Added support for *layoutscontainer*, *classifier_5_9_9*, *mapper*, *report*, and *widget* in the **Format** command.
* Fixed an issue where **Format** will set the `ID` field to be equal to the `name` field in modified playbooks.
* Fixed an issue where **Format** did not work for test playbooks.
* Improved **update-release-notes** command:
  * Write content description to release notes for new items.
  * Update format for file types without description: Connections, Incident Types, Indicator Types, Layouts, Incident Fields.
* Added a validation for feedTags param in feeds in **validate** command.
* Fixed readme validation issue in community support packs.
* Added the **openapi-codegen** command to generate integrations from OpenAPI specification files.
* Fixed an issue were release notes validations returned wrong results for *CommonScripts* pack.
* Added validation for image links in README files in **validate** command.
* Added a validation for default value of fetch param in feeds in **validate** command.
* Fixed an issue where the **Init** command failed on scripts.

## 1.1.7

* Fixed an issue where running the **format** command on feed integrations removed the `defaultvalue` fields.
* Playbook branch marked with *skipunavailable* is now set as an optional dependency in the **find-dependencies** command.
* The **feedReputation** parameter can now be hidden in a feed integration.
* Fixed an issue where running the **unify** command on JS package failed.
* Added the *--no-update* flag to the **find-dependencies** command.
* Added the following validations in **validate** command:
  * Validating that a pack does not depend on NonSupported / Deprecated packs.

## 1.1.6

* Added the *--description* option to the **init** command.
* Added the *--contribution* option to the **init** command which converts a contribution zip to proper pack format.
* Improved **validate** command performance time and outputs.
* Added the flag *--no-docker-checks* to **validate** command to skip docker checks.
* Added the flag *--print-ignored-files* to **validate** command to print ignored files report when the command is done.
* Added the following validations in **validate** command:
  * Validating that existing release notes are not modified.
  * Validating release notes are not added to new packs.
  * Validating that the "currentVersion" field was raised in the pack_metadata for modified packs.
  * Validating that the timestamp in the "created" field in the pack_metadata is in ISO format.
* Running `demisto-sdk validate` will run the **validate** command using git and only on committed files (same as using *-g --post-commit*).
* Fixed an issue where release notes were not checked correctly in **validate** command.
* Fixed an issue in the **create-id-set** command where optional playbook tasks were not taken into consideration.
* Added a prompt to the `demisto-sdk update-release-notes` command to prompt users to commit changes before running the release notes command.
* Added support to `layoutscontainer` in **validate** command.

## 1.1.5

* Fixed an issue in **find-dependencies** command.
* **lint** command now verifies flake8 on CommonServerPython script.

## 1.1.4

* Fixed an issue with the default output file name of the **unify** command when using "." as an output path.
* **Unify** command now adds contributor details to the display name and description.
* **Format** command now adds *isFetch* and *incidenttype* fields to integration yml.
* Removed the *feedIncremental* field from the integration schema.
* **Format** command now adds *feedBypassExclusionList*, *Fetch indicators*, *feedReputation*, *feedReliability*,
     *feedExpirationPolicy*, *feedExpirationInterval* and *feedFetchInterval* fields to integration yml.
* Fixed an issue in the playbooks schema.
* Fixed an issue where generated release notes were out of order.
* Improved pack dependencies detection.
* Fixed an issue where test playbooks were mishandled in **validate** command.

## 1.1.3

* Added a validation for invalid id fields in indicators types files in **validate** command.
* Added default behavior for **update-release-notes** command.
* Fixed an error where README files were failing release notes validation.
* Updated format of generated release notes to be more user friendly.
* Improved error messages for the **update-release-notes** command.
* Added support for `Connections`, `Dashboards`, `Widgets`, and `Indicator Types` to **update-release-notes** command.
* **Validate** now supports scripts under the *TestPlaybooks* directory.
* Fixed an issue where **validate** did not support powershell files.

## 1.1.2

* Added a validation for invalid playbookID fields in incidents types files in **validate** command.
* Added a code formatter for python files.
* Fixed an issue where new and old classifiers where mixed on validate command.
* Added *feedIncremental* field to the integration schema.
* Fixed error in the **upload** command where unified YMLs were not uploaded as expected if the given input was a pack.
* Fixed an issue where the **secrets** command failed due to a space character in the file name.
* Ignored RN validation for *NonSupported* pack.
* You can now ignore IF107, SC100, RP102 error codes in the **validate** command.
* Fixed an issue where the **download** command was crashing when received as input a JS integration or script.
* Fixed an issue where **validate** command checked docker image for JS integrations and scripts.
* **validate** command now checks scheme for reports and connections.
* Fixed an issue where **validate** command checked docker when running on all files.
* Fixed an issue where **validate** command did not fail when docker image was not on the latest numeric tag.
* Fixed an issue where beta integrations were not validated correctly in **validate** command.

## 1.1.1

* fixed and issue where file types were not recognized correctly in **validate** command.
* Added better outputs for validate command.

## 1.1.0

* Fixed an issue where changes to only non-validated files would fail validation.
* Fixed an issue in **validate** command where moved files were failing validation for new packs.
* Fixed an issue in **validate** command where added files were failing validation due to wrong file type detection.
* Added support for new classifiers and mappers in **validate** command.
* Removed support of old RN format validation.
* Updated **secrets** command output format.
* Added support for error ignore on deprecated files in **validate** command.
* Improved errors outputs in **validate** command.
* Added support for linting an entire pack.

## 1.0.9

* Fixed a bug where misleading error was presented when pack name was not found.
* **Update-release-notes** now detects added files for packs with versions.
* Readme files are now ignored by **update-release-notes** and validation of release notes.
* Empty release notes no longer cause an uncaught error during validation.

## 1.0.8

* Changed the output format of demisto-sdk secrets.
* Added a validation that checkbox items are not required in integrations.
* Added pack release notes generation and validation.
* Improved pack metadata validation.
* Fixed an issue in **validate** where renamed files caused an error

## 1.0.4

* Fix the **format** command to update the `id` field to be equal to `details` field in indicator-type files, and to `name` field in incident-type & dashboard files.
* Fixed a bug in the **validate** command for layout files that had `sortValues` fields.
* Fixed a bug in the **format** command where `playbookName` field was not always present in the file.
* Fixed a bug in the **format** command where indicatorField wasn't part of the SDK schemas.
* Fixed a bug in **upload** command where created unified docker45 yml files were not deleted.
* Added support for IndicatorTypes directory in packs (for `reputation` files, instead of Misc).
* Fixed parsing playbook condition names as string instead of boolean in **validate** command
* Improved image validation in YAML files.
* Removed validation for else path in playbook condition tasks.

## 1.0.3

* Fixed a bug in the **format** command where comments were being removed from YAML files.
* Added output fields: *file_path* and *kind* for layouts in the id-set.json created by **create-id-set** command.
* Fixed a bug in the **create-id-set** command Who returns Duplicate for Layouts with a different kind.
* Added formatting to **generate-docs** command results replacing all `<br>` tags with `<br/>`.
* Fixed a bug in the **download** command when custom content contained not supported content entity.
* Fixed a bug in **format** command in which boolean strings  (e.g. 'yes' or 'no') were converted to boolean values (e.g. 'True' or 'False').
* **format** command now removes *sourceplaybookid* field from playbook files.
* Fixed a bug in **generate-docs** command in which integration dependencies were not detected when generating documentation for a playbook.

## 1.0.1

* Fixed a bug in the **unify** command when output path was provided empty.
* Improved error message for integration with no tests configured.
* Improved the error message returned from the **validate** command when an integration is missing or contains malformed fetch incidents related parameters.
* Fixed a bug in the **create** command where a unified YML with a docker image for 4.5 was copied incorrectly.
* Missing release notes message are now showing the release notes file path to update.
* Fixed an issue in the **validate** command in which unified YAML files were not ignored.
* File format suggestions are now shown in the relevant file format (JSON or YAML).
* Changed Docker image validation to fail only on non-valid ones.
* Removed backward compatibility validation when Docker image is updated.

## 1.0.0

* Improved the *upload* command to support the upload of all the content entities within a pack.
* The *upload* command now supports the improved pack file structure.
* Added an interactive option to format integrations, scripts and playbooks with No TestPlaybooks configured.
* Added an interactive option to configure *conf.json* file with missing test playbooks for integrations, scripts and playbooks
* Added *download* command to download custom content from Demisto instance to the local content repository.
* Improved validation failure messages to include a command suggestion, wherever relevant, to fix the raised issue.
* Improved 'validate' help and documentation description
* validate - checks that scripts, playbooks, and integrations have the *tests* key.
* validate - checks that test playbooks are configured in `conf.json`.
* demisto-sdk lint - Copy dir better handling.
* demisto-sdk lint - Add error when package missing in docker image.
* Added *-a , --validate-all* option in *validate* to run all validation on all files.
* Added *-i , --input* option in *validate* to run validation on a specified pack/file.
* added *-i, --input* option in *secrets* to run on a specific file.
* Added an allowed hidden parameter: *longRunning* to the hidden integration parameters validation.
* Fixed an issue with **format** command when executing with an output path of a folder and not a file path.
* Bug fixes in generate-docs command given playbook as input.
* Fixed an issue with lint command in which flake8 was not running on unit test files.

## 0.5.2

* Added *-c, --command* option in *generate-docs* to generate a specific command from an integration.
* Fixed an issue when getting README/CHANGELOG files from git and loading them.
* Removed release notes validation for new content.
* Fixed secrets validations for files with the same name in a different directory.
* demisto-sdk lint - parallelization working with specifying the number of workers.
* demisto-sdk lint - logging levels output, 3 levels.
* demisto-sdk lint - JSON report, structured error reports in JSON format.
* demisto-sdk lint - XML JUnit report for unit-tests.
* demisto-sdk lint - new packages used to accelerate execution time.
* demisto-sdk secrets - command now respects the generic whitelist, and not only the pack secrets.

## 0.5.0

[PyPI History][1]

[1]: https://pypi.org/project/demisto-sdk/#history

## 0.4.9

* Fixed an issue in *generate-docs* where Playbooks and Scripts documentation failed.
* Added a graceful error message when executing the *run" command with a misspelled command.
* Added more informative errors upon failures of the *upload* command.
* format command:
  * Added format for json files: IncidentField, IncidentType, IndicatorField, IndicatorType, Layout, Dashboard.
  * Added the *-fv --from-version*, *-nv --no-validation* arguments.
  * Removed the *-t yml_type* argument, the file type will be inferred.
  * Removed the *-g use_git* argument, running format without arguments will run automatically on git diff.
* Fixed an issue in loading playbooks with '=' character.
* Fixed an issue in *validate* failed on deleted README files.

## 0.4.8

* Added the *max* field to the Playbook schema, allowing to define it in tasks loop.
* Fixed an issue in *validate* where Condition branches checks were case sensitive.

## 0.4.7

* Added the *slareminder* field to the Playbook schema.
* Added the *common_server*, *demisto_mock* arguments to the *init* command.
* Fixed an issue in *generate-docs* where the general section was not being generated correctly.
* Fixed an issue in *validate* where Incident type validation failed.

## 0.4.6

* Fixed an issue where the *validate* command did not identify CHANGELOG in packs.
* Added a new command, *id-set* to create the id set - the content dependency tree by file IDs.

## 0.4.5

* generate-docs command:
  * Added the *use_cases*, *permissions*, *command_permissions* and *limitations*.
  * Added the *--insecure* argument to support running the script and integration command in Demisto.
  * Removed the *-t yml_type* argument, the file type will be inferred.
  * The *-o --output* argument is no longer mandatory, default value will be the input file directory.
* Added support for env var: *DEMISTO_SDK_SKIP_VERSION_CHECK*. When set version checks are skipped.
* Fixed an issue in which the CHANGELOG files did not match our scheme.
* Added a validator to verify that there are no hidden integration parameters.
* Fixed an issue where the *validate* command ran on test files.
* Removed the *env-dir* argument from the demisto-sdk.
* README files which are html files will now be skipped in the *validate* command.
* Added support for env var: *DEMISTO_README_VALIDATOR*. When not set the readme validation will not run.

## 0.4.4

* Added a validator for IncidentTypes (incidenttype-*.json).
* Fixed an issue where the -p flag in the *validate* command was not working.
* Added a validator for README.md files.
* Release notes validator will now run on: incident fields, indicator fields, incident types, dashboard and reputations.
* Fixed an issue where the validator of reputation(Indicator Type) did not check on the details field.
* Fixed an issue where the validator attempted validating non-existing files after deletions or name refactoring.
* Removed the *yml_type* argument in the *split-yml*, *extract-code* commands.
* Removed the *file_type* argument in the *generate-test-playbook* command.
* Fixed the *insecure* argument in *upload*.
* Added the *insecure* argument in *run-playbook*.
* Standardise the *-i --input*, *-o --output* to demisto-sdk commands.

## 0.4.3

* Fixed an issue where the incident and indicator field BC check failed.
* Support for linting and unit testing PowerShell integrations.

## 0.4.2

* Fixed an issue where validate failed on Windows.
* Added a validator to verify all branches are handled in conditional task in a playbook.
* Added a warning message when not running the latest sdk version.
* Added a validator to check that the root is connected to all tasks in the playbook.
* Added a validator for Dashboards (dashboard-*.json).
* Added a validator for Indicator Types (reputation-*.json).
* Added a BC validation for changing incident field type.
* Fixed an issue where init command would generate an invalid yml for scripts.
* Fixed an issue in misleading error message in v2 validation hook.
* Fixed an issue in v2 hook which now is set only on newly added scripts.
* Added more indicative message for errors in yaml files.
* Disabled pykwalify info log prints.

## 0.3.10

* Added a BC check for incident fields - changing from version is not allowed.
* Fixed an issue in create-content-artifacts where scripts in Packs in TestPlaybooks dir were copied with a wrong prefix.

## 0.3.9

* Added a validation that incident field can not be required.
* Added validation for fetch incident parameters.
* Added validation for feed integration parameters.
* Added to the *format* command the deletion of the *sourceplaybookid* field.
* Fixed an issue where *fieldMapping* in playbook did not pass the scheme validation.
* Fixed an issue where *create-content-artifacts* did not copy TestPlaybooks in Packs without prefix of *playbook-*.
* Added a validation the a playbook can not have a rolename set.
* Added to the image validator the new DBot default image.
* Added the fields: elasticcommonfields, quiet, quietmode to the Playbook schema.
* Fixed an issue where *validate* failed on integration commands without outputs.
* Added a new hook for naming of v2 integrations and scripts.

## 0.3.8

* Fixed an issue where *create-content-artifact* was not loading the data in the yml correctly.
* Fixed an issue where *unify* broke long lines in script section causing syntax errors

## 0.3.7

* Added *generate-docs* command to generate documentation file for integration, playbook or script.
* Fixed an issue where *unify* created a malformed integration yml.
* Fixed an issue where demisto-sdk **init** creates unit-test file with invalid import.

## 0.3.6

* Fixed an issue where demisto-sdk **validate** failed on modified scripts without error message.

## 0.3.5

* Fixed an issue with docker tag validation for integrations.
* Restructured repo source code.

## 0.3.4

* Saved failing unit tests as a file.
* Fixed an issue where "_test" file for scripts/integrations created using **init** would import the "HelloWorld" templates.
* Fixed an issue in demisto-sdk **validate** - was failing on backward compatiblity check
* Fixed an issue in demisto-sdk **secrets** - empty line in .secrets-ignore always made the secrets check to pass
* Added validation for docker image inside integrations and scripts.
* Added --use-git flag to **format** command to format all changed files.
* Fixed an issue where **validate** did not fail on dockerimage changes with bc check.
* Added new flag **--ignore-entropy** to demisto-sdk **secrets**, this will allow skip entropy secrets check.
* Added --outfile to **lint** to allow saving failed packages to a file.

## 0.3.3

* Added backwards compatibility break error message.
* Added schema for incident types.
* Added **additionalinfo** field to as an available field for integration configuration.
* Added pack parameter for **init**.
* Fixed an issue where error would appear if name parameter is not set in **init**.

## 0.3.2

* Fixed the handling of classifier files in **validate**.

## 0.3.1

* Fixed the handling of newly created reputation files in **validate**.
* Added an option to perform **validate** on a specific file.

## 0.3.0

* Added support for multi-package **lint** both with parallel and without.
* Added all parameter in **lint** to run on all packages and packs in content repository.
* Added **format** for:
  * Scripts
  * Playbooks
  * Integrations
* Improved user outputs for **secrets** command.
* Fixed an issue where **lint** would run pytest and pylint only on a single docker per integration.
* Added auto-complete functionality to demisto-sdk.
* Added git parameter in **lint** to run only on changed packages.
* Added the **run-playbook** command
* Added **run** command which runs a command in the Demisto playground.
* Added **upload** command which uploads an integration or a script to a Demisto instance.
* Fixed and issue where **validate** checked if release notes exist for new integrations and scripts.
* Added **generate-test-playbook** command which generates a basic test playbook for an integration or a script.
* **validate** now supports indicator fields.
* Fixed an issue with layouts scheme validation.
* Adding **init** command.
* Added **json-to-outputs** command which generates the yaml section for outputs from an API raw response.

## 0.2.6

* Fixed an issue with locating release notes for beta integrations in **validate**.

## 0.2.5

* Fixed an issue with locating release notes for beta integrations in **validate**.

## 0.2.4

* Adding image validation to Beta_Integration and Packs in **validate**.

## 0.2.3

* Adding Beta_Integration to the structure validation process.
* Fixing bug where **validate** did checks on TestPlaybooks.
* Added requirements parameter to **lint**.

## 0.2.2

* Fixing bug where **lint** did not return exit code 1 on failure.
* Fixing bug where **validate** did not print error message in case no release notes were give.

## 0.2.1

* **Validate** now checks that the id and name fields are identical in yml files.
* Fixed a bug where sdk did not return any exit code.

## 0.2.0

* Added Release Notes Validator.
* Fixed the Unifier selection of your python file to use as the code.
* **Validate** now supports Indicator fields.
* Fixed a bug where **validate** and **secrets** did not return exit code 1 on failure.
* **Validate** now runs on newly added scripts.

## 0.1.8

* Added support for `--version`.
* Fixed an issue in file_validator when calling `checked_type` method with script regex.

## 0.1.2

* Restructuring validation to support content packs.
* Added secrets validation.
* Added content bundle creation.
* Added lint and unit test run.

## 0.1.1

* Added new logic to the unifier.
* Added detailed README.
* Some small adjustments and fixes.

## 0.1.0

Capabilities:

* **Extract** components(code, image, description etc.) from a Demisto YAML file into a directory.
* **Unify** components(code, image, description etc.) to a single Demisto YAML file.
* **Validate** Demisto content files.<|MERGE_RESOLUTION|>--- conflicted
+++ resolved
@@ -2,13 +2,10 @@
 ## Unreleased
 * Added a period at the end of lines produced by the **generate-docs** command that state the tested version of the product.
 * Update `RN112` validation's docs reference link.
-<<<<<<< HEAD
-* Fixed an issue where the (`GR108`) validation did not fail in the validate command with the `-a` flag.
-=======
 * Added support to control the maximum file size and log rotation files count in the sdk logger.
 * Fixed an issue with where passing the deprecated logging arguments to any command presented an incorrect recommendation for argument substitution.
 * Fixed an issue where the documentation of logging arguments was incorrect.
->>>>>>> 122a046e
+* Fixed an issue where the (`GR108`) validation did not fail in the validate command with the `-a` flag.
 * Fixed an issue in calculating content graph hash when creating or updating it.
 * Fixed an issue where the coloring of the logging messages was not working properly when mixing both Console log and Parallel log handlers.
 * Calling **graph create** or **graph update** now run the commands with default arguments, instead of showing the command help.
