# Changelog
## Unreleased
* Added support for inputs sections and outputs sections in a playbook.
* Added a new flag `--docker/--no-docker` to demisto-sdk pre-commit, in order to enable the option to run the pre-commit command without docker hooks.
<<<<<<< HEAD
* Added BasePlaybook graph class for Playbook & TestPlaybook to inherit from.
=======
* Added support for xsoar, xsoar-saas and xsiam wrapper clients to ease the integration via their apis.
>>>>>>> 833d8ad9

## 1.22.0
* Added Docker Hook support to **pre-commit**; for details see https://github.com/demisto/demisto-sdk/blob/master/demisto_sdk/commands/pre_commit/README.md#docker-hooks
* Removed **-use-local-import** flag to **graph update** command.
* Perfomance improvements to **graph** commands.
* Adjust graph structure to accommodate anticipated changes in infrastructure for the **validate** command.
* Fixed an issue where the **lint** command with docker, would not give unique container names to different image runs.
* Added a new `display_name` field to `Pack` entity in graph.

## 1.21.0
* Added the argument `--commited-only` to **pre-commit** to skip collecting on staged files.
* Fixed an issue where the **pre-commit** command runs even in the case of deprecated or powershell integrations or scripts.
* Fixed an issue where **validate** falsely failed with error `PB101` and `PB123` due to condition names discrepancy
* Fixed an issue where the **modeling-rules test** command failed report and error when test data didn't exist.
* Changed the table print for **modeling-rules test** command.
* Updated the **prepare-content** to add contributor details to the `detaileddescription` field based on **supportlevelheader** key.
* Added a new validation (`IN162`) to ensure that each event collector under partner supported packs have the *xsoar* value for the **supportlevelheader** key in its yml.
* A rewrite for the **download** command, with many improvements and fixes, including:
  * Large optimizations: reducing the runtime and CPU usage by a significant amount when there's a considerable amount of custom content items on the server.
  * Improved error handling and messages, logs, and documentation (`demisto-sdk download --help`) for the command.
  * Fixed an issue where custom PowerShell-based integrations and automations would not download properly.
  * Fixed an issue where names of the following custom content items would not have their IDs replaced from UUIDs:
    * Classifiers
    * Dashboards
    * Indicator Types
    * Reports
    * Widgets
  * Fixed an issue where the download would fail when using the '-r' / '--regex' flag when there were multiple custom content items on the server matching the pattern, having the same name.
  * Fixed an issue where integrations / automations with a dot in their name would be saved with an incorrect file name (For example: `Test v1.1.py` would be named `Test v1.py`)
  * Fixed the **Link to Jira** Github flow to match the Jira-dc.

**Note:** Due to the optimization changes made to the **download** command, playbooks might be formatted a bit differently than before when downloaded from the server using the new version. The playbooks should however function and work the same.
* Fixed an issue where the **pre-commit** command, now correctly gathers the associated python file when a yml file is provided as input.
* Internal: Added a new GitHub action that will automatically assign the contribution TL and add the `Contribution` label in contributions PRs.

## 1.20.8
* Internal: Fixed an issue where the `tools.get_id` function would not find the ID for layout content items in some cases.
* Internal: Fixed an issue where the `tools.get_display_name` function would return incorrect values for "Indicator Type" content items.
* Changed the error code of the **validate** check for deprecated display names from `IN157` (duplicated a code used by a `nativeimage` check) to `IN160` (new code).
* Changed the error code of the **validate** check for invalid SIEM marketplace values from `IN151` (duplicated a code used by a check for empty command arguments) to `IN161` (new code).
* Added JUnit XML output support for **test-content** command.
* Updated the **run-unit-tests** command to not fail on JavaScript items, but skip them instead.
* Updated the `validate` pre-commit hook to run before the `run-unit-tests` hook. This will prevent `validate` from falling on errors about temporary files that are sometimes created when running unit-tests.
* Added the *auto-replace-uuids* flag to the **download** command. set this flag to False to avoid UUID replacements when downloading using download command.
* Added a new key **supportlevelheader** to the integration schema.
* **format** command will run without the content graph if graph creation fails.
* Updated the `GENERAL_DEFAULT_FROMVERSION` variable from **6.9.0** to **6.10.0**.
* Internal: Replaced the `tools._read_file` function with a more generic `tools.safe_read_unicode` function.
* Internal: Added `pathlib.Path` support to the `tools.get_yml_paths_in_dir` and `tools.get_child_directories` functions.
* Fixed an issue in the **test-modeling-rule** command, where possible exceptions were not caught.
* Added the *--delete_existing_dataset/-dd* flag to the **modeling-rules test** command to delete an existing dataset in the tenant.
* Added a new validation (`IN159`) which validates that reputation commands context outputs are spelled according to standards.
* Internal: Added a `loaded_data` parameter to `YmlSplitter` to allow passing preloaded YAML data.

## 1.20.7
* Fixed an issue where unified integrations / scripts with a period in their name would not split properly.
* Fixed an issue where the documentation was out of date with the current structure of **demisto-sdk** which does not support command auto-completion.
* Improved logging for **lint** and **prepare-content** commands.
* Internal: Added the `CI_SERVER_HOST`, `CI_PROJECT_ID` environment variables.

## 1.20.6
* Added the *--mode* argument to the **pre-commit** command, to run pre-commit with special mode (to run with different settings), supported mode are: 'nightly'.
* Modified the `validate` and `format` pre-commit hooks to run with the `--all` flag only when the `--mode=nightly` argument and `--all` flag were given.
* Modified the `ruff` pre-commit hook to run with `--config=nightly_ruff.toml` argument when running **pre-commit** command wite the `--mode=nightly` argument.
* Fixed an issue where deprecating parsing rules or modeling rules using **format** failed due to schema discrepancies.
* Fixed an issue where kebab-case arguments were not parsed correctly.
* Fixed an issue where **validate** falsely failed with error `RN115` on release notes with linefeed at the end of the file.
* Fixed an issue where **validate** falsely failed with error `DS108` on descriptions ending with new lines followed by square/curly brackets.
* Fixed an issue where **graph** commands would not clean their temporary files properly, causing successive commands to fail.
* Fixed an issue where an error log message changed the terminal color.

## 1.20.5
* Fixed an issue where **validate** falsely failed with error `DS108` on descriptions ending with brackets that contains a dot at the end of them.
* Fixed an issue where **modeling-rule test** command failed to properly render the comparison table when boolean value were printed.
* Fixed an issue were format added a dot at end of the description that already ends with question mark and exclamation mark.
* Fixed an issue where **upload** failed when trying to upload an indicator field.
* Updated the **update-content-graph** command to work with external repositories.
* Updated the **validate** command to work with external repositories when using the *--graph* flag.
* added support for `isfetchassets` flag in content graph

## 1.20.4
* Fixed an issue where using **prepare-content**, **upload**, **zip-packs** and **download** on machines with default encoding other than unicode caused errors.
* The **modeling-rules-test** will now ignore test data files containing the `test_data_config_ignore` key.
* Fixed an issue where **modeling-rules init-test-data** command failed on modeling rules that contain the text `call` even not as a separate word.
* Unlocked the dependency on `packaging`.

## 1.20.3
* Added the `FileType.VULTURE_WHITELIST` to the `FileType` enum for `.vulture_whitelist.py` files.
* Improved performance when reading `yml` files.
* Fixed an issue where **format** would add unnecessary period at the end of descriptions ending with brackets.
* Fixed an issue where **format** would not add a period at the end of descriptions, when running on in script files.
* Fixed an issue where running **validate -g** failed reading a `.pack-ignore` file that contained only newlines and spaces.
* Fixed an issue where **upload** failed when trying to upload a list content item.
* Fixed an issue where **download** would skip downloading list content items assigned to specific user roles with no roles.
* Demisto-SDK will now exit gracefully with an appropriate error message when *git* is not installed.
* Updated validation *RN116* to support the structure of **--force** flag in *update-release-notes* command.
* Fixed an issue where the release notes file was not added automatically to git when using the *update-release-notes* command.
* Fixed the structure in *update-release-notes* command when used with the **--force** flag. Now the header will display the pack display name.
* Fixed the support in **validate** for `svg` images to have their theme suffix.
* Modified **validate** to support only .svg files ending with *_dark* or *_light* suffixes.
* Fixed an issue where **modeling-rule test** command failed to properly compare types of fields.
* Fixed an issue where **validate** falsely failed with error `DS108` on descriptions ending with question mark and exclamation mark.
* Updated the **engineinfo** type in the script schema.
* Updated the **modeling-rules init & test** commands to support RULE section fields.
* Stability improvements for **graph create** and **graph update** commands.
* Fixed the *metadata* type in the XSIAM dashboard schema to *map*, with possible values: **lazy_load** and **cache_ttl**

## 1.20.2
* Updated the **pre-commit** command to run on all python versions in one run.
* Added the *--dry-run* flag to the **pre-commit** command, to create the config file without running the command.
* Fixed an issue where the **coverage-analyze** command was not parsing the logs correctly.
* Fixed an issue where **validate** falsly failed with error `DS108` on descriptions ending with a newline.
* Added formatting for script yml files when period is missing in the end of comment field, in the **format** command.
* Fixed an issue where **format** add a newline with a period when the description field missing a period.
* The content graph will now include the **python_version** field that each script/integration uses.
* Updated the **update-release-notes** command message structure when is run with **--force** flag.
* Added the **engineinfo** in to the script schema. This field specifies on which engine the script will run.
* Fixed an issue where **validate** falsely failed with error `DS108` on empty descriptions.
* Added support for lazy loading the of widgets in XSIAM dashboards.
* Added a **validate** check for correlation rules, making sure that `search_window` cannot be empty when `execution_mode` is set to `SCHEDULED`.
* Added the *metadata* key to the XSIAM dashboard schema. This field adds support for dynamic parameters in the dashboards.

## 1.20.1
* Added formatting for yml files when period is missing in the end of description field, in the **format** command.
* Fixed an issue where logging arguments were not in the standard kebab-case. The new arguments are: **console-log-threshold**, **file-log-threshold**, **log-file-path**.
* Added a new validation (`DS108`) to ensure that each description in the yml of script/integration ends with a dot.
* Fixed an issue where the **validate -g** failed reading a `.pack-ignore` file that was previously empty.
* Fixed an issue where the **update-release-notes** failed when changing the `.pack-ignore` file.
* Fixed an issue where the **GR103** validation output was malformed.
* Fixed an issue where the **upload** command failed for private repositories while trying to find the landing_page.json file.
* Added a log when a content item is missing from the repo, in **graph create** and **graph update**.
* Replaced logs with a progress bar in **graph create** and **graph update**.


## 1.20.0
* Fixed an issue where **update-release-notes** generated "available from Cortex XSOAR" instead of "from XSIAM" when run on XSIAM event collectors.
* Added support for controlling the sleep interval and retry count for **modeling-rules test** command.
* Added support for a new marketplace tag `xsoar_saas`.
* Fixed an issue where the **validate -g** failed on `BA102` in external repos even when ignored.
* Fixed an issue where the **validate -g** failed getting the content of `.pack-ignore` files when the external repository is not hosted in Github.
* Fixed an issue where the **validate -g** failed when updating an empty `.pack-ignore` file.
* Added support for yml hidden parameters for `xsoar_saas` marketplace, as part of the **prepare_content** command.
* Added support for custom documentation that will appear only in `xsoar_saas` marketplace, as part of the **prepare_content** command.
* Fixed an issue where the (`GR108`) validation did not fail in the validate command with the `-a` flag.
* Modified **prepare_content** command to be platform specific. For xsoar-saas and XSIAM regarding pack readme and integration description images in markdown files.
* Fixed an issue where the **lint** command was parsing % that may exist in the log data.

## 1.19.2
* Added a period at the end of lines produced by the **generate-docs** command that state the tested version of the product.
* Added the '--junit-path' flag to the **modeling-rules test** command, to allow saving the test results in a JUnit XML file.
* Update `RN112` validation's docs reference link.
* Added support to control the maximum file size and log rotation files count in the sdk logger.
* Fixed an issue with where passing the deprecated logging arguments to any command presented an incorrect recommendation for argument substitution.
* Fixed an issue where the documentation of logging arguments was incorrect.
* Fixed an issue in calculating content graph hash when creating or updating it.
* Fixed an issue where the coloring of the logging messages was not working properly when mixing both Console log and Parallel log handlers.
* Calling **graph create** or **graph update** now run the commands with default arguments, instead of showing the command help.
* Removed the use of chunks when calculating content relationships.
* Added the new environment variables **DEMISTO_DEFAULT_REMOTE** and **DEMISTO_DEFAULT_BRANCH**.
* Fixed an issue where the url regex in the **validate** command was wrong.
* Fixed an issue where **pre-commit** command failed when using global environment.
* Fixed an issue where **validate** would fail in external repos when trying to ignore `BA102`.
* Fixed an issue where **error-code** failed on some error codes.
* Fixes an issue in **format** command where the `-i` option included files in `.venv` directories.
* Updated the comment added to contribution PRs to old packs so it contains a link to the documentation of the **GitHub Codespaces** in xsoar.pan.dev.
* Updated GitPython version to 3.1.32.

## 1.19.1
* Fixed an issue where **unify** failed on integrations using an API a module, when not called from the content root.
* Improved **update-release-notes** logs when changes in dependent API modules are detected.
* Reverted changes released in version 1.19.0 in lint, lint will not fail on `demisto.results`, `return_outputs` and `LOG`.
* Updated the **generate-docs** command to use the content graph instead of the id_set file.
* **Validate** will now validate items which were edited in .pack-ignore.
* Added the '--all' input option for the **prepare-content** command, to support running on all content packs.
* Updated the '-i' input option of the **prepare-content** command to support multiple inputs as a comma-separated list.
* Enhanced the pack metadata properties when dumping pack zips in **prepare-content** command.

## 1.19.0
* Added the **graph** command group. The **create-content-graph** and **update-content-graph** commands were migrated to this command group, and named **graph create** and **graph update** respectively.
* Added the **graph get-relationships** command.
* The **graph create** command will now use a list of known content items from content-private, to avoid false-positives in validation `GR103`. Additionally, `GR103` was added to the **ALLOWED_IGNORE_ERRORS** list.
* The **modeling-rules test** command will now validate that the modeling rules schema mappings are aligned with the test-data mappings.
* Added the *--xsiam* flag to the **init** command in order to create XSIAM content.
* Fixed an issue where the `update-additional-dependencies` **pre-commit** step failed when not running in a content-like repo.
* Removed the format execution step from the `contribution_converter` since it can be executed separately during the contribution process.
* Added a new validation (`GR108`) to **validate**, that assures hidden packs do not have mandatory dependant packs.
* Added a new validation (`PA137`) to **validate**, ensuring the absence of non-ignorable errors in `.pack-ignore`.
* Running **validate** in a GitHub Action will now show errors as annotations, visible in the `Files Changed` tab of the pull request.
* **lint** will now fail on `demisto.results` and `return_outputs` usage, when a pack is `xsoar` or `partner` supported.
* **lint** will now fail on `LOG` usage in python files.
* Updated the **format** command to use the content graph instead of the id_set file.
* Updated **format** command not to fail on unexpected values that returns from the graph, and just add it to the log.
* Removed a redundant debug log on the `tools.get_file` function.

## 1.18.1
* Fixed an issue where the coloring directives where showing in log messages.
* Fixed an issue where **create-content-graph** was not executed upon changes in the parser infra files.
* Added support for `svg` integration images in content repo in **validate** command.
* Added a parameter `skip-packs-known-words` to the **doc-review** command, making sure that pack known words will not be added.

## 1.18.0
* Added the ability to ignore any validation in the **validate** command when running in an external (non-demisto/content) repo, by placing a `.private-repo-settings` file at its root.
* Calling **format** with the `-d` flag now removes test playbooks testing the deprecated content from conf.json.
* Improved the content graph performance when calculating content relationships.
* Improved determinism of SDK unit tests.
* **validate** will now run on all the pack content items when the pack supported marketplaces are modified.
* **pre-commit** no longer runs when there are no modified files (unless provided with input files).
* Added new validation that XSIAM integrations must have `marketplacev2` as the value of the marketplaces field.
* Added an ability to provide list of marketplace names as a credentials-type (type 9) param attribute.
* **doc-review** will run with the `--use-packs-known-words` true by default.
* Added the *deprecated* field to the pack object for the content-graph metadata.
* Calling **modeling-rules init-test-data** will now return the XDM fields output in alphabetical order.
* Added a new validation (`BA125`) to **validate**, assuring internal function names aren't used in customer-facing docs.
* Removed the Pipfile and Pipfile.lock from the templates in the **init** command.
* Disabled the option to create an integration with `Pipfile` and `Pipfile.lock` files, as they are deprecated.
* Added the Sourcery hook to **pre-commit**.
* Added a working directory to the `contribution_converter` in order to support working on a temporary directory.
* Added a waiting period when checking whether the dataset exists in the **modeling-rule test** command.
* Fixed an issue where the *DEMISTO_SDK_SKIP_VERSION_CHECK* was ignored when running on non CI environments.
* Fixed an issue where **validate** falsely detected backwards-compatibility issues, and prevented adding the `marketplaces` key to content items.
* Fixed an issue where the SDK would fail pulling docker images.
* Fixed an issue where **prepare-content** command would add the string `candidate` to scripts and integrations for the *nativeimage* key.
* Fixed an issue where in some cases the **split** command did not remove pack version note from the script.
* Fixed an issue where **validate** would not properly detect dependencies of core packs.
* Fixed an issue where **validate** failed on single-select types incident and indicator fields when given empty value as a select value option.
* Fixed an issue where errors in **validate** were logged as `info`.
* Fixed an issue where **validate** error messages were not logged when an integration param, or the default argument in reputation commands is not valid.
* Fixed an issue where the **format** command would change the value of the `unsearchable` key in fields.
* Fixed an issue where **lint** command failed to pull docker image in Gitlab environment.
* Fixed an issue in **doc-review** command where escape characters within Markdown files were detected as invalid words.
* Fixed an issue where **validate** failed on infrastructure test files.
* Fixed an issue in **update-content-graph** where the neo4j service was unaccessible for non-root users.

## 1.17.2
* Fixed an issue where **lint** and **validate** commands failed on integrations and scripts that use docker images that are not available in the Docker Hub but exist locally.
* Added documentation for the flag **override-existing** used in upload.
* Fixed an issue where **validate** failed on Incident Field items with a `template` value.
* Improved memory efficiency in **update-content-graph** and **create-content-graph** commands.
* Removed support for the `cve_id` name for the default-argument for **cve** reputation commands in **validate**. Now, only `cve` may be used for such commands.
* Fixed an issue where **zip_packs** failed uploading content.
* Added `tenant_timezone` handling to the **modeling-rules init** command, allowing usage with tenants in various timezones.
* Shortened the timeout when checking whether the dataset exists in **test-modeling-rule**.
* Cleaned up project dependencies.
* Added support for the **List** content item in **Xpanse** marketplace.
* Fixed an issue in **run-unit-tests** command when running Powershell tests.
* Fixed an issue where **lint** failed running when a docker container would not init properly.
* Fixed an issue where the *upload* command would upload a pack metadata with wrong display names.
* Performance enhancements when reading yaml files.
* Removed redundant errors and fields from `errors.py`.
* Updated **update-release-notes** to use graph instead of id_set.

## 1.17.1
* Added the `aliasTo` key to the Incident Field schema.
* Modified **validate** to not require fields whose value is always `False`.
* Modified **validate** to use the graph instead of id_set on changed *APIModules*.
* Fixed an issue where `register_module_line()` was not removed from python scripts when the script had no trailing newline.
* Fixed an issue where an integration containing a command without a description would fail to upload while using the **upload** command.
* Fixed an issue where attempting to individually upload `Preprocess Rule` files raised an unclear error message. Note: preprocess rules can not be individually uploaded, but only as part of a pack.
* Fixed an issue where the **upload** command would fail on Indicator Types.
* Fixed an issue where the **upload** command would return the wrong error message when connection credentials are invalid.
* Fixed an issue where the **upload** command would fail parsing input paths.
* added support for the `isfetcheventsandassets` flag in content graph.
* Fixed an issue where the **modeling-rules test** command failed to get the existence of result from dataset in cases where the results take time to load.
* Added an aliasTo key to the incident field schema.

## 1.17.0
* **validate** will only fail on docker related errors if the pack is supported by xsoar.
* Added a validation that assures filename, id, and name have a correct suffix for modeling/parsing rules files.
* Added new **validate** checks, preventing unwanted changes of the marketplaces (BC108,BC109), toversion (BC107)  and fromversion (BC106) fields.
* Removed the `timezone_offset` argument in the *modeling-rules test* command.
* Fixed an issue where **lint** failed when importing functions from CommonServerUserPython.
* The **format** command now will sync hidden parameters with master branch.
* Fixed an issue where lock integration failed on FileNotFound.(PANW-internal only).
* Fixed an issue where **lint** falsely warned of using `demisto.results`.
* Fixed an issue where **validate** always returned *XSIAM Dashboards* and *Correlation Rules* files as valid.
* Added `GR107` validation to **validate** using the graph validations to check that no deprecated items are used by non-deprecated content.
* Fixed an issue where the **modeling-rules test** command failed to get the existence of dataset in cases where the dataset takes more than 1 minute to get indexed.
* Fixed an issue in **lint** where the container used for linting had dependency conflicts with the image used by content, and caused inconsistent results.
* Fixed an issue where the **download** command failed when the playbook has different `name` and `id`.
* Moved the **pre-commmit** command template to the `demisto/content` repository, where it's easier to maintain.
* Fixed an issue where an internal method caused warning messages when reading md files.
* Added support for Pre Process Rules in the **upload** command.
* Fixed an issue where **upload** would not upload items whose `maketplaces` value was an empty list.
* Added a prettyName key to the incident field schema.
* Fixed an issue where **upload** command could not parse content items that are not unicode-encoded.

## 1.16.0
* Added a check to **is_docker_image_latest_tag** to only fail the validation on non-latest image tag when the current tag is older than 3 days.
* Fixed an issue where **upload** would not properly show the installed version in the UI.
* Fixed an issue where the `contribution_converter` failed replacing generated release notes with the contribution form release notes.
* Fixed an issue where an extra levelname was added to a logging message.
* Modified the `mypy` pre-commit hook to run in a virtual environment, rather than the local mypy version.
* Added support to run **validate** with `--git` flag on detached HEAD.
* Added a validation that the **validate** command will fail if the pack name is not prefixed on XSIAM dashboard images.
* Fixed the **generate-test-playbook** which failed on an unexpected keyword argument - 'console_log_threshold'.
* Fixed an issue where **prepare-content** would not properly parse the `fromVersion` and `toVersion` attributes of XSIAM-Dashbaord and XSIAM-Report content items.
* Fixed an issue where **validate** command did not fail on non-existent dependency ids of non-mandatory dependant content.
* Fixed pytest async io deprecation warning.
* Added the `--incident-id` argument (optional) to the **run** command.
* Fixed an issue in **run-unit-tests** and **update-content-graph** where running commands in a docker container was done with insufficient permissions.
* Added the `_time` field to the output compare table of the **modeling-rules test** command.
* Changed the endpoint **download** uses to get system content items.
* Fixed an issue where graph-related tasks failed when files were deleted from the repo.
* Added a **validate** check, and a **format** auto fix for the `fromversion` field in Correlation Rules and XSIAM Dashboards.
* Update the format used for dev-dependencies in pyproject.toml to match modern versions of Poetry.
* Added timestamps to logging messages when running in a CI build.

## 1.15.5
* **Breaking Change**: The default of the **upload** command `--zip` argument is `true`. To upload packs as custom content items use the `--no-zip` argument.
* Removed the `no-implicit-optional` hook from **pre-commit**.
* Removed the `markdownlint` hook from **pre-commit**.
* Fixed an issue in **run-unit-tests** to pass with warnings when no tests are collected.
* Fixed an issue in **run-unit-tests** with the coverage calculation.
* Fixed a notification about log file location appeared more than once.
* Updated the error message when code coverage is below the threshold in **coverage-analyze** to be printed in a more noticeable red color.
* Fixed an issue in **upload** that failed when a comma-separated list of paths is passed to the `--input` argument.
* Running **validate** with the `--graph` flag will now run the graph validations after all other validations.
* improved the generated release note for newly added XSIAM entities when running *update-release-notes* command.
* Fixed an issue where in some cases validation failed when mapping null values.
* Fixed an issue in **upload** command where the `--keep-zip` argument did not clean the working directory.
* Fixed an issue where an extra levelname was added to a logging message.
* Fixed an issue in **upload** where uploading packs to XSIAM failed due to version mismatch.

## 1.15.4
* Fixed an issue where *update-release-notes* and *doc-review* did not handle new content notes as expected.
* Fixed an issue in PEP484 (no-implicit-optional) hook to **pre-commit**.
* Fixed an issue in **upload** with `--input-config-file` where the content items weren't uploaded in the correct pack.
* Added support to disable the default logging colors with the **DEMISTO_SDK_LOG_NO_COLORS** environment variable.

## 1.15.3
* Added the `--init` flag to **download**.
* Added the `--keep-empty-folders` flag to **download**.
* Added `markdown-lint` to **pre-commit**
* Added the PEP484 (no-implicit-optional) hook to **pre-commit**.
* Fixed an issue where the content-graph parsing failed on mappers with undefined mapping.
* Fixed an issue in **validate** where `pack_metadata.json` files were not collected proplely in `--graph` option.
* Fixed an issue where *validate* reputation commands outputs were not checked for new content.
* Added *IN107* and *DB100* error codes to *ALLOWED_IGNORE_ERRORS* list.
* Added a validation that assures feed integrations implement the `integration_reliability` configuration parameter.
* Fixed an issue where the format command did not work as expected on pre-process rules files.
* Fixed an issue where **upload** command failed to upload when the XSOAR version is beta.
* Fixed an issue where **upload** command summary was inaccurate when uploading a `Pack` without the `-z` flag.
* Added pack name and pack version to **upload** command summary.
* Added support for modeling rules with multi datasets in ****modeling-rules test**** command.
* Fixed an issue where **validate** didn't recognize layouts with incident fields missing from `id_set.json` even when `--post-commit` was indicated.

## 1.15.2
* Fixed an issue where **format** added default arguments to reputation commands which already have one.
* Fixed an issue where **validate** fails when adding the *advance* field to the integration required fields.
* Updated the integration Traffic Light Protocol (TLP) color list schema in the **validate** command.
* Fixed an issue where **upload** would not read a repo configuration file properly.
* Fixed an issue where **upload** would not handle the `-x`/`--xsiam` flag properly.
* Fixed an issue where **format** failed to use input from the user, when asking about a `from_version`.
* Added the `-n`/`--assume_no` flag to **format**.

## 1.15.1
* Fixed an issue where **generate-docs** generated fields with double html escaping.
* Fixed an issue where **upload** failed when using the `-z` flag.

## 1.15.0
* **Breaking Change**: the **upload** command now only supports **XSOAR 6.5** or newer (and all XSIAM versions).
* **upload** now uses content models, and calls the `prepare` method of each model before uploading (unless uploading a zipped pack).
* Added a *playbook* modification to **prepare-content**, replacing `getIncident` calls with `getAlerts`, when uploading to XSIAM.
* Added a *playbook* modification to **prepare-content**, replacing `${incident.fieldname}` context accessors with `${alert.fieldname}` when uploading to XSIAM.
* Added a *playbook* modification to **prepare-content**, replacing `incident` to `alert` in task display names, when uploading to XSIAM.
* Added a *layout* modification to **prepare-content**, replacing `Related/Child/Linked Incidents` to `... Alerts` when uploading to XSIAM.
* Added a *script* modification to **prepare-content**, automatically replacing the word `incident` with `alert` when uploading to XSIAM.
* Added a validation that the **validate** command will fail if the `dockerimage` field in scripts/integrations uses any py3-native docker image.
* Updated the `ruff` version used in **pre-commit** to `0.0.269`.
* Fixed an issue in **create-content-graph** which caused missing detection of duplicated content items.
* Fixed an issue where **run-unit-tests** failed on python2 content items.
* Fixed an issue in **validate** where core packs validations were checked against the core packs defined on master branch, rather than on the current branch.
* Fixed an issue in **pre-commit** where `--input` flag was not filtered by the git files.
* Skip reset containers for XSOAR NG and XSIAM(PANW-internal only).
* Fixed an issue where **lint** failed fetching docker image details from a PANW GitLab CI environment. (PANW-internal only).

## 1.14.5
* Added logging in case the container fails to run in **run-unit-tests**.
* Disabled **pre-commit** multiprocessing for `validate` and `format`, as they use a service.
* **pre-commit** now calls `format` with `--assume-yes` and `--no-validate`.
* Fixed an issue where **pre-commit** ran multiple times when checking out build related files.

## 1.14.4
* Added integration configuration for *Cortex REST API* integration.
* Removed `Flake8` from **pre-commit**, as `ruff` covers its basic rules.
* Improved log readability by silencing non-critical `neo4j` (content graph infrastructure) logs.
* Fixed an issue where **run-unit-tests** failed on python2 content items.
* Fixed an issue where **modeling-rules test** did not properly handle query fields that pointed to a string.
* Fixed an issue when trying to fetch remote files when not under the content repo.
* Fixed a validation that the **modeling-rules test** command will fail if no test data file exist.
* Fixed an issue where **format** command failed while updating the `fromversion` entry.
* Added support for mapping uuid to names for Layout files in the **download** command.

## 1.14.3
* Fixed an issue where **run-unit-tests** failed running on items with `test_data`.
* Updated the demisto-py to v3.2.10 which now supports url decoding for the proxy authentication password.
* Fixed an issue where **generate-outputs** did not generate context paths for empty lists or dictionaries in the response.

## 1.14.2
* Added the `--staged-only` flag to **pre-commit**.
* Fixed an issue where **run-unit-tests** failed running on items with `test_data`.
* Fixed an issue where **pre-commit** ran on unchanged files.
* Add the ability to run **secrets** in **pre-commit** by passing a `--secrets` flag.
* Added support to override the log file with the **DEMISTO_SDK_LOG_FILE_PATH** environment variable.

## 1.14.1
* Fixed an issue where **update-release-notes** command failed when running on a pack that contains deprecated integrations without the `commands` section.
* Added toVersion and fromVersion to XSIAM content items schema.
* Fixed an issue where **validate** failed when attempting to map null values in a classifier and layout.
* Added search marketplace functionality to XSIAM client.
* Fixed an issue in **pre-commit** command where `MYPYPATH` was not set properly.
* Updated the integration category list in the **init** command.
* Fixed an issue where in some environments docker errors were not caught.
* Added a validation that the **validate** command will fail on README files if an image does not exist in the specified path.

## 1.14.0
* Added the `DEMISTO_SDK_GRAPH_FORCE_CREATE` environment variable. Use it to force the SDK to recreate the graph, rather than update it.
* Added support for code importing multi-level ApiModules to **lint**.
* Added a validation that the **modeling-rules test** command will fail if no test data file exist.
* Added support for the `<~XPANSE>` marketplace tag in release notes.
* Added support for marketplace tags in the **doc-review** command.
* Added **generate-unit-tests** documentation to the repo README.
* Added the `hiddenpassword` field to the integration schema, allowing **validate** to run on integrations with username-only inputs.
* Improved logs and error handling in the **modeling-rules test** command.
* Improved the warning message displayed for Contribution PRs editing outdated code.
* Improved the clarity of error messages for cases where yml files cannot be parsed as a dictionary.
* Updated the `XSIAMReport` schema.
* Standardized repo-wide logging. All logs are now created in one logger instance.
* **lint** now prevents unit-tests from accessing online resources in runtime.
* Updated the logs shown during lint when running in docker.
* Fixed an issue where **validate** showed errors twice.
* Fixed an issue where **validate** did not fail when xif files had wrong naming.
* Fixed an issue where **doc-review** required dot suffixes in release notes describing new content.
* Fixed an issue where **download** command failed when running on a beta integration.
* Fixed an issue where **update-release-notes** generated release notes for packs in their initial version (1.0.0).
* Fixed an issue with **update-content-graph** where `--use-git` parameter was ignored when using `--imported-path` parameter.
* Fixed an issue where **validate** failed on playbooks with valid inputs, since it did not collect the playbook inputs occurrences properly.

## 1.13.0
* Added the pack version to the code files when calling **unify**. The same value is removed when calling **split**.
* Added a message showing the output path when **prepare-content** is called.
* Contribution PRs that update outdated packs now display a warning message.
* Fixed an issue when kebab-case has a misspelling in one of the sub words, the suggestion might be confusing.
* Improved caching and stability for **lint**.
* Added support for *.xif* files in the **secrets** command.
* Fixed an issue where **validate** would fail when playbook inputs contain Transform Language (DT).
* Added a new **validate** check, making sure a first level header exist in release notes (RN116)
* Fixed an issue where **lint** would not properly handle multiple ApiModules imports.

## 1.12.0
* Added the **pre-commit** command, to improve code quality of XSOAR content.
* Added the **run-unit-tests** command, to run unit tests of given content items inside their respective docker images.
* Added support for filepath arguments in the **validate** and **format** commands.
* Added pre-commit hooks for `validate`, `format`, `run-unit-tests` and `update-docker-image` commands.
* Fixed an issue in the **download** command where layouts were overriden even without the `-f` option.
* Fixed an issue where Demisto-SDK did not detect layout ID when using the **download** command.
* Fixed an issue where the **lint** command ran on `native:dev` supported content when passing the `--docker-image all` flag, instead it will run on `native:candidate`.
* Added support for `native:candidate` as a docker image flag for **lint** command.
* Added a modification for layouts in **prepare-content**, replacing `Related Incidents`, `Linked Incidents` and `Child Incidents` with the suitable `... Alerts` name when uploading to XSIAM.
* Fixed an issue where logs and messages would not show when using the **download** command.
* Fixed an issue where the `server_min_version` field in metadata was an empty value when parsing packs without content items.
* Fixed an issue where running **openapi-codegen** resulted in false-positive error messages.
* Fixed an issue where **generate-python-to-yml** generated input arguments as required even though required=False was specified.
* Fixed an issue where **generate-python-to-yml** generated input arguments a default arguments when default=some_value was provided.
* Fixed a bug where **validate** returned error on playbook inputs with special characters.
* Fixed an issue where **validate** did not properly check `conf.json` when the latter is modified.
* Fixed an issue in the **upload** command, where a prompt was not showing on the console.
* Fixed an issue where running **lint** failed installing dependencies in containers.

## 1.11.0
* **Note: Demisto-SDK will soon stop supporting Python 3.8**
* Fixed an issue where using **download** on non-unicode content, merging them into existing files caused an error.
* Changed an internal setting to allow writing non-ascii content (unicode) using `YAMLHandler` and `JSONHandler`.
* Fixed an issue where an error message in **unify** was unclear for invalid input.
* Fixed an issue where running **validate** failed with **is_valid_integration_file_path_in_folder** on integrations that use API modules.
* Fixed an issue where **validate** failed with **is_valid_integration_file_path_in_folder** on integrations that use the `MSAPIModule`.
* Added **validate** check for the `modules` field in `pack_metadata.json` files.
* Changed **lint** to skip deprecated content, unless when using the `-i` flag.
* Fixed an issue where **update-release-notes** failed when a new *Parsing Rule* was added to a pack.
* Refactored the logging framework. Demisto-SDK logs will now be written to `.demist_sdk_debug.log` under the content path (when detected) or the current directory.
* Added `GR105` validation to **validate** command to check that no duplicate IDs are used.
* Added support for API Modules imported in API modules in the **unify** command.
* Added **validate** check, to make sure every Python file has a corresponding unit test file.

## 1.10.6
* Fixed an issue where running **validate** with the `-g` flag would skip some validations for old-formatted (unified) integration/script files.
* Deprecated integrations and scripts will not run anymore when providing the **--all-packs** to the **lint** command.
* Fixed an issue where a pack `serverMinVersion` would be calculated by the minimal fromVersion of its content items.
* Added the `--docker-image-target` flag to **lint** for testing native supported content with new images.

## 1.10.5
* Fixed an issue where running **run-test-playbook** would not use the `verify` parameter correctly. @ajoga
* Added a newline at the end of README files generated in **generate-docs**.
* Added the value `3` (out of bounds) to the `onChangeRepAlg` and `reputationCalc` fields under the `IncidentType` and `GenericType` schemas. **validate** will allow using it now.
* Fixed an issue where **doc-review** required dot suffixes in release notes describing new content.
* Fixed an issue where **validate** failed on Feed Integrations after adding the new *Collect/Connect* section field.
* Fixed an issue where using **postman-codegen** failed converting strings containing digits to kebab-case.
* Fixed an issue where the ***error-code*** command could not parse List[str] parameter.
* Updated validation *LO107* to support more section types in XSIAM layouts.

## 1.10.4
* Added support for running **lint** in multiple native-docker images.

## 1.10.3
* Fixed an issue where running **format** would fail after running npm install.
* Improved the graph validations in the **validate** command:
  - GR100 will now run on all content items of changed packs.
  - GR101 and GR102 will now catch invalid fromversion/toversion of files **using** the changed items.
  - GR103 errors will raise a warning when using the *-a* flag, but an error if using the *-i* or *g* flags.
* Fixed an issue where test-playbooks timed out.
* Fixed an issue where making a change in a module using an ApiModule would cause lint to run on the ApiModule unnecessarily.
* Fixed an issue where the `marketplace` field was not used when dumping pack zips.
* Fixed a typo in the README content generated with **update-release-notes** for updating integrations.
* Fixed an issue in **validate**, where using the `-gr` and `-i` flags did not run properly.
* Added the `sectionorder` field to integration scheme.
* Fixed an issue where in some occasions running of test-playbooks could receive session timeouts.
* Fixed an issue where **validate** command failed on core pack dependencies validation because of test dependencies.

## 1.10.2
* Added markdown lint formatting for README files in the **format** command.
* Fixed an issue where **lint** failed when using the `-cdam` flag with changed dependant api modules.
* Fixed an issue in the **upload** command, where `json`-based content items were not unified correctly when using the `--zip` argument.
* Added XPANSE core packs validations.

## 1.10.1
* Fixed an issue where **update-content-graph** failed to execute.

## 1.10.0
* **Breaking change**: Removed usage of `pipenv`, `isort` and `autopep8` in the **split** and **download** commands. Removed the `--no-pipenv` and `--no-code-formatting` flags. Please see https://xsoar.pan.dev/docs/tutorials/tut-setup-dev-remote for the recommended environment setup.
* Fixed an issue in **prepare-content** command where large code lines were broken.
* Fixed an issue where git-*renamed_files* were not retrieved properly.
* Fixed an issue where test dependencies were calculated in all level dependencies calculation.
* Added formatting and validation to XSIAM content types.
* Fixed an issue where several XSIAM content types were not validated when passing the `-a` flag.
* Added a UUID to name mapper for **download** it replaces UUIDs with names on all downloaded files.
* Updated the demisto-py to v3.2.6 which now supports basic proxy authentication.
* Improved the message shown when using **upload** and overwriting packs.
* Added support for the **Layout Rule** content type in the id-set and the content graph.
* Updated the default general `fromVersion` value on **format** to `6.8.0`
* Fixed an issue where **lint** sometimes failed when using the `-cdam` flag due to wrong file duplications filtering.
* Added the content graph to **validate**, use with the `--graph` flag.

## 1.9.0
* Fixed an issue where the Slack notifier was using a deprecated argument.
* Added the `--docker-image` argument to the **lint** command, which allows determining the docker image to run lint on. Possible options are: `'native:ga'`, `'native:maintenance'`, `'native:dev'`, `'all'`, a specific docker image (from Docker Hub) or, the default `'from-yml'`.
* Fixed an issue in **prepare-content** command where large code lines were broken.
* Added a logger warning to **get_demisto_version**, the task will now fail with a more informative message.
* Fixed an issue where the **upload** and **prepare-content** commands didn't add `fromServerVersion` and `toServerVersion` to layouts.
* Updated **lint** to use graph instead of id_set when running with `--check-dependent-api-module` flag.
* Added the marketplaces field to all schemas.
* Added the flag `--xsoar-only` to the **doc-review** command which enables reviewing documents that belong to XSOAR-supported Packs.
* Fixed an issue in **update-release-notes** command where an error occurred when executing the same command a second time.
* Fixed an issue where **validate** would not always ignore errors listed under `.pack-ignore`.
* Fixed an issue where running **validate** on a specific pack didn't test all the relevant entities.
* Fixed an issue where fields ending with `_x2` where not replaced in the appropriate Marketplace.

## 1.8.3
* Changed **validate** to allow hiding parameters of type 0, 4, 12 and 14 when replacing with type 9 (credentials) with the same name.
* Fixed an issue where **update-release-notes** fails to update *MicrosoftApiModule* dependent integrations.
* Fixed an issue where the **upload** command failed because `docker_native_image_config.json` file could not be found.
* Added a metadata file to the content graph zip, to be used in the **update-content-graph** command.
* Updated the **validate** and **update-release-notes** commands to unskip the *Triggers Recommendations* content type.


## 1.8.2
* Fixed an issue where demisto-py failed to upload content to XSIAM when `DEMISTO_USERNAME` environment variable is set.
* Fixed an issue where the **prepare-content** command output invalid automation name when used with the --*custom* argument.
* Fixed an issue where modeling rules with arbitrary whitespace characters were not parsed correctly.
* Added support for the **nativeImage** key for an integration/script in the **prepare-content** command.
* Added **validate** checks for integrations declared deprecated (display name, description) but missing the `deprecated` flag.
* Changed the **validate** command to fail on the IN145 error code only when the parameter with type 4 is not hidden.
* Fixed an issue where downloading content layouts with `detailsV2=None` resulted in an error.
* Fixed an issue where **xdrctemplate** was missing 'external' prefix.
* Fixed an issue in **prepare-content** command providing output path.
* Updated the **validate** and **update-release-notes** commands to skip the *Triggers Recommendations* content type.
* Added a new validation to the **validate** command to verify that the release notes headers are in the correct format.
* Changed the **validate** command to fail on the IN140 error code only when the skipped integration has no unit tests.
* Changed **validate** to allow hiding parameters of type 4 (secret) when replacing with type 9 (credentials) with the same name.
* Fixed an issue where the **update-release-notes** command didn't add release-notes properly to some *new* content items.
* Added validation that checks that the `nativeimage` key is not defined in script/integration yml.
* Added to the **format** command the ability to remove `nativeimage` key in case defined in script/integration yml.
* Enhanced the **update-content-graph** command to support `--use-git`, `--imported_path` and `--output-path` arguments.
* Fixed an issue where **doc-review** failed when reviewing command name in some cases.
* Fixed an issue where **download** didn't identify playbooks properly, and downloaded files with UUIDs instead of file/script names.

## 1.8.1
* Fixed an issue where **format** created duplicate configuration parameters.
* Added hidden properties to integration command argument and script argument.
* Added `--override-existing` to **upload** that skips the confirmation prompt for overriding existing content packs. @mattbibbydw
* Fixed an issue where **validate** failed in private repos when attempting to read from a nonexisting `approved_categories.json`.
* Fixed an issue where **validate** used absolute paths when getting remote `pack_metadata.json` files in private repos.
* Fixed an issue in **download**, where names of custom scripts were replaced with UUIDs in IncidentFields and Layouts.

## 1.8.0
* Updated the supported python versions, as `>=3.8,<3.11`, as some of the dependencies are not supported on `3.11` yet.
* Added a **validate** step for **Modeling Rules** testdata files.
* Added the **update-content-graph** command.
* Added the ability to limit the number of CPU cores with `DEMISTO_SDK_MAX_CPU_CORES` envirment variable.
* Added the **prepare-content** command.
* Added support for fromversion/toversion in XSIAM content items (correlation rules, XSIAM dashboards, XSIAM reports and triggers).
* Added a **validate** step checking types of attributes in the schema file of modeling rule.
* Added a **validate** step checking that the dataset name of a modeling rule shows in the xif and schema files.
* Added a **validate** step checking that a correlation rule file does not start with a hyphen.
* Added a **validate** step checking that xsiam content items follow naming conventions.
* Fixed an issue where SDK commands failed on the deprecated `packaging.version.LegacyVersion`, by locking the `packaging` version to `<22`.
* Fixed an issue where **update-release-notes** failed when changing only xif file in **Modeling Rules**.
* Fixed an issue where *is_valid_category* and *is_categories_field_match_standard* failed when running in a private repo.
* Fixed an issue where **validate** didn't fail on the MR103 validation error.
* Fixed the *--release-notes* option, to support the new CHANGELOG format.
* Fixed an issue where **validate** failed when only changing a modeling rules's xif file.
* Fixed an issue where **format** failed on indicator files with a `None` value under the `tabs` key.
* Fixed an issue where **validate** only printed errors for one change of context path, rather than print all.
* Fixed an issue where **download** did not suggest using a username/password when authenticating with XSOAR and using invalid arguments.
* Fixed an issue where **download** failed when listing or downloading content items that are not unicode-encoded.
* Added support for fromversion/toversion in XSIAM content items (correlation rules, XSIAM dashboards, XSIAM reports and triggers).
* Updated the supported python versions, as `>=3.8,<3.11`, as some of the dependencies are not supported on `3.11` yet.
* Added **prepare-content** command which will prepare the pack or content item for the platform.
* Patched an issue where deprecated `packaging.version.LegacyVersion`, locking packaging version to `<22`.

## 1.7.9
* Fixed an issue where an error message in **validate** would not include the suggested fix.
* Added a validation that enforces predefined categories on MP Packs & integration yml files, the validation also ensures that each pack has only one category.
* Fixed an issue where **update-release-notes** did not generate release notes for **XDRC Templates**.
* Fixed an issue where **upload** failed without explaining the reason.
* Improved implementation of the docker_helper module.
* Fixed an issue where **validate** did not check changed pack_metadata.json files when running using git.
* Added support for **xdrctemplate** to content graph.
* Fixed an issue where local copies of the newly-introduced `DemistoClassApiModule.py` were validated.
* Added new release notes templates for the addition and modification of playbooks, layouts and types in the **doc-review** command.
* Fixed an issue where the **doc-review** command failed on descriptions of new content items.
* Added the `Command XXX is deprecated. Use XXX instead.` release notes templates to **doc-review** command.
* Fixed an issue where the **update-release-notes** command didn't add the modeling-rules description for new modeling-rules files.

## 1.7.8
* Added the capability to run the MDX server in a docker container for environments without node.
* Fixed an issue where **generate-docs** with `-c` argument updated sections of the incorrect commands.
* Added IF113 error code to **ALLOWED_IGNORE_ERRORS**.
* Fixed an issue where **validate** failed on playbooks with non-string input values.
* Added the `DEMISTO_SDK_IGNORE_CONTENT_WARNING` environment variable, to allow suppressing warnings when commands are not run under a content repo folder.
* Fixed an issue where **validate** failed to recognize integration tests that were missing from config.json
* Added support for **xpanse** marketplace in **create-id-set** and **create-content-artifacts** commands.
* Fixed an issue where **split** failed on yml files.
* Added support for marketplace-specific tags.
* Fixed an issue where **download** would not run `isort`. @maxgubler
* Fixed an issue where XSIAM Dashboards and Reports images failed the build.
* Added support for **xpanse** marketplace to content graph.

## 1.7.7
* Fixed an issue where paybooks **generate-docs** didn't parse complex input values when no accessor field is given correctly.
* Fixed an issue in the **download** command, where an exception would be raised when downloading system playbooks.
* Fixed an issue where the **upload** failed on playbooks containing a value that starts with `=`.
* Fixed an issue where the **generate-unit-tests** failed to generate assertions, and generate unit tests when command names does not match method name.
* Fixed an issue where the **download** command did not honor the `--no-code-formatting` flag properly. @maxgubler
* Added a new check to **validate**, making sure playbook task values are passed as references.
* Fixed an issue where the **update-release-notes** deleted existing release notes, now appending to it instead.
* Fixed an issue where **validate** printed blank space in case of validation failed and ignored.
* Renamed 'Agent Config' to 'XDRC Templates'.
* Fixed an issue where the **zip-packs** command did not work with the CommonServerUserPython and CommonServerUserPowerShell package.

## 1.7.6

* Fixed parsing of initialization arguments of client classes in the **generate-unit-tests** command.
* Added support for AgentConfig content item in the **upload**, **create-id-set**, **find-dependecies**, **unify** and **create-content-artifacts** commands.
* Added support for XSIAM Report preview image.

## 1.7.5

* Fixed an issue where the **upload** command did not work with the CommonServerUserPython package.
* Fixed an issue in the **download** command, where some playbooks were downloaded as test playbooks.
* Added playbook modification capabilities in **TestSuite**.
* Added a new command **create-content-graph**.
* Fixed an issue in the **upload** command, where the temporary zip would not clean up properly.
* Improved content items parsing in the **create-content-graph** command.
* Added an error when the docker daemon is unavailable when running **lint**.
* Removed the validation of a subtype change for scripts in the **validate** command.
* Fixed an issue where names of XSIAM content items were not normalized properly.
* Fixed an issue where the **download** command was downloading playbooks with **script** (id) and not **scriptName**.
* Fixed an issue where script yml files were not properly identified by `find_type`.
* Removed nightly integrations filtering when deciding if a test should run.
* Added support for XSIAM Dashboard preview image.
* Added the `--no-code-formatting` flag to the **download** command, allowing to skip autopep8 and isort.
* Fixed an issue in the **update-release-notes** command, where generating release notes for modeling rules schema file caused exception.

## 1.7.4

* Fixed an issue where the **doc-review** command showed irrelevant messages.
* Fixed an issue in **validate**, where backward-compatibility failures prevented other validations from running.
* Fixed an issue in **validate**, where content-like files under infrastructure paths were not ignored.
* Fixed an issue in the AMI mapping, where server versions were missing.
* Change the way the normalize name is set for external files.
* Added dump function to XSIAM pack objects to dulicate the files.
* Fixed an issue where the `contribution_converter` did not support changes made to ApiModules.
* Added name normalization according to new convention to XSIAM content items
* Added playbook modification capabilities in **TestSuite**.
* Fixed an issue in create-content-artifacts where it will not get a normalize name for the item and it will try to duplicate the same file.

## 1.7.3

* Fixed an issue in the **format** command where fail when executed from environment without mdx server available.
* Added `Added a`, `Added an` to the list of allowed changelog prefixes.
* Added support for Indicator Types/Reputations in the **upload** command.
* Fixed an issue when running from a subdirectory of a content repo failed.
* Changing the way we are using XSIAM servers api-keys in **test-content** .
* Added a success message to **postman-codegen**.

## 1.7.2

* Fixed an issue in the **validate** command where incident fields were not found in mappers even when they exist
* Added an ability to provide list of marketplace names as a param attribute to **validate** and **upload**
* Added the file type to the error message when it is not supported.
* Fixed an issue where `contribution_converter` incorrectly mapped _Indicator Field_ objects to the _incidentfield_ directory in contribution zip files.
* Fixed a bug where **validate** returned error on empty inputs not used in playbooks.
* Added the `DEMISTO_SDK_CONTENT_PATH` environment variable, implicitly used in various commands.
* Added link to documentation for error messages regarding use cases and tags.

## 1.7.1

* Fixed an issue where *indicatorTypes* and *betaIntegrations* were not found in the id_set.
* Updated the default general `fromVersion` value on **format** to `6.5.0`
* Fixed an issue where the **validate** command did not fail when the integration yml file name was not the same as the folder containing it.
* Added an option to have **generate-docs** take a Playbooks folder path as input, and generate docs for all playbooks in it.
* Fixed an issue where the suggestion in case of `IF113` included uppercase letters for the `cliName` parameter.
* Added new validation to the **validate** command to fail and list all the file paths of files that are using a deprecated integration command / script / playbook.
* **validate** will no longer fail on playbooks calling subplaybooks that have a higher `fromVersion` value, if  calling the subplaybook has `skipifunavailable=True`.
* Fixed an issue where relative paths were not accessed correctly.
* Running any `demisto-sdk` command in a folder with a `.env` file will load it, temporarily overriding existing environment variables.
* Fixed an issue where **validate** did not properly detect deleted files.
* Added new validations to the **validate** command to verify that the schema file exists for a modeling rule and that the schema and rules keys are empty in the yml file.
* Fixed an issue where *find_type* didn't recognize exported incident types.
* Added a new validation to **validate**, making sure all inputs of a playbook are used.
* Added a new validation to **validate**, making sure all inputs used in a playbook declared in the input section.
* The **format** command will now replace the *fromServerVersion* field with *fromVersion*.

## 1.7.0

* Allowed JSON Handlers to accept kwargs, for custoimzing behavior.
* Fixed an issue where an incorrect error was shown when the `id` of a content item differed from its `name` attribute.
* Fixed an issue where the `preserve_quotes` in ruamel_handler received an incorrect value @icholy
* Fixed an issue where ignoring RM110 error code wasn't working and added a validation to **ALLOWED_IGNORE_ERRORS** to validate that all error codes are inserted in the right format.
* Fixed an issue where the contribution credit text was not added correctly to the pack README.
* Changed the contribution file implementation from markdown to a list of contributor names. The **create-content-artifact** will use this list to prepare the needed credit message.
* Added a new validation to the `XSOAR-linter` in the **lint** command for verifying that demisto.log is not used in the code.
* The **generate-docs** command will now auto-generate the Incident Mirroring section when implemented in an integration.
* Added support to automatically generate release notes for deprecated items in the **update-release-notes** command.
* Fixed an issue causing any command to crash when unable to detect local repository properties.
* Fixed an issue where running in a private gitlab repo caused a warning message to be shown multiple times.
* Added a new validation to the **validate** command to verify that markdown and python files do not contain words related to copyright section.
* Fixed an issue where **lint** crashed when provided an input file path (expecting a directory).

## 1.6.9

* Added a new validation that checks whether a pack should be deprecated.
* Added a new ability to the **format** command to deprecate a pack.
* Fixed an issue where the **validate** command sometimes returned a false negative in cases where there are several sub-playbooks with the same ID.
* Added a new validation to the **validate** command to verify that the docker in use is not deprecated.
* Added support for multiple ApiModules in the **unify** command
* Added a check to **validate** command, preventing use of relative urls in README files.
* Added environment variable **DEMISTO_SDK_MARKETPLACE** expected to affect *MarketplaceTagParser* *marketplace* value. The value will be automatically set when passing *marketplace* arg to the commands **unify**, **zip-packs**, **create-content-artifacts** and **upload**.
* Added slack notifier for build failures on the master branch.
* Added support for modeling and parsing rules in the **split** command.
* Added support for README files in **format** command.
* Added a **validate** check, making sure classifier id and name values match. Updated the classifier **format** to update the id accordingly.
* The **generate-docs** command will now auto-generate the playbook image link by default.
* Added the `--custom-image-link` argument to override.
* Added a new flag to **generate-docs** command, allowing to add a custom image link to a playbook README.
* Added a new validation to the **validate** command to verify that the package directory name is the same as the files contained in the that package.
* Added support in the **unify** command to unify a schema into its Modeling Rule.

## 1.6.8

* Fixed an issue where **validate** did not fail on invalid playbook entities' versions (i.e. subplaybooks or scripts with higher fromversion than their parent playbook).
* Added support for running lint via a remote docker ssh connection. Use `DOCKER_HOST` env variable to specify a remote docker connection, such as: `DOCKER_HOST=ssh://myuser@myhost.com`.
* Fixed an issue where the pack cache in *get_marketplaces* caused the function to return invalid values.
* Fixed an issue where running format on a pack with XSIAM entities would fail.
* Added the new `display_name` field to relevant entities in the **create-id-set** command.
* Added a new validation to the **validate** command to verify the existence of "Reliability" parameter if the integration have reputation command.
* Fixed a bug where terminating the **lint** command failed (`ctrl + c`).
* Removed the validation of a subtype change in integrations and scripts from **validate**.
* Fixed an issue where **download** did not behave as expected when prompting for a version update. Reported by @K-Yo
* Added support for adoption release notes.
* Fixed an issue where **merge-id-sets** failed when a key was missing in one id-set.json.
* Fixed a bug where some mypy messages were not parsed properly in **lint**.
* Added a validation to the **validate** command, failing when '`fromversion`' or '`toversion`' in a content entity are incorrect format.
* Added a validation to the **validate** command, checking if `fromversion` <= `toversion`.
* Fixed an issue where coverage reports used the wrong logging level, marking debug logs as errors.
* Added a new validation to the **validate** command, to check when the discouraged `http` prefixes are used when setting defaultvalue, rather than `https`.
* Added a check to the **lint** command for finding hard-coded usage of the http protocol.
* Locked the dependency on Docker.
* Removed a traceback line from the **init** command templates: BaseIntegration, BaseScript.
* Updated the token in **_add_pr_comment** method from the content-bot token to the xsoar-bot token.

## 1.6.7

* Added the `types-markdown` dependency, adding markdown capabilities to existing linters using the [Markdown](https://pypi.org/project/Markdown/) package.
* Added support in the **format** command to remove nonexistent incident/indicator fields from *layouts/mappers*
* Added the `Note: XXX` and `XXX now generally available.` release notes templates to **doc-review** command.
* Updated the logs shown during the docker build step.
* Removed a false warning about configuring the `GITLAB_TOKEN` environment variable when it's not needed.
* Removed duplicate identifiers for XSIAM integrations.
* Updated the *tags* and *use cases* in pack metadata validation to use the local files only.
* Fixed the error message in checkbox validation where the defaultvalue is wrong and added the name of the variable that should be fixed.
* Added types to `find_type_by_path` under tools.py.
* Fixed an issue where YAML files contained incorrect value type for `tests` key when running `format --deprecate`.
* Added a deprecation message to the `tests:` section of yaml files when running `format --deprecate`.
* Added use case for **validate** on *wizard* objects - set_playbook is mapped to all integrations.
* Added the 'integration-get-indicators' commands to be ignored by the **verify_yml_commands_match_readme** validation, the validation will no longer fail if these commands are not in the readme file.
* Added a new validation to the **validate** command to verify that if the phrase "breaking changes" is present in a pack release notes, a JSON file with the same name exists and contains the relevant breaking changes information.
* Improved logs when running test playbooks (in a build).
* Fixed an issue in **upload** did not include list-type content items. @nicolas-rdgs
* Reverted release notes to old format.

## 1.6.6

* Added debug print when excluding item from ID set due to missing dependency.
* Added a validation to the **validate** command, failing when non-ignorable errors are present in .pack-ignore.
* Fixed an issue where `mdx server` did not close when stopped in mid run.
* Fixed an issue where `-vvv` flag did not print logs on debug level.
* enhanced ***validate*** command to list all command names affected by a backward compatibility break, instead of only one.
* Added support for Wizard content item in the **format**, **validate**, **upload**, **create-id-set**, **find-dependecies** and **create-content-artifacts** commands.
* Added a new flag to the **validate** command, allowing to run specific validations.
* Added support in **unify** and **create-content-artifacts** for displaying different documentations (detailed description + readme) for content items, depending on the marketplace version.
* Fixed an issue in **upload** where list items were not uploaded.
* Added a new validation to **validate** command to verify that *cliName* and *id* keys of the incident field or the indicator field are matches.
* Added the flag '-x', '--xsiam' to **upload** command to upload XSIAM entities to XSIAM server.
* Fixed the integration field *isFetchEvents* to be in lowercase.
* Fixed an issue where **validate -i** run after **format -i** on an existing file in the repo instead of **validate -g**.
* Added the following commands: 'update-remote-data', 'get-modified-remote-data', 'update-remote-system' to be ignored by the **verify_yml_commands_match_readme** validation, the validation will no longer fail if these commands are not in the readme file.
* Updated the release note template to include a uniform format for all items.
* Added HelloWorldSlim template option for *--template* flag in **demisto-sdk init** command.
* Fixed an issue where the HelloWorldSlim template in **demisto-sdk init** command had an integration id that was conflicting with HelloWorld integration id.
* Updated the SDK to use demisto-py 3.1.6, allowing use of a proxy with an environment variable.
* Set the default logger level to `warning`, to avoid unwanted debug logs.
* The **format** command now validates that default value of checkbox parameters is a string 'true' or 'false'.
* Fixed an issue where `FileType.PLAYBOOK` would show instead of `Playbook` in readme error messages.
* Added a new validation to **validate** proper defaultvalue for checkbox fields.

## 1.6.5

* Fixed an issue in the **format** command where the `id` field was overwritten for existing JSON files.
* Fixed an issue where the **doc-review** command was successful even when the release-note is malformed.
* Added timestamps to the `demisto-sdk` logger.
* Added time measurements to **lint**.
* Added the flag '-d', '--dependency' to **find-dependencies** command to get the content items that cause the dependencies between two packs.
* Fixed an issue where **update-release-notes** used the *trigger_id* field instead of the *trigger_name* field.
* Fixed an issue where **doc-review** failed to recognize script names, in scripts using the old file structure.
* Fixed an issue where concurrent processes created by **lint** caused deadlocks when opening files.
* Fixed an issue in the **format** command where `_dev` or `_copy` suffixes weren't removed from the subscript names in playbooks and layouts.
* Fixed an issue where **validate** failed on nonexistent `README.md` files.
* Added support of XSIAM content items to the **validate** command.
* Report **lint** summary results and failed packages after reporting time measurements.

## 1.6.4

* Added the new **generate-yml-from-python** command.
* Added a code *type* indication for integration and script objects in the *ID Set*.
* Added the [Vulture](https://github.com/jendrikseipp/vulture) linter to the pre-commit hook.
* The `demisto-sdk` pack will now be distributed via PyPi with a **wheel** file.
* Fixed a bug where any edited json file that contained a forward slash (`/`) escaped.
* Added a new validation to **validate** command to verify that the metadata *currentVersion* is
the same as the last release note version.
* The **validate** command now checks if there're none-deprecated integration commands that are missing from the readme file.
* Fixed an issue where *dockerimage* changes in Scripts weren't recognized by the **update-release-notes** command.
* Fixed an issue where **update-xsoar-config-file** did not properly insert the marketplace packs list to the file.
* Added the pack name to the known words by default when running the **doc-review** command.
* Added support for new XSIAM entities in **create-id-set** command.
* Added support for new XSIAM entities in **create-content-artifacts** command.
* Added support for Parsing/Modeling Rule content item in the **unify** command.
* Added the integration name, the commands name and the script name to the known words by default when running the **doc-review** command.
* Added an argument '-c' '--custom' to the **unify** command, if True will append to the unified yml name/display/id the custom label provided
* Added support for sub words suggestion in kebab-case sentences when running the **doc-review** command.
* Added support for new XSIAM entities in **update-release-notes** command.
* Enhanced the message of alternative suggestion words shown when running **doc-review** command.
* Fixed an incorrect error message, in case `node` is not installed on the machine.
* Fixed an issue in the **lint** command where the *check-dependent-api-modules* argument was set to true by default.
* Added a new command **generate-unit-tests**.
* Added a new validation to **validate** all SIEM integration have the same suffix.
* Fixed the destination path of the unified parsing/modeling rules in **create-content-artifacts** command.
* Fixed an issue in the **validate** command, where we validated wrongfully the existence of readme file for the *ApiModules* pack.
* Fixed an issue in the **validate** command, where an error message that was displayed for scripts validation was incorrect.
* Fixed an issue in the **validate** and **format** commands where *None* arguments in integration commands caused the commands to fail unexpectedly.
* Added support for running tests on XSIAM machines in the **test-content** command.
* Fixed an issue where the **validate** command did not work properly when deleting non-content items.
* Added the flag '-d', '--dependency' to **find-dependencies** command to get the content items that cause the dependencies between two packs.

## 1.6.3

* **Breaking change**: Fixed a typo in the **validate** `--quiet-bc-validation` flag (was `--quite-bc-validation`). @upstart-swiss
* Dropped support for python 3.7: Demisto-SDK is now supported on Python 3.8 or newer.
* Added an argument to YAMLHandler, allowing to set a maximal width for YAML files. This fixes an issue where a wrong default was used.
* Added the detach mechanism to the **upload** command, If you set the --input-config-file flag, any files in the repo's SystemPacks folder will be detached.
* Added the reattach mechanism to the **upload** command, If you set the --input-config-file flag, any detached item in your XSOAR instance that isn't currently in the repo's SystemPacks folder will be re-attached.
* Fixed an issue in the **validate** command that did not work properly when using the *-g* flag.
* Enhanced the dependency message shown when running **lint**.
* Fixed an issue where **update-release-notes** didn't update the currentVersion in pack_metadata.
* Improved the logging in **test-content** for helping catch typos in external playbook configuration.

## 1.6.2

* Added dependency validation support for core marketplacev2 packs.
* Fixed an issue in **update-release-notes** where suggestion fix failed in validation.
* Fixed a bug where `.env` files didn't load. @nicolas-rdgs
* Fixed a bug where **validate** command failed when the *categories* field in the pack metadata was empty for non-integration packs.
* Added *system* and *item-type* arguments to the **download** command, used when downloading system items.
* Added a validation to **validate**, checking that each script, integration and playbook have a README file. This validation only runs when the command is called with either the `-i` or the `-g` flag.
* Fixed a regression issue with **doc-review**, where the `-g` flag did not work.
* Improved the detection of errors in **doc-review** command.
* The **validate** command now checks if a readme file is empty, only for packs that contain playbooks or were written by a partner.
* The **validate** command now makes sure common contextPath values (e.g. `DBotScore.Score`) have a non-empty description, and **format** populates them automatically.
* Fixed an issue where the **generate-outputs** command did not work properly when examples were provided.
* Fixed an issue in the **generate-outputs** command, where the outputs were not written to the specified output path.
* The **generate-outputs** command can now generate outputs from multiple calls to the same command (useful when different args provide different outputs).
* The **generate-outputs** command can now update a yaml file with new outputs, without deleting or overwriting existing ones.
* Fixed a bug where **doc-review** command failed on existing templates.
* Fixed a bug where **validate** command failed when the word demisto is in the repo README file.
* Added support for adding test-playbooks to the zip file result in *create-content-artifacts* command for marketplacev2.
* Fixed an issue in **find-dependencies** where using the argument *-o* without the argument *--all-packs-dependencies* did not print a proper warning.
* Added a **validate** check to prevent deletion of files whose deletion is not supported by the XSOAR marketplace.
* Removed the support in the *maintenance* option of the *-u* flag in the **update-release-notes** command.
* Added validation for forbidden words and phrases in the **doc-review** command.
* Added a retries mechanism to the **test-content** command to stabilize the build process.
* Added support for all `git` platforms to get remote files.
* Refactored the **format** command's effect on the *fromversion* field:
  * Fixed a bug where the *fromversion* field was removed when modifying a content item.
  * Updated the general default *fromversion* and the default *fromversion* of newly-introduced content items (e.g. `Lists`, `Jobs`).
  * Added an interactive mode functionality for all content types, to ask the user whether to set a default *fromversion*, if could not automatically determine its value. Use `-y` to assume 'yes' as an answer to all prompts and run non-interactively.

## 1.6.1

* Added the '--use-packs-known-words' argument to the **doc-review** command
* Added YAML_Loader to handle yaml files in a standard way across modules, replacing PYYAML.
* Fixed an issue when filtering items using the ID set in the **create-content-artifacts** command.
* Fixed an issue in the **generate-docs** command where tables were generated with an empty description column.
* Fixed an issue in the **split** command where splitting failed when using relative input/output paths.
* Added warning when inferred files are missing.
* Added to **validate** a validation for integration image dimensions, which should be 120x50px.
* Improved an error in the **validate** command to better differentiate between the case where a required fetch parameter is malformed or missing.

## 1.6.0

* Fixed an issue in the **create-id-set** command where similar items from different marketplaces were reported as duplicated.
* Fixed typo in demisto-sdk init
* Fixed an issue where the **lint** command did not handle all container exit codes.
* Add to **validate** a validation for pack name to make sure it is unchanged.
* Added a validation to the **validate** command that verifies that the version in the pack_metdata file is written in the correct format.
* Fixed an issue in the **format** command where missing *fromVersion* field in indicator fields caused an error.

## 1.5.9

* Added option to specify `External Playbook Configuration` to change inputs of Playbooks triggered as part of **test-content**
* Improved performance of the **lint** command.
* Improved performance of the **validate** command when checking README images.
* ***create-id-set*** command - the default value of the **marketplace** argument was changed from ‘xsoar’ to all packs existing in the content repository. When using the command, make sure to pass the relevant marketplace to use.

## 1.5.8

* Fixed an issue where the command **doc-review** along with the argument `--release-notes` failed on yml/json files with invalid schema.
* Fixed an issue where the **lint** command failed on packs using python 3.10

## 1.5.7

* Fixed an issue where reading remote yaml files failed.
* Fixed an issue in **validate** failed with no error message for lists (when no fromVersion field was found).
* Fixed an issue when running **validate** or **format** in a gitlab repository, and failing to determine its project id.
* Added an enhancement to **split**, handling an empty output argument.
* Added the ability to add classifiers and mappers to conf.json.
* Added the Alias field to the incident field schema.

## 1.5.6

* Added 'deprecated' release notes template.
* Fixed an issue where **run-test-playbook** command failed to get the task entries when the test playbook finished with errors.
* Fixed an issue in **validate** command when running with `no-conf-json` argument to ignore the `conf.json` file.
* Added error type text (`ERROR` or `WARNING`) to **validate** error prints.
* Fixed an issue where the **format** command on test playbook did not format the ID to be equal to the name of the test playbook.
* Enhanced the **update-release-notes** command to automatically commit release notes config file upon creation.
* The **validate** command will validate that an indicator field of type html has fromVersion of 6.1.0 and above.
* The **format** command will now add fromVersion 6.1.0 to indicator field of type html.
* Added support for beta integrations in the **format** command.
* Fixed an issue where the **postman-codegen** command failed when called with the `--config-out` flag.
* Removed the integration documentation from the detailed description while performing **split** command to the unified yml file.
* Removed the line which indicates the version of the product from the README.md file for new contributions.

## 1.5.5

* Fixed an issue in the **update-release-notes** command, which did not work when changes were made in multiple packs.
* Changed the **validate** command to fail on missing test-playbooks only if no unittests are found.
* Fixed `to_kebab_case`, it will now deal with strings that have hyphens, commas or periods in them, changing them to be hyphens in the new string.
* Fixed an issue in the **create-id-set** command, where the `source` value included the git token if it was specified in the remote url.
* Fixed an issue in the **merge-id-set** command, where merging fails because of duplicates but the packs are in the XSOAR repo but in different version control.
* Fixed missing `Lists` Content Item as valid `IDSetType`
* Added enhancement for **generate-docs**. It is possible to provide both file or a comma seperated list as `examples`. Also, it's possible to provide more than one example for a script or a command.
* Added feature in **format** to sync YML and JSON files to the `master` file structure.
* Added option to specify `Incident Type`, `Incoming Mapper` and `Classifier` when configuring instance in **test-content**
* added a new command **run-test-playbook** to run a test playbook in a given XSOAR instance.
* Fixed an issue in **format** when running on a modified YML, that the `id` value is not changed to its old `id` value.
* Enhancement for **split** command, replace `ApiModule` code block to `import` when splitting a YML.
* Fixed an issue where indicator types were missing from the pack's content, when uploading using **zip-packs**.
* The request data body format generated in the **postman-codegen** will use the python argument's name and not the raw data argument's name.
* Added the flag '--filter-by-id-set' to **create-content-artifacts** to create artifacts only for items in the given id_set.json.

## 1.5.4

* Fixed an issue with the **format** command when contributing via the UI
* The **format** command will now not remove the `defaultRows` key from incident, indicator and generic fields with `type: grid`.
* Fixed an issue with the **validate** command when a layoutscontainer did not have the `fromversion` field set.
* added a new command **update-xsoar-config-file** to handle your XSOAR Configuration File.
* Added `skipVerify` argument in **upload** command to skip pack signature verification.
* Fixed an issue when the **run** command  failed running when there’s more than one playground, by explicitly using the current user’s playground.
* Added support for Job content item in the **format**, **validate**, **upload**, **create-id-set**, **find-dependecies** and **create-content-artifacts** commands.
* Added a **source** field to the **id_set** entitles.
* Two entitles will not consider as duplicates if they share the same pack and the same source.
* Fixed a bug when duplicates were found in **find_dependencies**.
* Added function **get_current_repo** to `tools`.
* The **postman-codegen** will not have duplicates argument name. It will rename them to the minimum distinguished shared path for each of them.

## 1.5.3

* The **format** command will now set `unsearchable: True` for incident, indicator and generic fields.
* Fixed an issue where the **update-release-notes** command crashes with `--help` flag.
* Added validation to the **validate** command that verifies the `unsearchable` key in incident, indicator and generic fields is set to true.
* Removed a validation that DBotRole should be set for automation that requires elevated permissions to the `XSOAR-linter` in the **lint** command.
* Fixed an issue in **Validate** command where playbooks conditional tasks were mishandeled.
* Added a validation to prevent contributors from using the `fromlicense` key as a configuration parameter in an integration's YML
* Added a validation to ensure that the type for **API token** (and similar) parameters are configured correctly as a `credential` type in the integration configuration YML.
* Added an assertion that checks for duplicated requests' names when generating an integration from a postman collection.
* Added support for [.env files](https://pypi.org/project/python-dotenv/). You can now add a `.env` file to your repository with the logging information instead of setting a global environment variables.
* When running **lint** command with --keep-container flag, the docker images are committed.
* The **validate** command will not return missing test playbook error when given a script with dynamic-section tag.

## 1.5.2

* Added a validation to **update-release-notes** command to ensure that the `--version` flag argument is in the right format.
* added a new command **coverage-analyze** to generate and print coverage reports.
* Fixed an issue in **validate** in repositories which are not in GitHub or GitLab
* Added a validation that verifies that readme image absolute links do not contain the working branch name.
* Added support for List content item in the **format**, **validate**, **download**, **upload**, **create-id-set**, **find-dependecies** and **create-content-artifacts** commands.
* Added a validation to ensure reputation command's default argument is set as an array input.
* Added the `--fail-duplicates` flag for the **merge-id-set** command which will fail the command if duplicates are found.
* Added the `--fail-duplicates` flag for the **create-id-set** command which will fail the command if duplicates are found.

## 1.5.1

* Fixed an issue where **validate** command failed to recognized test playbooks for beta integrations as valid tests.
* Fixed an issue were the **validate** command was falsely recognizing image paths in readme files.
* Fixed an issue where the **upload** command error message upon upload failure pointed to wrong file rather than to the pack metadata.
* Added a validation that verifies that each script which appears in incident fields, layouts or layout containers exists in the id_set.json.
* Fixed an issue where the **postman code-gen** command generated double dots for context outputs when it was not needed.
* Fixed an issue where there **validate** command on release notes file crashed when author image was added or modified.
* Added input handling when running **find-dependencies**, replacing string manipulations.
* Fixed an issue where the **validate** command did not handle multiple playbooks with the same name in the id_set.
* Added support for GitLab repositories in **validate**

## 1.5.0

* Fixed an issue where **upload** command failed to upload packs not under content structure.
* Added support for **init** command to run from non-content repo.
* The **split-yml** has been renamed to **split** and now supports splitting Dashboards from unified Generic Modules.
* Fixed an issue where the skipped tests validation ran on the `ApiModules` pack in the **validate** command.
* The **init** command will now create the `Generic Object` entities directories.
* Fixed an issue where the **format** command failed to recognize changed files from git.
* Fixed an issue where the **json-to-outputs** command failed checking whether `0001-01-01T00:00:00` is of type `Date`
* Added to the **generate context** command to generate context paths for integrations from an example file.
* Fixed an issue where **validate** failed on release notes configuration files.
* Fixed an issue where the **validate** command failed on pack input if git detected changed files outside of `Packs` directory.
* Fixed an issue where **validate** command failed to recognize files inside validated pack when validation release notes, resulting in a false error message for missing entity in release note.
* Fixed an issue where the **download** command failed when downloading an invalid YML, instead of skipping it.

## 1.4.9

* Added validation that the support URL in partner contribution pack metadata does not lead to a GitHub repo.
* Enhanced ***generate-docs*** with default `additionalinformation` (description) for common parameters.
* Added to **validate** command a validation that a content item's id and name will not end with spaces.
* The **format** command will now remove trailing whitespaces from content items' id and name fields.
* Fixed an issue where **update-release-notes** could fail on files outside the user given pack.
* Fixed an issue where the **generate-test-playbook** command would not place the playbook in the proper folder.
* Added to **validate** command a validation that packs with `Iron Bank` uses the latest docker from Iron Bank.
* Added to **update-release-notes** command support for `Generic Object` entities.
* Fixed an issue where playbook `fromversion` mismatch validation failed even if `skipunavailable` was set to true.
* Added to the **create artifacts** command support for release notes configuration file.
* Added validation to **validate** for release notes config file.
* Added **isoversize** and **isautoswitchedtoquietmode** fields to the playbook schema.
* Added to the **update-release-notes** command `-bc` flag to generate template for breaking changes version.
* Fixed an issue where **validate** did not search description files correctly, leading to a wrong warning message.

## 1.4.8

* Fixed an issue where yml files with `!reference` failed to load properly.
* Fixed an issue when `View Integration Documentation` button was added twice during the download and re-upload.
* Fixed an issue when `(Partner Contribution)` was added twice to the display name during the download and re-upload.
* Added the following enhancements in the **generate-test-playbook** command:
  * Added the *--commands* argument to generate tasks for specific commands.
  * Added the *--examples* argument to get the command examples file path and generate tasks from the commands and arguments specified there.
  * Added the *--upload* flag to specify whether to upload the test playbook after the generation.
  * Fixed the output condition generation for outputs of type `Boolean`.

## 1.4.7

* Fixed an issue where an empty list for a command context didn't produce an indication other than an empty table.
* Fixed an issue where the **format** command has incorrectly recognized on which files to run when running using git.
* Fixed an issue where author image validations were not checked properly.
* Fixed an issue where new old-formatted scripts and integrations were not validated.
* Fixed an issue where the wording in the from version validation error for subplaybooks was incorrect.
* Fixed an issue where the **update-release-notes** command used the old docker image version instead of the new when detecting a docker change.
* Fixed an issue where the **generate-test-playbook** command used an incorrect argument name as default
* Fixed an issue where the **json-to-outputs** command used an incorrect argument name as default when using `-d`.
* Fixed an issue where validations failed while trying to validate non content files.
* Fixed an issue where README validations did not work post VS Code formatting.
* Fixed an issue where the description validations were inconsistent when running through an integration file or a description file.

## 1.4.6

* Fixed an issue where **validate** suggests, with no reason, running **format** on missing mandatory keys in yml file.
* Skipped existence of TestPlaybook check on community and contribution integrations.
* Fixed an issue where pre-commit didn't run on the demisto_sdk/commands folder.
* The **init** command will now change the script template name in the code to the given script name.
* Expanded the validations performed on beta integrations.
* Added support for PreProcessRules in the **format**, **validate**, **download**, and **create-content-artifacts** commands.
* Improved the error messages in **generate-docs**, if an example was not provided.
* Added to **validate** command a validation that a content entity or a pack name does not contain the words "partner" and "community".
* Fixed an issue where **update-release-notes** ignores *--text* flag while using *-f*
* Fixed the outputs validations in **validate** so enrichment commands will not be checked to have DBotScore outputs.
* Added a new validation to require the dockerimage key to exist in an integration and script yml files.
* Enhanced the **generate-test-playbook** command to use only integration tested on commands, rather than (possibly) other integrations implementing them.
* Expanded unify command to support GenericModules - Unifies a GenericModule object with its Dashboards.
* Added validators for generic objects:
  * Generic Field validator - verify that the 'fromVersion' field is above 6.5.0, 'group' field equals 4 and 'id' field starts with the prefix 'generic_'.
  * Generic Type validator - verify that the 'fromVersion' field is above 6.5.0
  * Generic Module validator - verify that the 'fromVersion' field is above 6.5.0
  * Generic Definition validator - verify that the 'fromVersion' field is above 6.5.0
* Expanded Format command to support Generic Objects - Fixes generic objects according to their validations.
* Fixed an issue where the **update-release-notes** command did not handle ApiModules properly.
* Added option to enter a dictionary or json of format `[{field_name:description}]` in the **json-to-outputs** command,
  with the `-d` flag.
* Improved the outputs for the **format** command.
* Fixed an issue where the validations performed after the **format** command were inconsistent with **validate**.
* Added to the **validate** command a validation for the author image.
* Updated the **create-content-artifacts** command to support generic modules, definitions, fields and types.
* Added an option to ignore errors for file paths and not only file name in .pack-ignore file.

## 1.4.5

* Enhanced the **postman-codegen** command to name all generated arguments with lower case.
* Fixed an issue where the **find-dependencies** command miscalculated the dependencies for playbooks that use generic commands.
* Fixed an issue where the **validate** command failed in external repositories in case the DEMISTO_SDK_GITHUB_TOKEN was not set.
* Fixed an issue where **openapi-codegen** corrupted the swagger file by overwriting configuration to swagger file.
* Updated the **upload** command to support uploading zipped packs to the marketplace.
* Added to the **postman-codegen** command support of path variables.
* Fixed an issue where **openapi-codegen** entered into an infinite loop on circular references in the swagger file.
* The **format** command will now set `fromVersion: 6.2.0` for widgets with 'metrics' data type.
* Updated the **find-dependencies** command to support generic modules, definitions, fields and types.
* Fixed an issue where **openapi-codegen** tried to extract reference example outputs, leading to an exception.
* Added an option to ignore secrets automatically when using the **init** command to create a pack.
* Added a tool that gives the ability to temporarily suppress console output.

## 1.4.4

* When formatting incident types with Auto-Extract rules and without mode field, the **format** command will now add the user selected mode.
* Added new validation that DBotRole is set for scripts that requires elevated permissions to the `XSOAR-linter` in the **lint** command.
* Added url escaping to markdown human readable section in generate docs to avoid autolinking.
* Added a validation that mapper's id and name are matching. Updated the format of mapper to include update_id too.
* Added a validation to ensure that image paths in the README files are valid.
* Fixed **find_type** function to correctly find test files, such as, test script and test playbook.
* Added scheme validations for the new Generic Object Types, Fields, and Modules.
* Renamed the flag *--input-old-version* to *--old-version* in the **generate-docs** command.
* Refactored the **update-release-notes** command:
  * Replaced the *--all* flag with *--use-git* or *-g*.
  * Added the *--force* flag to update the pack release notes without changes in the pack.
  * The **update-release-notes** command will now update all dependent integrations on ApiModule change, even if not specified.
  * If more than one pack has changed, the full list of updated packs will be printed at the end of **update-release-notes** command execution.
  * Fixed an issue where the **update-release-notes** command did not add docker image release notes entry for release notes file if a script was changed.
  * Fixed an issue where the **update-release-notes** command did not detect changed files that had the same name.
  * Fixed an issue in the **update-release-notes** command where the version support of JSON files was mishandled.
* Fixed an issue where **format** did not skip files in test and documentation directories.
* Updated the **create-id-set** command to support generic modules, definitions, fields and types.
* Changed the **convert** command to generate old layout fromversion to 5.0.0 instead of 4.1.0
* Enhanced the command **postman-codegen** with type hints for templates.

## 1.4.3

* Fixed an issue where **json-to-outputs** command returned an incorrect output when json is a list.
* Fixed an issue where if a pack README.md did not exist it could cause an error in the validation process.
* Fixed an issue where the *--name* was incorrectly required in the **init** command.
* Adding the option to run **validate** on a specific path while using git (*-i* & *-g*).
* The **format** command will now change UUIDs in .yml and .json files to their respective content entity name.
* Added a playbook validation to check if a task sub playbook exists in the id set in the **validate** command.
* Added the option to add new tags/usecases to the approved list and to the pack metadata on the same pull request.
* Fixed an issue in **test_content** where when different servers ran tests for the same integration, the server URL parameters were not set correctly.
* Added a validation in the **validate** command to ensure that the ***endpoint*** command is configured correctly in yml file.
* Added a warning when pack_metadata's description field is longer than 130 characters.
* Fixed an issue where a redundant print occurred on release notes validation.
* Added new validation in the **validate** command to ensure that the minimal fromVersion in a widget of type metrics will be 6.2.0.
* Added the *--release-notes* flag to demisto-sdk to get the current version release notes entries.

## 1.4.2

* Added to `pylint` summary an indication if a test was skipped.
* Added to the **init** command the option to specify fromversion.
* Fixed an issue where running **init** command without filling the metadata file.
* Added the *--docker-timeout* flag in the **lint** command to control the request timeout for the Docker client.
* Fixed an issue where **update-release-notes** command added only one docker image release notes entry for release notes file, and not for every entity whom docker image was updated.
* Added a validation to ensure that incident/indicator fields names starts with their pack name in the **validate** command. (Checked only for new files and only when using git *-g*)
* Updated the **find-dependencies** command to return the 'dependencies' according the layout type ('incident', 'indicator').
* Enhanced the "vX" display name validation for scripts and integrations in the **validate** command to check for every versioned script or integration, and not only v2.
* Added the *--fail-duplicates* flag for the **create-id-set** command which will fail the command if duplicates are found.
* Added to the **generate-docs** command automatic addition to git when a new readme file is created.

## 1.4.1

* When in private repo without `DEMSITO_SDK_GITHUB_TOKEN` configured, get_remote_file will take files from the local origin/master.
* Enhanced the **unify** command when giving input of a file and not a directory return a clear error message.
* Added a validation to ensure integrations are not skipped and at least one test playbook is not skipped for each integration or script.
* Added to the Content Tests support for `context_print_dt`, which queries the incident context and prints the result as a json.
* Added new validation for the `xsoar_config.json` file in the **validate** command.
* Added a version differences section to readme in **generate-docs** command.
* Added the *--docs-format* flag in the **integration-diff** command to get the output in README format.
* Added the *--input-old-version* and *--skip-breaking-changes* flags in the **generate-docs** command to get the details for the breaking section and to skip the breaking changes section.

## 1.4.0

* Enable passing a comma-separated list of paths for the `--input` option of the **lint** command.
* Added new validation of unimplemented test-module command in the code to the `XSOAR-linter` in the **lint** command.
* Fixed the **generate-docs** to handle integration authentication parameter.
* Added a validation to ensure that description and README do not contain the word 'Demisto'.
* Improved the deprecated message validation required from playbooks and scripts.
* Added the `--quite-bc-validation` flag for the **validate** command to run the backwards compatibility validation in quite mode (errors is treated like warnings).
* Fixed the **update release notes** command to display a name for old layouts.
* Added the ability to append to the pack README credit to contributors.
* Added identification for parameter differences in **integration-diff** command.
* Fixed **format** to use git as a default value.
* Updated the **upload** command to support reports.
* Fixed an issue where **generate-docs** command was displaying 'None' when credentials parameter display field configured was not configured.
* Fixed an issue where **download** did not return exit code 1 on failure.
* Updated the validation that incident fields' names do not contain the word incident will aplly to core packs only.
* Added a playbook validation to verify all conditional tasks have an 'else' path in **validate** command.
* Renamed the GitHub authentication token environment variable `GITHUB_TOKEN` to `DEMITO_SDK_GITHUB_TOKEN`.
* Added to the **update-release-notes** command automatic addition to git when new release notes file is created.
* Added validation to ensure that integrations, scripts, and playbooks do not contain the entity type in their names.
* Added the **convert** command to convert entities between XSOAR versions.
* Added the *--deprecate* flag in **format** command to deprecate integrations, scripts, and playbooks.
* Fixed an issue where ignoring errors did not work when running the **validate** command on specific files (-i).

## 1.3.9

* Added a validation verifying that the pack's README.md file is not equal to pack description.
* Fixed an issue where the **Assume yes** flag did not work properly for some entities in the **format** command.
* Improved the error messages for separators in folder and file names in the **validate** command.
* Removed the **DISABLE_SDK_VERSION_CHECK** environment variable. To disable new version checks, use the **DEMISTO_SDK_SKIP_VERSION_CHECK** envirnoment variable.
* Fixed an issue where the demisto-sdk version check failed due to a rate limit.
* Fixed an issue with playbooks scheme validation.

## 1.3.8

* Updated the **secrets** command to work on forked branches.

## 1.3.7

* Added a validation to ensure correct image and description file names.
* Fixed an issue where the **validate** command failed when 'display' field in credentials param in yml is empty but 'displaypassword' was provided.
* Added the **integration-diff** command to check differences between two versions of an integration and to return a report of missing and changed elements in the new version.
* Added a validation verifying that the pack's README.md file is not missing or empty for partner packs or packs contains use cases.
* Added a validation to ensure that the integration and script folder and file names will not contain separators (`_`, `-`, ``).
* When formatting new pack, the **format** command will set the *fromversion* key to 5.5.0 in the new files without fromversion.

## 1.3.6

* Added a validation that core packs are not dependent on non-core packs.
* Added a validation that a pack name follows XSOAR standards.
* Fixed an issue where in some cases the `get_remote_file` function failed due to an invalid path.
* Fixed an issue where running **update-release-notes** with updated integration logo, did not detect any file changes.
* Fixed an issue where the **create-id-set** command did not identify unified integrations correctly.
* Fixed an issue where the `CommonTypes` pack was not identified as a dependency for all feed integrations.
* Added support for running SDK commands in private repositories.
* Fixed an issue where running the **init** command did not set the correct category field in an integration .yml file for a newly created pack.
* When formatting new contributed pack, the **format** command will set the *fromversion* key to 6.0.0 in the relevant files.
* If the environment variable "DISABLE_SDK_VERSION_CHECK" is define, the demisto-sdk will no longer check for newer version when running a command.
* Added the `--use-pack-metadata` flag for the **find-dependencies** command to update the calculated dependencies using the the packs metadata files.
* Fixed an issue where **validate** failed on scripts in case the `outputs` field was set to `None`.
* Fixed an issue where **validate** was failing on editing existing release notes.
* Added a validation for README files verifying that the file doesn't contain template text copied from HelloWorld or HelloWorldPremium README.

## 1.3.5

* Added a validation that layoutscontainer's id and name are matching. Updated the format of layoutcontainer to include update_id too.
* Added a validation that commands' names and arguments in core packs, or scripts' arguments do not contain the word incident.
* Fixed issue where running the **generate-docs** command with -c flag ran all the commands and not just the commands specified by the flag.
* Fixed the error message of the **validate** command to not always suggest adding the *description* field.
* Fixed an issue where running **format** on feed integration generated invalid parameter structure.
* Fixed an issue where the **generate-docs** command did not add all the used scripts in a playbook to the README file.
* Fixed an issue where contrib/partner details might be added twice to the same file, when using unify and create-content-artifacts commands
* Fixed issue where running **validate** command on image-related integration did not return the correct outputs to json file.
* When formatting playbooks, the **format** command will now remove empty fields from SetIncident, SetIndicator, CreateNewIncident, CreateNewIndicator script arguments.
* Added an option to fill in the developer email when running the **init** command.

## 1.3.4

* Updated the **validate** command to check that the 'additionalinfo' field only contains the expected value for feed required parameters and not equal to it.
* Added a validation that community/partner details are not in the detailed description file.
* Added a validation that the Use Case tag in pack_metadata file is only used when the pack contains at least one PB, Incident Type or Layout.
* Added a validation that makes sure outputs in integrations are matching the README file when only README has changed.
* Added the *hidden* field to the integration schema.
* Fixed an issue where running **format** on a playbook whose `name` does not equal its `id` would cause other playbooks who use that playbook as a sub-playbook to fail.
* Added support for local custom command configuration file `.demisto-sdk-conf`.
* Updated the **format** command to include an update to the description file of an integration, to remove community/partner details.

## 1.3.3

* Fixed an issue where **lint** failed where *.Dockerfile* exists prior running the lint command.
* Added FeedHelloWorld template option for *--template* flag in **demisto-sdk init** command.
* Fixed issue where **update-release-notes** deleted release note file if command was called more than once.
* Fixed issue where **update-release-notes** added docker image release notes every time the command was called.
* Fixed an issue where running **update-release-notes** on a pack with newly created integration, had also added a docker image entry in the release notes.
* Fixed an issue where `XSOAR-linter` did not find *NotImplementedError* in main.
* Added validation for README files verifying their length (over 30 chars).
* When using *-g* flag in the **validate** command it will now ignore untracked files by default.
* Added the *--include-untracked* flag to the **validate** command to include files which are untracked by git in the validation process.
* Improved the `pykwalify` error outputs in the **validate** command.
* Added the *--print-pykwalify* flag to the **validate** command to print the unchanged output from `pykwalify`.

## 1.3.2

* Updated the format of the outputs when using the *--json-file* flag to create a JSON file output for the **validate** and **lint** commands.
* Added the **doc-review** command to check spelling in .md and .yml files as well as a basic release notes review.
* Added a validation that a pack's display name does not already exist in content repository.
* Fixed an issue where the **validate** command failed to detect duplicate params in an integration.
* Fixed an issue where the **validate** command failed to detect duplicate arguments in a command in an integration.

## 1.3.1

* Fixed an issue where the **validate** command failed to validate the release notes of beta integrations.
* Updated the **upload** command to support indicator fields.
* The **validate** and **update-release-notes** commands will now check changed files against `demisto/master` if it is configured locally.
* Fixed an issue where **validate** would incorrectly identify files as renamed.
* Added a validation that integration properties (such as feed, mappers, mirroring, etc) are not removed.
* Fixed an issue where **validate** failed when comparing branch against commit hash.
* Added the *--no-pipenv* flag to the **split-yml** command.
* Added a validation that incident fields and incident types are not removed from mappers.
* Fixed an issue where the *c
reate-id-set* flag in the *validate* command did not work while not using git.
* Added the *hiddenusername* field to the integration schema.
* Added a validation that images that are not integration images, do not ask for a new version or RN

## 1.3.0

* Do not collect optional dependencies on indicator types reputation commands.
* Fixed an issue where downloading indicator layoutscontainer objects failed.
* Added a validation that makes sure outputs in integrations are matching the README file.
* Fixed an issue where the *create-id-set* flag in the **validate** command did not work.
* Added a warning in case no id_set file is found when running the **validate** command.
* Fixed an issue where changed files were not recognised correctly on forked branches in the **validate** and the **update-release-notes** commands.
* Fixed an issue when files were classified incorrectly when running *update-release-notes*.
* Added a validation that integration and script file paths are compatible with our convention.
* Fixed an issue where id_set.json file was re created whenever running the generate-docs command.
* added the *--json-file* flag to create a JSON file output for the **validate** and **lint** commands.

## 1.2.19

* Fixed an issue where merge id_set was not updated to work with the new entity of Packs.
* Added a validation that the playbook's version matches the version of its sub-playbooks, scripts, and integrations.

## 1.2.18

* Changed the *skip-id-set-creation* flag to *create-id-set* in the **validate** command. Its default value will be False.
* Added support for the 'cve' reputation command in default arg validation.
* Filter out generic and reputation command from scripts and playbooks dependencies calculation.
* Added support for the incident fields in outgoing mappers in the ID set.
* Added a validation that the taskid field and the id field under the task field are both from uuid format and contain the same value.
* Updated the **format** command to generate uuid value for the taskid field and for the id under the task field in case they hold an invalid values.
* Exclude changes from doc_files directory on validation.
* Added a validation that an integration command has at most one default argument.
* Fixing an issue where pack metadata version bump was not enforced when modifying an old format (unified) file.
* Added validation that integration parameter's display names are capitalized and spaced using whitespaces and not underscores.
* Fixed an issue where beta integrations where not running deprecation validations.
* Allowed adding additional information to the deprecated description.
* Fixing an issue when escaping less and greater signs in integration params did not work as expected.

## 1.2.17

* Added a validation that the classifier of an integration exists.
* Added a validation that the mapper of an integration exists.
* Added a validation that the incident types of a classifier exist.
* Added a validation that the incident types of a mapper exist.
* Added support for *text* argument when running **demisto-sdk update-release-notes** on the ApiModules pack.
* Added a validation for the minimal version of an indicator field of type grid.
* Added new validation for incident and indicator fields in classifiers mappers and layouts exist in the content.
* Added cache for get_remote_file to reducing failures from accessing the remote repo.
* Fixed an issue in the **format** command where `_dev` or `_copy` suffixes weren't removed from the `id` of the given playbooks.
* Playbook dependencies from incident and indicator fields are now marked as optional.
* Mappers dependencies from incident types and incident fields are now marked as optional.
* Classifier dependencies from incident types are now marked as optional.
* Updated **demisto-sdk init** command to no longer create `created` field in pack_metadata file
* Updated **generate-docs** command to take the parameters names in setup section from display field and to use additionalinfo field when exist.
* Using the *verbose* argument in the **find-dependencies** command will now log to the console.
* Improved the deprecated message validation required from integrations.
* Fixed an issue in the **generate-docs** command where **Context Example** section was created when it was empty.

## 1.2.16

* Added allowed ignore errors to the *IDSetValidator*.
* Fixed an issue where an irrelevant id_set validation ran in the **validate** command when using the *--id-set* flag.
* Fixed an issue were **generate-docs** command has failed if a command did not exist in commands permissions file.
* Improved a **validate** command message for missing release notes of api module dependencies.

## 1.2.15

* Added the *ID101* to the allowed ignored errors.

## 1.2.14

* SDK repository is now mypy check_untyped_defs complaint.
* The lint command will now ignore the unsubscriptable-object (E1136) pylint error in dockers based on python 3.9 - this will be removed once a new pylint version is released.
* Added an option for **format** to run on a whole pack.
* Added new validation of unimplemented commands from yml in the code to `XSOAR-linter`.
* Fixed an issue where Auto-Extract fields were only checked for newly added incident types in the **validate** command.
* Added a new warning validation of direct access to args/params dicts to `XSOAR-linter`.

## 1.2.13

* Added new validation of indicators usage in CommandResults to `XSOAR-linter`.
* Running **demisto-sdk lint** will automatically run on changed files (same behavior as the -g flag).
* Removed supported version message from the documentation when running **generate_docs**.
* Added a print to indicate backwards compatibility is being checked in **validate** command.
* Added a percent print when running the **validate** command with the *-a* flag.
* Fixed a regression in the **upload** command where it was ignoring `DEMISTO_VERIFY_SSL` env var.
* Fixed an issue where the **upload** command would fail to upload beta integrations.
* Fixed an issue where the **validate** command did not create the *id_set.json* file when running with *-a* flag.
* Added price change validation in the **validate** command.
* Added validations that checks in read-me for empty sections or leftovers from the auto generated read-me that should be changed.
* Added new code validation for *NotImplementedError* to raise a warning in `XSOAR-linter`.
* Added validation for support types in the pack metadata file.
* Added support for *--template* flag in **demisto-sdk init** command.
* Fixed an issue with running **validate** on master branch where the changed files weren't compared to previous commit when using the *-g* flag.
* Fixed an issue where the `XSOAR-linter` ran *NotImplementedError* validation on scripts.
* Added support for Auto-Extract feature validation in incident types in the **validate** command.
* Fixed an issue in the **lint** command where the *-i* flag was ignored.
* Improved **merge-id-sets** command to support merge between two ID sets that contain the same pack.
* Fixed an issue in the **lint** command where flake8 ran twice.

## 1.2.12

* Bandit now reports also on medium severity issues.
* Fixed an issue with support for Docker Desktop on Mac version 2.5.0+.
* Added support for vulture and mypy linting when running without docker.
* Added support for *prev-ver* flag in **update-release-notes** command.
* Improved retry support when building docker images for linting.
* Added the option to create an ID set on a specific pack in **create-id-set** command.
* Added the *--skip-id-set-creation* flag to **validate** command in order to add the capability to run validate command without creating id_set validation.
* Fixed an issue where **validate** command checked docker image tag on ApiModules pack.
* Fixed an issue where **find-dependencies** did not calculate dashboards and reports dependencies.
* Added supported version message to the documentation and release notes files when running **generate_docs** and **update-release-notes** commands respectively.
* Added new code validations for *NotImplementedError* exception raise to `XSOAR-linter`.
* Command create-content-artifacts additional support for **Author_image.png** object.
* Fixed an issue where schemas were not enforced for incident fields, indicator fields and old layouts in the validate command.
* Added support for **update-release-notes** command to update release notes according to master branch.

## 1.2.11

* Fixed an issue where the ***generate-docs*** command reset the enumeration of line numbering after an MD table.
* Updated the **upload** command to support mappers.
* Fixed an issue where exceptions were no printed in the **format** while the *--verbose* flag is set.
* Fixed an issue where *--assume-yes* flag did not work in the **format** command when running on a playbook without a `fromversion` field.
* Fixed an issue where the **format** command would fail in case `conf.json` file was not found instead of skipping the update.
* Fixed an issue where integration with v2 were recognised by the `name` field instead of the `display` field in the **validate** command.
* Added a playbook validation to check if a task script exists in the id set in the **validate** command.
* Added new integration category `File Integrity Management` in the **validate** command.

## 1.2.10

* Added validation for approved content pack use-cases and tags.
* Added new code validations for *CommonServerPython* import to `XSOAR-linter`.
* Added *default value* and *predefined values* to argument description in **generate-docs** command.
* Added a new validation that checks if *get-mapping-fields* command exists if the integration schema has *{ismappable: true}* in **validate** command.
* Fixed an issue where the *--staged* flag recognised added files as modified in the **validate** command.
* Fixed an issue where a backwards compatibility warning was raised for all added files in the **validate** command.
* Fixed an issue where **validate** command failed when no tests were given for a partner supported pack.
* Updated the **download** command to support mappers.
* Fixed an issue where the ***format*** command added a duplicate parameter.
* For partner supported content packs, added support for a list of emails.
* Removed validation of README files from the ***validate*** command.
* Fixed an issue where the ***validate*** command required release notes for ApiModules pack.

## 1.2.9

* Fixed an issue in the **openapi_codegen** command where it created duplicate functions name from the swagger file.
* Fixed an issue in the **update-release-notes** command where the *update type* argument was not verified.
* Fixed an issue in the **validate** command where no error was raised in case a non-existing docker image was presented.
* Fixed an issue in the **format** command where format failed when trying to update invalid Docker image.
* The **format** command will now preserve the **isArray** argument in integration's reputation commands and will show a warning if it set to **false**.
* Fixed an issue in the **lint** command where *finally* clause was not supported in main function.
* Fixed an issue in the **validate** command where changing any entity ID was not validated.
* Fixed an issue in the **validate** command where *--staged* flag did not bring only changed files.
* Fixed the **update-release-notes** command to ignore changes in the metadata file.
* Fixed the **validate** command to ignore metadata changes when checking if a version bump is needed.

## 1.2.8

* Added a new validation that checks in playbooks for the usage of `DeleteContext` in **validate** command.
* Fixed an issue in the **upload** command where it would try to upload content entities with unsupported versions.
* Added a new validation that checks in playbooks for the usage of specific instance in **validate** command.
* Added the **--staged** flag to **validate** command to run on staged files only.

## 1.2.7

* Changed input parameters in **find-dependencies** command.
  * Use ***-i, --input*** instead of ***-p, --path***.
  * Use ***-idp, --id-set-path*** instead of ***-i, --id-set-path***.
* Fixed an issue in the **unify** command where it crashed on an integration without an image file.
* Fixed an issue in the **format** command where unnecessary files were not skipped.
* Fixed an issue in the **update-release-notes** command where the *text* argument was not respected in all cases.
* Fixed an issue in the **validate** command where a warning about detailed description was given for unified or deprecated integrations.
* Improved the error returned by the **validate** command when running on files using the old format.

## 1.2.6

* No longer require setting `DEMISTO_README_VALIDATION` env var to enable README mdx validation. Validation will now run automatically if all necessary node modules are available.
* Fixed an issue in the **validate** command where the `--skip-pack-dependencies` would not skip id-set creation.
* Fixed an issue in the **validate** command where validation would fail if supplied an integration with an empty `commands` key.
* Fixed an issue in the **validate** command where validation would fail due to a required version bump for packs which are not versioned.
* Will use env var `DEMISTO_VERIFY_SSL` to determine if to use a secure connection for commands interacting with the Server when `--insecure` is not passed. If working with a local Server without a trusted certificate, you can set env var `DEMISTO_VERIFY_SSL=no` to avoid using `--insecure` on each command.
* Unifier now adds a link to the integration documentation to the integration detailed description.
* Fixed an issue in the **secrets** command where ignored secrets were not skipped.

## 1.2.5

* Added support for special fields: *defaultclassifier*, *defaultmapperin*, *defaultmapperout* in **download** command.
* Added -y option **format** command to assume "yes" as answer to all prompts and run non-interactively
* Speed up improvements for `validate` of README files.
* Updated the **format** command to adhere to the defined content schema and sub-schemas, aligning its behavior with the **validate** command.
* Added support for canvasContextConnections files in **format** command.

## 1.2.4

* Updated detailed description for community integrations.

## 1.2.3

* Fixed an issue where running **validate** failed on playbook with task that adds tags to the evidence data.
* Added the *displaypassword* field to the integration schema.
* Added new code validations to `XSOAR-linter`.
  * As warnings messages:
    * `demisto.params()` should be used only inside main function.
    * `demisto.args()` should be used only inside main function.
    * Functions args should have type annotations.
* Added `fromversion` field validation to test playbooks and scripts in **validate** command.

## 1.2.2

* Add support for warning msgs in the report and summary to **lint** command.
* Fixed an issue where **json-to-outputs** determined bool values as int.
* Fixed an issue where **update-release-notes** was crushing on `--all` flag.
* Fixed an issue where running **validate**, **update-release-notes** outside of content repo crushed without a meaningful error message.
* Added support for layoutscontainer in **init** contribution flow.
* Added a validation for tlp_color param in feeds in **validate** command.
* Added a validation for removal of integration parameters in **validate** command.
* Fixed an issue where **update-release-notes** was failing with a wrong error message when no pack or input was given.
* Improved formatting output of the **generate-docs** command.
* Add support for env variable *DEMISTO_SDK_ID_SET_REFRESH_INTERVAL*. Set this env variable to the refresh interval in minutes. The id set will be regenerated only if the refresh interval has passed since the last generation. Useful when generating Script documentation, to avoid re-generating the id_set every run.
* Added new code validations to `XSOAR-linter`.
  * As error messages:
    * Longer than 10 seconds sleep statements for non long running integrations.
    * exit() usage.
    * quit() usage.
  * As warnings messages:
    * `demisto.log` should not be used.
    * main function existence.
    * `demito.results` should not be used.
    * `return_output` should not be used.
    * try-except statement in main function.
    * `return_error` usage in main function.
    * only once `return_error` usage.
* Fixed an issue where **lint** command printed logs twice.
* Fixed an issue where *suffix* did not work as expected in the **create-content-artifacts** command.
* Added support for *prev-ver* flag in **lint** and **secrets** commands.
* Added support for *text* flag to **update-release-notes** command to add the same text to all release notes.
* Fixed an issue where **validate** did not recognize added files if they were modified locally.
* Added a validation that checks the `fromversion` field exists and is set to 5.0.0 or above when working or comparing to a non-feature branch in **validate** command.
* Added a validation that checks the certification field in the pack_metadata file is valid in **validate** command.
* The **update-release-notes** command will now automatically add docker image update to the release notes.

## 1.2.1

* Added an additional linter `XSOAR-linter` to the **lint** command which custom validates py files. currently checks for:
  * `Sys.exit` usages with non zero value.
  * Any `Print` usages.
* Fixed an issue where renamed files were failing on *validate*.
* Fixed an issue where single changed files did not required release notes update.
* Fixed an issue where doc_images required release-notes and validations.
* Added handling of dependent packs when running **update-release-notes** on changed *APIModules*.
  * Added new argument *--id-set-path* for id_set.json path.
  * When changes to *APIModule* is detected and an id_set.json is available - the command will update the dependent pack as well.
* Added handling of dependent packs when running **validate** on changed *APIModules*.
  * Added new argument *--id-set-path* for id_set.json path.
  * When changes to *APIModule* is detected and an id_set.json is available - the command will validate that the dependent pack has release notes as well.
* Fixed an issue where the find_type function didn't recognize file types correctly.
* Fixed an issue where **update-release-notes** command did not work properly on Windows.
* Added support for indicator fields in **update-release-notes** command.
* Fixed an issue where files in test dirs where being validated.

## 1.2.0

* Fixed an issue where **format** did not update the test playbook from its pack.
* Fixed an issue where **validate** validated non integration images.
* Fixed an issue where **update-release-notes** did not identified old yml integrations and scripts.
* Added revision templates to the **update-release-notes** command.
* Fixed an issue where **update-release-notes** crashed when a file was renamed.
* Fixed an issue where **validate** failed on deleted files.
* Fixed an issue where **validate** validated all images instead of packs only.
* Fixed an issue where a warning was not printed in the **format** in case a non-supported file type is inputted.
* Fixed an issue where **validate** did not fail if no release notes were added when adding files to existing packs.
* Added handling of incorrect layout paths via the **format** command.
* Refactor **create-content-artifacts** command - Efficient artifacts creation and better logging.
* Fixed an issue where image and description files were not handled correctly by **validate** and **update-release-notes** commands.
* Fixed an issue where the **format** command didn't remove all extra fields in a file.
* Added an error in case an invalid id_set.json file is found while running the **validate** command.
* Added fetch params checks to the **validate** command.

## 1.1.11

* Added line number to secrets' path in **secrets** command report.
* Fixed an issue where **init** a community pack did not present the valid support URL.
* Fixed an issue where **init** offered a non relevant pack support type.
* Fixed an issue where **lint** did not pull docker images for powershell.
* Fixed an issue where **find-dependencies** did not find all the script dependencies.
* Fixed an issue where **find-dependencies** did not collect indicator fields as dependencies for playbooks.
* Updated the **validate** and the **secrets** commands to be less dependent on regex.
* Fixed an issue where **lint** did not run on circle when docker did not return ping.
* Updated the missing release notes error message (RN106) in the **Validate** command.
* Fixed an issue where **Validate** would return missing release notes when two packs with the same substring existed in the modified files.
* Fixed an issue where **update-release-notes** would add duplicate release notes when two packs with the same substring existed in the modified files.
* Fixed an issue where **update-release-notes** would fail to bump new versions if the feature branch was out of sync with the master branch.
* Fixed an issue where a non-descriptive error would be returned when giving the **update-release-notes** command a pack which can not be found.
* Added dependencies check for *widgets* in **find-dependencies** command.
* Added a `update-docker` flag to **format** command.
* Added a `json-to-outputs` flag to the **run** command.
* Added a verbose (`-v`) flag to **format** command.
* Fixed an issue where **download** added the prefix "playbook-" to the name of playbooks.

## 1.1.10

* Updated the **init** command. Relevant only when passing the *--contribution* argument.
  * Added the *--author* option.
  * The *support* field of the pack's metadata is set to *community*.
* Added a proper error message in the **Validate** command upon a missing description in the root of the yml.
* **Format** now works with a relative path.
* **Validate** now fails when all release notes have been excluded.
* Fixed issue where correct error message would not propagate for invalid images.
* Added the *--skip-pack-dependencies* flag to **validate** command to skip pack dependencies validation. Relevant when using the *-g* flag.
* Fixed an issue where **Validate** and **Format** commands failed integrations with `defaultvalue` field in fetch incidents related parameters.
* Fixed an issue in the **Validate** command in which unified YAML files were not ignored.
* Fixed an issue in **generate-docs** where scripts and playbooks inputs and outputs were not parsed correctly.
* Fixed an issue in the **openapi-codegen** command where missing reference fields in the swagger JSON caused errors.
* Fixed an issue in the **openapi-codegen** command where empty objects in the swagger JSON paths caused errors.
* **update-release-notes** command now accept path of the pack instead of pack name.
* Fixed an issue where **generate-docs** was inserting unnecessary escape characters.
* Fixed an issue in the **update-release-notes** command where changes to the pack_metadata were not detected.
* Fixed an issue where **validate** did not check for missing release notes in old format files.

## 1.1.9

* Fixed an issue where **update-release-notes** command failed on invalid file types.

## 1.1.8

* Fixed a regression where **upload** command failed on test playbooks.
* Added new *githubUser* field in pack metadata init command.
* Support beta integration in the commands **split-yml, extract-code, generate-test-playbook and generate-docs.**
* Fixed an issue where **find-dependencies** ignored *toversion* field in content items.
* Added support for *layoutscontainer*, *classifier_5_9_9*, *mapper*, *report*, and *widget* in the **Format** command.
* Fixed an issue where **Format** will set the `ID` field to be equal to the `name` field in modified playbooks.
* Fixed an issue where **Format** did not work for test playbooks.
* Improved **update-release-notes** command:
  * Write content description to release notes for new items.
  * Update format for file types without description: Connections, Incident Types, Indicator Types, Layouts, Incident Fields.
* Added a validation for feedTags param in feeds in **validate** command.
* Fixed readme validation issue in community support packs.
* Added the **openapi-codegen** command to generate integrations from OpenAPI specification files.
* Fixed an issue were release notes validations returned wrong results for *CommonScripts* pack.
* Added validation for image links in README files in **validate** command.
* Added a validation for default value of fetch param in feeds in **validate** command.
* Fixed an issue where the **Init** command failed on scripts.

## 1.1.7

* Fixed an issue where running the **format** command on feed integrations removed the `defaultvalue` fields.
* Playbook branch marked with *skipunavailable* is now set as an optional dependency in the **find-dependencies** command.
* The **feedReputation** parameter can now be hidden in a feed integration.
* Fixed an issue where running the **unify** command on JS package failed.
* Added the *--no-update* flag to the **find-dependencies** command.
* Added the following validations in **validate** command:
  * Validating that a pack does not depend on NonSupported / Deprecated packs.

## 1.1.6

* Added the *--description* option to the **init** command.
* Added the *--contribution* option to the **init** command which converts a contribution zip to proper pack format.
* Improved **validate** command performance time and outputs.
* Added the flag *--no-docker-checks* to **validate** command to skip docker checks.
* Added the flag *--print-ignored-files* to **validate** command to print ignored files report when the command is done.
* Added the following validations in **validate** command:
  * Validating that existing release notes are not modified.
  * Validating release notes are not added to new packs.
  * Validating that the "currentVersion" field was raised in the pack_metadata for modified packs.
  * Validating that the timestamp in the "created" field in the pack_metadata is in ISO format.
* Running `demisto-sdk validate` will run the **validate** command using git and only on committed files (same as using *-g --post-commit*).
* Fixed an issue where release notes were not checked correctly in **validate** command.
* Fixed an issue in the **create-id-set** command where optional playbook tasks were not taken into consideration.
* Added a prompt to the `demisto-sdk update-release-notes` command to prompt users to commit changes before running the release notes command.
* Added support to `layoutscontainer` in **validate** command.

## 1.1.5

* Fixed an issue in **find-dependencies** command.
* **lint** command now verifies flake8 on CommonServerPython script.

## 1.1.4

* Fixed an issue with the default output file name of the **unify** command when using "." as an output path.
* **Unify** command now adds contributor details to the display name and description.
* **Format** command now adds *isFetch* and *incidenttype* fields to integration yml.
* Removed the *feedIncremental* field from the integration schema.
* **Format** command now adds *feedBypassExclusionList*, *Fetch indicators*, *feedReputation*, *feedReliability*,
     *feedExpirationPolicy*, *feedExpirationInterval* and *feedFetchInterval* fields to integration yml.
* Fixed an issue in the playbooks schema.
* Fixed an issue where generated release notes were out of order.
* Improved pack dependencies detection.
* Fixed an issue where test playbooks were mishandled in **validate** command.

## 1.1.3

* Added a validation for invalid id fields in indicators types files in **validate** command.
* Added default behavior for **update-release-notes** command.
* Fixed an error where README files were failing release notes validation.
* Updated format of generated release notes to be more user friendly.
* Improved error messages for the **update-release-notes** command.
* Added support for `Connections`, `Dashboards`, `Widgets`, and `Indicator Types` to **update-release-notes** command.
* **Validate** now supports scripts under the *TestPlaybooks* directory.
* Fixed an issue where **validate** did not support powershell files.

## 1.1.2

* Added a validation for invalid playbookID fields in incidents types files in **validate** command.
* Added a code formatter for python files.
* Fixed an issue where new and old classifiers where mixed on validate command.
* Added *feedIncremental* field to the integration schema.
* Fixed error in the **upload** command where unified YMLs were not uploaded as expected if the given input was a pack.
* Fixed an issue where the **secrets** command failed due to a space character in the file name.
* Ignored RN validation for *NonSupported* pack.
* You can now ignore IF107, SC100, RP102 error codes in the **validate** command.
* Fixed an issue where the **download** command was crashing when received as input a JS integration or script.
* Fixed an issue where **validate** command checked docker image for JS integrations and scripts.
* **validate** command now checks scheme for reports and connections.
* Fixed an issue where **validate** command checked docker when running on all files.
* Fixed an issue where **validate** command did not fail when docker image was not on the latest numeric tag.
* Fixed an issue where beta integrations were not validated correctly in **validate** command.

## 1.1.1

* fixed and issue where file types were not recognized correctly in **validate** command.
* Added better outputs for validate command.

## 1.1.0

* Fixed an issue where changes to only non-validated files would fail validation.
* Fixed an issue in **validate** command where moved files were failing validation for new packs.
* Fixed an issue in **validate** command where added files were failing validation due to wrong file type detection.
* Added support for new classifiers and mappers in **validate** command.
* Removed support of old RN format validation.
* Updated **secrets** command output format.
* Added support for error ignore on deprecated files in **validate** command.
* Improved errors outputs in **validate** command.
* Added support for linting an entire pack.

## 1.0.9

* Fixed a bug where misleading error was presented when pack name was not found.
* **Update-release-notes** now detects added files for packs with versions.
* Readme files are now ignored by **update-release-notes** and validation of release notes.
* Empty release notes no longer cause an uncaught error during validation.

## 1.0.8

* Changed the output format of demisto-sdk secrets.
* Added a validation that checkbox items are not required in integrations.
* Added pack release notes generation and validation.
* Improved pack metadata validation.
* Fixed an issue in **validate** where renamed files caused an error

## 1.0.4

* Fix the **format** command to update the `id` field to be equal to `details` field in indicator-type files, and to `name` field in incident-type & dashboard files.
* Fixed a bug in the **validate** command for layout files that had `sortValues` fields.
* Fixed a bug in the **format** command where `playbookName` field was not always present in the file.
* Fixed a bug in the **format** command where indicatorField wasn't part of the SDK schemas.
* Fixed a bug in **upload** command where created unified docker45 yml files were not deleted.
* Added support for IndicatorTypes directory in packs (for `reputation` files, instead of Misc).
* Fixed parsing playbook condition names as string instead of boolean in **validate** command
* Improved image validation in YAML files.
* Removed validation for else path in playbook condition tasks.

## 1.0.3

* Fixed a bug in the **format** command where comments were being removed from YAML files.
* Added output fields: *file_path* and *kind* for layouts in the id-set.json created by **create-id-set** command.
* Fixed a bug in the **create-id-set** command Who returns Duplicate for Layouts with a different kind.
* Added formatting to **generate-docs** command results replacing all `<br>` tags with `<br/>`.
* Fixed a bug in the **download** command when custom content contained not supported content entity.
* Fixed a bug in **format** command in which boolean strings  (e.g. 'yes' or 'no') were converted to boolean values (e.g. 'True' or 'False').
* **format** command now removes *sourceplaybookid* field from playbook files.
* Fixed a bug in **generate-docs** command in which integration dependencies were not detected when generating documentation for a playbook.

## 1.0.1

* Fixed a bug in the **unify** command when output path was provided empty.
* Improved error message for integration with no tests configured.
* Improved the error message returned from the **validate** command when an integration is missing or contains malformed fetch incidents related parameters.
* Fixed a bug in the **create** command where a unified YML with a docker image for 4.5 was copied incorrectly.
* Missing release notes message are now showing the release notes file path to update.
* Fixed an issue in the **validate** command in which unified YAML files were not ignored.
* File format suggestions are now shown in the relevant file format (JSON or YAML).
* Changed Docker image validation to fail only on non-valid ones.
* Removed backward compatibility validation when Docker image is updated.

## 1.0.0

* Improved the *upload* command to support the upload of all the content entities within a pack.
* The *upload* command now supports the improved pack file structure.
* Added an interactive option to format integrations, scripts and playbooks with No TestPlaybooks configured.
* Added an interactive option to configure *conf.json* file with missing test playbooks for integrations, scripts and playbooks
* Added *download* command to download custom content from Demisto instance to the local content repository.
* Improved validation failure messages to include a command suggestion, wherever relevant, to fix the raised issue.
* Improved 'validate' help and documentation description
* validate - checks that scripts, playbooks, and integrations have the *tests* key.
* validate - checks that test playbooks are configured in `conf.json`.
* demisto-sdk lint - Copy dir better handling.
* demisto-sdk lint - Add error when package missing in docker image.
* Added *-a , --validate-all* option in *validate* to run all validation on all files.
* Added *-i , --input* option in *validate* to run validation on a specified pack/file.
* added *-i, --input* option in *secrets* to run on a specific file.
* Added an allowed hidden parameter: *longRunning* to the hidden integration parameters validation.
* Fixed an issue with **format** command when executing with an output path of a folder and not a file path.
* Bug fixes in generate-docs command given playbook as input.
* Fixed an issue with lint command in which flake8 was not running on unit test files.

## 0.5.2

* Added *-c, --command* option in *generate-docs* to generate a specific command from an integration.
* Fixed an issue when getting README/CHANGELOG files from git and loading them.
* Removed release notes validation for new content.
* Fixed secrets validations for files with the same name in a different directory.
* demisto-sdk lint - parallelization working with specifying the number of workers.
* demisto-sdk lint - logging levels output, 3 levels.
* demisto-sdk lint - JSON report, structured error reports in JSON format.
* demisto-sdk lint - XML JUnit report for unit-tests.
* demisto-sdk lint - new packages used to accelerate execution time.
* demisto-sdk secrets - command now respects the generic whitelist, and not only the pack secrets.

## 0.5.0

[PyPI History][1]

[1]: https://pypi.org/project/demisto-sdk/#history

## 0.4.9

* Fixed an issue in *generate-docs* where Playbooks and Scripts documentation failed.
* Added a graceful error message when executing the *run" command with a misspelled command.
* Added more informative errors upon failures of the *upload* command.
* format command:
  * Added format for json files: IncidentField, IncidentType, IndicatorField, IndicatorType, Layout, Dashboard.
  * Added the *-fv --from-version*, *-nv --no-validation* arguments.
  * Removed the *-t yml_type* argument, the file type will be inferred.
  * Removed the *-g use_git* argument, running format without arguments will run automatically on git diff.
* Fixed an issue in loading playbooks with '=' character.
* Fixed an issue in *validate* failed on deleted README files.

## 0.4.8

* Added the *max* field to the Playbook schema, allowing to define it in tasks loop.
* Fixed an issue in *validate* where Condition branches checks were case sensitive.

## 0.4.7

* Added the *slareminder* field to the Playbook schema.
* Added the *common_server*, *demisto_mock* arguments to the *init* command.
* Fixed an issue in *generate-docs* where the general section was not being generated correctly.
* Fixed an issue in *validate* where Incident type validation failed.

## 0.4.6

* Fixed an issue where the *validate* command did not identify CHANGELOG in packs.
* Added a new command, *id-set* to create the id set - the content dependency tree by file IDs.

## 0.4.5

* generate-docs command:
  * Added the *use_cases*, *permissions*, *command_permissions* and *limitations*.
  * Added the *--insecure* argument to support running the script and integration command in Demisto.
  * Removed the *-t yml_type* argument, the file type will be inferred.
  * The *-o --output* argument is no longer mandatory, default value will be the input file directory.
* Added support for env var: *DEMISTO_SDK_SKIP_VERSION_CHECK*. When set version checks are skipped.
* Fixed an issue in which the CHANGELOG files did not match our scheme.
* Added a validator to verify that there are no hidden integration parameters.
* Fixed an issue where the *validate* command ran on test files.
* Removed the *env-dir* argument from the demisto-sdk.
* README files which are html files will now be skipped in the *validate* command.
* Added support for env var: *DEMISTO_README_VALIDATOR*. When not set the readme validation will not run.

## 0.4.4

* Added a validator for IncidentTypes (incidenttype-*.json).
* Fixed an issue where the -p flag in the *validate* command was not working.
* Added a validator for README.md files.
* Release notes validator will now run on: incident fields, indicator fields, incident types, dashboard and reputations.
* Fixed an issue where the validator of reputation(Indicator Type) did not check on the details field.
* Fixed an issue where the validator attempted validating non-existing files after deletions or name refactoring.
* Removed the *yml_type* argument in the *split-yml*, *extract-code* commands.
* Removed the *file_type* argument in the *generate-test-playbook* command.
* Fixed the *insecure* argument in *upload*.
* Added the *insecure* argument in *run-playbook*.
* Standardise the *-i --input*, *-o --output* to demisto-sdk commands.

## 0.4.3

* Fixed an issue where the incident and indicator field BC check failed.
* Support for linting and unit testing PowerShell integrations.

## 0.4.2

* Fixed an issue where validate failed on Windows.
* Added a validator to verify all branches are handled in conditional task in a playbook.
* Added a warning message when not running the latest sdk version.
* Added a validator to check that the root is connected to all tasks in the playbook.
* Added a validator for Dashboards (dashboard-*.json).
* Added a validator for Indicator Types (reputation-*.json).
* Added a BC validation for changing incident field type.
* Fixed an issue where init command would generate an invalid yml for scripts.
* Fixed an issue in misleading error message in v2 validation hook.
* Fixed an issue in v2 hook which now is set only on newly added scripts.
* Added more indicative message for errors in yaml files.
* Disabled pykwalify info log prints.

## 0.3.10

* Added a BC check for incident fields - changing from version is not allowed.
* Fixed an issue in create-content-artifacts where scripts in Packs in TestPlaybooks dir were copied with a wrong prefix.

## 0.3.9

* Added a validation that incident field can not be required.
* Added validation for fetch incident parameters.
* Added validation for feed integration parameters.
* Added to the *format* command the deletion of the *sourceplaybookid* field.
* Fixed an issue where *fieldMapping* in playbook did not pass the scheme validation.
* Fixed an issue where *create-content-artifacts* did not copy TestPlaybooks in Packs without prefix of *playbook-*.
* Added a validation the a playbook can not have a rolename set.
* Added to the image validator the new DBot default image.
* Added the fields: elasticcommonfields, quiet, quietmode to the Playbook schema.
* Fixed an issue where *validate* failed on integration commands without outputs.
* Added a new hook for naming of v2 integrations and scripts.

## 0.3.8

* Fixed an issue where *create-content-artifact* was not loading the data in the yml correctly.
* Fixed an issue where *unify* broke long lines in script section causing syntax errors

## 0.3.7

* Added *generate-docs* command to generate documentation file for integration, playbook or script.
* Fixed an issue where *unify* created a malformed integration yml.
* Fixed an issue where demisto-sdk **init** creates unit-test file with invalid import.

## 0.3.6

* Fixed an issue where demisto-sdk **validate** failed on modified scripts without error message.

## 0.3.5

* Fixed an issue with docker tag validation for integrations.
* Restructured repo source code.

## 0.3.4

* Saved failing unit tests as a file.
* Fixed an issue where "_test" file for scripts/integrations created using **init** would import the "HelloWorld" templates.
* Fixed an issue in demisto-sdk **validate** - was failing on backward compatiblity check
* Fixed an issue in demisto-sdk **secrets** - empty line in .secrets-ignore always made the secrets check to pass
* Added validation for docker image inside integrations and scripts.
* Added --use-git flag to **format** command to format all changed files.
* Fixed an issue where **validate** did not fail on dockerimage changes with bc check.
* Added new flag **--ignore-entropy** to demisto-sdk **secrets**, this will allow skip entropy secrets check.
* Added --outfile to **lint** to allow saving failed packages to a file.

## 0.3.3

* Added backwards compatibility break error message.
* Added schema for incident types.
* Added **additionalinfo** field to as an available field for integration configuration.
* Added pack parameter for **init**.
* Fixed an issue where error would appear if name parameter is not set in **init**.

## 0.3.2

* Fixed the handling of classifier files in **validate**.

## 0.3.1

* Fixed the handling of newly created reputation files in **validate**.
* Added an option to perform **validate** on a specific file.

## 0.3.0

* Added support for multi-package **lint** both with parallel and without.
* Added all parameter in **lint** to run on all packages and packs in content repository.
* Added **format** for:
  * Scripts
  * Playbooks
  * Integrations
* Improved user outputs for **secrets** command.
* Fixed an issue where **lint** would run pytest and pylint only on a single docker per integration.
* Added auto-complete functionality to demisto-sdk.
* Added git parameter in **lint** to run only on changed packages.
* Added the **run-playbook** command
* Added **run** command which runs a command in the Demisto playground.
* Added **upload** command which uploads an integration or a script to a Demisto instance.
* Fixed and issue where **validate** checked if release notes exist for new integrations and scripts.
* Added **generate-test-playbook** command which generates a basic test playbook for an integration or a script.
* **validate** now supports indicator fields.
* Fixed an issue with layouts scheme validation.
* Adding **init** command.
* Added **json-to-outputs** command which generates the yaml section for outputs from an API raw response.

## 0.2.6

* Fixed an issue with locating release notes for beta integrations in **validate**.

## 0.2.5

* Fixed an issue with locating release notes for beta integrations in **validate**.

## 0.2.4

* Adding image validation to Beta_Integration and Packs in **validate**.

## 0.2.3

* Adding Beta_Integration to the structure validation process.
* Fixing bug where **validate** did checks on TestPlaybooks.
* Added requirements parameter to **lint**.

## 0.2.2

* Fixing bug where **lint** did not return exit code 1 on failure.
* Fixing bug where **validate** did not print error message in case no release notes were give.

## 0.2.1

* **Validate** now checks that the id and name fields are identical in yml files.
* Fixed a bug where sdk did not return any exit code.

## 0.2.0

* Added Release Notes Validator.
* Fixed the Unifier selection of your python file to use as the code.
* **Validate** now supports Indicator fields.
* Fixed a bug where **validate** and **secrets** did not return exit code 1 on failure.
* **Validate** now runs on newly added scripts.

## 0.1.8

* Added support for `--version`.
* Fixed an issue in file_validator when calling `checked_type` method with script regex.

## 0.1.2

* Restructuring validation to support content packs.
* Added secrets validation.
* Added content bundle creation.
* Added lint and unit test run.

## 0.1.1

* Added new logic to the unifier.
* Added detailed README.
* Some small adjustments and fixes.

## 0.1.0

Capabilities:

* **Extract** components(code, image, description etc.) from a Demisto YAML file into a directory.
* **Unify** components(code, image, description etc.) to a single Demisto YAML file.
* **Validate** Demisto content files.<|MERGE_RESOLUTION|>--- conflicted
+++ resolved
@@ -2,11 +2,8 @@
 ## Unreleased
 * Added support for inputs sections and outputs sections in a playbook.
 * Added a new flag `--docker/--no-docker` to demisto-sdk pre-commit, in order to enable the option to run the pre-commit command without docker hooks.
-<<<<<<< HEAD
 * Added BasePlaybook graph class for Playbook & TestPlaybook to inherit from.
-=======
 * Added support for xsoar, xsoar-saas and xsiam wrapper clients to ease the integration via their apis.
->>>>>>> 833d8ad9
 
 ## 1.22.0
 * Added Docker Hook support to **pre-commit**; for details see https://github.com/demisto/demisto-sdk/blob/master/demisto_sdk/commands/pre_commit/README.md#docker-hooks
