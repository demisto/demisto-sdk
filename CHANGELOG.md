--- conflicted
+++ resolved
@@ -6,9 +6,6 @@
 * Calling **format** with the `-d` flag now removes test playbooks testing the deprecated content from conf.json.
 * Fixed an issue where the SDK would fail pulling docker images.
 * Fixed an issue where in some cases the **split** command did not remove pack version note from the script.
-<<<<<<< HEAD
-* Added support for working with Demisto-SDK offline by using the `DEMISTO_SDK_OFFLINE_ENV` environment variable. See [this](https://github.com/demisto/demisto-sdk#internet-connection) for more information.
-=======
 * Improved the content graph performance when calculating content relationships.
 * Fixed an issue where **validate** would not properly detect dependencies of core packs.
 * Removed usages of Random in unit tests to ensure the tests are deterministic.
@@ -25,7 +22,7 @@
 * Calling **modeling-rules init-test-data** will now return the XDM fields output in alphabetical order.
 * Fixed an issue where **validate** failed on infrastructure test files.
 * Added a new validation (`BA125`) to **validate** that assures internal function names aren't in use in customer-facing docs.
->>>>>>> b1862ab3
+* Added support for working with Demisto-SDK offline by using the `DEMISTO_SDK_OFFLINE_ENV` environment variable. See [this](https://github.com/demisto/demisto-sdk#internet-connection) for more information.
 
 ## 1.17.2
 * Fixed an issue where **lint** and **validate** commands failed on integrations and scripts that use docker images that are not available in the Docker Hub but exist locally.
