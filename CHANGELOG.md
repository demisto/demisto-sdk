--- conflicted
+++ resolved
@@ -11,11 +11,9 @@
 * Added a version differences section to readme in **generate-docs** command.
 * Added the *--docs-format* flag in the **integration-diff** command to get the output in README format.
 * Added the *--input-old-version* and *--skip-breaking-changes* flags in the **generate-docs** command to get the details for the breaking section and to skip the breaking changes section.
-<<<<<<< HEAD
+* Enhanced the `is_valid_file` validation for scripts and integrations in the **validate** command to check for every versioned script or integration, and not only v2.
 * Added the `--fail-duplicates` flag for the **create-id-set** command which will fail the command if duplicates are found.
-=======
-* Enhanced the `is_valid_file` validation for scripts and integrations in the **validate** command to check for every versioned script or integration, and not only v2.
->>>>>>> ddbcac36
+
 
 # 1.4.0
 * Enable passing a comma-separated list of paths for the `--input` option of the **lint** command.
