--- conflicted
+++ resolved
@@ -11,11 +11,8 @@
 * Added validation that integration parameter's display names are capitalized and spaced using whitespaces and not underscores.
 * Fixed an issue where beta integrations where not running deprecation validations.
 * Allowed adding additional information to the deprecated description.
-<<<<<<< HEAD
+* Fixing an issue when escaping less and greater signs in integration params did not work as expected.
 *  Added a validation that the playbook's version matches the version of its sub-playbooks, scripts, and integrations.
-=======
-* Fixing an issue when escaping less and greater signs in integration params did not work as expected.
->>>>>>> 22b14b62
 
 # 1.2.17
 * Added a validation that the classifier of an integration exists.
