# Changelog
## Unreleased
* Added a validation that assures filename, id, and name have a correct suffix for modeling/parsing rules files.
* Added new **validate** checks, preventing unwanted changes of the marketplaces (BC108,BC109), toversion (BC107)  and fromversion (BC106) fields.
* Removed the `timezone_offset` argument in the *modeling-rules test* command.
* Fixed an issue where **lint** failed when importing functions from CommonServerUserPython.
<<<<<<< HEAD
* Fixed an issue where lock integration failed on FileNotFound.(PANW-internal only).
=======
* The **format** command now will sync hidden parameters with master branch.
>>>>>>> 75f6c174

## 1.16.0
* Added a check to **is_docker_image_latest_tag** to only fail the validation on non-latest image tag when the current tag is older than 3 days.
* Fixed an issue where **upload** would not properly show the installed version in the UI.
* Fixed an issue where the `contribution_converter` failed replacing generated release notes with the contribution form release notes.
* Fixed an issue where an extra levelname was added to a logging message.
* Modified the `mypy` pre-commit hook to run in a virtual environment, rather than the local mypy version.
* Added support to run **validate** with `--git` flag on detached HEAD.
* Added a validation that the **validate** command will fail if the pack name is not prefixed on XSIAM dashboard images.
* Fixed the **generate-test-playbook** which failed on an unexpected keyword argument - 'console_log_threshold'.
* Fixed an issue where **prepare-content** would not properly parse the `fromVersion` and `toVersion` attributes of XSIAM-Dashbaord and XSIAM-Report content items.
* Fixed an issue where **validate** command did not fail on non-existent dependency ids of non-mandatory dependant content.
* Fixed pytest async io deprecation warning.
* Added the `--incident-id` argument (optional) to the **run** command.
* Fixed an issue in **run-unit-tests** and **update-content-graph** where running commands in a docker container was done with insufficient permissions.
* Added the `_time` field to the output compare table of the **modeling-rules test** command.
* Changed the endpoint **download** uses to get system content items.
* Fixed an issue where graph-related tasks failed when files were deleted from the repo.
* Added a **validate** check, and a **format** auto fix for the `fromversion` field in Correlation Rules and XSIAM Dashboards.
* Update the format used for dev-dependencies in pyproject.toml to match modern versions of Poetry.
* Added timestamps to logging messages when running in a CI build.

## 1.15.5
* **Breaking Change**: The default of the **upload** command `--zip` argument is `true`. To upload packs as custom content items use the `--no-zip` argument.
* Removed the `no-implicit-optional` hook from **pre-commit**.
* Removed the `markdownlint` hook from **pre-commit**.
* Fixed an issue in **run-unit-tests** to pass with warnings when no tests are collected.
* Fixed an issue in **run-unit-tests** with the coverage calculation.
* Fixed a notification about log file location appeared more than once.
* Updated the error message when code coverage is below the threshold in **coverage-analyze** to be printed in a more noticeable red color.
* Fixed an issue in **upload** that failed when a comma-separated list of paths is passed to the `--input` argument.
* Running **validate** with the `--graph` flag will now run the graph validations after all other validations.
* improved the generated release note for newly added XSIAM entities when running *update-release-notes* command.
* Fixed an issue where in some cases validation failed when mapping null values.
* Fixed an issue in **upload** command where the `--keep-zip` argument did not clean the working directory.
* Fixed an issue where an extra levelname was added to a logging message.
* Fixed an issue in **upload** where uploading packs to XSIAM failed due to version mismatch.

## 1.15.4
* Fixed an issue where *update-release-notes* and *doc-review* did not handle new content notes as expected.
* Fixed an issue in PEP484 (no-implicit-optional) hook to **pre-commit**.
* Fixed an issue in **upload** with `--input-config-file` where the content items weren't uploaded in the correct pack.
* Added support to disable the default logging colors with the **DEMISTO_SDK_LOG_NO_COLORS** environment variable.

## 1.15.3
* Added the `--init` flag to **download**.
* Added the `--keep-empty-folders` flag to **download**.
* Added `markdown-lint` to **pre-commit**
* Added the PEP484 (no-implicit-optional) hook to **pre-commit**.
* Fixed an issue where the content-graph parsing failed on mappers with undefined mapping.
* Fixed an issue in **validate** where `pack_metadata.json` files were not collected proplely in `--graph` option.
* Fixed an issue where *validate* reputation commands outputs were not checked for new content.
* Added *IN107* and *DB100* error codes to *ALLOWED_IGNORE_ERRORS* list.
* Added a validation that assures feed integrations implement the `integration_reliability` configuration parameter.
* Fixed an issue where the format command did not work as expected on pre-process rules files.
* Fixed an issue where **upload** command failed to upload when the XSOAR version is beta.
* Fixed an issue where **upload** command summary was inaccurate when uploading a `Pack` without the `-z` flag.
* Added pack name and pack version to **upload** command summary.
* Added support for modeling rules with multi datasets in ****modeling-rules test**** command.
* Fixed an issue where **validate** didn't recognize layouts with incident fields missing from `id_set.json` even when `--post-commit` was indicated.

## 1.15.2
* Fixed an issue where **format** added default arguments to reputation commands which already have one.
* Fixed an issue where **validate** fails when adding the *advance* field to the integration required fields.
* Updated the integration Traffic Light Protocol (TLP) color list schema in the **validate** command.
* Fixed an issue where **upload** would not read a repo configuration file properly.
* Fixed an issue where **upload** would not handle the `-x`/`--xsiam` flag properly.
* Fixed an issue where **format** failed to use input from the user, when asking about a `from_version`.
* Added the `-n`/`--assume_no` flag to **format**.

## 1.15.1
* Fixed an issue where **generate-docs** generated fields with double html escaping.
* Fixed an issue where **upload** failed when using the `-z` flag.

## 1.15.0
* **Breaking Change**: the **upload** command now only supports **XSOAR 6.5** or newer (and all XSIAM versions).
* **upload** now uses content models, and calls the `prepare` method of each model before uploading (unless uploading a zipped pack).
* Added a *playbook* modification to **prepare-content**, replacing `getIncident` calls with `getAlerts`, when uploading to XSIAM.
* Added a *playbook* modification to **prepare-content**, replacing `${incident.fieldname}` context accessors with `${alert.fieldname}` when uploading to XSIAM.
* Added a *playbook* modification to **prepare-content**, replacing `incident` to `alert` in task display names, when uploading to XSIAM.
* Added a *layout* modification to **prepare-content**, replacing `Related/Child/Linked Incidents` to `... Alerts` when uploading to XSIAM.
* Added a *script* modification to **prepare-content**, automatically replacing the word `incident` with `alert` when uploading to XSIAM.
* Added a validation that the **validate** command will fail if the `dockerimage` field in scripts/integrations uses any py3-native docker image.
* Updated the `ruff` version used in **pre-commit** to `0.0.269`.
* Fixed an issue in **create-content-graph** which caused missing detection of duplicated content items.
* Fixed an issue where **run-unit-tests** failed on python2 content items.
* Fixed an issue in **validate** where core packs validations were checked against the core packs defined on master branch, rather than on the current branch.
* Fixed an issue in **pre-commit** where `--input` flag was not filtered by the git files.
* Skip reset containers for XSOAR NG and XSIAM(PANW-internal only).
* Fixed an issue where **lint** failed fetching docker image details from a PANW GitLab CI environment. (PANW-internal only).

## 1.14.5
* Added logging in case the container fails to run in **run-unit-tests**.
* Disabled **pre-commit** multiprocessing for `validate` and `format`, as they use a service.
* **pre-commit** now calls `format` with `--assume-yes` and `--no-validate`.
* Fixed an issue where **pre-commit** ran multiple times when checking out build related files.

## 1.14.4
* Added integration configuration for *Cortex REST API* integration.
* Removed `Flake8` from **pre-commit**, as `ruff` covers its basic rules.
* Improved log readability by silencing non-critical `neo4j` (content graph infrastructure) logs.
* Fixed an issue where **run-unit-tests** failed on python2 content items.
* Fixed an issue where **modeling-rules test** did not properly handle query fields that pointed to a string.
* Fixed an issue when trying to fetch remote files when not under the content repo.
* Fixed a validation that the **modeling-rules test** command will fail if no test data file exist.
* Fixed an issue where **format** command failed while updating the `fromversion` entry.
* Added support for mapping uuid to names for Layout files in the **download** command.

## 1.14.3
* Fixed an issue where **run-unit-tests** failed running on items with `test_data`.
* Updated the demisto-py to v3.2.10 which now supports url decoding for the proxy authentication password.
* Fixed an issue where **generate-outputs** did not generate context paths for empty lists or dictionaries in the response.

## 1.14.2
* Added the `--staged-only` flag to **pre-commit**.
* Fixed an issue where **run-unit-tests** failed running on items with `test_data`.
* Fixed an issue where **pre-commit** ran on unchanged files.
* Add the ability to run **secrets** in **pre-commit** by passing a `--secrets` flag.
* Added support to override the log file with the **DEMISTO_SDK_LOG_FILE_PATH** environment variable.

## 1.14.1
* Fixed an issue where **update-release-notes** command failed when running on a pack that contains deprecated integrations without the `commands` section.
* Added toVersion and fromVersion to XSIAM content items schema.
* Fixed an issue where **validate** failed when attempting to map null values in a classifier and layout.
* Added search marketplace functionality to XSIAM client.
* Fixed an issue in **pre-commit** command where `MYPYPATH` was not set properly.
* Updated the integration category list in the **init** command.
* Fixed an issue where in some environments docker errors were not caught.
* Added a validation that the **validate** command will fail on README files if an image does not exist in the specified path.

## 1.14.0
* Added the `DEMISTO_SDK_GRAPH_FORCE_CREATE` environment variable. Use it to force the SDK to recreate the graph, rather than update it.
* Added support for code importing multi-level ApiModules to **lint**.
* Added a validation that the **modeling-rules test** command will fail if no test data file exist.
* Added support for the `<~XPANSE>` marketplace tag in release notes.
* Added support for marketplace tags in the **doc-review** command.
* Added **generate-unit-tests** documentation to the repo README.
* Added the `hiddenpassword` field to the integration schema, allowing **validate** to run on integrations with username-only inputs.
* Improved logs and error handling in the **modeling-rules test** command.
* Improved the warning message displayed for Contribution PRs editing outdated code.
* Improved the clarity of error messages for cases where yml files cannot be parsed as a dictionary.
* Updated the `XSIAMReport` schema.
* Standardized repo-wide logging. All logs are now created in one logger instance.
* **lint** now prevents unit-tests from accessing online resources in runtime.
* Updated the logs shown during lint when running in docker.
* Fixed an issue where **validate** showed errors twice.
* Fixed an issue where **validate** did not fail when xif files had wrong naming.
* Fixed an issue where **doc-review** required dot suffixes in release notes describing new content.
* Fixed an issue where **download** command failed when running on a beta integration.
* Fixed an issue where **update-release-notes** generated release notes for packs in their initial version (1.0.0).
* Fixed an issue with **update-content-graph** where `--use-git` parameter was ignored when using `--imported-path` parameter.
* Fixed an issue where **validate** failed on playbooks with valid inputs, since it did not collect the playbook inputs occurrences properly.

## 1.13.0
* Added the pack version to the code files when calling **unify**. The same value is removed when calling **split**.
* Added a message showing the output path when **prepare-content** is called.
* Contribution PRs that update outdated packs now display a warning message.
* Fixed an issue when kebab-case has a misspelling in one of the sub words, the suggestion might be confusing.
* Improved caching and stability for **lint**.
* Added support for *.xif* files in the **secrets** command.
* Fixed an issue where **validate** would fail when playbook inputs contain Transform Language (DT).
* Added a new **validate** check, making sure a first level header exist in release notes (RN116)
* Fixed an issue where **lint** would not properly handle multiple ApiModules imports.

## 1.12.0
* Added the **pre-commit** command, to improve code quality of XSOAR content.
* Added the **run-unit-tests** command, to run unit tests of given content items inside their respective docker images.
* Added support for filepath arguments in the **validate** and **format** commands.
* Added pre-commit hooks for `validate`, `format`, `run-unit-tests` and `update-docker-image` commands.
* Fixed an issue in the **download** command where layouts were overriden even without the `-f` option.
* Fixed an issue where Demisto-SDK did not detect layout ID when using the **download** command.
* Fixed an issue where the **lint** command ran on `native:dev` supported content when passing the `--docker-image all` flag, instead it will run on `native:candidate`.
* Added support for `native:candidate` as a docker image flag for **lint** command.
* Added a modification for layouts in **prepare-content**, replacing `Related Incidents`, `Linked Incidents` and `Child Incidents` with the suitable `... Alerts` name when uploading to XSIAM.
* Fixed an issue where logs and messages would not show when using the **download** command.
* Fixed an issue where the `server_min_version` field in metadata was an empty value when parsing packs without content items.
* Fixed an issue where running **openapi-codegen** resulted in false-positive error messages.
* Fixed an issue where **generate-python-to-yml** generated input arguments as required even though required=False was specified.
* Fixed an issue where **generate-python-to-yml** generated input arguments a default arguments when default=some_value was provided.
* Fixed a bug where **validate** returned error on playbook inputs with special characters.
* Fixed an issue where **validate** did not properly check `conf.json` when the latter is modified.
* Fixed an issue in the **upload** command, where a prompt was not showing on the console.
* Fixed an issue where running **lint** failed installing dependencies in containers.

## 1.11.0
* **Note: Demisto-SDK will soon stop supporting Python 3.8**
* Fixed an issue where using **download** on non-unicode content, merging them into existing files caused an error.
* Changed an internal setting to allow writing non-ascii content (unicode) using `YAMLHandler` and `JSONHandler`.
* Fixed an issue where an error message in **unify** was unclear for invalid input.
* Fixed an issue where running **validate** failed with **is_valid_integration_file_path_in_folder** on integrations that use API modules.
* Fixed an issue where **validate** failed with **is_valid_integration_file_path_in_folder** on integrations that use the `MSAPIModule`.
* Added **validate** check for the `modules` field in `pack_metadata.json` files.
* Changed **lint** to skip deprecated content, unless when using the `-i` flag.
* Fixed an issue where **update-release-notes** failed when a new *Parsing Rule* was added to a pack.
* Refactored the logging framework. Demisto-SDK logs will now be written to `.demist_sdk_debug.log` under the content path (when detected) or the current directory.
* Added `GR105` validation to **validate** command to check that no duplicate IDs are used.
* Added support for API Modules imported in API modules in the **unify** command.
* Added **validate** check, to make sure every Python file has a corresponding unit test file.

## 1.10.6
* Fixed an issue where running **validate** with the `-g` flag would skip some validations for old-formatted (unified) integration/script files.
* Deprecated integrations and scripts will not run anymore when providing the **--all-packs** to the **lint** command.
* Fixed an issue where a pack `serverMinVersion` would be calculated by the minimal fromVersion of its content items.
* Added the `--docker-image-target` flag to **lint** for testing native supported content with new images.

## 1.10.5
* Fixed an issue where running **run-test-playbook** would not use the `verify` parameter correctly. @ajoga
* Added a newline at the end of README files generated in **generate-docs**.
* Added the value `3` (out of bounds) to the `onChangeRepAlg` and `reputationCalc` fields under the `IncidentType` and `GenericType` schemas. **validate** will allow using it now.
* Fixed an issue where **doc-review** required dot suffixes in release notes describing new content.
* Fixed an issue where **validate** failed on Feed Integrations after adding the new *Collect/Connect* section field.
* Fixed an issue where using **postman-codegen** failed converting strings containing digits to kebab-case.
* Fixed an issue where the ***error-code*** command could not parse List[str] parameter.
* Updated validation *LO107* to support more section types in XSIAM layouts.

## 1.10.4
* Added support for running **lint** in multiple native-docker images.

## 1.10.3
* Fixed an issue where running **format** would fail after running npm install.
* Improved the graph validations in the **validate** command:
  - GR100 will now run on all content items of changed packs.
  - GR101 and GR102 will now catch invalid fromversion/toversion of files **using** the changed items.
  - GR103 errors will raise a warning when using the *-a* flag, but an error if using the *-i* or *g* flags.
* Fixed an issue where test-playbooks timed out.
* Fixed an issue where making a change in a module using an ApiModule would cause lint to run on the ApiModule unnecessarily.
* Fixed an issue where the `marketplace` field was not used when dumping pack zips.
* Fixed a typo in the README content generated with **update-release-notes** for updating integrations.
* Fixed an issue in **validate**, where using the `-gr` and `-i` flags did not run properly.
* Added the `sectionorder` field to integration scheme.
* Fixed an issue where in some occasions running of test-playbooks could receive session timeouts.
* Fixed an issue where **validate** command failed on core pack dependencies validation because of test dependencies.

## 1.10.2
* Added markdown lint formatting for README files in the **format** command.
* Fixed an issue where **lint** failed when using the `-cdam` flag with changed dependant api modules.
* Fixed an issue in the **upload** command, where `json`-based content items were not unified correctly when using the `--zip` argument.
* Added XPANSE core packs validations.

## 1.10.1
* Fixed an issue where **update-content-graph** failed to execute.

## 1.10.0
* **Breaking change**: Removed usage of `pipenv`, `isort` and `autopep8` in the **split** and **download** commands. Removed the `--no-pipenv` and `--no-code-formatting` flags. Please see https://xsoar.pan.dev/docs/tutorials/tut-setup-dev-remote for the recommended environment setup.
* Fixed an issue in **prepare-content** command where large code lines were broken.
* Fixed an issue where git-*renamed_files* were not retrieved properly.
* Fixed an issue where test dependencies were calculated in all level dependencies calculation.
* Added formatting and validation to XSIAM content types.
* Fixed an issue where several XSIAM content types were not validated when passing the `-a` flag.
* Added a UUID to name mapper for **download** it replaces UUIDs with names on all downloaded files.
* Updated the demisto-py to v3.2.6 which now supports basic proxy authentication.
* Improved the message shown when using **upload** and overwriting packs.
* Added support for the **Layout Rule** content type in the id-set and the content graph.
* Updated the default general `fromVersion` value on **format** to `6.8.0`
* Fixed an issue where **lint** sometimes failed when using the `-cdam` flag due to wrong file duplications filtering.
* Added the content graph to **validate**, use with the `--graph` flag.

## 1.9.0
* Fixed an issue where the Slack notifier was using a deprecated argument.
* Added the `--docker-image` argument to the **lint** command, which allows determining the docker image to run lint on. Possible options are: `'native:ga'`, `'native:maintenance'`, `'native:dev'`, `'all'`, a specific docker image (from Docker Hub) or, the default `'from-yml'`.
* Fixed an issue in **prepare-content** command where large code lines were broken.
* Added a logger warning to **get_demisto_version**, the task will now fail with a more informative message.
* Fixed an issue where the **upload** and **prepare-content** commands didn't add `fromServerVersion` and `toServerVersion` to layouts.
* Updated **lint** to use graph instead of id_set when running with `--check-dependent-api-module` flag.
* Added the marketplaces field to all schemas.
* Added the flag `--xsoar-only` to the **doc-review** command which enables reviewing documents that belong to XSOAR-supported Packs.
* Fixed an issue in **update-release-notes** command where an error occurred when executing the same command a second time.
* Fixed an issue where **validate** would not always ignore errors listed under `.pack-ignore`.
* Fixed an issue where running **validate** on a specific pack didn't test all the relevant entities.
* Fixed an issue where fields ending with `_x2` where not replaced in the appropriate Marketplace.

## 1.8.3
* Changed **validate** to allow hiding parameters of type 0, 4, 12 and 14 when replacing with type 9 (credentials) with the same name.
* Fixed an issue where **update-release-notes** fails to update *MicrosoftApiModule* dependent integrations.
* Fixed an issue where the **upload** command failed because `docker_native_image_config.json` file could not be found.
* Added a metadata file to the content graph zip, to be used in the **update-content-graph** command.
* Updated the **validate** and **update-release-notes** commands to unskip the *Triggers Recommendations* content type.


## 1.8.2
* Fixed an issue where demisto-py failed to upload content to XSIAM when `DEMISTO_USERNAME` environment variable is set.
* Fixed an issue where the **prepare-content** command output invalid automation name when used with the --*custom* argument.
* Fixed an issue where modeling rules with arbitrary whitespace characters were not parsed correctly.
* Added support for the **nativeImage** key for an integration/script in the **prepare-content** command.
* Added **validate** checks for integrations declared deprecated (display name, description) but missing the `deprecated` flag.
* Changed the **validate** command to fail on the IN145 error code only when the parameter with type 4 is not hidden.
* Fixed an issue where downloading content layouts with `detailsV2=None` resulted in an error.
* Fixed an issue where **xdrctemplate** was missing 'external' prefix.
* Fixed an issue in **prepare-content** command providing output path.
* Updated the **validate** and **update-release-notes** commands to skip the *Triggers Recommendations* content type.
* Added a new validation to the **validate** command to verify that the release notes headers are in the correct format.
* Changed the **validate** command to fail on the IN140 error code only when the skipped integration has no unit tests.
* Changed **validate** to allow hiding parameters of type 4 (secret) when replacing with type 9 (credentials) with the same name.
* Fixed an issue where the **update-release-notes** command didn't add release-notes properly to some *new* content items.
* Added validation that checks that the `nativeimage` key is not defined in script/integration yml.
* Added to the **format** command the ability to remove `nativeimage` key in case defined in script/integration yml.
* Enhanced the **update-content-graph** command to support `--use-git`, `--imported_path` and `--output-path` arguments.
* Fixed an issue where **doc-review** failed when reviewing command name in some cases.
* Fixed an issue where **download** didn't identify playbooks properly, and downloaded files with UUIDs instead of file/script names.

## 1.8.1
* Fixed an issue where **format** created duplicate configuration parameters.
* Added hidden properties to integration command argument and script argument.
* Added `--override-existing` to **upload** that skips the confirmation prompt for overriding existing content packs. @mattbibbydw
* Fixed an issue where **validate** failed in private repos when attempting to read from a nonexisting `approved_categories.json`.
* Fixed an issue where **validate** used absolute paths when getting remote `pack_metadata.json` files in private repos.
* Fixed an issue in **download**, where names of custom scripts were replaced with UUIDs in IncidentFields and Layouts.

## 1.8.0
* Updated the supported python versions, as `>=3.8,<3.11`, as some of the dependencies are not supported on `3.11` yet.
* Added a **validate** step for **Modeling Rules** testdata files.
* Added the **update-content-graph** command.
* Added the ability to limit the number of CPU cores with `DEMISTO_SDK_MAX_CPU_CORES` envirment variable.
* Added the **prepare-content** command.
* Added support for fromversion/toversion in XSIAM content items (correlation rules, XSIAM dashboards, XSIAM reports and triggers).
* Added a **validate** step checking types of attributes in the schema file of modeling rule.
* Added a **validate** step checking that the dataset name of a modeling rule shows in the xif and schema files.
* Added a **validate** step checking that a correlation rule file does not start with a hyphen.
* Added a **validate** step checking that xsiam content items follow naming conventions.
* Fixed an issue where SDK commands failed on the deprecated `packaging.version.LegacyVersion`, by locking the `packaging` version to `<22`.
* Fixed an issue where **update-release-notes** failed when changing only xif file in **Modeling Rules**.
* Fixed an issue where *is_valid_category* and *is_categories_field_match_standard* failed when running in a private repo.
* Fixed an issue where **validate** didn't fail on the MR103 validation error.
* Fixed the *--release-notes* option, to support the new CHANGELOG format.
* Fixed an issue where **validate** failed when only changing a modeling rules's xif file.
* Fixed an issue where **format** failed on indicator files with a `None` value under the `tabs` key.
* Fixed an issue where **validate** only printed errors for one change of context path, rather than print all.
* Fixed an issue where **download** did not suggest using a username/password when authenticating with XSOAR and using invalid arguments.
* Fixed an issue where **download** failed when listing or downloading content items that are not unicode-encoded.
* Added support for fromversion/toversion in XSIAM content items (correlation rules, XSIAM dashboards, XSIAM reports and triggers).
* Updated the supported python versions, as `>=3.8,<3.11`, as some of the dependencies are not supported on `3.11` yet.
* Added **prepare-content** command which will prepare the pack or content item for the platform.
* Patched an issue where deprecated `packaging.version.LegacyVersion`, locking packaging version to `<22`.

## 1.7.9
* Fixed an issue where an error message in **validate** would not include the suggested fix.
* Added a validation that enforces predefined categories on MP Packs & integration yml files, the validation also ensures that each pack has only one category.
* Fixed an issue where **update-release-notes** did not generate release notes for **XDRC Templates**.
* Fixed an issue where **upload** failed without explaining the reason.
* Improved implementation of the docker_helper module.
* Fixed an issue where **validate** did not check changed pack_metadata.json files when running using git.
* Added support for **xdrctemplate** to content graph.
* Fixed an issue where local copies of the newly-introduced `DemistoClassApiModule.py` were validated.
* Added new release notes templates for the addition and modification of playbooks, layouts and types in the **doc-review** command.
* Fixed an issue where the **doc-review** command failed on descriptions of new content items.
* Added the `Command XXX is deprecated. Use XXX instead.` release notes templates to **doc-review** command.
* Fixed an issue where the **update-release-notes** command didn't add the modeling-rules description for new modeling-rules files.

## 1.7.8
* Added the capability to run the MDX server in a docker container for environments without node.
* Fixed an issue where **generate-docs** with `-c` argument updated sections of the incorrect commands.
* Added IF113 error code to **ALLOWED_IGNORE_ERRORS**.
* Fixed an issue where **validate** failed on playbooks with non-string input values.
* Added the `DEMISTO_SDK_IGNORE_CONTENT_WARNING` environment variable, to allow suppressing warnings when commands are not run under a content repo folder.
* Fixed an issue where **validate** failed to recognize integration tests that were missing from config.json
* Added support for **xpanse** marketplace in **create-id-set** and **create-content-artifacts** commands.
* Fixed an issue where **split** failed on yml files.
* Added support for marketplace-specific tags.
* Fixed an issue where **download** would not run `isort`. @maxgubler
* Fixed an issue where XSIAM Dashboards and Reports images failed the build.
* Added support for **xpanse** marketplace to content graph.

## 1.7.7
* Fixed an issue where paybooks **generate-docs** didn't parse complex input values when no accessor field is given correctly.
* Fixed an issue in the **download** command, where an exception would be raised when downloading system playbooks.
* Fixed an issue where the **upload** failed on playbooks containing a value that starts with `=`.
* Fixed an issue where the **generate-unit-tests** failed to generate assertions, and generate unit tests when command names does not match method name.
* Fixed an issue where the **download** command did not honor the `--no-code-formatting` flag properly. @maxgubler
* Added a new check to **validate**, making sure playbook task values are passed as references.
* Fixed an issue where the **update-release-notes** deleted existing release notes, now appending to it instead.
* Fixed an issue where **validate** printed blank space in case of validation failed and ignored.
* Renamed 'Agent Config' to 'XDRC Templates'.
* Fixed an issue where the **zip-packs** command did not work with the CommonServerUserPython and CommonServerUserPowerShell package.

## 1.7.6

* Fixed parsing of initialization arguments of client classes in the **generate-unit-tests** command.
* Added support for AgentConfig content item in the **upload**, **create-id-set**, **find-dependecies**, **unify** and **create-content-artifacts** commands.
* Added support for XSIAM Report preview image.

## 1.7.5

* Fixed an issue where the **upload** command did not work with the CommonServerUserPython package.
* Fixed an issue in the **download** command, where some playbooks were downloaded as test playbooks.
* Added playbook modification capabilities in **TestSuite**.
* Added a new command **create-content-graph**.
* Fixed an issue in the **upload** command, where the temporary zip would not clean up properly.
* Improved content items parsing in the **create-content-graph** command.
* Added an error when the docker daemon is unavailable when running **lint**.
* Removed the validation of a subtype change for scripts in the **validate** command.
* Fixed an issue where names of XSIAM content items were not normalized properly.
* Fixed an issue where the **download** command was downloading playbooks with **script** (id) and not **scriptName**.
* Fixed an issue where script yml files were not properly identified by `find_type`.
* Removed nightly integrations filtering when deciding if a test should run.
* Added support for XSIAM Dashboard preview image.
* Added the `--no-code-formatting` flag to the **download** command, allowing to skip autopep8 and isort.
* Fixed an issue in the **update-release-notes** command, where generating release notes for modeling rules schema file caused exception.

## 1.7.4

* Fixed an issue where the **doc-review** command showed irrelevant messages.
* Fixed an issue in **validate**, where backward-compatibility failures prevented other validations from running.
* Fixed an issue in **validate**, where content-like files under infrastructure paths were not ignored.
* Fixed an issue in the AMI mapping, where server versions were missing.
* Change the way the normalize name is set for external files.
* Added dump function to XSIAM pack objects to dulicate the files.
* Fixed an issue where the `contribution_converter` did not support changes made to ApiModules.
* Added name normalization according to new convention to XSIAM content items
* Added playbook modification capabilities in **TestSuite**.
* Fixed an issue in create-content-artifacts where it will not get a normalize name for the item and it will try to duplicate the same file.

## 1.7.3

* Fixed an issue in the **format** command where fail when executed from environment without mdx server available.
* Added `Added a`, `Added an` to the list of allowed changelog prefixes.
* Added support for Indicator Types/Reputations in the **upload** command.
* Fixed an issue when running from a subdirectory of a content repo failed.
* Changing the way we are using XSIAM servers api-keys in **test-content** .
* Added a success message to **postman-codegen**.

## 1.7.2

* Fixed an issue in the **validate** command where incident fields were not found in mappers even when they exist
* Added an ability to provide list of marketplace names as a param attribute to **validate** and **upload**
* Added the file type to the error message when it is not supported.
* Fixed an issue where `contribution_converter` incorrectly mapped _Indicator Field_ objects to the _incidentfield_ directory in contribution zip files.
* Fixed a bug where **validate** returned error on empty inputs not used in playbooks.
* Added the `DEMISTO_SDK_CONTENT_PATH` environment variable, implicitly used in various commands.
* Added link to documentation for error messages regarding use cases and tags.

## 1.7.1

* Fixed an issue where *indicatorTypes* and *betaIntegrations* were not found in the id_set.
* Updated the default general `fromVersion` value on **format** to `6.5.0`
* Fixed an issue where the **validate** command did not fail when the integration yml file name was not the same as the folder containing it.
* Added an option to have **generate-docs** take a Playbooks folder path as input, and generate docs for all playbooks in it.
* Fixed an issue where the suggestion in case of `IF113` included uppercase letters for the `cliName` parameter.
* Added new validation to the **validate** command to fail and list all the file paths of files that are using a deprecated integration command / script / playbook.
* **validate** will no longer fail on playbooks calling subplaybooks that have a higher `fromVersion` value, if  calling the subplaybook has `skipifunavailable=True`.
* Fixed an issue where relative paths were not accessed correctly.
* Running any `demisto-sdk` command in a folder with a `.env` file will load it, temporarily overriding existing environment variables.
* Fixed an issue where **validate** did not properly detect deleted files.
* Added new validations to the **validate** command to verify that the schema file exists for a modeling rule and that the schema and rules keys are empty in the yml file.
* Fixed an issue where *find_type* didn't recognize exported incident types.
* Added a new validation to **validate**, making sure all inputs of a playbook are used.
* Added a new validation to **validate**, making sure all inputs used in a playbook declared in the input section.
* The **format** command will now replace the *fromServerVersion* field with *fromVersion*.

## 1.7.0

* Allowed JSON Handlers to accept kwargs, for custoimzing behavior.
* Fixed an issue where an incorrect error was shown when the `id` of a content item differed from its `name` attribute.
* Fixed an issue where the `preserve_quotes` in ruamel_handler received an incorrect value @icholy
* Fixed an issue where ignoring RM110 error code wasn't working and added a validation to **ALLOWED_IGNORE_ERRORS** to validate that all error codes are inserted in the right format.
* Fixed an issue where the contribution credit text was not added correctly to the pack README.
* Changed the contribution file implementation from markdown to a list of contributor names. The **create-content-artifact** will use this list to prepare the needed credit message.
* Added a new validation to the `XSOAR-linter` in the **lint** command for verifying that demisto.log is not used in the code.
* The **generate-docs** command will now auto-generate the Incident Mirroring section when implemented in an integration.
* Added support to automatically generate release notes for deprecated items in the **update-release-notes** command.
* Fixed an issue causing any command to crash when unable to detect local repository properties.
* Fixed an issue where running in a private gitlab repo caused a warning message to be shown multiple times.
* Added a new validation to the **validate** command to verify that markdown and python files do not contain words related to copyright section.
* Fixed an issue where **lint** crashed when provided an input file path (expecting a directory).

## 1.6.9

* Added a new validation that checks whether a pack should be deprecated.
* Added a new ability to the **format** command to deprecate a pack.
* Fixed an issue where the **validate** command sometimes returned a false negative in cases where there are several sub-playbooks with the same ID.
* Added a new validation to the **validate** command to verify that the docker in use is not deprecated.
* Added support for multiple ApiModules in the **unify** command
* Added a check to **validate** command, preventing use of relative urls in README files.
* Added environment variable **DEMISTO_SDK_MARKETPLACE** expected to affect *MarketplaceTagParser* *marketplace* value. The value will be automatically set when passing *marketplace* arg to the commands **unify**, **zip-packs**, **create-content-artifacts** and **upload**.
* Added slack notifier for build failures on the master branch.
* Added support for modeling and parsing rules in the **split** command.
* Added support for README files in **format** command.
* Added a **validate** check, making sure classifier id and name values match. Updated the classifier **format** to update the id accordingly.
* The **generate-docs** command will now auto-generate the playbook image link by default.
* Added the `--custom-image-link` argument to override.
* Added a new flag to **generate-docs** command, allowing to add a custom image link to a playbook README.
* Added a new validation to the **validate** command to verify that the package directory name is the same as the files contained in the that package.
* Added support in the **unify** command to unify a schema into its Modeling Rule.

## 1.6.8

* Fixed an issue where **validate** did not fail on invalid playbook entities' versions (i.e. subplaybooks or scripts with higher fromversion than their parent playbook).
* Added support for running lint via a remote docker ssh connection. Use `DOCKER_HOST` env variable to specify a remote docker connection, such as: `DOCKER_HOST=ssh://myuser@myhost.com`.
* Fixed an issue where the pack cache in *get_marketplaces* caused the function to return invalid values.
* Fixed an issue where running format on a pack with XSIAM entities would fail.
* Added the new `display_name` field to relevant entities in the **create-id-set** command.
* Added a new validation to the **validate** command to verify the existence of "Reliability" parameter if the integration have reputation command.
* Fixed a bug where terminating the **lint** command failed (`ctrl + c`).
* Removed the validation of a subtype change in integrations and scripts from **validate**.
* Fixed an issue where **download** did not behave as expected when prompting for a version update. Reported by @K-Yo
* Added support for adoption release notes.
* Fixed an issue where **merge-id-sets** failed when a key was missing in one id-set.json.
* Fixed a bug where some mypy messages were not parsed properly in **lint**.
* Added a validation to the **validate** command, failing when '`fromversion`' or '`toversion`' in a content entity are incorrect format.
* Added a validation to the **validate** command, checking if `fromversion` <= `toversion`.
* Fixed an issue where coverage reports used the wrong logging level, marking debug logs as errors.
* Added a new validation to the **validate** command, to check when the discouraged `http` prefixes are used when setting defaultvalue, rather than `https`.
* Added a check to the **lint** command for finding hard-coded usage of the http protocol.
* Locked the dependency on Docker.
* Removed a traceback line from the **init** command templates: BaseIntegration, BaseScript.
* Updated the token in **_add_pr_comment** method from the content-bot token to the xsoar-bot token.

## 1.6.7

* Added the `types-markdown` dependency, adding markdown capabilities to existing linters using the [Markdown](https://pypi.org/project/Markdown/) package.
* Added support in the **format** command to remove nonexistent incident/indicator fields from *layouts/mappers*
* Added the `Note: XXX` and `XXX now generally available.` release notes templates to **doc-review** command.
* Updated the logs shown during the docker build step.
* Removed a false warning about configuring the `GITLAB_TOKEN` environment variable when it's not needed.
* Removed duplicate identifiers for XSIAM integrations.
* Updated the *tags* and *use cases* in pack metadata validation to use the local files only.
* Fixed the error message in checkbox validation where the defaultvalue is wrong and added the name of the variable that should be fixed.
* Added types to `find_type_by_path` under tools.py.
* Fixed an issue where YAML files contained incorrect value type for `tests` key when running `format --deprecate`.
* Added a deprecation message to the `tests:` section of yaml files when running `format --deprecate`.
* Added use case for **validate** on *wizard* objects - set_playbook is mapped to all integrations.
* Added the 'integration-get-indicators' commands to be ignored by the **verify_yml_commands_match_readme** validation, the validation will no longer fail if these commands are not in the readme file.
* Added a new validation to the **validate** command to verify that if the phrase "breaking changes" is present in a pack release notes, a JSON file with the same name exists and contains the relevant breaking changes information.
* Improved logs when running test playbooks (in a build).
* Fixed an issue in **upload** did not include list-type content items. @nicolas-rdgs
* Reverted release notes to old format.

## 1.6.6

* Added debug print when excluding item from ID set due to missing dependency.
* Added a validation to the **validate** command, failing when non-ignorable errors are present in .pack-ignore.
* Fixed an issue where `mdx server` did not close when stopped in mid run.
* Fixed an issue where `-vvv` flag did not print logs on debug level.
* enhanced ***validate*** command to list all command names affected by a backward compatibility break, instead of only one.
* Added support for Wizard content item in the **format**, **validate**, **upload**, **create-id-set**, **find-dependecies** and **create-content-artifacts** commands.
* Added a new flag to the **validate** command, allowing to run specific validations.
* Added support in **unify** and **create-content-artifacts** for displaying different documentations (detailed description + readme) for content items, depending on the marketplace version.
* Fixed an issue in **upload** where list items were not uploaded.
* Added a new validation to **validate** command to verify that *cliName* and *id* keys of the incident field or the indicator field are matches.
* Added the flag '-x', '--xsiam' to **upload** command to upload XSIAM entities to XSIAM server.
* Fixed the integration field *isFetchEvents* to be in lowercase.
* Fixed an issue where **validate -i** run after **format -i** on an existing file in the repo instead of **validate -g**.
* Added the following commands: 'update-remote-data', 'get-modified-remote-data', 'update-remote-system' to be ignored by the **verify_yml_commands_match_readme** validation, the validation will no longer fail if these commands are not in the readme file.
* Updated the release note template to include a uniform format for all items.
* Added HelloWorldSlim template option for *--template* flag in **demisto-sdk init** command.
* Fixed an issue where the HelloWorldSlim template in **demisto-sdk init** command had an integration id that was conflicting with HelloWorld integration id.
* Updated the SDK to use demisto-py 3.1.6, allowing use of a proxy with an environment variable.
* Set the default logger level to `warning`, to avoid unwanted debug logs.
* The **format** command now validates that default value of checkbox parameters is a string 'true' or 'false'.
* Fixed an issue where `FileType.PLAYBOOK` would show instead of `Playbook` in readme error messages.
* Added a new validation to **validate** proper defaultvalue for checkbox fields.

## 1.6.5

* Fixed an issue in the **format** command where the `id` field was overwritten for existing JSON files.
* Fixed an issue where the **doc-review** command was successful even when the release-note is malformed.
* Added timestamps to the `demisto-sdk` logger.
* Added time measurements to **lint**.
* Added the flag '-d', '--dependency' to **find-dependencies** command to get the content items that cause the dependencies between two packs.
* Fixed an issue where **update-release-notes** used the *trigger_id* field instead of the *trigger_name* field.
* Fixed an issue where **doc-review** failed to recognize script names, in scripts using the old file structure.
* Fixed an issue where concurrent processes created by **lint** caused deadlocks when opening files.
* Fixed an issue in the **format** command where `_dev` or `_copy` suffixes weren't removed from the subscript names in playbooks and layouts.
* Fixed an issue where **validate** failed on nonexistent `README.md` files.
* Added support of XSIAM content items to the **validate** command.
* Report **lint** summary results and failed packages after reporting time measurements.

## 1.6.4

* Added the new **generate-yml-from-python** command.
* Added a code *type* indication for integration and script objects in the *ID Set*.
* Added the [Vulture](https://github.com/jendrikseipp/vulture) linter to the pre-commit hook.
* The `demisto-sdk` pack will now be distributed via PyPi with a **wheel** file.
* Fixed a bug where any edited json file that contained a forward slash (`/`) escaped.
* Added a new validation to **validate** command to verify that the metadata *currentVersion* is
the same as the last release note version.
* The **validate** command now checks if there're none-deprecated integration commands that are missing from the readme file.
* Fixed an issue where *dockerimage* changes in Scripts weren't recognized by the **update-release-notes** command.
* Fixed an issue where **update-xsoar-config-file** did not properly insert the marketplace packs list to the file.
* Added the pack name to the known words by default when running the **doc-review** command.
* Added support for new XSIAM entities in **create-id-set** command.
* Added support for new XSIAM entities in **create-content-artifacts** command.
* Added support for Parsing/Modeling Rule content item in the **unify** command.
* Added the integration name, the commands name and the script name to the known words by default when running the **doc-review** command.
* Added an argument '-c' '--custom' to the **unify** command, if True will append to the unified yml name/display/id the custom label provided
* Added support for sub words suggestion in kebab-case sentences when running the **doc-review** command.
* Added support for new XSIAM entities in **update-release-notes** command.
* Enhanced the message of alternative suggestion words shown when running **doc-review** command.
* Fixed an incorrect error message, in case `node` is not installed on the machine.
* Fixed an issue in the **lint** command where the *check-dependent-api-modules* argument was set to true by default.
* Added a new command **generate-unit-tests**.
* Added a new validation to **validate** all SIEM integration have the same suffix.
* Fixed the destination path of the unified parsing/modeling rules in **create-content-artifacts** command.
* Fixed an issue in the **validate** command, where we validated wrongfully the existence of readme file for the *ApiModules* pack.
* Fixed an issue in the **validate** command, where an error message that was displayed for scripts validation was incorrect.
* Fixed an issue in the **validate** and **format** commands where *None* arguments in integration commands caused the commands to fail unexpectedly.
* Added support for running tests on XSIAM machines in the **test-content** command.
* Fixed an issue where the **validate** command did not work properly when deleting non-content items.
* Added the flag '-d', '--dependency' to **find-dependencies** command to get the content items that cause the dependencies between two packs.

## 1.6.3

* **Breaking change**: Fixed a typo in the **validate** `--quiet-bc-validation` flag (was `--quite-bc-validation`). @upstart-swiss
* Dropped support for python 3.7: Demisto-SDK is now supported on Python 3.8 or newer.
* Added an argument to YAMLHandler, allowing to set a maximal width for YAML files. This fixes an issue where a wrong default was used.
* Added the detach mechanism to the **upload** command, If you set the --input-config-file flag, any files in the repo's SystemPacks folder will be detached.
* Added the reattach mechanism to the **upload** command, If you set the --input-config-file flag, any detached item in your XSOAR instance that isn't currently in the repo's SystemPacks folder will be re-attached.
* Fixed an issue in the **validate** command that did not work properly when using the *-g* flag.
* Enhanced the dependency message shown when running **lint**.
* Fixed an issue where **update-release-notes** didn't update the currentVersion in pack_metadata.
* Improved the logging in **test-content** for helping catch typos in external playbook configuration.

## 1.6.2

* Added dependency validation support for core marketplacev2 packs.
* Fixed an issue in **update-release-notes** where suggestion fix failed in validation.
* Fixed a bug where `.env` files didn't load. @nicolas-rdgs
* Fixed a bug where **validate** command failed when the *categories* field in the pack metadata was empty for non-integration packs.
* Added *system* and *item-type* arguments to the **download** command, used when downloading system items.
* Added a validation to **validate**, checking that each script, integration and playbook have a README file. This validation only runs when the command is called with either the `-i` or the `-g` flag.
* Fixed a regression issue with **doc-review**, where the `-g` flag did not work.
* Improved the detection of errors in **doc-review** command.
* The **validate** command now checks if a readme file is empty, only for packs that contain playbooks or were written by a partner.
* The **validate** command now makes sure common contextPath values (e.g. `DBotScore.Score`) have a non-empty description, and **format** populates them automatically.
* Fixed an issue where the **generate-outputs** command did not work properly when examples were provided.
* Fixed an issue in the **generate-outputs** command, where the outputs were not written to the specified output path.
* The **generate-outputs** command can now generate outputs from multiple calls to the same command (useful when different args provide different outputs).
* The **generate-outputs** command can now update a yaml file with new outputs, without deleting or overwriting existing ones.
* Fixed a bug where **doc-review** command failed on existing templates.
* Fixed a bug where **validate** command failed when the word demisto is in the repo README file.
* Added support for adding test-playbooks to the zip file result in *create-content-artifacts* command for marketplacev2.
* Fixed an issue in **find-dependencies** where using the argument *-o* without the argument *--all-packs-dependencies* did not print a proper warning.
* Added a **validate** check to prevent deletion of files whose deletion is not supported by the XSOAR marketplace.
* Removed the support in the *maintenance* option of the *-u* flag in the **update-release-notes** command.
* Added validation for forbidden words and phrases in the **doc-review** command.
* Added a retries mechanism to the **test-content** command to stabilize the build process.
* Added support for all `git` platforms to get remote files.
* Refactored the **format** command's effect on the *fromversion* field:
  * Fixed a bug where the *fromversion* field was removed when modifying a content item.
  * Updated the general default *fromversion* and the default *fromversion* of newly-introduced content items (e.g. `Lists`, `Jobs`).
  * Added an interactive mode functionality for all content types, to ask the user whether to set a default *fromversion*, if could not automatically determine its value. Use `-y` to assume 'yes' as an answer to all prompts and run non-interactively.

## 1.6.1

* Added the '--use-packs-known-words' argument to the **doc-review** command
* Added YAML_Loader to handle yaml files in a standard way across modules, replacing PYYAML.
* Fixed an issue when filtering items using the ID set in the **create-content-artifacts** command.
* Fixed an issue in the **generate-docs** command where tables were generated with an empty description column.
* Fixed an issue in the **split** command where splitting failed when using relative input/output paths.
* Added warning when inferred files are missing.
* Added to **validate** a validation for integration image dimensions, which should be 120x50px.
* Improved an error in the **validate** command to better differentiate between the case where a required fetch parameter is malformed or missing.

## 1.6.0

* Fixed an issue in the **create-id-set** command where similar items from different marketplaces were reported as duplicated.
* Fixed typo in demisto-sdk init
* Fixed an issue where the **lint** command did not handle all container exit codes.
* Add to **validate** a validation for pack name to make sure it is unchanged.
* Added a validation to the **validate** command that verifies that the version in the pack_metdata file is written in the correct format.
* Fixed an issue in the **format** command where missing *fromVersion* field in indicator fields caused an error.

## 1.5.9

* Added option to specify `External Playbook Configuration` to change inputs of Playbooks triggered as part of **test-content**
* Improved performance of the **lint** command.
* Improved performance of the **validate** command when checking README images.
* ***create-id-set*** command - the default value of the **marketplace** argument was changed from ‘xsoar’ to all packs existing in the content repository. When using the command, make sure to pass the relevant marketplace to use.

## 1.5.8

* Fixed an issue where the command **doc-review** along with the argument `--release-notes` failed on yml/json files with invalid schema.
* Fixed an issue where the **lint** command failed on packs using python 3.10

## 1.5.7

* Fixed an issue where reading remote yaml files failed.
* Fixed an issue in **validate** failed with no error message for lists (when no fromVersion field was found).
* Fixed an issue when running **validate** or **format** in a gitlab repository, and failing to determine its project id.
* Added an enhancement to **split**, handling an empty output argument.
* Added the ability to add classifiers and mappers to conf.json.
* Added the Alias field to the incident field schema.

## 1.5.6

* Added 'deprecated' release notes template.
* Fixed an issue where **run-test-playbook** command failed to get the task entries when the test playbook finished with errors.
* Fixed an issue in **validate** command when running with `no-conf-json` argument to ignore the `conf.json` file.
* Added error type text (`ERROR` or `WARNING`) to **validate** error prints.
* Fixed an issue where the **format** command on test playbook did not format the ID to be equal to the name of the test playbook.
* Enhanced the **update-release-notes** command to automatically commit release notes config file upon creation.
* The **validate** command will validate that an indicator field of type html has fromVersion of 6.1.0 and above.
* The **format** command will now add fromVersion 6.1.0 to indicator field of type html.
* Added support for beta integrations in the **format** command.
* Fixed an issue where the **postman-codegen** command failed when called with the `--config-out` flag.
* Removed the integration documentation from the detailed description while performing **split** command to the unified yml file.
* Removed the line which indicates the version of the product from the README.md file for new contributions.

## 1.5.5

* Fixed an issue in the **update-release-notes** command, which did not work when changes were made in multiple packs.
* Changed the **validate** command to fail on missing test-playbooks only if no unittests are found.
* Fixed `to_kebab_case`, it will now deal with strings that have hyphens, commas or periods in them, changing them to be hyphens in the new string.
* Fixed an issue in the **create-id-set** command, where the `source` value included the git token if it was specified in the remote url.
* Fixed an issue in the **merge-id-set** command, where merging fails because of duplicates but the packs are in the XSOAR repo but in different version control.
* Fixed missing `Lists` Content Item as valid `IDSetType`
* Added enhancement for **generate-docs**. It is possible to provide both file or a comma seperated list as `examples`. Also, it's possible to provide more than one example for a script or a command.
* Added feature in **format** to sync YML and JSON files to the `master` file structure.
* Added option to specify `Incident Type`, `Incoming Mapper` and `Classifier` when configuring instance in **test-content**
* added a new command **run-test-playbook** to run a test playbook in a given XSOAR instance.
* Fixed an issue in **format** when running on a modified YML, that the `id` value is not changed to its old `id` value.
* Enhancement for **split** command, replace `ApiModule` code block to `import` when splitting a YML.
* Fixed an issue where indicator types were missing from the pack's content, when uploading using **zip-packs**.
* The request data body format generated in the **postman-codegen** will use the python argument's name and not the raw data argument's name.
* Added the flag '--filter-by-id-set' to **create-content-artifacts** to create artifacts only for items in the given id_set.json.

## 1.5.4

* Fixed an issue with the **format** command when contributing via the UI
* The **format** command will now not remove the `defaultRows` key from incident, indicator and generic fields with `type: grid`.
* Fixed an issue with the **validate** command when a layoutscontainer did not have the `fromversion` field set.
* added a new command **update-xsoar-config-file** to handle your XSOAR Configuration File.
* Added `skipVerify` argument in **upload** command to skip pack signature verification.
* Fixed an issue when the **run** command  failed running when there’s more than one playground, by explicitly using the current user’s playground.
* Added support for Job content item in the **format**, **validate**, **upload**, **create-id-set**, **find-dependecies** and **create-content-artifacts** commands.
* Added a **source** field to the **id_set** entitles.
* Two entitles will not consider as duplicates if they share the same pack and the same source.
* Fixed a bug when duplicates were found in **find_dependencies**.
* Added function **get_current_repo** to `tools`.
* The **postman-codegen** will not have duplicates argument name. It will rename them to the minimum distinguished shared path for each of them.

## 1.5.3

* The **format** command will now set `unsearchable: True` for incident, indicator and generic fields.
* Fixed an issue where the **update-release-notes** command crashes with `--help` flag.
* Added validation to the **validate** command that verifies the `unsearchable` key in incident, indicator and generic fields is set to true.
* Removed a validation that DBotRole should be set for automation that requires elevated permissions to the `XSOAR-linter` in the **lint** command.
* Fixed an issue in **Validate** command where playbooks conditional tasks were mishandeled.
* Added a validation to prevent contributors from using the `fromlicense` key as a configuration parameter in an integration's YML
* Added a validation to ensure that the type for **API token** (and similar) parameters are configured correctly as a `credential` type in the integration configuration YML.
* Added an assertion that checks for duplicated requests' names when generating an integration from a postman collection.
* Added support for [.env files](https://pypi.org/project/python-dotenv/). You can now add a `.env` file to your repository with the logging information instead of setting a global environment variables.
* When running **lint** command with --keep-container flag, the docker images are committed.
* The **validate** command will not return missing test playbook error when given a script with dynamic-section tag.

## 1.5.2

* Added a validation to **update-release-notes** command to ensure that the `--version` flag argument is in the right format.
* added a new command **coverage-analyze** to generate and print coverage reports.
* Fixed an issue in **validate** in repositories which are not in GitHub or GitLab
* Added a validation that verifies that readme image absolute links do not contain the working branch name.
* Added support for List content item in the **format**, **validate**, **download**, **upload**, **create-id-set**, **find-dependecies** and **create-content-artifacts** commands.
* Added a validation to ensure reputation command's default argument is set as an array input.
* Added the `--fail-duplicates` flag for the **merge-id-set** command which will fail the command if duplicates are found.
* Added the `--fail-duplicates` flag for the **create-id-set** command which will fail the command if duplicates are found.

## 1.5.1

* Fixed an issue where **validate** command failed to recognized test playbooks for beta integrations as valid tests.
* Fixed an issue were the **validate** command was falsely recognizing image paths in readme files.
* Fixed an issue where the **upload** command error message upon upload failure pointed to wrong file rather than to the pack metadata.
* Added a validation that verifies that each script which appears in incident fields, layouts or layout containers exists in the id_set.json.
* Fixed an issue where the **postman code-gen** command generated double dots for context outputs when it was not needed.
* Fixed an issue where there **validate** command on release notes file crashed when author image was added or modified.
* Added input handling when running **find-dependencies**, replacing string manipulations.
* Fixed an issue where the **validate** command did not handle multiple playbooks with the same name in the id_set.
* Added support for GitLab repositories in **validate**

## 1.5.0

* Fixed an issue where **upload** command failed to upload packs not under content structure.
* Added support for **init** command to run from non-content repo.
* The **split-yml** has been renamed to **split** and now supports splitting Dashboards from unified Generic Modules.
* Fixed an issue where the skipped tests validation ran on the `ApiModules` pack in the **validate** command.
* The **init** command will now create the `Generic Object` entities directories.
* Fixed an issue where the **format** command failed to recognize changed files from git.
* Fixed an issue where the **json-to-outputs** command failed checking whether `0001-01-01T00:00:00` is of type `Date`
* Added to the **generate context** command to generate context paths for integrations from an example file.
* Fixed an issue where **validate** failed on release notes configuration files.
* Fixed an issue where the **validate** command failed on pack input if git detected changed files outside of `Packs` directory.
* Fixed an issue where **validate** command failed to recognize files inside validated pack when validation release notes, resulting in a false error message for missing entity in release note.
* Fixed an issue where the **download** command failed when downloading an invalid YML, instead of skipping it.

## 1.4.9

* Added validation that the support URL in partner contribution pack metadata does not lead to a GitHub repo.
* Enhanced ***generate-docs*** with default `additionalinformation` (description) for common parameters.
* Added to **validate** command a validation that a content item's id and name will not end with spaces.
* The **format** command will now remove trailing whitespaces from content items' id and name fields.
* Fixed an issue where **update-release-notes** could fail on files outside the user given pack.
* Fixed an issue where the **generate-test-playbook** command would not place the playbook in the proper folder.
* Added to **validate** command a validation that packs with `Iron Bank` uses the latest docker from Iron Bank.
* Added to **update-release-notes** command support for `Generic Object` entities.
* Fixed an issue where playbook `fromversion` mismatch validation failed even if `skipunavailable` was set to true.
* Added to the **create artifacts** command support for release notes configuration file.
* Added validation to **validate** for release notes config file.
* Added **isoversize** and **isautoswitchedtoquietmode** fields to the playbook schema.
* Added to the **update-release-notes** command `-bc` flag to generate template for breaking changes version.
* Fixed an issue where **validate** did not search description files correctly, leading to a wrong warning message.

## 1.4.8

* Fixed an issue where yml files with `!reference` failed to load properly.
* Fixed an issue when `View Integration Documentation` button was added twice during the download and re-upload.
* Fixed an issue when `(Partner Contribution)` was added twice to the display name during the download and re-upload.
* Added the following enhancements in the **generate-test-playbook** command:
  * Added the *--commands* argument to generate tasks for specific commands.
  * Added the *--examples* argument to get the command examples file path and generate tasks from the commands and arguments specified there.
  * Added the *--upload* flag to specify whether to upload the test playbook after the generation.
  * Fixed the output condition generation for outputs of type `Boolean`.

## 1.4.7

* Fixed an issue where an empty list for a command context didn't produce an indication other than an empty table.
* Fixed an issue where the **format** command has incorrectly recognized on which files to run when running using git.
* Fixed an issue where author image validations were not checked properly.
* Fixed an issue where new old-formatted scripts and integrations were not validated.
* Fixed an issue where the wording in the from version validation error for subplaybooks was incorrect.
* Fixed an issue where the **update-release-notes** command used the old docker image version instead of the new when detecting a docker change.
* Fixed an issue where the **generate-test-playbook** command used an incorrect argument name as default
* Fixed an issue where the **json-to-outputs** command used an incorrect argument name as default when using `-d`.
* Fixed an issue where validations failed while trying to validate non content files.
* Fixed an issue where README validations did not work post VS Code formatting.
* Fixed an issue where the description validations were inconsistent when running through an integration file or a description file.

## 1.4.6

* Fixed an issue where **validate** suggests, with no reason, running **format** on missing mandatory keys in yml file.
* Skipped existence of TestPlaybook check on community and contribution integrations.
* Fixed an issue where pre-commit didn't run on the demisto_sdk/commands folder.
* The **init** command will now change the script template name in the code to the given script name.
* Expanded the validations performed on beta integrations.
* Added support for PreProcessRules in the **format**, **validate**, **download**, and **create-content-artifacts** commands.
* Improved the error messages in **generate-docs**, if an example was not provided.
* Added to **validate** command a validation that a content entity or a pack name does not contain the words "partner" and "community".
* Fixed an issue where **update-release-notes** ignores *--text* flag while using *-f*
* Fixed the outputs validations in **validate** so enrichment commands will not be checked to have DBotScore outputs.
* Added a new validation to require the dockerimage key to exist in an integration and script yml files.
* Enhanced the **generate-test-playbook** command to use only integration tested on commands, rather than (possibly) other integrations implementing them.
* Expanded unify command to support GenericModules - Unifies a GenericModule object with its Dashboards.
* Added validators for generic objects:
  * Generic Field validator - verify that the 'fromVersion' field is above 6.5.0, 'group' field equals 4 and 'id' field starts with the prefix 'generic_'.
  * Generic Type validator - verify that the 'fromVersion' field is above 6.5.0
  * Generic Module validator - verify that the 'fromVersion' field is above 6.5.0
  * Generic Definition validator - verify that the 'fromVersion' field is above 6.5.0
* Expanded Format command to support Generic Objects - Fixes generic objects according to their validations.
* Fixed an issue where the **update-release-notes** command did not handle ApiModules properly.
* Added option to enter a dictionary or json of format `[{field_name:description}]` in the **json-to-outputs** command,
  with the `-d` flag.
* Improved the outputs for the **format** command.
* Fixed an issue where the validations performed after the **format** command were inconsistent with **validate**.
* Added to the **validate** command a validation for the author image.
* Updated the **create-content-artifacts** command to support generic modules, definitions, fields and types.
* Added an option to ignore errors for file paths and not only file name in .pack-ignore file.

## 1.4.5

* Enhanced the **postman-codegen** command to name all generated arguments with lower case.
* Fixed an issue where the **find-dependencies** command miscalculated the dependencies for playbooks that use generic commands.
* Fixed an issue where the **validate** command failed in external repositories in case the DEMISTO_SDK_GITHUB_TOKEN was not set.
* Fixed an issue where **openapi-codegen** corrupted the swagger file by overwriting configuration to swagger file.
* Updated the **upload** command to support uploading zipped packs to the marketplace.
* Added to the **postman-codegen** command support of path variables.
* Fixed an issue where **openapi-codegen** entered into an infinite loop on circular references in the swagger file.
* The **format** command will now set `fromVersion: 6.2.0` for widgets with 'metrics' data type.
* Updated the **find-dependencies** command to support generic modules, definitions, fields and types.
* Fixed an issue where **openapi-codegen** tried to extract reference example outputs, leading to an exception.
* Added an option to ignore secrets automatically when using the **init** command to create a pack.
* Added a tool that gives the ability to temporarily suppress console output.

## 1.4.4

* When formatting incident types with Auto-Extract rules and without mode field, the **format** command will now add the user selected mode.
* Added new validation that DBotRole is set for scripts that requires elevated permissions to the `XSOAR-linter` in the **lint** command.
* Added url escaping to markdown human readable section in generate docs to avoid autolinking.
* Added a validation that mapper's id and name are matching. Updated the format of mapper to include update_id too.
* Added a validation to ensure that image paths in the README files are valid.
* Fixed **find_type** function to correctly find test files, such as, test script and test playbook.
* Added scheme validations for the new Generic Object Types, Fields, and Modules.
* Renamed the flag *--input-old-version* to *--old-version* in the **generate-docs** command.
* Refactored the **update-release-notes** command:
  * Replaced the *--all* flag with *--use-git* or *-g*.
  * Added the *--force* flag to update the pack release notes without changes in the pack.
  * The **update-release-notes** command will now update all dependent integrations on ApiModule change, even if not specified.
  * If more than one pack has changed, the full list of updated packs will be printed at the end of **update-release-notes** command execution.
  * Fixed an issue where the **update-release-notes** command did not add docker image release notes entry for release notes file if a script was changed.
  * Fixed an issue where the **update-release-notes** command did not detect changed files that had the same name.
  * Fixed an issue in the **update-release-notes** command where the version support of JSON files was mishandled.
* Fixed an issue where **format** did not skip files in test and documentation directories.
* Updated the **create-id-set** command to support generic modules, definitions, fields and types.
* Changed the **convert** command to generate old layout fromversion to 5.0.0 instead of 4.1.0
* Enhanced the command **postman-codegen** with type hints for templates.

## 1.4.3

* Fixed an issue where **json-to-outputs** command returned an incorrect output when json is a list.
* Fixed an issue where if a pack README.md did not exist it could cause an error in the validation process.
* Fixed an issue where the *--name* was incorrectly required in the **init** command.
* Adding the option to run **validate** on a specific path while using git (*-i* & *-g*).
* The **format** command will now change UUIDs in .yml and .json files to their respective content entity name.
* Added a playbook validation to check if a task sub playbook exists in the id set in the **validate** command.
* Added the option to add new tags/usecases to the approved list and to the pack metadata on the same pull request.
* Fixed an issue in **test_content** where when different servers ran tests for the same integration, the server URL parameters were not set correctly.
* Added a validation in the **validate** command to ensure that the ***endpoint*** command is configured correctly in yml file.
* Added a warning when pack_metadata's description field is longer than 130 characters.
* Fixed an issue where a redundant print occurred on release notes validation.
* Added new validation in the **validate** command to ensure that the minimal fromVersion in a widget of type metrics will be 6.2.0.
* Added the *--release-notes* flag to demisto-sdk to get the current version release notes entries.

## 1.4.2

* Added to `pylint` summary an indication if a test was skipped.
* Added to the **init** command the option to specify fromversion.
* Fixed an issue where running **init** command without filling the metadata file.
* Added the *--docker-timeout* flag in the **lint** command to control the request timeout for the Docker client.
* Fixed an issue where **update-release-notes** command added only one docker image release notes entry for release notes file, and not for every entity whom docker image was updated.
* Added a validation to ensure that incident/indicator fields names starts with their pack name in the **validate** command. (Checked only for new files and only when using git *-g*)
* Updated the **find-dependencies** command to return the 'dependencies' according the layout type ('incident', 'indicator').
* Enhanced the "vX" display name validation for scripts and integrations in the **validate** command to check for every versioned script or integration, and not only v2.
* Added the *--fail-duplicates* flag for the **create-id-set** command which will fail the command if duplicates are found.
* Added to the **generate-docs** command automatic addition to git when a new readme file is created.

## 1.4.1

* When in private repo without `DEMSITO_SDK_GITHUB_TOKEN` configured, get_remote_file will take files from the local origin/master.
* Enhanced the **unify** command when giving input of a file and not a directory return a clear error message.
* Added a validation to ensure integrations are not skipped and at least one test playbook is not skipped for each integration or script.
* Added to the Content Tests support for `context_print_dt`, which queries the incident context and prints the result as a json.
* Added new validation for the `xsoar_config.json` file in the **validate** command.
* Added a version differences section to readme in **generate-docs** command.
* Added the *--docs-format* flag in the **integration-diff** command to get the output in README format.
* Added the *--input-old-version* and *--skip-breaking-changes* flags in the **generate-docs** command to get the details for the breaking section and to skip the breaking changes section.

## 1.4.0

* Enable passing a comma-separated list of paths for the `--input` option of the **lint** command.
* Added new validation of unimplemented test-module command in the code to the `XSOAR-linter` in the **lint** command.
* Fixed the **generate-docs** to handle integration authentication parameter.
* Added a validation to ensure that description and README do not contain the word 'Demisto'.
* Improved the deprecated message validation required from playbooks and scripts.
* Added the `--quite-bc-validation` flag for the **validate** command to run the backwards compatibility validation in quite mode (errors is treated like warnings).
* Fixed the **update release notes** command to display a name for old layouts.
* Added the ability to append to the pack README credit to contributors.
* Added identification for parameter differences in **integration-diff** command.
* Fixed **format** to use git as a default value.
* Updated the **upload** command to support reports.
* Fixed an issue where **generate-docs** command was displaying 'None' when credentials parameter display field configured was not configured.
* Fixed an issue where **download** did not return exit code 1 on failure.
* Updated the validation that incident fields' names do not contain the word incident will aplly to core packs only.
* Added a playbook validation to verify all conditional tasks have an 'else' path in **validate** command.
* Renamed the GitHub authentication token environment variable `GITHUB_TOKEN` to `DEMITO_SDK_GITHUB_TOKEN`.
* Added to the **update-release-notes** command automatic addition to git when new release notes file is created.
* Added validation to ensure that integrations, scripts, and playbooks do not contain the entity type in their names.
* Added the **convert** command to convert entities between XSOAR versions.
* Added the *--deprecate* flag in **format** command to deprecate integrations, scripts, and playbooks.
* Fixed an issue where ignoring errors did not work when running the **validate** command on specific files (-i).

## 1.3.9

* Added a validation verifying that the pack's README.md file is not equal to pack description.
* Fixed an issue where the **Assume yes** flag did not work properly for some entities in the **format** command.
* Improved the error messages for separators in folder and file names in the **validate** command.
* Removed the **DISABLE_SDK_VERSION_CHECK** environment variable. To disable new version checks, use the **DEMISTO_SDK_SKIP_VERSION_CHECK** envirnoment variable.
* Fixed an issue where the demisto-sdk version check failed due to a rate limit.
* Fixed an issue with playbooks scheme validation.

## 1.3.8

* Updated the **secrets** command to work on forked branches.

## 1.3.7

* Added a validation to ensure correct image and description file names.
* Fixed an issue where the **validate** command failed when 'display' field in credentials param in yml is empty but 'displaypassword' was provided.
* Added the **integration-diff** command to check differences between two versions of an integration and to return a report of missing and changed elements in the new version.
* Added a validation verifying that the pack's README.md file is not missing or empty for partner packs or packs contains use cases.
* Added a validation to ensure that the integration and script folder and file names will not contain separators (`_`, `-`, ``).
* When formatting new pack, the **format** command will set the *fromversion* key to 5.5.0 in the new files without fromversion.

## 1.3.6

* Added a validation that core packs are not dependent on non-core packs.
* Added a validation that a pack name follows XSOAR standards.
* Fixed an issue where in some cases the `get_remote_file` function failed due to an invalid path.
* Fixed an issue where running **update-release-notes** with updated integration logo, did not detect any file changes.
* Fixed an issue where the **create-id-set** command did not identify unified integrations correctly.
* Fixed an issue where the `CommonTypes` pack was not identified as a dependency for all feed integrations.
* Added support for running SDK commands in private repositories.
* Fixed an issue where running the **init** command did not set the correct category field in an integration .yml file for a newly created pack.
* When formatting new contributed pack, the **format** command will set the *fromversion* key to 6.0.0 in the relevant files.
* If the environment variable "DISABLE_SDK_VERSION_CHECK" is define, the demisto-sdk will no longer check for newer version when running a command.
* Added the `--use-pack-metadata` flag for the **find-dependencies** command to update the calculated dependencies using the the packs metadata files.
* Fixed an issue where **validate** failed on scripts in case the `outputs` field was set to `None`.
* Fixed an issue where **validate** was failing on editing existing release notes.
* Added a validation for README files verifying that the file doesn't contain template text copied from HelloWorld or HelloWorldPremium README.

## 1.3.5

* Added a validation that layoutscontainer's id and name are matching. Updated the format of layoutcontainer to include update_id too.
* Added a validation that commands' names and arguments in core packs, or scripts' arguments do not contain the word incident.
* Fixed issue where running the **generate-docs** command with -c flag ran all the commands and not just the commands specified by the flag.
* Fixed the error message of the **validate** command to not always suggest adding the *description* field.
* Fixed an issue where running **format** on feed integration generated invalid parameter structure.
* Fixed an issue where the **generate-docs** command did not add all the used scripts in a playbook to the README file.
* Fixed an issue where contrib/partner details might be added twice to the same file, when using unify and create-content-artifacts commands
* Fixed issue where running **validate** command on image-related integration did not return the correct outputs to json file.
* When formatting playbooks, the **format** command will now remove empty fields from SetIncident, SetIndicator, CreateNewIncident, CreateNewIndicator script arguments.
* Added an option to fill in the developer email when running the **init** command.

## 1.3.4

* Updated the **validate** command to check that the 'additionalinfo' field only contains the expected value for feed required parameters and not equal to it.
* Added a validation that community/partner details are not in the detailed description file.
* Added a validation that the Use Case tag in pack_metadata file is only used when the pack contains at least one PB, Incident Type or Layout.
* Added a validation that makes sure outputs in integrations are matching the README file when only README has changed.
* Added the *hidden* field to the integration schema.
* Fixed an issue where running **format** on a playbook whose `name` does not equal its `id` would cause other playbooks who use that playbook as a sub-playbook to fail.
* Added support for local custom command configuration file `.demisto-sdk-conf`.
* Updated the **format** command to include an update to the description file of an integration, to remove community/partner details.

## 1.3.3

* Fixed an issue where **lint** failed where *.Dockerfile* exists prior running the lint command.
* Added FeedHelloWorld template option for *--template* flag in **demisto-sdk init** command.
* Fixed issue where **update-release-notes** deleted release note file if command was called more than once.
* Fixed issue where **update-release-notes** added docker image release notes every time the command was called.
* Fixed an issue where running **update-release-notes** on a pack with newly created integration, had also added a docker image entry in the release notes.
* Fixed an issue where `XSOAR-linter` did not find *NotImplementedError* in main.
* Added validation for README files verifying their length (over 30 chars).
* When using *-g* flag in the **validate** command it will now ignore untracked files by default.
* Added the *--include-untracked* flag to the **validate** command to include files which are untracked by git in the validation process.
* Improved the `pykwalify` error outputs in the **validate** command.
* Added the *--print-pykwalify* flag to the **validate** command to print the unchanged output from `pykwalify`.

## 1.3.2

* Updated the format of the outputs when using the *--json-file* flag to create a JSON file output for the **validate** and **lint** commands.
* Added the **doc-review** command to check spelling in .md and .yml files as well as a basic release notes review.
* Added a validation that a pack's display name does not already exist in content repository.
* Fixed an issue where the **validate** command failed to detect duplicate params in an integration.
* Fixed an issue where the **validate** command failed to detect duplicate arguments in a command in an integration.

## 1.3.1

* Fixed an issue where the **validate** command failed to validate the release notes of beta integrations.
* Updated the **upload** command to support indicator fields.
* The **validate** and **update-release-notes** commands will now check changed files against `demisto/master` if it is configured locally.
* Fixed an issue where **validate** would incorrectly identify files as renamed.
* Added a validation that integration properties (such as feed, mappers, mirroring, etc) are not removed.
* Fixed an issue where **validate** failed when comparing branch against commit hash.
* Added the *--no-pipenv* flag to the **split-yml** command.
* Added a validation that incident fields and incident types are not removed from mappers.
* Fixed an issue where the *c
reate-id-set* flag in the *validate* command did not work while not using git.
* Added the *hiddenusername* field to the integration schema.
* Added a validation that images that are not integration images, do not ask for a new version or RN

## 1.3.0

* Do not collect optional dependencies on indicator types reputation commands.
* Fixed an issue where downloading indicator layoutscontainer objects failed.
* Added a validation that makes sure outputs in integrations are matching the README file.
* Fixed an issue where the *create-id-set* flag in the **validate** command did not work.
* Added a warning in case no id_set file is found when running the **validate** command.
* Fixed an issue where changed files were not recognised correctly on forked branches in the **validate** and the **update-release-notes** commands.
* Fixed an issue when files were classified incorrectly when running *update-release-notes*.
* Added a validation that integration and script file paths are compatible with our convention.
* Fixed an issue where id_set.json file was re created whenever running the generate-docs command.
* added the *--json-file* flag to create a JSON file output for the **validate** and **lint** commands.

## 1.2.19

* Fixed an issue where merge id_set was not updated to work with the new entity of Packs.
* Added a validation that the playbook's version matches the version of its sub-playbooks, scripts, and integrations.

## 1.2.18

* Changed the *skip-id-set-creation* flag to *create-id-set* in the **validate** command. Its default value will be False.
* Added support for the 'cve' reputation command in default arg validation.
* Filter out generic and reputation command from scripts and playbooks dependencies calculation.
* Added support for the incident fields in outgoing mappers in the ID set.
* Added a validation that the taskid field and the id field under the task field are both from uuid format and contain the same value.
* Updated the **format** command to generate uuid value for the taskid field and for the id under the task field in case they hold an invalid values.
* Exclude changes from doc_files directory on validation.
* Added a validation that an integration command has at most one default argument.
* Fixing an issue where pack metadata version bump was not enforced when modifying an old format (unified) file.
* Added validation that integration parameter's display names are capitalized and spaced using whitespaces and not underscores.
* Fixed an issue where beta integrations where not running deprecation validations.
* Allowed adding additional information to the deprecated description.
* Fixing an issue when escaping less and greater signs in integration params did not work as expected.

## 1.2.17

* Added a validation that the classifier of an integration exists.
* Added a validation that the mapper of an integration exists.
* Added a validation that the incident types of a classifier exist.
* Added a validation that the incident types of a mapper exist.
* Added support for *text* argument when running **demisto-sdk update-release-notes** on the ApiModules pack.
* Added a validation for the minimal version of an indicator field of type grid.
* Added new validation for incident and indicator fields in classifiers mappers and layouts exist in the content.
* Added cache for get_remote_file to reducing failures from accessing the remote repo.
* Fixed an issue in the **format** command where `_dev` or `_copy` suffixes weren't removed from the `id` of the given playbooks.
* Playbook dependencies from incident and indicator fields are now marked as optional.
* Mappers dependencies from incident types and incident fields are now marked as optional.
* Classifier dependencies from incident types are now marked as optional.
* Updated **demisto-sdk init** command to no longer create `created` field in pack_metadata file
* Updated **generate-docs** command to take the parameters names in setup section from display field and to use additionalinfo field when exist.
* Using the *verbose* argument in the **find-dependencies** command will now log to the console.
* Improved the deprecated message validation required from integrations.
* Fixed an issue in the **generate-docs** command where **Context Example** section was created when it was empty.

## 1.2.16

* Added allowed ignore errors to the *IDSetValidator*.
* Fixed an issue where an irrelevant id_set validation ran in the **validate** command when using the *--id-set* flag.
* Fixed an issue were **generate-docs** command has failed if a command did not exist in commands permissions file.
* Improved a **validate** command message for missing release notes of api module dependencies.

## 1.2.15

* Added the *ID101* to the allowed ignored errors.

## 1.2.14

* SDK repository is now mypy check_untyped_defs complaint.
* The lint command will now ignore the unsubscriptable-object (E1136) pylint error in dockers based on python 3.9 - this will be removed once a new pylint version is released.
* Added an option for **format** to run on a whole pack.
* Added new validation of unimplemented commands from yml in the code to `XSOAR-linter`.
* Fixed an issue where Auto-Extract fields were only checked for newly added incident types in the **validate** command.
* Added a new warning validation of direct access to args/params dicts to `XSOAR-linter`.

## 1.2.13

* Added new validation of indicators usage in CommandResults to `XSOAR-linter`.
* Running **demisto-sdk lint** will automatically run on changed files (same behavior as the -g flag).
* Removed supported version message from the documentation when running **generate_docs**.
* Added a print to indicate backwards compatibility is being checked in **validate** command.
* Added a percent print when running the **validate** command with the *-a* flag.
* Fixed a regression in the **upload** command where it was ignoring `DEMISTO_VERIFY_SSL` env var.
* Fixed an issue where the **upload** command would fail to upload beta integrations.
* Fixed an issue where the **validate** command did not create the *id_set.json* file when running with *-a* flag.
* Added price change validation in the **validate** command.
* Added validations that checks in read-me for empty sections or leftovers from the auto generated read-me that should be changed.
* Added new code validation for *NotImplementedError* to raise a warning in `XSOAR-linter`.
* Added validation for support types in the pack metadata file.
* Added support for *--template* flag in **demisto-sdk init** command.
* Fixed an issue with running **validate** on master branch where the changed files weren't compared to previous commit when using the *-g* flag.
* Fixed an issue where the `XSOAR-linter` ran *NotImplementedError* validation on scripts.
* Added support for Auto-Extract feature validation in incident types in the **validate** command.
* Fixed an issue in the **lint** command where the *-i* flag was ignored.
* Improved **merge-id-sets** command to support merge between two ID sets that contain the same pack.
* Fixed an issue in the **lint** command where flake8 ran twice.

## 1.2.12

* Bandit now reports also on medium severity issues.
* Fixed an issue with support for Docker Desktop on Mac version 2.5.0+.
* Added support for vulture and mypy linting when running without docker.
* Added support for *prev-ver* flag in **update-release-notes** command.
* Improved retry support when building docker images for linting.
* Added the option to create an ID set on a specific pack in **create-id-set** command.
* Added the *--skip-id-set-creation* flag to **validate** command in order to add the capability to run validate command without creating id_set validation.
* Fixed an issue where **validate** command checked docker image tag on ApiModules pack.
* Fixed an issue where **find-dependencies** did not calculate dashboards and reports dependencies.
* Added supported version message to the documentation and release notes files when running **generate_docs** and **update-release-notes** commands respectively.
* Added new code validations for *NotImplementedError* exception raise to `XSOAR-linter`.
* Command create-content-artifacts additional support for **Author_image.png** object.
* Fixed an issue where schemas were not enforced for incident fields, indicator fields and old layouts in the validate command.
* Added support for **update-release-notes** command to update release notes according to master branch.

## 1.2.11

* Fixed an issue where the ***generate-docs*** command reset the enumeration of line numbering after an MD table.
* Updated the **upload** command to support mappers.
* Fixed an issue where exceptions were no printed in the **format** while the *--verbose* flag is set.
* Fixed an issue where *--assume-yes* flag did not work in the **format** command when running on a playbook without a `fromversion` field.
* Fixed an issue where the **format** command would fail in case `conf.json` file was not found instead of skipping the update.
* Fixed an issue where integration with v2 were recognised by the `name` field instead of the `display` field in the **validate** command.
* Added a playbook validation to check if a task script exists in the id set in the **validate** command.
* Added new integration category `File Integrity Management` in the **validate** command.

## 1.2.10

* Added validation for approved content pack use-cases and tags.
* Added new code validations for *CommonServerPython* import to `XSOAR-linter`.
* Added *default value* and *predefined values* to argument description in **generate-docs** command.
* Added a new validation that checks if *get-mapping-fields* command exists if the integration schema has *{ismappable: true}* in **validate** command.
* Fixed an issue where the *--staged* flag recognised added files as modified in the **validate** command.
* Fixed an issue where a backwards compatibility warning was raised for all added files in the **validate** command.
* Fixed an issue where **validate** command failed when no tests were given for a partner supported pack.
* Updated the **download** command to support mappers.
* Fixed an issue where the ***format*** command added a duplicate parameter.
* For partner supported content packs, added support for a list of emails.
* Removed validation of README files from the ***validate*** command.
* Fixed an issue where the ***validate*** command required release notes for ApiModules pack.

## 1.2.9

* Fixed an issue in the **openapi_codegen** command where it created duplicate functions name from the swagger file.
* Fixed an issue in the **update-release-notes** command where the *update type* argument was not verified.
* Fixed an issue in the **validate** command where no error was raised in case a non-existing docker image was presented.
* Fixed an issue in the **format** command where format failed when trying to update invalid Docker image.
* The **format** command will now preserve the **isArray** argument in integration's reputation commands and will show a warning if it set to **false**.
* Fixed an issue in the **lint** command where *finally* clause was not supported in main function.
* Fixed an issue in the **validate** command where changing any entity ID was not validated.
* Fixed an issue in the **validate** command where *--staged* flag did not bring only changed files.
* Fixed the **update-release-notes** command to ignore changes in the metadata file.
* Fixed the **validate** command to ignore metadata changes when checking if a version bump is needed.

## 1.2.8

* Added a new validation that checks in playbooks for the usage of `DeleteContext` in **validate** command.
* Fixed an issue in the **upload** command where it would try to upload content entities with unsupported versions.
* Added a new validation that checks in playbooks for the usage of specific instance in **validate** command.
* Added the **--staged** flag to **validate** command to run on staged files only.

## 1.2.7

* Changed input parameters in **find-dependencies** command.
  * Use ***-i, --input*** instead of ***-p, --path***.
  * Use ***-idp, --id-set-path*** instead of ***-i, --id-set-path***.
* Fixed an issue in the **unify** command where it crashed on an integration without an image file.
* Fixed an issue in the **format** command where unnecessary files were not skipped.
* Fixed an issue in the **update-release-notes** command where the *text* argument was not respected in all cases.
* Fixed an issue in the **validate** command where a warning about detailed description was given for unified or deprecated integrations.
* Improved the error returned by the **validate** command when running on files using the old format.

## 1.2.6

* No longer require setting `DEMISTO_README_VALIDATION` env var to enable README mdx validation. Validation will now run automatically if all necessary node modules are available.
* Fixed an issue in the **validate** command where the `--skip-pack-dependencies` would not skip id-set creation.
* Fixed an issue in the **validate** command where validation would fail if supplied an integration with an empty `commands` key.
* Fixed an issue in the **validate** command where validation would fail due to a required version bump for packs which are not versioned.
* Will use env var `DEMISTO_VERIFY_SSL` to determine if to use a secure connection for commands interacting with the Server when `--insecure` is not passed. If working with a local Server without a trusted certificate, you can set env var `DEMISTO_VERIFY_SSL=no` to avoid using `--insecure` on each command.
* Unifier now adds a link to the integration documentation to the integration detailed description.
* Fixed an issue in the **secrets** command where ignored secrets were not skipped.

## 1.2.5

* Added support for special fields: *defaultclassifier*, *defaultmapperin*, *defaultmapperout* in **download** command.
* Added -y option **format** command to assume "yes" as answer to all prompts and run non-interactively
* Speed up improvements for `validate` of README files.
* Updated the **format** command to adhere to the defined content schema and sub-schemas, aligning its behavior with the **validate** command.
* Added support for canvasContextConnections files in **format** command.

## 1.2.4

* Updated detailed description for community integrations.

## 1.2.3

* Fixed an issue where running **validate** failed on playbook with task that adds tags to the evidence data.
* Added the *displaypassword* field to the integration schema.
* Added new code validations to `XSOAR-linter`.
  * As warnings messages:
    * `demisto.params()` should be used only inside main function.
    * `demisto.args()` should be used only inside main function.
    * Functions args should have type annotations.
* Added `fromversion` field validation to test playbooks and scripts in **validate** command.

## 1.2.2

* Add support for warning msgs in the report and summary to **lint** command.
* Fixed an issue where **json-to-outputs** determined bool values as int.
* Fixed an issue where **update-release-notes** was crushing on `--all` flag.
* Fixed an issue where running **validate**, **update-release-notes** outside of content repo crushed without a meaningful error message.
* Added support for layoutscontainer in **init** contribution flow.
* Added a validation for tlp_color param in feeds in **validate** command.
* Added a validation for removal of integration parameters in **validate** command.
* Fixed an issue where **update-release-notes** was failing with a wrong error message when no pack or input was given.
* Improved formatting output of the **generate-docs** command.
* Add support for env variable *DEMISTO_SDK_ID_SET_REFRESH_INTERVAL*. Set this env variable to the refresh interval in minutes. The id set will be regenerated only if the refresh interval has passed since the last generation. Useful when generating Script documentation, to avoid re-generating the id_set every run.
* Added new code validations to `XSOAR-linter`.
  * As error messages:
    * Longer than 10 seconds sleep statements for non long running integrations.
    * exit() usage.
    * quit() usage.
  * As warnings messages:
    * `demisto.log` should not be used.
    * main function existence.
    * `demito.results` should not be used.
    * `return_output` should not be used.
    * try-except statement in main function.
    * `return_error` usage in main function.
    * only once `return_error` usage.
* Fixed an issue where **lint** command printed logs twice.
* Fixed an issue where *suffix* did not work as expected in the **create-content-artifacts** command.
* Added support for *prev-ver* flag in **lint** and **secrets** commands.
* Added support for *text* flag to **update-release-notes** command to add the same text to all release notes.
* Fixed an issue where **validate** did not recognize added files if they were modified locally.
* Added a validation that checks the `fromversion` field exists and is set to 5.0.0 or above when working or comparing to a non-feature branch in **validate** command.
* Added a validation that checks the certification field in the pack_metadata file is valid in **validate** command.
* The **update-release-notes** command will now automatically add docker image update to the release notes.

## 1.2.1

* Added an additional linter `XSOAR-linter` to the **lint** command which custom validates py files. currently checks for:
  * `Sys.exit` usages with non zero value.
  * Any `Print` usages.
* Fixed an issue where renamed files were failing on *validate*.
* Fixed an issue where single changed files did not required release notes update.
* Fixed an issue where doc_images required release-notes and validations.
* Added handling of dependent packs when running **update-release-notes** on changed *APIModules*.
  * Added new argument *--id-set-path* for id_set.json path.
  * When changes to *APIModule* is detected and an id_set.json is available - the command will update the dependent pack as well.
* Added handling of dependent packs when running **validate** on changed *APIModules*.
  * Added new argument *--id-set-path* for id_set.json path.
  * When changes to *APIModule* is detected and an id_set.json is available - the command will validate that the dependent pack has release notes as well.
* Fixed an issue where the find_type function didn't recognize file types correctly.
* Fixed an issue where **update-release-notes** command did not work properly on Windows.
* Added support for indicator fields in **update-release-notes** command.
* Fixed an issue where files in test dirs where being validated.

## 1.2.0

* Fixed an issue where **format** did not update the test playbook from its pack.
* Fixed an issue where **validate** validated non integration images.
* Fixed an issue where **update-release-notes** did not identified old yml integrations and scripts.
* Added revision templates to the **update-release-notes** command.
* Fixed an issue where **update-release-notes** crashed when a file was renamed.
* Fixed an issue where **validate** failed on deleted files.
* Fixed an issue where **validate** validated all images instead of packs only.
* Fixed an issue where a warning was not printed in the **format** in case a non-supported file type is inputted.
* Fixed an issue where **validate** did not fail if no release notes were added when adding files to existing packs.
* Added handling of incorrect layout paths via the **format** command.
* Refactor **create-content-artifacts** command - Efficient artifacts creation and better logging.
* Fixed an issue where image and description files were not handled correctly by **validate** and **update-release-notes** commands.
* Fixed an issue where the **format** command didn't remove all extra fields in a file.
* Added an error in case an invalid id_set.json file is found while running the **validate** command.
* Added fetch params checks to the **validate** command.

## 1.1.11

* Added line number to secrets' path in **secrets** command report.
* Fixed an issue where **init** a community pack did not present the valid support URL.
* Fixed an issue where **init** offered a non relevant pack support type.
* Fixed an issue where **lint** did not pull docker images for powershell.
* Fixed an issue where **find-dependencies** did not find all the script dependencies.
* Fixed an issue where **find-dependencies** did not collect indicator fields as dependencies for playbooks.
* Updated the **validate** and the **secrets** commands to be less dependent on regex.
* Fixed an issue where **lint** did not run on circle when docker did not return ping.
* Updated the missing release notes error message (RN106) in the **Validate** command.
* Fixed an issue where **Validate** would return missing release notes when two packs with the same substring existed in the modified files.
* Fixed an issue where **update-release-notes** would add duplicate release notes when two packs with the same substring existed in the modified files.
* Fixed an issue where **update-release-notes** would fail to bump new versions if the feature branch was out of sync with the master branch.
* Fixed an issue where a non-descriptive error would be returned when giving the **update-release-notes** command a pack which can not be found.
* Added dependencies check for *widgets* in **find-dependencies** command.
* Added a `update-docker` flag to **format** command.
* Added a `json-to-outputs` flag to the **run** command.
* Added a verbose (`-v`) flag to **format** command.
* Fixed an issue where **download** added the prefix "playbook-" to the name of playbooks.

## 1.1.10

* Updated the **init** command. Relevant only when passing the *--contribution* argument.
  * Added the *--author* option.
  * The *support* field of the pack's metadata is set to *community*.
* Added a proper error message in the **Validate** command upon a missing description in the root of the yml.
* **Format** now works with a relative path.
* **Validate** now fails when all release notes have been excluded.
* Fixed issue where correct error message would not propagate for invalid images.
* Added the *--skip-pack-dependencies* flag to **validate** command to skip pack dependencies validation. Relevant when using the *-g* flag.
* Fixed an issue where **Validate** and **Format** commands failed integrations with `defaultvalue` field in fetch incidents related parameters.
* Fixed an issue in the **Validate** command in which unified YAML files were not ignored.
* Fixed an issue in **generate-docs** where scripts and playbooks inputs and outputs were not parsed correctly.
* Fixed an issue in the **openapi-codegen** command where missing reference fields in the swagger JSON caused errors.
* Fixed an issue in the **openapi-codegen** command where empty objects in the swagger JSON paths caused errors.
* **update-release-notes** command now accept path of the pack instead of pack name.
* Fixed an issue where **generate-docs** was inserting unnecessary escape characters.
* Fixed an issue in the **update-release-notes** command where changes to the pack_metadata were not detected.
* Fixed an issue where **validate** did not check for missing release notes in old format files.

## 1.1.9

* Fixed an issue where **update-release-notes** command failed on invalid file types.

## 1.1.8

* Fixed a regression where **upload** command failed on test playbooks.
* Added new *githubUser* field in pack metadata init command.
* Support beta integration in the commands **split-yml, extract-code, generate-test-playbook and generate-docs.**
* Fixed an issue where **find-dependencies** ignored *toversion* field in content items.
* Added support for *layoutscontainer*, *classifier_5_9_9*, *mapper*, *report*, and *widget* in the **Format** command.
* Fixed an issue where **Format** will set the `ID` field to be equal to the `name` field in modified playbooks.
* Fixed an issue where **Format** did not work for test playbooks.
* Improved **update-release-notes** command:
  * Write content description to release notes for new items.
  * Update format for file types without description: Connections, Incident Types, Indicator Types, Layouts, Incident Fields.
* Added a validation for feedTags param in feeds in **validate** command.
* Fixed readme validation issue in community support packs.
* Added the **openapi-codegen** command to generate integrations from OpenAPI specification files.
* Fixed an issue were release notes validations returned wrong results for *CommonScripts* pack.
* Added validation for image links in README files in **validate** command.
* Added a validation for default value of fetch param in feeds in **validate** command.
* Fixed an issue where the **Init** command failed on scripts.

## 1.1.7

* Fixed an issue where running the **format** command on feed integrations removed the `defaultvalue` fields.
* Playbook branch marked with *skipunavailable* is now set as an optional dependency in the **find-dependencies** command.
* The **feedReputation** parameter can now be hidden in a feed integration.
* Fixed an issue where running the **unify** command on JS package failed.
* Added the *--no-update* flag to the **find-dependencies** command.
* Added the following validations in **validate** command:
  * Validating that a pack does not depend on NonSupported / Deprecated packs.

## 1.1.6

* Added the *--description* option to the **init** command.
* Added the *--contribution* option to the **init** command which converts a contribution zip to proper pack format.
* Improved **validate** command performance time and outputs.
* Added the flag *--no-docker-checks* to **validate** command to skip docker checks.
* Added the flag *--print-ignored-files* to **validate** command to print ignored files report when the command is done.
* Added the following validations in **validate** command:
  * Validating that existing release notes are not modified.
  * Validating release notes are not added to new packs.
  * Validating that the "currentVersion" field was raised in the pack_metadata for modified packs.
  * Validating that the timestamp in the "created" field in the pack_metadata is in ISO format.
* Running `demisto-sdk validate` will run the **validate** command using git and only on committed files (same as using *-g --post-commit*).
* Fixed an issue where release notes were not checked correctly in **validate** command.
* Fixed an issue in the **create-id-set** command where optional playbook tasks were not taken into consideration.
* Added a prompt to the `demisto-sdk update-release-notes` command to prompt users to commit changes before running the release notes command.
* Added support to `layoutscontainer` in **validate** command.

## 1.1.5

* Fixed an issue in **find-dependencies** command.
* **lint** command now verifies flake8 on CommonServerPython script.

## 1.1.4

* Fixed an issue with the default output file name of the **unify** command when using "." as an output path.
* **Unify** command now adds contributor details to the display name and description.
* **Format** command now adds *isFetch* and *incidenttype* fields to integration yml.
* Removed the *feedIncremental* field from the integration schema.
* **Format** command now adds *feedBypassExclusionList*, *Fetch indicators*, *feedReputation*, *feedReliability*,
     *feedExpirationPolicy*, *feedExpirationInterval* and *feedFetchInterval* fields to integration yml.
* Fixed an issue in the playbooks schema.
* Fixed an issue where generated release notes were out of order.
* Improved pack dependencies detection.
* Fixed an issue where test playbooks were mishandled in **validate** command.

## 1.1.3

* Added a validation for invalid id fields in indicators types files in **validate** command.
* Added default behavior for **update-release-notes** command.
* Fixed an error where README files were failing release notes validation.
* Updated format of generated release notes to be more user friendly.
* Improved error messages for the **update-release-notes** command.
* Added support for `Connections`, `Dashboards`, `Widgets`, and `Indicator Types` to **update-release-notes** command.
* **Validate** now supports scripts under the *TestPlaybooks* directory.
* Fixed an issue where **validate** did not support powershell files.

## 1.1.2

* Added a validation for invalid playbookID fields in incidents types files in **validate** command.
* Added a code formatter for python files.
* Fixed an issue where new and old classifiers where mixed on validate command.
* Added *feedIncremental* field to the integration schema.
* Fixed error in the **upload** command where unified YMLs were not uploaded as expected if the given input was a pack.
* Fixed an issue where the **secrets** command failed due to a space character in the file name.
* Ignored RN validation for *NonSupported* pack.
* You can now ignore IF107, SC100, RP102 error codes in the **validate** command.
* Fixed an issue where the **download** command was crashing when received as input a JS integration or script.
* Fixed an issue where **validate** command checked docker image for JS integrations and scripts.
* **validate** command now checks scheme for reports and connections.
* Fixed an issue where **validate** command checked docker when running on all files.
* Fixed an issue where **validate** command did not fail when docker image was not on the latest numeric tag.
* Fixed an issue where beta integrations were not validated correctly in **validate** command.

## 1.1.1

* fixed and issue where file types were not recognized correctly in **validate** command.
* Added better outputs for validate command.

## 1.1.0

* Fixed an issue where changes to only non-validated files would fail validation.
* Fixed an issue in **validate** command where moved files were failing validation for new packs.
* Fixed an issue in **validate** command where added files were failing validation due to wrong file type detection.
* Added support for new classifiers and mappers in **validate** command.
* Removed support of old RN format validation.
* Updated **secrets** command output format.
* Added support for error ignore on deprecated files in **validate** command.
* Improved errors outputs in **validate** command.
* Added support for linting an entire pack.

## 1.0.9

* Fixed a bug where misleading error was presented when pack name was not found.
* **Update-release-notes** now detects added files for packs with versions.
* Readme files are now ignored by **update-release-notes** and validation of release notes.
* Empty release notes no longer cause an uncaught error during validation.

## 1.0.8

* Changed the output format of demisto-sdk secrets.
* Added a validation that checkbox items are not required in integrations.
* Added pack release notes generation and validation.
* Improved pack metadata validation.
* Fixed an issue in **validate** where renamed files caused an error

## 1.0.4

* Fix the **format** command to update the `id` field to be equal to `details` field in indicator-type files, and to `name` field in incident-type & dashboard files.
* Fixed a bug in the **validate** command for layout files that had `sortValues` fields.
* Fixed a bug in the **format** command where `playbookName` field was not always present in the file.
* Fixed a bug in the **format** command where indicatorField wasn't part of the SDK schemas.
* Fixed a bug in **upload** command where created unified docker45 yml files were not deleted.
* Added support for IndicatorTypes directory in packs (for `reputation` files, instead of Misc).
* Fixed parsing playbook condition names as string instead of boolean in **validate** command
* Improved image validation in YAML files.
* Removed validation for else path in playbook condition tasks.

## 1.0.3

* Fixed a bug in the **format** command where comments were being removed from YAML files.
* Added output fields: *file_path* and *kind* for layouts in the id-set.json created by **create-id-set** command.
* Fixed a bug in the **create-id-set** command Who returns Duplicate for Layouts with a different kind.
* Added formatting to **generate-docs** command results replacing all `<br>` tags with `<br/>`.
* Fixed a bug in the **download** command when custom content contained not supported content entity.
* Fixed a bug in **format** command in which boolean strings  (e.g. 'yes' or 'no') were converted to boolean values (e.g. 'True' or 'False').
* **format** command now removes *sourceplaybookid* field from playbook files.
* Fixed a bug in **generate-docs** command in which integration dependencies were not detected when generating documentation for a playbook.

## 1.0.1

* Fixed a bug in the **unify** command when output path was provided empty.
* Improved error message for integration with no tests configured.
* Improved the error message returned from the **validate** command when an integration is missing or contains malformed fetch incidents related parameters.
* Fixed a bug in the **create** command where a unified YML with a docker image for 4.5 was copied incorrectly.
* Missing release notes message are now showing the release notes file path to update.
* Fixed an issue in the **validate** command in which unified YAML files were not ignored.
* File format suggestions are now shown in the relevant file format (JSON or YAML).
* Changed Docker image validation to fail only on non-valid ones.
* Removed backward compatibility validation when Docker image is updated.

## 1.0.0

* Improved the *upload* command to support the upload of all the content entities within a pack.
* The *upload* command now supports the improved pack file structure.
* Added an interactive option to format integrations, scripts and playbooks with No TestPlaybooks configured.
* Added an interactive option to configure *conf.json* file with missing test playbooks for integrations, scripts and playbooks
* Added *download* command to download custom content from Demisto instance to the local content repository.
* Improved validation failure messages to include a command suggestion, wherever relevant, to fix the raised issue.
* Improved 'validate' help and documentation description
* validate - checks that scripts, playbooks, and integrations have the *tests* key.
* validate - checks that test playbooks are configured in `conf.json`.
* demisto-sdk lint - Copy dir better handling.
* demisto-sdk lint - Add error when package missing in docker image.
* Added *-a , --validate-all* option in *validate* to run all validation on all files.
* Added *-i , --input* option in *validate* to run validation on a specified pack/file.
* added *-i, --input* option in *secrets* to run on a specific file.
* Added an allowed hidden parameter: *longRunning* to the hidden integration parameters validation.
* Fixed an issue with **format** command when executing with an output path of a folder and not a file path.
* Bug fixes in generate-docs command given playbook as input.
* Fixed an issue with lint command in which flake8 was not running on unit test files.

## 0.5.2

* Added *-c, --command* option in *generate-docs* to generate a specific command from an integration.
* Fixed an issue when getting README/CHANGELOG files from git and loading them.
* Removed release notes validation for new content.
* Fixed secrets validations for files with the same name in a different directory.
* demisto-sdk lint - parallelization working with specifying the number of workers.
* demisto-sdk lint - logging levels output, 3 levels.
* demisto-sdk lint - JSON report, structured error reports in JSON format.
* demisto-sdk lint - XML JUnit report for unit-tests.
* demisto-sdk lint - new packages used to accelerate execution time.
* demisto-sdk secrets - command now respects the generic whitelist, and not only the pack secrets.

## 0.5.0

[PyPI History][1]

[1]: https://pypi.org/project/demisto-sdk/#history

## 0.4.9

* Fixed an issue in *generate-docs* where Playbooks and Scripts documentation failed.
* Added a graceful error message when executing the *run" command with a misspelled command.
* Added more informative errors upon failures of the *upload* command.
* format command:
  * Added format for json files: IncidentField, IncidentType, IndicatorField, IndicatorType, Layout, Dashboard.
  * Added the *-fv --from-version*, *-nv --no-validation* arguments.
  * Removed the *-t yml_type* argument, the file type will be inferred.
  * Removed the *-g use_git* argument, running format without arguments will run automatically on git diff.
* Fixed an issue in loading playbooks with '=' character.
* Fixed an issue in *validate* failed on deleted README files.

## 0.4.8

* Added the *max* field to the Playbook schema, allowing to define it in tasks loop.
* Fixed an issue in *validate* where Condition branches checks were case sensitive.

## 0.4.7

* Added the *slareminder* field to the Playbook schema.
* Added the *common_server*, *demisto_mock* arguments to the *init* command.
* Fixed an issue in *generate-docs* where the general section was not being generated correctly.
* Fixed an issue in *validate* where Incident type validation failed.

## 0.4.6

* Fixed an issue where the *validate* command did not identify CHANGELOG in packs.
* Added a new command, *id-set* to create the id set - the content dependency tree by file IDs.

## 0.4.5

* generate-docs command:
  * Added the *use_cases*, *permissions*, *command_permissions* and *limitations*.
  * Added the *--insecure* argument to support running the script and integration command in Demisto.
  * Removed the *-t yml_type* argument, the file type will be inferred.
  * The *-o --output* argument is no longer mandatory, default value will be the input file directory.
* Added support for env var: *DEMISTO_SDK_SKIP_VERSION_CHECK*. When set version checks are skipped.
* Fixed an issue in which the CHANGELOG files did not match our scheme.
* Added a validator to verify that there are no hidden integration parameters.
* Fixed an issue where the *validate* command ran on test files.
* Removed the *env-dir* argument from the demisto-sdk.
* README files which are html files will now be skipped in the *validate* command.
* Added support for env var: *DEMISTO_README_VALIDATOR*. When not set the readme validation will not run.

## 0.4.4

* Added a validator for IncidentTypes (incidenttype-*.json).
* Fixed an issue where the -p flag in the *validate* command was not working.
* Added a validator for README.md files.
* Release notes validator will now run on: incident fields, indicator fields, incident types, dashboard and reputations.
* Fixed an issue where the validator of reputation(Indicator Type) did not check on the details field.
* Fixed an issue where the validator attempted validating non-existing files after deletions or name refactoring.
* Removed the *yml_type* argument in the *split-yml*, *extract-code* commands.
* Removed the *file_type* argument in the *generate-test-playbook* command.
* Fixed the *insecure* argument in *upload*.
* Added the *insecure* argument in *run-playbook*.
* Standardise the *-i --input*, *-o --output* to demisto-sdk commands.

## 0.4.3

* Fixed an issue where the incident and indicator field BC check failed.
* Support for linting and unit testing PowerShell integrations.

## 0.4.2

* Fixed an issue where validate failed on Windows.
* Added a validator to verify all branches are handled in conditional task in a playbook.
* Added a warning message when not running the latest sdk version.
* Added a validator to check that the root is connected to all tasks in the playbook.
* Added a validator for Dashboards (dashboard-*.json).
* Added a validator for Indicator Types (reputation-*.json).
* Added a BC validation for changing incident field type.
* Fixed an issue where init command would generate an invalid yml for scripts.
* Fixed an issue in misleading error message in v2 validation hook.
* Fixed an issue in v2 hook which now is set only on newly added scripts.
* Added more indicative message for errors in yaml files.
* Disabled pykwalify info log prints.

## 0.3.10

* Added a BC check for incident fields - changing from version is not allowed.
* Fixed an issue in create-content-artifacts where scripts in Packs in TestPlaybooks dir were copied with a wrong prefix.

## 0.3.9

* Added a validation that incident field can not be required.
* Added validation for fetch incident parameters.
* Added validation for feed integration parameters.
* Added to the *format* command the deletion of the *sourceplaybookid* field.
* Fixed an issue where *fieldMapping* in playbook did not pass the scheme validation.
* Fixed an issue where *create-content-artifacts* did not copy TestPlaybooks in Packs without prefix of *playbook-*.
* Added a validation the a playbook can not have a rolename set.
* Added to the image validator the new DBot default image.
* Added the fields: elasticcommonfields, quiet, quietmode to the Playbook schema.
* Fixed an issue where *validate* failed on integration commands without outputs.
* Added a new hook for naming of v2 integrations and scripts.

## 0.3.8

* Fixed an issue where *create-content-artifact* was not loading the data in the yml correctly.
* Fixed an issue where *unify* broke long lines in script section causing syntax errors

## 0.3.7

* Added *generate-docs* command to generate documentation file for integration, playbook or script.
* Fixed an issue where *unify* created a malformed integration yml.
* Fixed an issue where demisto-sdk **init** creates unit-test file with invalid import.

## 0.3.6

* Fixed an issue where demisto-sdk **validate** failed on modified scripts without error message.

## 0.3.5

* Fixed an issue with docker tag validation for integrations.
* Restructured repo source code.

## 0.3.4

* Saved failing unit tests as a file.
* Fixed an issue where "_test" file for scripts/integrations created using **init** would import the "HelloWorld" templates.
* Fixed an issue in demisto-sdk **validate** - was failing on backward compatiblity check
* Fixed an issue in demisto-sdk **secrets** - empty line in .secrets-ignore always made the secrets check to pass
* Added validation for docker image inside integrations and scripts.
* Added --use-git flag to **format** command to format all changed files.
* Fixed an issue where **validate** did not fail on dockerimage changes with bc check.
* Added new flag **--ignore-entropy** to demisto-sdk **secrets**, this will allow skip entropy secrets check.
* Added --outfile to **lint** to allow saving failed packages to a file.

## 0.3.3

* Added backwards compatibility break error message.
* Added schema for incident types.
* Added **additionalinfo** field to as an available field for integration configuration.
* Added pack parameter for **init**.
* Fixed an issue where error would appear if name parameter is not set in **init**.

## 0.3.2

* Fixed the handling of classifier files in **validate**.

## 0.3.1

* Fixed the handling of newly created reputation files in **validate**.
* Added an option to perform **validate** on a specific file.

## 0.3.0

* Added support for multi-package **lint** both with parallel and without.
* Added all parameter in **lint** to run on all packages and packs in content repository.
* Added **format** for:
  * Scripts
  * Playbooks
  * Integrations
* Improved user outputs for **secrets** command.
* Fixed an issue where **lint** would run pytest and pylint only on a single docker per integration.
* Added auto-complete functionality to demisto-sdk.
* Added git parameter in **lint** to run only on changed packages.
* Added the **run-playbook** command
* Added **run** command which runs a command in the Demisto playground.
* Added **upload** command which uploads an integration or a script to a Demisto instance.
* Fixed and issue where **validate** checked if release notes exist for new integrations and scripts.
* Added **generate-test-playbook** command which generates a basic test playbook for an integration or a script.
* **validate** now supports indicator fields.
* Fixed an issue with layouts scheme validation.
* Adding **init** command.
* Added **json-to-outputs** command which generates the yaml section for outputs from an API raw response.

## 0.2.6

* Fixed an issue with locating release notes for beta integrations in **validate**.

## 0.2.5

* Fixed an issue with locating release notes for beta integrations in **validate**.

## 0.2.4

* Adding image validation to Beta_Integration and Packs in **validate**.

## 0.2.3

* Adding Beta_Integration to the structure validation process.
* Fixing bug where **validate** did checks on TestPlaybooks.
* Added requirements parameter to **lint**.

## 0.2.2

* Fixing bug where **lint** did not return exit code 1 on failure.
* Fixing bug where **validate** did not print error message in case no release notes were give.

## 0.2.1

* **Validate** now checks that the id and name fields are identical in yml files.
* Fixed a bug where sdk did not return any exit code.

## 0.2.0

* Added Release Notes Validator.
* Fixed the Unifier selection of your python file to use as the code.
* **Validate** now supports Indicator fields.
* Fixed a bug where **validate** and **secrets** did not return exit code 1 on failure.
* **Validate** now runs on newly added scripts.

## 0.1.8

* Added support for `--version`.
* Fixed an issue in file_validator when calling `checked_type` method with script regex.

## 0.1.2

* Restructuring validation to support content packs.
* Added secrets validation.
* Added content bundle creation.
* Added lint and unit test run.

## 0.1.1

* Added new logic to the unifier.
* Added detailed README.
* Some small adjustments and fixes.

## 0.1.0

Capabilities:

* **Extract** components(code, image, description etc.) from a Demisto YAML file into a directory.
* **Unify** components(code, image, description etc.) to a single Demisto YAML file.
* **Validate** Demisto content files.<|MERGE_RESOLUTION|>--- conflicted
+++ resolved
@@ -4,11 +4,8 @@
 * Added new **validate** checks, preventing unwanted changes of the marketplaces (BC108,BC109), toversion (BC107)  and fromversion (BC106) fields.
 * Removed the `timezone_offset` argument in the *modeling-rules test* command.
 * Fixed an issue where **lint** failed when importing functions from CommonServerUserPython.
-<<<<<<< HEAD
 * Fixed an issue where lock integration failed on FileNotFound.(PANW-internal only).
-=======
 * The **format** command now will sync hidden parameters with master branch.
->>>>>>> 75f6c174
 
 ## 1.16.0
 * Added a check to **is_docker_image_latest_tag** to only fail the validation on non-latest image tag when the current tag is older than 3 days.
