# Changelog
* Added support for layoutscontainer in **init** contribution flow.
* Added a validation for tlp_color param in feeds in **validate** command.

# 1.2.1
* Added an additional linter `XSOAR-linter` to the **lint** command which custom validates py files. currently checks for:
    * `Sys.exit` usages with non zero value.
    * Any `Print` usages.
* Fixed an issue where renamed files were failing on *validate*.
* Fixed an issue where single changed files did not required release notes update.
* Fixed an issue where doc_images required release-notes and validations.
* Added handling of dependent packs when running **update-release-notes** on changed *APIModules*.
    * Added new argument *--id-set-path* for id_set.json path.
    * When changes to *APIModule* is detected and an id_set.json is available - the command will update the dependent pack as well.
* Added handling of dependent packs when running **validate** on changed *APIModules*.
    * Added new argument *--id-set-path* for id_set.json path.
    * When changes to *APIModule* is detected and an id_set.json is available - the command will validate that the dependent pack has release notes as well.
* Fixed an issue where the find_type function didn't recognize file types correctly.
* Fixed an issue where **update-release-notes** command did not work properly on Windows.
* Added support for indicator fields in **update-release-notes** command.
* Fixed an issue where files in test dirs where being validated.


# 1.2.0
* Fixed an issue where **format** did not update the test playbook from its pack.
* Fixed an issue where **validate** validated non integration images.
* Fixed an issue where **update-release-notes** did not identified old yml integrations and scripts.
* Added revision templates to the **update-release-notes** command.
* Fixed an issue where **update-release-notes** crashed when a file was renamed.
* Fixed an issue where **validate** failed on deleted files.
* Fixed an issue where **validate** validated all images instead of packs only.
* Fixed an issue where a warning was not printed in the **format** in case a non-supported file type is inputted.
* Fixed an issue where **validate** did not fail if no release notes were added when adding files to existing packs.
* Added handling of incorrect layout paths via the **format** command.
* Refactor **create-content-artifacts** command - Efficient artifacts creation and better logging.
* Fixed an issue where image and description files were not handled correctly by **validate** and **update-release-notes** commands.
<<<<<<< HEAD
* Fixed an issue where the **format** command didn't remove all extra fields in a file
* Fixed an issue where **validate** did not recognize added files if they were modified locally.
=======
* Fixed an issue where the **format** command didn't remove all extra fields in a file.
* Added an error in case an invalid id_set.json file is found while running the **validate** command.
* Added fetch params checks to the **validate** command.
>>>>>>> 7952ade7

# 1.1.11
* Added line number to secrets' path in **secrets** command report.
* Fixed an issue where **init** a community pack did not present the valid support URL.
* Fixed an issue where **init** offered a non relevant pack support type.
* Fixed an issue where **lint** did not pull docker images for powershell.
* Fixed an issue where **find-dependencies** did not find all the script dependencies.
* Fixed an issue where **find-dependencies** did not collect indicator fields as dependencies for playbooks.
* Updated the **validate** and the **secrets** commands to be less dependent on regex.
* Fixed an issue where **lint** did not run on circle when docker did not return ping.
* Updated the missing release notes error message (RN106) in the **Validate** command.
* Fixed an issue where **Validate** would return missing release notes when two packs with the same substring existed in the modified files.
* Fixed an issue where **update-release-notes** would add duplicate release notes when two packs with the same substring existed in the modified files.
* Fixed an issue where **update-release-notes** would fail to bump new versions if the feature branch was out of sync with the master branch.
* Fixed an issue where a non-descriptive error would be returned when giving the **update-release-notes** command a pack which can not be found.
* Added dependencies check for *widgets* in **find-dependencies** command.
* Added a `update-docker` flag to **format** command.
* Added a `json-to-outputs` flag to the **run** command.
* Added a verbose (`-v`) flag to **format** command.
* Fixed an issue where **download** added the prefix "playbook-" to the name of playbooks.

# 1.1.10
* Updated the **init** command. Relevant only when passing the *--contribution* argument.
   * Added the *--author* option.
   * The *support* field of the pack's metadata is set to *community*.
* Added a proper error message in the **Validate** command upon a missing description in the root of the yml.
* **Format** now works with a relative path.
* **Validate** now fails when all release notes have been excluded.
* Fixed issue where correct error message would not propagate for invalid images.
* Added the *--skip-pack-dependencies* flag to **validate** command to skip pack dependencies validation. Relevant when using the *-g* flag.
* Fixed an issue where **Validate** and **Format** commands failed integrations with `defaultvalue` field in fetch incidents related parameters.
* Fixed an issue in the **Validate** command in which unified YAML files were not ignored.
* Fixed an issue in **generate-docs** where scripts and playbooks inputs and outputs were not parsed correctly.
* Fixed an issue in the **openapi-codegen** command where missing reference fields in the swagger JSON caused errors.
* Fixed an issue in the **openapi-codegen** command where empty objects in the swagger JSON paths caused errors.
* **update-release-notes** command now accept path of the pack instead of pack name.
* Fixed an issue where **generate-docs** was inserting unnecessary escape characters.
* Fixed an issue in the **update-release-notes** command where changes to the pack_metadata were not detected.
* Fixed an issue where **validate** did not check for missing release notes in old format files.

# 1.1.9
* Fixed an issue where **update-release-notes** command failed on invalid file types.

# 1.1.8
* Fixed a regression where **upload** command failed on test playbooks.
* Added new *githubUser* field in pack metadata init command.
* Support beta integration in the commands **split-yml, extract-code, generate-test-playbook and generate-docs.**
* Fixed an issue where **find-dependencies** ignored *toversion* field in content items.
* Added support for *layoutscontainer*, *classifier_5_9_9*, *mapper*, *report*, and *widget* in the **Format** command.
* Fixed an issue where **Format** will set the `ID` field to be equal to the `name` field in modified playbooks.
* Fixed an issue where **Format** did not work for test playbooks.
* Improved **update-release-notes** command:
    * Write content description to release notes for new items.
    * Update format for file types without description: Connections, Incident Types, Indicator Types, Layouts, Incident Fields.
* Added a validation for feedTags param in feeds in **validate** command.
* Fixed readme validation issue in community support packs.
* Added the **openapi-codegen** command to generate integrations from OpenAPI specification files.
* Fixed an issue were release notes validations returned wrong results for *CommonScripts* pack.
* Added validation for image links in README files in **validate** command.
* Added a validation for default value of fetch param in feeds in **validate** command.
* Fixed an issue where the **Init** command failed on scripts.

# 1.1.7
* Fixed an issue where running the **format** command on feed integrations removed the `defaultvalue` fields.
* Playbook branch marked with *skipunavailable* is now set as an optional dependency in the **find-dependencies** command.
* The **feedReputation** parameter can now be hidden in a feed integration.
* Fixed an issue where running the **unify** command on JS package failed.
* Added the *--no-update* flag to the **find-dependencies** command.
* Added the following validations in **validate** command:
   * Validating that a pack does not depend on NonSupported / Deprecated packs.

# 1.1.6
* Added the *--description* option to the **init** command.
* Added the *--contribution* option to the **init** command which converts a contribution zip to proper pack format.
* Improved **validate** command performance time and outputs.
* Added the flag *--no-docker-checks* to **validate** command to skip docker checks.
* Added the flag *--print-ignored-files* to **validate** command to print ignored files report when the command is done.
* Added the following validations in **validate** command:
   * Validating that existing release notes are not modified.
   * Validating release notes are not added to new packs.
   * Validating that the "currentVersion" field was raised in the pack_metadata for modified packs.
   * Validating that the timestamp in the "created" field in the pack_metadata is in ISO format.
* Running `demisto-sdk validate` will run the **validate** command using git and only on committed files (same as using *-g --post-commit*).
* Fixed an issue where release notes were not checked correctly in **validate** command.
* Fixed an issue in the **create-id-set** command where optional playbook tasks were not taken into consideration.
* Added a prompt to the `demisto-sdk update-release-notes` command to prompt users to commit changes before running the release notes command.
* Added support to `layoutscontainer` in **validate** command.

#### 1.1.5
* Fixed an issue in **find-dependencies** command.
* **lint** command now verifies flake8 on CommonServerPython script.

#### 1.1.4
* Fixed an issue with the default output file name of the **unify** command when using "." as an output path.
* **Unify** command now adds contributor details to the display name and description.
* **Format** command now adds *isFetch* and *incidenttype* fields to integration yml.
* Removed the *feedIncremental* field from the integration schema.
* **Format** command now adds *feedBypassExclusionList*, *Fetch indicators*, *feedReputation*, *feedReliability*,
     *feedExpirationPolicy*, *feedExpirationInterval* and *feedFetchInterval* fields to integration yml.
* Fixed an issue in the playbooks schema.
* Fixed an issue where generated release notes were out of order.
* Improved pack dependencies detection.
* Fixed an issue where test playbooks were mishandled in **validate** command.

#### 1.1.3
* Added a validation for invalid id fields in indicators types files in **validate** command.
* Added default behavior for **update-release-notes** command.
* Fixed an error where README files were failing release notes validation.
* Updated format of generated release notes to be more user friendly.
* Improved error messages for the **update-release-notes** command.
* Added support for `Connections`, `Dashboards`, `Widgets`, and `Indicator Types` to **update-release-notes** command.
* **Validate** now supports scripts under the *TestPlaybooks* directory.
* Fixed an issue where **validate** did not support powershell files.

#### 1.1.2
* Added a validation for invalid playbookID fields in incidents types files in **validate** command.
* Added a code formatter for python files.
* Fixed an issue where new and old classifiers where mixed on validate command.
* Added *feedIncremental* field to the integration schema.
* Fixed error in the **upload** command where unified YMLs were not uploaded as expected if the given input was a pack.
* Fixed an issue where the **secrets** command failed due to a space character in the file name.
* Ignored RN validation for *NonSupported* pack.
* You can now ignore IF107, SC100, RP102 error codes in the **validate** command.
* Fixed an issue where the **download** command was crashing when received as input a JS integration or script.
* Fixed an issue where **validate** command checked docker image for JS integrations and scripts.
* **validate** command now checks scheme for reports and connections.
* Fixed an issue where **validate** command checked docker when running on all files.
* Fixed an issue where **validate** command did not fail when docker image was not on the latest numeric tag.
* Fixed an issue where beta integrations were not validated correctly in **validate** command.

#### 1.1.1
* fixed and issue where file types were not recognized correctly in **validate** command.
* Added better outputs for validate command.

#### 1.1.0
* Fixed an issue where changes to only non-validated files would fail validation.
* Fixed an issue in **validate** command where moved files were failing validation for new packs.
* Fixed an issue in **validate** command where added files were failing validation due to wrong file type detection.
* Added support for new classifiers and mappers in **validate** command.
* Removed support of old RN format validation.
* Updated **secrets** command output format.
* Added support for error ignore on deprecated files in **validate** command.
* Improved errors outputs in **validate** command.
* Added support for linting an entire pack.

#### 1.0.9
* Fixed a bug where misleading error was presented when pack name was not found.
* **Update-release-notes** now detects added files for packs with versions.
* Readme files are now ignored by **update-release-notes** and validation of release notes.
* Empty release notes no longer cause an uncaught error during validation.

#### 1.0.8
* Changed the output format of demisto-sdk secrets.
* Added a validation that checkbox items are not required in integrations.
* Added pack release notes generation and validation.
* Improved pack metadata validation.
* Fixed an issue in **validate** where renamed files caused an error

#### 1.0.4
* Fix the **format** command to update the `id` field to be equal to `details` field in indicator-type files, and to `name` field in incident-type & dashboard files.
* Fixed a bug in the **validate** command for layout files that had `sortValues` fields.
* Fixed a bug in the **format** command where `playbookName` field was not always present in the file.
* Fixed a bug in the **format** command where indicatorField wasn't part of the SDK schemas.
* Fixed a bug in **upload** command where created unified docker45 yml files were not deleted.
* Added support for IndicatorTypes directory in packs (for `reputation` files, instead of Misc).
* Fixed parsing playbook condition names as string instead of boolean in **validate** command
* Improved image validation in YAML files.
* Removed validation for else path in playbook condition tasks.

#### 1.0.3
* Fixed a bug in the **format** command where comments were being removed from YAML files.
* Added output fields: _file_path_ and _kind_ for layouts in the id-set.json created by **create-id-set** command.
* Fixed a bug in the **create-id-set** command Who returns Duplicate for Layouts with a different kind.
* Added formatting to **generate-docs** command results replacing all `<br>` tags with `<br/>`.
* Fixed a bug in the **download** command when custom content contained not supported content entity.
* Fixed a bug in **format** command in which boolean strings  (e.g. 'yes' or 'no') were converted to boolean values (e.g. 'True' or 'False').
* **format** command now removes *sourceplaybookid* field from playbook files.
* Fixed a bug in **generate-docs** command in which integration dependencies were not detected when generating documentation for a playbook.


#### 1.0.1
* Fixed a bug in the **unify** command when output path was provided empty.
* Improved error message for integration with no tests configured.
* Improved the error message returned from the **validate** command when an integration is missing or contains malformed fetch incidents related parameters.
* Fixed a bug in the **create** command where a unified YML with a docker image for 4.5 was copied incorrectly.
* Missing release notes message are now showing the release notes file path to update.
* Fixed an issue in the **validate** command in which unified YAML files were not ignored.
* File format suggestions are now shown in the relevant file format (JSON or YAML).
* Changed Docker image validation to fail only on non-valid ones.
* Removed backward compatibility validation when Docker image is updated.

#### 1.0.0
* Improved the *upload* command to support the upload of all the content entities within a pack.
* The *upload* command now supports the improved pack file structure.
* Added an interactive option to format integrations, scripts and playbooks with No TestPlaybooks configured.
* Added an interactive option to configure *conf.json* file with missing test playbooks for integrations, scripts and playbooks
* Added *download* command to download custom content from Demisto instance to the local content repository.
* Improved validation failure messages to include a command suggestion, wherever relevant, to fix the raised issue.
* Improved 'validate' help and documentation description
* validate - checks that scripts, playbooks, and integrations have the *tests* key.
* validate - checks that test playbooks are configured in `conf.json`.
* demisto-sdk lint - Copy dir better handling.
* demisto-sdk lint - Add error when package missing in docker image.
* Added *-a , --validate-all* option in *validate* to run all validation on all files.
* Added *-i , --input* option in *validate* to run validation on a specified pack/file.
* added *-i, --input* option in *secrets* to run on a specific file.
* Added an allowed hidden parameter: *longRunning* to the hidden integration parameters validation.
* Fixed an issue with **format** command when executing with an output path of a folder and not a file path.
* Bug fixes in generate-docs command given playbook as input.
* Fixed an issue with lint command in which flake8 was not running on unit test files.

#### 0.5.2
* Added *-c, --command* option in *generate-docs* to generate a specific command from an integration.
* Fixed an issue when getting README/CHANGELOG files from git and loading them.
* Removed release notes validation for new content.
* Fixed secrets validations for files with the same name in a different directory.
* demisto-sdk lint - parallelization working with specifying the number of workers.
* demisto-sdk lint - logging levels output, 3 levels.
* demisto-sdk lint - JSON report, structured error reports in JSON format.
* demisto-sdk lint - XML JUnit report for unit-tests.
* demisto-sdk lint - new packages used to accelerate execution time.
* demisto-sdk secrets - command now respects the generic whitelist, and not only the pack secrets.

#### 0.5.0
[PyPI History][1]

[1]: https://pypi.org/project/demisto-sdk/#history
### 0.4.9
* Fixed an issue in *generate-docs* where Playbooks and Scripts documentation failed.
* Added a graceful error message when executing the *run" command with a misspelled command.
* Added more informative errors upon failures of the *upload* command.
* format command:
    * Added format for json files: IncidentField, IncidentType, IndicatorField, IndicatorType, Layout, Dashboard.
    * Added the *-fv --from-version*, *-nv --no-validation* arguments.
    * Removed the *-t yml_type* argument, the file type will be inferred.
    * Removed the *-g use_git* argument, running format without arguments will run automatically on git diff.
* Fixed an issue in loading playbooks with '=' character.
* Fixed an issue in *validate* failed on deleted README files.

### 0.4.8
* Added the *max* field to the Playbook schema, allowing to define it in tasks loop.
* Fixed an issue in *validate* where Condition branches checks were case sensitive.

### 0.4.7
* Added the *slareminder* field to the Playbook schema.
* Added the *common_server*, *demisto_mock* arguments to the *init* command.
* Fixed an issue in *generate-docs* where the general section was not being generated correctly.
* Fixed an issue in *validate* where Incident type validation failed.

### 0.4.6
* Fixed an issue where the *validate* command did not identify CHANGELOG in packs.
* Added a new command, *id-set* to create the id set - the content dependency tree by file IDs.

### 0.4.5
* generate-docs command:
    * Added the *use_cases*, *permissions*, *command_permissions* and *limitations*.
    * Added the *--insecure* argument to support running the script and integration command in Demisto.
    * Removed the *-t yml_type* argument, the file type will be inferred.
    * The *-o --output* argument is no longer mandatory, default value will be the input file directory.
* Added support for env var: *DEMISTO_SDK_SKIP_VERSION_CHECK*. When set version checks are skipped.
* Fixed an issue in which the CHANGELOG files did not match our scheme.
* Added a validator to verify that there are no hidden integration parameters.
* Fixed an issue where the *validate* command ran on test files.
* Removed the *env-dir* argument from the demisto-sdk.
* README files which are html files will now be skipped in the *validate* command.
* Added support for env var: *DEMISTO_README_VALIDATOR*. When not set the readme validation will not run.

### 0.4.4
* Added a validator for IncidentTypes (incidenttype-*.json).
* Fixed an issue where the -p flag in the *validate* command was not working.
* Added a validator for README.md files.
* Release notes validator will now run on: incident fields, indicator fields, incident types, dashboard and reputations.
* Fixed an issue where the validator of reputation(Indicator Type) did not check on the details field.
* Fixed an issue where the validator attempted validating non-existing files after deletions or name refactoring.
* Removed the *yml_type* argument in the *split-yml*, *extract-code* commands.
* Removed the *file_type* argument in the *generate-test-playbook* command.
* Fixed the *insecure* argument in *upload*.
* Added the *insecure* argument in *run-playbook*.
* Standardise the *-i --input*, *-o --output* to demisto-sdk commands.

### 0.4.3
* Fixed an issue where the incident and indicator field BC check failed.
* Support for linting and unit testing PowerShell integrations.

### 0.4.2
* Fixed an issue where validate failed on Windows.
* Added a validator to verify all branches are handled in conditional task in a playbook.
* Added a warning message when not running the latest sdk version.
* Added a validator to check that the root is connected to all tasks in the playbook.
* Added a validator for Dashboards (dashboard-*.json).
* Added a validator for Indicator Types (reputation-*.json).
* Added a BC validation for changing incident field type.
* Fixed an issue where init command would generate an invalid yml for scripts.
* Fixed an issue in misleading error message in v2 validation hook.
* Fixed an issue in v2 hook which now is set only on newly added scripts.
* Added more indicative message for errors in yaml files.
* Disabled pykwalify info log prints.

### 0.3.10
* Added a BC check for incident fields - changing from version is not allowed.
* Fixed an issue in create-content-artifacts where scripts in Packs in TestPlaybooks dir were copied with a wrong prefix.


### 0.3.9
* Added a validation that incident field can not be required.
* Added validation for fetch incident parameters.
* Added validation for feed integration parameters.
* Added to the *format* command the deletion of the *sourceplaybookid* field.
* Fixed an issue where *fieldMapping* in playbook did not pass the scheme validation.
* Fixed an issue where *create-content-artifacts* did not copy TestPlaybooks in Packs without prefix of *playbook-*.
* Added a validation the a playbook can not have a rolename set.
* Added to the image validator the new DBot default image.
* Added the fields: elasticcommonfields, quiet, quietmode to the Playbook schema.
* Fixed an issue where *validate* failed on integration commands without outputs.
* Added a new hook for naming of v2 integrations and scripts.


### 0.3.8
* Fixed an issue where *create-content-artifact* was not loading the data in the yml correctly.
* Fixed an issue where *unify* broke long lines in script section causing syntax errors


### 0.3.7
* Added *generate-docs* command to generate documentation file for integration, playbook or script.
* Fixed an issue where *unify* created a malformed integration yml.
* Fixed an issue where demisto-sdk **init** creates unit-test file with invalid import.


### 0.3.6
* Fixed an issue where demisto-sdk **validate** failed on modified scripts without error message.


### 0.3.5
* Fixed an issue with docker tag validation for integrations.
* Restructured repo source code.


### 0.3.4
* Saved failing unit tests as a file.
* Fixed an issue where "_test" file for scripts/integrations created using **init** would import the "HelloWorld" templates.
* Fixed an issue in demisto-sdk **validate** - was failing on backward compatiblity check
* Fixed an issue in demisto-sdk **secrets** - empty line in .secrets-ignore always made the secrets check to pass
* Added validation for docker image inside integrations and scripts.
* Added --use-git flag to **format** command to format all changed files.
* Fixed an issue where **validate** did not fail on dockerimage changes with bc check.
* Added new flag **--ignore-entropy** to demisto-sdk **secrets**, this will allow skip entropy secrets check.
* Added --outfile to **lint** to allow saving failed packages to a file.


### 0.3.3
* Added backwards compatibility break error message.
* Added schema for incident types.
* Added **additionalinfo** field to as an available field for integration configuration.
* Added pack parameter for **init**.
* Fixed an issue where error would appear if name parameter is not set in **init**.


### 0.3.2
* Fixed the handling of classifier files in **validate**.


### 0.3.1
* Fixed the handling of newly created reputation files in **validate**.
* Added an option to perform **validate** on a specific file.


### 0.3.0
* Added support for multi-package **lint** both with parallel and without.
* Added all parameter in **lint** to run on all packages and packs in content repository.
* Added **format** for:
    * Scripts
    * Playbooks
    * Integrations
* Improved user outputs for **secrets** command.
* Fixed an issue where **lint** would run pytest and pylint only on a single docker per integration.
* Added auto-complete functionality to demisto-sdk.
* Added git parameter in **lint** to run only on changed packages.
* Added the **run-playbook** command
* Added **run** command which runs a command in the Demisto playground.
* Added **upload** command which uploads an integration or a script to a Demisto instance.
* Fixed and issue where **validate** checked if release notes exist for new integrations and scripts.
* Added **generate-test-playbook** command which generates a basic test playbook for an integration or a script.
* **validate** now supports indicator fields.
* Fixed an issue with layouts scheme validation.
* Adding **init** command.
* Added **json-to-outputs** command which generates the yaml section for outputs from an API raw response.

### 0.2.6

* Fixed an issue with locating release notes for beta integrations in **validate**.

### 0.2.5

* Fixed an issue with locating release notes for beta integrations in **validate**.

### 0.2.4

* Adding image validation to Beta_Integration and Packs in **validate**.

### 0.2.3

* Adding Beta_Integration to the structure validation process.
* Fixing bug where **validate** did checks on TestPlaybooks.
* Added requirements parameter to **lint**.

### 0.2.2

* Fixing bug where **lint** did not return exit code 1 on failure.
* Fixing bug where **validate** did not print error message in case no release notes were give.

### 0.2.1

* **Validate** now checks that the id and name fields are identical in yml files.
* Fixed a bug where sdk did not return any exit code.

### 0.2.0

* Added Release Notes Validator.
* Fixed the Unifier selection of your python file to use as the code.
* **Validate** now supports Indicator fields.
* Fixed a bug where **validate** and **secrets** did not return exit code 1 on failure.
* **Validate** now runs on newly added scripts.

### 0.1.8

* Added support for `--version`.
* Fixed an issue in file_validator when calling `checked_type` method with script regex.

### 0.1.2
* Restructuring validation to support content packs.
* Added secrets validation.
* Added content bundle creation.
* Added lint and unit test run.

### 0.1.1

* Added new logic to the unifier.
* Added detailed README.
* Some small adjustments and fixes.

### 0.1.0

Capabilities:
* **Extract** components(code, image, description etc.) from a Demisto YAML file into a directory.
* **Unify** components(code, image, description etc.) to a single Demisto YAML file.
* **Validate** Demisto content files.<|MERGE_RESOLUTION|>--- conflicted
+++ resolved
@@ -1,6 +1,7 @@
 # Changelog
 * Added support for layoutscontainer in **init** contribution flow.
 * Added a validation for tlp_color param in feeds in **validate** command.
+* Fixed an issue where **validate** did not recognize added files if they were modified locally.
 
 # 1.2.1
 * Added an additional linter `XSOAR-linter` to the **lint** command which custom validates py files. currently checks for:
@@ -34,14 +35,9 @@
 * Added handling of incorrect layout paths via the **format** command.
 * Refactor **create-content-artifacts** command - Efficient artifacts creation and better logging.
 * Fixed an issue where image and description files were not handled correctly by **validate** and **update-release-notes** commands.
-<<<<<<< HEAD
-* Fixed an issue where the **format** command didn't remove all extra fields in a file
-* Fixed an issue where **validate** did not recognize added files if they were modified locally.
-=======
 * Fixed an issue where the **format** command didn't remove all extra fields in a file.
 * Added an error in case an invalid id_set.json file is found while running the **validate** command.
 * Added fetch params checks to the **validate** command.
->>>>>>> 7952ade7
 
 # 1.1.11
 * Added line number to secrets' path in **secrets** command report.
