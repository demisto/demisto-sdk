# Changelog
<<<<<<< HEAD
* Fixed an issue where yml files with '!reference' failed to load properly.
=======
* Added validation that the support URL in partner contribution pack metadata does not lead to a GitHub repo.
* Enhanced ***generate-docs*** with default `additionalinformation` (description) for common parameters.
* Added the *hidden* field to the integration argument schema.
* Added to **validate** command a validation that a content item's id and name will not end with spaces.
* The **format** command will now remove trailing whitespaces from content items' id and name fields.

# 1.4.8
* Fixed an issue where yml files with `!reference` failed to load properly.
>>>>>>> 0f81cfb2
* Fixed an issue when `View Integration Documentation` button was added twice during the download and re-upload.
* Fixed an issue when `(Partner Contribution)` was added twice to the display name during the download and re-upload.
* Fixed an issue where the **json-to-outputs** command failed checking whether `0001-01-01T00:00:00` is of type `Date`

# 1.4.7
* Fixed an issue where an empty list for a command context didn't produce an indication other than an empty table.
* Fixed an issue where the **format** command has incorrectly recognized on which files to run when running using git.
* Fixed an issue where author image validations were not checked properly.
* Fixed an issue where new old-formatted scripts and integrations were not validated.
* Fixed an issue where the wording in the from version validation error for subplaybooks was incorrect.
* Fixed an issue where the **update-release-notes** command used the old docker image version instead of the new when detecting a docker change.
* Fixed an issue where the **generate-test-playbook** command used an incorrect argument name as default
* Fixed an issue where the **json-to-outputs** command used an incorrect argument name as default when using `-d`.
* Fixed an issue where validations failed while trying to validate non content files.
* Fixed an issue where README validations did not work post VS Code formatting.
* Fixed an issue where the description validations were inconsistent when running through an integration file or a description file.

# 1.4.6
* Fixed an issue where **validate** suggests, with no reason, running **format** on missing mandatory keys in yml file.
* Skipped existence of TestPlaybook check on community and contribution integrations.
* Fixed an issue where pre-commit didn't run on the demisto_sdk/commands folder.
* The **init** command will now change the script template name in the code to the given script name.
* Expanded the validations performed on beta integrations.
* Improved the error messages in **generate-docs**, if an example was not provided.
* Added to **validate** command a validation that a content entity or a pack name does not contain the words "partner" and "community".
* Fixed an issue where **update-release-notes** ignores *--text* flag while using *-f*
* Fixed the outputs validations in **validate** so enrichment commands will not be checked to have DBotScore outputs.
* Added a new validation to require the dockerimage key to exist in an integration and script yml files.
* Enhanced the **generate-test-playbook** command to use only integration tested on commands, rather than (possibly) other integrations implementing them.
* Expanded unify command to support GenericModules - Unifies a GenericModule object with its Dashboards.
* Added validators for generic objects:
  - Generic Field validator - verify that the 'fromVersion' field is above 6.5.0, 'group' field equals 4 and 'id' field starts with the prefix 'generic_'.
  - Generic Type validator - verify that the 'fromVersion' field is above 6.5.0
  - Generic Module validator - verify that the 'fromVersion' field is above 6.5.0
  - Generic Definition validator - verify that the 'fromVersion' field is above 6.5.0
 * Expanded Format command to support Generic Objects - Fixes generic objects according to their validations.
* Fixed an issue where the **update-release-notes** command did not handle ApiModules properly.
* Added option to enter a dictionary or json of format `[{field_name:description}]` in the **json-to-outputs** command,
  with the `-d` flag.
* Improved the outputs for the **format** command.
* Fixed an issue where the validations performed after the **format** command were inconsistent with **validate**.
* Added to the **validate** command a validation for the author image.
* Updated the **create-content-artifacts** command to support generic modules, definitions, fields and types.
* Added an option to ignore errors for file paths and not only file name in .pack-ignore file.

# 1.4.5
* Enhanced the **postman-codegen** command to name all generated arguments with lower case.
* Fixed an issue where the **find-dependencies** command miscalculated the dependencies for playbooks that use generic commands.
* Fixed an issue where the **validate** command failed in external repositories in case the DEMISTO_SDK_GITHUB_TOKEN was not set.
* Fixed an issue where **openapi-codegen** corrupted the swagger file by overwriting configuration to swagger file.
* Updated the **upload** command to support uploading zipped packs to the marketplace.
* Added to the **postman-codegen** command support of path variables.
* Fixed an issue where **openapi-codegen** entered into an infinite loop on circular references in the swagger file.
* The **format** command will now set `fromVersion: 6.2.0` for widgets with 'metrics' data type.
* Updated the **find-dependencies** command to support generic modules, definitions, fields and types.
* Fixed an issue where **openapi-codegen** tried to extract reference example outputs, leading to an exception.
* Added an option to ignore secrets automatically when using the **init** command to create a pack.
* Added a tool that gives the ability to temporarily suppress console output.

# 1.4.4
* When formatting incident types with Auto-Extract rules and without mode field, the **format** command will now add the user selected mode.
* Added new validation that DBotRole is set for scripts that requires elevated permissions to the `XSOAR-linter` in the **lint** command.
* Added url escaping to markdown human readable section in generate docs to avoid autolinking.
* Added a validation that mapper's id and name are matching. Updated the format of mapper to include update_id too.
* Added a validation to ensure that image paths in the README files are valid.
* Fixed **find_type** function to correctly find test files, such as, test script and test playbook.
* Added scheme validations for the new Generic Object Types, Fields, and Modules.
* Renamed the flag *--input-old-version* to *--old-version* in the **generate-docs** command.
* Refactored the **update-release-notes** command:
  - Replaced the *--all* flag with *--use-git* or *-g*.
  - Added the *--force* flag to update the pack release notes without changes in the pack.
  - The **update-release-notes** command will now update all dependent integrations on ApiModule change, even if not specified.
  - If more than one pack has changed, the full list of updated packs will be printed at the end of **update-release-notes** command execution.
  - Fixed an issue where the **update-release-notes** command did not add docker image release notes entry for release notes file if a script was changed.
  - Fixed an issue where the **update-release-notes** command did not detect changed files that had the same name.
  - Fixed an issue in the **update-release-notes** command where the version support of JSON files was mishandled.
* Fixed an issue where **format** did not skip files in test and documentation directories.
* Updated the **create-id-set** command to support generic modules, definitions, fields and types.
* Changed the **convert** command to generate old layout fromversion to 5.0.0 instead of 4.1.0
* Enhanced the command **postman-codegen** with type hints for templates.

# 1.4.3
* Fixed an issue where **json-to-outputs** command returned an incorrect output when json is a list.
* Fixed an issue where if a pack README.md did not exist it could cause an error in the validation process.
* Fixed an issue where the *--name* was incorrectly required in the **init** command.
* Adding the option to run **validate** on a specific path while using git (*-i* & *-g*).
* The **format** command will now change UUIDs in .yml and .json files to their respective content entity name.
* Added a playbook validation to check if a task sub playbook exists in the id set in the **validate** command.
* Added the option to add new tags/usecases to the approved list and to the pack metadata on the same pull request.
* Fixed an issue in **test_content** where when different servers ran tests for the same integration, the server URL parameters were not set correctly.
* Added a validation in the **validate** command to ensure that the ***endpoint*** command is configured correctly in yml file.
* Added a warning when pack_metadata's description field is longer than 130 characters.
* Fixed an issue where a redundant print occurred on release notes validation.
* Added new validation in the **validate** command to ensure that the minimal fromVersion in a widget of type metrics will be 6.2.0.
* Added the *--release-notes* flag to demisto-sdk to get the current version release notes entries.

# 1.4.2
* Added to `pylint` summary an indication if a test was skipped.
* Added to the **init** command the option to specify fromversion.
* Fixed an issue where running **init** command without filling the metadata file.
* Added the *--docker-timeout* flag in the **lint** command to control the request timeout for the Docker client.
* Fixed an issue where **update-release-notes** command added only one docker image release notes entry for release notes file, and not for every entity whom docker image was updated.
* Added a validation to ensure that incident/indicator fields names starts with their pack name in the **validate** command. (Checked only for new files and only when using git *-g*)
* Updated the **find-dependencies** command to return the 'dependencies' according the layout type ('incident', 'indicator').
* Enhanced the "vX" display name validation for scripts and integrations in the **validate** command to check for every versioned script or integration, and not only v2.
* Added the *--fail-duplicates* flag for the **create-id-set** command which will fail the command if duplicates are found.
* Added to the **generate-docs** command automatic addition to git when a new readme file is created.

# 1.4.1
* When in private repo without `DEMSITO_SDK_GITHUB_TOKEN` configured, get_remote_file will take files from the local origin/master.
* Enhanced the **unify** command when giving input of a file and not a directory return a clear error message.
* Added a validation to ensure integrations are not skipped and at least one test playbook is not skipped for each integration or script.
* Added to the Content Tests support for `context_print_dt`, which queries the incident context and prints the result as a json.
* Added new validation for the `xsoar_config.json` file in the **validate** command.
* Added a version differences section to readme in **generate-docs** command.
* Added the *--docs-format* flag in the **integration-diff** command to get the output in README format.
* Added the *--input-old-version* and *--skip-breaking-changes* flags in the **generate-docs** command to get the details for the breaking section and to skip the breaking changes section.

# 1.4.0
* Enable passing a comma-separated list of paths for the `--input` option of the **lint** command.
* Added new validation of unimplemented test-module command in the code to the `XSOAR-linter` in the **lint** command.
* Fixed the **generate-docs** to handle integration authentication parameter.
* Added a validation to ensure that description and README do not contain the word 'Demisto'.
* Improved the deprecated message validation required from playbooks and scripts.
* Added the `--quite-bc-validation` flag for the **validate** command to run the backwards compatibility validation in quite mode (errors is treated like warnings).
* Fixed the **update release notes** command to display a name for old layouts.
* Added the ability to append to the pack README credit to contributors.
* Added identification for parameter differences in **integration-diff** command.
* Fixed **format** to use git as a default value.
* Updated the **upload** command to support reports.
* Fixed an issue where **generate-docs** command was displaying 'None' when credentials parameter display field configured was not configured.
* Fixed an issue where **download** did not return exit code 1 on failure.
* Updated the validation that incident fields' names do not contain the word incident will aplly to core packs only.
* Added a playbook validation to verify all conditional tasks have an 'else' path in **validate** command.
* Renamed the GitHub authentication token environment variable `GITHUB_TOKEN` to `DEMITO_SDK_GITHUB_TOKEN`.
* Added to the **update-release-notes** command automatic addition to git when new release notes file is created.
* Added validation to ensure that integrations, scripts, and playbooks do not contain the entity type in their names.
* Added the **convert** command to convert entities between XSOAR versions.
* Added the *--deprecate* flag in **format** command to deprecate integrations, scripts, and playbooks.
* Fixed an issue where ignoring errors did not work when running the **validate** command on specific files (-i).

# 1.3.9
* Added a validation verifying that the pack's README.md file is not equal to pack description.
* Fixed an issue where the **Assume yes** flag did not work properly for some entities in the **format** command.
* Improved the error messages for separators in folder and file names in the **validate** command.
* Removed the **DISABLE_SDK_VERSION_CHECK** environment variable. To disable new version checks, use the **DEMISTO_SDK_SKIP_VERSION_CHECK** envirnoment variable.
* Fixed an issue where the demisto-sdk version check failed due to a rate limit.
* Fixed an issue with playbooks scheme validation.

# 1.3.8
* Updated the **secrets** command to work on forked branches.

# 1.3.7
* Added a validation to ensure correct image and description file names.
* Fixed an issue where the **validate** command failed when 'display' field in credentials param in yml is empty but 'displaypassword' was provided.
* Added the **integration-diff** command to check differences between two versions of an integration and to return a report of missing and changed elements in the new version.
* Added a validation verifying that the pack's README.md file is not missing or empty for partner packs or packs contains use cases.
* Added a validation to ensure that the integration and script folder and file names will not contain separators (`_`, `-`, ` `).
* When formatting new pack, the **format** command will set the *fromversion* key to 5.5.0 in the new files without fromversion.

# 1.3.6
* Added a validation that core packs are not dependent on non-core packs.
* Added a validation that a pack name follows XSOAR standards.
* Fixed an issue where in some cases the `get_remote_file` function failed due to an invalid path.
* Fixed an issue where running **update-release-notes** with updated integration logo, did not detect any file changes.
* Fixed an issue where the **create-id-set** command did not identify unified integrations correctly.
* Fixed an issue where the `CommonTypes` pack was not identified as a dependency for all feed integrations.
* Added support for running SDK commands in private repositories.
* Fixed an issue where running the **init** command did not set the correct category field in an integration .yml file for a newly created pack.
* When formatting new contributed pack, the **format** command will set the *fromversion* key to 6.0.0 in the relevant files.
* If the environment variable "DISABLE_SDK_VERSION_CHECK" is define, the demisto-sdk will no longer check for newer version when running a command.
* Added the `--use-pack-metadata` flag for the **find-dependencies** command to update the calculated dependencies using the the packs metadata files.
* Fixed an issue where **validate** failed on scripts in case the `outputs` field was set to `None`.
* Fixed an issue where **validate** was failing on editing existing release notes.
* Added a validation for README files verifying that the file doesn't contain template text copied from HelloWorld or HelloWorldPremium README.

# 1.3.5
* Added a validation that layoutscontainer's id and name are matching. Updated the format of layoutcontainer to include update_id too.
* Added a validation that commands' names and arguments in core packs, or scripts' arguments do not contain the word incident.
* Fixed issue where running the **generate-docs** command with -c flag ran all the commands and not just the commands specified by the flag.
* Fixed the error message of the **validate** command to not always suggest adding the *description* field.
* Fixed an issue where running **format** on feed integration generated invalid parameter structure.
* Fixed an issue where the **generate-docs** command did not add all the used scripts in a playbook to the README file.
* Fixed an issue where contrib/partner details might be added twice to the same file, when using unify and create-content-artifacts commands
* Fixed issue where running **validate** command on image-related integration did not return the correct outputs to json file.
* When formatting playbooks, the **format** command will now remove empty fields from SetIncident, SetIndicator, CreateNewIncident, CreateNewIndicator script arguments.
* Added an option to fill in the developer email when running the **init** command.

# 1.3.4
* Updated the **validate** command to check that the 'additionalinfo' field only contains the expected value for feed required parameters and not equal to it.
* Added a validation that community/partner details are not in the detailed description file.
* Added a validation that the Use Case tag in pack_metadata file is only used when the pack contains at least one PB, Incident Type or Layout.
* Added a validation that makes sure outputs in integrations are matching the README file when only README has changed.
* Added the *hidden* field to the integration schema.
* Fixed an issue where running **format** on a playbook whose `name` does not equal its `id` would cause other playbooks who use that playbook as a sub-playbook to fail.
* Added support for local custom command configuration file `.demisto-sdk-conf`.
* Updated the **format** command to include an update to the description file of an integration, to remove community/partner details.

# 1.3.3
* Fixed an issue where **lint** failed where *.Dockerfile* exists prior running the lint command.
* Added FeedHelloWorld template option for *--template* flag in **demisto-sdk init** command.
* Fixed issue where **update-release-notes** deleted release note file if command was called more than once.
* Fixed issue where **update-release-notes** added docker image release notes every time the command was called.
* Fixed an issue where running **update-release-notes** on a pack with newly created integration, had also added a docker image entry in the release notes.
* Fixed an issue where `XSOAR-linter` did not find *NotImplementedError* in main.
* Added validation for README files verifying their length (over 30 chars).
* When using *-g* flag in the **validate** command it will now ignore untracked files by default.
* Added the *--include-untracked* flag to the **validate** command to include files which are untracked by git in the validation process.
* Improved the `pykwalify` error outputs in the **validate** command.
* Added the *--print-pykwalify* flag to the **validate** command to print the unchanged output from `pykwalify`.

# 1.3.2
* Updated the format of the outputs when using the *--json-file* flag to create a JSON file output for the **validate** and **lint** commands.
* Added the **doc-review** command to check spelling in .md and .yml files as well as a basic release notes review.
* Added a validation that a pack's display name does not already exist in content repository.
* Fixed an issue where the **validate** command failed to detect duplicate params in an integration.
* Fixed an issue where the **validate** command failed to detect duplicate arguments in a command in an integration.

# 1.3.1
* Fixed an issue where the **validate** command failed to validate the release notes of beta integrations.
* Updated the **upload** command to support indicator fields.
* The **validate** and **update-release-notes** commands will now check changed files against `demisto/master` if it is configured locally.
* Fixed an issue where **validate** would incorrectly identify files as renamed.
* Added a validation that integration properties (such as feed, mappers, mirroring, etc) are not removed.
* Fixed an issue where **validate** failed when comparing branch against commit hash.
* Added the *--no-pipenv* flag to the **split-yml** command.
* Added a validation that incident fields and incident types are not removed from mappers.
* Fixed an issue where the *c
reate-id-set* flag in the *validate* command did not work while not using git.
* Added the *hiddenusername* field to the integration schema.
* Added a validation that images that are not integration images, do not ask for a new version or RN

# 1.3.0
* Do not collect optional dependencies on indicator types reputation commands.
* Fixed an issue where downloading indicator layoutscontainer objects failed.
* Added a validation that makes sure outputs in integrations are matching the README file.
* Fixed an issue where the *create-id-set* flag in the **validate** command did not work.
* Added a warning in case no id_set file is found when running the **validate** command.
* Fixed an issue where changed files were not recognised correctly on forked branches in the **validate** and the **update-release-notes** commands.
* Fixed an issue when files were classified incorrectly when running *update-release-notes*.
* Added a validation that integration and script file paths are compatible with our convention.
* Fixed an issue where id_set.json file was re created whenever running the generate-docs command.
* added the *--json-file* flag to create a JSON file output for the **validate** and **lint** commands.

# 1.2.19
* Fixed an issue where merge id_set was not updated to work with the new entity of Packs.
* Added a validation that the playbook's version matches the version of its sub-playbooks, scripts, and integrations.

# 1.2.18
* Changed the *skip-id-set-creation* flag to *create-id-set* in the **validate** command. Its default value will be False.
* Added support for the 'cve' reputation command in default arg validation.
* Filter out generic and reputation command from scripts and playbooks dependencies calculation.
* Added support for the incident fields in outgoing mappers in the ID set.
* Added a validation that the taskid field and the id field under the task field are both from uuid format and contain the same value.
* Updated the **format** command to generate uuid value for the taskid field and for the id under the task field in case they hold an invalid values.
* Exclude changes from doc_files directory on validation.
* Added a validation that an integration command has at most one default argument.
* Fixing an issue where pack metadata version bump was not enforced when modifying an old format (unified) file.
* Added validation that integration parameter's display names are capitalized and spaced using whitespaces and not underscores.
* Fixed an issue where beta integrations where not running deprecation validations.
* Allowed adding additional information to the deprecated description.
* Fixing an issue when escaping less and greater signs in integration params did not work as expected.

# 1.2.17
* Added a validation that the classifier of an integration exists.
* Added a validation that the mapper of an integration exists.
* Added a validation that the incident types of a classifier exist.
* Added a validation that the incident types of a mapper exist.
* Added support for *text* argument when running **demisto-sdk update-release-notes** on the ApiModules pack.
* Added a validation for the minimal version of an indicator field of type grid.
* Added new validation for incident and indicator fields in classifiers mappers and layouts exist in the content.
* Added cache for get_remote_file to reducing failures from accessing the remote repo.
* Fixed an issue in the **format** command where `_dev` or `_copy` suffixes weren't removed from the `id` of the given playbooks.
* Playbook dependencies from incident and indicator fields are now marked as optional.
* Mappers dependencies from incident types and incident fields are now marked as optional.
* Classifier dependencies from incident types are now marked as optional.
* Updated **demisto-sdk init** command to no longer create `created` field in pack_metadata file
* Updated **generate-docs** command to take the parameters names in setup section from display field and to use additionalinfo field when exist.
* Using the *verbose* argument in the **find-dependencies** command will now log to the console.
* Improved the deprecated message validation required from integrations.
* Fixed an issue in the **generate-docs** command where **Context Example** section was created when it was empty.

# 1.2.16
* Added allowed ignore errors to the *IDSetValidator*.
* Fixed an issue where an irrelevant id_set validation ran in the **validate** command when using the *--id-set* flag.
* Fixed an issue were **generate-docs** command has failed if a command did not exist in commands permissions file.
* Improved a **validate** command message for missing release notes of api module dependencies.

# 1.2.15
* Added the *ID101* to the allowed ignored errors.

# 1.2.14
* SDK repository is now mypy check_untyped_defs complaint.
* The lint command will now ignore the unsubscriptable-object (E1136) pylint error in dockers based on python 3.9 - this will be removed once a new pylint version is released.
* Added an option for **format** to run on a whole pack.
* Added new validation of unimplemented commands from yml in the code to `XSOAR-linter`.
* Fixed an issue where Auto-Extract fields were only checked for newly added incident types in the **validate** command.
* Added a new warning validation of direct access to args/params dicts to `XSOAR-linter`.

# 1.2.13
* Added new validation of indicators usage in CommandResults to `XSOAR-linter`.
* Running **demisto-sdk lint** will automatically run on changed files (same behavior as the -g flag).
* Removed supported version message from the documentation when running **generate_docs**.
* Added a print to indicate backwards compatibility is being checked in **validate** command.
* Added a percent print when running the **validate** command with the *-a* flag.
* Fixed a regression in the **upload** command where it was ignoring `DEMISTO_VERIFY_SSL` env var.
* Fixed an issue where the **upload** command would fail to upload beta integrations.
* Fixed an issue where the **validate** command did not create the *id_set.json* file when running with *-a* flag.
* Added price change validation in the **validate** command.
* Added validations that checks in read-me for empty sections or leftovers from the auto generated read-me that should be changed.
* Added new code validation for *NotImplementedError* to raise a warning in `XSOAR-linter`.
* Added validation for support types in the pack metadata file.
* Added support for *--template* flag in **demisto-sdk init** command.
* Fixed an issue with running **validate** on master branch where the changed files weren't compared to previous commit when using the *-g* flag.
* Fixed an issue where the `XSOAR-linter` ran *NotImplementedError* validation on scripts.
* Added support for Auto-Extract feature validation in incident types in the **validate** command.
* Fixed an issue in the **lint** command where the *-i* flag was ignored.
* Improved **merge-id-sets** command to support merge between two ID sets that contain the same pack.
* Fixed an issue in the **lint** command where flake8 ran twice.

# 1.2.12
* Bandit now reports also on medium severity issues.
* Fixed an issue with support for Docker Desktop on Mac version 2.5.0+.
* Added support for vulture and mypy linting when running without docker.
* Added support for *prev-ver* flag in **update-release-notes** command.
* Improved retry support when building docker images for linting.
* Added the option to create an ID set on a specific pack in **create-id-set** command.
* Added the *--skip-id-set-creation* flag to **validate** command in order to add the capability to run validate command without creating id_set validation.
* Fixed an issue where **validate** command checked docker image tag on ApiModules pack.
* Fixed an issue where **find-dependencies** did not calculate dashboards and reports dependencies.
* Added supported version message to the documentation and release notes files when running **generate_docs** and **update-release-notes** commands respectively.
* Added new code validations for *NotImplementedError* exception raise to `XSOAR-linter`.
* Command create-content-artifacts additional support for **Author_image.png** object.
* Fixed an issue where schemas were not enforced for incident fields, indicator fields and old layouts in the validate command.
* Added support for **update-release-notes** command to update release notes according to master branch.

# 1.2.11
* Fixed an issue where the ***generate-docs*** command reset the enumeration of line numbering after an MD table.
* Updated the **upload** command to support mappers.
* Fixed an issue where exceptions were no printed in the **format** while the *--verbose* flag is set.
* Fixed an issue where *--assume-yes* flag did not work in the **format** command when running on a playbook without a `fromversion` field.
* Fixed an issue where the **format** command would fail in case `conf.json` file was not found instead of skipping the update.
* Fixed an issue where integration with v2 were recognised by the `name` field instead of the `display` field in the **validate** command.
* Added a playbook validation to check if a task script exists in the id set in the **validate** command.
* Added new integration category `File Integrity Management` in the **validate** command.

# 1.2.10
* Added validation for approved content pack use-cases and tags.
* Added new code validations for *CommonServerPython* import to `XSOAR-linter`.
* Added *default value* and *predefined values* to argument description in **generate-docs** command.
* Added a new validation that checks if *get-mapping-fields* command exists if the integration schema has *{ismappable: true}* in **validate** command.
* Fixed an issue where the *--staged* flag recognised added files as modified in the **validate** command.
* Fixed an issue where a backwards compatibility warning was raised for all added files in the **validate** command.
* Fixed an issue where **validate** command failed when no tests were given for a partner supported pack.
* Updated the **download** command to support mappers.
* Fixed an issue where the ***format*** command added a duplicate parameter.
* For partner supported content packs, added support for a list of emails.
* Removed validation of README files from the ***validate*** command.
* Fixed an issue where the ***validate*** command required release notes for ApiModules pack.

# 1.2.9
* Fixed an issue in the **openapi_codegen** command where it created duplicate functions name from the swagger file.
* Fixed an issue in the **update-release-notes** command where the *update type* argument was not verified.
* Fixed an issue in the **validate** command where no error was raised in case a non-existing docker image was presented.
* Fixed an issue in the **format** command where format failed when trying to update invalid Docker image.
* The **format** command will now preserve the **isArray** argument in integration's reputation commands and will show a warning if it set to **false**.
* Fixed an issue in the **lint** command where *finally* clause was not supported in main function.
* Fixed an issue in the **validate** command where changing any entity ID was not validated.
* Fixed an issue in the **validate** command where *--staged* flag did not bring only changed files.
* Fixed the **update-release-notes** command to ignore changes in the metadata file.
* Fixed the **validate** command to ignore metadata changes when checking if a version bump is needed.


# 1.2.8
* Added a new validation that checks in playbooks for the usage of `DeleteContext` in **validate** command.
* Fixed an issue in the **upload** command where it would try to upload content entities with unsupported versions.
* Added a new validation that checks in playbooks for the usage of specific instance in **validate** command.
* Added the **--staged** flag to **validate** command to run on staged files only.


# 1.2.7
* Changed input parameters in **find-dependencies** command.
   - Use ***-i, --input*** instead of ***-p, --path***.
   - Use ***-idp, --id-set-path*** instead of ***-i, --id-set-path***.
* Fixed an issue in the **unify** command where it crashed on an integration without an image file.
* Fixed an issue in the **format** command where unnecessary files were not skipped.
* Fixed an issue in the **update-release-notes** command where the *text* argument was not respected in all cases.
* Fixed an issue in the **validate** command where a warning about detailed description was given for unified or deprecated integrations.
* Improved the error returned by the **validate** command when running on files using the old format.

# 1.2.6
* No longer require setting `DEMISTO_README_VALIDATION` env var to enable README mdx validation. Validation will now run automatically if all necessary node modules are available.
* Fixed an issue in the **validate** command where the `--skip-pack-dependencies` would not skip id-set creation.
* Fixed an issue in the **validate** command where validation would fail if supplied an integration with an empty `commands` key.
* Fixed an issue in the **validate** command where validation would fail due to a required version bump for packs which are not versioned.
* Will use env var `DEMISTO_VERIFY_SSL` to determine if to use a secure connection for commands interacting with the Server when `--insecure` is not passed. If working with a local Server without a trusted certificate, you can set env var `DEMISTO_VERIFY_SSL=no` to avoid using `--insecure` on each command.
* Unifier now adds a link to the integration documentation to the integration detailed description.
* Fixed an issue in the **secrets** command where ignored secrets were not skipped.

# 1.2.5
* Added support for special fields: *defaultclassifier*, *defaultmapperin*, *defaultmapperout* in **download** command.
* Added -y option **format** command to assume "yes" as answer to all prompts and run non-interactively
* Speed up improvements for `validate` of README files.
* Updated the **format** command to adhere to the defined content schema and sub-schemas, aligning its behavior with the **validate** command.
* Added support for canvasContextConnections files in **format** command.

# 1.2.4
* Updated detailed description for community integrations.

# 1.2.3
* Fixed an issue where running **validate** failed on playbook with task that adds tags to the evidence data.
* Added the *displaypassword* field to the integration schema.
* Added new code validations to `XSOAR-linter`.
    * As warnings messages:
        * `demisto.params()` should be used only inside main function.
        * `demisto.args()` should be used only inside main function.
        * Functions args should have type annotations.
* Added `fromversion` field validation to test playbooks and scripts in **validate** command.

# 1.2.2
* Add support for warning msgs in the report and summary to **lint** command.
* Fixed an issue where **json-to-outputs** determined bool values as int.
* Fixed an issue where **update-release-notes** was crushing on `--all` flag.
* Fixed an issue where running **validate**, **update-release-notes** outside of content repo crushed without a meaningful error message.
* Added support for layoutscontainer in **init** contribution flow.
* Added a validation for tlp_color param in feeds in **validate** command.
* Added a validation for removal of integration parameters in **validate** command.
* Fixed an issue where **update-release-notes** was failing with a wrong error message when no pack or input was given.
* Improved formatting output of the **generate-docs** command.
* Add support for env variable *DEMISTO_SDK_ID_SET_REFRESH_INTERVAL*. Set this env variable to the refresh interval in minutes. The id set will be regenerated only if the refresh interval has passed since the last generation. Useful when generating Script documentation, to avoid re-generating the id_set every run.
* Added new code validations to `XSOAR-linter`.
    * As error messages:
        * Longer than 10 seconds sleep statements for non long running integrations.
        * exit() usage.
        * quit() usage.
    * As warnings messages:
        * `demisto.log` should not be used.
        * main function existence.
        * `demito.results` should not be used.
        * `return_output` should not be used.
        * try-except statement in main function.
        * `return_error` usage in main function.
        * only once `return_error` usage.
* Fixed an issue where **lint** command printed logs twice.
* Fixed an issue where *suffix* did not work as expected in the **create-content-artifacts** command.
* Added support for *prev-ver* flag in **lint** and **secrets** commands.
* Added support for *text* flag to **update-release-notes** command to add the same text to all release notes.
* Fixed an issue where **validate** did not recognize added files if they were modified locally.
* Added a validation that checks the `fromversion` field exists and is set to 5.0.0 or above when working or comparing to a non-feature branch in **validate** command.
* Added a validation that checks the certification field in the pack_metadata file is valid in **validate** command.
* The **update-release-notes** command will now automatically add docker image update to the release notes.

# 1.2.1
* Added an additional linter `XSOAR-linter` to the **lint** command which custom validates py files. currently checks for:
    * `Sys.exit` usages with non zero value.
    * Any `Print` usages.
* Fixed an issue where renamed files were failing on *validate*.
* Fixed an issue where single changed files did not required release notes update.
* Fixed an issue where doc_images required release-notes and validations.
* Added handling of dependent packs when running **update-release-notes** on changed *APIModules*.
    * Added new argument *--id-set-path* for id_set.json path.
    * When changes to *APIModule* is detected and an id_set.json is available - the command will update the dependent pack as well.
* Added handling of dependent packs when running **validate** on changed *APIModules*.
    * Added new argument *--id-set-path* for id_set.json path.
    * When changes to *APIModule* is detected and an id_set.json is available - the command will validate that the dependent pack has release notes as well.
* Fixed an issue where the find_type function didn't recognize file types correctly.
* Fixed an issue where **update-release-notes** command did not work properly on Windows.
* Added support for indicator fields in **update-release-notes** command.
* Fixed an issue where files in test dirs where being validated.


# 1.2.0
* Fixed an issue where **format** did not update the test playbook from its pack.
* Fixed an issue where **validate** validated non integration images.
* Fixed an issue where **update-release-notes** did not identified old yml integrations and scripts.
* Added revision templates to the **update-release-notes** command.
* Fixed an issue where **update-release-notes** crashed when a file was renamed.
* Fixed an issue where **validate** failed on deleted files.
* Fixed an issue where **validate** validated all images instead of packs only.
* Fixed an issue where a warning was not printed in the **format** in case a non-supported file type is inputted.
* Fixed an issue where **validate** did not fail if no release notes were added when adding files to existing packs.
* Added handling of incorrect layout paths via the **format** command.
* Refactor **create-content-artifacts** command - Efficient artifacts creation and better logging.
* Fixed an issue where image and description files were not handled correctly by **validate** and **update-release-notes** commands.
* Fixed an issue where the **format** command didn't remove all extra fields in a file.
* Added an error in case an invalid id_set.json file is found while running the **validate** command.
* Added fetch params checks to the **validate** command.

# 1.1.11
* Added line number to secrets' path in **secrets** command report.
* Fixed an issue where **init** a community pack did not present the valid support URL.
* Fixed an issue where **init** offered a non relevant pack support type.
* Fixed an issue where **lint** did not pull docker images for powershell.
* Fixed an issue where **find-dependencies** did not find all the script dependencies.
* Fixed an issue where **find-dependencies** did not collect indicator fields as dependencies for playbooks.
* Updated the **validate** and the **secrets** commands to be less dependent on regex.
* Fixed an issue where **lint** did not run on circle when docker did not return ping.
* Updated the missing release notes error message (RN106) in the **Validate** command.
* Fixed an issue where **Validate** would return missing release notes when two packs with the same substring existed in the modified files.
* Fixed an issue where **update-release-notes** would add duplicate release notes when two packs with the same substring existed in the modified files.
* Fixed an issue where **update-release-notes** would fail to bump new versions if the feature branch was out of sync with the master branch.
* Fixed an issue where a non-descriptive error would be returned when giving the **update-release-notes** command a pack which can not be found.
* Added dependencies check for *widgets* in **find-dependencies** command.
* Added a `update-docker` flag to **format** command.
* Added a `json-to-outputs` flag to the **run** command.
* Added a verbose (`-v`) flag to **format** command.
* Fixed an issue where **download** added the prefix "playbook-" to the name of playbooks.

# 1.1.10
* Updated the **init** command. Relevant only when passing the *--contribution* argument.
   * Added the *--author* option.
   * The *support* field of the pack's metadata is set to *community*.
* Added a proper error message in the **Validate** command upon a missing description in the root of the yml.
* **Format** now works with a relative path.
* **Validate** now fails when all release notes have been excluded.
* Fixed issue where correct error message would not propagate for invalid images.
* Added the *--skip-pack-dependencies* flag to **validate** command to skip pack dependencies validation. Relevant when using the *-g* flag.
* Fixed an issue where **Validate** and **Format** commands failed integrations with `defaultvalue` field in fetch incidents related parameters.
* Fixed an issue in the **Validate** command in which unified YAML files were not ignored.
* Fixed an issue in **generate-docs** where scripts and playbooks inputs and outputs were not parsed correctly.
* Fixed an issue in the **openapi-codegen** command where missing reference fields in the swagger JSON caused errors.
* Fixed an issue in the **openapi-codegen** command where empty objects in the swagger JSON paths caused errors.
* **update-release-notes** command now accept path of the pack instead of pack name.
* Fixed an issue where **generate-docs** was inserting unnecessary escape characters.
* Fixed an issue in the **update-release-notes** command where changes to the pack_metadata were not detected.
* Fixed an issue where **validate** did not check for missing release notes in old format files.

# 1.1.9
* Fixed an issue where **update-release-notes** command failed on invalid file types.

# 1.1.8
* Fixed a regression where **upload** command failed on test playbooks.
* Added new *githubUser* field in pack metadata init command.
* Support beta integration in the commands **split-yml, extract-code, generate-test-playbook and generate-docs.**
* Fixed an issue where **find-dependencies** ignored *toversion* field in content items.
* Added support for *layoutscontainer*, *classifier_5_9_9*, *mapper*, *report*, and *widget* in the **Format** command.
* Fixed an issue where **Format** will set the `ID` field to be equal to the `name` field in modified playbooks.
* Fixed an issue where **Format** did not work for test playbooks.
* Improved **update-release-notes** command:
    * Write content description to release notes for new items.
    * Update format for file types without description: Connections, Incident Types, Indicator Types, Layouts, Incident Fields.
* Added a validation for feedTags param in feeds in **validate** command.
* Fixed readme validation issue in community support packs.
* Added the **openapi-codegen** command to generate integrations from OpenAPI specification files.
* Fixed an issue were release notes validations returned wrong results for *CommonScripts* pack.
* Added validation for image links in README files in **validate** command.
* Added a validation for default value of fetch param in feeds in **validate** command.
* Fixed an issue where the **Init** command failed on scripts.

# 1.1.7
* Fixed an issue where running the **format** command on feed integrations removed the `defaultvalue` fields.
* Playbook branch marked with *skipunavailable* is now set as an optional dependency in the **find-dependencies** command.
* The **feedReputation** parameter can now be hidden in a feed integration.
* Fixed an issue where running the **unify** command on JS package failed.
* Added the *--no-update* flag to the **find-dependencies** command.
* Added the following validations in **validate** command:
   * Validating that a pack does not depend on NonSupported / Deprecated packs.

# 1.1.6
* Added the *--description* option to the **init** command.
* Added the *--contribution* option to the **init** command which converts a contribution zip to proper pack format.
* Improved **validate** command performance time and outputs.
* Added the flag *--no-docker-checks* to **validate** command to skip docker checks.
* Added the flag *--print-ignored-files* to **validate** command to print ignored files report when the command is done.
* Added the following validations in **validate** command:
   * Validating that existing release notes are not modified.
   * Validating release notes are not added to new packs.
   * Validating that the "currentVersion" field was raised in the pack_metadata for modified packs.
   * Validating that the timestamp in the "created" field in the pack_metadata is in ISO format.
* Running `demisto-sdk validate` will run the **validate** command using git and only on committed files (same as using *-g --post-commit*).
* Fixed an issue where release notes were not checked correctly in **validate** command.
* Fixed an issue in the **create-id-set** command where optional playbook tasks were not taken into consideration.
* Added a prompt to the `demisto-sdk update-release-notes` command to prompt users to commit changes before running the release notes command.
* Added support to `layoutscontainer` in **validate** command.

# 1.1.5
* Fixed an issue in **find-dependencies** command.
* **lint** command now verifies flake8 on CommonServerPython script.

# 1.1.4
* Fixed an issue with the default output file name of the **unify** command when using "." as an output path.
* **Unify** command now adds contributor details to the display name and description.
* **Format** command now adds *isFetch* and *incidenttype* fields to integration yml.
* Removed the *feedIncremental* field from the integration schema.
* **Format** command now adds *feedBypassExclusionList*, *Fetch indicators*, *feedReputation*, *feedReliability*,
     *feedExpirationPolicy*, *feedExpirationInterval* and *feedFetchInterval* fields to integration yml.
* Fixed an issue in the playbooks schema.
* Fixed an issue where generated release notes were out of order.
* Improved pack dependencies detection.
* Fixed an issue where test playbooks were mishandled in **validate** command.

# 1.1.3
* Added a validation for invalid id fields in indicators types files in **validate** command.
* Added default behavior for **update-release-notes** command.
* Fixed an error where README files were failing release notes validation.
* Updated format of generated release notes to be more user friendly.
* Improved error messages for the **update-release-notes** command.
* Added support for `Connections`, `Dashboards`, `Widgets`, and `Indicator Types` to **update-release-notes** command.
* **Validate** now supports scripts under the *TestPlaybooks* directory.
* Fixed an issue where **validate** did not support powershell files.

# 1.1.2
* Added a validation for invalid playbookID fields in incidents types files in **validate** command.
* Added a code formatter for python files.
* Fixed an issue where new and old classifiers where mixed on validate command.
* Added *feedIncremental* field to the integration schema.
* Fixed error in the **upload** command where unified YMLs were not uploaded as expected if the given input was a pack.
* Fixed an issue where the **secrets** command failed due to a space character in the file name.
* Ignored RN validation for *NonSupported* pack.
* You can now ignore IF107, SC100, RP102 error codes in the **validate** command.
* Fixed an issue where the **download** command was crashing when received as input a JS integration or script.
* Fixed an issue where **validate** command checked docker image for JS integrations and scripts.
* **validate** command now checks scheme for reports and connections.
* Fixed an issue where **validate** command checked docker when running on all files.
* Fixed an issue where **validate** command did not fail when docker image was not on the latest numeric tag.
* Fixed an issue where beta integrations were not validated correctly in **validate** command.

# 1.1.1
* fixed and issue where file types were not recognized correctly in **validate** command.
* Added better outputs for validate command.

# 1.1.0
* Fixed an issue where changes to only non-validated files would fail validation.
* Fixed an issue in **validate** command where moved files were failing validation for new packs.
* Fixed an issue in **validate** command where added files were failing validation due to wrong file type detection.
* Added support for new classifiers and mappers in **validate** command.
* Removed support of old RN format validation.
* Updated **secrets** command output format.
* Added support for error ignore on deprecated files in **validate** command.
* Improved errors outputs in **validate** command.
* Added support for linting an entire pack.

# 1.0.9
* Fixed a bug where misleading error was presented when pack name was not found.
* **Update-release-notes** now detects added files for packs with versions.
* Readme files are now ignored by **update-release-notes** and validation of release notes.
* Empty release notes no longer cause an uncaught error during validation.

# 1.0.8
* Changed the output format of demisto-sdk secrets.
* Added a validation that checkbox items are not required in integrations.
* Added pack release notes generation and validation.
* Improved pack metadata validation.
* Fixed an issue in **validate** where renamed files caused an error

# 1.0.4
* Fix the **format** command to update the `id` field to be equal to `details` field in indicator-type files, and to `name` field in incident-type & dashboard files.
* Fixed a bug in the **validate** command for layout files that had `sortValues` fields.
* Fixed a bug in the **format** command where `playbookName` field was not always present in the file.
* Fixed a bug in the **format** command where indicatorField wasn't part of the SDK schemas.
* Fixed a bug in **upload** command where created unified docker45 yml files were not deleted.
* Added support for IndicatorTypes directory in packs (for `reputation` files, instead of Misc).
* Fixed parsing playbook condition names as string instead of boolean in **validate** command
* Improved image validation in YAML files.
* Removed validation for else path in playbook condition tasks.

# 1.0.3
* Fixed a bug in the **format** command where comments were being removed from YAML files.
* Added output fields: _file_path_ and _kind_ for layouts in the id-set.json created by **create-id-set** command.
* Fixed a bug in the **create-id-set** command Who returns Duplicate for Layouts with a different kind.
* Added formatting to **generate-docs** command results replacing all `<br>` tags with `<br/>`.
* Fixed a bug in the **download** command when custom content contained not supported content entity.
* Fixed a bug in **format** command in which boolean strings  (e.g. 'yes' or 'no') were converted to boolean values (e.g. 'True' or 'False').
* **format** command now removes *sourceplaybookid* field from playbook files.
* Fixed a bug in **generate-docs** command in which integration dependencies were not detected when generating documentation for a playbook.


# 1.0.1
* Fixed a bug in the **unify** command when output path was provided empty.
* Improved error message for integration with no tests configured.
* Improved the error message returned from the **validate** command when an integration is missing or contains malformed fetch incidents related parameters.
* Fixed a bug in the **create** command where a unified YML with a docker image for 4.5 was copied incorrectly.
* Missing release notes message are now showing the release notes file path to update.
* Fixed an issue in the **validate** command in which unified YAML files were not ignored.
* File format suggestions are now shown in the relevant file format (JSON or YAML).
* Changed Docker image validation to fail only on non-valid ones.
* Removed backward compatibility validation when Docker image is updated.

# 1.0.0
* Improved the *upload* command to support the upload of all the content entities within a pack.
* The *upload* command now supports the improved pack file structure.
* Added an interactive option to format integrations, scripts and playbooks with No TestPlaybooks configured.
* Added an interactive option to configure *conf.json* file with missing test playbooks for integrations, scripts and playbooks
* Added *download* command to download custom content from Demisto instance to the local content repository.
* Improved validation failure messages to include a command suggestion, wherever relevant, to fix the raised issue.
* Improved 'validate' help and documentation description
* validate - checks that scripts, playbooks, and integrations have the *tests* key.
* validate - checks that test playbooks are configured in `conf.json`.
* demisto-sdk lint - Copy dir better handling.
* demisto-sdk lint - Add error when package missing in docker image.
* Added *-a , --validate-all* option in *validate* to run all validation on all files.
* Added *-i , --input* option in *validate* to run validation on a specified pack/file.
* added *-i, --input* option in *secrets* to run on a specific file.
* Added an allowed hidden parameter: *longRunning* to the hidden integration parameters validation.
* Fixed an issue with **format** command when executing with an output path of a folder and not a file path.
* Bug fixes in generate-docs command given playbook as input.
* Fixed an issue with lint command in which flake8 was not running on unit test files.

# 0.5.2
* Added *-c, --command* option in *generate-docs* to generate a specific command from an integration.
* Fixed an issue when getting README/CHANGELOG files from git and loading them.
* Removed release notes validation for new content.
* Fixed secrets validations for files with the same name in a different directory.
* demisto-sdk lint - parallelization working with specifying the number of workers.
* demisto-sdk lint - logging levels output, 3 levels.
* demisto-sdk lint - JSON report, structured error reports in JSON format.
* demisto-sdk lint - XML JUnit report for unit-tests.
* demisto-sdk lint - new packages used to accelerate execution time.
* demisto-sdk secrets - command now respects the generic whitelist, and not only the pack secrets.

# 0.5.0
[PyPI History][1]

[1]: https://pypi.org/project/demisto-sdk/#history
# 0.4.9
* Fixed an issue in *generate-docs* where Playbooks and Scripts documentation failed.
* Added a graceful error message when executing the *run" command with a misspelled command.
* Added more informative errors upon failures of the *upload* command.
* format command:
    * Added format for json files: IncidentField, IncidentType, IndicatorField, IndicatorType, Layout, Dashboard.
    * Added the *-fv --from-version*, *-nv --no-validation* arguments.
    * Removed the *-t yml_type* argument, the file type will be inferred.
    * Removed the *-g use_git* argument, running format without arguments will run automatically on git diff.
* Fixed an issue in loading playbooks with '=' character.
* Fixed an issue in *validate* failed on deleted README files.

# 0.4.8
* Added the *max* field to the Playbook schema, allowing to define it in tasks loop.
* Fixed an issue in *validate* where Condition branches checks were case sensitive.

# 0.4.7
* Added the *slareminder* field to the Playbook schema.
* Added the *common_server*, *demisto_mock* arguments to the *init* command.
* Fixed an issue in *generate-docs* where the general section was not being generated correctly.
* Fixed an issue in *validate* where Incident type validation failed.

# 0.4.6
* Fixed an issue where the *validate* command did not identify CHANGELOG in packs.
* Added a new command, *id-set* to create the id set - the content dependency tree by file IDs.

# 0.4.5
* generate-docs command:
    * Added the *use_cases*, *permissions*, *command_permissions* and *limitations*.
    * Added the *--insecure* argument to support running the script and integration command in Demisto.
    * Removed the *-t yml_type* argument, the file type will be inferred.
    * The *-o --output* argument is no longer mandatory, default value will be the input file directory.
* Added support for env var: *DEMISTO_SDK_SKIP_VERSION_CHECK*. When set version checks are skipped.
* Fixed an issue in which the CHANGELOG files did not match our scheme.
* Added a validator to verify that there are no hidden integration parameters.
* Fixed an issue where the *validate* command ran on test files.
* Removed the *env-dir* argument from the demisto-sdk.
* README files which are html files will now be skipped in the *validate* command.
* Added support for env var: *DEMISTO_README_VALIDATOR*. When not set the readme validation will not run.

# 0.4.4
* Added a validator for IncidentTypes (incidenttype-*.json).
* Fixed an issue where the -p flag in the *validate* command was not working.
* Added a validator for README.md files.
* Release notes validator will now run on: incident fields, indicator fields, incident types, dashboard and reputations.
* Fixed an issue where the validator of reputation(Indicator Type) did not check on the details field.
* Fixed an issue where the validator attempted validating non-existing files after deletions or name refactoring.
* Removed the *yml_type* argument in the *split-yml*, *extract-code* commands.
* Removed the *file_type* argument in the *generate-test-playbook* command.
* Fixed the *insecure* argument in *upload*.
* Added the *insecure* argument in *run-playbook*.
* Standardise the *-i --input*, *-o --output* to demisto-sdk commands.

# 0.4.3
* Fixed an issue where the incident and indicator field BC check failed.
* Support for linting and unit testing PowerShell integrations.

# 0.4.2
* Fixed an issue where validate failed on Windows.
* Added a validator to verify all branches are handled in conditional task in a playbook.
* Added a warning message when not running the latest sdk version.
* Added a validator to check that the root is connected to all tasks in the playbook.
* Added a validator for Dashboards (dashboard-*.json).
* Added a validator for Indicator Types (reputation-*.json).
* Added a BC validation for changing incident field type.
* Fixed an issue where init command would generate an invalid yml for scripts.
* Fixed an issue in misleading error message in v2 validation hook.
* Fixed an issue in v2 hook which now is set only on newly added scripts.
* Added more indicative message for errors in yaml files.
* Disabled pykwalify info log prints.

# 0.3.10
* Added a BC check for incident fields - changing from version is not allowed.
* Fixed an issue in create-content-artifacts where scripts in Packs in TestPlaybooks dir were copied with a wrong prefix.


# 0.3.9
* Added a validation that incident field can not be required.
* Added validation for fetch incident parameters.
* Added validation for feed integration parameters.
* Added to the *format* command the deletion of the *sourceplaybookid* field.
* Fixed an issue where *fieldMapping* in playbook did not pass the scheme validation.
* Fixed an issue where *create-content-artifacts* did not copy TestPlaybooks in Packs without prefix of *playbook-*.
* Added a validation the a playbook can not have a rolename set.
* Added to the image validator the new DBot default image.
* Added the fields: elasticcommonfields, quiet, quietmode to the Playbook schema.
* Fixed an issue where *validate* failed on integration commands without outputs.
* Added a new hook for naming of v2 integrations and scripts.


# 0.3.8
* Fixed an issue where *create-content-artifact* was not loading the data in the yml correctly.
* Fixed an issue where *unify* broke long lines in script section causing syntax errors


# 0.3.7
* Added *generate-docs* command to generate documentation file for integration, playbook or script.
* Fixed an issue where *unify* created a malformed integration yml.
* Fixed an issue where demisto-sdk **init** creates unit-test file with invalid import.


# 0.3.6
* Fixed an issue where demisto-sdk **validate** failed on modified scripts without error message.


# 0.3.5
* Fixed an issue with docker tag validation for integrations.
* Restructured repo source code.


# 0.3.4
* Saved failing unit tests as a file.
* Fixed an issue where "_test" file for scripts/integrations created using **init** would import the "HelloWorld" templates.
* Fixed an issue in demisto-sdk **validate** - was failing on backward compatiblity check
* Fixed an issue in demisto-sdk **secrets** - empty line in .secrets-ignore always made the secrets check to pass
* Added validation for docker image inside integrations and scripts.
* Added --use-git flag to **format** command to format all changed files.
* Fixed an issue where **validate** did not fail on dockerimage changes with bc check.
* Added new flag **--ignore-entropy** to demisto-sdk **secrets**, this will allow skip entropy secrets check.
* Added --outfile to **lint** to allow saving failed packages to a file.


# 0.3.3
* Added backwards compatibility break error message.
* Added schema for incident types.
* Added **additionalinfo** field to as an available field for integration configuration.
* Added pack parameter for **init**.
* Fixed an issue where error would appear if name parameter is not set in **init**.


# 0.3.2
* Fixed the handling of classifier files in **validate**.


# 0.3.1
* Fixed the handling of newly created reputation files in **validate**.
* Added an option to perform **validate** on a specific file.


# 0.3.0
* Added support for multi-package **lint** both with parallel and without.
* Added all parameter in **lint** to run on all packages and packs in content repository.
* Added **format** for:
    * Scripts
    * Playbooks
    * Integrations
* Improved user outputs for **secrets** command.
* Fixed an issue where **lint** would run pytest and pylint only on a single docker per integration.
* Added auto-complete functionality to demisto-sdk.
* Added git parameter in **lint** to run only on changed packages.
* Added the **run-playbook** command
* Added **run** command which runs a command in the Demisto playground.
* Added **upload** command which uploads an integration or a script to a Demisto instance.
* Fixed and issue where **validate** checked if release notes exist for new integrations and scripts.
* Added **generate-test-playbook** command which generates a basic test playbook for an integration or a script.
* **validate** now supports indicator fields.
* Fixed an issue with layouts scheme validation.
* Adding **init** command.
* Added **json-to-outputs** command which generates the yaml section for outputs from an API raw response.

# 0.2.6
* Fixed an issue with locating release notes for beta integrations in **validate**.

# 0.2.5
* Fixed an issue with locating release notes for beta integrations in **validate**.

# 0.2.4
* Adding image validation to Beta_Integration and Packs in **validate**.

# 0.2.3
* Adding Beta_Integration to the structure validation process.
* Fixing bug where **validate** did checks on TestPlaybooks.
* Added requirements parameter to **lint**.

# 0.2.2
* Fixing bug where **lint** did not return exit code 1 on failure.
* Fixing bug where **validate** did not print error message in case no release notes were give.

# 0.2.1
* **Validate** now checks that the id and name fields are identical in yml files.
* Fixed a bug where sdk did not return any exit code.

# 0.2.0
* Added Release Notes Validator.
* Fixed the Unifier selection of your python file to use as the code.
* **Validate** now supports Indicator fields.
* Fixed a bug where **validate** and **secrets** did not return exit code 1 on failure.
* **Validate** now runs on newly added scripts.

# 0.1.8
* Added support for `--version`.
* Fixed an issue in file_validator when calling `checked_type` method with script regex.

# 0.1.2
* Restructuring validation to support content packs.
* Added secrets validation.
* Added content bundle creation.
* Added lint and unit test run.

# 0.1.1
* Added new logic to the unifier.
* Added detailed README.
* Some small adjustments and fixes.

# 0.1.0
Capabilities:
* **Extract** components(code, image, description etc.) from a Demisto YAML file into a directory.
* **Unify** components(code, image, description etc.) to a single Demisto YAML file.
* **Validate** Demisto content files.<|MERGE_RESOLUTION|>--- conflicted
+++ resolved
@@ -1,19 +1,20 @@
 # Changelog
-<<<<<<< HEAD
-* Fixed an issue where yml files with '!reference' failed to load properly.
-=======
 * Added validation that the support URL in partner contribution pack metadata does not lead to a GitHub repo.
 * Enhanced ***generate-docs*** with default `additionalinformation` (description) for common parameters.
 * Added the *hidden* field to the integration argument schema.
 * Added to **validate** command a validation that a content item's id and name will not end with spaces.
 * The **format** command will now remove trailing whitespaces from content items' id and name fields.
+* Fixed an issue where the **json-to-outputs** command failed checking whether `0001-01-01T00:00:00` is of type `Date`
 
 # 1.4.8
 * Fixed an issue where yml files with `!reference` failed to load properly.
->>>>>>> 0f81cfb2
 * Fixed an issue when `View Integration Documentation` button was added twice during the download and re-upload.
 * Fixed an issue when `(Partner Contribution)` was added twice to the display name during the download and re-upload.
-* Fixed an issue where the **json-to-outputs** command failed checking whether `0001-01-01T00:00:00` is of type `Date`
+* Added the following enhancements in the **generate-test-playbook** command:
+    * Added the *--commands* argument to generate tasks for specific commands.
+    * Added the *--examples* argument to get the command examples file path and generate tasks from the commands and arguments specified there.
+    * Added the *--upload* flag to specify whether to upload the test playbook after the generation.
+    * Fixed the output condition generation for outputs of type `Boolean`.
 
 # 1.4.7
 * Fixed an issue where an empty list for a command context didn't produce an indication other than an empty table.
