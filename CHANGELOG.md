--- conflicted
+++ resolved
@@ -1,8 +1,5 @@
 # Changelog
-<<<<<<< HEAD
-=======
 * Added support for layoutscontainer in **init** contribution flow.
->>>>>>> 47b4249d
 * Added a validation for tlp_color param in feeds in **validate** command.
 
 # 1.2.1
