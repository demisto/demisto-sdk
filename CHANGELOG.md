--- conflicted
+++ resolved
@@ -1,10 +1,6 @@
 # Changelog
 
 ## Unreleased
-<<<<<<< HEAD
-* Fixed an issue where downloading non-unicode content into existing files caused an error.
-* Fixed an issue where in some occasions running test-playbooks could time-out.
-=======
 * Fixed an issue where running **validate** with the `-g` flag would skip some validations for old format files.
 * Deprecated integrations and scripts will not run anymore when providing the **--all-packs** to the **lint** command.
 * Fixed an issue where a pack `serverMinVersion` is calculated by its content items to be the minimum fromVersion.
@@ -30,7 +26,8 @@
   - GR101 and GR102 will now catch invalid fromversion/toversion of files **using** the changed items.
   - GR103 errors will raise a warning when using the *-a* flag, but an error if using the *-i* or *g* flags.
 * Fixed an issue where test-playbooks timed out.
->>>>>>> f2047bd2
+* Fixed an issue where downloading non-unicode content into existing files caused an error.
+* Fixed an issue where in some occasions running test-playbooks could time-out.
 * Fixed an issue where making a change in a module using an ApiModule would cause lint to run on the ApiModule unnecessarily.
 * Fixed an issue where the `marketplace` field was not used when dumping pack zips.
 * Fixed a typo in the README content generated with **update-release-notes** for updating integrations.
