# Changelog
## Unreleased
* Added debug print when excluding item from ID set due to missing dependency.
* Added a validation to the **validate** command, failing when non-ignorable errors are present in .pack-ignore.
* Fixed an issue where `mdx server` did not close when stopped in mid run.
* Fixed an issue where `-vvv` flag did not print logs on debug level.
* enhanced ***validate*** command to list all command names affected by a backward compatibility break, instead of only one.
* Added support for Wizard content item in the **format**, **validate**, **upload**, **create-id-set**, **find-dependecies** and **create-content-artifacts** commands.
* Added a new flag to the **validate** command, allowing to run specific validations.
* Added support in **unify** and **create-content-artifacts** for displaying different documentations (detailed description + readme) for content items, depending on the marketplace version.
* Fixed an issue in **upload** where list items were not uploaded.
* Added a new validation to **validate** command to verify that *cliName* and *id* keys of the incident field or the indicator field are matches.
* Added the flag '-x', '--xsiam' to **upload** command to upload XSIAM entities to XSIAM server.
* Fixed the integration field *isFetchEvents* to be in lowercase.
* Fixed an issue where **validate -i** run after **format -i** on an existing file in the repo instead of **validate -g**.
* Added the following commands: 'update-remote-data', 'get-modified-remote-data', 'update-remote-system' and 'integration-get-indicators' to be ignored by the **verify_yml_commands_match_readme** validation, the validation will no longer fail if these commands are not in the readme file.
* Updated the release note template to include a uniform format for all items.
* Added HelloWorldSlim template option for *--template* flag in **demisto-sdk init** command.
* Fixed an issue where the HelloWorldSlim template in **demisto-sdk init** command had an integration id that was conflicting with HelloWorld integration id.
* Updated the SDK to use demisto-py 3.1.6, allowing use of a proxy with an environment variable.
* Set the default logger level to `warning`, to avoid unwanted debug logs.
* The **format** command now validates that default value of checkbox parameters is a string 'true' or 'false'.
* Fixed an issue where `FileType.PLAYBOOK` would show instead of `Playbook` in readme error messages.
<<<<<<< HEAD
* Updated the logs shown during the docker build step.
=======
* Added a new validation to **validate** proper defaultvalue for checkbox fields.
>>>>>>> d0392af0

## 1.6.5

* Fixed an issue in the **format** command where the `id` field was overwritten for existing JSON files.
* Fixed an issue where the **doc-review** command was successful even when the release-note is malformed.
* Added timestamps to the `demisto-sdk` logger.
* Added time measurements to **lint**.
* Added the flag '-d', '--dependency' to **find-dependencies** command to get the content items that cause the dependencies between two packs.
* Fixed an issue where **update-release-notes** used the *trigger_id* field instead of the *trigger_name* field.
* Fixed an issue where **doc-review** failed to recognize script names, in scripts using the old file structure.
* Fixed an issue where concurrent processes created by **lint** caused deadlocks when opening files.
* Fixed an issue in the **format** command where `_dev` or `_copy` suffixes weren't removed from the subscript names in playbooks and layouts.
* Fixed an issue where **validate** failed on nonexistent `README.md` files.
* Added support of XSIAM content items to the **validate** command.
* Report **lint** summary results and failed packages after reporting time measurements.

## 1.6.4

* Added the new **generate-yml-from-python** command.
* Added a code *type* indication for integration and script objects in the *ID Set*.
* Added the [Vulture](https://github.com/jendrikseipp/vulture) linter to the pre-commit hook.
* The `demisto-sdk` pack will now be distributed via PyPi with a **wheel** file.
* Fixed a bug where any edited json file that contained a forward slash (`/`) escaped.
* Added a new validation to **validate** command to verify that the metadata *currentVersion* is
the same as the last release note version.
* The **validate** command now checks if there're none-deprecated integration commands that are missing from the readme file.
* Fixed an issue where *dockerimage* changes in Scripts weren't recognized by the **update-release-notes** command.
* Fixed an issue where **update-xsoar-config-file** did not properly insert the marketplace packs list to the file.
* Added the pack name to the known words by default when running the **doc-review** command.
* Added support for new XSIAM entities in **create-id-set** command.
* Added support for new XSIAM entities in **create-content-artifacts** command.
* Added support for Parsing/Modeling Rule content item in the **unify** command.
* Added the integration name, the commands name and the script name to the known words by default when running the **doc-review** command.
* Added an argument '-c' '--custom' to the **unify** command, if True will append to the unified yml name/display/id the custom label provided
* Added support for sub words suggestion in kebab-case sentences when running the **doc-review** command.
* Added support for new XSIAM entities in **update-release-notes** command.
* Enhanced the message of alternative suggestion words shown when running **doc-review** command.
* Fixed an incorrect error message, in case `node` is not installed on the machine.
* Fixed an issue in the **lint** command where the *check-dependent-api-modules* argument was set to true by default.
* Added a new command **generate-unit-tests**.
* Added a new validation to **validate** all SIEM integration have the same suffix.
* Fixed the destination path of the unified parsing/modeling rules in **create-content-artifacts** command.
* Fixed an issue in the **validate** command, where we validated wrongfully the existence of readme file for the *ApiModules* pack.
* Fixed an issue in the **validate** command, where an error message that was displayed for scripts validation was incorrect.
* Fixed an issue in the **validate** and **format** commands where *None* arguments in integration commands caused the commands to fail unexpectedly.
* Added support for running tests on XSIAM machines in the **test-content** command.
* Fixed an issue where the **validate** command did not work properly when deleting non-content items.
* Added the flag '-d', '--dependency' to **find-dependencies** command to get the content items that cause the dependencies between two packs.

## 1.6.3

* **Breaking change**: Fixed a typo in the **validate** `--quiet-bc-validation` flag (was `--quite-bc-validation`). @upstart-swiss
* Dropped support for python 3.7: Demisto-SDK is now supported on Python 3.8 or newer.
* Added an argument to YAMLHandler, allowing to set a maximal width for YAML files. This fixes an issue where a wrong default was used.
* Added the detach mechanism to the **upload** command, If you set the --input-config-file flag, any files in the repo's SystemPacks folder will be detached.
* Added the reattach mechanism to the **upload** command, If you set the --input-config-file flag, any detached item in your XSOAR instance that isn't currently in the repo's SystemPacks folder will be re-attached.
* Fixed an issue in the **validate** command that did not work properly when using the *-g* flag.
* Enhanced the dependency message shown when running **lint**.
* Fixed an issue where **update-release-notes** didn't update the currentVersion in pack_metadata.
* Improved the logging in **test-content** for helping catch typos in external playbook configuration.

## 1.6.2

* Added dependency validation support for core marketplacev2 packs.
* Fixed an issue in **update-release-notes** where suggestion fix failed in validation.
* Fixed a bug where `.env` files didn't load. @nicolas-rdgs
* Fixed a bug where **validate** command failed when the *categories* field in the pack metadata was empty for non-integration packs.
* Added *system* and *item-type* arguments to the **download** command, used when downloading system items.
* Added a validation to **validate**, checking that each script, integration and playbook have a README file. This validation only runs when the command is called with either the `-i` or the `-g` flag.
* Fixed a regression issue with **doc-review**, where the `-g` flag did not work.
* Improved the detection of errors in **doc-review** command.
* The **validate** command now checks if a readme file is empty, only for packs that contain playbooks or were written by a partner.
* The **validate** command now makes sure common contextPath values (e.g. `DBotScore.Score`) have a non-empty description, and **format** populates them automatically.
* Fixed an issue where the **generate-outputs** command did not work properly when examples were provided.
* Fixed an issue in the **generate-outputs** command, where the outputs were not written to the specified output path.
* The **generate-outputs** command can now generate outputs from multiple calls to the same command (useful when different args provide different outputs).
* The **generate-outputs** command can now update a yaml file with new outputs, without deleting or overwriting existing ones.
* Fixed a bug where **doc-review** command failed on existing templates.
* Fixed a bug where **validate** command failed when the word demisto is in the repo README file.
* Added support for adding test-playbooks to the zip file result in *create-content-artifacts* command for marketplacev2.
* Fixed an issue in **find-dependencies** where using the argument *-o* without the argument *--all-packs-dependencies* did not print a proper warning.
* Added a **validate** check to prevent deletion of files whose deletion is not supported by the XSOAR marketplace.
* Removed the support in the *maintenance* option of the *-u* flag in the **update-release-notes** command.
* Added validation for forbidden words and phrases in the **doc-review** command.
* Added a retries mechanism to the **test-content** command to stabilize the build process.
* Added support for all `git` platforms to get remote files.
* Refactored the **format** command's effect on the *fromversion* field:
  * Fixed a bug where the *fromversion* field was removed when modifying a content item.
  * Updated the general default *fromversion* and the default *fromversion* of newly-introduced content items (e.g. `Lists`, `Jobs`).
  * Added an interactive mode functionality for all content types, to ask the user whether to set a default *fromversion*, if could not automatically determine its value. Use `-y` to assume 'yes' as an answer to all prompts and run non-interactively.

## 1.6.1

* Added the '--use-packs-known-words' argument to the **doc-review** command
* Added YAML_Loader to handle yaml files in a standard way across modules, replacing PYYAML.
* Fixed an issue when filtering items using the ID set in the **create-content-artifacts** command.
* Fixed an issue in the **generate-docs** command where tables were generated with an empty description column.
* Fixed an issue in the **split** command where splitting failed when using relative input/output paths.
* Added warning when inferred files are missing.
* Added to **validate** a validation for integration image dimensions, which should be 120x50px.
* Improved an error in the **validate** command to better differentiate between the case where a required fetch parameter is malformed or missing.

## 1.6.0

* Fixed an issue in the **create-id-set** command where similar items from different marketplaces were reported as duplicated.
* Fixed typo in demisto-sdk init
* Fixed an issue where the **lint** command did not handle all container exit codes.
* Add to **validate** a validation for pack name to make sure it is unchanged.
* Added a validation to the **validate** command that verifies that the version in the pack_metdata file is written in the correct format.
* Fixed an issue in the **format** command where missing *fromVersion* field in indicator fields caused an error.

## 1.5.9

* Added option to specify `External Playbook Configuration` to change inputs of Playbooks triggered as part of **test-content**
* Improved performance of the **lint** command.
* Improved performance of the **validate** command when checking README images.
* ***create-id-set*** command - the default value of the **marketplace** argument was changed from ‘xsoar’ to all packs existing in the content repository. When using the command, make sure to pass the relevant marketplace to use.

## 1.5.8

* Fixed an issue where the command **doc-review** along with the argument `--release-notes` failed on yml/json files with invalid schema.
* Fixed an issue where the **lint** command failed on packs using python 3.10

## 1.5.7

* Fixed an issue where reading remote yaml files failed.
* Fixed an issue in **validate** failed with no error message for lists (when no fromVersion field was found).
* Fixed an issue when running **validate** or **format** in a gitlab repository, and failing to determine its project id.
* Added an enhancement to **split**, handling an empty output argument.
* Added the ability to add classifiers and mappers to conf.json.
* Added the Alias field to the incident field schema.

## 1.5.6

* Added 'deprecated' release notes template.
* Fixed an issue where **run-test-playbook** command failed to get the task entries when the test playbook finished with errors.
* Fixed an issue in **validate** command when running with `no-conf-json` argument to ignore the `conf.json` file.
* Added error type text (`ERROR` or `WARNING`) to **validate** error prints.
* Fixed an issue where the **format** command on test playbook did not format the ID to be equal to the name of the test playbook.
* Enhanced the **update-release-notes** command to automatically commit release notes config file upon creation.
* The **validate** command will validate that an indicator field of type html has fromVersion of 6.1.0 and above.
* The **format** command will now add fromVersion 6.1.0 to indicator field of type html.
* Added support for beta integrations in the **format** command.
* Fixed an issue where the **postman-codegen** command failed when called with the `--config-out` flag.
* Removed the integration documentation from the detailed description while performing **split** command to the unified yml file.
* Removed the line which indicates the version of the product from the README.md file for new contributions.

## 1.5.5

* Fixed an issue in the **update-release-notes** command, which did not work when changes were made in multiple packs.
* Changed the **validate** command to fail on missing test-playbooks only if no unittests are found.
* Fixed `to_kebab_case`, it will now deal with strings that have hyphens, commas or periods in them, changing them to be hyphens in the new string.
* Fixed an issue in the **create-id-set** command, where the `source` value included the git token if it was specified in the remote url.
* Fixed an issue in the **merge-id-set** command, where merging fails because of duplicates but the packs are in the XSOAR repo but in different version control.
* Fixed missing `Lists` Content Item as valid `IDSetType`
* Added enhancement for **generate-docs**. It is possible to provide both file or a comma seperated list as `examples`. Also, it's possible to provide more than one example for a script or a command.
* Added feature in **format** to sync YML and JSON files to the `master` file structure.
* Added option to specify `Incident Type`, `Incoming Mapper` and `Classifier` when configuring instance in **test-content**
* added a new command **run-test-playbook** to run a test playbook in a given XSOAR instance.
* Fixed an issue in **format** when running on a modified YML, that the `id` value is not changed to its old `id` value.
* Enhancement for **split** command, replace `ApiModule` code block to `import` when splitting a YML.
* Fixed an issue where indicator types were missing from the pack's content, when uploading using **zip-packs**.
* The request data body format generated in the **postman-codegen** will use the python argument's name and not the raw data argument's name.
* Added the flag '--filter-by-id-set' to **create-content-artifacts** to create artifacts only for items in the given id_set.json.

## 1.5.4

* Fixed an issue with the **format** command when contributing via the UI
* The **format** command will now not remove the `defaultRows` key from incident, indicator and generic fields with `type: grid`.
* Fixed an issue with the **validate** command when a layoutscontainer did not have the `fromversion` field set.
* added a new command **update-xsoar-config-file** to handle your XSOAR Configuration File.
* Added `skipVerify` argument in **upload** command to skip pack signature verification.
* Fixed an issue when the **run** command  failed running when there’s more than one playground, by explicitly using the current user’s playground.
* Added support for Job content item in the **format**, **validate**, **upload**, **create-id-set**, **find-dependecies** and **create-content-artifacts** commands.
* Added a **source** field to the **id_set** entitles.
* Two entitles will not consider as duplicates if they share the same pack and the same source.
* Fixed a bug when duplicates were found in **find_dependencies**.
* Added function **get_current_repo** to `tools`.
* The **postman-codegen** will not have duplicates argument name. It will rename them to the minimum distinguished shared path for each of them.

## 1.5.3

* The **format** command will now set `unsearchable: True` for incident, indicator and generic fields.
* Fixed an issue where the **update-release-notes** command crashes with `--help` flag.
* Added validation to the **validate** command that verifies the `unsearchable` key in incident, indicator and generic fields is set to true.
* Removed a validation that DBotRole should be set for automation that requires elevated permissions to the `XSOAR-linter` in the **lint** command.
* Fixed an issue in **Validate** command where playbooks conditional tasks were mishandeled.
* Added a validation to prevent contributors from using the `fromlicense` key as a configuration parameter in an integration's YML
* Added a validation to ensure that the type for **API token** (and similar) parameters are configured correctly as a `credential` type in the integration configuration YML.
* Added an assertion that checks for duplicated requests' names when generating an integration from a postman collection.
* Added support for [.env files](https://pypi.org/project/python-dotenv/). You can now add a `.env` file to your repository with the logging information instead of setting a global environment variables.
* When running **lint** command with --keep-container flag, the docker images are committed.
* The **validate** command will not return missing test playbook error when given a script with dynamic-section tag.

## 1.5.2

* Added a validation to **update-release-notes** command to ensure that the `--version` flag argument is in the right format.
* added a new command **coverage-analyze** to generate and print coverage reports.
* Fixed an issue in **validate** in repositories which are not in GitHub or GitLab
* Added a validation that verifies that readme image absolute links do not contain the working branch name.
* Added support for List content item in the **format**, **validate**, **download**, **upload**, **create-id-set**, **find-dependecies** and **create-content-artifacts** commands.
* Added a validation to ensure reputation command's default argument is set as an array input.
* Added the `--fail-duplicates` flag for the **merge-id-set** command which will fail the command if duplicates are found.
* Added the `--fail-duplicates` flag for the **create-id-set** command which will fail the command if duplicates are found.

## 1.5.1

* Fixed an issue where **validate** command failed to recognized test playbooks for beta integrations as valid tests.
* Fixed an issue were the **validate** command was falsely recognizing image paths in readme files.
* Fixed an issue where the **upload** command error message upon upload failure pointed to wrong file rather than to the pack metadata.
* Added a validation that verifies that each script which appears in incident fields, layouts or layout containers exists in the id_set.json.
* Fixed an issue where the **postman code-gen** command generated double dots for context outputs when it was not needed.
* Fixed an issue where there **validate** command on release notes file crashed when author image was added or modified.
* Added input handling when running **find-dependencies**, replacing string manipulations.
* Fixed an issue where the **validate** command did not handle multiple playbooks with the same name in the id_set.
* Added support for GitLab repositories in **validate**

## 1.5.0

* Fixed an issue where **upload** command failed to upload packs not under content structure.
* Added support for **init** command to run from non-content repo.
* The **split-yml** has been renamed to **split** and now supports splitting Dashboards from unified Generic Modules.
* Fixed an issue where the skipped tests validation ran on the `ApiModules` pack in the **validate** command.
* The **init** command will now create the `Generic Object` entities directories.
* Fixed an issue where the **format** command failed to recognize changed files from git.
* Fixed an issue where the **json-to-outputs** command failed checking whether `0001-01-01T00:00:00` is of type `Date`
* Added to the **generate context** command to generate context paths for integrations from an example file.
* Fixed an issue where **validate** failed on release notes configuration files.
* Fixed an issue where the **validate** command failed on pack input if git detected changed files outside of `Packs` directory.
* Fixed an issue where **validate** command failed to recognize files inside validated pack when validation release notes, resulting in a false error message for missing entity in release note.
* Fixed an issue where the **download** command failed when downloading an invalid YML, instead of skipping it.

## 1.4.9

* Added validation that the support URL in partner contribution pack metadata does not lead to a GitHub repo.
* Enhanced ***generate-docs*** with default `additionalinformation` (description) for common parameters.
* Added to **validate** command a validation that a content item's id and name will not end with spaces.
* The **format** command will now remove trailing whitespaces from content items' id and name fields.
* Fixed an issue where **update-release-notes** could fail on files outside the user given pack.
* Fixed an issue where the **generate-test-playbook** command would not place the playbook in the proper folder.
* Added to **validate** command a validation that packs with `Iron Bank` uses the latest docker from Iron Bank.
* Added to **update-release-notes** command support for `Generic Object` entities.
* Fixed an issue where playbook `fromversion` mismatch validation failed even if `skipunavailable` was set to true.
* Added to the **create artifacts** command support for release notes configuration file.
* Added validation to **validate** for release notes config file.
* Added **isoversize** and **isautoswitchedtoquietmode** fields to the playbook schema.
* Added to the **update-release-notes** command `-bc` flag to generate template for breaking changes version.
* Fixed an issue where **validate** did not search description files correctly, leading to a wrong warning message.

## 1.4.8

* Fixed an issue where yml files with `!reference` failed to load properly.
* Fixed an issue when `View Integration Documentation` button was added twice during the download and re-upload.
* Fixed an issue when `(Partner Contribution)` was added twice to the display name during the download and re-upload.
* Added the following enhancements in the **generate-test-playbook** command:
  * Added the *--commands* argument to generate tasks for specific commands.
  * Added the *--examples* argument to get the command examples file path and generate tasks from the commands and arguments specified there.
  * Added the *--upload* flag to specify whether to upload the test playbook after the generation.
  * Fixed the output condition generation for outputs of type `Boolean`.

## 1.4.7

* Fixed an issue where an empty list for a command context didn't produce an indication other than an empty table.
* Fixed an issue where the **format** command has incorrectly recognized on which files to run when running using git.
* Fixed an issue where author image validations were not checked properly.
* Fixed an issue where new old-formatted scripts and integrations were not validated.
* Fixed an issue where the wording in the from version validation error for subplaybooks was incorrect.
* Fixed an issue where the **update-release-notes** command used the old docker image version instead of the new when detecting a docker change.
* Fixed an issue where the **generate-test-playbook** command used an incorrect argument name as default
* Fixed an issue where the **json-to-outputs** command used an incorrect argument name as default when using `-d`.
* Fixed an issue where validations failed while trying to validate non content files.
* Fixed an issue where README validations did not work post VS Code formatting.
* Fixed an issue where the description validations were inconsistent when running through an integration file or a description file.

## 1.4.6

* Fixed an issue where **validate** suggests, with no reason, running **format** on missing mandatory keys in yml file.
* Skipped existence of TestPlaybook check on community and contribution integrations.
* Fixed an issue where pre-commit didn't run on the demisto_sdk/commands folder.
* The **init** command will now change the script template name in the code to the given script name.
* Expanded the validations performed on beta integrations.
* Added support for PreProcessRules in the **format**, **validate**, **download**, and **create-content-artifacts** commands.
* Improved the error messages in **generate-docs**, if an example was not provided.
* Added to **validate** command a validation that a content entity or a pack name does not contain the words "partner" and "community".
* Fixed an issue where **update-release-notes** ignores *--text* flag while using *-f*
* Fixed the outputs validations in **validate** so enrichment commands will not be checked to have DBotScore outputs.
* Added a new validation to require the dockerimage key to exist in an integration and script yml files.
* Enhanced the **generate-test-playbook** command to use only integration tested on commands, rather than (possibly) other integrations implementing them.
* Expanded unify command to support GenericModules - Unifies a GenericModule object with its Dashboards.
* Added validators for generic objects:
  * Generic Field validator - verify that the 'fromVersion' field is above 6.5.0, 'group' field equals 4 and 'id' field starts with the prefix 'generic_'.
  * Generic Type validator - verify that the 'fromVersion' field is above 6.5.0
  * Generic Module validator - verify that the 'fromVersion' field is above 6.5.0
  * Generic Definition validator - verify that the 'fromVersion' field is above 6.5.0
* Expanded Format command to support Generic Objects - Fixes generic objects according to their validations.
* Fixed an issue where the **update-release-notes** command did not handle ApiModules properly.
* Added option to enter a dictionary or json of format `[{field_name:description}]` in the **json-to-outputs** command,
  with the `-d` flag.
* Improved the outputs for the **format** command.
* Fixed an issue where the validations performed after the **format** command were inconsistent with **validate**.
* Added to the **validate** command a validation for the author image.
* Updated the **create-content-artifacts** command to support generic modules, definitions, fields and types.
* Added an option to ignore errors for file paths and not only file name in .pack-ignore file.

## 1.4.5

* Enhanced the **postman-codegen** command to name all generated arguments with lower case.
* Fixed an issue where the **find-dependencies** command miscalculated the dependencies for playbooks that use generic commands.
* Fixed an issue where the **validate** command failed in external repositories in case the DEMISTO_SDK_GITHUB_TOKEN was not set.
* Fixed an issue where **openapi-codegen** corrupted the swagger file by overwriting configuration to swagger file.
* Updated the **upload** command to support uploading zipped packs to the marketplace.
* Added to the **postman-codegen** command support of path variables.
* Fixed an issue where **openapi-codegen** entered into an infinite loop on circular references in the swagger file.
* The **format** command will now set `fromVersion: 6.2.0` for widgets with 'metrics' data type.
* Updated the **find-dependencies** command to support generic modules, definitions, fields and types.
* Fixed an issue where **openapi-codegen** tried to extract reference example outputs, leading to an exception.
* Added an option to ignore secrets automatically when using the **init** command to create a pack.
* Added a tool that gives the ability to temporarily suppress console output.

## 1.4.4

* When formatting incident types with Auto-Extract rules and without mode field, the **format** command will now add the user selected mode.
* Added new validation that DBotRole is set for scripts that requires elevated permissions to the `XSOAR-linter` in the **lint** command.
* Added url escaping to markdown human readable section in generate docs to avoid autolinking.
* Added a validation that mapper's id and name are matching. Updated the format of mapper to include update_id too.
* Added a validation to ensure that image paths in the README files are valid.
* Fixed **find_type** function to correctly find test files, such as, test script and test playbook.
* Added scheme validations for the new Generic Object Types, Fields, and Modules.
* Renamed the flag *--input-old-version* to *--old-version* in the **generate-docs** command.
* Refactored the **update-release-notes** command:
  * Replaced the *--all* flag with *--use-git* or *-g*.
  * Added the *--force* flag to update the pack release notes without changes in the pack.
  * The **update-release-notes** command will now update all dependent integrations on ApiModule change, even if not specified.
  * If more than one pack has changed, the full list of updated packs will be printed at the end of **update-release-notes** command execution.
  * Fixed an issue where the **update-release-notes** command did not add docker image release notes entry for release notes file if a script was changed.
  * Fixed an issue where the **update-release-notes** command did not detect changed files that had the same name.
  * Fixed an issue in the **update-release-notes** command where the version support of JSON files was mishandled.
* Fixed an issue where **format** did not skip files in test and documentation directories.
* Updated the **create-id-set** command to support generic modules, definitions, fields and types.
* Changed the **convert** command to generate old layout fromversion to 5.0.0 instead of 4.1.0
* Enhanced the command **postman-codegen** with type hints for templates.

## 1.4.3

* Fixed an issue where **json-to-outputs** command returned an incorrect output when json is a list.
* Fixed an issue where if a pack README.md did not exist it could cause an error in the validation process.
* Fixed an issue where the *--name* was incorrectly required in the **init** command.
* Adding the option to run **validate** on a specific path while using git (*-i* & *-g*).
* The **format** command will now change UUIDs in .yml and .json files to their respective content entity name.
* Added a playbook validation to check if a task sub playbook exists in the id set in the **validate** command.
* Added the option to add new tags/usecases to the approved list and to the pack metadata on the same pull request.
* Fixed an issue in **test_content** where when different servers ran tests for the same integration, the server URL parameters were not set correctly.
* Added a validation in the **validate** command to ensure that the ***endpoint*** command is configured correctly in yml file.
* Added a warning when pack_metadata's description field is longer than 130 characters.
* Fixed an issue where a redundant print occurred on release notes validation.
* Added new validation in the **validate** command to ensure that the minimal fromVersion in a widget of type metrics will be 6.2.0.
* Added the *--release-notes* flag to demisto-sdk to get the current version release notes entries.

## 1.4.2

* Added to `pylint` summary an indication if a test was skipped.
* Added to the **init** command the option to specify fromversion.
* Fixed an issue where running **init** command without filling the metadata file.
* Added the *--docker-timeout* flag in the **lint** command to control the request timeout for the Docker client.
* Fixed an issue where **update-release-notes** command added only one docker image release notes entry for release notes file, and not for every entity whom docker image was updated.
* Added a validation to ensure that incident/indicator fields names starts with their pack name in the **validate** command. (Checked only for new files and only when using git *-g*)
* Updated the **find-dependencies** command to return the 'dependencies' according the layout type ('incident', 'indicator').
* Enhanced the "vX" display name validation for scripts and integrations in the **validate** command to check for every versioned script or integration, and not only v2.
* Added the *--fail-duplicates* flag for the **create-id-set** command which will fail the command if duplicates are found.
* Added to the **generate-docs** command automatic addition to git when a new readme file is created.

## 1.4.1

* When in private repo without `DEMSITO_SDK_GITHUB_TOKEN` configured, get_remote_file will take files from the local origin/master.
* Enhanced the **unify** command when giving input of a file and not a directory return a clear error message.
* Added a validation to ensure integrations are not skipped and at least one test playbook is not skipped for each integration or script.
* Added to the Content Tests support for `context_print_dt`, which queries the incident context and prints the result as a json.
* Added new validation for the `xsoar_config.json` file in the **validate** command.
* Added a version differences section to readme in **generate-docs** command.
* Added the *--docs-format* flag in the **integration-diff** command to get the output in README format.
* Added the *--input-old-version* and *--skip-breaking-changes* flags in the **generate-docs** command to get the details for the breaking section and to skip the breaking changes section.

## 1.4.0

* Enable passing a comma-separated list of paths for the `--input` option of the **lint** command.
* Added new validation of unimplemented test-module command in the code to the `XSOAR-linter` in the **lint** command.
* Fixed the **generate-docs** to handle integration authentication parameter.
* Added a validation to ensure that description and README do not contain the word 'Demisto'.
* Improved the deprecated message validation required from playbooks and scripts.
* Added the `--quite-bc-validation` flag for the **validate** command to run the backwards compatibility validation in quite mode (errors is treated like warnings).
* Fixed the **update release notes** command to display a name for old layouts.
* Added the ability to append to the pack README credit to contributors.
* Added identification for parameter differences in **integration-diff** command.
* Fixed **format** to use git as a default value.
* Updated the **upload** command to support reports.
* Fixed an issue where **generate-docs** command was displaying 'None' when credentials parameter display field configured was not configured.
* Fixed an issue where **download** did not return exit code 1 on failure.
* Updated the validation that incident fields' names do not contain the word incident will aplly to core packs only.
* Added a playbook validation to verify all conditional tasks have an 'else' path in **validate** command.
* Renamed the GitHub authentication token environment variable `GITHUB_TOKEN` to `DEMITO_SDK_GITHUB_TOKEN`.
* Added to the **update-release-notes** command automatic addition to git when new release notes file is created.
* Added validation to ensure that integrations, scripts, and playbooks do not contain the entity type in their names.
* Added the **convert** command to convert entities between XSOAR versions.
* Added the *--deprecate* flag in **format** command to deprecate integrations, scripts, and playbooks.
* Fixed an issue where ignoring errors did not work when running the **validate** command on specific files (-i).

## 1.3.9

* Added a validation verifying that the pack's README.md file is not equal to pack description.
* Fixed an issue where the **Assume yes** flag did not work properly for some entities in the **format** command.
* Improved the error messages for separators in folder and file names in the **validate** command.
* Removed the **DISABLE_SDK_VERSION_CHECK** environment variable. To disable new version checks, use the **DEMISTO_SDK_SKIP_VERSION_CHECK** envirnoment variable.
* Fixed an issue where the demisto-sdk version check failed due to a rate limit.
* Fixed an issue with playbooks scheme validation.

## 1.3.8

* Updated the **secrets** command to work on forked branches.

## 1.3.7

* Added a validation to ensure correct image and description file names.
* Fixed an issue where the **validate** command failed when 'display' field in credentials param in yml is empty but 'displaypassword' was provided.
* Added the **integration-diff** command to check differences between two versions of an integration and to return a report of missing and changed elements in the new version.
* Added a validation verifying that the pack's README.md file is not missing or empty for partner packs or packs contains use cases.
* Added a validation to ensure that the integration and script folder and file names will not contain separators (`_`, `-`, ``).
* When formatting new pack, the **format** command will set the *fromversion* key to 5.5.0 in the new files without fromversion.

## 1.3.6

* Added a validation that core packs are not dependent on non-core packs.
* Added a validation that a pack name follows XSOAR standards.
* Fixed an issue where in some cases the `get_remote_file` function failed due to an invalid path.
* Fixed an issue where running **update-release-notes** with updated integration logo, did not detect any file changes.
* Fixed an issue where the **create-id-set** command did not identify unified integrations correctly.
* Fixed an issue where the `CommonTypes` pack was not identified as a dependency for all feed integrations.
* Added support for running SDK commands in private repositories.
* Fixed an issue where running the **init** command did not set the correct category field in an integration .yml file for a newly created pack.
* When formatting new contributed pack, the **format** command will set the *fromversion* key to 6.0.0 in the relevant files.
* If the environment variable "DISABLE_SDK_VERSION_CHECK" is define, the demisto-sdk will no longer check for newer version when running a command.
* Added the `--use-pack-metadata` flag for the **find-dependencies** command to update the calculated dependencies using the the packs metadata files.
* Fixed an issue where **validate** failed on scripts in case the `outputs` field was set to `None`.
* Fixed an issue where **validate** was failing on editing existing release notes.
* Added a validation for README files verifying that the file doesn't contain template text copied from HelloWorld or HelloWorldPremium README.

## 1.3.5

* Added a validation that layoutscontainer's id and name are matching. Updated the format of layoutcontainer to include update_id too.
* Added a validation that commands' names and arguments in core packs, or scripts' arguments do not contain the word incident.
* Fixed issue where running the **generate-docs** command with -c flag ran all the commands and not just the commands specified by the flag.
* Fixed the error message of the **validate** command to not always suggest adding the *description* field.
* Fixed an issue where running **format** on feed integration generated invalid parameter structure.
* Fixed an issue where the **generate-docs** command did not add all the used scripts in a playbook to the README file.
* Fixed an issue where contrib/partner details might be added twice to the same file, when using unify and create-content-artifacts commands
* Fixed issue where running **validate** command on image-related integration did not return the correct outputs to json file.
* When formatting playbooks, the **format** command will now remove empty fields from SetIncident, SetIndicator, CreateNewIncident, CreateNewIndicator script arguments.
* Added an option to fill in the developer email when running the **init** command.

## 1.3.4

* Updated the **validate** command to check that the 'additionalinfo' field only contains the expected value for feed required parameters and not equal to it.
* Added a validation that community/partner details are not in the detailed description file.
* Added a validation that the Use Case tag in pack_metadata file is only used when the pack contains at least one PB, Incident Type or Layout.
* Added a validation that makes sure outputs in integrations are matching the README file when only README has changed.
* Added the *hidden* field to the integration schema.
* Fixed an issue where running **format** on a playbook whose `name` does not equal its `id` would cause other playbooks who use that playbook as a sub-playbook to fail.
* Added support for local custom command configuration file `.demisto-sdk-conf`.
* Updated the **format** command to include an update to the description file of an integration, to remove community/partner details.

## 1.3.3

* Fixed an issue where **lint** failed where *.Dockerfile* exists prior running the lint command.
* Added FeedHelloWorld template option for *--template* flag in **demisto-sdk init** command.
* Fixed issue where **update-release-notes** deleted release note file if command was called more than once.
* Fixed issue where **update-release-notes** added docker image release notes every time the command was called.
* Fixed an issue where running **update-release-notes** on a pack with newly created integration, had also added a docker image entry in the release notes.
* Fixed an issue where `XSOAR-linter` did not find *NotImplementedError* in main.
* Added validation for README files verifying their length (over 30 chars).
* When using *-g* flag in the **validate** command it will now ignore untracked files by default.
* Added the *--include-untracked* flag to the **validate** command to include files which are untracked by git in the validation process.
* Improved the `pykwalify` error outputs in the **validate** command.
* Added the *--print-pykwalify* flag to the **validate** command to print the unchanged output from `pykwalify`.

## 1.3.2

* Updated the format of the outputs when using the *--json-file* flag to create a JSON file output for the **validate** and **lint** commands.
* Added the **doc-review** command to check spelling in .md and .yml files as well as a basic release notes review.
* Added a validation that a pack's display name does not already exist in content repository.
* Fixed an issue where the **validate** command failed to detect duplicate params in an integration.
* Fixed an issue where the **validate** command failed to detect duplicate arguments in a command in an integration.

## 1.3.1

* Fixed an issue where the **validate** command failed to validate the release notes of beta integrations.
* Updated the **upload** command to support indicator fields.
* The **validate** and **update-release-notes** commands will now check changed files against `demisto/master` if it is configured locally.
* Fixed an issue where **validate** would incorrectly identify files as renamed.
* Added a validation that integration properties (such as feed, mappers, mirroring, etc) are not removed.
* Fixed an issue where **validate** failed when comparing branch against commit hash.
* Added the *--no-pipenv* flag to the **split-yml** command.
* Added a validation that incident fields and incident types are not removed from mappers.
* Fixed an issue where the *c
reate-id-set* flag in the *validate* command did not work while not using git.
* Added the *hiddenusername* field to the integration schema.
* Added a validation that images that are not integration images, do not ask for a new version or RN

## 1.3.0

* Do not collect optional dependencies on indicator types reputation commands.
* Fixed an issue where downloading indicator layoutscontainer objects failed.
* Added a validation that makes sure outputs in integrations are matching the README file.
* Fixed an issue where the *create-id-set* flag in the **validate** command did not work.
* Added a warning in case no id_set file is found when running the **validate** command.
* Fixed an issue where changed files were not recognised correctly on forked branches in the **validate** and the **update-release-notes** commands.
* Fixed an issue when files were classified incorrectly when running *update-release-notes*.
* Added a validation that integration and script file paths are compatible with our convention.
* Fixed an issue where id_set.json file was re created whenever running the generate-docs command.
* added the *--json-file* flag to create a JSON file output for the **validate** and **lint** commands.

## 1.2.19

* Fixed an issue where merge id_set was not updated to work with the new entity of Packs.
* Added a validation that the playbook's version matches the version of its sub-playbooks, scripts, and integrations.

## 1.2.18

* Changed the *skip-id-set-creation* flag to *create-id-set* in the **validate** command. Its default value will be False.
* Added support for the 'cve' reputation command in default arg validation.
* Filter out generic and reputation command from scripts and playbooks dependencies calculation.
* Added support for the incident fields in outgoing mappers in the ID set.
* Added a validation that the taskid field and the id field under the task field are both from uuid format and contain the same value.
* Updated the **format** command to generate uuid value for the taskid field and for the id under the task field in case they hold an invalid values.
* Exclude changes from doc_files directory on validation.
* Added a validation that an integration command has at most one default argument.
* Fixing an issue where pack metadata version bump was not enforced when modifying an old format (unified) file.
* Added validation that integration parameter's display names are capitalized and spaced using whitespaces and not underscores.
* Fixed an issue where beta integrations where not running deprecation validations.
* Allowed adding additional information to the deprecated description.
* Fixing an issue when escaping less and greater signs in integration params did not work as expected.

## 1.2.17

* Added a validation that the classifier of an integration exists.
* Added a validation that the mapper of an integration exists.
* Added a validation that the incident types of a classifier exist.
* Added a validation that the incident types of a mapper exist.
* Added support for *text* argument when running **demisto-sdk update-release-notes** on the ApiModules pack.
* Added a validation for the minimal version of an indicator field of type grid.
* Added new validation for incident and indicator fields in classifiers mappers and layouts exist in the content.
* Added cache for get_remote_file to reducing failures from accessing the remote repo.
* Fixed an issue in the **format** command where `_dev` or `_copy` suffixes weren't removed from the `id` of the given playbooks.
* Playbook dependencies from incident and indicator fields are now marked as optional.
* Mappers dependencies from incident types and incident fields are now marked as optional.
* Classifier dependencies from incident types are now marked as optional.
* Updated **demisto-sdk init** command to no longer create `created` field in pack_metadata file
* Updated **generate-docs** command to take the parameters names in setup section from display field and to use additionalinfo field when exist.
* Using the *verbose* argument in the **find-dependencies** command will now log to the console.
* Improved the deprecated message validation required from integrations.
* Fixed an issue in the **generate-docs** command where **Context Example** section was created when it was empty.

## 1.2.16

* Added allowed ignore errors to the *IDSetValidator*.
* Fixed an issue where an irrelevant id_set validation ran in the **validate** command when using the *--id-set* flag.
* Fixed an issue were **generate-docs** command has failed if a command did not exist in commands permissions file.
* Improved a **validate** command message for missing release notes of api module dependencies.

## 1.2.15

* Added the *ID101* to the allowed ignored errors.

## 1.2.14

* SDK repository is now mypy check_untyped_defs complaint.
* The lint command will now ignore the unsubscriptable-object (E1136) pylint error in dockers based on python 3.9 - this will be removed once a new pylint version is released.
* Added an option for **format** to run on a whole pack.
* Added new validation of unimplemented commands from yml in the code to `XSOAR-linter`.
* Fixed an issue where Auto-Extract fields were only checked for newly added incident types in the **validate** command.
* Added a new warning validation of direct access to args/params dicts to `XSOAR-linter`.

## 1.2.13

* Added new validation of indicators usage in CommandResults to `XSOAR-linter`.
* Running **demisto-sdk lint** will automatically run on changed files (same behavior as the -g flag).
* Removed supported version message from the documentation when running **generate_docs**.
* Added a print to indicate backwards compatibility is being checked in **validate** command.
* Added a percent print when running the **validate** command with the *-a* flag.
* Fixed a regression in the **upload** command where it was ignoring `DEMISTO_VERIFY_SSL` env var.
* Fixed an issue where the **upload** command would fail to upload beta integrations.
* Fixed an issue where the **validate** command did not create the *id_set.json* file when running with *-a* flag.
* Added price change validation in the **validate** command.
* Added validations that checks in read-me for empty sections or leftovers from the auto generated read-me that should be changed.
* Added new code validation for *NotImplementedError* to raise a warning in `XSOAR-linter`.
* Added validation for support types in the pack metadata file.
* Added support for *--template* flag in **demisto-sdk init** command.
* Fixed an issue with running **validate** on master branch where the changed files weren't compared to previous commit when using the *-g* flag.
* Fixed an issue where the `XSOAR-linter` ran *NotImplementedError* validation on scripts.
* Added support for Auto-Extract feature validation in incident types in the **validate** command.
* Fixed an issue in the **lint** command where the *-i* flag was ignored.
* Improved **merge-id-sets** command to support merge between two ID sets that contain the same pack.
* Fixed an issue in the **lint** command where flake8 ran twice.

## 1.2.12

* Bandit now reports also on medium severity issues.
* Fixed an issue with support for Docker Desktop on Mac version 2.5.0+.
* Added support for vulture and mypy linting when running without docker.
* Added support for *prev-ver* flag in **update-release-notes** command.
* Improved retry support when building docker images for linting.
* Added the option to create an ID set on a specific pack in **create-id-set** command.
* Added the *--skip-id-set-creation* flag to **validate** command in order to add the capability to run validate command without creating id_set validation.
* Fixed an issue where **validate** command checked docker image tag on ApiModules pack.
* Fixed an issue where **find-dependencies** did not calculate dashboards and reports dependencies.
* Added supported version message to the documentation and release notes files when running **generate_docs** and **update-release-notes** commands respectively.
* Added new code validations for *NotImplementedError* exception raise to `XSOAR-linter`.
* Command create-content-artifacts additional support for **Author_image.png** object.
* Fixed an issue where schemas were not enforced for incident fields, indicator fields and old layouts in the validate command.
* Added support for **update-release-notes** command to update release notes according to master branch.

## 1.2.11

* Fixed an issue where the ***generate-docs*** command reset the enumeration of line numbering after an MD table.
* Updated the **upload** command to support mappers.
* Fixed an issue where exceptions were no printed in the **format** while the *--verbose* flag is set.
* Fixed an issue where *--assume-yes* flag did not work in the **format** command when running on a playbook without a `fromversion` field.
* Fixed an issue where the **format** command would fail in case `conf.json` file was not found instead of skipping the update.
* Fixed an issue where integration with v2 were recognised by the `name` field instead of the `display` field in the **validate** command.
* Added a playbook validation to check if a task script exists in the id set in the **validate** command.
* Added new integration category `File Integrity Management` in the **validate** command.

## 1.2.10

* Added validation for approved content pack use-cases and tags.
* Added new code validations for *CommonServerPython* import to `XSOAR-linter`.
* Added *default value* and *predefined values* to argument description in **generate-docs** command.
* Added a new validation that checks if *get-mapping-fields* command exists if the integration schema has *{ismappable: true}* in **validate** command.
* Fixed an issue where the *--staged* flag recognised added files as modified in the **validate** command.
* Fixed an issue where a backwards compatibility warning was raised for all added files in the **validate** command.
* Fixed an issue where **validate** command failed when no tests were given for a partner supported pack.
* Updated the **download** command to support mappers.
* Fixed an issue where the ***format*** command added a duplicate parameter.
* For partner supported content packs, added support for a list of emails.
* Removed validation of README files from the ***validate*** command.
* Fixed an issue where the ***validate*** command required release notes for ApiModules pack.

## 1.2.9

* Fixed an issue in the **openapi_codegen** command where it created duplicate functions name from the swagger file.
* Fixed an issue in the **update-release-notes** command where the *update type* argument was not verified.
* Fixed an issue in the **validate** command where no error was raised in case a non-existing docker image was presented.
* Fixed an issue in the **format** command where format failed when trying to update invalid Docker image.
* The **format** command will now preserve the **isArray** argument in integration's reputation commands and will show a warning if it set to **false**.
* Fixed an issue in the **lint** command where *finally* clause was not supported in main function.
* Fixed an issue in the **validate** command where changing any entity ID was not validated.
* Fixed an issue in the **validate** command where *--staged* flag did not bring only changed files.
* Fixed the **update-release-notes** command to ignore changes in the metadata file.
* Fixed the **validate** command to ignore metadata changes when checking if a version bump is needed.

## 1.2.8

* Added a new validation that checks in playbooks for the usage of `DeleteContext` in **validate** command.
* Fixed an issue in the **upload** command where it would try to upload content entities with unsupported versions.
* Added a new validation that checks in playbooks for the usage of specific instance in **validate** command.
* Added the **--staged** flag to **validate** command to run on staged files only.

## 1.2.7

* Changed input parameters in **find-dependencies** command.
  * Use ***-i, --input*** instead of ***-p, --path***.
  * Use ***-idp, --id-set-path*** instead of ***-i, --id-set-path***.
* Fixed an issue in the **unify** command where it crashed on an integration without an image file.
* Fixed an issue in the **format** command where unnecessary files were not skipped.
* Fixed an issue in the **update-release-notes** command where the *text* argument was not respected in all cases.
* Fixed an issue in the **validate** command where a warning about detailed description was given for unified or deprecated integrations.
* Improved the error returned by the **validate** command when running on files using the old format.

## 1.2.6

* No longer require setting `DEMISTO_README_VALIDATION` env var to enable README mdx validation. Validation will now run automatically if all necessary node modules are available.
* Fixed an issue in the **validate** command where the `--skip-pack-dependencies` would not skip id-set creation.
* Fixed an issue in the **validate** command where validation would fail if supplied an integration with an empty `commands` key.
* Fixed an issue in the **validate** command where validation would fail due to a required version bump for packs which are not versioned.
* Will use env var `DEMISTO_VERIFY_SSL` to determine if to use a secure connection for commands interacting with the Server when `--insecure` is not passed. If working with a local Server without a trusted certificate, you can set env var `DEMISTO_VERIFY_SSL=no` to avoid using `--insecure` on each command.
* Unifier now adds a link to the integration documentation to the integration detailed description.
* Fixed an issue in the **secrets** command where ignored secrets were not skipped.

## 1.2.5

* Added support for special fields: *defaultclassifier*, *defaultmapperin*, *defaultmapperout* in **download** command.
* Added -y option **format** command to assume "yes" as answer to all prompts and run non-interactively
* Speed up improvements for `validate` of README files.
* Updated the **format** command to adhere to the defined content schema and sub-schemas, aligning its behavior with the **validate** command.
* Added support for canvasContextConnections files in **format** command.

## 1.2.4

* Updated detailed description for community integrations.

## 1.2.3

* Fixed an issue where running **validate** failed on playbook with task that adds tags to the evidence data.
* Added the *displaypassword* field to the integration schema.
* Added new code validations to `XSOAR-linter`.
  * As warnings messages:
    * `demisto.params()` should be used only inside main function.
    * `demisto.args()` should be used only inside main function.
    * Functions args should have type annotations.
* Added `fromversion` field validation to test playbooks and scripts in **validate** command.

## 1.2.2

* Add support for warning msgs in the report and summary to **lint** command.
* Fixed an issue where **json-to-outputs** determined bool values as int.
* Fixed an issue where **update-release-notes** was crushing on `--all` flag.
* Fixed an issue where running **validate**, **update-release-notes** outside of content repo crushed without a meaningful error message.
* Added support for layoutscontainer in **init** contribution flow.
* Added a validation for tlp_color param in feeds in **validate** command.
* Added a validation for removal of integration parameters in **validate** command.
* Fixed an issue where **update-release-notes** was failing with a wrong error message when no pack or input was given.
* Improved formatting output of the **generate-docs** command.
* Add support for env variable *DEMISTO_SDK_ID_SET_REFRESH_INTERVAL*. Set this env variable to the refresh interval in minutes. The id set will be regenerated only if the refresh interval has passed since the last generation. Useful when generating Script documentation, to avoid re-generating the id_set every run.
* Added new code validations to `XSOAR-linter`.
  * As error messages:
    * Longer than 10 seconds sleep statements for non long running integrations.
    * exit() usage.
    * quit() usage.
  * As warnings messages:
    * `demisto.log` should not be used.
    * main function existence.
    * `demito.results` should not be used.
    * `return_output` should not be used.
    * try-except statement in main function.
    * `return_error` usage in main function.
    * only once `return_error` usage.
* Fixed an issue where **lint** command printed logs twice.
* Fixed an issue where *suffix* did not work as expected in the **create-content-artifacts** command.
* Added support for *prev-ver* flag in **lint** and **secrets** commands.
* Added support for *text* flag to **update-release-notes** command to add the same text to all release notes.
* Fixed an issue where **validate** did not recognize added files if they were modified locally.
* Added a validation that checks the `fromversion` field exists and is set to 5.0.0 or above when working or comparing to a non-feature branch in **validate** command.
* Added a validation that checks the certification field in the pack_metadata file is valid in **validate** command.
* The **update-release-notes** command will now automatically add docker image update to the release notes.

## 1.2.1

* Added an additional linter `XSOAR-linter` to the **lint** command which custom validates py files. currently checks for:
  * `Sys.exit` usages with non zero value.
  * Any `Print` usages.
* Fixed an issue where renamed files were failing on *validate*.
* Fixed an issue where single changed files did not required release notes update.
* Fixed an issue where doc_images required release-notes and validations.
* Added handling of dependent packs when running **update-release-notes** on changed *APIModules*.
  * Added new argument *--id-set-path* for id_set.json path.
  * When changes to *APIModule* is detected and an id_set.json is available - the command will update the dependent pack as well.
* Added handling of dependent packs when running **validate** on changed *APIModules*.
  * Added new argument *--id-set-path* for id_set.json path.
  * When changes to *APIModule* is detected and an id_set.json is available - the command will validate that the dependent pack has release notes as well.
* Fixed an issue where the find_type function didn't recognize file types correctly.
* Fixed an issue where **update-release-notes** command did not work properly on Windows.
* Added support for indicator fields in **update-release-notes** command.
* Fixed an issue where files in test dirs where being validated.

## 1.2.0

* Fixed an issue where **format** did not update the test playbook from its pack.
* Fixed an issue where **validate** validated non integration images.
* Fixed an issue where **update-release-notes** did not identified old yml integrations and scripts.
* Added revision templates to the **update-release-notes** command.
* Fixed an issue where **update-release-notes** crashed when a file was renamed.
* Fixed an issue where **validate** failed on deleted files.
* Fixed an issue where **validate** validated all images instead of packs only.
* Fixed an issue where a warning was not printed in the **format** in case a non-supported file type is inputted.
* Fixed an issue where **validate** did not fail if no release notes were added when adding files to existing packs.
* Added handling of incorrect layout paths via the **format** command.
* Refactor **create-content-artifacts** command - Efficient artifacts creation and better logging.
* Fixed an issue where image and description files were not handled correctly by **validate** and **update-release-notes** commands.
* Fixed an issue where the **format** command didn't remove all extra fields in a file.
* Added an error in case an invalid id_set.json file is found while running the **validate** command.
* Added fetch params checks to the **validate** command.

## 1.1.11

* Added line number to secrets' path in **secrets** command report.
* Fixed an issue where **init** a community pack did not present the valid support URL.
* Fixed an issue where **init** offered a non relevant pack support type.
* Fixed an issue where **lint** did not pull docker images for powershell.
* Fixed an issue where **find-dependencies** did not find all the script dependencies.
* Fixed an issue where **find-dependencies** did not collect indicator fields as dependencies for playbooks.
* Updated the **validate** and the **secrets** commands to be less dependent on regex.
* Fixed an issue where **lint** did not run on circle when docker did not return ping.
* Updated the missing release notes error message (RN106) in the **Validate** command.
* Fixed an issue where **Validate** would return missing release notes when two packs with the same substring existed in the modified files.
* Fixed an issue where **update-release-notes** would add duplicate release notes when two packs with the same substring existed in the modified files.
* Fixed an issue where **update-release-notes** would fail to bump new versions if the feature branch was out of sync with the master branch.
* Fixed an issue where a non-descriptive error would be returned when giving the **update-release-notes** command a pack which can not be found.
* Added dependencies check for *widgets* in **find-dependencies** command.
* Added a `update-docker` flag to **format** command.
* Added a `json-to-outputs` flag to the **run** command.
* Added a verbose (`-v`) flag to **format** command.
* Fixed an issue where **download** added the prefix "playbook-" to the name of playbooks.

## 1.1.10

* Updated the **init** command. Relevant only when passing the *--contribution* argument.
  * Added the *--author* option.
  * The *support* field of the pack's metadata is set to *community*.
* Added a proper error message in the **Validate** command upon a missing description in the root of the yml.
* **Format** now works with a relative path.
* **Validate** now fails when all release notes have been excluded.
* Fixed issue where correct error message would not propagate for invalid images.
* Added the *--skip-pack-dependencies* flag to **validate** command to skip pack dependencies validation. Relevant when using the *-g* flag.
* Fixed an issue where **Validate** and **Format** commands failed integrations with `defaultvalue` field in fetch incidents related parameters.
* Fixed an issue in the **Validate** command in which unified YAML files were not ignored.
* Fixed an issue in **generate-docs** where scripts and playbooks inputs and outputs were not parsed correctly.
* Fixed an issue in the **openapi-codegen** command where missing reference fields in the swagger JSON caused errors.
* Fixed an issue in the **openapi-codegen** command where empty objects in the swagger JSON paths caused errors.
* **update-release-notes** command now accept path of the pack instead of pack name.
* Fixed an issue where **generate-docs** was inserting unnecessary escape characters.
* Fixed an issue in the **update-release-notes** command where changes to the pack_metadata were not detected.
* Fixed an issue where **validate** did not check for missing release notes in old format files.

## 1.1.9

* Fixed an issue where **update-release-notes** command failed on invalid file types.

## 1.1.8

* Fixed a regression where **upload** command failed on test playbooks.
* Added new *githubUser* field in pack metadata init command.
* Support beta integration in the commands **split-yml, extract-code, generate-test-playbook and generate-docs.**
* Fixed an issue where **find-dependencies** ignored *toversion* field in content items.
* Added support for *layoutscontainer*, *classifier_5_9_9*, *mapper*, *report*, and *widget* in the **Format** command.
* Fixed an issue where **Format** will set the `ID` field to be equal to the `name` field in modified playbooks.
* Fixed an issue where **Format** did not work for test playbooks.
* Improved **update-release-notes** command:
  * Write content description to release notes for new items.
  * Update format for file types without description: Connections, Incident Types, Indicator Types, Layouts, Incident Fields.
* Added a validation for feedTags param in feeds in **validate** command.
* Fixed readme validation issue in community support packs.
* Added the **openapi-codegen** command to generate integrations from OpenAPI specification files.
* Fixed an issue were release notes validations returned wrong results for *CommonScripts* pack.
* Added validation for image links in README files in **validate** command.
* Added a validation for default value of fetch param in feeds in **validate** command.
* Fixed an issue where the **Init** command failed on scripts.

## 1.1.7

* Fixed an issue where running the **format** command on feed integrations removed the `defaultvalue` fields.
* Playbook branch marked with *skipunavailable* is now set as an optional dependency in the **find-dependencies** command.
* The **feedReputation** parameter can now be hidden in a feed integration.
* Fixed an issue where running the **unify** command on JS package failed.
* Added the *--no-update* flag to the **find-dependencies** command.
* Added the following validations in **validate** command:
  * Validating that a pack does not depend on NonSupported / Deprecated packs.

## 1.1.6

* Added the *--description* option to the **init** command.
* Added the *--contribution* option to the **init** command which converts a contribution zip to proper pack format.
* Improved **validate** command performance time and outputs.
* Added the flag *--no-docker-checks* to **validate** command to skip docker checks.
* Added the flag *--print-ignored-files* to **validate** command to print ignored files report when the command is done.
* Added the following validations in **validate** command:
  * Validating that existing release notes are not modified.
  * Validating release notes are not added to new packs.
  * Validating that the "currentVersion" field was raised in the pack_metadata for modified packs.
  * Validating that the timestamp in the "created" field in the pack_metadata is in ISO format.
* Running `demisto-sdk validate` will run the **validate** command using git and only on committed files (same as using *-g --post-commit*).
* Fixed an issue where release notes were not checked correctly in **validate** command.
* Fixed an issue in the **create-id-set** command where optional playbook tasks were not taken into consideration.
* Added a prompt to the `demisto-sdk update-release-notes` command to prompt users to commit changes before running the release notes command.
* Added support to `layoutscontainer` in **validate** command.

## 1.1.5

* Fixed an issue in **find-dependencies** command.
* **lint** command now verifies flake8 on CommonServerPython script.

## 1.1.4

* Fixed an issue with the default output file name of the **unify** command when using "." as an output path.
* **Unify** command now adds contributor details to the display name and description.
* **Format** command now adds *isFetch* and *incidenttype* fields to integration yml.
* Removed the *feedIncremental* field from the integration schema.
* **Format** command now adds *feedBypassExclusionList*, *Fetch indicators*, *feedReputation*, *feedReliability*,
     *feedExpirationPolicy*, *feedExpirationInterval* and *feedFetchInterval* fields to integration yml.
* Fixed an issue in the playbooks schema.
* Fixed an issue where generated release notes were out of order.
* Improved pack dependencies detection.
* Fixed an issue where test playbooks were mishandled in **validate** command.

## 1.1.3

* Added a validation for invalid id fields in indicators types files in **validate** command.
* Added default behavior for **update-release-notes** command.
* Fixed an error where README files were failing release notes validation.
* Updated format of generated release notes to be more user friendly.
* Improved error messages for the **update-release-notes** command.
* Added support for `Connections`, `Dashboards`, `Widgets`, and `Indicator Types` to **update-release-notes** command.
* **Validate** now supports scripts under the *TestPlaybooks* directory.
* Fixed an issue where **validate** did not support powershell files.

## 1.1.2

* Added a validation for invalid playbookID fields in incidents types files in **validate** command.
* Added a code formatter for python files.
* Fixed an issue where new and old classifiers where mixed on validate command.
* Added *feedIncremental* field to the integration schema.
* Fixed error in the **upload** command where unified YMLs were not uploaded as expected if the given input was a pack.
* Fixed an issue where the **secrets** command failed due to a space character in the file name.
* Ignored RN validation for *NonSupported* pack.
* You can now ignore IF107, SC100, RP102 error codes in the **validate** command.
* Fixed an issue where the **download** command was crashing when received as input a JS integration or script.
* Fixed an issue where **validate** command checked docker image for JS integrations and scripts.
* **validate** command now checks scheme for reports and connections.
* Fixed an issue where **validate** command checked docker when running on all files.
* Fixed an issue where **validate** command did not fail when docker image was not on the latest numeric tag.
* Fixed an issue where beta integrations were not validated correctly in **validate** command.

## 1.1.1

* fixed and issue where file types were not recognized correctly in **validate** command.
* Added better outputs for validate command.

## 1.1.0

* Fixed an issue where changes to only non-validated files would fail validation.
* Fixed an issue in **validate** command where moved files were failing validation for new packs.
* Fixed an issue in **validate** command where added files were failing validation due to wrong file type detection.
* Added support for new classifiers and mappers in **validate** command.
* Removed support of old RN format validation.
* Updated **secrets** command output format.
* Added support for error ignore on deprecated files in **validate** command.
* Improved errors outputs in **validate** command.
* Added support for linting an entire pack.

## 1.0.9

* Fixed a bug where misleading error was presented when pack name was not found.
* **Update-release-notes** now detects added files for packs with versions.
* Readme files are now ignored by **update-release-notes** and validation of release notes.
* Empty release notes no longer cause an uncaught error during validation.

## 1.0.8

* Changed the output format of demisto-sdk secrets.
* Added a validation that checkbox items are not required in integrations.
* Added pack release notes generation and validation.
* Improved pack metadata validation.
* Fixed an issue in **validate** where renamed files caused an error

## 1.0.4

* Fix the **format** command to update the `id` field to be equal to `details` field in indicator-type files, and to `name` field in incident-type & dashboard files.
* Fixed a bug in the **validate** command for layout files that had `sortValues` fields.
* Fixed a bug in the **format** command where `playbookName` field was not always present in the file.
* Fixed a bug in the **format** command where indicatorField wasn't part of the SDK schemas.
* Fixed a bug in **upload** command where created unified docker45 yml files were not deleted.
* Added support for IndicatorTypes directory in packs (for `reputation` files, instead of Misc).
* Fixed parsing playbook condition names as string instead of boolean in **validate** command
* Improved image validation in YAML files.
* Removed validation for else path in playbook condition tasks.

## 1.0.3

* Fixed a bug in the **format** command where comments were being removed from YAML files.
* Added output fields: *file_path* and *kind* for layouts in the id-set.json created by **create-id-set** command.
* Fixed a bug in the **create-id-set** command Who returns Duplicate for Layouts with a different kind.
* Added formatting to **generate-docs** command results replacing all `<br>` tags with `<br/>`.
* Fixed a bug in the **download** command when custom content contained not supported content entity.
* Fixed a bug in **format** command in which boolean strings  (e.g. 'yes' or 'no') were converted to boolean values (e.g. 'True' or 'False').
* **format** command now removes *sourceplaybookid* field from playbook files.
* Fixed a bug in **generate-docs** command in which integration dependencies were not detected when generating documentation for a playbook.

## 1.0.1

* Fixed a bug in the **unify** command when output path was provided empty.
* Improved error message for integration with no tests configured.
* Improved the error message returned from the **validate** command when an integration is missing or contains malformed fetch incidents related parameters.
* Fixed a bug in the **create** command where a unified YML with a docker image for 4.5 was copied incorrectly.
* Missing release notes message are now showing the release notes file path to update.
* Fixed an issue in the **validate** command in which unified YAML files were not ignored.
* File format suggestions are now shown in the relevant file format (JSON or YAML).
* Changed Docker image validation to fail only on non-valid ones.
* Removed backward compatibility validation when Docker image is updated.

## 1.0.0

* Improved the *upload* command to support the upload of all the content entities within a pack.
* The *upload* command now supports the improved pack file structure.
* Added an interactive option to format integrations, scripts and playbooks with No TestPlaybooks configured.
* Added an interactive option to configure *conf.json* file with missing test playbooks for integrations, scripts and playbooks
* Added *download* command to download custom content from Demisto instance to the local content repository.
* Improved validation failure messages to include a command suggestion, wherever relevant, to fix the raised issue.
* Improved 'validate' help and documentation description
* validate - checks that scripts, playbooks, and integrations have the *tests* key.
* validate - checks that test playbooks are configured in `conf.json`.
* demisto-sdk lint - Copy dir better handling.
* demisto-sdk lint - Add error when package missing in docker image.
* Added *-a , --validate-all* option in *validate* to run all validation on all files.
* Added *-i , --input* option in *validate* to run validation on a specified pack/file.
* added *-i, --input* option in *secrets* to run on a specific file.
* Added an allowed hidden parameter: *longRunning* to the hidden integration parameters validation.
* Fixed an issue with **format** command when executing with an output path of a folder and not a file path.
* Bug fixes in generate-docs command given playbook as input.
* Fixed an issue with lint command in which flake8 was not running on unit test files.

## 0.5.2

* Added *-c, --command* option in *generate-docs* to generate a specific command from an integration.
* Fixed an issue when getting README/CHANGELOG files from git and loading them.
* Removed release notes validation for new content.
* Fixed secrets validations for files with the same name in a different directory.
* demisto-sdk lint - parallelization working with specifying the number of workers.
* demisto-sdk lint - logging levels output, 3 levels.
* demisto-sdk lint - JSON report, structured error reports in JSON format.
* demisto-sdk lint - XML JUnit report for unit-tests.
* demisto-sdk lint - new packages used to accelerate execution time.
* demisto-sdk secrets - command now respects the generic whitelist, and not only the pack secrets.

## 0.5.0

[PyPI History][1]

[1]: https://pypi.org/project/demisto-sdk/#history

## 0.4.9

* Fixed an issue in *generate-docs* where Playbooks and Scripts documentation failed.
* Added a graceful error message when executing the *run" command with a misspelled command.
* Added more informative errors upon failures of the *upload* command.
* format command:
  * Added format for json files: IncidentField, IncidentType, IndicatorField, IndicatorType, Layout, Dashboard.
  * Added the *-fv --from-version*, *-nv --no-validation* arguments.
  * Removed the *-t yml_type* argument, the file type will be inferred.
  * Removed the *-g use_git* argument, running format without arguments will run automatically on git diff.
* Fixed an issue in loading playbooks with '=' character.
* Fixed an issue in *validate* failed on deleted README files.

## 0.4.8

* Added the *max* field to the Playbook schema, allowing to define it in tasks loop.
* Fixed an issue in *validate* where Condition branches checks were case sensitive.

## 0.4.7

* Added the *slareminder* field to the Playbook schema.
* Added the *common_server*, *demisto_mock* arguments to the *init* command.
* Fixed an issue in *generate-docs* where the general section was not being generated correctly.
* Fixed an issue in *validate* where Incident type validation failed.

## 0.4.6

* Fixed an issue where the *validate* command did not identify CHANGELOG in packs.
* Added a new command, *id-set* to create the id set - the content dependency tree by file IDs.

## 0.4.5

* generate-docs command:
  * Added the *use_cases*, *permissions*, *command_permissions* and *limitations*.
  * Added the *--insecure* argument to support running the script and integration command in Demisto.
  * Removed the *-t yml_type* argument, the file type will be inferred.
  * The *-o --output* argument is no longer mandatory, default value will be the input file directory.
* Added support for env var: *DEMISTO_SDK_SKIP_VERSION_CHECK*. When set version checks are skipped.
* Fixed an issue in which the CHANGELOG files did not match our scheme.
* Added a validator to verify that there are no hidden integration parameters.
* Fixed an issue where the *validate* command ran on test files.
* Removed the *env-dir* argument from the demisto-sdk.
* README files which are html files will now be skipped in the *validate* command.
* Added support for env var: *DEMISTO_README_VALIDATOR*. When not set the readme validation will not run.

## 0.4.4

* Added a validator for IncidentTypes (incidenttype-*.json).
* Fixed an issue where the -p flag in the *validate* command was not working.
* Added a validator for README.md files.
* Release notes validator will now run on: incident fields, indicator fields, incident types, dashboard and reputations.
* Fixed an issue where the validator of reputation(Indicator Type) did not check on the details field.
* Fixed an issue where the validator attempted validating non-existing files after deletions or name refactoring.
* Removed the *yml_type* argument in the *split-yml*, *extract-code* commands.
* Removed the *file_type* argument in the *generate-test-playbook* command.
* Fixed the *insecure* argument in *upload*.
* Added the *insecure* argument in *run-playbook*.
* Standardise the *-i --input*, *-o --output* to demisto-sdk commands.

## 0.4.3

* Fixed an issue where the incident and indicator field BC check failed.
* Support for linting and unit testing PowerShell integrations.

## 0.4.2

* Fixed an issue where validate failed on Windows.
* Added a validator to verify all branches are handled in conditional task in a playbook.
* Added a warning message when not running the latest sdk version.
* Added a validator to check that the root is connected to all tasks in the playbook.
* Added a validator for Dashboards (dashboard-*.json).
* Added a validator for Indicator Types (reputation-*.json).
* Added a BC validation for changing incident field type.
* Fixed an issue where init command would generate an invalid yml for scripts.
* Fixed an issue in misleading error message in v2 validation hook.
* Fixed an issue in v2 hook which now is set only on newly added scripts.
* Added more indicative message for errors in yaml files.
* Disabled pykwalify info log prints.

## 0.3.10

* Added a BC check for incident fields - changing from version is not allowed.
* Fixed an issue in create-content-artifacts where scripts in Packs in TestPlaybooks dir were copied with a wrong prefix.

## 0.3.9

* Added a validation that incident field can not be required.
* Added validation for fetch incident parameters.
* Added validation for feed integration parameters.
* Added to the *format* command the deletion of the *sourceplaybookid* field.
* Fixed an issue where *fieldMapping* in playbook did not pass the scheme validation.
* Fixed an issue where *create-content-artifacts* did not copy TestPlaybooks in Packs without prefix of *playbook-*.
* Added a validation the a playbook can not have a rolename set.
* Added to the image validator the new DBot default image.
* Added the fields: elasticcommonfields, quiet, quietmode to the Playbook schema.
* Fixed an issue where *validate* failed on integration commands without outputs.
* Added a new hook for naming of v2 integrations and scripts.

## 0.3.8

* Fixed an issue where *create-content-artifact* was not loading the data in the yml correctly.
* Fixed an issue where *unify* broke long lines in script section causing syntax errors

## 0.3.7

* Added *generate-docs* command to generate documentation file for integration, playbook or script.
* Fixed an issue where *unify* created a malformed integration yml.
* Fixed an issue where demisto-sdk **init** creates unit-test file with invalid import.

## 0.3.6

* Fixed an issue where demisto-sdk **validate** failed on modified scripts without error message.

## 0.3.5

* Fixed an issue with docker tag validation for integrations.
* Restructured repo source code.

## 0.3.4

* Saved failing unit tests as a file.
* Fixed an issue where "_test" file for scripts/integrations created using **init** would import the "HelloWorld" templates.
* Fixed an issue in demisto-sdk **validate** - was failing on backward compatiblity check
* Fixed an issue in demisto-sdk **secrets** - empty line in .secrets-ignore always made the secrets check to pass
* Added validation for docker image inside integrations and scripts.
* Added --use-git flag to **format** command to format all changed files.
* Fixed an issue where **validate** did not fail on dockerimage changes with bc check.
* Added new flag **--ignore-entropy** to demisto-sdk **secrets**, this will allow skip entropy secrets check.
* Added --outfile to **lint** to allow saving failed packages to a file.

## 0.3.3

* Added backwards compatibility break error message.
* Added schema for incident types.
* Added **additionalinfo** field to as an available field for integration configuration.
* Added pack parameter for **init**.
* Fixed an issue where error would appear if name parameter is not set in **init**.

## 0.3.2

* Fixed the handling of classifier files in **validate**.

## 0.3.1

* Fixed the handling of newly created reputation files in **validate**.
* Added an option to perform **validate** on a specific file.

## 0.3.0

* Added support for multi-package **lint** both with parallel and without.
* Added all parameter in **lint** to run on all packages and packs in content repository.
* Added **format** for:
  * Scripts
  * Playbooks
  * Integrations
* Improved user outputs for **secrets** command.
* Fixed an issue where **lint** would run pytest and pylint only on a single docker per integration.
* Added auto-complete functionality to demisto-sdk.
* Added git parameter in **lint** to run only on changed packages.
* Added the **run-playbook** command
* Added **run** command which runs a command in the Demisto playground.
* Added **upload** command which uploads an integration or a script to a Demisto instance.
* Fixed and issue where **validate** checked if release notes exist for new integrations and scripts.
* Added **generate-test-playbook** command which generates a basic test playbook for an integration or a script.
* **validate** now supports indicator fields.
* Fixed an issue with layouts scheme validation.
* Adding **init** command.
* Added **json-to-outputs** command which generates the yaml section for outputs from an API raw response.

## 0.2.6

* Fixed an issue with locating release notes for beta integrations in **validate**.

## 0.2.5

* Fixed an issue with locating release notes for beta integrations in **validate**.

## 0.2.4

* Adding image validation to Beta_Integration and Packs in **validate**.

## 0.2.3

* Adding Beta_Integration to the structure validation process.
* Fixing bug where **validate** did checks on TestPlaybooks.
* Added requirements parameter to **lint**.

## 0.2.2

* Fixing bug where **lint** did not return exit code 1 on failure.
* Fixing bug where **validate** did not print error message in case no release notes were give.

## 0.2.1

* **Validate** now checks that the id and name fields are identical in yml files.
* Fixed a bug where sdk did not return any exit code.

## 0.2.0

* Added Release Notes Validator.
* Fixed the Unifier selection of your python file to use as the code.
* **Validate** now supports Indicator fields.
* Fixed a bug where **validate** and **secrets** did not return exit code 1 on failure.
* **Validate** now runs on newly added scripts.

## 0.1.8

* Added support for `--version`.
* Fixed an issue in file_validator when calling `checked_type` method with script regex.

## 0.1.2

* Restructuring validation to support content packs.
* Added secrets validation.
* Added content bundle creation.
* Added lint and unit test run.

## 0.1.1

* Added new logic to the unifier.
* Added detailed README.
* Some small adjustments and fixes.

## 0.1.0

Capabilities:

* **Extract** components(code, image, description etc.) from a Demisto YAML file into a directory.
* **Unify** components(code, image, description etc.) to a single Demisto YAML file.
* **Validate** Demisto content files.<|MERGE_RESOLUTION|>--- conflicted
+++ resolved
@@ -21,11 +21,8 @@
 * Set the default logger level to `warning`, to avoid unwanted debug logs.
 * The **format** command now validates that default value of checkbox parameters is a string 'true' or 'false'.
 * Fixed an issue where `FileType.PLAYBOOK` would show instead of `Playbook` in readme error messages.
-<<<<<<< HEAD
+* Added a new validation to **validate** proper defaultvalue for checkbox fields.
 * Updated the logs shown during the docker build step.
-=======
-* Added a new validation to **validate** proper defaultvalue for checkbox fields.
->>>>>>> d0392af0
 
 ## 1.6.5
 
