# Changelog

* Fixed an issue in **update-release-notes** where suggestion fix failed in validation.
* Fixed a bug where `.env` files didn't load. @nicolas-rdgs
* Fixed a bug where **validate** command failed when the *categories* field in the pack metadata was empty for non-integration packs.
* Added *system* and *item-type* arguments to the **download** command, used when downloading system items.
* Added a validation to **validate**, checking that each script, integration and playbook have a README file. This validation only runs when the command is called with either the `-i` or the `-g` flag.
* Fixed a regression issue with **doc-review**, where  the `-g` flag did not work
* Improved the detection of errors in **doc-review** command.
* The **validate** command now checks if a readme file is empty, only for packs that contain playbooks or were written by a partner
* The **validate** command now makes sure common contextPath values (e.g. `DBotScore.Score`) have a non-empty description, and **format** populates them automatically.
* Fixed a bug where **doc-review** command failed on existing templates.
* Fixed a bug where **validate** command failed when the word demisto is in the repo README file.
* Added support for adding test-playbooks to the zip file result in *create-content-artifacts* command for marketplacev2.
<<<<<<< HEAD
* Refactored the **format** command's effect on the *fromversion* field:
  - Fixed a bug where the *fromversion* field was removed when modifying a content item.
  - Updated the general default *fromversion* and the default *fromversion* of newly-introduced content items (e.g. `Lists`, `Jobs`).
  - Removed the interactive option in *update_playbook*.
  - Added an *interactive* mode for all content types, asking user if to set the default *fromversion*.

=======
* Fixed an issue in **find-dependencies** where using the argument *-o* without the argument *--all-packs-dependencies* did not print a proper warning.
>>>>>>> 17d00942
# 1.6.1
* Added the '--use-packs-known-words' argument to the **doc-review** command
* Added YAML_Loader to handle yaml files in a standard way across modules, replacing PYYAML.
* Fixed an issue when filtering items using the ID set in the **create-content-artifacts** command.
* Fixed an issue in the **generate-docs** command where tables were generated with an empty description column.
* Fixed an issue in the **split** command where splitting failed when using relative input/output paths.
* Added warning when inferred files are missing.
* Added to **validate** a validation for integration image dimensions, which should be 120x50px.
* Improved an error in the **validate** command to better differentiate between the case where a required fetch parameter is malformed or missing.

# 1.6.0
* Fixed an issue in the **create-id-set** command where similar items from different marketplaces were reported as duplicated.
* Fixed typo in demisto-sdk init
* Fixed an issue where the **lint** command did not handle all container exit codes.
* Add to **validate** a validation for pack name to make sure it is unchanged.
* Added a validation to the **validate** command that verifies that the version in the pack_metdata file is written in the correct format.
* Fixed an issue in the **format** command where missing *fromVersion* field in indicator fields caused an error.

# 1.5.9
* Added option to specify `External Playbook Configuration` to change inputs of Playbooks triggered as part of **test-content**
* Improved performance of the **lint** command.
* Improved performance of the **validate** command when checking README images.
* ***create-id-set*** command - the default value of the **marketplace** argument was changed from ‘xsoar’ to all packs existing in the content repository. When using the command, make sure to pass the relevant marketplace to use.

# 1.5.8
* Fixed an issue where the command **doc-review** along with the argument `--release-notes` failed on yml/json files with invalid schema.
* Fixed an issue where the **lint** command failed on packs using python 3.10

# 1.5.7
* Fixed an issue where reading remote yaml files failed.
* Fixed an issue in **validate** failed with no error message for lists (when no fromVersion field was found).
* Fixed an issue when running **validate** or **format** in a gitlab repository, and failing to determine its project id.
* Added an enhancement to **split**, handling an empty output argument.
* Added the ability to add classifiers and mappers to conf.json.
* Added the Alias field to the incident field schema.

# 1.5.6
* Added 'deprecated' release notes template.
* Fixed an issue where **run-test-playbook** command failed to get the task entries when the test playbook finished with errors.
* Fixed an issue in **validate** command when running with `no-conf-json` argument to ignore the `conf.json` file.
* Added error type text (`ERROR` or `WARNING`) to **validate** error prints.
* Fixed an issue where the **format** command on test playbook did not format the ID to be equal to the name of the test playbook.
* Enhanced the **update-release-notes** command to automatically commit release notes config file upon creation.
* The **validate** command will validate that an indicator field of type html has fromVersion of 6.1.0 and above.
* The **format** command will now add fromVersion 6.1.0 to indicator field of type html.
* Added support for beta integrations in the **format** command.
* Fixed an issue where the **postman-codegen** command failed when called with the `--config-out` flag.
* Removed the integration documentation from the detailed description while performing **split** command to the unified yml file.
* Removed the line which indicates the version of the product from the README.md file for new contributions.

# 1.5.5
* Fixed an issue in the **update-release-notes** command, which did not work when changes were made in multiple packs.
* Changed the **validate** command to fail on missing test-playbooks only if no unittests are found.
* Fixed `to_kebab_case`, it will now deal with strings that have hyphens, commas or periods in them, changing them to be hyphens in the new string.
* Fixed an issue in the **create-id-set** command, where the `source` value included the git token if it was specified in the remote url.
* Fixed an issue in the **merge-id-set** command, where merging fails because of duplicates but the packs are in the XSOAR repo but in different version control.
* Fixed missing `Lists` Content Item as valid `IDSetType`
* Added enhancement for **generate-docs**. It is possible to provide both file or a comma seperated list as `examples`. Also, it's possible to provide more than one example for a script or a command.
* Added feature in **format** to sync YML and JSON files to the `master` file structure.
* Added option to specify `Incident Type`, `Incoming Mapper` and `Classifier` when configuring instance in **test-content**
* added a new command **run-test-playbook** to run a test playbook in a given XSOAR instance.
* Fixed an issue in **format** when running on a modified YML, that the `id` value is not changed to its old `id` value.
* Enhancement for **split** command, replace `ApiModule` code block to `import` when splitting a YML.
* Fixed an issue where indicator types were missing from the pack's content, when uploading using **zip-packs**.
* The request data body format generated in the **postman-codegen** will use the python argument's name and not the raw data argument's name.
* Added the flag '--filter-by-id-set' to **create-content-artifacts** to create artifacts only for items in the given id_set.json.

# 1.5.4
* Fixed an issue with the **format** command when contributing via the UI
* The **format** command will now not remove the `defaultRows` key from incident, indicator and generic fields with `type: grid`.
* Fixed an issue with the **validate** command when a layoutscontainer did not have the `fromversion` field set.
* added a new command **update-xsoar-config-file** to handle your XSOAR Configuration File.
* Added `skipVerify` argument in **upload** command to skip pack signature verification.
* Fixed an issue when the **run** command  failed running when there’s more than one playground, by explicitly using the current user’s playground.
* Added support for Job content item in the **format**, **validate**, **upload**, **create-id-set**, **find-dependecies** and **create-content-artifacts** commands.
* Added a **source** field to the **id_set** entitles.
* Two entitles will not consider as duplicates if they share the same pack and the same source.
* Fixed a bug when duplicates were found in **find_dependencies**.
* Added function **get_current_repo** to `tools`.
* The **postman-codegen** will not have duplicates argument name. It will rename them to the minimum distinguished shared path for each of them.

# 1.5.3
* The **format** command will now set `unsearchable: True` for incident, indicator and generic fields.
* Fixed an issue where the **update-release-notes** command crashes with `--help` flag.
* Added validation to the **validate** command that verifies the `unsearchable` key in incident, indicator and generic fields is set to true.
* Removed a validation that DBotRole should be set for automation that requires elevated permissions to the `XSOAR-linter` in the **lint** command.
* Fixed an issue in **Validate** command where playbooks conditional tasks were mishandeled.
* Added a validation to prevent contributors from using the `fromlicense` key as a configuration parameter in an integration's YML
* Added a validation to ensure that the type for **API token** (and similar) parameters are configured correctly as a `credential` type in the integration configuration YML.
* Added an assertion that checks for duplicated requests' names when generating an integration from a postman collection.
* Added support for [.env files](https://pypi.org/project/python-dotenv/). You can now add a `.env` file to your repository with the logging information instead of setting a global environment variables.
* When running **lint** command with --keep-container flag, the docker images are committed.
* The **validate** command will not return missing test playbook error when given a script with dynamic-section tag.

# 1.5.2
* Added a validation to **update-release-notes** command to ensure that the `--version` flag argument is in the right format.
* added a new command **coverage-analyze** to generate and print coverage reports.
* Fixed an issue in **validate** in repositories which are not in GitHub or GitLab
* Added a validation that verifies that readme image absolute links do not contain the working branch name.
* Added support for List content item in the **format**, **validate**, **download**, **upload**, **create-id-set**, **find-dependecies** and **create-content-artifacts** commands.
* Added a validation to ensure reputation command's default argument is set as an array input.
* Added the `--fail-duplicates` flag for the **merge-id-set** command which will fail the command if duplicates are found.
* Added the `--fail-duplicates` flag for the **create-id-set** command which will fail the command if duplicates are found.

# 1.5.1
* Fixed an issue where **validate** command failed to recognized test playbooks for beta integrations as valid tests.
* Fixed an issue were the **validate** command was falsely recognizing image paths in readme files.
* Fixed an issue where the **upload** command error message upon upload failure pointed to wrong file rather than to the pack metadata.
* Added a validation that verifies that each script which appears in incident fields, layouts or layout containers exists in the id_set.json.
* Fixed an issue where the **postman code-gen** command generated double dots for context outputs when it was not needed.
* Fixed an issue where there **validate** command on release notes file crashed when author image was added or modified.
* Added input handling when running **find-dependencies**, replacing string manipulations.
* Fixed an issue where the **validate** command did not handle multiple playbooks with the same name in the id_set.
* Added support for GitLab repositories in **validate**

# 1.5.0
* Fixed an issue where **upload** command failed to upload packs not under content structure.
* Added support for **init** command to run from non-content repo.
* The **split-yml** has been renamed to **split** and now supports splitting Dashboards from unified Generic Modules.
* Fixed an issue where the skipped tests validation ran on the `ApiModules` pack in the **validate** command.
* The **init** command will now create the `Generic Object` entities directories.
* Fixed an issue where the **format** command failed to recognize changed files from git.
* Fixed an issue where the **json-to-outputs** command failed checking whether `0001-01-01T00:00:00` is of type `Date`
* Added to the **generate context** command to generate context paths for integrations from an example file.
* Fixed an issue where **validate** failed on release notes configuration files.
* Fixed an issue where the **validate** command failed on pack input if git detected changed files outside of `Packs` directory.
* Fixed an issue where **validate** command failed to recognize files inside validated pack when validation release notes, resulting in a false error message for missing entity in release note.
* Fixed an issue where the **download** command failed when downloading an invalid YML, instead of skipping it.

# 1.4.9
* Added validation that the support URL in partner contribution pack metadata does not lead to a GitHub repo.
* Enhanced ***generate-docs*** with default `additionalinformation` (description) for common parameters.
* Added to **validate** command a validation that a content item's id and name will not end with spaces.
* The **format** command will now remove trailing whitespaces from content items' id and name fields.
* Fixed an issue where **update-release-notes** could fail on files outside the user given pack.
* Fixed an issue where the **generate-test-playbook** command would not place the playbook in the proper folder.
* Added to **validate** command a validation that packs with `Iron Bank` uses the latest docker from Iron Bank.
* Added to **update-release-notes** command support for `Generic Object` entities.
* Fixed an issue where playbook `fromversion` mismatch validation failed even if `skipunavailable` was set to true.
* Added to the **create artifacts** command support for release notes configuration file.
* Added validation to **validate** for release notes config file.
* Added **isoversize** and **isautoswitchedtoquietmode** fields to the playbook schema.
* Added to the **update-release-notes** command `-bc` flag to generate template for breaking changes version.
* Fixed an issue where **validate** did not search description files correctly, leading to a wrong warning message.

# 1.4.8
* Fixed an issue where yml files with `!reference` failed to load properly.
* Fixed an issue when `View Integration Documentation` button was added twice during the download and re-upload.
* Fixed an issue when `(Partner Contribution)` was added twice to the display name during the download and re-upload.
* Added the following enhancements in the **generate-test-playbook** command:
    * Added the *--commands* argument to generate tasks for specific commands.
    * Added the *--examples* argument to get the command examples file path and generate tasks from the commands and arguments specified there.
    * Added the *--upload* flag to specify whether to upload the test playbook after the generation.
    * Fixed the output condition generation for outputs of type `Boolean`.

# 1.4.7
* Fixed an issue where an empty list for a command context didn't produce an indication other than an empty table.
* Fixed an issue where the **format** command has incorrectly recognized on which files to run when running using git.
* Fixed an issue where author image validations were not checked properly.
* Fixed an issue where new old-formatted scripts and integrations were not validated.
* Fixed an issue where the wording in the from version validation error for subplaybooks was incorrect.
* Fixed an issue where the **update-release-notes** command used the old docker image version instead of the new when detecting a docker change.
* Fixed an issue where the **generate-test-playbook** command used an incorrect argument name as default
* Fixed an issue where the **json-to-outputs** command used an incorrect argument name as default when using `-d`.
* Fixed an issue where validations failed while trying to validate non content files.
* Fixed an issue where README validations did not work post VS Code formatting.
* Fixed an issue where the description validations were inconsistent when running through an integration file or a description file.

# 1.4.6
* Fixed an issue where **validate** suggests, with no reason, running **format** on missing mandatory keys in yml file.
* Skipped existence of TestPlaybook check on community and contribution integrations.
* Fixed an issue where pre-commit didn't run on the demisto_sdk/commands folder.
* The **init** command will now change the script template name in the code to the given script name.
* Expanded the validations performed on beta integrations.
* Added support for PreProcessRules in the **format**, **validate**, **download**, and **create-content-artifacts** commands.
* Improved the error messages in **generate-docs**, if an example was not provided.
* Added to **validate** command a validation that a content entity or a pack name does not contain the words "partner" and "community".
* Fixed an issue where **update-release-notes** ignores *--text* flag while using *-f*
* Fixed the outputs validations in **validate** so enrichment commands will not be checked to have DBotScore outputs.
* Added a new validation to require the dockerimage key to exist in an integration and script yml files.
* Enhanced the **generate-test-playbook** command to use only integration tested on commands, rather than (possibly) other integrations implementing them.
* Expanded unify command to support GenericModules - Unifies a GenericModule object with its Dashboards.
* Added validators for generic objects:
  - Generic Field validator - verify that the 'fromVersion' field is above 6.5.0, 'group' field equals 4 and 'id' field starts with the prefix 'generic_'.
  - Generic Type validator - verify that the 'fromVersion' field is above 6.5.0
  - Generic Module validator - verify that the 'fromVersion' field is above 6.5.0
  - Generic Definition validator - verify that the 'fromVersion' field is above 6.5.0
 * Expanded Format command to support Generic Objects - Fixes generic objects according to their validations.
* Fixed an issue where the **update-release-notes** command did not handle ApiModules properly.
* Added option to enter a dictionary or json of format `[{field_name:description}]` in the **json-to-outputs** command,
  with the `-d` flag.
* Improved the outputs for the **format** command.
* Fixed an issue where the validations performed after the **format** command were inconsistent with **validate**.
* Added to the **validate** command a validation for the author image.
* Updated the **create-content-artifacts** command to support generic modules, definitions, fields and types.
* Added an option to ignore errors for file paths and not only file name in .pack-ignore file.

# 1.4.5
* Enhanced the **postman-codegen** command to name all generated arguments with lower case.
* Fixed an issue where the **find-dependencies** command miscalculated the dependencies for playbooks that use generic commands.
* Fixed an issue where the **validate** command failed in external repositories in case the DEMISTO_SDK_GITHUB_TOKEN was not set.
* Fixed an issue where **openapi-codegen** corrupted the swagger file by overwriting configuration to swagger file.
* Updated the **upload** command to support uploading zipped packs to the marketplace.
* Added to the **postman-codegen** command support of path variables.
* Fixed an issue where **openapi-codegen** entered into an infinite loop on circular references in the swagger file.
* The **format** command will now set `fromVersion: 6.2.0` for widgets with 'metrics' data type.
* Updated the **find-dependencies** command to support generic modules, definitions, fields and types.
* Fixed an issue where **openapi-codegen** tried to extract reference example outputs, leading to an exception.
* Added an option to ignore secrets automatically when using the **init** command to create a pack.
* Added a tool that gives the ability to temporarily suppress console output.

# 1.4.4
* When formatting incident types with Auto-Extract rules and without mode field, the **format** command will now add the user selected mode.
* Added new validation that DBotRole is set for scripts that requires elevated permissions to the `XSOAR-linter` in the **lint** command.
* Added url escaping to markdown human readable section in generate docs to avoid autolinking.
* Added a validation that mapper's id and name are matching. Updated the format of mapper to include update_id too.
* Added a validation to ensure that image paths in the README files are valid.
* Fixed **find_type** function to correctly find test files, such as, test script and test playbook.
* Added scheme validations for the new Generic Object Types, Fields, and Modules.
* Renamed the flag *--input-old-version* to *--old-version* in the **generate-docs** command.
* Refactored the **update-release-notes** command:
  - Replaced the *--all* flag with *--use-git* or *-g*.
  - Added the *--force* flag to update the pack release notes without changes in the pack.
  - The **update-release-notes** command will now update all dependent integrations on ApiModule change, even if not specified.
  - If more than one pack has changed, the full list of updated packs will be printed at the end of **update-release-notes** command execution.
  - Fixed an issue where the **update-release-notes** command did not add docker image release notes entry for release notes file if a script was changed.
  - Fixed an issue where the **update-release-notes** command did not detect changed files that had the same name.
  - Fixed an issue in the **update-release-notes** command where the version support of JSON files was mishandled.
* Fixed an issue where **format** did not skip files in test and documentation directories.
* Updated the **create-id-set** command to support generic modules, definitions, fields and types.
* Changed the **convert** command to generate old layout fromversion to 5.0.0 instead of 4.1.0
* Enhanced the command **postman-codegen** with type hints for templates.

# 1.4.3
* Fixed an issue where **json-to-outputs** command returned an incorrect output when json is a list.
* Fixed an issue where if a pack README.md did not exist it could cause an error in the validation process.
* Fixed an issue where the *--name* was incorrectly required in the **init** command.
* Adding the option to run **validate** on a specific path while using git (*-i* & *-g*).
* The **format** command will now change UUIDs in .yml and .json files to their respective content entity name.
* Added a playbook validation to check if a task sub playbook exists in the id set in the **validate** command.
* Added the option to add new tags/usecases to the approved list and to the pack metadata on the same pull request.
* Fixed an issue in **test_content** where when different servers ran tests for the same integration, the server URL parameters were not set correctly.
* Added a validation in the **validate** command to ensure that the ***endpoint*** command is configured correctly in yml file.
* Added a warning when pack_metadata's description field is longer than 130 characters.
* Fixed an issue where a redundant print occurred on release notes validation.
* Added new validation in the **validate** command to ensure that the minimal fromVersion in a widget of type metrics will be 6.2.0.
* Added the *--release-notes* flag to demisto-sdk to get the current version release notes entries.

# 1.4.2
* Added to `pylint` summary an indication if a test was skipped.
* Added to the **init** command the option to specify fromversion.
* Fixed an issue where running **init** command without filling the metadata file.
* Added the *--docker-timeout* flag in the **lint** command to control the request timeout for the Docker client.
* Fixed an issue where **update-release-notes** command added only one docker image release notes entry for release notes file, and not for every entity whom docker image was updated.
* Added a validation to ensure that incident/indicator fields names starts with their pack name in the **validate** command. (Checked only for new files and only when using git *-g*)
* Updated the **find-dependencies** command to return the 'dependencies' according the layout type ('incident', 'indicator').
* Enhanced the "vX" display name validation for scripts and integrations in the **validate** command to check for every versioned script or integration, and not only v2.
* Added the *--fail-duplicates* flag for the **create-id-set** command which will fail the command if duplicates are found.
* Added to the **generate-docs** command automatic addition to git when a new readme file is created.

# 1.4.1
* When in private repo without `DEMSITO_SDK_GITHUB_TOKEN` configured, get_remote_file will take files from the local origin/master.
* Enhanced the **unify** command when giving input of a file and not a directory return a clear error message.
* Added a validation to ensure integrations are not skipped and at least one test playbook is not skipped for each integration or script.
* Added to the Content Tests support for `context_print_dt`, which queries the incident context and prints the result as a json.
* Added new validation for the `xsoar_config.json` file in the **validate** command.
* Added a version differences section to readme in **generate-docs** command.
* Added the *--docs-format* flag in the **integration-diff** command to get the output in README format.
* Added the *--input-old-version* and *--skip-breaking-changes* flags in the **generate-docs** command to get the details for the breaking section and to skip the breaking changes section.

# 1.4.0
* Enable passing a comma-separated list of paths for the `--input` option of the **lint** command.
* Added new validation of unimplemented test-module command in the code to the `XSOAR-linter` in the **lint** command.
* Fixed the **generate-docs** to handle integration authentication parameter.
* Added a validation to ensure that description and README do not contain the word 'Demisto'.
* Improved the deprecated message validation required from playbooks and scripts.
* Added the `--quite-bc-validation` flag for the **validate** command to run the backwards compatibility validation in quite mode (errors is treated like warnings).
* Fixed the **update release notes** command to display a name for old layouts.
* Added the ability to append to the pack README credit to contributors.
* Added identification for parameter differences in **integration-diff** command.
* Fixed **format** to use git as a default value.
* Updated the **upload** command to support reports.
* Fixed an issue where **generate-docs** command was displaying 'None' when credentials parameter display field configured was not configured.
* Fixed an issue where **download** did not return exit code 1 on failure.
* Updated the validation that incident fields' names do not contain the word incident will aplly to core packs only.
* Added a playbook validation to verify all conditional tasks have an 'else' path in **validate** command.
* Renamed the GitHub authentication token environment variable `GITHUB_TOKEN` to `DEMITO_SDK_GITHUB_TOKEN`.
* Added to the **update-release-notes** command automatic addition to git when new release notes file is created.
* Added validation to ensure that integrations, scripts, and playbooks do not contain the entity type in their names.
* Added the **convert** command to convert entities between XSOAR versions.
* Added the *--deprecate* flag in **format** command to deprecate integrations, scripts, and playbooks.
* Fixed an issue where ignoring errors did not work when running the **validate** command on specific files (-i).

# 1.3.9
* Added a validation verifying that the pack's README.md file is not equal to pack description.
* Fixed an issue where the **Assume yes** flag did not work properly for some entities in the **format** command.
* Improved the error messages for separators in folder and file names in the **validate** command.
* Removed the **DISABLE_SDK_VERSION_CHECK** environment variable. To disable new version checks, use the **DEMISTO_SDK_SKIP_VERSION_CHECK** envirnoment variable.
* Fixed an issue where the demisto-sdk version check failed due to a rate limit.
* Fixed an issue with playbooks scheme validation.

# 1.3.8
* Updated the **secrets** command to work on forked branches.

# 1.3.7
* Added a validation to ensure correct image and description file names.
* Fixed an issue where the **validate** command failed when 'display' field in credentials param in yml is empty but 'displaypassword' was provided.
* Added the **integration-diff** command to check differences between two versions of an integration and to return a report of missing and changed elements in the new version.
* Added a validation verifying that the pack's README.md file is not missing or empty for partner packs or packs contains use cases.
* Added a validation to ensure that the integration and script folder and file names will not contain separators (`_`, `-`, ` `).
* When formatting new pack, the **format** command will set the *fromversion* key to 5.5.0 in the new files without fromversion.

# 1.3.6
* Added a validation that core packs are not dependent on non-core packs.
* Added a validation that a pack name follows XSOAR standards.
* Fixed an issue where in some cases the `get_remote_file` function failed due to an invalid path.
* Fixed an issue where running **update-release-notes** with updated integration logo, did not detect any file changes.
* Fixed an issue where the **create-id-set** command did not identify unified integrations correctly.
* Fixed an issue where the `CommonTypes` pack was not identified as a dependency for all feed integrations.
* Added support for running SDK commands in private repositories.
* Fixed an issue where running the **init** command did not set the correct category field in an integration .yml file for a newly created pack.
* When formatting new contributed pack, the **format** command will set the *fromversion* key to 6.0.0 in the relevant files.
* If the environment variable "DISABLE_SDK_VERSION_CHECK" is define, the demisto-sdk will no longer check for newer version when running a command.
* Added the `--use-pack-metadata` flag for the **find-dependencies** command to update the calculated dependencies using the the packs metadata files.
* Fixed an issue where **validate** failed on scripts in case the `outputs` field was set to `None`.
* Fixed an issue where **validate** was failing on editing existing release notes.
* Added a validation for README files verifying that the file doesn't contain template text copied from HelloWorld or HelloWorldPremium README.

# 1.3.5
* Added a validation that layoutscontainer's id and name are matching. Updated the format of layoutcontainer to include update_id too.
* Added a validation that commands' names and arguments in core packs, or scripts' arguments do not contain the word incident.
* Fixed issue where running the **generate-docs** command with -c flag ran all the commands and not just the commands specified by the flag.
* Fixed the error message of the **validate** command to not always suggest adding the *description* field.
* Fixed an issue where running **format** on feed integration generated invalid parameter structure.
* Fixed an issue where the **generate-docs** command did not add all the used scripts in a playbook to the README file.
* Fixed an issue where contrib/partner details might be added twice to the same file, when using unify and create-content-artifacts commands
* Fixed issue where running **validate** command on image-related integration did not return the correct outputs to json file.
* When formatting playbooks, the **format** command will now remove empty fields from SetIncident, SetIndicator, CreateNewIncident, CreateNewIndicator script arguments.
* Added an option to fill in the developer email when running the **init** command.

# 1.3.4
* Updated the **validate** command to check that the 'additionalinfo' field only contains the expected value for feed required parameters and not equal to it.
* Added a validation that community/partner details are not in the detailed description file.
* Added a validation that the Use Case tag in pack_metadata file is only used when the pack contains at least one PB, Incident Type or Layout.
* Added a validation that makes sure outputs in integrations are matching the README file when only README has changed.
* Added the *hidden* field to the integration schema.
* Fixed an issue where running **format** on a playbook whose `name` does not equal its `id` would cause other playbooks who use that playbook as a sub-playbook to fail.
* Added support for local custom command configuration file `.demisto-sdk-conf`.
* Updated the **format** command to include an update to the description file of an integration, to remove community/partner details.

# 1.3.3
* Fixed an issue where **lint** failed where *.Dockerfile* exists prior running the lint command.
* Added FeedHelloWorld template option for *--template* flag in **demisto-sdk init** command.
* Fixed issue where **update-release-notes** deleted release note file if command was called more than once.
* Fixed issue where **update-release-notes** added docker image release notes every time the command was called.
* Fixed an issue where running **update-release-notes** on a pack with newly created integration, had also added a docker image entry in the release notes.
* Fixed an issue where `XSOAR-linter` did not find *NotImplementedError* in main.
* Added validation for README files verifying their length (over 30 chars).
* When using *-g* flag in the **validate** command it will now ignore untracked files by default.
* Added the *--include-untracked* flag to the **validate** command to include files which are untracked by git in the validation process.
* Improved the `pykwalify` error outputs in the **validate** command.
* Added the *--print-pykwalify* flag to the **validate** command to print the unchanged output from `pykwalify`.

# 1.3.2
* Updated the format of the outputs when using the *--json-file* flag to create a JSON file output for the **validate** and **lint** commands.
* Added the **doc-review** command to check spelling in .md and .yml files as well as a basic release notes review.
* Added a validation that a pack's display name does not already exist in content repository.
* Fixed an issue where the **validate** command failed to detect duplicate params in an integration.
* Fixed an issue where the **validate** command failed to detect duplicate arguments in a command in an integration.

# 1.3.1
* Fixed an issue where the **validate** command failed to validate the release notes of beta integrations.
* Updated the **upload** command to support indicator fields.
* The **validate** and **update-release-notes** commands will now check changed files against `demisto/master` if it is configured locally.
* Fixed an issue where **validate** would incorrectly identify files as renamed.
* Added a validation that integration properties (such as feed, mappers, mirroring, etc) are not removed.
* Fixed an issue where **validate** failed when comparing branch against commit hash.
* Added the *--no-pipenv* flag to the **split-yml** command.
* Added a validation that incident fields and incident types are not removed from mappers.
* Fixed an issue where the *c
reate-id-set* flag in the *validate* command did not work while not using git.
* Added the *hiddenusername* field to the integration schema.
* Added a validation that images that are not integration images, do not ask for a new version or RN

# 1.3.0
* Do not collect optional dependencies on indicator types reputation commands.
* Fixed an issue where downloading indicator layoutscontainer objects failed.
* Added a validation that makes sure outputs in integrations are matching the README file.
* Fixed an issue where the *create-id-set* flag in the **validate** command did not work.
* Added a warning in case no id_set file is found when running the **validate** command.
* Fixed an issue where changed files were not recognised correctly on forked branches in the **validate** and the **update-release-notes** commands.
* Fixed an issue when files were classified incorrectly when running *update-release-notes*.
* Added a validation that integration and script file paths are compatible with our convention.
* Fixed an issue where id_set.json file was re created whenever running the generate-docs command.
* added the *--json-file* flag to create a JSON file output for the **validate** and **lint** commands.

# 1.2.19
* Fixed an issue where merge id_set was not updated to work with the new entity of Packs.
* Added a validation that the playbook's version matches the version of its sub-playbooks, scripts, and integrations.

# 1.2.18
* Changed the *skip-id-set-creation* flag to *create-id-set* in the **validate** command. Its default value will be False.
* Added support for the 'cve' reputation command in default arg validation.
* Filter out generic and reputation command from scripts and playbooks dependencies calculation.
* Added support for the incident fields in outgoing mappers in the ID set.
* Added a validation that the taskid field and the id field under the task field are both from uuid format and contain the same value.
* Updated the **format** command to generate uuid value for the taskid field and for the id under the task field in case they hold an invalid values.
* Exclude changes from doc_files directory on validation.
* Added a validation that an integration command has at most one default argument.
* Fixing an issue where pack metadata version bump was not enforced when modifying an old format (unified) file.
* Added validation that integration parameter's display names are capitalized and spaced using whitespaces and not underscores.
* Fixed an issue where beta integrations where not running deprecation validations.
* Allowed adding additional information to the deprecated description.
* Fixing an issue when escaping less and greater signs in integration params did not work as expected.

# 1.2.17
* Added a validation that the classifier of an integration exists.
* Added a validation that the mapper of an integration exists.
* Added a validation that the incident types of a classifier exist.
* Added a validation that the incident types of a mapper exist.
* Added support for *text* argument when running **demisto-sdk update-release-notes** on the ApiModules pack.
* Added a validation for the minimal version of an indicator field of type grid.
* Added new validation for incident and indicator fields in classifiers mappers and layouts exist in the content.
* Added cache for get_remote_file to reducing failures from accessing the remote repo.
* Fixed an issue in the **format** command where `_dev` or `_copy` suffixes weren't removed from the `id` of the given playbooks.
* Playbook dependencies from incident and indicator fields are now marked as optional.
* Mappers dependencies from incident types and incident fields are now marked as optional.
* Classifier dependencies from incident types are now marked as optional.
* Updated **demisto-sdk init** command to no longer create `created` field in pack_metadata file
* Updated **generate-docs** command to take the parameters names in setup section from display field and to use additionalinfo field when exist.
* Using the *verbose* argument in the **find-dependencies** command will now log to the console.
* Improved the deprecated message validation required from integrations.
* Fixed an issue in the **generate-docs** command where **Context Example** section was created when it was empty.

# 1.2.16
* Added allowed ignore errors to the *IDSetValidator*.
* Fixed an issue where an irrelevant id_set validation ran in the **validate** command when using the *--id-set* flag.
* Fixed an issue were **generate-docs** command has failed if a command did not exist in commands permissions file.
* Improved a **validate** command message for missing release notes of api module dependencies.

# 1.2.15
* Added the *ID101* to the allowed ignored errors.

# 1.2.14
* SDK repository is now mypy check_untyped_defs complaint.
* The lint command will now ignore the unsubscriptable-object (E1136) pylint error in dockers based on python 3.9 - this will be removed once a new pylint version is released.
* Added an option for **format** to run on a whole pack.
* Added new validation of unimplemented commands from yml in the code to `XSOAR-linter`.
* Fixed an issue where Auto-Extract fields were only checked for newly added incident types in the **validate** command.
* Added a new warning validation of direct access to args/params dicts to `XSOAR-linter`.

# 1.2.13
* Added new validation of indicators usage in CommandResults to `XSOAR-linter`.
* Running **demisto-sdk lint** will automatically run on changed files (same behavior as the -g flag).
* Removed supported version message from the documentation when running **generate_docs**.
* Added a print to indicate backwards compatibility is being checked in **validate** command.
* Added a percent print when running the **validate** command with the *-a* flag.
* Fixed a regression in the **upload** command where it was ignoring `DEMISTO_VERIFY_SSL` env var.
* Fixed an issue where the **upload** command would fail to upload beta integrations.
* Fixed an issue where the **validate** command did not create the *id_set.json* file when running with *-a* flag.
* Added price change validation in the **validate** command.
* Added validations that checks in read-me for empty sections or leftovers from the auto generated read-me that should be changed.
* Added new code validation for *NotImplementedError* to raise a warning in `XSOAR-linter`.
* Added validation for support types in the pack metadata file.
* Added support for *--template* flag in **demisto-sdk init** command.
* Fixed an issue with running **validate** on master branch where the changed files weren't compared to previous commit when using the *-g* flag.
* Fixed an issue where the `XSOAR-linter` ran *NotImplementedError* validation on scripts.
* Added support for Auto-Extract feature validation in incident types in the **validate** command.
* Fixed an issue in the **lint** command where the *-i* flag was ignored.
* Improved **merge-id-sets** command to support merge between two ID sets that contain the same pack.
* Fixed an issue in the **lint** command where flake8 ran twice.

# 1.2.12
* Bandit now reports also on medium severity issues.
* Fixed an issue with support for Docker Desktop on Mac version 2.5.0+.
* Added support for vulture and mypy linting when running without docker.
* Added support for *prev-ver* flag in **update-release-notes** command.
* Improved retry support when building docker images for linting.
* Added the option to create an ID set on a specific pack in **create-id-set** command.
* Added the *--skip-id-set-creation* flag to **validate** command in order to add the capability to run validate command without creating id_set validation.
* Fixed an issue where **validate** command checked docker image tag on ApiModules pack.
* Fixed an issue where **find-dependencies** did not calculate dashboards and reports dependencies.
* Added supported version message to the documentation and release notes files when running **generate_docs** and **update-release-notes** commands respectively.
* Added new code validations for *NotImplementedError* exception raise to `XSOAR-linter`.
* Command create-content-artifacts additional support for **Author_image.png** object.
* Fixed an issue where schemas were not enforced for incident fields, indicator fields and old layouts in the validate command.
* Added support for **update-release-notes** command to update release notes according to master branch.

# 1.2.11
* Fixed an issue where the ***generate-docs*** command reset the enumeration of line numbering after an MD table.
* Updated the **upload** command to support mappers.
* Fixed an issue where exceptions were no printed in the **format** while the *--verbose* flag is set.
* Fixed an issue where *--assume-yes* flag did not work in the **format** command when running on a playbook without a `fromversion` field.
* Fixed an issue where the **format** command would fail in case `conf.json` file was not found instead of skipping the update.
* Fixed an issue where integration with v2 were recognised by the `name` field instead of the `display` field in the **validate** command.
* Added a playbook validation to check if a task script exists in the id set in the **validate** command.
* Added new integration category `File Integrity Management` in the **validate** command.

# 1.2.10
* Added validation for approved content pack use-cases and tags.
* Added new code validations for *CommonServerPython* import to `XSOAR-linter`.
* Added *default value* and *predefined values* to argument description in **generate-docs** command.
* Added a new validation that checks if *get-mapping-fields* command exists if the integration schema has *{ismappable: true}* in **validate** command.
* Fixed an issue where the *--staged* flag recognised added files as modified in the **validate** command.
* Fixed an issue where a backwards compatibility warning was raised for all added files in the **validate** command.
* Fixed an issue where **validate** command failed when no tests were given for a partner supported pack.
* Updated the **download** command to support mappers.
* Fixed an issue where the ***format*** command added a duplicate parameter.
* For partner supported content packs, added support for a list of emails.
* Removed validation of README files from the ***validate*** command.
* Fixed an issue where the ***validate*** command required release notes for ApiModules pack.

# 1.2.9
* Fixed an issue in the **openapi_codegen** command where it created duplicate functions name from the swagger file.
* Fixed an issue in the **update-release-notes** command where the *update type* argument was not verified.
* Fixed an issue in the **validate** command where no error was raised in case a non-existing docker image was presented.
* Fixed an issue in the **format** command where format failed when trying to update invalid Docker image.
* The **format** command will now preserve the **isArray** argument in integration's reputation commands and will show a warning if it set to **false**.
* Fixed an issue in the **lint** command where *finally* clause was not supported in main function.
* Fixed an issue in the **validate** command where changing any entity ID was not validated.
* Fixed an issue in the **validate** command where *--staged* flag did not bring only changed files.
* Fixed the **update-release-notes** command to ignore changes in the metadata file.
* Fixed the **validate** command to ignore metadata changes when checking if a version bump is needed.


# 1.2.8
* Added a new validation that checks in playbooks for the usage of `DeleteContext` in **validate** command.
* Fixed an issue in the **upload** command where it would try to upload content entities with unsupported versions.
* Added a new validation that checks in playbooks for the usage of specific instance in **validate** command.
* Added the **--staged** flag to **validate** command to run on staged files only.


# 1.2.7
* Changed input parameters in **find-dependencies** command.
   - Use ***-i, --input*** instead of ***-p, --path***.
   - Use ***-idp, --id-set-path*** instead of ***-i, --id-set-path***.
* Fixed an issue in the **unify** command where it crashed on an integration without an image file.
* Fixed an issue in the **format** command where unnecessary files were not skipped.
* Fixed an issue in the **update-release-notes** command where the *text* argument was not respected in all cases.
* Fixed an issue in the **validate** command where a warning about detailed description was given for unified or deprecated integrations.
* Improved the error returned by the **validate** command when running on files using the old format.

# 1.2.6
* No longer require setting `DEMISTO_README_VALIDATION` env var to enable README mdx validation. Validation will now run automatically if all necessary node modules are available.
* Fixed an issue in the **validate** command where the `--skip-pack-dependencies` would not skip id-set creation.
* Fixed an issue in the **validate** command where validation would fail if supplied an integration with an empty `commands` key.
* Fixed an issue in the **validate** command where validation would fail due to a required version bump for packs which are not versioned.
* Will use env var `DEMISTO_VERIFY_SSL` to determine if to use a secure connection for commands interacting with the Server when `--insecure` is not passed. If working with a local Server without a trusted certificate, you can set env var `DEMISTO_VERIFY_SSL=no` to avoid using `--insecure` on each command.
* Unifier now adds a link to the integration documentation to the integration detailed description.
* Fixed an issue in the **secrets** command where ignored secrets were not skipped.

# 1.2.5
* Added support for special fields: *defaultclassifier*, *defaultmapperin*, *defaultmapperout* in **download** command.
* Added -y option **format** command to assume "yes" as answer to all prompts and run non-interactively
* Speed up improvements for `validate` of README files.
* Updated the **format** command to adhere to the defined content schema and sub-schemas, aligning its behavior with the **validate** command.
* Added support for canvasContextConnections files in **format** command.

# 1.2.4
* Updated detailed description for community integrations.

# 1.2.3
* Fixed an issue where running **validate** failed on playbook with task that adds tags to the evidence data.
* Added the *displaypassword* field to the integration schema.
* Added new code validations to `XSOAR-linter`.
    * As warnings messages:
        * `demisto.params()` should be used only inside main function.
        * `demisto.args()` should be used only inside main function.
        * Functions args should have type annotations.
* Added `fromversion` field validation to test playbooks and scripts in **validate** command.

# 1.2.2
* Add support for warning msgs in the report and summary to **lint** command.
* Fixed an issue where **json-to-outputs** determined bool values as int.
* Fixed an issue where **update-release-notes** was crushing on `--all` flag.
* Fixed an issue where running **validate**, **update-release-notes** outside of content repo crushed without a meaningful error message.
* Added support for layoutscontainer in **init** contribution flow.
* Added a validation for tlp_color param in feeds in **validate** command.
* Added a validation for removal of integration parameters in **validate** command.
* Fixed an issue where **update-release-notes** was failing with a wrong error message when no pack or input was given.
* Improved formatting output of the **generate-docs** command.
* Add support for env variable *DEMISTO_SDK_ID_SET_REFRESH_INTERVAL*. Set this env variable to the refresh interval in minutes. The id set will be regenerated only if the refresh interval has passed since the last generation. Useful when generating Script documentation, to avoid re-generating the id_set every run.
* Added new code validations to `XSOAR-linter`.
    * As error messages:
        * Longer than 10 seconds sleep statements for non long running integrations.
        * exit() usage.
        * quit() usage.
    * As warnings messages:
        * `demisto.log` should not be used.
        * main function existence.
        * `demito.results` should not be used.
        * `return_output` should not be used.
        * try-except statement in main function.
        * `return_error` usage in main function.
        * only once `return_error` usage.
* Fixed an issue where **lint** command printed logs twice.
* Fixed an issue where *suffix* did not work as expected in the **create-content-artifacts** command.
* Added support for *prev-ver* flag in **lint** and **secrets** commands.
* Added support for *text* flag to **update-release-notes** command to add the same text to all release notes.
* Fixed an issue where **validate** did not recognize added files if they were modified locally.
* Added a validation that checks the `fromversion` field exists and is set to 5.0.0 or above when working or comparing to a non-feature branch in **validate** command.
* Added a validation that checks the certification field in the pack_metadata file is valid in **validate** command.
* The **update-release-notes** command will now automatically add docker image update to the release notes.

# 1.2.1
* Added an additional linter `XSOAR-linter` to the **lint** command which custom validates py files. currently checks for:
    * `Sys.exit` usages with non zero value.
    * Any `Print` usages.
* Fixed an issue where renamed files were failing on *validate*.
* Fixed an issue where single changed files did not required release notes update.
* Fixed an issue where doc_images required release-notes and validations.
* Added handling of dependent packs when running **update-release-notes** on changed *APIModules*.
    * Added new argument *--id-set-path* for id_set.json path.
    * When changes to *APIModule* is detected and an id_set.json is available - the command will update the dependent pack as well.
* Added handling of dependent packs when running **validate** on changed *APIModules*.
    * Added new argument *--id-set-path* for id_set.json path.
    * When changes to *APIModule* is detected and an id_set.json is available - the command will validate that the dependent pack has release notes as well.
* Fixed an issue where the find_type function didn't recognize file types correctly.
* Fixed an issue where **update-release-notes** command did not work properly on Windows.
* Added support for indicator fields in **update-release-notes** command.
* Fixed an issue where files in test dirs where being validated.


# 1.2.0
* Fixed an issue where **format** did not update the test playbook from its pack.
* Fixed an issue where **validate** validated non integration images.
* Fixed an issue where **update-release-notes** did not identified old yml integrations and scripts.
* Added revision templates to the **update-release-notes** command.
* Fixed an issue where **update-release-notes** crashed when a file was renamed.
* Fixed an issue where **validate** failed on deleted files.
* Fixed an issue where **validate** validated all images instead of packs only.
* Fixed an issue where a warning was not printed in the **format** in case a non-supported file type is inputted.
* Fixed an issue where **validate** did not fail if no release notes were added when adding files to existing packs.
* Added handling of incorrect layout paths via the **format** command.
* Refactor **create-content-artifacts** command - Efficient artifacts creation and better logging.
* Fixed an issue where image and description files were not handled correctly by **validate** and **update-release-notes** commands.
* Fixed an issue where the **format** command didn't remove all extra fields in a file.
* Added an error in case an invalid id_set.json file is found while running the **validate** command.
* Added fetch params checks to the **validate** command.

# 1.1.11
* Added line number to secrets' path in **secrets** command report.
* Fixed an issue where **init** a community pack did not present the valid support URL.
* Fixed an issue where **init** offered a non relevant pack support type.
* Fixed an issue where **lint** did not pull docker images for powershell.
* Fixed an issue where **find-dependencies** did not find all the script dependencies.
* Fixed an issue where **find-dependencies** did not collect indicator fields as dependencies for playbooks.
* Updated the **validate** and the **secrets** commands to be less dependent on regex.
* Fixed an issue where **lint** did not run on circle when docker did not return ping.
* Updated the missing release notes error message (RN106) in the **Validate** command.
* Fixed an issue where **Validate** would return missing release notes when two packs with the same substring existed in the modified files.
* Fixed an issue where **update-release-notes** would add duplicate release notes when two packs with the same substring existed in the modified files.
* Fixed an issue where **update-release-notes** would fail to bump new versions if the feature branch was out of sync with the master branch.
* Fixed an issue where a non-descriptive error would be returned when giving the **update-release-notes** command a pack which can not be found.
* Added dependencies check for *widgets* in **find-dependencies** command.
* Added a `update-docker` flag to **format** command.
* Added a `json-to-outputs` flag to the **run** command.
* Added a verbose (`-v`) flag to **format** command.
* Fixed an issue where **download** added the prefix "playbook-" to the name of playbooks.

# 1.1.10
* Updated the **init** command. Relevant only when passing the *--contribution* argument.
   * Added the *--author* option.
   * The *support* field of the pack's metadata is set to *community*.
* Added a proper error message in the **Validate** command upon a missing description in the root of the yml.
* **Format** now works with a relative path.
* **Validate** now fails when all release notes have been excluded.
* Fixed issue where correct error message would not propagate for invalid images.
* Added the *--skip-pack-dependencies* flag to **validate** command to skip pack dependencies validation. Relevant when using the *-g* flag.
* Fixed an issue where **Validate** and **Format** commands failed integrations with `defaultvalue` field in fetch incidents related parameters.
* Fixed an issue in the **Validate** command in which unified YAML files were not ignored.
* Fixed an issue in **generate-docs** where scripts and playbooks inputs and outputs were not parsed correctly.
* Fixed an issue in the **openapi-codegen** command where missing reference fields in the swagger JSON caused errors.
* Fixed an issue in the **openapi-codegen** command where empty objects in the swagger JSON paths caused errors.
* **update-release-notes** command now accept path of the pack instead of pack name.
* Fixed an issue where **generate-docs** was inserting unnecessary escape characters.
* Fixed an issue in the **update-release-notes** command where changes to the pack_metadata were not detected.
* Fixed an issue where **validate** did not check for missing release notes in old format files.

# 1.1.9
* Fixed an issue where **update-release-notes** command failed on invalid file types.

# 1.1.8
* Fixed a regression where **upload** command failed on test playbooks.
* Added new *githubUser* field in pack metadata init command.
* Support beta integration in the commands **split-yml, extract-code, generate-test-playbook and generate-docs.**
* Fixed an issue where **find-dependencies** ignored *toversion* field in content items.
* Added support for *layoutscontainer*, *classifier_5_9_9*, *mapper*, *report*, and *widget* in the **Format** command.
* Fixed an issue where **Format** will set the `ID` field to be equal to the `name` field in modified playbooks.
* Fixed an issue where **Format** did not work for test playbooks.
* Improved **update-release-notes** command:
    * Write content description to release notes for new items.
    * Update format for file types without description: Connections, Incident Types, Indicator Types, Layouts, Incident Fields.
* Added a validation for feedTags param in feeds in **validate** command.
* Fixed readme validation issue in community support packs.
* Added the **openapi-codegen** command to generate integrations from OpenAPI specification files.
* Fixed an issue were release notes validations returned wrong results for *CommonScripts* pack.
* Added validation for image links in README files in **validate** command.
* Added a validation for default value of fetch param in feeds in **validate** command.
* Fixed an issue where the **Init** command failed on scripts.

# 1.1.7
* Fixed an issue where running the **format** command on feed integrations removed the `defaultvalue` fields.
* Playbook branch marked with *skipunavailable* is now set as an optional dependency in the **find-dependencies** command.
* The **feedReputation** parameter can now be hidden in a feed integration.
* Fixed an issue where running the **unify** command on JS package failed.
* Added the *--no-update* flag to the **find-dependencies** command.
* Added the following validations in **validate** command:
   * Validating that a pack does not depend on NonSupported / Deprecated packs.

# 1.1.6
* Added the *--description* option to the **init** command.
* Added the *--contribution* option to the **init** command which converts a contribution zip to proper pack format.
* Improved **validate** command performance time and outputs.
* Added the flag *--no-docker-checks* to **validate** command to skip docker checks.
* Added the flag *--print-ignored-files* to **validate** command to print ignored files report when the command is done.
* Added the following validations in **validate** command:
   * Validating that existing release notes are not modified.
   * Validating release notes are not added to new packs.
   * Validating that the "currentVersion" field was raised in the pack_metadata for modified packs.
   * Validating that the timestamp in the "created" field in the pack_metadata is in ISO format.
* Running `demisto-sdk validate` will run the **validate** command using git and only on committed files (same as using *-g --post-commit*).
* Fixed an issue where release notes were not checked correctly in **validate** command.
* Fixed an issue in the **create-id-set** command where optional playbook tasks were not taken into consideration.
* Added a prompt to the `demisto-sdk update-release-notes` command to prompt users to commit changes before running the release notes command.
* Added support to `layoutscontainer` in **validate** command.

# 1.1.5
* Fixed an issue in **find-dependencies** command.
* **lint** command now verifies flake8 on CommonServerPython script.

# 1.1.4
* Fixed an issue with the default output file name of the **unify** command when using "." as an output path.
* **Unify** command now adds contributor details to the display name and description.
* **Format** command now adds *isFetch* and *incidenttype* fields to integration yml.
* Removed the *feedIncremental* field from the integration schema.
* **Format** command now adds *feedBypassExclusionList*, *Fetch indicators*, *feedReputation*, *feedReliability*,
     *feedExpirationPolicy*, *feedExpirationInterval* and *feedFetchInterval* fields to integration yml.
* Fixed an issue in the playbooks schema.
* Fixed an issue where generated release notes were out of order.
* Improved pack dependencies detection.
* Fixed an issue where test playbooks were mishandled in **validate** command.

# 1.1.3
* Added a validation for invalid id fields in indicators types files in **validate** command.
* Added default behavior for **update-release-notes** command.
* Fixed an error where README files were failing release notes validation.
* Updated format of generated release notes to be more user friendly.
* Improved error messages for the **update-release-notes** command.
* Added support for `Connections`, `Dashboards`, `Widgets`, and `Indicator Types` to **update-release-notes** command.
* **Validate** now supports scripts under the *TestPlaybooks* directory.
* Fixed an issue where **validate** did not support powershell files.

# 1.1.2
* Added a validation for invalid playbookID fields in incidents types files in **validate** command.
* Added a code formatter for python files.
* Fixed an issue where new and old classifiers where mixed on validate command.
* Added *feedIncremental* field to the integration schema.
* Fixed error in the **upload** command where unified YMLs were not uploaded as expected if the given input was a pack.
* Fixed an issue where the **secrets** command failed due to a space character in the file name.
* Ignored RN validation for *NonSupported* pack.
* You can now ignore IF107, SC100, RP102 error codes in the **validate** command.
* Fixed an issue where the **download** command was crashing when received as input a JS integration or script.
* Fixed an issue where **validate** command checked docker image for JS integrations and scripts.
* **validate** command now checks scheme for reports and connections.
* Fixed an issue where **validate** command checked docker when running on all files.
* Fixed an issue where **validate** command did not fail when docker image was not on the latest numeric tag.
* Fixed an issue where beta integrations were not validated correctly in **validate** command.

# 1.1.1
* fixed and issue where file types were not recognized correctly in **validate** command.
* Added better outputs for validate command.

# 1.1.0
* Fixed an issue where changes to only non-validated files would fail validation.
* Fixed an issue in **validate** command where moved files were failing validation for new packs.
* Fixed an issue in **validate** command where added files were failing validation due to wrong file type detection.
* Added support for new classifiers and mappers in **validate** command.
* Removed support of old RN format validation.
* Updated **secrets** command output format.
* Added support for error ignore on deprecated files in **validate** command.
* Improved errors outputs in **validate** command.
* Added support for linting an entire pack.

# 1.0.9
* Fixed a bug where misleading error was presented when pack name was not found.
* **Update-release-notes** now detects added files for packs with versions.
* Readme files are now ignored by **update-release-notes** and validation of release notes.
* Empty release notes no longer cause an uncaught error during validation.

# 1.0.8
* Changed the output format of demisto-sdk secrets.
* Added a validation that checkbox items are not required in integrations.
* Added pack release notes generation and validation.
* Improved pack metadata validation.
* Fixed an issue in **validate** where renamed files caused an error

# 1.0.4
* Fix the **format** command to update the `id` field to be equal to `details` field in indicator-type files, and to `name` field in incident-type & dashboard files.
* Fixed a bug in the **validate** command for layout files that had `sortValues` fields.
* Fixed a bug in the **format** command where `playbookName` field was not always present in the file.
* Fixed a bug in the **format** command where indicatorField wasn't part of the SDK schemas.
* Fixed a bug in **upload** command where created unified docker45 yml files were not deleted.
* Added support for IndicatorTypes directory in packs (for `reputation` files, instead of Misc).
* Fixed parsing playbook condition names as string instead of boolean in **validate** command
* Improved image validation in YAML files.
* Removed validation for else path in playbook condition tasks.

# 1.0.3
* Fixed a bug in the **format** command where comments were being removed from YAML files.
* Added output fields: _file_path_ and _kind_ for layouts in the id-set.json created by **create-id-set** command.
* Fixed a bug in the **create-id-set** command Who returns Duplicate for Layouts with a different kind.
* Added formatting to **generate-docs** command results replacing all `<br>` tags with `<br/>`.
* Fixed a bug in the **download** command when custom content contained not supported content entity.
* Fixed a bug in **format** command in which boolean strings  (e.g. 'yes' or 'no') were converted to boolean values (e.g. 'True' or 'False').
* **format** command now removes *sourceplaybookid* field from playbook files.
* Fixed a bug in **generate-docs** command in which integration dependencies were not detected when generating documentation for a playbook.


# 1.0.1
* Fixed a bug in the **unify** command when output path was provided empty.
* Improved error message for integration with no tests configured.
* Improved the error message returned from the **validate** command when an integration is missing or contains malformed fetch incidents related parameters.
* Fixed a bug in the **create** command where a unified YML with a docker image for 4.5 was copied incorrectly.
* Missing release notes message are now showing the release notes file path to update.
* Fixed an issue in the **validate** command in which unified YAML files were not ignored.
* File format suggestions are now shown in the relevant file format (JSON or YAML).
* Changed Docker image validation to fail only on non-valid ones.
* Removed backward compatibility validation when Docker image is updated.

# 1.0.0
* Improved the *upload* command to support the upload of all the content entities within a pack.
* The *upload* command now supports the improved pack file structure.
* Added an interactive option to format integrations, scripts and playbooks with No TestPlaybooks configured.
* Added an interactive option to configure *conf.json* file with missing test playbooks for integrations, scripts and playbooks
* Added *download* command to download custom content from Demisto instance to the local content repository.
* Improved validation failure messages to include a command suggestion, wherever relevant, to fix the raised issue.
* Improved 'validate' help and documentation description
* validate - checks that scripts, playbooks, and integrations have the *tests* key.
* validate - checks that test playbooks are configured in `conf.json`.
* demisto-sdk lint - Copy dir better handling.
* demisto-sdk lint - Add error when package missing in docker image.
* Added *-a , --validate-all* option in *validate* to run all validation on all files.
* Added *-i , --input* option in *validate* to run validation on a specified pack/file.
* added *-i, --input* option in *secrets* to run on a specific file.
* Added an allowed hidden parameter: *longRunning* to the hidden integration parameters validation.
* Fixed an issue with **format** command when executing with an output path of a folder and not a file path.
* Bug fixes in generate-docs command given playbook as input.
* Fixed an issue with lint command in which flake8 was not running on unit test files.

# 0.5.2
* Added *-c, --command* option in *generate-docs* to generate a specific command from an integration.
* Fixed an issue when getting README/CHANGELOG files from git and loading them.
* Removed release notes validation for new content.
* Fixed secrets validations for files with the same name in a different directory.
* demisto-sdk lint - parallelization working with specifying the number of workers.
* demisto-sdk lint - logging levels output, 3 levels.
* demisto-sdk lint - JSON report, structured error reports in JSON format.
* demisto-sdk lint - XML JUnit report for unit-tests.
* demisto-sdk lint - new packages used to accelerate execution time.
* demisto-sdk secrets - command now respects the generic whitelist, and not only the pack secrets.

# 0.5.0
[PyPI History][1]

[1]: https://pypi.org/project/demisto-sdk/#history
# 0.4.9
* Fixed an issue in *generate-docs* where Playbooks and Scripts documentation failed.
* Added a graceful error message when executing the *run" command with a misspelled command.
* Added more informative errors upon failures of the *upload* command.
* format command:
    * Added format for json files: IncidentField, IncidentType, IndicatorField, IndicatorType, Layout, Dashboard.
    * Added the *-fv --from-version*, *-nv --no-validation* arguments.
    * Removed the *-t yml_type* argument, the file type will be inferred.
    * Removed the *-g use_git* argument, running format without arguments will run automatically on git diff.
* Fixed an issue in loading playbooks with '=' character.
* Fixed an issue in *validate* failed on deleted README files.

# 0.4.8
* Added the *max* field to the Playbook schema, allowing to define it in tasks loop.
* Fixed an issue in *validate* where Condition branches checks were case sensitive.

# 0.4.7
* Added the *slareminder* field to the Playbook schema.
* Added the *common_server*, *demisto_mock* arguments to the *init* command.
* Fixed an issue in *generate-docs* where the general section was not being generated correctly.
* Fixed an issue in *validate* where Incident type validation failed.

# 0.4.6
* Fixed an issue where the *validate* command did not identify CHANGELOG in packs.
* Added a new command, *id-set* to create the id set - the content dependency tree by file IDs.

# 0.4.5
* generate-docs command:
    * Added the *use_cases*, *permissions*, *command_permissions* and *limitations*.
    * Added the *--insecure* argument to support running the script and integration command in Demisto.
    * Removed the *-t yml_type* argument, the file type will be inferred.
    * The *-o --output* argument is no longer mandatory, default value will be the input file directory.
* Added support for env var: *DEMISTO_SDK_SKIP_VERSION_CHECK*. When set version checks are skipped.
* Fixed an issue in which the CHANGELOG files did not match our scheme.
* Added a validator to verify that there are no hidden integration parameters.
* Fixed an issue where the *validate* command ran on test files.
* Removed the *env-dir* argument from the demisto-sdk.
* README files which are html files will now be skipped in the *validate* command.
* Added support for env var: *DEMISTO_README_VALIDATOR*. When not set the readme validation will not run.

# 0.4.4
* Added a validator for IncidentTypes (incidenttype-*.json).
* Fixed an issue where the -p flag in the *validate* command was not working.
* Added a validator for README.md files.
* Release notes validator will now run on: incident fields, indicator fields, incident types, dashboard and reputations.
* Fixed an issue where the validator of reputation(Indicator Type) did not check on the details field.
* Fixed an issue where the validator attempted validating non-existing files after deletions or name refactoring.
* Removed the *yml_type* argument in the *split-yml*, *extract-code* commands.
* Removed the *file_type* argument in the *generate-test-playbook* command.
* Fixed the *insecure* argument in *upload*.
* Added the *insecure* argument in *run-playbook*.
* Standardise the *-i --input*, *-o --output* to demisto-sdk commands.

# 0.4.3
* Fixed an issue where the incident and indicator field BC check failed.
* Support for linting and unit testing PowerShell integrations.

# 0.4.2
* Fixed an issue where validate failed on Windows.
* Added a validator to verify all branches are handled in conditional task in a playbook.
* Added a warning message when not running the latest sdk version.
* Added a validator to check that the root is connected to all tasks in the playbook.
* Added a validator for Dashboards (dashboard-*.json).
* Added a validator for Indicator Types (reputation-*.json).
* Added a BC validation for changing incident field type.
* Fixed an issue where init command would generate an invalid yml for scripts.
* Fixed an issue in misleading error message in v2 validation hook.
* Fixed an issue in v2 hook which now is set only on newly added scripts.
* Added more indicative message for errors in yaml files.
* Disabled pykwalify info log prints.

# 0.3.10
* Added a BC check for incident fields - changing from version is not allowed.
* Fixed an issue in create-content-artifacts where scripts in Packs in TestPlaybooks dir were copied with a wrong prefix.


# 0.3.9
* Added a validation that incident field can not be required.
* Added validation for fetch incident parameters.
* Added validation for feed integration parameters.
* Added to the *format* command the deletion of the *sourceplaybookid* field.
* Fixed an issue where *fieldMapping* in playbook did not pass the scheme validation.
* Fixed an issue where *create-content-artifacts* did not copy TestPlaybooks in Packs without prefix of *playbook-*.
* Added a validation the a playbook can not have a rolename set.
* Added to the image validator the new DBot default image.
* Added the fields: elasticcommonfields, quiet, quietmode to the Playbook schema.
* Fixed an issue where *validate* failed on integration commands without outputs.
* Added a new hook for naming of v2 integrations and scripts.


# 0.3.8
* Fixed an issue where *create-content-artifact* was not loading the data in the yml correctly.
* Fixed an issue where *unify* broke long lines in script section causing syntax errors


# 0.3.7
* Added *generate-docs* command to generate documentation file for integration, playbook or script.
* Fixed an issue where *unify* created a malformed integration yml.
* Fixed an issue where demisto-sdk **init** creates unit-test file with invalid import.


# 0.3.6
* Fixed an issue where demisto-sdk **validate** failed on modified scripts without error message.


# 0.3.5
* Fixed an issue with docker tag validation for integrations.
* Restructured repo source code.


# 0.3.4
* Saved failing unit tests as a file.
* Fixed an issue where "_test" file for scripts/integrations created using **init** would import the "HelloWorld" templates.
* Fixed an issue in demisto-sdk **validate** - was failing on backward compatiblity check
* Fixed an issue in demisto-sdk **secrets** - empty line in .secrets-ignore always made the secrets check to pass
* Added validation for docker image inside integrations and scripts.
* Added --use-git flag to **format** command to format all changed files.
* Fixed an issue where **validate** did not fail on dockerimage changes with bc check.
* Added new flag **--ignore-entropy** to demisto-sdk **secrets**, this will allow skip entropy secrets check.
* Added --outfile to **lint** to allow saving failed packages to a file.


# 0.3.3
* Added backwards compatibility break error message.
* Added schema for incident types.
* Added **additionalinfo** field to as an available field for integration configuration.
* Added pack parameter for **init**.
* Fixed an issue where error would appear if name parameter is not set in **init**.


# 0.3.2
* Fixed the handling of classifier files in **validate**.


# 0.3.1
* Fixed the handling of newly created reputation files in **validate**.
* Added an option to perform **validate** on a specific file.


# 0.3.0
* Added support for multi-package **lint** both with parallel and without.
* Added all parameter in **lint** to run on all packages and packs in content repository.
* Added **format** for:
    * Scripts
    * Playbooks
    * Integrations
* Improved user outputs for **secrets** command.
* Fixed an issue where **lint** would run pytest and pylint only on a single docker per integration.
* Added auto-complete functionality to demisto-sdk.
* Added git parameter in **lint** to run only on changed packages.
* Added the **run-playbook** command
* Added **run** command which runs a command in the Demisto playground.
* Added **upload** command which uploads an integration or a script to a Demisto instance.
* Fixed and issue where **validate** checked if release notes exist for new integrations and scripts.
* Added **generate-test-playbook** command which generates a basic test playbook for an integration or a script.
* **validate** now supports indicator fields.
* Fixed an issue with layouts scheme validation.
* Adding **init** command.
* Added **json-to-outputs** command which generates the yaml section for outputs from an API raw response.

# 0.2.6
* Fixed an issue with locating release notes for beta integrations in **validate**.

# 0.2.5
* Fixed an issue with locating release notes for beta integrations in **validate**.

# 0.2.4
* Adding image validation to Beta_Integration and Packs in **validate**.

# 0.2.3
* Adding Beta_Integration to the structure validation process.
* Fixing bug where **validate** did checks on TestPlaybooks.
* Added requirements parameter to **lint**.

# 0.2.2
* Fixing bug where **lint** did not return exit code 1 on failure.
* Fixing bug where **validate** did not print error message in case no release notes were give.

# 0.2.1
* **Validate** now checks that the id and name fields are identical in yml files.
* Fixed a bug where sdk did not return any exit code.

# 0.2.0
* Added Release Notes Validator.
* Fixed the Unifier selection of your python file to use as the code.
* **Validate** now supports Indicator fields.
* Fixed a bug where **validate** and **secrets** did not return exit code 1 on failure.
* **Validate** now runs on newly added scripts.

# 0.1.8
* Added support for `--version`.
* Fixed an issue in file_validator when calling `checked_type` method with script regex.

# 0.1.2
* Restructuring validation to support content packs.
* Added secrets validation.
* Added content bundle creation.
* Added lint and unit test run.

# 0.1.1
* Added new logic to the unifier.
* Added detailed README.
* Some small adjustments and fixes.

# 0.1.0
Capabilities:
* **Extract** components(code, image, description etc.) from a Demisto YAML file into a directory.
* **Unify** components(code, image, description etc.) to a single Demisto YAML file.
* **Validate** Demisto content files.<|MERGE_RESOLUTION|>--- conflicted
+++ resolved
@@ -12,16 +12,13 @@
 * Fixed a bug where **doc-review** command failed on existing templates.
 * Fixed a bug where **validate** command failed when the word demisto is in the repo README file.
 * Added support for adding test-playbooks to the zip file result in *create-content-artifacts* command for marketplacev2.
-<<<<<<< HEAD
+* Fixed an issue in **find-dependencies** where using the argument *-o* without the argument *--all-packs-dependencies* did not print a proper warning.
 * Refactored the **format** command's effect on the *fromversion* field:
   - Fixed a bug where the *fromversion* field was removed when modifying a content item.
   - Updated the general default *fromversion* and the default *fromversion* of newly-introduced content items (e.g. `Lists`, `Jobs`).
   - Removed the interactive option in *update_playbook*.
   - Added an *interactive* mode for all content types, asking user if to set the default *fromversion*.
 
-=======
-* Fixed an issue in **find-dependencies** where using the argument *-o* without the argument *--all-packs-dependencies* did not print a proper warning.
->>>>>>> 17d00942
 # 1.6.1
 * Added the '--use-packs-known-words' argument to the **doc-review** command
 * Added YAML_Loader to handle yaml files in a standard way across modules, replacing PYYAML.
