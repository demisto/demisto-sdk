--- conflicted
+++ resolved
@@ -1,10 +1,7 @@
 # Changelog
 * Added a validation that verifies that readme image absolute links do not contain the working branch name.
-<<<<<<< HEAD
 * Added support for List content item in the **format**, **validate**, **download**, and **create-content-artifacts** commands.
-=======
 * Added a validation to ensure reputation command's default argument is set as an array input.
->>>>>>> d3896e4e
 
 # 1.5.1
 * Fixed an issue where **validate** command failed to recognized test playbooks for beta integrations as valid tests.
