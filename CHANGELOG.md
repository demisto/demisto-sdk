# Changelog
<<<<<<< HEAD
* Fixed issue with default outfile file name for **unify** command when using an input of ".".
* *Unify* command now adds contributor details to the display name and description.
* *Format* command now adds *isFetch* and *incidenttype* fields to integration yml.
=======
* Improved **validate** command performance time and outputs.
* Added the flag *--no-docker-checks* to **validate** command to skip docker checks.
* Added the flag *--print-ignored-files* to **validate** command to print ignored files report when the command is done.
* Added the following validations in **validate** command:
   * Validating that existing release notes are not modified.
   * Validating release notes are not added to new packs.
   * Validating that the "currentVersion" field was raised in the pack_metadata for modified packs.
   * Validating that the timestamp in the "created" field in the pack_metadata is in ISO format.
* Running `demisto-sdk validate` will run the **validate** command using git and only on committed files (same as using *-g --post-commit*).
* Fixed an issue where release notes were not checked correctly in **validate** command.

#### 1.1.5
* Fixed an issue in **find-dependencies** command.
* **lint** command now verifies flake8 on CommonServerPython script.

#### 1.1.4
* Fixed an issue with the default output file name of the **unify** command when using "." as an output path.
* **Unify** command now adds contributor details to the display name and description.
* **Format** command now adds *isFetch* and *incidenttype* fields to integration yml.
>>>>>>> 262d0446
* Removed the *feedIncremental* field from the integration schema.
* **Format** command now adds *feedBypassExclusionList*, *Fetch indicators*, *feedReputation*, *feedReliability*,
     *feedExpirationPolicy*, *feedExpirationInterval* and *feedFetchInterval* fields to integration yml.
* Fixed an issue in the playbooks schema.
* Fixed an issue where generated release notes were out of order.
* Improved pack dependencies detection.
* Fixed an issue where test playbooks were mishandled in **validate** command.


#### 1.1.3
* Added a validation for invalid id fields in indicators types files in **validate** command.
* Added default behavior for **update-release-notes** command.
* Fixed an error where README files were failing release notes validation.
* Updated format of generated release notes to be more user friendly.
* Improved error messages for the **update-release-notes** command.
* Added support for `Connections`, `Dashboards`, `Widgets`, and `Indicator Types` to **update-release-notes** command.
* **Validate** now supports scripts under the *TestPlaybooks* directory.
* Fixed an issue where **validate** did not support powershell files.

#### 1.1.2
* Added a validation for invalid playbookID fields in incidents types files in **validate** command.
* Added a code formatter for python files.
* Fixed an issue where new and old classifiers where mixed on validate command.
* Added *feedIncremental* field to the integration schema.
* Fixed error in the **upload** command where unified YMLs were not uploaded as expected if the given input was a pack.
* Fixed an issue where the **secrets** command failed due to a space character in the file name.
* Ignored RN validation for *NonSupported* pack.
* You can now ignore IF107, SC100, RP102 error codes in the **validate** command.
* Fixed an issue where the **download** command was crashing when received as input a JS integration or script.
* Fixed an issue where **validate** command checked docker image for JS integrations and scripts.
* **validate** command now checks scheme for reports and connections.
* Fixed an issue where **validate** command checked docker when running on all files.
* Fixed an issue where **validate** command did not fail when docker image was not on the latest numeric tag.
* Fixed an issue where beta integrations were not validated correctly in **validate** command.

#### 1.1.1
* fixed and issue where file types were not recognized correctly in **validate** command.
* Added better outputs for validate command.

#### 1.1.0
* Fixed an issue where changes to only non-validated files would fail validation.
* Fixed an issue in **validate** command where moved files were failing validation for new packs.
* Fixed an issue in **validate** command where added files were failing validation due to wrong file type detection.
* Added support for new classifiers and mappers in **validate** command.
* Removed support of old RN format validation.
* Updated **secrets** command output format.
* Added support for error ignore on deprecated files in **validate** command.
* Improved errors outputs in **validate** command.
* Added support for linting an entire pack.

#### 1.0.9
* Fixed a bug where misleading error was presented when pack name was not found.
* **Update-release-notes** now detects added files for packs with versions.
* Readme files are now ignored by **update-release-notes** and validation of release notes.
* Empty release notes no longer cause an uncaught error during validation.

#### 1.0.8
* Changed the output format of demisto-sdk secrets.
* Added a validation that checkbox items are not required in integrations.
* Added pack release notes generation and validation.
* Improved pack metadata validation.
* Fixed an issue in **validate** where renamed files caused an error

#### 1.0.4
* Fix the **format** command to update the `id` field to be equal to `details` field in indicator-type files, and to `name` field in incident-type & dashboard files.
* Fixed a bug in the **validate** command for layout files that had `sortValues` fields.
* Fixed a bug in the **format** command where `playbookName` field was not always present in the file.
* Fixed a bug in the **format** command where indicatorField wasn't part of the SDK schemas.
* Fixed a bug in **upload** command where created unified docker45 yml files were not deleted.
* Added support for IndicatorTypes directory in packs (for `reputation` files, instead of Misc).
* Fixed parsing playbook condition names as string instead of boolean in **validate** command
* Improved image validation in YAML files.
* Removed validation for else path in playbook condition tasks.

#### 1.0.3
* Fixed a bug in the **format** command where comments were being removed from YAML files.
* Added output fields: _file_path_ and _kind_ for layouts in the id-set.json created by **create-id-set** command.
* Fixed a bug in the **create-id-set** command Who returns Duplicate for Layouts with a different kind.
* Added formatting to **generate-docs** command results replacing all `<br>` tags with `<br/>`.
* Fixed a bug in the **download** command when custom content contained not supported content entity.
* Fixed a bug in **format** command in which boolean strings  (e.g. 'yes' or 'no') were converted to boolean values (e.g. 'True' or 'False').
* **format** command now removes *sourceplaybookid* field from playbook files.
* Fixed a bug in **generate-docs** command in which integration dependencies were not detected when generating documentation for a playbook.


#### 1.0.1
* Fixed a bug in the **unify** command when output path was provided empty.
* Improved error message for integration with no tests configured.
* Improved the error message returned from the **validate** command when an integration is missing or contains malformed fetch incidents related parameters.
* Fixed a bug in the **create** command where a unified YML with a docker image for 4.5 was copied incorrectly.
* Missing release notes message are now showing the release notes file path to update.
* Fixed an issue in the **validate** command in which unified YAML files were not ignored.
* File format suggestions are now shown in the relevant file format (JSON or YAML).
* Changed Docker image validation to fail only on non-valid ones.
* Removed backward compatibility validation when Docker image is updated.

#### 1.0.0
* Improved the *upload* command to support the upload of all the content entities within a pack.
* The *upload* command now supports the improved pack file structure.
* Added an interactive option to format integrations, scripts and playbooks with No TestPlaybooks configured.
* Added an interactive option to configure *conf.json* file with missing test playbooks for integrations, scripts and playbooks
* Added *download* command to download custom content from Demisto instance to the local content repository.
* Improved validation failure messages to include a command suggestion, wherever relevant, to fix the raised issue.
* Improved 'validate' help and documentation description
* validate - checks that scripts, playbooks, and integrations have the *tests* key.
* validate - checks that test playbooks are configured in `conf.json`.
* demisto-sdk lint - Copy dir better handling.
* demisto-sdk lint - Add error when package missing in docker image.
* Added *-a , --validate-all* option in *validate* to run all validation on all files.
* Added *-i , --input* option in *validate* to run validation on a specified pack/file.
* added *-i, --input* option in *secrets* to run on a specific file.
* Added an allowed hidden parameter: *longRunning* to the hidden integration parameters validation.
* Fixed an issue with **format** command when executing with an output path of a folder and not a file path.
* Bug fixes in generate-docs command given playbook as input.
* Fixed an issue with lint command in which flake8 was not running on unit test files.

#### 0.5.2
* Added *-c, --command* option in *generate-docs* to generate a specific command from an integration.
* Fixed an issue when getting README/CHANGELOG files from git and loading them.
* Removed release notes validation for new content.
* Fixed secrets validations for files with the same name in a different directory.
* demisto-sdk lint - parallelization working with specifying the number of workers.
* demisto-sdk lint - logging levels output, 3 levels.
* demisto-sdk lint - JSON report, structured error reports in JSON format.
* demisto-sdk lint - XML JUnit report for unit-tests.
* demisto-sdk lint - new packages used to accelerate execution time.
* demisto-sdk secrets - command now respects the generic whitelist, and not only the pack secrets.

#### 0.5.0
[PyPI History][1]

[1]: https://pypi.org/project/demisto-sdk/#history
### 0.4.9
* Fixed an issue in *generate-docs* where Playbooks and Scripts documentation failed.
* Added a graceful error message when executing the *run" command with a misspelled command.
* Added more informative errors upon failures of the *upload* command.
* format command:
    * Added format for json files: IncidentField, IncidentType, IndicatorField, IndicatorType, Layout, Dashboard.
    * Added the *-fv --from-version*, *-nv --no-validation* arguments.
    * Removed the *-t yml_type* argument, the file type will be inferred.
    * Removed the *-g use_git* argument, running format without arguments will run automatically on git diff.
* Fixed an issue in loading playbooks with '=' character.
* Fixed an issue in *validate* failed on deleted README files.

### 0.4.8
* Added the *max* field to the Playbook schema, allowing to define it in tasks loop.
* Fixed an issue in *validate* where Condition branches checks were case sensitive.

### 0.4.7
* Added the *slareminder* field to the Playbook schema.
* Added the *common_server*, *demisto_mock* arguments to the *init* command.
* Fixed an issue in *generate-docs* where the general section was not being generated correctly.
* Fixed an issue in *validate* where Incident type validation failed.

### 0.4.6
* Fixed an issue where the *validate* command did not identify CHANGELOG in packs.
* Added a new command, *id-set* to create the id set - the content dependency tree by file IDs.

### 0.4.5
* generate-docs command:
    * Added the *use_cases*, *permissions*, *command_permissions* and *limitations*.
    * Added the *--insecure* argument to support running the script and integration command in Demisto.
    * Removed the *-t yml_type* argument, the file type will be inferred.
    * The *-o --output* argument is no longer mandatory, default value will be the input file directory.
* Added support for env var: *DEMISTO_SDK_SKIP_VERSION_CHECK*. When set version checks are skipped.
* Fixed an issue in which the CHANGELOG files did not match our scheme.
* Added a validator to verify that there are no hidden integration parameters.
* Fixed an issue where the *validate* command ran on test files.
* Removed the *env-dir* argument from the demisto-sdk.
* README files which are html files will now be skipped in the *validate* command.
* Added support for env var: *DEMISTO_README_VALIDATOR*. When not set the readme validation will not run.

### 0.4.4
* Added a validator for IncidentTypes (incidenttype-*.json).
* Fixed an issue where the -p flag in the *validate* command was not working.
* Added a validator for README.md files.
* Release notes validator will now run on: incident fields, indicator fields, incident types, dashboard and reputations.
* Fixed an issue where the validator of reputation(Indicator Type) did not check on the details field.
* Fixed an issue where the validator attempted validating non-existing files after deletions or name refactoring.
* Removed the *yml_type* argument in the *split-yml*, *extract-code* commands.
* Removed the *file_type* argument in the *generate-test-playbook* command.
* Fixed the *insecure* argument in *upload*.
* Added the *insecure* argument in *run-playbook*.
* Standardise the *-i --input*, *-o --output* to demisto-sdk commands.

### 0.4.3
* Fixed an issue where the incident and indicator field BC check failed.
* Support for linting and unit testing PowerShell integrations.

### 0.4.2
* Fixed an issue where validate failed on Windows.
* Added a validator to verify all branches are handled in conditional task in a playbook.
* Added a warning message when not running the latest sdk version.
* Added a validator to check that the root is connected to all tasks in the playbook.
* Added a validator for Dashboards (dashboard-*.json).
* Added a validator for Indicator Types (reputation-*.json).
* Added a BC validation for changing incident field type.
* Fixed an issue where init command would generate an invalid yml for scripts.
* Fixed an issue in misleading error message in v2 validation hook.
* Fixed an issue in v2 hook which now is set only on newly added scripts.
* Added more indicative message for errors in yaml files.
* Disabled pykwalify info log prints.

### 0.3.10
* Added a BC check for incident fields - changing from version is not allowed.
* Fixed an issue in create-content-artifacts where scripts in Packs in TestPlaybooks dir were copied with a wrong prefix.


### 0.3.9
* Added a validation that incident field can not be required.
* Added validation for fetch incident parameters.
* Added validation for feed integration parameters.
* Added to the *format* command the deletion of the *sourceplaybookid* field.
* Fixed an issue where *fieldMapping* in playbook did not pass the scheme validation.
* Fixed an issue where *create-content-artifacts* did not copy TestPlaybooks in Packs without prefix of *playbook-*.
* Added a validation the a playbook can not have a rolename set.
* Added to the image validator the new DBot default image.
* Added the fields: elasticcommonfields, quiet, quietmode to the Playbook schema.
* Fixed an issue where *validate* failed on integration commands without outputs.
* Added a new hook for naming of v2 integrations and scripts.


### 0.3.8
* Fixed an issue where *create-content-artifact* was not loading the data in the yml correctly.
* Fixed an issue where *unify* broke long lines in script section causing syntax errors


### 0.3.7
* Added *generate-docs* command to generate documentation file for integration, playbook or script.
* Fixed an issue where *unify* created a malformed integration yml.
* Fixed an issue where demisto-sdk **init** creates unit-test file with invalid import.


### 0.3.6
* Fixed an issue where demisto-sdk **validate** failed on modified scripts without error message.


### 0.3.5
* Fixed an issue with docker tag validation for integrations.
* Restructured repo source code.


### 0.3.4
* Saved failing unit tests as a file.
* Fixed an issue where "_test" file for scripts/integrations created using **init** would import the "HelloWorld" templates.
* Fixed an issue in demisto-sdk **validate** - was failing on backward compatiblity check
* Fixed an issue in demisto-sdk **secrets** - empty line in .secrets-ignore always made the secrets check to pass
* Added validation for docker image inside integrations and scripts.
* Added --use-git flag to **format** command to format all changed files.
* Fixed an issue where **validate** did not fail on dockerimage changes with bc check.
* Added new flag **--ignore-entropy** to demisto-sdk **secrets**, this will allow skip entropy secrets check.
* Added --outfile to **lint** to allow saving failed packages to a file.


### 0.3.3
* Added backwards compatibility break error message.
* Added schema for incident types.
* Added **additionalinfo** field to as an available field for integration configuration.
* Added pack parameter for **init**.
* Fixed an issue where error would appear if name parameter is not set in **init**.


### 0.3.2
* Fixed the handling of classifier files in **validate**.


### 0.3.1
* Fixed the handling of newly created reputation files in **validate**.
* Added an option to perform **validate** on a specific file.


### 0.3.0
* Added support for multi-package **lint** both with parallel and without.
* Added all parameter in **lint** to run on all packages and packs in content repository.
* Added **format** for:
    * Scripts
    * Playbooks
    * Integrations
* Improved user outputs for **secrets** command.
* Fixed an issue where **lint** would run pytest and pylint only on a single docker per integration.
* Added auto-complete functionality to demisto-sdk.
* Added git parameter in **lint** to run only on changed packages.
* Added the **run-playbook** command
* Added **run** command which runs a command in the Demisto playground.
* Added **upload** command which uploads an integration or a script to a Demisto instance.
* Fixed and issue where **validate** checked if release notes exist for new integrations and scripts.
* Added **generate-test-playbook** command which generates a basic test playbook for an integration or a script.
* **validate** now supports indicator fields.
* Fixed an issue with layouts scheme validation.
* Adding **init** command.
* Added **json-to-outputs** command which generates the yaml section for outputs from an API raw response.

### 0.2.6

* Fixed an issue with locating release notes for beta integrations in **validate**.

### 0.2.5

* Fixed an issue with locating release notes for beta integrations in **validate**.

### 0.2.4

* Adding image validation to Beta_Integration and Packs in **validate**.

### 0.2.3

* Adding Beta_Integration to the structure validation process.
* Fixing bug where **validate** did checks on TestPlaybooks.
* Added requirements parameter to **lint**.

### 0.2.2

* Fixing bug where **lint** did not return exit code 1 on failure.
* Fixing bug where **validate** did not print error message in case no release notes were give.

### 0.2.1

* **Validate** now checks that the id and name fields are identical in yml files.
* Fixed a bug where sdk did not return any exit code.

### 0.2.0

* Added Release Notes Validator.
* Fixed the Unifier selection of your python file to use as the code.
* **Validate** now supports Indicator fields.
* Fixed a bug where **validate** and **secrets** did not return exit code 1 on failure.
* **Validate** now runs on newly added scripts.

### 0.1.8

* Added support for `--version`.
* Fixed an issue in file_validator when calling `checked_type` method with script regex.

### 0.1.2
* Restructuring validation to support content packs.
* Added secrets validation.
* Added content bundle creation.
* Added lint and unit test run.

### 0.1.1

* Added new logic to the unifier.
* Added detailed README.
* Some small adjustments and fixes.

### 0.1.0

Capabilities:
* **Extract** components(code, image, description etc.) from a Demisto YAML file into a directory.
* **Unify** components(code, image, description etc.) to a single Demisto YAML file.
* **Validate** Demisto content files.<|MERGE_RESOLUTION|>--- conflicted
+++ resolved
@@ -1,9 +1,4 @@
 # Changelog
-<<<<<<< HEAD
-* Fixed issue with default outfile file name for **unify** command when using an input of ".".
-* *Unify* command now adds contributor details to the display name and description.
-* *Format* command now adds *isFetch* and *incidenttype* fields to integration yml.
-=======
 * Improved **validate** command performance time and outputs.
 * Added the flag *--no-docker-checks* to **validate** command to skip docker checks.
 * Added the flag *--print-ignored-files* to **validate** command to print ignored files report when the command is done.
@@ -23,7 +18,6 @@
 * Fixed an issue with the default output file name of the **unify** command when using "." as an output path.
 * **Unify** command now adds contributor details to the display name and description.
 * **Format** command now adds *isFetch* and *incidenttype* fields to integration yml.
->>>>>>> 262d0446
 * Removed the *feedIncremental* field from the integration schema.
 * **Format** command now adds *feedBypassExclusionList*, *Fetch indicators*, *feedReputation*, *feedReliability*,
      *feedExpirationPolicy*, *feedExpirationInterval* and *feedFetchInterval* fields to integration yml.
