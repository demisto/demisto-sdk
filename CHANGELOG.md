--- conflicted
+++ resolved
@@ -4,15 +4,11 @@
 
 [1]: https://pypi.org/project/demisto-sdk/#history
 
-<<<<<<< HEAD
 ### 0.4.1
 * Added a validator to verify all branches are handled in conditional task in a playbook.
 * Added a validator for README.md files.
-=======
-### 0.4.3
->>>>>>> 3c232133
 
-### 0.4.2
+### 0.4.0
 * Fixed an issue where validate failed on Windows.
 * Added a validator to verify all branches are handled in conditional task in a playbook.
 * Added a warning message when not running the latest sdk version.
