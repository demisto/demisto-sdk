--- conflicted
+++ resolved
@@ -1,12 +1,7 @@
 # Changelog
 ## Unreleased
-<<<<<<< HEAD
 
 * Added the capability to run the MDX server in a docker container for environments without node.
-* Fixed an issue in the **download** command, where an exception would be raised when downloading system playbooks.
-* Fixed an issue where the **upload** failed on playbooks containing a value that starts with `=`.
-* Fixed an issue where the **generate-unit-tests** failed to generate assertions, and generate unit tests when command names does not match method name.
-=======
 * Fixed an issue where **generate-docs** with `-c` argument updated sections of the incorrect commands.
 * Added IF113 error code to **ALLOWED_IGNORE_ERRORS**.
 * Fixed an issue where **validate** failed on playbooks with non-string input values.
@@ -26,7 +21,6 @@
 * Fixed an issue where **validate** printed blank space in case of validation failed and ignored.
 * Renamed 'Agent Config' to 'XDRC Templates'.
 * Fixed an issue where the **zip-packs** command did not work with the CommonServerUserPython and CommonServerUserPowerShell package.
->>>>>>> 42f078ae
 
 ## 1.7.6
 
