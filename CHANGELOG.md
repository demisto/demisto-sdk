# Changelog

[PyPI History][1]

[1]: https://pypi.org/project/demisto-sdk/#history
### 0.4.4
* Added a validator for IncidentTypes (incidenttype-*.json).
* Fixed an issue where the -p flag in the validate was not working.
* Added a validator for README.md files.
* Release notes validator will now run on: incident fields, indicator fields, incident types, dashboard and reputations.
* Fixed an issue where the validator of reputation(Indicator Type) did not check on the details field.
<<<<<<< HEAD
* Removed the *yml_type* argument in the *split-yml* command.
* Fixed an issue where the validator attempted validating non-existing files after deletions or name refactoring.
=======
* Removed the *yml_type* argument in the *split-yml*, *extract-code* commands.
* Removed the *file_type* argument in the *generate-test-playbook* command.
* Fixed the --insecure argument in *upload*
* Added the --insecure argument in *run-playbook*
* Standardise the -i --input, -o --output to demisto-sdk commands.
>>>>>>> df123963

### 0.4.3
* Fixed an issue where the incident and indicator field BC check failed.
* Support for linting and unit testing PowerShell integrations.

### 0.4.2
* Fixed an issue where validate failed on Windows.
* Added a validator to verify all branches are handled in conditional task in a playbook.
* Added a warning message when not running the latest sdk version.
* Added a validator to check that the root is connected to all tasks in the playbook.
* Added a validator for Dashboards (dashboard-*.json).
* Added a validator for Indicator Types (reputation-*.json).
* Added a BC validation for changing incident field type.
* Fixed an issue where init command would generate an invalid yml for scripts.
* Fixed an issue in misleading error message in v2 validation hook.
* Fixed an issue in v2 hook which now is set only on newly added scripts.
* Added more indicative message for errors in yaml files.
* Disabled pykwalify info log prints.

### 0.3.10
* Added a BC check for incident fields - changing from version is not allowed.
* Fixed an issue in create-content-artifacts where scripts in Packs in TestPlaybooks dir were copied with a wrong prefix.


### 0.3.9
* Added a validation that incident field can not be required.
* Added validation for fetch incident parameters.
* Added validation for feed integration parameters.
* Added to the *format* command the deletion of the *sourceplaybookid* field.
* Fixed an issue where *fieldMapping* in playbook did not pass the scheme validation.
* Fixed an issue where *create-content-artifacts* did not copy TestPlaybooks in Packs without prefix of *playbook-*.
* Added a validation the a playbook can not have a rolename set.
* Added to the image validator the new DBot default image.
* Added the fields: elasticcommonfields, quiet, quietmode to the Playbook schema.
* Fixed an issue where *validate* failed on integration commands without outputs.
* Added a new hook for naming of v2 integrations and scripts.


### 0.3.8
* Fixed an issue where *create-content-artifact* was not loading the data in the yml correctly.
* Fixed an issue where *unify* broke long lines in script section causing syntax errors


### 0.3.7
* Added *generate-docs* command to generate documentation file for integration, playbook or script.
* Fixed an issue where *unify* created a malformed integration yml.
* Fixed an issue where demisto-sdk **init** creates unit-test file with invalid import.


### 0.3.6
* Fixed an issue where demisto-sdk **validate** failed on modified scripts without error message.


### 0.3.5
* Fixed an issue with docker tag validation for integrations.
* Restructured repo source code.


### 0.3.4
* Saved failing unit tests as a file.
* Fixed an issue where "_test" file for scripts/integrations created using **init** would import the "HelloWorld" templates.
* Fixed an issue in demisto-sdk **validate** - was failing on backward compatiblity check
* Fixed an issue in demisto-sdk **secrets** - empty line in .secrets-ignore always made the secrets check to pass
* Added validation for docker image inside integrations and scripts.
* Added --use-git flag to **format** command to format all changed files.
* Fixed an issue where **validate** did not fail on dockerimage changes with bc check.
* Added new flag **--ignore-entropy** to demisto-sdk **secrets**, this will allow skip entropy secrets check.
* Added --outfile to **lint** to allow saving failed packages to a file.


### 0.3.3
* Added backwards compatibility break error message.
* Added schema for incident types.
* Added **additionalinfo** field to as an available field for integration configuration.
* Added pack parameter for **init**.
* Fixed an issue where error would appear if name parameter is not set in **init**.


### 0.3.2
* Fixed the handling of classifier files in **validate**.


### 0.3.1
* Fixed the handling of newly created reputation files in **validate**.
* Added an option to perform **validate** on a specific file.


### 0.3.0
* Added support for multi-package **lint** both with parallel and without.
* Added all parameter in **lint** to run on all packages and packs in content repository.
* Added **format** for:
    * Scripts
    * Playbooks
    * Integrations
* Improved user outputs for **secrets** command.
* Fixed an issue where **lint** would run pytest and pylint only on a single docker per integration.
* Added auto-complete functionality to demisto-sdk.
* Added git parameter in **lint** to run only on changed packages.
* Added the **run-playbook** command
* Added **run** command which runs a command in the Demisto playground.
* Added **upload** command which uploads an integration or a script to a Demisto instance.
* Fixed and issue where **validate** checked if release notes exist for new integrations and scripts.
* Added **generate-test-playbook** command which generates a basic test playbook for an integration or a script.
* **validate** now supports indicator fields.
* Fixed an issue with layouts scheme validation.
* Adding **init** command.
* Added **json-to-outputs** command which generates the yaml section for outputs from an API raw response.

### 0.2.6

* Fixed an issue with locating release notes for beta integrations in **validate**.

### 0.2.5

* Fixed an issue with locating release notes for beta integrations in **validate**.

### 0.2.4

* Adding image validation to Beta_Integration and Packs in **validate**.

### 0.2.3

* Adding Beta_Integration to the structure validation process.
* Fixing bug where **validate** did checks on TestPlaybooks.
* Added requirements parameter to **lint**.

### 0.2.2

* Fixing bug where **lint** did not return exit code 1 on failure.
* Fixing bug where **validate** did not print error message in case no release notes were give.

### 0.2.1

* **Validate** now checks that the id and name fields are identical in yml files.
* Fixed a bug where sdk did not return any exit code.

### 0.2.0

* Added Release Notes Validator.
* Fixed the Unifier selection of your python file to use as the code.
* **Validate** now supports Indicator fields.
* Fixed a bug where **validate** and **secrets** did not return exit code 1 on failure.
* **Validate** now runs on newly added scripts.

### 0.1.8

* Added support for `--version`.
* Fixed an issue in file_validator when calling `checked_type` method with script regex.

### 0.1.2
* Restructuring validation to support content packs.
* Added secrets validation.
* Added content bundle creation.
* Added lint and unit test run.

### 0.1.1

* Added new logic to the unifier.
* Added detailed README.
* Some small adjustments and fixes.

### 0.1.0

Capabilities:
* **Extract** components(code, image, description etc.) from a Demisto YAML file into a directory.
* **Unify** components(code, image, description etc.) to a single Demisto YAML file.
* **Validate** Demisto content files.<|MERGE_RESOLUTION|>--- conflicted
+++ resolved
@@ -9,16 +9,12 @@
 * Added a validator for README.md files.
 * Release notes validator will now run on: incident fields, indicator fields, incident types, dashboard and reputations.
 * Fixed an issue where the validator of reputation(Indicator Type) did not check on the details field.
-<<<<<<< HEAD
-* Removed the *yml_type* argument in the *split-yml* command.
 * Fixed an issue where the validator attempted validating non-existing files after deletions or name refactoring.
-=======
 * Removed the *yml_type* argument in the *split-yml*, *extract-code* commands.
 * Removed the *file_type* argument in the *generate-test-playbook* command.
 * Fixed the --insecure argument in *upload*
 * Added the --insecure argument in *run-playbook*
 * Standardise the -i --input, -o --output to demisto-sdk commands.
->>>>>>> df123963
 
 ### 0.4.3
 * Fixed an issue where the incident and indicator field BC check failed.
