# Changelog
* Added a validation that core packs are not dependent on non-core packs.
* Fixed an issue where in some cases the `get_remote_file` function failed due to an invalid path.
<<<<<<< HEAD
* Added a validation to ensure correct image file names.
=======
* Fixed an issue where the **create-id-set** command did not identify unified integrations correctly.
>>>>>>> e648d403

# 1.3.5
* Added a validation that layoutscontainer's id and name are matching. Updated the format of layoutcontainer to include update_id too.
* Added a validation that commands' names and arguments in core packs, or scripts' arguments do not contain the word incident.
* Fixed issue where running the **generate-docs** command with -c flag ran all the commands and not just the commands specified by the flag.
* Fixed the error message of the **validate** command to not always suggest adding the *description* field.
* Fixed an issue where running **format** on feed integration generated invalid parameter structure.
* Fixed an issue where the **generate-docs** command did not add all the used scripts in a playbook to the README file.
* Fixed an issue where contrib/partner details might be added twice to the same file, when using unify and create-content-artifacts commands
* Fixed issue where running **validate** command on image-related integration did not return the correct outputs to json file.
* When formatting playbooks, the **format** command will now remove empty fields from SetIncident, SetIndicator, CreateNewIncident, CreateNewIndicator script arguments.
* Added an option to fill in the developer email when running the **init** command.

# 1.3.4
* Updated the **validate** command to check that the 'additionalinfo' field only contains the expected value for feed required parameters and not equal to it.
* Added a validation that community/partner details are not in the detailed description file.
* Added a validation that the Use Case tag in pack_metadata file is only used when the pack contains at least one PB, Incident Type or Layout.
* Added a validation that makes sure outputs in integrations are matching the README file when only README has changed.
* Added the *hidden* field to the integration schema.
* Fixed an issue where running **format** on a playbook whose `name` does not equal its `id` would cause other playbooks who use that playbook as a sub-playbook to fail.
* Added support for local custom command configuration file `.demisto-sdk-conf`.
* Updated the **format** command to include an update to the description file of an integration, to remove community/partner details.

# 1.3.3
* Fixed an issue where **lint** failed where *.Dockerfile* exists prior running the lint command.
* Added FeedHelloWorld template option for *--template* flag in **demisto-sdk init** command.
* Fixed issue where **update-release-notes** deleted release note file if command was called more than once.
* Fixed issue where **update-release-notes** added docker image release notes every time the command was called.
* Fixed an issue where running **update-release-notes** on a pack with newly created integration, had also added a docker image entry in the release notes.
* Fixed an issue where `XSOAR-linter` did not find *NotImplementedError* in main.
* Added validation for README files verifying their length (over 30 chars).
* When using *-g* flag in the **validate** command it will now ignore untracked files by default.
* Added the *--include-untracked* flag to the **validate** command to include files which are untracked by git in the validation process.
* Improved the `pykwalify` error outputs in the **validate** command.
* Added the *--print-pykwalify* flag to the **validate** command to print the unchanged output from `pykwalify`.
* Fixed an issue where **validate** was failing on editing existing release notes.

# 1.3.2
* Updated the format of the outputs when using the *--json-file* flag to create a JSON file output for the **validate** and **lint** commands.
* Added the **doc-review** command to check spelling in .md and .yml files as well as a basic release notes review.
* Added a validation that a pack's display name does not already exist in content repository.
* Fixed an issue where the **validate** command failed to detect duplicate params in an integration.
* Fixed an issue where the **validate** command failed to detect duplicate arguments in a command in an integration.

# 1.3.1
* Fixed an issue where the **validate** command failed to validate the release notes of beta integrations.
* Updated the **upload** command to support indicator fields.
* The **validate** and **update-release-notes** commands will now check changed files against `demisto/master` if it is configured locally.
* Fixed an issue where **validate** would incorrectly identify files as renamed.
* Added a validation that integration properties (such as feed, mappers, mirroring, etc) are not removed.
* Fixed an issue where **validate** failed when comparing branch against commit hash.
* Added the *--no-pipenv* flag to the **split-yml** command.
* Added a validation that incident fields and incident types are not removed from mappers.
* Fixed an issue where the *create-id-set* flag in the *validate* command did not work while not using git.
* Added the *hiddenusername* field to the integration schema.
* Added a validation that images that are not integration images, do not ask for a new version or RN

# 1.3.0
* Do not collect optional dependencies on indicator types reputation commands.
* Fixed an issue where downloading indicator layoutscontainer objects failed.
* Added a validation that makes sure outputs in integrations are matching the README file.
* Fixed an issue where the *create-id-set* flag in the **validate** command did not work.
* Added a warning in case no id_set file is found when running the **validate** command.
* Fixed an issue where changed files were not recognised correctly on forked branches in the **validate** and the **update-release-notes** commands.
* Fixed an issue when files were classified incorrectly when running *update-release-notes*.
* Added a validation that integration and script file paths are compatible with our convention.
* Fixed an issue where id_set.json file was re created whenever running the generate-docs command.
* added the *--json-file* flag to create a JSON file output for the **validate** and **lint** commands.

# 1.2.19
* Fixed an issue where merge id_set was not updated to work with the new entity of Packs.
* Added a validation that the playbook's version matches the version of its sub-playbooks, scripts, and integrations.

# 1.2.18
* Changed the *skip-id-set-creation* flag to *create-id-set* in the **validate** command. Its default value will be False.
* Added support for the 'cve' reputation command in default arg validation.
* Filter out generic and reputation command from scripts and playbooks dependencies calculation.
* Added support for the incident fields in outgoing mappers in the ID set.
* Added a validation that the taskid field and the id field under the task field are both from uuid format and contain the same value.
* Updated the **format** command to generate uuid value for the taskid field and for the id under the task field in case they hold an invalid values.
* Exclude changes from doc_files directory on validation.
* Added a validation that an integration command has at most one default argument.
* Fixing an issue where pack metadata version bump was not enforced when modifying an old format (unified) file.
* Added validation that integration parameter's display names are capitalized and spaced using whitespaces and not underscores.
* Fixed an issue where beta integrations where not running deprecation validations.
* Allowed adding additional information to the deprecated description.
* Fixing an issue when escaping less and greater signs in integration params did not work as expected.

# 1.2.17
* Added a validation that the classifier of an integration exists.
* Added a validation that the mapper of an integration exists.
* Added a validation that the incident types of a classifier exist.
* Added a validation that the incident types of a mapper exist.
* Added support for *text* argument when running **demisto-sdk update-release-notes** on the ApiModules pack.
* Added a validation for the minimal version of an indicator field of type grid.
* Added new validation for incident and indicator fields in classifiers mappers and layouts exist in the content.
* Added cache for get_remote_file to reducing failures from accessing the remote repo.
* Fixed an issue in the **format** command where `_dev` or `_copy` suffixes weren't removed from the `id` of the given playbooks.
* Playbook dependencies from incident and indicator fields are now marked as optional.
* Mappers dependencies from incident types and incident fields are now marked as optional.
* Classifier dependencies from incident types are now marked as optional.
* Updated **demisto-sdk init** command to no longer create `created` field in pack_metadata file
* Updated **generate-docs** command to take the parameters names in setup section from display field and to use additionalinfo field when exist.
* Using the *verbose* argument in the **find-dependencies** command will now log to the console.
* Improved the deprecated message validation required from integrations.
* Fixed an issue in the **generate-docs** command where **Context Example** section was created when it was empty.

# 1.2.16
* Added allowed ignore errors to the *IDSetValidator*.
* Fixed an issue where an irrelevant id_set validation ran in the **validate** command when using the *--id-set* flag.
* Fixed an issue were **generate-docs** command has failed if a command did not exist in commands permissions file.
* Improved a **validate** command message for missing release notes of api module dependencies.

# 1.2.15
* Added the *ID101* to the allowed ignored errors.

# 1.2.14
* SDK repository is now mypy check_untyped_defs complaint.
* The lint command will now ignore the unsubscriptable-object (E1136) pylint error in dockers based on python 3.9 - this will be removed once a new pylint version is released.
* Added an option for **format** to run on a whole pack.
* Added new validation of unimplemented commands from yml in the code to `XSOAR-linter`.
* Fixed an issue where Auto-Extract fields were only checked for newly added incident types in the **validate** command.
* Added a new warning validation of direct access to args/params dicts to `XSOAR-linter`.

# 1.2.13
* Added new validation of indicators usage in CommandResults to `XSOAR-linter`.
* Running **demisto-sdk lint** will automatically run on changed files (same behavior as the -g flag).
* Removed supported version message from the documentation when running **generate_docs**.
* Added a print to indicate backwards compatibility is being checked in **validate** command.
* Added a percent print when running the **validate** command with the *-a* flag.
* Fixed a regression in the **upload** command where it was ignoring `DEMISTO_VERIFY_SSL` env var.
* Fixed an issue where the **upload** command would fail to upload beta integrations.
* Fixed an issue where the **validate** command did not create the *id_set.json* file when running with *-a* flag.
* Added price change validation in the **validate** command.
* Added validations that checks in read-me for empty sections or leftovers from the auto generated read-me that should be changed.
* Added new code validation for *NotImplementedError* to raise a warning in `XSOAR-linter`.
* Added validation for support types in the pack metadata file.
* Added support for *--template* flag in **demisto-sdk init** command.
* Fixed an issue with running **validate** on master branch where the changed files weren't compared to previous commit when using the *-g* flag.
* Fixed an issue where the `XSOAR-linter` ran *NotImplementedError* validation on scripts.
* Added support for Auto-Extract feature validation in incident types in the **validate** command.
* Fixed an issue in the **lint** command where the *-i* flag was ignored.
* Improved **merge-id-sets** command to support merge between two ID sets that contain the same pack.
* Fixed an issue in the **lint** command where flake8 ran twice.

# 1.2.12
* Bandit now reports also on medium severity issues.
* Fixed an issue with support for Docker Desktop on Mac version 2.5.0+.
* Added support for vulture and mypy linting when running without docker.
* Added support for *prev-ver* flag in **update-release-notes** command.
* Improved retry support when building docker images for linting.
* Added the option to create an ID set on a specific pack in **create-id-set** command.
* Added the *--skip-id-set-creation* flag to **validate** command in order to add the capability to run validate command without creating id_set validation.
* Fixed an issue where **validate** command checked docker image tag on ApiModules pack.
* Fixed an issue where **find-dependencies** did not calculate dashboards and reports dependencies.
* Added supported version message to the documentation and release notes files when running **generate_docs** and **update-release-notes** commands respectively.
* Added new code validations for *NotImplementedError* exception raise to `XSOAR-linter`.
* Command create-content-artifacts additional support for **Author_image.png** object.
* Fixed an issue where schemas were not enforced for incident fields, indicator fields and old layouts in the validate command.
* Added support for **update-release-notes** command to update release notes according to master branch.

# 1.2.11
* Fixed an issue where the ***generate-docs*** command reset the enumeration of line numbering after an MD table.
* Updated the **upload** command to support mappers.
* Fixed an issue where exceptions were no printed in the **format** while the *--verbose* flag is set.
* Fixed an issue where *--assume-yes* flag did not work in the **format** command when running on a playbook without a `fromversion` field.
* Fixed an issue where the **format** command would fail in case `conf.json` file was not found instead of skipping the update.
* Fixed an issue where integration with v2 were recognised by the `name` field instead of the `display` field in the **validate** command.
* Added a playbook validation to check if a task script exists in the id set in the **validate** command.
* Added new integration category `File Integrity Management` in the **validate** command.

# 1.2.10
* Added validation for approved content pack use-cases and tags.
* Added new code validations for *CommonServerPython* import to `XSOAR-linter`.
* Added *default value* and *predefined values* to argument description in **generate-docs** command.
* Added a new validation that checks if *get-mapping-fields* command exists if the integration schema has *{ismappable: true}* in **validate** command.
* Fixed an issue where the *--staged* flag recognised added files as modified in the **validate** command.
* Fixed an issue where a backwards compatibility warning was raised for all added files in the **validate** command.
* Fixed an issue where **validate** command failed when no tests were given for a partner supported pack.
* Updated the **download** command to support mappers.
* Fixed an issue where the ***format*** command added a duplicate parameter.
* For partner supported content packs, added support for a list of emails.
* Removed validation of README files from the ***validate*** command.
* Fixed an issue where the ***validate*** command required release notes for ApiModules pack.

# 1.2.9
* Fixed an issue in the **openapi_codegen** command where it created duplicate functions name from the swagger file.
* Fixed an issue in the **update-release-notes** command where the *update type* argument was not verified.
* Fixed an issue in the **validate** command where no error was raised in case a non-existing docker image was presented.
* Fixed an issue in the **format** command where format failed when trying to update invalid Docker image.
* The **format** command will now preserve the **isArray** argument in integration's reputation commands and will show a warning if it set to **false**.
* Fixed an issue in the **lint** command where *finally* clause was not supported in main function.
* Fixed an issue in the **validate** command where changing any entity ID was not validated.
* Fixed an issue in the **validate** command where *--staged* flag did not bring only changed files.
* Fixed the **update-release-notes** command to ignore changes in the metadata file.
* Fixed the **validate** command to ignore metadata changes when checking if a version bump is needed.


# 1.2.8
* Added a new validation that checks in playbooks for the usage of `DeleteContext` in **validate** command.
* Fixed an issue in the **upload** command where it would try to upload content entities with unsupported versions.
* Added a new validation that checks in playbooks for the usage of specific instance in **validate** command.
* Added the **--staged** flag to **validate** command to run on staged files only.


# 1.2.7
* Changed input parameters in **find-dependencies** command.
   - Use ***-i, --input*** instead of ***-p, --path***.
   - Use ***-idp, --id-set-path*** instead of ***-i, --id-set-path***.
* Fixed an issue in the **unify** command where it crashed on an integration without an image file.
* Fixed an issue in the **format** command where unnecessary files were not skipped.
* Fixed an issue in the **update-release-notes** command where the *text* argument was not respected in all cases.
* Fixed an issue in the **validate** command where a warning about detailed description was given for unified or deprecated integrations.
* Improved the error returned by the **validate** command when running on files using the old format.

# 1.2.6
* No longer require setting `DEMISTO_README_VALIDATION` env var to enable README mdx validation. Validation will now run automatically if all necessary node modules are available.
* Fixed an issue in the **validate** command where the `--skip-pack-dependencies` would not skip id-set creation.
* Fixed an issue in the **validate** command where validation would fail if supplied an integration with an empty `commands` key.
* Fixed an issue in the **validate** command where validation would fail due to a required version bump for packs which are not versioned.
* Will use env var `DEMISTO_VERIFY_SSL` to determine if to use a secure connection for commands interacting with the Server when `--insecure` is not passed. If working with a local Server without a trusted certificate, you can set env var `DEMISTO_VERIFY_SSL=no` to avoid using `--insecure` on each command.
* Unifier now adds a link to the integration documentation to the integration detailed description.
* Fixed an issue in the **secrets** command where ignored secrets were not skipped.

# 1.2.5
* Added support for special fields: *defaultclassifier*, *defaultmapperin*, *defaultmapperout* in **download** command.
* Added -y option **format** command to assume "yes" as answer to all prompts and run non-interactively
* Speed up improvements for `validate` of README files.
* Updated the **format** command to adhere to the defined content schema and sub-schemas, aligning its behavior with the **validate** command.
* Added support for canvasContextConnections files in **format** command.

# 1.2.4
* Updated detailed description for community integrations.

# 1.2.3
* Fixed an issue where running **validate** failed on playbook with task that adds tags to the evidence data.
* Added the *displaypassword* field to the integration schema.
* Added new code validations to `XSOAR-linter`.
    * As warnings messages:
        * `demisto.params()` should be used only inside main function.
        * `demisto.args()` should be used only inside main function.
        * Functions args should have type annotations.
* Added `fromversion` field validation to test playbooks and scripts in **validate** command.

# 1.2.2
* Add support for warning msgs in the report and summary to **lint** command.
* Fixed an issue where **json-to-outputs** determined bool values as int.
* Fixed an issue where **update-release-notes** was crushing on `--all` flag.
* Fixed an issue where running **validate**, **update-release-notes** outside of content repo crushed without a meaningful error message.
* Added support for layoutscontainer in **init** contribution flow.
* Added a validation for tlp_color param in feeds in **validate** command.
* Added a validation for removal of integration parameters in **validate** command.
* Fixed an issue where **update-release-notes** was failing with a wrong error message when no pack or input was given.
* Improved formatting output of the **generate-docs** command.
* Add support for env variable *DEMISTO_SDK_ID_SET_REFRESH_INTERVAL*. Set this env variable to the refresh interval in minutes. The id set will be regenerated only if the refresh interval has passed since the last generation. Useful when generating Script documentation, to avoid re-generating the id_set every run.
* Added new code validations to `XSOAR-linter`.
    * As error messages:
        * Longer than 10 seconds sleep statements for non long running integrations.
        * exit() usage.
        * quit() usage.
    * As warnings messages:
        * `demisto.log` should not be used.
        * main function existence.
        * `demito.results` should not be used.
        * `return_output` should not be used.
        * try-except statement in main function.
        * `return_error` usage in main function.
        * only once `return_error` usage.
* Fixed an issue where **lint** command printed logs twice.
* Fixed an issue where *suffix* did not work as expected in the **create-content-artifacts** command.
* Added support for *prev-ver* flag in **lint** and **secrets** commands.
* Added support for *text* flag to **update-release-notes** command to add the same text to all release notes.
* Fixed an issue where **validate** did not recognize added files if they were modified locally.
* Added a validation that checks the `fromversion` field exists and is set to 5.0.0 or above when working or comparing to a non-feature branch in **validate** command.
* Added a validation that checks the certification field in the pack_metadata file is valid in **validate** command.
* The **update-release-notes** command will now automatically add docker image update to the release notes.

# 1.2.1
* Added an additional linter `XSOAR-linter` to the **lint** command which custom validates py files. currently checks for:
    * `Sys.exit` usages with non zero value.
    * Any `Print` usages.
* Fixed an issue where renamed files were failing on *validate*.
* Fixed an issue where single changed files did not required release notes update.
* Fixed an issue where doc_images required release-notes and validations.
* Added handling of dependent packs when running **update-release-notes** on changed *APIModules*.
    * Added new argument *--id-set-path* for id_set.json path.
    * When changes to *APIModule* is detected and an id_set.json is available - the command will update the dependent pack as well.
* Added handling of dependent packs when running **validate** on changed *APIModules*.
    * Added new argument *--id-set-path* for id_set.json path.
    * When changes to *APIModule* is detected and an id_set.json is available - the command will validate that the dependent pack has release notes as well.
* Fixed an issue where the find_type function didn't recognize file types correctly.
* Fixed an issue where **update-release-notes** command did not work properly on Windows.
* Added support for indicator fields in **update-release-notes** command.
* Fixed an issue where files in test dirs where being validated.


# 1.2.0
* Fixed an issue where **format** did not update the test playbook from its pack.
* Fixed an issue where **validate** validated non integration images.
* Fixed an issue where **update-release-notes** did not identified old yml integrations and scripts.
* Added revision templates to the **update-release-notes** command.
* Fixed an issue where **update-release-notes** crashed when a file was renamed.
* Fixed an issue where **validate** failed on deleted files.
* Fixed an issue where **validate** validated all images instead of packs only.
* Fixed an issue where a warning was not printed in the **format** in case a non-supported file type is inputted.
* Fixed an issue where **validate** did not fail if no release notes were added when adding files to existing packs.
* Added handling of incorrect layout paths via the **format** command.
* Refactor **create-content-artifacts** command - Efficient artifacts creation and better logging.
* Fixed an issue where image and description files were not handled correctly by **validate** and **update-release-notes** commands.
* Fixed an issue where the **format** command didn't remove all extra fields in a file.
* Added an error in case an invalid id_set.json file is found while running the **validate** command.
* Added fetch params checks to the **validate** command.

# 1.1.11
* Added line number to secrets' path in **secrets** command report.
* Fixed an issue where **init** a community pack did not present the valid support URL.
* Fixed an issue where **init** offered a non relevant pack support type.
* Fixed an issue where **lint** did not pull docker images for powershell.
* Fixed an issue where **find-dependencies** did not find all the script dependencies.
* Fixed an issue where **find-dependencies** did not collect indicator fields as dependencies for playbooks.
* Updated the **validate** and the **secrets** commands to be less dependent on regex.
* Fixed an issue where **lint** did not run on circle when docker did not return ping.
* Updated the missing release notes error message (RN106) in the **Validate** command.
* Fixed an issue where **Validate** would return missing release notes when two packs with the same substring existed in the modified files.
* Fixed an issue where **update-release-notes** would add duplicate release notes when two packs with the same substring existed in the modified files.
* Fixed an issue where **update-release-notes** would fail to bump new versions if the feature branch was out of sync with the master branch.
* Fixed an issue where a non-descriptive error would be returned when giving the **update-release-notes** command a pack which can not be found.
* Added dependencies check for *widgets* in **find-dependencies** command.
* Added a `update-docker` flag to **format** command.
* Added a `json-to-outputs` flag to the **run** command.
* Added a verbose (`-v`) flag to **format** command.
* Fixed an issue where **download** added the prefix "playbook-" to the name of playbooks.

# 1.1.10
* Updated the **init** command. Relevant only when passing the *--contribution* argument.
   * Added the *--author* option.
   * The *support* field of the pack's metadata is set to *community*.
* Added a proper error message in the **Validate** command upon a missing description in the root of the yml.
* **Format** now works with a relative path.
* **Validate** now fails when all release notes have been excluded.
* Fixed issue where correct error message would not propagate for invalid images.
* Added the *--skip-pack-dependencies* flag to **validate** command to skip pack dependencies validation. Relevant when using the *-g* flag.
* Fixed an issue where **Validate** and **Format** commands failed integrations with `defaultvalue` field in fetch incidents related parameters.
* Fixed an issue in the **Validate** command in which unified YAML files were not ignored.
* Fixed an issue in **generate-docs** where scripts and playbooks inputs and outputs were not parsed correctly.
* Fixed an issue in the **openapi-codegen** command where missing reference fields in the swagger JSON caused errors.
* Fixed an issue in the **openapi-codegen** command where empty objects in the swagger JSON paths caused errors.
* **update-release-notes** command now accept path of the pack instead of pack name.
* Fixed an issue where **generate-docs** was inserting unnecessary escape characters.
* Fixed an issue in the **update-release-notes** command where changes to the pack_metadata were not detected.
* Fixed an issue where **validate** did not check for missing release notes in old format files.

# 1.1.9
* Fixed an issue where **update-release-notes** command failed on invalid file types.

# 1.1.8
* Fixed a regression where **upload** command failed on test playbooks.
* Added new *githubUser* field in pack metadata init command.
* Support beta integration in the commands **split-yml, extract-code, generate-test-playbook and generate-docs.**
* Fixed an issue where **find-dependencies** ignored *toversion* field in content items.
* Added support for *layoutscontainer*, *classifier_5_9_9*, *mapper*, *report*, and *widget* in the **Format** command.
* Fixed an issue where **Format** will set the `ID` field to be equal to the `name` field in modified playbooks.
* Fixed an issue where **Format** did not work for test playbooks.
* Improved **update-release-notes** command:
    * Write content description to release notes for new items.
    * Update format for file types without description: Connections, Incident Types, Indicator Types, Layouts, Incident Fields.
* Added a validation for feedTags param in feeds in **validate** command.
* Fixed readme validation issue in community support packs.
* Added the **openapi-codegen** command to generate integrations from OpenAPI specification files.
* Fixed an issue were release notes validations returned wrong results for *CommonScripts* pack.
* Added validation for image links in README files in **validate** command.
* Added a validation for default value of fetch param in feeds in **validate** command.
* Fixed an issue where the **Init** command failed on scripts.

# 1.1.7
* Fixed an issue where running the **format** command on feed integrations removed the `defaultvalue` fields.
* Playbook branch marked with *skipunavailable* is now set as an optional dependency in the **find-dependencies** command.
* The **feedReputation** parameter can now be hidden in a feed integration.
* Fixed an issue where running the **unify** command on JS package failed.
* Added the *--no-update* flag to the **find-dependencies** command.
* Added the following validations in **validate** command:
   * Validating that a pack does not depend on NonSupported / Deprecated packs.

# 1.1.6
* Added the *--description* option to the **init** command.
* Added the *--contribution* option to the **init** command which converts a contribution zip to proper pack format.
* Improved **validate** command performance time and outputs.
* Added the flag *--no-docker-checks* to **validate** command to skip docker checks.
* Added the flag *--print-ignored-files* to **validate** command to print ignored files report when the command is done.
* Added the following validations in **validate** command:
   * Validating that existing release notes are not modified.
   * Validating release notes are not added to new packs.
   * Validating that the "currentVersion" field was raised in the pack_metadata for modified packs.
   * Validating that the timestamp in the "created" field in the pack_metadata is in ISO format.
* Running `demisto-sdk validate` will run the **validate** command using git and only on committed files (same as using *-g --post-commit*).
* Fixed an issue where release notes were not checked correctly in **validate** command.
* Fixed an issue in the **create-id-set** command where optional playbook tasks were not taken into consideration.
* Added a prompt to the `demisto-sdk update-release-notes` command to prompt users to commit changes before running the release notes command.
* Added support to `layoutscontainer` in **validate** command.

# 1.1.5
* Fixed an issue in **find-dependencies** command.
* **lint** command now verifies flake8 on CommonServerPython script.

# 1.1.4
* Fixed an issue with the default output file name of the **unify** command when using "." as an output path.
* **Unify** command now adds contributor details to the display name and description.
* **Format** command now adds *isFetch* and *incidenttype* fields to integration yml.
* Removed the *feedIncremental* field from the integration schema.
* **Format** command now adds *feedBypassExclusionList*, *Fetch indicators*, *feedReputation*, *feedReliability*,
     *feedExpirationPolicy*, *feedExpirationInterval* and *feedFetchInterval* fields to integration yml.
* Fixed an issue in the playbooks schema.
* Fixed an issue where generated release notes were out of order.
* Improved pack dependencies detection.
* Fixed an issue where test playbooks were mishandled in **validate** command.

# 1.1.3
* Added a validation for invalid id fields in indicators types files in **validate** command.
* Added default behavior for **update-release-notes** command.
* Fixed an error where README files were failing release notes validation.
* Updated format of generated release notes to be more user friendly.
* Improved error messages for the **update-release-notes** command.
* Added support for `Connections`, `Dashboards`, `Widgets`, and `Indicator Types` to **update-release-notes** command.
* **Validate** now supports scripts under the *TestPlaybooks* directory.
* Fixed an issue where **validate** did not support powershell files.

# 1.1.2
* Added a validation for invalid playbookID fields in incidents types files in **validate** command.
* Added a code formatter for python files.
* Fixed an issue where new and old classifiers where mixed on validate command.
* Added *feedIncremental* field to the integration schema.
* Fixed error in the **upload** command where unified YMLs were not uploaded as expected if the given input was a pack.
* Fixed an issue where the **secrets** command failed due to a space character in the file name.
* Ignored RN validation for *NonSupported* pack.
* You can now ignore IF107, SC100, RP102 error codes in the **validate** command.
* Fixed an issue where the **download** command was crashing when received as input a JS integration or script.
* Fixed an issue where **validate** command checked docker image for JS integrations and scripts.
* **validate** command now checks scheme for reports and connections.
* Fixed an issue where **validate** command checked docker when running on all files.
* Fixed an issue where **validate** command did not fail when docker image was not on the latest numeric tag.
* Fixed an issue where beta integrations were not validated correctly in **validate** command.

# 1.1.1
* fixed and issue where file types were not recognized correctly in **validate** command.
* Added better outputs for validate command.

# 1.1.0
* Fixed an issue where changes to only non-validated files would fail validation.
* Fixed an issue in **validate** command where moved files were failing validation for new packs.
* Fixed an issue in **validate** command where added files were failing validation due to wrong file type detection.
* Added support for new classifiers and mappers in **validate** command.
* Removed support of old RN format validation.
* Updated **secrets** command output format.
* Added support for error ignore on deprecated files in **validate** command.
* Improved errors outputs in **validate** command.
* Added support for linting an entire pack.

# 1.0.9
* Fixed a bug where misleading error was presented when pack name was not found.
* **Update-release-notes** now detects added files for packs with versions.
* Readme files are now ignored by **update-release-notes** and validation of release notes.
* Empty release notes no longer cause an uncaught error during validation.

# 1.0.8
* Changed the output format of demisto-sdk secrets.
* Added a validation that checkbox items are not required in integrations.
* Added pack release notes generation and validation.
* Improved pack metadata validation.
* Fixed an issue in **validate** where renamed files caused an error

# 1.0.4
* Fix the **format** command to update the `id` field to be equal to `details` field in indicator-type files, and to `name` field in incident-type & dashboard files.
* Fixed a bug in the **validate** command for layout files that had `sortValues` fields.
* Fixed a bug in the **format** command where `playbookName` field was not always present in the file.
* Fixed a bug in the **format** command where indicatorField wasn't part of the SDK schemas.
* Fixed a bug in **upload** command where created unified docker45 yml files were not deleted.
* Added support for IndicatorTypes directory in packs (for `reputation` files, instead of Misc).
* Fixed parsing playbook condition names as string instead of boolean in **validate** command
* Improved image validation in YAML files.
* Removed validation for else path in playbook condition tasks.

# 1.0.3
* Fixed a bug in the **format** command where comments were being removed from YAML files.
* Added output fields: _file_path_ and _kind_ for layouts in the id-set.json created by **create-id-set** command.
* Fixed a bug in the **create-id-set** command Who returns Duplicate for Layouts with a different kind.
* Added formatting to **generate-docs** command results replacing all `<br>` tags with `<br/>`.
* Fixed a bug in the **download** command when custom content contained not supported content entity.
* Fixed a bug in **format** command in which boolean strings  (e.g. 'yes' or 'no') were converted to boolean values (e.g. 'True' or 'False').
* **format** command now removes *sourceplaybookid* field from playbook files.
* Fixed a bug in **generate-docs** command in which integration dependencies were not detected when generating documentation for a playbook.


# 1.0.1
* Fixed a bug in the **unify** command when output path was provided empty.
* Improved error message for integration with no tests configured.
* Improved the error message returned from the **validate** command when an integration is missing or contains malformed fetch incidents related parameters.
* Fixed a bug in the **create** command where a unified YML with a docker image for 4.5 was copied incorrectly.
* Missing release notes message are now showing the release notes file path to update.
* Fixed an issue in the **validate** command in which unified YAML files were not ignored.
* File format suggestions are now shown in the relevant file format (JSON or YAML).
* Changed Docker image validation to fail only on non-valid ones.
* Removed backward compatibility validation when Docker image is updated.

# 1.0.0
* Improved the *upload* command to support the upload of all the content entities within a pack.
* The *upload* command now supports the improved pack file structure.
* Added an interactive option to format integrations, scripts and playbooks with No TestPlaybooks configured.
* Added an interactive option to configure *conf.json* file with missing test playbooks for integrations, scripts and playbooks
* Added *download* command to download custom content from Demisto instance to the local content repository.
* Improved validation failure messages to include a command suggestion, wherever relevant, to fix the raised issue.
* Improved 'validate' help and documentation description
* validate - checks that scripts, playbooks, and integrations have the *tests* key.
* validate - checks that test playbooks are configured in `conf.json`.
* demisto-sdk lint - Copy dir better handling.
* demisto-sdk lint - Add error when package missing in docker image.
* Added *-a , --validate-all* option in *validate* to run all validation on all files.
* Added *-i , --input* option in *validate* to run validation on a specified pack/file.
* added *-i, --input* option in *secrets* to run on a specific file.
* Added an allowed hidden parameter: *longRunning* to the hidden integration parameters validation.
* Fixed an issue with **format** command when executing with an output path of a folder and not a file path.
* Bug fixes in generate-docs command given playbook as input.
* Fixed an issue with lint command in which flake8 was not running on unit test files.

# 0.5.2
* Added *-c, --command* option in *generate-docs* to generate a specific command from an integration.
* Fixed an issue when getting README/CHANGELOG files from git and loading them.
* Removed release notes validation for new content.
* Fixed secrets validations for files with the same name in a different directory.
* demisto-sdk lint - parallelization working with specifying the number of workers.
* demisto-sdk lint - logging levels output, 3 levels.
* demisto-sdk lint - JSON report, structured error reports in JSON format.
* demisto-sdk lint - XML JUnit report for unit-tests.
* demisto-sdk lint - new packages used to accelerate execution time.
* demisto-sdk secrets - command now respects the generic whitelist, and not only the pack secrets.

# 0.5.0
[PyPI History][1]

[1]: https://pypi.org/project/demisto-sdk/#history
# 0.4.9
* Fixed an issue in *generate-docs* where Playbooks and Scripts documentation failed.
* Added a graceful error message when executing the *run" command with a misspelled command.
* Added more informative errors upon failures of the *upload* command.
* format command:
    * Added format for json files: IncidentField, IncidentType, IndicatorField, IndicatorType, Layout, Dashboard.
    * Added the *-fv --from-version*, *-nv --no-validation* arguments.
    * Removed the *-t yml_type* argument, the file type will be inferred.
    * Removed the *-g use_git* argument, running format without arguments will run automatically on git diff.
* Fixed an issue in loading playbooks with '=' character.
* Fixed an issue in *validate* failed on deleted README files.

# 0.4.8
* Added the *max* field to the Playbook schema, allowing to define it in tasks loop.
* Fixed an issue in *validate* where Condition branches checks were case sensitive.

# 0.4.7
* Added the *slareminder* field to the Playbook schema.
* Added the *common_server*, *demisto_mock* arguments to the *init* command.
* Fixed an issue in *generate-docs* where the general section was not being generated correctly.
* Fixed an issue in *validate* where Incident type validation failed.

# 0.4.6
* Fixed an issue where the *validate* command did not identify CHANGELOG in packs.
* Added a new command, *id-set* to create the id set - the content dependency tree by file IDs.

# 0.4.5
* generate-docs command:
    * Added the *use_cases*, *permissions*, *command_permissions* and *limitations*.
    * Added the *--insecure* argument to support running the script and integration command in Demisto.
    * Removed the *-t yml_type* argument, the file type will be inferred.
    * The *-o --output* argument is no longer mandatory, default value will be the input file directory.
* Added support for env var: *DEMISTO_SDK_SKIP_VERSION_CHECK*. When set version checks are skipped.
* Fixed an issue in which the CHANGELOG files did not match our scheme.
* Added a validator to verify that there are no hidden integration parameters.
* Fixed an issue where the *validate* command ran on test files.
* Removed the *env-dir* argument from the demisto-sdk.
* README files which are html files will now be skipped in the *validate* command.
* Added support for env var: *DEMISTO_README_VALIDATOR*. When not set the readme validation will not run.

# 0.4.4
* Added a validator for IncidentTypes (incidenttype-*.json).
* Fixed an issue where the -p flag in the *validate* command was not working.
* Added a validator for README.md files.
* Release notes validator will now run on: incident fields, indicator fields, incident types, dashboard and reputations.
* Fixed an issue where the validator of reputation(Indicator Type) did not check on the details field.
* Fixed an issue where the validator attempted validating non-existing files after deletions or name refactoring.
* Removed the *yml_type* argument in the *split-yml*, *extract-code* commands.
* Removed the *file_type* argument in the *generate-test-playbook* command.
* Fixed the *insecure* argument in *upload*.
* Added the *insecure* argument in *run-playbook*.
* Standardise the *-i --input*, *-o --output* to demisto-sdk commands.

# 0.4.3
* Fixed an issue where the incident and indicator field BC check failed.
* Support for linting and unit testing PowerShell integrations.

# 0.4.2
* Fixed an issue where validate failed on Windows.
* Added a validator to verify all branches are handled in conditional task in a playbook.
* Added a warning message when not running the latest sdk version.
* Added a validator to check that the root is connected to all tasks in the playbook.
* Added a validator for Dashboards (dashboard-*.json).
* Added a validator for Indicator Types (reputation-*.json).
* Added a BC validation for changing incident field type.
* Fixed an issue where init command would generate an invalid yml for scripts.
* Fixed an issue in misleading error message in v2 validation hook.
* Fixed an issue in v2 hook which now is set only on newly added scripts.
* Added more indicative message for errors in yaml files.
* Disabled pykwalify info log prints.

# 0.3.10
* Added a BC check for incident fields - changing from version is not allowed.
* Fixed an issue in create-content-artifacts where scripts in Packs in TestPlaybooks dir were copied with a wrong prefix.


# 0.3.9
* Added a validation that incident field can not be required.
* Added validation for fetch incident parameters.
* Added validation for feed integration parameters.
* Added to the *format* command the deletion of the *sourceplaybookid* field.
* Fixed an issue where *fieldMapping* in playbook did not pass the scheme validation.
* Fixed an issue where *create-content-artifacts* did not copy TestPlaybooks in Packs without prefix of *playbook-*.
* Added a validation the a playbook can not have a rolename set.
* Added to the image validator the new DBot default image.
* Added the fields: elasticcommonfields, quiet, quietmode to the Playbook schema.
* Fixed an issue where *validate* failed on integration commands without outputs.
* Added a new hook for naming of v2 integrations and scripts.


# 0.3.8
* Fixed an issue where *create-content-artifact* was not loading the data in the yml correctly.
* Fixed an issue where *unify* broke long lines in script section causing syntax errors


# 0.3.7
* Added *generate-docs* command to generate documentation file for integration, playbook or script.
* Fixed an issue where *unify* created a malformed integration yml.
* Fixed an issue where demisto-sdk **init** creates unit-test file with invalid import.


# 0.3.6
* Fixed an issue where demisto-sdk **validate** failed on modified scripts without error message.


# 0.3.5
* Fixed an issue with docker tag validation for integrations.
* Restructured repo source code.


# 0.3.4
* Saved failing unit tests as a file.
* Fixed an issue where "_test" file for scripts/integrations created using **init** would import the "HelloWorld" templates.
* Fixed an issue in demisto-sdk **validate** - was failing on backward compatiblity check
* Fixed an issue in demisto-sdk **secrets** - empty line in .secrets-ignore always made the secrets check to pass
* Added validation for docker image inside integrations and scripts.
* Added --use-git flag to **format** command to format all changed files.
* Fixed an issue where **validate** did not fail on dockerimage changes with bc check.
* Added new flag **--ignore-entropy** to demisto-sdk **secrets**, this will allow skip entropy secrets check.
* Added --outfile to **lint** to allow saving failed packages to a file.


# 0.3.3
* Added backwards compatibility break error message.
* Added schema for incident types.
* Added **additionalinfo** field to as an available field for integration configuration.
* Added pack parameter for **init**.
* Fixed an issue where error would appear if name parameter is not set in **init**.


# 0.3.2
* Fixed the handling of classifier files in **validate**.


# 0.3.1
* Fixed the handling of newly created reputation files in **validate**.
* Added an option to perform **validate** on a specific file.


# 0.3.0
* Added support for multi-package **lint** both with parallel and without.
* Added all parameter in **lint** to run on all packages and packs in content repository.
* Added **format** for:
    * Scripts
    * Playbooks
    * Integrations
* Improved user outputs for **secrets** command.
* Fixed an issue where **lint** would run pytest and pylint only on a single docker per integration.
* Added auto-complete functionality to demisto-sdk.
* Added git parameter in **lint** to run only on changed packages.
* Added the **run-playbook** command
* Added **run** command which runs a command in the Demisto playground.
* Added **upload** command which uploads an integration or a script to a Demisto instance.
* Fixed and issue where **validate** checked if release notes exist for new integrations and scripts.
* Added **generate-test-playbook** command which generates a basic test playbook for an integration or a script.
* **validate** now supports indicator fields.
* Fixed an issue with layouts scheme validation.
* Adding **init** command.
* Added **json-to-outputs** command which generates the yaml section for outputs from an API raw response.

# 0.2.6

* Fixed an issue with locating release notes for beta integrations in **validate**.

# 0.2.5

* Fixed an issue with locating release notes for beta integrations in **validate**.

# 0.2.4

* Adding image validation to Beta_Integration and Packs in **validate**.

# 0.2.3

* Adding Beta_Integration to the structure validation process.
* Fixing bug where **validate** did checks on TestPlaybooks.
* Added requirements parameter to **lint**.

# 0.2.2

* Fixing bug where **lint** did not return exit code 1 on failure.
* Fixing bug where **validate** did not print error message in case no release notes were give.

# 0.2.1

* **Validate** now checks that the id and name fields are identical in yml files.
* Fixed a bug where sdk did not return any exit code.

# 0.2.0

* Added Release Notes Validator.
* Fixed the Unifier selection of your python file to use as the code.
* **Validate** now supports Indicator fields.
* Fixed a bug where **validate** and **secrets** did not return exit code 1 on failure.
* **Validate** now runs on newly added scripts.

# 0.1.8

* Added support for `--version`.
* Fixed an issue in file_validator when calling `checked_type` method with script regex.

# 0.1.2
* Restructuring validation to support content packs.
* Added secrets validation.
* Added content bundle creation.
* Added lint and unit test run.

# 0.1.1

* Added new logic to the unifier.
* Added detailed README.
* Some small adjustments and fixes.

# 0.1.0

Capabilities:
* **Extract** components(code, image, description etc.) from a Demisto YAML file into a directory.
* **Unify** components(code, image, description etc.) to a single Demisto YAML file.
* **Validate** Demisto content files.<|MERGE_RESOLUTION|>--- conflicted
+++ resolved
@@ -1,11 +1,8 @@
 # Changelog
 * Added a validation that core packs are not dependent on non-core packs.
 * Fixed an issue where in some cases the `get_remote_file` function failed due to an invalid path.
-<<<<<<< HEAD
+* Fixed an issue where the **create-id-set** command did not identify unified integrations correctly.
 * Added a validation to ensure correct image file names.
-=======
-* Fixed an issue where the **create-id-set** command did not identify unified integrations correctly.
->>>>>>> e648d403
 
 # 1.3.5
 * Added a validation that layoutscontainer's id and name are matching. Updated the format of layoutcontainer to include update_id too.
