# Changelog

## Unreleased
<<<<<<< HEAD
* Fixed an issue where **format** added default arguments even is exist already.

=======
* Fixed an issue where **generate-docs** generated fields with double html escaping.
>>>>>>> 60635fa6

## 1.15.0
* **Breaking Change**: the **upload** command now only supports **XSOAR 6.5** or newer (and all XSIAM versions).
* **upload** now uses content models, and calls the `prepare` method of each model before uploading (unless uploading a zipped pack).
* Added a *playbook* modification to **prepare-content**, replacing `getIncident` calls with `getAlerts`, when uploading to XSIAM.
* Added a *playbook* modification to **prepare-content**, replacing `${incident.fieldname}` context accessors with `${alert.fieldname}` when uploading to XSIAM.
* Added a *playbook* modification to **prepare-content**, replacing `incident` to `alert` in task display names, when uploading to XSIAM.
* Added a *layout* modification to **prepare-content**, replacing `Related/Child/Linked Incidents` to `... Alerts` when uploading to XSIAM.
* Added a *script* modification to **prepare-content**, automatically replacing the word `incident` with `alert` when uploading to XSIAM.
* Added a validation that the **validate** command will fail if the `dockerimage` field in scripts/integrations uses any py3-native docker image.
* Updated the `ruff` version used in **pre-commit** to `0.0.269`.
* Fixed an issue in **create-content-graph** which caused missing detection of duplicated content items.
* Fixed an issue where **run-unit-tests** failed on python2 content items.
* Fixed an issue in **validate** where core packs validations were checked against the core packs defined on master branch, rather than on the current branch.
* Fixed an issue in **pre-commit** where `--input` flag was not filtered by the git files.
* Skip reset containers for XSOAR NG and XSIAM(PANW-internal only).
* Fixed an issue where **lint** failed fetching docker image details from a PANW GitLab CI environment. (PANW-internal only).

## 1.14.5
* Added logging in case the container fails to run in **run-unit-tests**.
* Disabled **pre-commit** multiprocessing for `validate` and `format`, as they use a service.
* **pre-commit** now calls `format` with `--assume-yes` and `--no-validate`.
* Fixed an issue where **pre-commit** ran multiple times when checking out build related files.

## 1.14.4
* Added integration configuration for *Cortex REST API* integration.
* Removed `Flake8` from **pre-commit**, as `ruff` covers its basic rules.
* Improved log readability by silencing non-critical `neo4j` (content graph infrastructure) logs.
* Fixed an issue where **run-unit-tests** failed on python2 content items.
* Fixed an issue where **modeling-rules test** did not properly handle query fields that pointed to a string.
* Fixed an issue when trying to fetch remote files when not under the content repo.
* Fixed a validation that the **modeling-rules test** command will fail if no test data file exist.
* Fixed an issue where **format** command failed while updating the `fromversion` entry.
* Added support for mapping uuid to names for Layout files in the **download** command.

## 1.14.3
* Fixed an issue where **run-unit-tests** failed running on items with `test_data`.
* Updated the demisto-py to v3.2.10 which now supports url decoding for the proxy authentication password.
* Fixed an issue where **generate-outputs** did not generate context paths for empty lists or dictionaries in the response.

## 1.14.2
* Added the `--staged-only` flag to **pre-commit**.
* Fixed an issue where **run-unit-tests** failed running on items with `test_data`.
* Fixed an issue where **pre-commit** ran on unchanged files.
* Add the ability to run **secrets** in **pre-commit** by passing a `--secrets` flag.
* Added support to override the log file with the **DEMISTO_SDK_LOG_FILE_PATH** environment variable.

## 1.14.1
* Fixed an issue where **update-release-notes** command failed when running on a pack that contains deprecated integrations without the `commands` section.
* Added toVersion and fromVersion to XSIAM content items schema.
* Fixed an issue where **validate** failed when attempting to map null values in a classifier and layout.
* Added search marketplace functionality to XSIAM client.
* Fixed an issue in **pre-commit** command where `MYPYPATH` was not set properly.
* Updated the integration category list in the **init** command.
* Fixed an issue where in some environments docker errors were not caught.
* Added a validation that the **validate** command will fail on README files if an image does not exist in the specified path.

## 1.14.0
* Added the `DEMISTO_SDK_GRAPH_FORCE_CREATE` environment variable. Use it to force the SDK to recreate the graph, rather than update it.
* Added support for code importing multi-level ApiModules to **lint**.
* Added a validation that the **modeling-rules test** command will fail if no test data file exist.
* Added support for the `<~XPANSE>` marketplace tag in release notes.
* Added support for marketplace tags in the **doc-review** command.
* Added **generate-unit-tests** documentation to the repo README.
* Added the `hiddenpassword` field to the integration schema, allowing **validate** to run on integrations with username-only inputs.
* Improved logs and error handling in the **modeling-rules test** command.
* Improved the warning message displayed for Contribution PRs editing outdated code.
* Improved the clarity of error messages for cases where yml files cannot be parsed as a dictionary.
* Updated the `XSIAMReport` schema.
* Standardized repo-wide logging. All logs are now created in one logger instance.
* **lint** now prevents unit-tests from accessing online resources in runtime.
* Updated the logs shown during lint when running in docker.
* Fixed an issue where **validate** showed errors twice.
* Fixed an issue where **validate** did not fail when xif files had wrong naming.
* Fixed an issue where **doc-review** required dot suffixes in release notes describing new content.
* Fixed an issue where **download** command failed when running on a beta integration.
* Fixed an issue where **update-release-notes** generated release notes for packs in their initial version (1.0.0).
* Fixed an issue with **update-content-graph** where `--use-git` parameter was ignored when using `--imported-path` parameter.
* Fixed an issue where **validate** failed on playbooks with valid inputs, since it did not collect the playbook inputs occurrences properly.

## 1.13.0
* Added the pack version to the code files when calling **unify**. The same value is removed when calling **split**.
* Added a message showing the output path when **prepare-content** is called.
* Contribution PRs that update outdated packs now display a warning message.
* Fixed an issue when kebab-case has a misspelling in one of the sub words, the suggestion might be confusing.
* Improved caching and stability for **lint**.
* Added support for *.xif* files in the **secrets** command.
* Fixed an issue where **validate** would fail when playbook inputs contain Transform Language (DT).
* Added a new **validate** check, making sure a first level header exist in release notes (RN116)
* Fixed an issue where **lint** would not properly handle multiple ApiModules imports.

## 1.12.0
* Added the **pre-commit** command, to improve code quality of XSOAR content.
* Added the **run-unit-tests** command, to run unit tests of given content items inside their respective docker images.
* Added support for filepath arguments in the **validate** and **format** commands.
* Added pre-commit hooks for `validate`, `format`, `run-unit-tests` and `update-docker-image` commands.
* Fixed an issue in the **download** command where layouts were overriden even without the `-f` option.
* Fixed an issue where Demisto-SDK did not detect layout ID when using the **download** command.
* Fixed an issue where the **lint** command ran on `native:dev` supported content when passing the `--docker-image all` flag, instead it will run on `native:candidate`.
* Added support for `native:candidate` as a docker image flag for **lint** command.
* Added a modification for layouts in **prepare-content**, replacing `Related Incidents`, `Linked Incidents` and `Child Incidents` with the suitable `... Alerts` name when uploading to XSIAM.
* Fixed an issue where logs and messages would not show when using the **download** command.
* Fixed an issue where the `server_min_version` field in metadata was an empty value when parsing packs without content items.
* Fixed an issue where running **openapi-codegen** resulted in false-positive error messages.
* Fixed an issue where **generate-python-to-yml** generated input arguments as required even though required=False was specified.
* Fixed an issue where **generate-python-to-yml** generated input arguments a default arguments when default=some_value was provided.
* Fixed a bug where **validate** returned error on playbook inputs with special characters.
* Fixed an issue where **validate** did not properly check `conf.json` when the latter is modified.
* Fixed an issue in the **upload** command, where a prompt was not showing on the console.
* Fixed an issue where running **lint** failed installing dependencies in containers.

## 1.11.0
* **Note: Demisto-SDK will soon stop supporting Python 3.8**
* Fixed an issue where using **download** on non-unicode content, merging them into existing files caused an error.
* Changed an internal setting to allow writing non-ascii content (unicode) using `YAMLHandler` and `JSONHandler`.
* Fixed an issue where an error message in **unify** was unclear for invalid input.
* Fixed an issue where running **validate** failed with **is_valid_integration_file_path_in_folder** on integrations that use API modules.
* Fixed an issue where **validate** failed with **is_valid_integration_file_path_in_folder** on integrations that use the `MSAPIModule`.
* Added **validate** check for the `modules` field in `pack_metadata.json` files.
* Changed **lint** to skip deprecated content, unless when using the `-i` flag.
* Fixed an issue where **update-release-notes** failed when a new *Parsing Rule* was added to a pack.
* Refactored the logging framework. Demisto-SDK logs will now be written to `.demist_sdk_debug.log` under the content path (when detected) or the current directory.
* Added `GR105` validation to **validate** command to check that no duplicate IDs are used.
* Added support for API Modules imported in API modules in the **unify** command.
* Added **validate** check, to make sure every Python file has a corresponding unit test file.

## 1.10.6
* Fixed an issue where running **validate** with the `-g` flag would skip some validations for old-formatted (unified) integration/script files.
* Deprecated integrations and scripts will not run anymore when providing the **--all-packs** to the **lint** command.
* Fixed an issue where a pack `serverMinVersion` would be calculated by the minimal fromVersion of its content items.
* Added the `--docker-image-target` flag to **lint** for testing native supported content with new images.

## 1.10.5
* Fixed an issue where running **run-test-playbook** would not use the `verify` parameter correctly. @ajoga
* Added a newline at the end of README files generated in **generate-docs**.
* Added the value `3` (out of bounds) to the `onChangeRepAlg` and `reputationCalc` fields under the `IncidentType` and `GenericType` schemas. **validate** will allow using it now.
* Fixed an issue where **doc-review** required dot suffixes in release notes describing new content.
* Fixed an issue where **validate** failed on Feed Integrations after adding the new *Collect/Connect* section field.
* Fixed an issue where using **postman-codegen** failed converting strings containing digits to kebab-case.
* Fixed an issue where the ***error-code*** command could not parse List[str] parameter.
* Updated validation *LO107* to support more section types in XSIAM layouts.

## 1.10.4
* Added support for running **lint** in multiple native-docker images.

## 1.10.3
* Fixed an issue where running **format** would fail after running npm install.
* Improved the graph validations in the **validate** command:
  - GR100 will now run on all content items of changed packs.
  - GR101 and GR102 will now catch invalid fromversion/toversion of files **using** the changed items.
  - GR103 errors will raise a warning when using the *-a* flag, but an error if using the *-i* or *g* flags.
* Fixed an issue where test-playbooks timed out.
* Fixed an issue where making a change in a module using an ApiModule would cause lint to run on the ApiModule unnecessarily.
* Fixed an issue where the `marketplace` field was not used when dumping pack zips.
* Fixed a typo in the README content generated with **update-release-notes** for updating integrations.
* Fixed an issue in **validate**, where using the `-gr` and `-i` flags did not run properly.
* Added the `sectionorder` field to integration scheme.
* Fixed an issue where in some occasions running of test-playbooks could receive session timeouts.
* Fixed an issue where **validate** command failed on core pack dependencies validation because of test dependencies.

## 1.10.2
* Added markdown lint formatting for README files in the **format** command.
* Fixed an issue where **lint** failed when using the `-cdam` flag with changed dependant api modules.
* Fixed an issue in the **upload** command, where `json`-based content items were not unified correctly when using the `--zip` argument.
* Added XPANSE core packs validations.

## 1.10.1
* Fixed an issue where **update-content-graph** failed to execute.

## 1.10.0
* **Breaking change**: Removed usage of `pipenv`, `isort` and `autopep8` in the **split** and **download** commands. Removed the `--no-pipenv` and `--no-code-formatting` flags. Please see https://xsoar.pan.dev/docs/tutorials/tut-setup-dev-remote for the recommended environment setup.
* Fixed an issue in **prepare-content** command where large code lines were broken.
* Fixed an issue where git-*renamed_files* were not retrieved properly.
* Fixed an issue where test dependencies were calculated in all level dependencies calculation.
* Added formatting and validation to XSIAM content types.
* Fixed an issue where several XSIAM content types were not validated when passing the `-a` flag.
* Added a UUID to name mapper for **download** it replaces UUIDs with names on all downloaded files.
* Updated the demisto-py to v3.2.6 which now supports basic proxy authentication.
* Improved the message shown when using **upload** and overwriting packs.
* Added support for the **Layout Rule** content type in the id-set and the content graph.
* Updated the default general `fromVersion` value on **format** to `6.8.0`
* Fixed an issue where **lint** sometimes failed when using the `-cdam` flag due to wrong file duplications filtering.
* Added the content graph to **validate**, use with the `--graph` flag.

## 1.9.0
* Fixed an issue where the Slack notifier was using a deprecated argument.
* Added the `--docker-image` argument to the **lint** command, which allows determining the docker image to run lint on. Possible options are: `'native:ga'`, `'native:maintenance'`, `'native:dev'`, `'all'`, a specific docker image (from Docker Hub) or, the default `'from-yml'`.
* Fixed an issue in **prepare-content** command where large code lines were broken.
* Added a logger warning to **get_demisto_version**, the task will now fail with a more informative message.
* Fixed an issue where the **upload** and **prepare-content** commands didn't add `fromServerVersion` and `toServerVersion` to layouts.
* Updated **lint** to use graph instead of id_set when running with `--check-dependent-api-module` flag.
* Added the marketplaces field to all schemas.
* Added the flag `--xsoar-only` to the **doc-review** command which enables reviewing documents that belong to XSOAR-supported Packs.
* Fixed an issue in **update-release-notes** command where an error occurred when executing the same command a second time.
* Fixed an issue where **validate** would not always ignore errors listed under `.pack-ignore`.
* Fixed an issue where running **validate** on a specific pack didn't test all the relevant entities.
* Fixed an issue where fields ending with `_x2` where not replaced in the appropriate Marketplace.

## 1.8.3
* Changed **validate** to allow hiding parameters of type 0, 4, 12 and 14 when replacing with type 9 (credentials) with the same name.
* Fixed an issue where **update-release-notes** fails to update *MicrosoftApiModule* dependent integrations.
* Fixed an issue where the **upload** command failed because `docker_native_image_config.json` file could not be found.
* Added a metadata file to the content graph zip, to be used in the **update-content-graph** command.
* Updated the **validate** and **update-release-notes** commands to unskip the *Triggers Recommendations* content type.


## 1.8.2
* Fixed an issue where demisto-py failed to upload content to XSIAM when `DEMISTO_USERNAME` environment variable is set.
* Fixed an issue where the **prepare-content** command output invalid automation name when used with the --*custom* argument.
* Fixed an issue where modeling rules with arbitrary whitespace characters were not parsed correctly.
* Added support for the **nativeImage** key for an integration/script in the **prepare-content** command.
* Added **validate** checks for integrations declared deprecated (display name, description) but missing the `deprecated` flag.
* Changed the **validate** command to fail on the IN145 error code only when the parameter with type 4 is not hidden.
* Fixed an issue where downloading content layouts with `detailsV2=None` resulted in an error.
* Fixed an issue where **xdrctemplate** was missing 'external' prefix.
* Fixed an issue in **prepare-content** command providing output path.
* Updated the **validate** and **update-release-notes** commands to skip the *Triggers Recommendations* content type.
* Added a new validation to the **validate** command to verify that the release notes headers are in the correct format.
* Changed the **validate** command to fail on the IN140 error code only when the skipped integration has no unit tests.
* Changed **validate** to allow hiding parameters of type 4 (secret) when replacing with type 9 (credentials) with the same name.
* Fixed an issue where the **update-release-notes** command didn't add release-notes properly to some *new* content items.
* Added validation that checks that the `nativeimage` key is not defined in script/integration yml.
* Added to the **format** command the ability to remove `nativeimage` key in case defined in script/integration yml.
* Enhanced the **update-content-graph** command to support `--use-git`, `--imported_path` and `--output-path` arguments.
* Fixed an issue where **doc-review** failed when reviewing command name in some cases.
* Fixed an issue where **download** didn't identify playbooks properly, and downloaded files with UUIDs instead of file/script names.

## 1.8.1
* Fixed an issue where **format** created duplicate configuration parameters.
* Added hidden properties to integration command argument and script argument.
* Added `--override-existing` to **upload** that skips the confirmation prompt for overriding existing content packs. @mattbibbydw
* Fixed an issue where **validate** failed in private repos when attempting to read from a nonexisting `approved_categories.json`.
* Fixed an issue where **validate** used absolute paths when getting remote `pack_metadata.json` files in private repos.
* Fixed an issue in **download**, where names of custom scripts were replaced with UUIDs in IncidentFields and Layouts.

## 1.8.0
* Updated the supported python versions, as `>=3.8,<3.11`, as some of the dependencies are not supported on `3.11` yet.
* Added a **validate** step for **Modeling Rules** testdata files.
* Added the **update-content-graph** command.
* Added the ability to limit the number of CPU cores with `DEMISTO_SDK_MAX_CPU_CORES` envirment variable.
* Added the **prepare-content** command.
* Added support for fromversion/toversion in XSIAM content items (correlation rules, XSIAM dashboards, XSIAM reports and triggers).
* Added a **validate** step checking types of attributes in the schema file of modeling rule.
* Added a **validate** step checking that the dataset name of a modeling rule shows in the xif and schema files.
* Added a **validate** step checking that a correlation rule file does not start with a hyphen.
* Added a **validate** step checking that xsiam content items follow naming conventions.
* Fixed an issue where SDK commands failed on the deprecated `packaging.version.LegacyVersion`, by locking the `packaging` version to `<22`.
* Fixed an issue where **update-release-notes** failed when changing only xif file in **Modeling Rules**.
* Fixed an issue where *is_valid_category* and *is_categories_field_match_standard* failed when running in a private repo.
* Fixed an issue where **validate** didn't fail on the MR103 validation error.
* Fixed the *--release-notes* option, to support the new CHANGELOG format.
* Fixed an issue where **validate** failed when only changing a modeling rules's xif file.
* Fixed an issue where **format** failed on indicator files with a `None` value under the `tabs` key.
* Fixed an issue where **validate** only printed errors for one change of context path, rather than print all.
* Fixed an issue where **download** did not suggest using a username/password when authenticating with XSOAR and using invalid arguments.
* Fixed an issue where **download** failed when listing or downloading content items that are not unicode-encoded.
* Added support for fromversion/toversion in XSIAM content items (correlation rules, XSIAM dashboards, XSIAM reports and triggers).
* Updated the supported python versions, as `>=3.8,<3.11`, as some of the dependencies are not supported on `3.11` yet.
* Added **prepare-content** command which will prepare the pack or content item for the platform.
* Patched an issue where deprecated `packaging.version.LegacyVersion`, locking packaging version to `<22`.

## 1.7.9
* Fixed an issue where an error message in **validate** would not include the suggested fix.
* Added a validation that enforces predefined categories on MP Packs & integration yml files, the validation also ensures that each pack has only one category.
* Fixed an issue where **update-release-notes** did not generate release notes for **XDRC Templates**.
* Fixed an issue where **upload** failed without explaining the reason.
* Improved implementation of the docker_helper module.
* Fixed an issue where **validate** did not check changed pack_metadata.json files when running using git.
* Added support for **xdrctemplate** to content graph.
* Fixed an issue where local copies of the newly-introduced `DemistoClassApiModule.py` were validated.
* Added new release notes templates for the addition and modification of playbooks, layouts and types in the **doc-review** command.
* Fixed an issue where the **doc-review** command failed on descriptions of new content items.
* Added the `Command XXX is deprecated. Use XXX instead.` release notes templates to **doc-review** command.
* Fixed an issue where the **update-release-notes** command didn't add the modeling-rules description for new modeling-rules files.

## 1.7.8
* Added the capability to run the MDX server in a docker container for environments without node.
* Fixed an issue where **generate-docs** with `-c` argument updated sections of the incorrect commands.
* Added IF113 error code to **ALLOWED_IGNORE_ERRORS**.
* Fixed an issue where **validate** failed on playbooks with non-string input values.
* Added the `DEMISTO_SDK_IGNORE_CONTENT_WARNING` environment variable, to allow suppressing warnings when commands are not run under a content repo folder.
* Fixed an issue where **validate** failed to recognize integration tests that were missing from config.json
* Added support for **xpanse** marketplace in **create-id-set** and **create-content-artifacts** commands.
* Fixed an issue where **split** failed on yml files.
* Added support for marketplace-specific tags.
* Fixed an issue where **download** would not run `isort`. @maxgubler
* Fixed an issue where XSIAM Dashboards and Reports images failed the build.
* Added support for **xpanse** marketplace to content graph.

## 1.7.7
* Fixed an issue where paybooks **generate-docs** didn't parse complex input values when no accessor field is given correctly.
* Fixed an issue in the **download** command, where an exception would be raised when downloading system playbooks.
* Fixed an issue where the **upload** failed on playbooks containing a value that starts with `=`.
* Fixed an issue where the **generate-unit-tests** failed to generate assertions, and generate unit tests when command names does not match method name.
* Fixed an issue where the **download** command did not honor the `--no-code-formatting` flag properly. @maxgubler
* Added a new check to **validate**, making sure playbook task values are passed as references.
* Fixed an issue where the **update-release-notes** deleted existing release notes, now appending to it instead.
* Fixed an issue where **validate** printed blank space in case of validation failed and ignored.
* Renamed 'Agent Config' to 'XDRC Templates'.
* Fixed an issue where the **zip-packs** command did not work with the CommonServerUserPython and CommonServerUserPowerShell package.

## 1.7.6

* Fixed parsing of initialization arguments of client classes in the **generate-unit-tests** command.
* Added support for AgentConfig content item in the **upload**, **create-id-set**, **find-dependecies**, **unify** and **create-content-artifacts** commands.
* Added support for XSIAM Report preview image.

## 1.7.5

* Fixed an issue where the **upload** command did not work with the CommonServerUserPython package.
* Fixed an issue in the **download** command, where some playbooks were downloaded as test playbooks.
* Added playbook modification capabilities in **TestSuite**.
* Added a new command **create-content-graph**.
* Fixed an issue in the **upload** command, where the temporary zip would not clean up properly.
* Improved content items parsing in the **create-content-graph** command.
* Added an error when the docker daemon is unavailable when running **lint**.
* Removed the validation of a subtype change for scripts in the **validate** command.
* Fixed an issue where names of XSIAM content items were not normalized properly.
* Fixed an issue where the **download** command was downloading playbooks with **script** (id) and not **scriptName**.
* Fixed an issue where script yml files were not properly identified by `find_type`.
* Removed nightly integrations filtering when deciding if a test should run.
* Added support for XSIAM Dashboard preview image.
* Added the `--no-code-formatting` flag to the **download** command, allowing to skip autopep8 and isort.
* Fixed an issue in the **update-release-notes** command, where generating release notes for modeling rules schema file caused exception.

## 1.7.4

* Fixed an issue where the **doc-review** command showed irrelevant messages.
* Fixed an issue in **validate**, where backward-compatibility failures prevented other validations from running.
* Fixed an issue in **validate**, where content-like files under infrastructure paths were not ignored.
* Fixed an issue in the AMI mapping, where server versions were missing.
* Change the way the normalize name is set for external files.
* Added dump function to XSIAM pack objects to dulicate the files.
* Fixed an issue where the `contribution_converter` did not support changes made to ApiModules.
* Added name normalization according to new convention to XSIAM content items
* Added playbook modification capabilities in **TestSuite**.
* Fixed an issue in create-content-artifacts where it will not get a normalize name for the item and it will try to duplicate the same file.

## 1.7.3

* Fixed an issue in the **format** command where fail when executed from environment without mdx server available.
* Added `Added a`, `Added an` to the list of allowed changelog prefixes.
* Added support for Indicator Types/Reputations in the **upload** command.
* Fixed an issue when running from a subdirectory of a content repo failed.
* Changing the way we are using XSIAM servers api-keys in **test-content** .
* Added a success message to **postman-codegen**.

## 1.7.2

* Fixed an issue in the **validate** command where incident fields were not found in mappers even when they exist
* Added an ability to provide list of marketplace names as a param attribute to **validate** and **upload**
* Added the file type to the error message when it is not supported.
* Fixed an issue where `contribution_converter` incorrectly mapped _Indicator Field_ objects to the _incidentfield_ directory in contribution zip files.
* Fixed a bug where **validate** returned error on empty inputs not used in playbooks.
* Added the `DEMISTO_SDK_CONTENT_PATH` environment variable, implicitly used in various commands.
* Added link to documentation for error messages regarding use cases and tags.

## 1.7.1

* Fixed an issue where *indicatorTypes* and *betaIntegrations* were not found in the id_set.
* Updated the default general `fromVersion` value on **format** to `6.5.0`
* Fixed an issue where the **validate** command did not fail when the integration yml file name was not the same as the folder containing it.
* Added an option to have **generate-docs** take a Playbooks folder path as input, and generate docs for all playbooks in it.
* Fixed an issue where the suggestion in case of `IF113` included uppercase letters for the `cliName` parameter.
* Added new validation to the **validate** command to fail and list all the file paths of files that are using a deprecated integration command / script / playbook.
* **validate** will no longer fail on playbooks calling subplaybooks that have a higher `fromVersion` value, if  calling the subplaybook has `skipifunavailable=True`.
* Fixed an issue where relative paths were not accessed correctly.
* Running any `demisto-sdk` command in a folder with a `.env` file will load it, temporarily overriding existing environment variables.
* Fixed an issue where **validate** did not properly detect deleted files.
* Added new validations to the **validate** command to verify that the schema file exists for a modeling rule and that the schema and rules keys are empty in the yml file.
* Fixed an issue where *find_type* didn't recognize exported incident types.
* Added a new validation to **validate**, making sure all inputs of a playbook are used.
* Added a new validation to **validate**, making sure all inputs used in a playbook declared in the input section.
* The **format** command will now replace the *fromServerVersion* field with *fromVersion*.

## 1.7.0

* Allowed JSON Handlers to accept kwargs, for custoimzing behavior.
* Fixed an issue where an incorrect error was shown when the `id` of a content item differed from its `name` attribute.
* Fixed an issue where the `preserve_quotes` in ruamel_handler received an incorrect value @icholy
* Fixed an issue where ignoring RM110 error code wasn't working and added a validation to **ALLOWED_IGNORE_ERRORS** to validate that all error codes are inserted in the right format.
* Fixed an issue where the contribution credit text was not added correctly to the pack README.
* Changed the contribution file implementation from markdown to a list of contributor names. The **create-content-artifact** will use this list to prepare the needed credit message.
* Added a new validation to the `XSOAR-linter` in the **lint** command for verifying that demisto.log is not used in the code.
* The **generate-docs** command will now auto-generate the Incident Mirroring section when implemented in an integration.
* Added support to automatically generate release notes for deprecated items in the **update-release-notes** command.
* Fixed an issue causing any command to crash when unable to detect local repository properties.
* Fixed an issue where running in a private gitlab repo caused a warning message to be shown multiple times.
* Added a new validation to the **validate** command to verify that markdown and python files do not contain words related to copyright section.
* Fixed an issue where **lint** crashed when provided an input file path (expecting a directory).

## 1.6.9

* Added a new validation that checks whether a pack should be deprecated.
* Added a new ability to the **format** command to deprecate a pack.
* Fixed an issue where the **validate** command sometimes returned a false negative in cases where there are several sub-playbooks with the same ID.
* Added a new validation to the **validate** command to verify that the docker in use is not deprecated.
* Added support for multiple ApiModules in the **unify** command
* Added a check to **validate** command, preventing use of relative urls in README files.
* Added environment variable **DEMISTO_SDK_MARKETPLACE** expected to affect *MarketplaceTagParser* *marketplace* value. The value will be automatically set when passing *marketplace* arg to the commands **unify**, **zip-packs**, **create-content-artifacts** and **upload**.
* Added slack notifier for build failures on the master branch.
* Added support for modeling and parsing rules in the **split** command.
* Added support for README files in **format** command.
* Added a **validate** check, making sure classifier id and name values match. Updated the classifier **format** to update the id accordingly.
* The **generate-docs** command will now auto-generate the playbook image link by default.
* Added the `--custom-image-link` argument to override.
* Added a new flag to **generate-docs** command, allowing to add a custom image link to a playbook README.
* Added a new validation to the **validate** command to verify that the package directory name is the same as the files contained in the that package.
* Added support in the **unify** command to unify a schema into its Modeling Rule.

## 1.6.8

* Fixed an issue where **validate** did not fail on invalid playbook entities' versions (i.e. subplaybooks or scripts with higher fromversion than their parent playbook).
* Added support for running lint via a remote docker ssh connection. Use `DOCKER_HOST` env variable to specify a remote docker connection, such as: `DOCKER_HOST=ssh://myuser@myhost.com`.
* Fixed an issue where the pack cache in *get_marketplaces* caused the function to return invalid values.
* Fixed an issue where running format on a pack with XSIAM entities would fail.
* Added the new `display_name` field to relevant entities in the **create-id-set** command.
* Added a new validation to the **validate** command to verify the existence of "Reliability" parameter if the integration have reputation command.
* Fixed a bug where terminating the **lint** command failed (`ctrl + c`).
* Removed the validation of a subtype change in integrations and scripts from **validate**.
* Fixed an issue where **download** did not behave as expected when prompting for a version update. Reported by @K-Yo
* Added support for adoption release notes.
* Fixed an issue where **merge-id-sets** failed when a key was missing in one id-set.json.
* Fixed a bug where some mypy messages were not parsed properly in **lint**.
* Added a validation to the **validate** command, failing when '`fromversion`' or '`toversion`' in a content entity are incorrect format.
* Added a validation to the **validate** command, checking if `fromversion` <= `toversion`.
* Fixed an issue where coverage reports used the wrong logging level, marking debug logs as errors.
* Added a new validation to the **validate** command, to check when the discouraged `http` prefixes are used when setting defaultvalue, rather than `https`.
* Added a check to the **lint** command for finding hard-coded usage of the http protocol.
* Locked the dependency on Docker.
* Removed a traceback line from the **init** command templates: BaseIntegration, BaseScript.
* Updated the token in **_add_pr_comment** method from the content-bot token to the xsoar-bot token.

## 1.6.7

* Added the `types-markdown` dependency, adding markdown capabilities to existing linters using the [Markdown](https://pypi.org/project/Markdown/) package.
* Added support in the **format** command to remove nonexistent incident/indicator fields from *layouts/mappers*
* Added the `Note: XXX` and `XXX now generally available.` release notes templates to **doc-review** command.
* Updated the logs shown during the docker build step.
* Removed a false warning about configuring the `GITLAB_TOKEN` environment variable when it's not needed.
* Removed duplicate identifiers for XSIAM integrations.
* Updated the *tags* and *use cases* in pack metadata validation to use the local files only.
* Fixed the error message in checkbox validation where the defaultvalue is wrong and added the name of the variable that should be fixed.
* Added types to `find_type_by_path` under tools.py.
* Fixed an issue where YAML files contained incorrect value type for `tests` key when running `format --deprecate`.
* Added a deprecation message to the `tests:` section of yaml files when running `format --deprecate`.
* Added use case for **validate** on *wizard* objects - set_playbook is mapped to all integrations.
* Added the 'integration-get-indicators' commands to be ignored by the **verify_yml_commands_match_readme** validation, the validation will no longer fail if these commands are not in the readme file.
* Added a new validation to the **validate** command to verify that if the phrase "breaking changes" is present in a pack release notes, a JSON file with the same name exists and contains the relevant breaking changes information.
* Improved logs when running test playbooks (in a build).
* Fixed an issue in **upload** did not include list-type content items. @nicolas-rdgs
* Reverted release notes to old format.

## 1.6.6

* Added debug print when excluding item from ID set due to missing dependency.
* Added a validation to the **validate** command, failing when non-ignorable errors are present in .pack-ignore.
* Fixed an issue where `mdx server` did not close when stopped in mid run.
* Fixed an issue where `-vvv` flag did not print logs on debug level.
* enhanced ***validate*** command to list all command names affected by a backward compatibility break, instead of only one.
* Added support for Wizard content item in the **format**, **validate**, **upload**, **create-id-set**, **find-dependecies** and **create-content-artifacts** commands.
* Added a new flag to the **validate** command, allowing to run specific validations.
* Added support in **unify** and **create-content-artifacts** for displaying different documentations (detailed description + readme) for content items, depending on the marketplace version.
* Fixed an issue in **upload** where list items were not uploaded.
* Added a new validation to **validate** command to verify that *cliName* and *id* keys of the incident field or the indicator field are matches.
* Added the flag '-x', '--xsiam' to **upload** command to upload XSIAM entities to XSIAM server.
* Fixed the integration field *isFetchEvents* to be in lowercase.
* Fixed an issue where **validate -i** run after **format -i** on an existing file in the repo instead of **validate -g**.
* Added the following commands: 'update-remote-data', 'get-modified-remote-data', 'update-remote-system' to be ignored by the **verify_yml_commands_match_readme** validation, the validation will no longer fail if these commands are not in the readme file.
* Updated the release note template to include a uniform format for all items.
* Added HelloWorldSlim template option for *--template* flag in **demisto-sdk init** command.
* Fixed an issue where the HelloWorldSlim template in **demisto-sdk init** command had an integration id that was conflicting with HelloWorld integration id.
* Updated the SDK to use demisto-py 3.1.6, allowing use of a proxy with an environment variable.
* Set the default logger level to `warning`, to avoid unwanted debug logs.
* The **format** command now validates that default value of checkbox parameters is a string 'true' or 'false'.
* Fixed an issue where `FileType.PLAYBOOK` would show instead of `Playbook` in readme error messages.
* Added a new validation to **validate** proper defaultvalue for checkbox fields.

## 1.6.5

* Fixed an issue in the **format** command where the `id` field was overwritten for existing JSON files.
* Fixed an issue where the **doc-review** command was successful even when the release-note is malformed.
* Added timestamps to the `demisto-sdk` logger.
* Added time measurements to **lint**.
* Added the flag '-d', '--dependency' to **find-dependencies** command to get the content items that cause the dependencies between two packs.
* Fixed an issue where **update-release-notes** used the *trigger_id* field instead of the *trigger_name* field.
* Fixed an issue where **doc-review** failed to recognize script names, in scripts using the old file structure.
* Fixed an issue where concurrent processes created by **lint** caused deadlocks when opening files.
* Fixed an issue in the **format** command where `_dev` or `_copy` suffixes weren't removed from the subscript names in playbooks and layouts.
* Fixed an issue where **validate** failed on nonexistent `README.md` files.
* Added support of XSIAM content items to the **validate** command.
* Report **lint** summary results and failed packages after reporting time measurements.

## 1.6.4

* Added the new **generate-yml-from-python** command.
* Added a code *type* indication for integration and script objects in the *ID Set*.
* Added the [Vulture](https://github.com/jendrikseipp/vulture) linter to the pre-commit hook.
* The `demisto-sdk` pack will now be distributed via PyPi with a **wheel** file.
* Fixed a bug where any edited json file that contained a forward slash (`/`) escaped.
* Added a new validation to **validate** command to verify that the metadata *currentVersion* is
the same as the last release note version.
* The **validate** command now checks if there're none-deprecated integration commands that are missing from the readme file.
* Fixed an issue where *dockerimage* changes in Scripts weren't recognized by the **update-release-notes** command.
* Fixed an issue where **update-xsoar-config-file** did not properly insert the marketplace packs list to the file.
* Added the pack name to the known words by default when running the **doc-review** command.
* Added support for new XSIAM entities in **create-id-set** command.
* Added support for new XSIAM entities in **create-content-artifacts** command.
* Added support for Parsing/Modeling Rule content item in the **unify** command.
* Added the integration name, the commands name and the script name to the known words by default when running the **doc-review** command.
* Added an argument '-c' '--custom' to the **unify** command, if True will append to the unified yml name/display/id the custom label provided
* Added support for sub words suggestion in kebab-case sentences when running the **doc-review** command.
* Added support for new XSIAM entities in **update-release-notes** command.
* Enhanced the message of alternative suggestion words shown when running **doc-review** command.
* Fixed an incorrect error message, in case `node` is not installed on the machine.
* Fixed an issue in the **lint** command where the *check-dependent-api-modules* argument was set to true by default.
* Added a new command **generate-unit-tests**.
* Added a new validation to **validate** all SIEM integration have the same suffix.
* Fixed the destination path of the unified parsing/modeling rules in **create-content-artifacts** command.
* Fixed an issue in the **validate** command, where we validated wrongfully the existence of readme file for the *ApiModules* pack.
* Fixed an issue in the **validate** command, where an error message that was displayed for scripts validation was incorrect.
* Fixed an issue in the **validate** and **format** commands where *None* arguments in integration commands caused the commands to fail unexpectedly.
* Added support for running tests on XSIAM machines in the **test-content** command.
* Fixed an issue where the **validate** command did not work properly when deleting non-content items.
* Added the flag '-d', '--dependency' to **find-dependencies** command to get the content items that cause the dependencies between two packs.

## 1.6.3

* **Breaking change**: Fixed a typo in the **validate** `--quiet-bc-validation` flag (was `--quite-bc-validation`). @upstart-swiss
* Dropped support for python 3.7: Demisto-SDK is now supported on Python 3.8 or newer.
* Added an argument to YAMLHandler, allowing to set a maximal width for YAML files. This fixes an issue where a wrong default was used.
* Added the detach mechanism to the **upload** command, If you set the --input-config-file flag, any files in the repo's SystemPacks folder will be detached.
* Added the reattach mechanism to the **upload** command, If you set the --input-config-file flag, any detached item in your XSOAR instance that isn't currently in the repo's SystemPacks folder will be re-attached.
* Fixed an issue in the **validate** command that did not work properly when using the *-g* flag.
* Enhanced the dependency message shown when running **lint**.
* Fixed an issue where **update-release-notes** didn't update the currentVersion in pack_metadata.
* Improved the logging in **test-content** for helping catch typos in external playbook configuration.

## 1.6.2

* Added dependency validation support for core marketplacev2 packs.
* Fixed an issue in **update-release-notes** where suggestion fix failed in validation.
* Fixed a bug where `.env` files didn't load. @nicolas-rdgs
* Fixed a bug where **validate** command failed when the *categories* field in the pack metadata was empty for non-integration packs.
* Added *system* and *item-type* arguments to the **download** command, used when downloading system items.
* Added a validation to **validate**, checking that each script, integration and playbook have a README file. This validation only runs when the command is called with either the `-i` or the `-g` flag.
* Fixed a regression issue with **doc-review**, where the `-g` flag did not work.
* Improved the detection of errors in **doc-review** command.
* The **validate** command now checks if a readme file is empty, only for packs that contain playbooks or were written by a partner.
* The **validate** command now makes sure common contextPath values (e.g. `DBotScore.Score`) have a non-empty description, and **format** populates them automatically.
* Fixed an issue where the **generate-outputs** command did not work properly when examples were provided.
* Fixed an issue in the **generate-outputs** command, where the outputs were not written to the specified output path.
* The **generate-outputs** command can now generate outputs from multiple calls to the same command (useful when different args provide different outputs).
* The **generate-outputs** command can now update a yaml file with new outputs, without deleting or overwriting existing ones.
* Fixed a bug where **doc-review** command failed on existing templates.
* Fixed a bug where **validate** command failed when the word demisto is in the repo README file.
* Added support for adding test-playbooks to the zip file result in *create-content-artifacts* command for marketplacev2.
* Fixed an issue in **find-dependencies** where using the argument *-o* without the argument *--all-packs-dependencies* did not print a proper warning.
* Added a **validate** check to prevent deletion of files whose deletion is not supported by the XSOAR marketplace.
* Removed the support in the *maintenance* option of the *-u* flag in the **update-release-notes** command.
* Added validation for forbidden words and phrases in the **doc-review** command.
* Added a retries mechanism to the **test-content** command to stabilize the build process.
* Added support for all `git` platforms to get remote files.
* Refactored the **format** command's effect on the *fromversion* field:
  * Fixed a bug where the *fromversion* field was removed when modifying a content item.
  * Updated the general default *fromversion* and the default *fromversion* of newly-introduced content items (e.g. `Lists`, `Jobs`).
  * Added an interactive mode functionality for all content types, to ask the user whether to set a default *fromversion*, if could not automatically determine its value. Use `-y` to assume 'yes' as an answer to all prompts and run non-interactively.

## 1.6.1

* Added the '--use-packs-known-words' argument to the **doc-review** command
* Added YAML_Loader to handle yaml files in a standard way across modules, replacing PYYAML.
* Fixed an issue when filtering items using the ID set in the **create-content-artifacts** command.
* Fixed an issue in the **generate-docs** command where tables were generated with an empty description column.
* Fixed an issue in the **split** command where splitting failed when using relative input/output paths.
* Added warning when inferred files are missing.
* Added to **validate** a validation for integration image dimensions, which should be 120x50px.
* Improved an error in the **validate** command to better differentiate between the case where a required fetch parameter is malformed or missing.

## 1.6.0

* Fixed an issue in the **create-id-set** command where similar items from different marketplaces were reported as duplicated.
* Fixed typo in demisto-sdk init
* Fixed an issue where the **lint** command did not handle all container exit codes.
* Add to **validate** a validation for pack name to make sure it is unchanged.
* Added a validation to the **validate** command that verifies that the version in the pack_metdata file is written in the correct format.
* Fixed an issue in the **format** command where missing *fromVersion* field in indicator fields caused an error.

## 1.5.9

* Added option to specify `External Playbook Configuration` to change inputs of Playbooks triggered as part of **test-content**
* Improved performance of the **lint** command.
* Improved performance of the **validate** command when checking README images.
* ***create-id-set*** command - the default value of the **marketplace** argument was changed from ‘xsoar’ to all packs existing in the content repository. When using the command, make sure to pass the relevant marketplace to use.

## 1.5.8

* Fixed an issue where the command **doc-review** along with the argument `--release-notes` failed on yml/json files with invalid schema.
* Fixed an issue where the **lint** command failed on packs using python 3.10

## 1.5.7

* Fixed an issue where reading remote yaml files failed.
* Fixed an issue in **validate** failed with no error message for lists (when no fromVersion field was found).
* Fixed an issue when running **validate** or **format** in a gitlab repository, and failing to determine its project id.
* Added an enhancement to **split**, handling an empty output argument.
* Added the ability to add classifiers and mappers to conf.json.
* Added the Alias field to the incident field schema.

## 1.5.6

* Added 'deprecated' release notes template.
* Fixed an issue where **run-test-playbook** command failed to get the task entries when the test playbook finished with errors.
* Fixed an issue in **validate** command when running with `no-conf-json` argument to ignore the `conf.json` file.
* Added error type text (`ERROR` or `WARNING`) to **validate** error prints.
* Fixed an issue where the **format** command on test playbook did not format the ID to be equal to the name of the test playbook.
* Enhanced the **update-release-notes** command to automatically commit release notes config file upon creation.
* The **validate** command will validate that an indicator field of type html has fromVersion of 6.1.0 and above.
* The **format** command will now add fromVersion 6.1.0 to indicator field of type html.
* Added support for beta integrations in the **format** command.
* Fixed an issue where the **postman-codegen** command failed when called with the `--config-out` flag.
* Removed the integration documentation from the detailed description while performing **split** command to the unified yml file.
* Removed the line which indicates the version of the product from the README.md file for new contributions.

## 1.5.5

* Fixed an issue in the **update-release-notes** command, which did not work when changes were made in multiple packs.
* Changed the **validate** command to fail on missing test-playbooks only if no unittests are found.
* Fixed `to_kebab_case`, it will now deal with strings that have hyphens, commas or periods in them, changing them to be hyphens in the new string.
* Fixed an issue in the **create-id-set** command, where the `source` value included the git token if it was specified in the remote url.
* Fixed an issue in the **merge-id-set** command, where merging fails because of duplicates but the packs are in the XSOAR repo but in different version control.
* Fixed missing `Lists` Content Item as valid `IDSetType`
* Added enhancement for **generate-docs**. It is possible to provide both file or a comma seperated list as `examples`. Also, it's possible to provide more than one example for a script or a command.
* Added feature in **format** to sync YML and JSON files to the `master` file structure.
* Added option to specify `Incident Type`, `Incoming Mapper` and `Classifier` when configuring instance in **test-content**
* added a new command **run-test-playbook** to run a test playbook in a given XSOAR instance.
* Fixed an issue in **format** when running on a modified YML, that the `id` value is not changed to its old `id` value.
* Enhancement for **split** command, replace `ApiModule` code block to `import` when splitting a YML.
* Fixed an issue where indicator types were missing from the pack's content, when uploading using **zip-packs**.
* The request data body format generated in the **postman-codegen** will use the python argument's name and not the raw data argument's name.
* Added the flag '--filter-by-id-set' to **create-content-artifacts** to create artifacts only for items in the given id_set.json.

## 1.5.4

* Fixed an issue with the **format** command when contributing via the UI
* The **format** command will now not remove the `defaultRows` key from incident, indicator and generic fields with `type: grid`.
* Fixed an issue with the **validate** command when a layoutscontainer did not have the `fromversion` field set.
* added a new command **update-xsoar-config-file** to handle your XSOAR Configuration File.
* Added `skipVerify` argument in **upload** command to skip pack signature verification.
* Fixed an issue when the **run** command  failed running when there’s more than one playground, by explicitly using the current user’s playground.
* Added support for Job content item in the **format**, **validate**, **upload**, **create-id-set**, **find-dependecies** and **create-content-artifacts** commands.
* Added a **source** field to the **id_set** entitles.
* Two entitles will not consider as duplicates if they share the same pack and the same source.
* Fixed a bug when duplicates were found in **find_dependencies**.
* Added function **get_current_repo** to `tools`.
* The **postman-codegen** will not have duplicates argument name. It will rename them to the minimum distinguished shared path for each of them.

## 1.5.3

* The **format** command will now set `unsearchable: True` for incident, indicator and generic fields.
* Fixed an issue where the **update-release-notes** command crashes with `--help` flag.
* Added validation to the **validate** command that verifies the `unsearchable` key in incident, indicator and generic fields is set to true.
* Removed a validation that DBotRole should be set for automation that requires elevated permissions to the `XSOAR-linter` in the **lint** command.
* Fixed an issue in **Validate** command where playbooks conditional tasks were mishandeled.
* Added a validation to prevent contributors from using the `fromlicense` key as a configuration parameter in an integration's YML
* Added a validation to ensure that the type for **API token** (and similar) parameters are configured correctly as a `credential` type in the integration configuration YML.
* Added an assertion that checks for duplicated requests' names when generating an integration from a postman collection.
* Added support for [.env files](https://pypi.org/project/python-dotenv/). You can now add a `.env` file to your repository with the logging information instead of setting a global environment variables.
* When running **lint** command with --keep-container flag, the docker images are committed.
* The **validate** command will not return missing test playbook error when given a script with dynamic-section tag.

## 1.5.2

* Added a validation to **update-release-notes** command to ensure that the `--version` flag argument is in the right format.
* added a new command **coverage-analyze** to generate and print coverage reports.
* Fixed an issue in **validate** in repositories which are not in GitHub or GitLab
* Added a validation that verifies that readme image absolute links do not contain the working branch name.
* Added support for List content item in the **format**, **validate**, **download**, **upload**, **create-id-set**, **find-dependecies** and **create-content-artifacts** commands.
* Added a validation to ensure reputation command's default argument is set as an array input.
* Added the `--fail-duplicates` flag for the **merge-id-set** command which will fail the command if duplicates are found.
* Added the `--fail-duplicates` flag for the **create-id-set** command which will fail the command if duplicates are found.

## 1.5.1

* Fixed an issue where **validate** command failed to recognized test playbooks for beta integrations as valid tests.
* Fixed an issue were the **validate** command was falsely recognizing image paths in readme files.
* Fixed an issue where the **upload** command error message upon upload failure pointed to wrong file rather than to the pack metadata.
* Added a validation that verifies that each script which appears in incident fields, layouts or layout containers exists in the id_set.json.
* Fixed an issue where the **postman code-gen** command generated double dots for context outputs when it was not needed.
* Fixed an issue where there **validate** command on release notes file crashed when author image was added or modified.
* Added input handling when running **find-dependencies**, replacing string manipulations.
* Fixed an issue where the **validate** command did not handle multiple playbooks with the same name in the id_set.
* Added support for GitLab repositories in **validate**

## 1.5.0

* Fixed an issue where **upload** command failed to upload packs not under content structure.
* Added support for **init** command to run from non-content repo.
* The **split-yml** has been renamed to **split** and now supports splitting Dashboards from unified Generic Modules.
* Fixed an issue where the skipped tests validation ran on the `ApiModules` pack in the **validate** command.
* The **init** command will now create the `Generic Object` entities directories.
* Fixed an issue where the **format** command failed to recognize changed files from git.
* Fixed an issue where the **json-to-outputs** command failed checking whether `0001-01-01T00:00:00` is of type `Date`
* Added to the **generate context** command to generate context paths for integrations from an example file.
* Fixed an issue where **validate** failed on release notes configuration files.
* Fixed an issue where the **validate** command failed on pack input if git detected changed files outside of `Packs` directory.
* Fixed an issue where **validate** command failed to recognize files inside validated pack when validation release notes, resulting in a false error message for missing entity in release note.
* Fixed an issue where the **download** command failed when downloading an invalid YML, instead of skipping it.

## 1.4.9

* Added validation that the support URL in partner contribution pack metadata does not lead to a GitHub repo.
* Enhanced ***generate-docs*** with default `additionalinformation` (description) for common parameters.
* Added to **validate** command a validation that a content item's id and name will not end with spaces.
* The **format** command will now remove trailing whitespaces from content items' id and name fields.
* Fixed an issue where **update-release-notes** could fail on files outside the user given pack.
* Fixed an issue where the **generate-test-playbook** command would not place the playbook in the proper folder.
* Added to **validate** command a validation that packs with `Iron Bank` uses the latest docker from Iron Bank.
* Added to **update-release-notes** command support for `Generic Object` entities.
* Fixed an issue where playbook `fromversion` mismatch validation failed even if `skipunavailable` was set to true.
* Added to the **create artifacts** command support for release notes configuration file.
* Added validation to **validate** for release notes config file.
* Added **isoversize** and **isautoswitchedtoquietmode** fields to the playbook schema.
* Added to the **update-release-notes** command `-bc` flag to generate template for breaking changes version.
* Fixed an issue where **validate** did not search description files correctly, leading to a wrong warning message.

## 1.4.8

* Fixed an issue where yml files with `!reference` failed to load properly.
* Fixed an issue when `View Integration Documentation` button was added twice during the download and re-upload.
* Fixed an issue when `(Partner Contribution)` was added twice to the display name during the download and re-upload.
* Added the following enhancements in the **generate-test-playbook** command:
  * Added the *--commands* argument to generate tasks for specific commands.
  * Added the *--examples* argument to get the command examples file path and generate tasks from the commands and arguments specified there.
  * Added the *--upload* flag to specify whether to upload the test playbook after the generation.
  * Fixed the output condition generation for outputs of type `Boolean`.

## 1.4.7

* Fixed an issue where an empty list for a command context didn't produce an indication other than an empty table.
* Fixed an issue where the **format** command has incorrectly recognized on which files to run when running using git.
* Fixed an issue where author image validations were not checked properly.
* Fixed an issue where new old-formatted scripts and integrations were not validated.
* Fixed an issue where the wording in the from version validation error for subplaybooks was incorrect.
* Fixed an issue where the **update-release-notes** command used the old docker image version instead of the new when detecting a docker change.
* Fixed an issue where the **generate-test-playbook** command used an incorrect argument name as default
* Fixed an issue where the **json-to-outputs** command used an incorrect argument name as default when using `-d`.
* Fixed an issue where validations failed while trying to validate non content files.
* Fixed an issue where README validations did not work post VS Code formatting.
* Fixed an issue where the description validations were inconsistent when running through an integration file or a description file.

## 1.4.6

* Fixed an issue where **validate** suggests, with no reason, running **format** on missing mandatory keys in yml file.
* Skipped existence of TestPlaybook check on community and contribution integrations.
* Fixed an issue where pre-commit didn't run on the demisto_sdk/commands folder.
* The **init** command will now change the script template name in the code to the given script name.
* Expanded the validations performed on beta integrations.
* Added support for PreProcessRules in the **format**, **validate**, **download**, and **create-content-artifacts** commands.
* Improved the error messages in **generate-docs**, if an example was not provided.
* Added to **validate** command a validation that a content entity or a pack name does not contain the words "partner" and "community".
* Fixed an issue where **update-release-notes** ignores *--text* flag while using *-f*
* Fixed the outputs validations in **validate** so enrichment commands will not be checked to have DBotScore outputs.
* Added a new validation to require the dockerimage key to exist in an integration and script yml files.
* Enhanced the **generate-test-playbook** command to use only integration tested on commands, rather than (possibly) other integrations implementing them.
* Expanded unify command to support GenericModules - Unifies a GenericModule object with its Dashboards.
* Added validators for generic objects:
  * Generic Field validator - verify that the 'fromVersion' field is above 6.5.0, 'group' field equals 4 and 'id' field starts with the prefix 'generic_'.
  * Generic Type validator - verify that the 'fromVersion' field is above 6.5.0
  * Generic Module validator - verify that the 'fromVersion' field is above 6.5.0
  * Generic Definition validator - verify that the 'fromVersion' field is above 6.5.0
* Expanded Format command to support Generic Objects - Fixes generic objects according to their validations.
* Fixed an issue where the **update-release-notes** command did not handle ApiModules properly.
* Added option to enter a dictionary or json of format `[{field_name:description}]` in the **json-to-outputs** command,
  with the `-d` flag.
* Improved the outputs for the **format** command.
* Fixed an issue where the validations performed after the **format** command were inconsistent with **validate**.
* Added to the **validate** command a validation for the author image.
* Updated the **create-content-artifacts** command to support generic modules, definitions, fields and types.
* Added an option to ignore errors for file paths and not only file name in .pack-ignore file.

## 1.4.5

* Enhanced the **postman-codegen** command to name all generated arguments with lower case.
* Fixed an issue where the **find-dependencies** command miscalculated the dependencies for playbooks that use generic commands.
* Fixed an issue where the **validate** command failed in external repositories in case the DEMISTO_SDK_GITHUB_TOKEN was not set.
* Fixed an issue where **openapi-codegen** corrupted the swagger file by overwriting configuration to swagger file.
* Updated the **upload** command to support uploading zipped packs to the marketplace.
* Added to the **postman-codegen** command support of path variables.
* Fixed an issue where **openapi-codegen** entered into an infinite loop on circular references in the swagger file.
* The **format** command will now set `fromVersion: 6.2.0` for widgets with 'metrics' data type.
* Updated the **find-dependencies** command to support generic modules, definitions, fields and types.
* Fixed an issue where **openapi-codegen** tried to extract reference example outputs, leading to an exception.
* Added an option to ignore secrets automatically when using the **init** command to create a pack.
* Added a tool that gives the ability to temporarily suppress console output.

## 1.4.4

* When formatting incident types with Auto-Extract rules and without mode field, the **format** command will now add the user selected mode.
* Added new validation that DBotRole is set for scripts that requires elevated permissions to the `XSOAR-linter` in the **lint** command.
* Added url escaping to markdown human readable section in generate docs to avoid autolinking.
* Added a validation that mapper's id and name are matching. Updated the format of mapper to include update_id too.
* Added a validation to ensure that image paths in the README files are valid.
* Fixed **find_type** function to correctly find test files, such as, test script and test playbook.
* Added scheme validations for the new Generic Object Types, Fields, and Modules.
* Renamed the flag *--input-old-version* to *--old-version* in the **generate-docs** command.
* Refactored the **update-release-notes** command:
  * Replaced the *--all* flag with *--use-git* or *-g*.
  * Added the *--force* flag to update the pack release notes without changes in the pack.
  * The **update-release-notes** command will now update all dependent integrations on ApiModule change, even if not specified.
  * If more than one pack has changed, the full list of updated packs will be printed at the end of **update-release-notes** command execution.
  * Fixed an issue where the **update-release-notes** command did not add docker image release notes entry for release notes file if a script was changed.
  * Fixed an issue where the **update-release-notes** command did not detect changed files that had the same name.
  * Fixed an issue in the **update-release-notes** command where the version support of JSON files was mishandled.
* Fixed an issue where **format** did not skip files in test and documentation directories.
* Updated the **create-id-set** command to support generic modules, definitions, fields and types.
* Changed the **convert** command to generate old layout fromversion to 5.0.0 instead of 4.1.0
* Enhanced the command **postman-codegen** with type hints for templates.

## 1.4.3

* Fixed an issue where **json-to-outputs** command returned an incorrect output when json is a list.
* Fixed an issue where if a pack README.md did not exist it could cause an error in the validation process.
* Fixed an issue where the *--name* was incorrectly required in the **init** command.
* Adding the option to run **validate** on a specific path while using git (*-i* & *-g*).
* The **format** command will now change UUIDs in .yml and .json files to their respective content entity name.
* Added a playbook validation to check if a task sub playbook exists in the id set in the **validate** command.
* Added the option to add new tags/usecases to the approved list and to the pack metadata on the same pull request.
* Fixed an issue in **test_content** where when different servers ran tests for the same integration, the server URL parameters were not set correctly.
* Added a validation in the **validate** command to ensure that the ***endpoint*** command is configured correctly in yml file.
* Added a warning when pack_metadata's description field is longer than 130 characters.
* Fixed an issue where a redundant print occurred on release notes validation.
* Added new validation in the **validate** command to ensure that the minimal fromVersion in a widget of type metrics will be 6.2.0.
* Added the *--release-notes* flag to demisto-sdk to get the current version release notes entries.

## 1.4.2

* Added to `pylint` summary an indication if a test was skipped.
* Added to the **init** command the option to specify fromversion.
* Fixed an issue where running **init** command without filling the metadata file.
* Added the *--docker-timeout* flag in the **lint** command to control the request timeout for the Docker client.
* Fixed an issue where **update-release-notes** command added only one docker image release notes entry for release notes file, and not for every entity whom docker image was updated.
* Added a validation to ensure that incident/indicator fields names starts with their pack name in the **validate** command. (Checked only for new files and only when using git *-g*)
* Updated the **find-dependencies** command to return the 'dependencies' according the layout type ('incident', 'indicator').
* Enhanced the "vX" display name validation for scripts and integrations in the **validate** command to check for every versioned script or integration, and not only v2.
* Added the *--fail-duplicates* flag for the **create-id-set** command which will fail the command if duplicates are found.
* Added to the **generate-docs** command automatic addition to git when a new readme file is created.

## 1.4.1

* When in private repo without `DEMSITO_SDK_GITHUB_TOKEN` configured, get_remote_file will take files from the local origin/master.
* Enhanced the **unify** command when giving input of a file and not a directory return a clear error message.
* Added a validation to ensure integrations are not skipped and at least one test playbook is not skipped for each integration or script.
* Added to the Content Tests support for `context_print_dt`, which queries the incident context and prints the result as a json.
* Added new validation for the `xsoar_config.json` file in the **validate** command.
* Added a version differences section to readme in **generate-docs** command.
* Added the *--docs-format* flag in the **integration-diff** command to get the output in README format.
* Added the *--input-old-version* and *--skip-breaking-changes* flags in the **generate-docs** command to get the details for the breaking section and to skip the breaking changes section.

## 1.4.0

* Enable passing a comma-separated list of paths for the `--input` option of the **lint** command.
* Added new validation of unimplemented test-module command in the code to the `XSOAR-linter` in the **lint** command.
* Fixed the **generate-docs** to handle integration authentication parameter.
* Added a validation to ensure that description and README do not contain the word 'Demisto'.
* Improved the deprecated message validation required from playbooks and scripts.
* Added the `--quite-bc-validation` flag for the **validate** command to run the backwards compatibility validation in quite mode (errors is treated like warnings).
* Fixed the **update release notes** command to display a name for old layouts.
* Added the ability to append to the pack README credit to contributors.
* Added identification for parameter differences in **integration-diff** command.
* Fixed **format** to use git as a default value.
* Updated the **upload** command to support reports.
* Fixed an issue where **generate-docs** command was displaying 'None' when credentials parameter display field configured was not configured.
* Fixed an issue where **download** did not return exit code 1 on failure.
* Updated the validation that incident fields' names do not contain the word incident will aplly to core packs only.
* Added a playbook validation to verify all conditional tasks have an 'else' path in **validate** command.
* Renamed the GitHub authentication token environment variable `GITHUB_TOKEN` to `DEMITO_SDK_GITHUB_TOKEN`.
* Added to the **update-release-notes** command automatic addition to git when new release notes file is created.
* Added validation to ensure that integrations, scripts, and playbooks do not contain the entity type in their names.
* Added the **convert** command to convert entities between XSOAR versions.
* Added the *--deprecate* flag in **format** command to deprecate integrations, scripts, and playbooks.
* Fixed an issue where ignoring errors did not work when running the **validate** command on specific files (-i).

## 1.3.9

* Added a validation verifying that the pack's README.md file is not equal to pack description.
* Fixed an issue where the **Assume yes** flag did not work properly for some entities in the **format** command.
* Improved the error messages for separators in folder and file names in the **validate** command.
* Removed the **DISABLE_SDK_VERSION_CHECK** environment variable. To disable new version checks, use the **DEMISTO_SDK_SKIP_VERSION_CHECK** envirnoment variable.
* Fixed an issue where the demisto-sdk version check failed due to a rate limit.
* Fixed an issue with playbooks scheme validation.

## 1.3.8

* Updated the **secrets** command to work on forked branches.

## 1.3.7

* Added a validation to ensure correct image and description file names.
* Fixed an issue where the **validate** command failed when 'display' field in credentials param in yml is empty but 'displaypassword' was provided.
* Added the **integration-diff** command to check differences between two versions of an integration and to return a report of missing and changed elements in the new version.
* Added a validation verifying that the pack's README.md file is not missing or empty for partner packs or packs contains use cases.
* Added a validation to ensure that the integration and script folder and file names will not contain separators (`_`, `-`, ``).
* When formatting new pack, the **format** command will set the *fromversion* key to 5.5.0 in the new files without fromversion.

## 1.3.6

* Added a validation that core packs are not dependent on non-core packs.
* Added a validation that a pack name follows XSOAR standards.
* Fixed an issue where in some cases the `get_remote_file` function failed due to an invalid path.
* Fixed an issue where running **update-release-notes** with updated integration logo, did not detect any file changes.
* Fixed an issue where the **create-id-set** command did not identify unified integrations correctly.
* Fixed an issue where the `CommonTypes` pack was not identified as a dependency for all feed integrations.
* Added support for running SDK commands in private repositories.
* Fixed an issue where running the **init** command did not set the correct category field in an integration .yml file for a newly created pack.
* When formatting new contributed pack, the **format** command will set the *fromversion* key to 6.0.0 in the relevant files.
* If the environment variable "DISABLE_SDK_VERSION_CHECK" is define, the demisto-sdk will no longer check for newer version when running a command.
* Added the `--use-pack-metadata` flag for the **find-dependencies** command to update the calculated dependencies using the the packs metadata files.
* Fixed an issue where **validate** failed on scripts in case the `outputs` field was set to `None`.
* Fixed an issue where **validate** was failing on editing existing release notes.
* Added a validation for README files verifying that the file doesn't contain template text copied from HelloWorld or HelloWorldPremium README.

## 1.3.5

* Added a validation that layoutscontainer's id and name are matching. Updated the format of layoutcontainer to include update_id too.
* Added a validation that commands' names and arguments in core packs, or scripts' arguments do not contain the word incident.
* Fixed issue where running the **generate-docs** command with -c flag ran all the commands and not just the commands specified by the flag.
* Fixed the error message of the **validate** command to not always suggest adding the *description* field.
* Fixed an issue where running **format** on feed integration generated invalid parameter structure.
* Fixed an issue where the **generate-docs** command did not add all the used scripts in a playbook to the README file.
* Fixed an issue where contrib/partner details might be added twice to the same file, when using unify and create-content-artifacts commands
* Fixed issue where running **validate** command on image-related integration did not return the correct outputs to json file.
* When formatting playbooks, the **format** command will now remove empty fields from SetIncident, SetIndicator, CreateNewIncident, CreateNewIndicator script arguments.
* Added an option to fill in the developer email when running the **init** command.

## 1.3.4

* Updated the **validate** command to check that the 'additionalinfo' field only contains the expected value for feed required parameters and not equal to it.
* Added a validation that community/partner details are not in the detailed description file.
* Added a validation that the Use Case tag in pack_metadata file is only used when the pack contains at least one PB, Incident Type or Layout.
* Added a validation that makes sure outputs in integrations are matching the README file when only README has changed.
* Added the *hidden* field to the integration schema.
* Fixed an issue where running **format** on a playbook whose `name` does not equal its `id` would cause other playbooks who use that playbook as a sub-playbook to fail.
* Added support for local custom command configuration file `.demisto-sdk-conf`.
* Updated the **format** command to include an update to the description file of an integration, to remove community/partner details.

## 1.3.3

* Fixed an issue where **lint** failed where *.Dockerfile* exists prior running the lint command.
* Added FeedHelloWorld template option for *--template* flag in **demisto-sdk init** command.
* Fixed issue where **update-release-notes** deleted release note file if command was called more than once.
* Fixed issue where **update-release-notes** added docker image release notes every time the command was called.
* Fixed an issue where running **update-release-notes** on a pack with newly created integration, had also added a docker image entry in the release notes.
* Fixed an issue where `XSOAR-linter` did not find *NotImplementedError* in main.
* Added validation for README files verifying their length (over 30 chars).
* When using *-g* flag in the **validate** command it will now ignore untracked files by default.
* Added the *--include-untracked* flag to the **validate** command to include files which are untracked by git in the validation process.
* Improved the `pykwalify` error outputs in the **validate** command.
* Added the *--print-pykwalify* flag to the **validate** command to print the unchanged output from `pykwalify`.

## 1.3.2

* Updated the format of the outputs when using the *--json-file* flag to create a JSON file output for the **validate** and **lint** commands.
* Added the **doc-review** command to check spelling in .md and .yml files as well as a basic release notes review.
* Added a validation that a pack's display name does not already exist in content repository.
* Fixed an issue where the **validate** command failed to detect duplicate params in an integration.
* Fixed an issue where the **validate** command failed to detect duplicate arguments in a command in an integration.

## 1.3.1

* Fixed an issue where the **validate** command failed to validate the release notes of beta integrations.
* Updated the **upload** command to support indicator fields.
* The **validate** and **update-release-notes** commands will now check changed files against `demisto/master` if it is configured locally.
* Fixed an issue where **validate** would incorrectly identify files as renamed.
* Added a validation that integration properties (such as feed, mappers, mirroring, etc) are not removed.
* Fixed an issue where **validate** failed when comparing branch against commit hash.
* Added the *--no-pipenv* flag to the **split-yml** command.
* Added a validation that incident fields and incident types are not removed from mappers.
* Fixed an issue where the *c
reate-id-set* flag in the *validate* command did not work while not using git.
* Added the *hiddenusername* field to the integration schema.
* Added a validation that images that are not integration images, do not ask for a new version or RN

## 1.3.0

* Do not collect optional dependencies on indicator types reputation commands.
* Fixed an issue where downloading indicator layoutscontainer objects failed.
* Added a validation that makes sure outputs in integrations are matching the README file.
* Fixed an issue where the *create-id-set* flag in the **validate** command did not work.
* Added a warning in case no id_set file is found when running the **validate** command.
* Fixed an issue where changed files were not recognised correctly on forked branches in the **validate** and the **update-release-notes** commands.
* Fixed an issue when files were classified incorrectly when running *update-release-notes*.
* Added a validation that integration and script file paths are compatible with our convention.
* Fixed an issue where id_set.json file was re created whenever running the generate-docs command.
* added the *--json-file* flag to create a JSON file output for the **validate** and **lint** commands.

## 1.2.19

* Fixed an issue where merge id_set was not updated to work with the new entity of Packs.
* Added a validation that the playbook's version matches the version of its sub-playbooks, scripts, and integrations.

## 1.2.18

* Changed the *skip-id-set-creation* flag to *create-id-set* in the **validate** command. Its default value will be False.
* Added support for the 'cve' reputation command in default arg validation.
* Filter out generic and reputation command from scripts and playbooks dependencies calculation.
* Added support for the incident fields in outgoing mappers in the ID set.
* Added a validation that the taskid field and the id field under the task field are both from uuid format and contain the same value.
* Updated the **format** command to generate uuid value for the taskid field and for the id under the task field in case they hold an invalid values.
* Exclude changes from doc_files directory on validation.
* Added a validation that an integration command has at most one default argument.
* Fixing an issue where pack metadata version bump was not enforced when modifying an old format (unified) file.
* Added validation that integration parameter's display names are capitalized and spaced using whitespaces and not underscores.
* Fixed an issue where beta integrations where not running deprecation validations.
* Allowed adding additional information to the deprecated description.
* Fixing an issue when escaping less and greater signs in integration params did not work as expected.

## 1.2.17

* Added a validation that the classifier of an integration exists.
* Added a validation that the mapper of an integration exists.
* Added a validation that the incident types of a classifier exist.
* Added a validation that the incident types of a mapper exist.
* Added support for *text* argument when running **demisto-sdk update-release-notes** on the ApiModules pack.
* Added a validation for the minimal version of an indicator field of type grid.
* Added new validation for incident and indicator fields in classifiers mappers and layouts exist in the content.
* Added cache for get_remote_file to reducing failures from accessing the remote repo.
* Fixed an issue in the **format** command where `_dev` or `_copy` suffixes weren't removed from the `id` of the given playbooks.
* Playbook dependencies from incident and indicator fields are now marked as optional.
* Mappers dependencies from incident types and incident fields are now marked as optional.
* Classifier dependencies from incident types are now marked as optional.
* Updated **demisto-sdk init** command to no longer create `created` field in pack_metadata file
* Updated **generate-docs** command to take the parameters names in setup section from display field and to use additionalinfo field when exist.
* Using the *verbose* argument in the **find-dependencies** command will now log to the console.
* Improved the deprecated message validation required from integrations.
* Fixed an issue in the **generate-docs** command where **Context Example** section was created when it was empty.

## 1.2.16

* Added allowed ignore errors to the *IDSetValidator*.
* Fixed an issue where an irrelevant id_set validation ran in the **validate** command when using the *--id-set* flag.
* Fixed an issue were **generate-docs** command has failed if a command did not exist in commands permissions file.
* Improved a **validate** command message for missing release notes of api module dependencies.

## 1.2.15

* Added the *ID101* to the allowed ignored errors.

## 1.2.14

* SDK repository is now mypy check_untyped_defs complaint.
* The lint command will now ignore the unsubscriptable-object (E1136) pylint error in dockers based on python 3.9 - this will be removed once a new pylint version is released.
* Added an option for **format** to run on a whole pack.
* Added new validation of unimplemented commands from yml in the code to `XSOAR-linter`.
* Fixed an issue where Auto-Extract fields were only checked for newly added incident types in the **validate** command.
* Added a new warning validation of direct access to args/params dicts to `XSOAR-linter`.

## 1.2.13

* Added new validation of indicators usage in CommandResults to `XSOAR-linter`.
* Running **demisto-sdk lint** will automatically run on changed files (same behavior as the -g flag).
* Removed supported version message from the documentation when running **generate_docs**.
* Added a print to indicate backwards compatibility is being checked in **validate** command.
* Added a percent print when running the **validate** command with the *-a* flag.
* Fixed a regression in the **upload** command where it was ignoring `DEMISTO_VERIFY_SSL` env var.
* Fixed an issue where the **upload** command would fail to upload beta integrations.
* Fixed an issue where the **validate** command did not create the *id_set.json* file when running with *-a* flag.
* Added price change validation in the **validate** command.
* Added validations that checks in read-me for empty sections or leftovers from the auto generated read-me that should be changed.
* Added new code validation for *NotImplementedError* to raise a warning in `XSOAR-linter`.
* Added validation for support types in the pack metadata file.
* Added support for *--template* flag in **demisto-sdk init** command.
* Fixed an issue with running **validate** on master branch where the changed files weren't compared to previous commit when using the *-g* flag.
* Fixed an issue where the `XSOAR-linter` ran *NotImplementedError* validation on scripts.
* Added support for Auto-Extract feature validation in incident types in the **validate** command.
* Fixed an issue in the **lint** command where the *-i* flag was ignored.
* Improved **merge-id-sets** command to support merge between two ID sets that contain the same pack.
* Fixed an issue in the **lint** command where flake8 ran twice.

## 1.2.12

* Bandit now reports also on medium severity issues.
* Fixed an issue with support for Docker Desktop on Mac version 2.5.0+.
* Added support for vulture and mypy linting when running without docker.
* Added support for *prev-ver* flag in **update-release-notes** command.
* Improved retry support when building docker images for linting.
* Added the option to create an ID set on a specific pack in **create-id-set** command.
* Added the *--skip-id-set-creation* flag to **validate** command in order to add the capability to run validate command without creating id_set validation.
* Fixed an issue where **validate** command checked docker image tag on ApiModules pack.
* Fixed an issue where **find-dependencies** did not calculate dashboards and reports dependencies.
* Added supported version message to the documentation and release notes files when running **generate_docs** and **update-release-notes** commands respectively.
* Added new code validations for *NotImplementedError* exception raise to `XSOAR-linter`.
* Command create-content-artifacts additional support for **Author_image.png** object.
* Fixed an issue where schemas were not enforced for incident fields, indicator fields and old layouts in the validate command.
* Added support for **update-release-notes** command to update release notes according to master branch.

## 1.2.11

* Fixed an issue where the ***generate-docs*** command reset the enumeration of line numbering after an MD table.
* Updated the **upload** command to support mappers.
* Fixed an issue where exceptions were no printed in the **format** while the *--verbose* flag is set.
* Fixed an issue where *--assume-yes* flag did not work in the **format** command when running on a playbook without a `fromversion` field.
* Fixed an issue where the **format** command would fail in case `conf.json` file was not found instead of skipping the update.
* Fixed an issue where integration with v2 were recognised by the `name` field instead of the `display` field in the **validate** command.
* Added a playbook validation to check if a task script exists in the id set in the **validate** command.
* Added new integration category `File Integrity Management` in the **validate** command.

## 1.2.10

* Added validation for approved content pack use-cases and tags.
* Added new code validations for *CommonServerPython* import to `XSOAR-linter`.
* Added *default value* and *predefined values* to argument description in **generate-docs** command.
* Added a new validation that checks if *get-mapping-fields* command exists if the integration schema has *{ismappable: true}* in **validate** command.
* Fixed an issue where the *--staged* flag recognised added files as modified in the **validate** command.
* Fixed an issue where a backwards compatibility warning was raised for all added files in the **validate** command.
* Fixed an issue where **validate** command failed when no tests were given for a partner supported pack.
* Updated the **download** command to support mappers.
* Fixed an issue where the ***format*** command added a duplicate parameter.
* For partner supported content packs, added support for a list of emails.
* Removed validation of README files from the ***validate*** command.
* Fixed an issue where the ***validate*** command required release notes for ApiModules pack.

## 1.2.9

* Fixed an issue in the **openapi_codegen** command where it created duplicate functions name from the swagger file.
* Fixed an issue in the **update-release-notes** command where the *update type* argument was not verified.
* Fixed an issue in the **validate** command where no error was raised in case a non-existing docker image was presented.
* Fixed an issue in the **format** command where format failed when trying to update invalid Docker image.
* The **format** command will now preserve the **isArray** argument in integration's reputation commands and will show a warning if it set to **false**.
* Fixed an issue in the **lint** command where *finally* clause was not supported in main function.
* Fixed an issue in the **validate** command where changing any entity ID was not validated.
* Fixed an issue in the **validate** command where *--staged* flag did not bring only changed files.
* Fixed the **update-release-notes** command to ignore changes in the metadata file.
* Fixed the **validate** command to ignore metadata changes when checking if a version bump is needed.

## 1.2.8

* Added a new validation that checks in playbooks for the usage of `DeleteContext` in **validate** command.
* Fixed an issue in the **upload** command where it would try to upload content entities with unsupported versions.
* Added a new validation that checks in playbooks for the usage of specific instance in **validate** command.
* Added the **--staged** flag to **validate** command to run on staged files only.

## 1.2.7

* Changed input parameters in **find-dependencies** command.
  * Use ***-i, --input*** instead of ***-p, --path***.
  * Use ***-idp, --id-set-path*** instead of ***-i, --id-set-path***.
* Fixed an issue in the **unify** command where it crashed on an integration without an image file.
* Fixed an issue in the **format** command where unnecessary files were not skipped.
* Fixed an issue in the **update-release-notes** command where the *text* argument was not respected in all cases.
* Fixed an issue in the **validate** command where a warning about detailed description was given for unified or deprecated integrations.
* Improved the error returned by the **validate** command when running on files using the old format.

## 1.2.6

* No longer require setting `DEMISTO_README_VALIDATION` env var to enable README mdx validation. Validation will now run automatically if all necessary node modules are available.
* Fixed an issue in the **validate** command where the `--skip-pack-dependencies` would not skip id-set creation.
* Fixed an issue in the **validate** command where validation would fail if supplied an integration with an empty `commands` key.
* Fixed an issue in the **validate** command where validation would fail due to a required version bump for packs which are not versioned.
* Will use env var `DEMISTO_VERIFY_SSL` to determine if to use a secure connection for commands interacting with the Server when `--insecure` is not passed. If working with a local Server without a trusted certificate, you can set env var `DEMISTO_VERIFY_SSL=no` to avoid using `--insecure` on each command.
* Unifier now adds a link to the integration documentation to the integration detailed description.
* Fixed an issue in the **secrets** command where ignored secrets were not skipped.

## 1.2.5

* Added support for special fields: *defaultclassifier*, *defaultmapperin*, *defaultmapperout* in **download** command.
* Added -y option **format** command to assume "yes" as answer to all prompts and run non-interactively
* Speed up improvements for `validate` of README files.
* Updated the **format** command to adhere to the defined content schema and sub-schemas, aligning its behavior with the **validate** command.
* Added support for canvasContextConnections files in **format** command.

## 1.2.4

* Updated detailed description for community integrations.

## 1.2.3

* Fixed an issue where running **validate** failed on playbook with task that adds tags to the evidence data.
* Added the *displaypassword* field to the integration schema.
* Added new code validations to `XSOAR-linter`.
  * As warnings messages:
    * `demisto.params()` should be used only inside main function.
    * `demisto.args()` should be used only inside main function.
    * Functions args should have type annotations.
* Added `fromversion` field validation to test playbooks and scripts in **validate** command.

## 1.2.2

* Add support for warning msgs in the report and summary to **lint** command.
* Fixed an issue where **json-to-outputs** determined bool values as int.
* Fixed an issue where **update-release-notes** was crushing on `--all` flag.
* Fixed an issue where running **validate**, **update-release-notes** outside of content repo crushed without a meaningful error message.
* Added support for layoutscontainer in **init** contribution flow.
* Added a validation for tlp_color param in feeds in **validate** command.
* Added a validation for removal of integration parameters in **validate** command.
* Fixed an issue where **update-release-notes** was failing with a wrong error message when no pack or input was given.
* Improved formatting output of the **generate-docs** command.
* Add support for env variable *DEMISTO_SDK_ID_SET_REFRESH_INTERVAL*. Set this env variable to the refresh interval in minutes. The id set will be regenerated only if the refresh interval has passed since the last generation. Useful when generating Script documentation, to avoid re-generating the id_set every run.
* Added new code validations to `XSOAR-linter`.
  * As error messages:
    * Longer than 10 seconds sleep statements for non long running integrations.
    * exit() usage.
    * quit() usage.
  * As warnings messages:
    * `demisto.log` should not be used.
    * main function existence.
    * `demito.results` should not be used.
    * `return_output` should not be used.
    * try-except statement in main function.
    * `return_error` usage in main function.
    * only once `return_error` usage.
* Fixed an issue where **lint** command printed logs twice.
* Fixed an issue where *suffix* did not work as expected in the **create-content-artifacts** command.
* Added support for *prev-ver* flag in **lint** and **secrets** commands.
* Added support for *text* flag to **update-release-notes** command to add the same text to all release notes.
* Fixed an issue where **validate** did not recognize added files if they were modified locally.
* Added a validation that checks the `fromversion` field exists and is set to 5.0.0 or above when working or comparing to a non-feature branch in **validate** command.
* Added a validation that checks the certification field in the pack_metadata file is valid in **validate** command.
* The **update-release-notes** command will now automatically add docker image update to the release notes.

## 1.2.1

* Added an additional linter `XSOAR-linter` to the **lint** command which custom validates py files. currently checks for:
  * `Sys.exit` usages with non zero value.
  * Any `Print` usages.
* Fixed an issue where renamed files were failing on *validate*.
* Fixed an issue where single changed files did not required release notes update.
* Fixed an issue where doc_images required release-notes and validations.
* Added handling of dependent packs when running **update-release-notes** on changed *APIModules*.
  * Added new argument *--id-set-path* for id_set.json path.
  * When changes to *APIModule* is detected and an id_set.json is available - the command will update the dependent pack as well.
* Added handling of dependent packs when running **validate** on changed *APIModules*.
  * Added new argument *--id-set-path* for id_set.json path.
  * When changes to *APIModule* is detected and an id_set.json is available - the command will validate that the dependent pack has release notes as well.
* Fixed an issue where the find_type function didn't recognize file types correctly.
* Fixed an issue where **update-release-notes** command did not work properly on Windows.
* Added support for indicator fields in **update-release-notes** command.
* Fixed an issue where files in test dirs where being validated.

## 1.2.0

* Fixed an issue where **format** did not update the test playbook from its pack.
* Fixed an issue where **validate** validated non integration images.
* Fixed an issue where **update-release-notes** did not identified old yml integrations and scripts.
* Added revision templates to the **update-release-notes** command.
* Fixed an issue where **update-release-notes** crashed when a file was renamed.
* Fixed an issue where **validate** failed on deleted files.
* Fixed an issue where **validate** validated all images instead of packs only.
* Fixed an issue where a warning was not printed in the **format** in case a non-supported file type is inputted.
* Fixed an issue where **validate** did not fail if no release notes were added when adding files to existing packs.
* Added handling of incorrect layout paths via the **format** command.
* Refactor **create-content-artifacts** command - Efficient artifacts creation and better logging.
* Fixed an issue where image and description files were not handled correctly by **validate** and **update-release-notes** commands.
* Fixed an issue where the **format** command didn't remove all extra fields in a file.
* Added an error in case an invalid id_set.json file is found while running the **validate** command.
* Added fetch params checks to the **validate** command.

## 1.1.11

* Added line number to secrets' path in **secrets** command report.
* Fixed an issue where **init** a community pack did not present the valid support URL.
* Fixed an issue where **init** offered a non relevant pack support type.
* Fixed an issue where **lint** did not pull docker images for powershell.
* Fixed an issue where **find-dependencies** did not find all the script dependencies.
* Fixed an issue where **find-dependencies** did not collect indicator fields as dependencies for playbooks.
* Updated the **validate** and the **secrets** commands to be less dependent on regex.
* Fixed an issue where **lint** did not run on circle when docker did not return ping.
* Updated the missing release notes error message (RN106) in the **Validate** command.
* Fixed an issue where **Validate** would return missing release notes when two packs with the same substring existed in the modified files.
* Fixed an issue where **update-release-notes** would add duplicate release notes when two packs with the same substring existed in the modified files.
* Fixed an issue where **update-release-notes** would fail to bump new versions if the feature branch was out of sync with the master branch.
* Fixed an issue where a non-descriptive error would be returned when giving the **update-release-notes** command a pack which can not be found.
* Added dependencies check for *widgets* in **find-dependencies** command.
* Added a `update-docker` flag to **format** command.
* Added a `json-to-outputs` flag to the **run** command.
* Added a verbose (`-v`) flag to **format** command.
* Fixed an issue where **download** added the prefix "playbook-" to the name of playbooks.

## 1.1.10

* Updated the **init** command. Relevant only when passing the *--contribution* argument.
  * Added the *--author* option.
  * The *support* field of the pack's metadata is set to *community*.
* Added a proper error message in the **Validate** command upon a missing description in the root of the yml.
* **Format** now works with a relative path.
* **Validate** now fails when all release notes have been excluded.
* Fixed issue where correct error message would not propagate for invalid images.
* Added the *--skip-pack-dependencies* flag to **validate** command to skip pack dependencies validation. Relevant when using the *-g* flag.
* Fixed an issue where **Validate** and **Format** commands failed integrations with `defaultvalue` field in fetch incidents related parameters.
* Fixed an issue in the **Validate** command in which unified YAML files were not ignored.
* Fixed an issue in **generate-docs** where scripts and playbooks inputs and outputs were not parsed correctly.
* Fixed an issue in the **openapi-codegen** command where missing reference fields in the swagger JSON caused errors.
* Fixed an issue in the **openapi-codegen** command where empty objects in the swagger JSON paths caused errors.
* **update-release-notes** command now accept path of the pack instead of pack name.
* Fixed an issue where **generate-docs** was inserting unnecessary escape characters.
* Fixed an issue in the **update-release-notes** command where changes to the pack_metadata were not detected.
* Fixed an issue where **validate** did not check for missing release notes in old format files.

## 1.1.9

* Fixed an issue where **update-release-notes** command failed on invalid file types.

## 1.1.8

* Fixed a regression where **upload** command failed on test playbooks.
* Added new *githubUser* field in pack metadata init command.
* Support beta integration in the commands **split-yml, extract-code, generate-test-playbook and generate-docs.**
* Fixed an issue where **find-dependencies** ignored *toversion* field in content items.
* Added support for *layoutscontainer*, *classifier_5_9_9*, *mapper*, *report*, and *widget* in the **Format** command.
* Fixed an issue where **Format** will set the `ID` field to be equal to the `name` field in modified playbooks.
* Fixed an issue where **Format** did not work for test playbooks.
* Improved **update-release-notes** command:
  * Write content description to release notes for new items.
  * Update format for file types without description: Connections, Incident Types, Indicator Types, Layouts, Incident Fields.
* Added a validation for feedTags param in feeds in **validate** command.
* Fixed readme validation issue in community support packs.
* Added the **openapi-codegen** command to generate integrations from OpenAPI specification files.
* Fixed an issue were release notes validations returned wrong results for *CommonScripts* pack.
* Added validation for image links in README files in **validate** command.
* Added a validation for default value of fetch param in feeds in **validate** command.
* Fixed an issue where the **Init** command failed on scripts.

## 1.1.7

* Fixed an issue where running the **format** command on feed integrations removed the `defaultvalue` fields.
* Playbook branch marked with *skipunavailable* is now set as an optional dependency in the **find-dependencies** command.
* The **feedReputation** parameter can now be hidden in a feed integration.
* Fixed an issue where running the **unify** command on JS package failed.
* Added the *--no-update* flag to the **find-dependencies** command.
* Added the following validations in **validate** command:
  * Validating that a pack does not depend on NonSupported / Deprecated packs.

## 1.1.6

* Added the *--description* option to the **init** command.
* Added the *--contribution* option to the **init** command which converts a contribution zip to proper pack format.
* Improved **validate** command performance time and outputs.
* Added the flag *--no-docker-checks* to **validate** command to skip docker checks.
* Added the flag *--print-ignored-files* to **validate** command to print ignored files report when the command is done.
* Added the following validations in **validate** command:
  * Validating that existing release notes are not modified.
  * Validating release notes are not added to new packs.
  * Validating that the "currentVersion" field was raised in the pack_metadata for modified packs.
  * Validating that the timestamp in the "created" field in the pack_metadata is in ISO format.
* Running `demisto-sdk validate` will run the **validate** command using git and only on committed files (same as using *-g --post-commit*).
* Fixed an issue where release notes were not checked correctly in **validate** command.
* Fixed an issue in the **create-id-set** command where optional playbook tasks were not taken into consideration.
* Added a prompt to the `demisto-sdk update-release-notes` command to prompt users to commit changes before running the release notes command.
* Added support to `layoutscontainer` in **validate** command.

## 1.1.5

* Fixed an issue in **find-dependencies** command.
* **lint** command now verifies flake8 on CommonServerPython script.

## 1.1.4

* Fixed an issue with the default output file name of the **unify** command when using "." as an output path.
* **Unify** command now adds contributor details to the display name and description.
* **Format** command now adds *isFetch* and *incidenttype* fields to integration yml.
* Removed the *feedIncremental* field from the integration schema.
* **Format** command now adds *feedBypassExclusionList*, *Fetch indicators*, *feedReputation*, *feedReliability*,
     *feedExpirationPolicy*, *feedExpirationInterval* and *feedFetchInterval* fields to integration yml.
* Fixed an issue in the playbooks schema.
* Fixed an issue where generated release notes were out of order.
* Improved pack dependencies detection.
* Fixed an issue where test playbooks were mishandled in **validate** command.

## 1.1.3

* Added a validation for invalid id fields in indicators types files in **validate** command.
* Added default behavior for **update-release-notes** command.
* Fixed an error where README files were failing release notes validation.
* Updated format of generated release notes to be more user friendly.
* Improved error messages for the **update-release-notes** command.
* Added support for `Connections`, `Dashboards`, `Widgets`, and `Indicator Types` to **update-release-notes** command.
* **Validate** now supports scripts under the *TestPlaybooks* directory.
* Fixed an issue where **validate** did not support powershell files.

## 1.1.2

* Added a validation for invalid playbookID fields in incidents types files in **validate** command.
* Added a code formatter for python files.
* Fixed an issue where new and old classifiers where mixed on validate command.
* Added *feedIncremental* field to the integration schema.
* Fixed error in the **upload** command where unified YMLs were not uploaded as expected if the given input was a pack.
* Fixed an issue where the **secrets** command failed due to a space character in the file name.
* Ignored RN validation for *NonSupported* pack.
* You can now ignore IF107, SC100, RP102 error codes in the **validate** command.
* Fixed an issue where the **download** command was crashing when received as input a JS integration or script.
* Fixed an issue where **validate** command checked docker image for JS integrations and scripts.
* **validate** command now checks scheme for reports and connections.
* Fixed an issue where **validate** command checked docker when running on all files.
* Fixed an issue where **validate** command did not fail when docker image was not on the latest numeric tag.
* Fixed an issue where beta integrations were not validated correctly in **validate** command.

## 1.1.1

* fixed and issue where file types were not recognized correctly in **validate** command.
* Added better outputs for validate command.

## 1.1.0

* Fixed an issue where changes to only non-validated files would fail validation.
* Fixed an issue in **validate** command where moved files were failing validation for new packs.
* Fixed an issue in **validate** command where added files were failing validation due to wrong file type detection.
* Added support for new classifiers and mappers in **validate** command.
* Removed support of old RN format validation.
* Updated **secrets** command output format.
* Added support for error ignore on deprecated files in **validate** command.
* Improved errors outputs in **validate** command.
* Added support for linting an entire pack.

## 1.0.9

* Fixed a bug where misleading error was presented when pack name was not found.
* **Update-release-notes** now detects added files for packs with versions.
* Readme files are now ignored by **update-release-notes** and validation of release notes.
* Empty release notes no longer cause an uncaught error during validation.

## 1.0.8

* Changed the output format of demisto-sdk secrets.
* Added a validation that checkbox items are not required in integrations.
* Added pack release notes generation and validation.
* Improved pack metadata validation.
* Fixed an issue in **validate** where renamed files caused an error

## 1.0.4

* Fix the **format** command to update the `id` field to be equal to `details` field in indicator-type files, and to `name` field in incident-type & dashboard files.
* Fixed a bug in the **validate** command for layout files that had `sortValues` fields.
* Fixed a bug in the **format** command where `playbookName` field was not always present in the file.
* Fixed a bug in the **format** command where indicatorField wasn't part of the SDK schemas.
* Fixed a bug in **upload** command where created unified docker45 yml files were not deleted.
* Added support for IndicatorTypes directory in packs (for `reputation` files, instead of Misc).
* Fixed parsing playbook condition names as string instead of boolean in **validate** command
* Improved image validation in YAML files.
* Removed validation for else path in playbook condition tasks.

## 1.0.3

* Fixed a bug in the **format** command where comments were being removed from YAML files.
* Added output fields: *file_path* and *kind* for layouts in the id-set.json created by **create-id-set** command.
* Fixed a bug in the **create-id-set** command Who returns Duplicate for Layouts with a different kind.
* Added formatting to **generate-docs** command results replacing all `<br>` tags with `<br/>`.
* Fixed a bug in the **download** command when custom content contained not supported content entity.
* Fixed a bug in **format** command in which boolean strings  (e.g. 'yes' or 'no') were converted to boolean values (e.g. 'True' or 'False').
* **format** command now removes *sourceplaybookid* field from playbook files.
* Fixed a bug in **generate-docs** command in which integration dependencies were not detected when generating documentation for a playbook.

## 1.0.1

* Fixed a bug in the **unify** command when output path was provided empty.
* Improved error message for integration with no tests configured.
* Improved the error message returned from the **validate** command when an integration is missing or contains malformed fetch incidents related parameters.
* Fixed a bug in the **create** command where a unified YML with a docker image for 4.5 was copied incorrectly.
* Missing release notes message are now showing the release notes file path to update.
* Fixed an issue in the **validate** command in which unified YAML files were not ignored.
* File format suggestions are now shown in the relevant file format (JSON or YAML).
* Changed Docker image validation to fail only on non-valid ones.
* Removed backward compatibility validation when Docker image is updated.

## 1.0.0

* Improved the *upload* command to support the upload of all the content entities within a pack.
* The *upload* command now supports the improved pack file structure.
* Added an interactive option to format integrations, scripts and playbooks with No TestPlaybooks configured.
* Added an interactive option to configure *conf.json* file with missing test playbooks for integrations, scripts and playbooks
* Added *download* command to download custom content from Demisto instance to the local content repository.
* Improved validation failure messages to include a command suggestion, wherever relevant, to fix the raised issue.
* Improved 'validate' help and documentation description
* validate - checks that scripts, playbooks, and integrations have the *tests* key.
* validate - checks that test playbooks are configured in `conf.json`.
* demisto-sdk lint - Copy dir better handling.
* demisto-sdk lint - Add error when package missing in docker image.
* Added *-a , --validate-all* option in *validate* to run all validation on all files.
* Added *-i , --input* option in *validate* to run validation on a specified pack/file.
* added *-i, --input* option in *secrets* to run on a specific file.
* Added an allowed hidden parameter: *longRunning* to the hidden integration parameters validation.
* Fixed an issue with **format** command when executing with an output path of a folder and not a file path.
* Bug fixes in generate-docs command given playbook as input.
* Fixed an issue with lint command in which flake8 was not running on unit test files.

## 0.5.2

* Added *-c, --command* option in *generate-docs* to generate a specific command from an integration.
* Fixed an issue when getting README/CHANGELOG files from git and loading them.
* Removed release notes validation for new content.
* Fixed secrets validations for files with the same name in a different directory.
* demisto-sdk lint - parallelization working with specifying the number of workers.
* demisto-sdk lint - logging levels output, 3 levels.
* demisto-sdk lint - JSON report, structured error reports in JSON format.
* demisto-sdk lint - XML JUnit report for unit-tests.
* demisto-sdk lint - new packages used to accelerate execution time.
* demisto-sdk secrets - command now respects the generic whitelist, and not only the pack secrets.

## 0.5.0

[PyPI History][1]

[1]: https://pypi.org/project/demisto-sdk/#history

## 0.4.9

* Fixed an issue in *generate-docs* where Playbooks and Scripts documentation failed.
* Added a graceful error message when executing the *run" command with a misspelled command.
* Added more informative errors upon failures of the *upload* command.
* format command:
  * Added format for json files: IncidentField, IncidentType, IndicatorField, IndicatorType, Layout, Dashboard.
  * Added the *-fv --from-version*, *-nv --no-validation* arguments.
  * Removed the *-t yml_type* argument, the file type will be inferred.
  * Removed the *-g use_git* argument, running format without arguments will run automatically on git diff.
* Fixed an issue in loading playbooks with '=' character.
* Fixed an issue in *validate* failed on deleted README files.

## 0.4.8

* Added the *max* field to the Playbook schema, allowing to define it in tasks loop.
* Fixed an issue in *validate* where Condition branches checks were case sensitive.

## 0.4.7

* Added the *slareminder* field to the Playbook schema.
* Added the *common_server*, *demisto_mock* arguments to the *init* command.
* Fixed an issue in *generate-docs* where the general section was not being generated correctly.
* Fixed an issue in *validate* where Incident type validation failed.

## 0.4.6

* Fixed an issue where the *validate* command did not identify CHANGELOG in packs.
* Added a new command, *id-set* to create the id set - the content dependency tree by file IDs.

## 0.4.5

* generate-docs command:
  * Added the *use_cases*, *permissions*, *command_permissions* and *limitations*.
  * Added the *--insecure* argument to support running the script and integration command in Demisto.
  * Removed the *-t yml_type* argument, the file type will be inferred.
  * The *-o --output* argument is no longer mandatory, default value will be the input file directory.
* Added support for env var: *DEMISTO_SDK_SKIP_VERSION_CHECK*. When set version checks are skipped.
* Fixed an issue in which the CHANGELOG files did not match our scheme.
* Added a validator to verify that there are no hidden integration parameters.
* Fixed an issue where the *validate* command ran on test files.
* Removed the *env-dir* argument from the demisto-sdk.
* README files which are html files will now be skipped in the *validate* command.
* Added support for env var: *DEMISTO_README_VALIDATOR*. When not set the readme validation will not run.

## 0.4.4

* Added a validator for IncidentTypes (incidenttype-*.json).
* Fixed an issue where the -p flag in the *validate* command was not working.
* Added a validator for README.md files.
* Release notes validator will now run on: incident fields, indicator fields, incident types, dashboard and reputations.
* Fixed an issue where the validator of reputation(Indicator Type) did not check on the details field.
* Fixed an issue where the validator attempted validating non-existing files after deletions or name refactoring.
* Removed the *yml_type* argument in the *split-yml*, *extract-code* commands.
* Removed the *file_type* argument in the *generate-test-playbook* command.
* Fixed the *insecure* argument in *upload*.
* Added the *insecure* argument in *run-playbook*.
* Standardise the *-i --input*, *-o --output* to demisto-sdk commands.

## 0.4.3

* Fixed an issue where the incident and indicator field BC check failed.
* Support for linting and unit testing PowerShell integrations.

## 0.4.2

* Fixed an issue where validate failed on Windows.
* Added a validator to verify all branches are handled in conditional task in a playbook.
* Added a warning message when not running the latest sdk version.
* Added a validator to check that the root is connected to all tasks in the playbook.
* Added a validator for Dashboards (dashboard-*.json).
* Added a validator for Indicator Types (reputation-*.json).
* Added a BC validation for changing incident field type.
* Fixed an issue where init command would generate an invalid yml for scripts.
* Fixed an issue in misleading error message in v2 validation hook.
* Fixed an issue in v2 hook which now is set only on newly added scripts.
* Added more indicative message for errors in yaml files.
* Disabled pykwalify info log prints.

## 0.3.10

* Added a BC check for incident fields - changing from version is not allowed.
* Fixed an issue in create-content-artifacts where scripts in Packs in TestPlaybooks dir were copied with a wrong prefix.

## 0.3.9

* Added a validation that incident field can not be required.
* Added validation for fetch incident parameters.
* Added validation for feed integration parameters.
* Added to the *format* command the deletion of the *sourceplaybookid* field.
* Fixed an issue where *fieldMapping* in playbook did not pass the scheme validation.
* Fixed an issue where *create-content-artifacts* did not copy TestPlaybooks in Packs without prefix of *playbook-*.
* Added a validation the a playbook can not have a rolename set.
* Added to the image validator the new DBot default image.
* Added the fields: elasticcommonfields, quiet, quietmode to the Playbook schema.
* Fixed an issue where *validate* failed on integration commands without outputs.
* Added a new hook for naming of v2 integrations and scripts.

## 0.3.8

* Fixed an issue where *create-content-artifact* was not loading the data in the yml correctly.
* Fixed an issue where *unify* broke long lines in script section causing syntax errors

## 0.3.7

* Added *generate-docs* command to generate documentation file for integration, playbook or script.
* Fixed an issue where *unify* created a malformed integration yml.
* Fixed an issue where demisto-sdk **init** creates unit-test file with invalid import.

## 0.3.6

* Fixed an issue where demisto-sdk **validate** failed on modified scripts without error message.

## 0.3.5

* Fixed an issue with docker tag validation for integrations.
* Restructured repo source code.

## 0.3.4

* Saved failing unit tests as a file.
* Fixed an issue where "_test" file for scripts/integrations created using **init** would import the "HelloWorld" templates.
* Fixed an issue in demisto-sdk **validate** - was failing on backward compatiblity check
* Fixed an issue in demisto-sdk **secrets** - empty line in .secrets-ignore always made the secrets check to pass
* Added validation for docker image inside integrations and scripts.
* Added --use-git flag to **format** command to format all changed files.
* Fixed an issue where **validate** did not fail on dockerimage changes with bc check.
* Added new flag **--ignore-entropy** to demisto-sdk **secrets**, this will allow skip entropy secrets check.
* Added --outfile to **lint** to allow saving failed packages to a file.

## 0.3.3

* Added backwards compatibility break error message.
* Added schema for incident types.
* Added **additionalinfo** field to as an available field for integration configuration.
* Added pack parameter for **init**.
* Fixed an issue where error would appear if name parameter is not set in **init**.

## 0.3.2

* Fixed the handling of classifier files in **validate**.

## 0.3.1

* Fixed the handling of newly created reputation files in **validate**.
* Added an option to perform **validate** on a specific file.

## 0.3.0

* Added support for multi-package **lint** both with parallel and without.
* Added all parameter in **lint** to run on all packages and packs in content repository.
* Added **format** for:
  * Scripts
  * Playbooks
  * Integrations
* Improved user outputs for **secrets** command.
* Fixed an issue where **lint** would run pytest and pylint only on a single docker per integration.
* Added auto-complete functionality to demisto-sdk.
* Added git parameter in **lint** to run only on changed packages.
* Added the **run-playbook** command
* Added **run** command which runs a command in the Demisto playground.
* Added **upload** command which uploads an integration or a script to a Demisto instance.
* Fixed and issue where **validate** checked if release notes exist for new integrations and scripts.
* Added **generate-test-playbook** command which generates a basic test playbook for an integration or a script.
* **validate** now supports indicator fields.
* Fixed an issue with layouts scheme validation.
* Adding **init** command.
* Added **json-to-outputs** command which generates the yaml section for outputs from an API raw response.

## 0.2.6

* Fixed an issue with locating release notes for beta integrations in **validate**.

## 0.2.5

* Fixed an issue with locating release notes for beta integrations in **validate**.

## 0.2.4

* Adding image validation to Beta_Integration and Packs in **validate**.

## 0.2.3

* Adding Beta_Integration to the structure validation process.
* Fixing bug where **validate** did checks on TestPlaybooks.
* Added requirements parameter to **lint**.

## 0.2.2

* Fixing bug where **lint** did not return exit code 1 on failure.
* Fixing bug where **validate** did not print error message in case no release notes were give.

## 0.2.1

* **Validate** now checks that the id and name fields are identical in yml files.
* Fixed a bug where sdk did not return any exit code.

## 0.2.0

* Added Release Notes Validator.
* Fixed the Unifier selection of your python file to use as the code.
* **Validate** now supports Indicator fields.
* Fixed a bug where **validate** and **secrets** did not return exit code 1 on failure.
* **Validate** now runs on newly added scripts.

## 0.1.8

* Added support for `--version`.
* Fixed an issue in file_validator when calling `checked_type` method with script regex.

## 0.1.2

* Restructuring validation to support content packs.
* Added secrets validation.
* Added content bundle creation.
* Added lint and unit test run.

## 0.1.1

* Added new logic to the unifier.
* Added detailed README.
* Some small adjustments and fixes.

## 0.1.0

Capabilities:

* **Extract** components(code, image, description etc.) from a Demisto YAML file into a directory.
* **Unify** components(code, image, description etc.) to a single Demisto YAML file.
* **Validate** Demisto content files.<|MERGE_RESOLUTION|>--- conflicted
+++ resolved
@@ -1,12 +1,8 @@
 # Changelog
 
 ## Unreleased
-<<<<<<< HEAD
 * Fixed an issue where **format** added default arguments even is exist already.
-
-=======
 * Fixed an issue where **generate-docs** generated fields with double html escaping.
->>>>>>> 60635fa6
 
 ## 1.15.0
 * **Breaking Change**: the **upload** command now only supports **XSOAR 6.5** or newer (and all XSIAM versions).
