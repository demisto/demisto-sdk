--- conflicted
+++ resolved
@@ -1,8 +1,4 @@
 # Changelog
-<<<<<<< HEAD
-* When in private repo without `DEMITO_SDK_GITHUB_TOKEN` configured, get_remote_file will take files from the local origin/master.
-* When running **lint** command with --keep-container flag, the docker images are committed.
-=======
 * Fixed an issue where the **update-release-notes** command crashes with `--help` flag.
 * Removed a validation that DBotRole should be set for automation that requires elevated permissions to the `XSOAR-linter` in the **lint** command.
 * Fixed an issue in **Validate** command where playbooks conditional tasks were mishandeled.
@@ -10,6 +6,7 @@
 * Added a validation to ensure that the type for **API token** (and similar) parameters are configured correctly as a `credential` type in the integration configuration YML.
 * Added an assertion that checks for duplicated requests' names when generating an integration from a postman collection.
 * Added support for [.env files](https://pypi.org/project/python-dotenv/). You can now add a `.env` file to your repository with the logging information instead of setting a global environment variables.
+* When running **lint** command with --keep-container flag, the docker images are committed.
 
 # 1.5.2
 * Added a validation to **update-release-notes** command to ensure that the `--version` flag argument is in the right format.
@@ -186,7 +183,6 @@
 * Added a version differences section to readme in **generate-docs** command.
 * Added the *--docs-format* flag in the **integration-diff** command to get the output in README format.
 * Added the *--input-old-version* and *--skip-breaking-changes* flags in the **generate-docs** command to get the details for the breaking section and to skip the breaking changes section.
->>>>>>> 101b2f19
 
 # 1.4.0
 * Enable passing a comma-separated list of paths for the `--input` option of the **lint** command.
