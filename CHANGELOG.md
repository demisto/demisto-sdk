# Changelog

## Unreleased
* Fixed an issue where running **validate** with the `-g` flag would skip some validations for old format files.
* Deprecated integrations and scripts will not run anymore when providing the **--all-packs** to the **lint** command.
* Fixed an issue where a pack `serverMinVersion` is calculated by its content items to be the minimum fromVersion.

## 1.10.5
* Fixed an issue where running **run-test-playbook** would not use the `verify` parameter correctly. @ajoga
* Added a newline at the end of README files generated in **generate-docs**.
* Added the value `3` (out of bounds) to the `onChangeRepAlg` and `reputationCalc` fields under the `IncidentType` and `GenericType` schemas. **validate** will allow using it now.
* Fixed an issue where **doc-review** required dot suffixes in release notes describing new content.
<<<<<<< HEAD
* Added the `--docker-image-target` flag to **lint** for testing native supported content with new images.

=======
* Fixed an issue where **validate** failed on Feed Integrations after adding the new *Collect/Connect* section field.
* Fixed an issue where using **postman-codegen** failed converting strings containing digits to kebab-case.
* Fixed an issue where the ***error-code*** command could not parse List[str] parameter.
* Updated validation *LO107* to support more section types in XSIAM layouts.
>>>>>>> 2ee8c290

## 1.10.4
* Added support for running **lint** in multiple native-docker images.

## 1.10.3
* Fixed an issue where running **format** would fail after running npm install.
* Improved the graph validations in the **validate** command:
  - GR100 will now run on all content items of changed packs.
  - GR101 and GR102 will now catch invalid fromversion/toversion of files **using** the changed items.
  - GR103 errors will raise a warning when using the *-a* flag, but an error if using the *-i* or *g* flags.
* Fixed an issue where test-playbooks timed out.
* Fixed an issue where making a change in a module using an ApiModule would cause lint to run on the ApiModule unnecessarily.
* Fixed an issue where the `marketplace` field was not used when dumping pack zips.
* Fixed a typo in the README content generated with **update-release-notes** for updating integrations.
* Fixed an issue in **validate**, where using the `-gr` and `-i` flags did not run properly.
* Added the `sectionorder` field to integration scheme.
* Fixed an issue where in some occasions running of test-playbooks could receive session timeouts.
* Fixed an issue where **validate** command failed on core pack dependencies validation because of test dependencies.

## 1.10.2
* Added markdown lint formatting for README files in the **format** command.
* Fixed an issue where **lint** failed when using the `-cdam` flag with changed dependant api modules.
* Fixed an issue in the **upload** command, where `json`-based content items were not unified correctly when using the `--zip` argument.
* Added XPANSE core packs validations.

## 1.10.1
* Fixed an issue where **update-content-graph** failed to execute.

## 1.10.0
* **Breaking change**: Removed usage of `pipenv`, `isort` and `autopep8` in the **split** and **download** commands. Removed the `--no-pipenv` and `--no-code-formatting` flags. Please see https://xsoar.pan.dev/docs/tutorials/tut-setup-dev-remote for the recommended environment setup.
* Fixed an issue in **prepare-content** command where large code lines were broken.
* Fixed an issue where git-*renamed_files* were not retrieved properly.
* Fixed an issue where test dependencies were calculated in all level dependencies calculation.
* Added formatting and validation to XSIAM content types.
* Fixed an issue where several XSIAM content types were not validated when passing the `-a` flag.
* Added a UUID to name mapper for **download** it replaces UUIDs with names on all downloaded files.
* Updated the demisto-py to v3.2.6 which now supports basic proxy authentication.
* Improved the message shown when using **upload** and overwriting packs.
* Added support for the **Layout Rule** content type in the id-set and the content graph.
* Updated the default general `fromVersion` value on **format** to `6.8.0`
* Fixed an issue where **lint** sometimes failed when using the `-cdam` flag due to wrong file duplications filtering.
* Added the content graph to **validate**, use with the `--graph` flag.


## 1.9.0
* Fixed an issue where the Slack notifier was using a deprecated argument.
* Added the `--docker-image` argument to the **lint** command, which allows determining the docker image to run lint on. Possible options are: `'native:ga'`, `'native:maintenance'`, `'native:dev'`, `'all'`, a specific docker image (from Docker Hub) or, the default `'from-yml'`.
* Fixed an issue in **prepare-content** command where large code lines were broken.
* Added a logger warning to **get_demisto_version**, the task will now fail with a more informative message.
* Fixed an issue where the **upload** and **prepare-content** commands didn't add `fromServerVersion` and `toServerVersion` to layouts.
* Updated **lint** to use graph instead of id_set when running with `--check-dependent-api-module` flag.
* Added the marketplaces field to all schemas.
* Added the flag `--xsoar-only` to the **doc-review** command which enables reviewing documents that belong to XSOAR-supported Packs.
* Fixed an issue in **update-release-notes** command where an error occurred when executing the same command a second time.
* Fixed an issue where **validate** would not always ignore errors listed under `.pack-ignore`.
* Fixed an issue where running **validate** on a specific pack didn't test all the relevant entities.
* Fixed an issue where fields ending with `_x2` where not replaced in the appropriate Marketplace.

## 1.8.3
* Changed **validate** to allow hiding parameters of type 0, 4, 12 and 14 when replacing with type 9 (credentials) with the same name.
* Fixed an issue where **update-release-notes** fails to update *MicrosoftApiModule* dependent integrations.
* Fixed an issue where the **upload** command failed because `docker_native_image_config.json` file could not be found.
* Added a metadata file to the content graph zip, to be used in the **update-content-graph** command.
* Updated the **validate** and **update-release-notes** commands to unskip the *Triggers Recommendations* content type.


## 1.8.2
* Fixed an issue where demisto-py failed to upload content to XSIAM when `DEMISTO_USERNAME` environment variable is set.
* Fixed an issue where the **prepare-content** command output invalid automation name when used with the --*custom* argument.
* Fixed an issue where modeling rules with arbitrary whitespace characters were not parsed correctly.
* Added support for the **nativeImage** key for an integration/script in the **prepare-content** command.
* Added **validate** checks for integrations declared deprecated (display name, description) but missing the `deprecated` flag.
* Changed the **validate** command to fail on the IN145 error code only when the parameter with type 4 is not hidden.
* Fixed an issue where downloading content layouts with `detailsV2=None` resulted in an error.
* Fixed an issue where **xdrctemplate** was missing 'external' prefix.
* Fixed an issue in **prepare-content** command providing output path.
* Updated the **validate** and **update-release-notes** commands to skip the *Triggers Recommendations* content type.
* Added a new validation to the **validate** command to verify that the release notes headers are in the correct format.
* Changed the **validate** command to fail on the IN140 error code only when the skipped integration has no unit tests.
* Changed **validate** to allow hiding parameters of type 4 (secret) when replacing with type 9 (credentials) with the same name.
* Fixed an issue where the **update-release-notes** command didn't add release-notes properly to some *new* content items.
* Added validation that checks that the `nativeimage` key is not defined in script/integration yml.
* Added to the **format** command the ability to remove `nativeimage` key in case defined in script/integration yml.
* Enhanced the **update-content-graph** command to support `--use-git`, `--imported_path` and `--output-path` arguments.
* Fixed an issue where **doc-review** failed when reviewing command name in some cases.
* Fixed an issue where **download** didn't identify playbooks properly, and downloaded files with UUIDs instead of file/script names.

## 1.8.1
* Fixed an issue where **format** created duplicate configuration parameters.
* Added hidden properties to integration command argument and script argument.
* Added `--override-existing` to **upload** that skips the confirmation prompt for overriding existing content packs. @mattbibbydw
* Fixed an issue where **validate** failed in private repos when attempting to read from a nonexisting `approved_categories.json`.
* Fixed an issue where **validate** used absolute paths when getting remote `pack_metadata.json` files in private repos.
* Fixed an issue in **download**, where names of custom scripts were replaced with UUIDs in IncidentFields and Layouts.

## 1.8.0
* Updated the supported python versions, as `>=3.8,<3.11`, as some of the dependencies are not supported on `3.11` yet.
* Added a **validate** step for **Modeling Rules** testdata files.
* Added the **update-content-graph** command.
* Added the ability to limit the number of CPU cores with `DEMISTO_SDK_MAX_CPU_CORES` envirment variable.
* Added the **prepare-content** command.
* Added support for fromversion/toversion in XSIAM content items (correlation rules, XSIAM dashboards, XSIAM reports and triggers).
* Added a **validate** step checking types of attributes in the schema file of modeling rule.
* Added a **validate** step checking that the dataset name of a modeling rule shows in the xif and schema files.
* Added a **validate** step checking that a correlation rule file does not start with a hyphen.
* Added a **validate** step checking that xsiam content items follow naming conventions.
* Fixed an issue where SDK commands failed on the deprecated `packaging.version.LegacyVersion`, by locking the `packaging` version to `<22`.
* Fixed an issue where **update-release-notes** failed when changing only xif file in **Modeling Rules**.
* Fixed an issue where *is_valid_category* and *is_categories_field_match_standard* failed when running in a private repo.
* Fixed an issue where **validate** didn't fail on the MR103 validation error.
* Fixed the *--release-notes* option, to support the new CHANGELOG format.
* Fixed an issue where **validate** failed when only changing a modeling rules's xif file.
* Fixed an issue where **format** failed on indicator files with a `None` value under the `tabs` key.
* Fixed an issue where **validate** only printed errors for one change of context path, rather than print all.
* Fixed an issue where **download** did not suggest using a username/password when authenticating with XSOAR and using invalid arguments.
* Fixed an issue where **download** failed when listing or downloading content items that are not unicode-encoded.
* Added support for fromversion/toversion in XSIAM content items (correlation rules, XSIAM dashboards, XSIAM reports and triggers).
* Updated the supported python versions, as `>=3.8,<3.11`, as some of the dependencies are not supported on `3.11` yet.
* Added **prepare-content** command which will prepare the pack or content item for the platform.
* Patched an issue where deprecated `packaging.version.LegacyVersion`, locking packaging version to `<22`.

## 1.7.9
* Fixed an issue where an error message in **validate** would not include the suggested fix.
* Added a validation that enforces predefined categories on MP Packs & integration yml files, the validation also ensures that each pack has only one category.
* Fixed an issue where **update-release-notes** did not generate release notes for **XDRC Templates**.
* Fixed an issue where **upload** failed without explaining the reason.
* Improved implementation of the docker_helper module.
* Fixed an issue where **validate** did not check changed pack_metadata.json files when running using git.
* Added support for **xdrctemplate** to content graph.
* Fixed an issue where local copies of the newly-introduced `DemistoClassApiModule.py` were validated.
* Added new release notes templates for the addition and modification of playbooks, layouts and types in the **doc-review** command.
* Fixed an issue where the **doc-review** command failed on descriptions of new content items.
* Added the `Command XXX is deprecated. Use XXX instead.` release notes templates to **doc-review** command.
* Fixed an issue where the **update-release-notes** command didn't add the modeling-rules description for new modeling-rules files.

## 1.7.8
* Added the capability to run the MDX server in a docker container for environments without node.
* Fixed an issue where **generate-docs** with `-c` argument updated sections of the incorrect commands.
* Added IF113 error code to **ALLOWED_IGNORE_ERRORS**.
* Fixed an issue where **validate** failed on playbooks with non-string input values.
* Added the `DEMISTO_SDK_IGNORE_CONTENT_WARNING` environment variable, to allow suppressing warnings when commands are not run under a content repo folder.
* Fixed an issue where **validate** failed to recognize integration tests that were missing from config.json
* Added support for **xpanse** marketplace in **create-id-set** and **create-content-artifacts** commands.
* Fixed an issue where **split** failed on yml files.
* Added support for marketplace-specific tags.
* Fixed an issue where **download** would not run `isort`. @maxgubler
* Fixed an issue where XSIAM Dashboards and Reports images failed the build.
* Added support for **xpanse** marketplace to content graph.

## 1.7.7
* Fixed an issue where paybooks **generate-docs** didn't parse complex input values when no accessor field is given correctly.
* Fixed an issue in the **download** command, where an exception would be raised when downloading system playbooks.
* Fixed an issue where the **upload** failed on playbooks containing a value that starts with `=`.
* Fixed an issue where the **generate-unit-tests** failed to generate assertions, and generate unit tests when command names does not match method name.
* Fixed an issue where the **download** command did not honor the `--no-code-formatting` flag properly. @maxgubler
* Added a new check to **validate**, making sure playbook task values are passed as references.
* Fixed an issue where the **update-release-notes** deleted existing release notes, now appending to it instead.
* Fixed an issue where **validate** printed blank space in case of validation failed and ignored.
* Renamed 'Agent Config' to 'XDRC Templates'.
* Fixed an issue where the **zip-packs** command did not work with the CommonServerUserPython and CommonServerUserPowerShell package.

## 1.7.6

* Fixed parsing of initialization arguments of client classes in the **generate-unit-tests** command.
* Added support for AgentConfig content item in the **upload**, **create-id-set**, **find-dependecies**, **unify** and **create-content-artifacts** commands.
* Added support for XSIAM Report preview image.

## 1.7.5

* Fixed an issue where the **upload** command did not work with the CommonServerUserPython package.
* Fixed an issue in the **download** command, where some playbooks were downloaded as test playbooks.
* Added playbook modification capabilities in **TestSuite**.
* Added a new command **create-content-graph**.
* Fixed an issue in the **upload** command, where the temporary zip would not clean up properly.
* Improved content items parsing in the **create-content-graph** command.
* Added an error when the docker daemon is unavailable when running **lint**.
* Removed the validation of a subtype change for scripts in the **validate** command.
* Fixed an issue where names of XSIAM content items were not normalized properly.
* Fixed an issue where the **download** command was downloading playbooks with **script** (id) and not **scriptName**.
* Fixed an issue where script yml files were not properly identified by `find_type`.
* Removed nightly integrations filtering when deciding if a test should run.
* Added support for XSIAM Dashboard preview image.
* Added the `--no-code-formatting` flag to the **download** command, allowing to skip autopep8 and isort.
* Fixed an issue in the **update-release-notes** command, where generating release notes for modeling rules schema file caused exception.

## 1.7.4

* Fixed an issue where the **doc-review** command showed irrelevant messages.
* Fixed an issue in **validate**, where backward-compatibility failures prevented other validations from running.
* Fixed an issue in **validate**, where content-like files under infrastructure paths were not ignored.
* Fixed an issue in the AMI mapping, where server versions were missing.
* Change the way the normalize name is set for external files.
* Added dump function to XSIAM pack objects to dulicate the files.
* Fixed an issue where the `contribution_converter` did not support changes made to ApiModules.
* Added name normalization according to new convention to XSIAM content items
* Added playbook modification capabilities in **TestSuite**.
* Fixed an issue in create-content-artifacts where it will not get a normalize name for the item and it will try to duplicate the same file.

## 1.7.3

* Fixed an issue in the **format** command where fail when executed from environment without mdx server available.
* Added `Added a`, `Added an` to the list of allowed changelog prefixes.
* Added support for Indicator Types/Reputations in the **upload** command.
* Fixed an issue when running from a subdirectory of a content repo failed.
* Changing the way we are using XSIAM servers api-keys in **test-content** .
* Added a success message to **postman-codegen**.

## 1.7.2

* Fixed an issue in the **validate** command where incident fields were not found in mappers even when they exist
* Added an ability to provide list of marketplace names as a param attribute to **validate** and **upload**
* Added the file type to the error message when it is not supported.
* Fixed an issue where `contribution_converter` incorrectly mapped _Indicator Field_ objects to the _incidentfield_ directory in contribution zip files.
* Fixed a bug where **validate** returned error on empty inputs not used in playbooks.
* Added the `DEMISTO_SDK_CONTENT_PATH` environment variable, implicitly used in various commands.
* Added link to documentation for error messages regarding use cases and tags.

## 1.7.1

* Fixed an issue where *indicatorTypes* and *betaIntegrations* were not found in the id_set.
* Updated the default general `fromVersion` value on **format** to `6.5.0`
* Fixed an issue where the **validate** command did not fail when the integration yml file name was not the same as the folder containing it.
* Added an option to have **generate-docs** take a Playbooks folder path as input, and generate docs for all playbooks in it.
* Fixed an issue where the suggestion in case of `IF113` included uppercase letters for the `cliName` parameter.
* Added new validation to the **validate** command to fail and list all the file paths of files that are using a deprecated integration command / script / playbook.
* **validate** will no longer fail on playbooks calling subplaybooks that have a higher `fromVersion` value, if  calling the subplaybook has `skipifunavailable=True`.
* Fixed an issue where relative paths were not accessed correctly.
* Running any `demisto-sdk` command in a folder with a `.env` file will load it, temporarily overriding existing environment variables.
* Fixed an issue where **validate** did not properly detect deleted files.
* Added new validations to the **validate** command to verify that the schema file exists for a modeling rule and that the schema and rules keys are empty in the yml file.
* Fixed an issue where *find_type* didn't recognize exported incident types.
* Added a new validation to **validate**, making sure all inputs of a playbook are used.
* Added a new validation to **validate**, making sure all inputs used in a playbook declared in the input section.
* The **format** command will now replace the *fromServerVersion* field with *fromVersion*.

## 1.7.0

* Allowed JSON Handlers to accept kwargs, for custoimzing behavior.
* Fixed an issue where an incorrect error was shown when the `id` of a content item differed from its `name` attribute.
* Fixed an issue where the `preserve_quotes` in ruamel_handler received an incorrect value @icholy
* Fixed an issue where ignoring RM110 error code wasn't working and added a validation to **ALLOWED_IGNORE_ERRORS** to validate that all error codes are inserted in the right format.
* Fixed an issue where the contribution credit text was not added correctly to the pack README.
* Changed the contribution file implementation from markdown to a list of contributor names. The **create-content-artifact** will use this list to prepare the needed credit message.
* Added a new validation to the `XSOAR-linter` in the **lint** command for verifying that demisto.log is not used in the code.
* The **generate-docs** command will now auto-generate the Incident Mirroring section when implemented in an integration.
* Added support to automatically generate release notes for deprecated items in the **update-release-notes** command.
* Fixed an issue causing any command to crash when unable to detect local repository properties.
* Fixed an issue where running in a private gitlab repo caused a warning message to be shown multiple times.
* Added a new validation to the **validate** command to verify that markdown and python files do not contain words related to copyright section.
* Fixed an issue where **lint** crashed when provided an input file path (expecting a directory).

## 1.6.9

* Added a new validation that checks whether a pack should be deprecated.
* Added a new ability to the **format** command to deprecate a pack.
* Fixed an issue where the **validate** command sometimes returned a false negative in cases where there are several sub-playbooks with the same ID.
* Added a new validation to the **validate** command to verify that the docker in use is not deprecated.
* Added support for multiple ApiModules in the **unify** command
* Added a check to **validate** command, preventing use of relative urls in README files.
* Added environment variable **DEMISTO_SDK_MARKETPLACE** expected to affect *MarketplaceTagParser* *marketplace* value. The value will be automatically set when passing *marketplace* arg to the commands **unify**, **zip-packs**, **create-content-artifacts** and **upload**.
* Added slack notifier for build failures on the master branch.
* Added support for modeling and parsing rules in the **split** command.
* Added support for README files in **format** command.
* Added a **validate** check, making sure classifier id and name values match. Updated the classifier **format** to update the id accordingly.
* The **generate-docs** command will now auto-generate the playbook image link by default.
* Added the `--custom-image-link` argument to override.
* Added a new flag to **generate-docs** command, allowing to add a custom image link to a playbook README.
* Added a new validation to the **validate** command to verify that the package directory name is the same as the files contained in the that package.
* Added support in the **unify** command to unify a schema into its Modeling Rule.

## 1.6.8

* Fixed an issue where **validate** did not fail on invalid playbook entities' versions (i.e. subplaybooks or scripts with higher fromversion than their parent playbook).
* Added support for running lint via a remote docker ssh connection. Use `DOCKER_HOST` env variable to specify a remote docker connection, such as: `DOCKER_HOST=ssh://myuser@myhost.com`.
* Fixed an issue where the pack cache in *get_marketplaces* caused the function to return invalid values.
* Fixed an issue where running format on a pack with XSIAM entities would fail.
* Added the new `display_name` field to relevant entities in the **create-id-set** command.
* Added a new validation to the **validate** command to verify the existence of "Reliability" parameter if the integration have reputation command.
* Fixed a bug where terminating the **lint** command failed (`ctrl + c`).
* Removed the validation of a subtype change in integrations and scripts from **validate**.
* Fixed an issue where **download** did not behave as expected when prompting for a version update. Reported by @K-Yo
* Added support for adoption release notes.
* Fixed an issue where **merge-id-sets** failed when a key was missing in one id-set.json.
* Fixed a bug where some mypy messages were not parsed properly in **lint**.
* Added a validation to the **validate** command, failing when '`fromversion`' or '`toversion`' in a content entity are incorrect format.
* Added a validation to the **validate** command, checking if `fromversion` <= `toversion`.
* Fixed an issue where coverage reports used the wrong logging level, marking debug logs as errors.
* Added a new validation to the **validate** command, to check when the discouraged `http` prefixes are used when setting defaultvalue, rather than `https`.
* Added a check to the **lint** command for finding hard-coded usage of the http protocol.
* Locked the dependency on Docker.
* Removed a traceback line from the **init** command templates: BaseIntegration, BaseScript.
* Updated the token in **_add_pr_comment** method from the content-bot token to the xsoar-bot token.

## 1.6.7

* Added the `types-markdown` dependency, adding markdown capabilities to existing linters using the [Markdown](https://pypi.org/project/Markdown/) package.
* Added support in the **format** command to remove nonexistent incident/indicator fields from *layouts/mappers*
* Added the `Note: XXX` and `XXX now generally available.` release notes templates to **doc-review** command.
* Updated the logs shown during the docker build step.
* Removed a false warning about configuring the `GITLAB_TOKEN` environment variable when it's not needed.
* Removed duplicate identifiers for XSIAM integrations.
* Updated the *tags* and *use cases* in pack metadata validation to use the local files only.
* Fixed the error message in checkbox validation where the defaultvalue is wrong and added the name of the variable that should be fixed.
* Added types to `find_type_by_path` under tools.py.
* Fixed an issue where YAML files contained incorrect value type for `tests` key when running `format --deprecate`.
* Added a deprecation message to the `tests:` section of yaml files when running `format --deprecate`.
* Added use case for **validate** on *wizard* objects - set_playbook is mapped to all integrations.
* Added the 'integration-get-indicators' commands to be ignored by the **verify_yml_commands_match_readme** validation, the validation will no longer fail if these commands are not in the readme file.
* Added a new validation to the **validate** command to verify that if the phrase "breaking changes" is present in a pack release notes, a JSON file with the same name exists and contains the relevant breaking changes information.
* Improved logs when running test playbooks (in a build).
* Fixed an issue in **upload** did not include list-type content items. @nicolas-rdgs
* Reverted release notes to old format.

## 1.6.6

* Added debug print when excluding item from ID set due to missing dependency.
* Added a validation to the **validate** command, failing when non-ignorable errors are present in .pack-ignore.
* Fixed an issue where `mdx server` did not close when stopped in mid run.
* Fixed an issue where `-vvv` flag did not print logs on debug level.
* enhanced ***validate*** command to list all command names affected by a backward compatibility break, instead of only one.
* Added support for Wizard content item in the **format**, **validate**, **upload**, **create-id-set**, **find-dependecies** and **create-content-artifacts** commands.
* Added a new flag to the **validate** command, allowing to run specific validations.
* Added support in **unify** and **create-content-artifacts** for displaying different documentations (detailed description + readme) for content items, depending on the marketplace version.
* Fixed an issue in **upload** where list items were not uploaded.
* Added a new validation to **validate** command to verify that *cliName* and *id* keys of the incident field or the indicator field are matches.
* Added the flag '-x', '--xsiam' to **upload** command to upload XSIAM entities to XSIAM server.
* Fixed the integration field *isFetchEvents* to be in lowercase.
* Fixed an issue where **validate -i** run after **format -i** on an existing file in the repo instead of **validate -g**.
* Added the following commands: 'update-remote-data', 'get-modified-remote-data', 'update-remote-system' to be ignored by the **verify_yml_commands_match_readme** validation, the validation will no longer fail if these commands are not in the readme file.
* Updated the release note template to include a uniform format for all items.
* Added HelloWorldSlim template option for *--template* flag in **demisto-sdk init** command.
* Fixed an issue where the HelloWorldSlim template in **demisto-sdk init** command had an integration id that was conflicting with HelloWorld integration id.
* Updated the SDK to use demisto-py 3.1.6, allowing use of a proxy with an environment variable.
* Set the default logger level to `warning`, to avoid unwanted debug logs.
* The **format** command now validates that default value of checkbox parameters is a string 'true' or 'false'.
* Fixed an issue where `FileType.PLAYBOOK` would show instead of `Playbook` in readme error messages.
* Added a new validation to **validate** proper defaultvalue for checkbox fields.

## 1.6.5

* Fixed an issue in the **format** command where the `id` field was overwritten for existing JSON files.
* Fixed an issue where the **doc-review** command was successful even when the release-note is malformed.
* Added timestamps to the `demisto-sdk` logger.
* Added time measurements to **lint**.
* Added the flag '-d', '--dependency' to **find-dependencies** command to get the content items that cause the dependencies between two packs.
* Fixed an issue where **update-release-notes** used the *trigger_id* field instead of the *trigger_name* field.
* Fixed an issue where **doc-review** failed to recognize script names, in scripts using the old file structure.
* Fixed an issue where concurrent processes created by **lint** caused deadlocks when opening files.
* Fixed an issue in the **format** command where `_dev` or `_copy` suffixes weren't removed from the subscript names in playbooks and layouts.
* Fixed an issue where **validate** failed on nonexistent `README.md` files.
* Added support of XSIAM content items to the **validate** command.
* Report **lint** summary results and failed packages after reporting time measurements.

## 1.6.4

* Added the new **generate-yml-from-python** command.
* Added a code *type* indication for integration and script objects in the *ID Set*.
* Added the [Vulture](https://github.com/jendrikseipp/vulture) linter to the pre-commit hook.
* The `demisto-sdk` pack will now be distributed via PyPi with a **wheel** file.
* Fixed a bug where any edited json file that contained a forward slash (`/`) escaped.
* Added a new validation to **validate** command to verify that the metadata *currentVersion* is
the same as the last release note version.
* The **validate** command now checks if there're none-deprecated integration commands that are missing from the readme file.
* Fixed an issue where *dockerimage* changes in Scripts weren't recognized by the **update-release-notes** command.
* Fixed an issue where **update-xsoar-config-file** did not properly insert the marketplace packs list to the file.
* Added the pack name to the known words by default when running the **doc-review** command.
* Added support for new XSIAM entities in **create-id-set** command.
* Added support for new XSIAM entities in **create-content-artifacts** command.
* Added support for Parsing/Modeling Rule content item in the **unify** command.
* Added the integration name, the commands name and the script name to the known words by default when running the **doc-review** command.
* Added an argument '-c' '--custom' to the **unify** command, if True will append to the unified yml name/display/id the custom label provided
* Added support for sub words suggestion in kebab-case sentences when running the **doc-review** command.
* Added support for new XSIAM entities in **update-release-notes** command.
* Enhanced the message of alternative suggestion words shown when running **doc-review** command.
* Fixed an incorrect error message, in case `node` is not installed on the machine.
* Fixed an issue in the **lint** command where the *check-dependent-api-modules* argument was set to true by default.
* Added a new command **generate-unit-tests**.
* Added a new validation to **validate** all SIEM integration have the same suffix.
* Fixed the destination path of the unified parsing/modeling rules in **create-content-artifacts** command.
* Fixed an issue in the **validate** command, where we validated wrongfully the existence of readme file for the *ApiModules* pack.
* Fixed an issue in the **validate** command, where an error message that was displayed for scripts validation was incorrect.
* Fixed an issue in the **validate** and **format** commands where *None* arguments in integration commands caused the commands to fail unexpectedly.
* Added support for running tests on XSIAM machines in the **test-content** command.
* Fixed an issue where the **validate** command did not work properly when deleting non-content items.
* Added the flag '-d', '--dependency' to **find-dependencies** command to get the content items that cause the dependencies between two packs.

## 1.6.3

* **Breaking change**: Fixed a typo in the **validate** `--quiet-bc-validation` flag (was `--quite-bc-validation`). @upstart-swiss
* Dropped support for python 3.7: Demisto-SDK is now supported on Python 3.8 or newer.
* Added an argument to YAMLHandler, allowing to set a maximal width for YAML files. This fixes an issue where a wrong default was used.
* Added the detach mechanism to the **upload** command, If you set the --input-config-file flag, any files in the repo's SystemPacks folder will be detached.
* Added the reattach mechanism to the **upload** command, If you set the --input-config-file flag, any detached item in your XSOAR instance that isn't currently in the repo's SystemPacks folder will be re-attached.
* Fixed an issue in the **validate** command that did not work properly when using the *-g* flag.
* Enhanced the dependency message shown when running **lint**.
* Fixed an issue where **update-release-notes** didn't update the currentVersion in pack_metadata.
* Improved the logging in **test-content** for helping catch typos in external playbook configuration.

## 1.6.2

* Added dependency validation support for core marketplacev2 packs.
* Fixed an issue in **update-release-notes** where suggestion fix failed in validation.
* Fixed a bug where `.env` files didn't load. @nicolas-rdgs
* Fixed a bug where **validate** command failed when the *categories* field in the pack metadata was empty for non-integration packs.
* Added *system* and *item-type* arguments to the **download** command, used when downloading system items.
* Added a validation to **validate**, checking that each script, integration and playbook have a README file. This validation only runs when the command is called with either the `-i` or the `-g` flag.
* Fixed a regression issue with **doc-review**, where the `-g` flag did not work.
* Improved the detection of errors in **doc-review** command.
* The **validate** command now checks if a readme file is empty, only for packs that contain playbooks or were written by a partner.
* The **validate** command now makes sure common contextPath values (e.g. `DBotScore.Score`) have a non-empty description, and **format** populates them automatically.
* Fixed an issue where the **generate-outputs** command did not work properly when examples were provided.
* Fixed an issue in the **generate-outputs** command, where the outputs were not written to the specified output path.
* The **generate-outputs** command can now generate outputs from multiple calls to the same command (useful when different args provide different outputs).
* The **generate-outputs** command can now update a yaml file with new outputs, without deleting or overwriting existing ones.
* Fixed a bug where **doc-review** command failed on existing templates.
* Fixed a bug where **validate** command failed when the word demisto is in the repo README file.
* Added support for adding test-playbooks to the zip file result in *create-content-artifacts* command for marketplacev2.
* Fixed an issue in **find-dependencies** where using the argument *-o* without the argument *--all-packs-dependencies* did not print a proper warning.
* Added a **validate** check to prevent deletion of files whose deletion is not supported by the XSOAR marketplace.
* Removed the support in the *maintenance* option of the *-u* flag in the **update-release-notes** command.
* Added validation for forbidden words and phrases in the **doc-review** command.
* Added a retries mechanism to the **test-content** command to stabilize the build process.
* Added support for all `git` platforms to get remote files.
* Refactored the **format** command's effect on the *fromversion* field:
  * Fixed a bug where the *fromversion* field was removed when modifying a content item.
  * Updated the general default *fromversion* and the default *fromversion* of newly-introduced content items (e.g. `Lists`, `Jobs`).
  * Added an interactive mode functionality for all content types, to ask the user whether to set a default *fromversion*, if could not automatically determine its value. Use `-y` to assume 'yes' as an answer to all prompts and run non-interactively.

## 1.6.1

* Added the '--use-packs-known-words' argument to the **doc-review** command
* Added YAML_Loader to handle yaml files in a standard way across modules, replacing PYYAML.
* Fixed an issue when filtering items using the ID set in the **create-content-artifacts** command.
* Fixed an issue in the **generate-docs** command where tables were generated with an empty description column.
* Fixed an issue in the **split** command where splitting failed when using relative input/output paths.
* Added warning when inferred files are missing.
* Added to **validate** a validation for integration image dimensions, which should be 120x50px.
* Improved an error in the **validate** command to better differentiate between the case where a required fetch parameter is malformed or missing.

## 1.6.0

* Fixed an issue in the **create-id-set** command where similar items from different marketplaces were reported as duplicated.
* Fixed typo in demisto-sdk init
* Fixed an issue where the **lint** command did not handle all container exit codes.
* Add to **validate** a validation for pack name to make sure it is unchanged.
* Added a validation to the **validate** command that verifies that the version in the pack_metdata file is written in the correct format.
* Fixed an issue in the **format** command where missing *fromVersion* field in indicator fields caused an error.

## 1.5.9

* Added option to specify `External Playbook Configuration` to change inputs of Playbooks triggered as part of **test-content**
* Improved performance of the **lint** command.
* Improved performance of the **validate** command when checking README images.
* ***create-id-set*** command - the default value of the **marketplace** argument was changed from ‘xsoar’ to all packs existing in the content repository. When using the command, make sure to pass the relevant marketplace to use.

## 1.5.8

* Fixed an issue where the command **doc-review** along with the argument `--release-notes` failed on yml/json files with invalid schema.
* Fixed an issue where the **lint** command failed on packs using python 3.10

## 1.5.7

* Fixed an issue where reading remote yaml files failed.
* Fixed an issue in **validate** failed with no error message for lists (when no fromVersion field was found).
* Fixed an issue when running **validate** or **format** in a gitlab repository, and failing to determine its project id.
* Added an enhancement to **split**, handling an empty output argument.
* Added the ability to add classifiers and mappers to conf.json.
* Added the Alias field to the incident field schema.

## 1.5.6

* Added 'deprecated' release notes template.
* Fixed an issue where **run-test-playbook** command failed to get the task entries when the test playbook finished with errors.
* Fixed an issue in **validate** command when running with `no-conf-json` argument to ignore the `conf.json` file.
* Added error type text (`ERROR` or `WARNING`) to **validate** error prints.
* Fixed an issue where the **format** command on test playbook did not format the ID to be equal to the name of the test playbook.
* Enhanced the **update-release-notes** command to automatically commit release notes config file upon creation.
* The **validate** command will validate that an indicator field of type html has fromVersion of 6.1.0 and above.
* The **format** command will now add fromVersion 6.1.0 to indicator field of type html.
* Added support for beta integrations in the **format** command.
* Fixed an issue where the **postman-codegen** command failed when called with the `--config-out` flag.
* Removed the integration documentation from the detailed description while performing **split** command to the unified yml file.
* Removed the line which indicates the version of the product from the README.md file for new contributions.

## 1.5.5

* Fixed an issue in the **update-release-notes** command, which did not work when changes were made in multiple packs.
* Changed the **validate** command to fail on missing test-playbooks only if no unittests are found.
* Fixed `to_kebab_case`, it will now deal with strings that have hyphens, commas or periods in them, changing them to be hyphens in the new string.
* Fixed an issue in the **create-id-set** command, where the `source` value included the git token if it was specified in the remote url.
* Fixed an issue in the **merge-id-set** command, where merging fails because of duplicates but the packs are in the XSOAR repo but in different version control.
* Fixed missing `Lists` Content Item as valid `IDSetType`
* Added enhancement for **generate-docs**. It is possible to provide both file or a comma seperated list as `examples`. Also, it's possible to provide more than one example for a script or a command.
* Added feature in **format** to sync YML and JSON files to the `master` file structure.
* Added option to specify `Incident Type`, `Incoming Mapper` and `Classifier` when configuring instance in **test-content**
* added a new command **run-test-playbook** to run a test playbook in a given XSOAR instance.
* Fixed an issue in **format** when running on a modified YML, that the `id` value is not changed to its old `id` value.
* Enhancement for **split** command, replace `ApiModule` code block to `import` when splitting a YML.
* Fixed an issue where indicator types were missing from the pack's content, when uploading using **zip-packs**.
* The request data body format generated in the **postman-codegen** will use the python argument's name and not the raw data argument's name.
* Added the flag '--filter-by-id-set' to **create-content-artifacts** to create artifacts only for items in the given id_set.json.

## 1.5.4

* Fixed an issue with the **format** command when contributing via the UI
* The **format** command will now not remove the `defaultRows` key from incident, indicator and generic fields with `type: grid`.
* Fixed an issue with the **validate** command when a layoutscontainer did not have the `fromversion` field set.
* added a new command **update-xsoar-config-file** to handle your XSOAR Configuration File.
* Added `skipVerify` argument in **upload** command to skip pack signature verification.
* Fixed an issue when the **run** command  failed running when there’s more than one playground, by explicitly using the current user’s playground.
* Added support for Job content item in the **format**, **validate**, **upload**, **create-id-set**, **find-dependecies** and **create-content-artifacts** commands.
* Added a **source** field to the **id_set** entitles.
* Two entitles will not consider as duplicates if they share the same pack and the same source.
* Fixed a bug when duplicates were found in **find_dependencies**.
* Added function **get_current_repo** to `tools`.
* The **postman-codegen** will not have duplicates argument name. It will rename them to the minimum distinguished shared path for each of them.

## 1.5.3

* The **format** command will now set `unsearchable: True` for incident, indicator and generic fields.
* Fixed an issue where the **update-release-notes** command crashes with `--help` flag.
* Added validation to the **validate** command that verifies the `unsearchable` key in incident, indicator and generic fields is set to true.
* Removed a validation that DBotRole should be set for automation that requires elevated permissions to the `XSOAR-linter` in the **lint** command.
* Fixed an issue in **Validate** command where playbooks conditional tasks were mishandeled.
* Added a validation to prevent contributors from using the `fromlicense` key as a configuration parameter in an integration's YML
* Added a validation to ensure that the type for **API token** (and similar) parameters are configured correctly as a `credential` type in the integration configuration YML.
* Added an assertion that checks for duplicated requests' names when generating an integration from a postman collection.
* Added support for [.env files](https://pypi.org/project/python-dotenv/). You can now add a `.env` file to your repository with the logging information instead of setting a global environment variables.
* When running **lint** command with --keep-container flag, the docker images are committed.
* The **validate** command will not return missing test playbook error when given a script with dynamic-section tag.

## 1.5.2

* Added a validation to **update-release-notes** command to ensure that the `--version` flag argument is in the right format.
* added a new command **coverage-analyze** to generate and print coverage reports.
* Fixed an issue in **validate** in repositories which are not in GitHub or GitLab
* Added a validation that verifies that readme image absolute links do not contain the working branch name.
* Added support for List content item in the **format**, **validate**, **download**, **upload**, **create-id-set**, **find-dependecies** and **create-content-artifacts** commands.
* Added a validation to ensure reputation command's default argument is set as an array input.
* Added the `--fail-duplicates` flag for the **merge-id-set** command which will fail the command if duplicates are found.
* Added the `--fail-duplicates` flag for the **create-id-set** command which will fail the command if duplicates are found.

## 1.5.1

* Fixed an issue where **validate** command failed to recognized test playbooks for beta integrations as valid tests.
* Fixed an issue were the **validate** command was falsely recognizing image paths in readme files.
* Fixed an issue where the **upload** command error message upon upload failure pointed to wrong file rather than to the pack metadata.
* Added a validation that verifies that each script which appears in incident fields, layouts or layout containers exists in the id_set.json.
* Fixed an issue where the **postman code-gen** command generated double dots for context outputs when it was not needed.
* Fixed an issue where there **validate** command on release notes file crashed when author image was added or modified.
* Added input handling when running **find-dependencies**, replacing string manipulations.
* Fixed an issue where the **validate** command did not handle multiple playbooks with the same name in the id_set.
* Added support for GitLab repositories in **validate**

## 1.5.0

* Fixed an issue where **upload** command failed to upload packs not under content structure.
* Added support for **init** command to run from non-content repo.
* The **split-yml** has been renamed to **split** and now supports splitting Dashboards from unified Generic Modules.
* Fixed an issue where the skipped tests validation ran on the `ApiModules` pack in the **validate** command.
* The **init** command will now create the `Generic Object` entities directories.
* Fixed an issue where the **format** command failed to recognize changed files from git.
* Fixed an issue where the **json-to-outputs** command failed checking whether `0001-01-01T00:00:00` is of type `Date`
* Added to the **generate context** command to generate context paths for integrations from an example file.
* Fixed an issue where **validate** failed on release notes configuration files.
* Fixed an issue where the **validate** command failed on pack input if git detected changed files outside of `Packs` directory.
* Fixed an issue where **validate** command failed to recognize files inside validated pack when validation release notes, resulting in a false error message for missing entity in release note.
* Fixed an issue where the **download** command failed when downloading an invalid YML, instead of skipping it.

## 1.4.9

* Added validation that the support URL in partner contribution pack metadata does not lead to a GitHub repo.
* Enhanced ***generate-docs*** with default `additionalinformation` (description) for common parameters.
* Added to **validate** command a validation that a content item's id and name will not end with spaces.
* The **format** command will now remove trailing whitespaces from content items' id and name fields.
* Fixed an issue where **update-release-notes** could fail on files outside the user given pack.
* Fixed an issue where the **generate-test-playbook** command would not place the playbook in the proper folder.
* Added to **validate** command a validation that packs with `Iron Bank` uses the latest docker from Iron Bank.
* Added to **update-release-notes** command support for `Generic Object` entities.
* Fixed an issue where playbook `fromversion` mismatch validation failed even if `skipunavailable` was set to true.
* Added to the **create artifacts** command support for release notes configuration file.
* Added validation to **validate** for release notes config file.
* Added **isoversize** and **isautoswitchedtoquietmode** fields to the playbook schema.
* Added to the **update-release-notes** command `-bc` flag to generate template for breaking changes version.
* Fixed an issue where **validate** did not search description files correctly, leading to a wrong warning message.

## 1.4.8

* Fixed an issue where yml files with `!reference` failed to load properly.
* Fixed an issue when `View Integration Documentation` button was added twice during the download and re-upload.
* Fixed an issue when `(Partner Contribution)` was added twice to the display name during the download and re-upload.
* Added the following enhancements in the **generate-test-playbook** command:
  * Added the *--commands* argument to generate tasks for specific commands.
  * Added the *--examples* argument to get the command examples file path and generate tasks from the commands and arguments specified there.
  * Added the *--upload* flag to specify whether to upload the test playbook after the generation.
  * Fixed the output condition generation for outputs of type `Boolean`.

## 1.4.7

* Fixed an issue where an empty list for a command context didn't produce an indication other than an empty table.
* Fixed an issue where the **format** command has incorrectly recognized on which files to run when running using git.
* Fixed an issue where author image validations were not checked properly.
* Fixed an issue where new old-formatted scripts and integrations were not validated.
* Fixed an issue where the wording in the from version validation error for subplaybooks was incorrect.
* Fixed an issue where the **update-release-notes** command used the old docker image version instead of the new when detecting a docker change.
* Fixed an issue where the **generate-test-playbook** command used an incorrect argument name as default
* Fixed an issue where the **json-to-outputs** command used an incorrect argument name as default when using `-d`.
* Fixed an issue where validations failed while trying to validate non content files.
* Fixed an issue where README validations did not work post VS Code formatting.
* Fixed an issue where the description validations were inconsistent when running through an integration file or a description file.

## 1.4.6

* Fixed an issue where **validate** suggests, with no reason, running **format** on missing mandatory keys in yml file.
* Skipped existence of TestPlaybook check on community and contribution integrations.
* Fixed an issue where pre-commit didn't run on the demisto_sdk/commands folder.
* The **init** command will now change the script template name in the code to the given script name.
* Expanded the validations performed on beta integrations.
* Added support for PreProcessRules in the **format**, **validate**, **download**, and **create-content-artifacts** commands.
* Improved the error messages in **generate-docs**, if an example was not provided.
* Added to **validate** command a validation that a content entity or a pack name does not contain the words "partner" and "community".
* Fixed an issue where **update-release-notes** ignores *--text* flag while using *-f*
* Fixed the outputs validations in **validate** so enrichment commands will not be checked to have DBotScore outputs.
* Added a new validation to require the dockerimage key to exist in an integration and script yml files.
* Enhanced the **generate-test-playbook** command to use only integration tested on commands, rather than (possibly) other integrations implementing them.
* Expanded unify command to support GenericModules - Unifies a GenericModule object with its Dashboards.
* Added validators for generic objects:
  * Generic Field validator - verify that the 'fromVersion' field is above 6.5.0, 'group' field equals 4 and 'id' field starts with the prefix 'generic_'.
  * Generic Type validator - verify that the 'fromVersion' field is above 6.5.0
  * Generic Module validator - verify that the 'fromVersion' field is above 6.5.0
  * Generic Definition validator - verify that the 'fromVersion' field is above 6.5.0
* Expanded Format command to support Generic Objects - Fixes generic objects according to their validations.
* Fixed an issue where the **update-release-notes** command did not handle ApiModules properly.
* Added option to enter a dictionary or json of format `[{field_name:description}]` in the **json-to-outputs** command,
  with the `-d` flag.
* Improved the outputs for the **format** command.
* Fixed an issue where the validations performed after the **format** command were inconsistent with **validate**.
* Added to the **validate** command a validation for the author image.
* Updated the **create-content-artifacts** command to support generic modules, definitions, fields and types.
* Added an option to ignore errors for file paths and not only file name in .pack-ignore file.

## 1.4.5

* Enhanced the **postman-codegen** command to name all generated arguments with lower case.
* Fixed an issue where the **find-dependencies** command miscalculated the dependencies for playbooks that use generic commands.
* Fixed an issue where the **validate** command failed in external repositories in case the DEMISTO_SDK_GITHUB_TOKEN was not set.
* Fixed an issue where **openapi-codegen** corrupted the swagger file by overwriting configuration to swagger file.
* Updated the **upload** command to support uploading zipped packs to the marketplace.
* Added to the **postman-codegen** command support of path variables.
* Fixed an issue where **openapi-codegen** entered into an infinite loop on circular references in the swagger file.
* The **format** command will now set `fromVersion: 6.2.0` for widgets with 'metrics' data type.
* Updated the **find-dependencies** command to support generic modules, definitions, fields and types.
* Fixed an issue where **openapi-codegen** tried to extract reference example outputs, leading to an exception.
* Added an option to ignore secrets automatically when using the **init** command to create a pack.
* Added a tool that gives the ability to temporarily suppress console output.

## 1.4.4

* When formatting incident types with Auto-Extract rules and without mode field, the **format** command will now add the user selected mode.
* Added new validation that DBotRole is set for scripts that requires elevated permissions to the `XSOAR-linter` in the **lint** command.
* Added url escaping to markdown human readable section in generate docs to avoid autolinking.
* Added a validation that mapper's id and name are matching. Updated the format of mapper to include update_id too.
* Added a validation to ensure that image paths in the README files are valid.
* Fixed **find_type** function to correctly find test files, such as, test script and test playbook.
* Added scheme validations for the new Generic Object Types, Fields, and Modules.
* Renamed the flag *--input-old-version* to *--old-version* in the **generate-docs** command.
* Refactored the **update-release-notes** command:
  * Replaced the *--all* flag with *--use-git* or *-g*.
  * Added the *--force* flag to update the pack release notes without changes in the pack.
  * The **update-release-notes** command will now update all dependent integrations on ApiModule change, even if not specified.
  * If more than one pack has changed, the full list of updated packs will be printed at the end of **update-release-notes** command execution.
  * Fixed an issue where the **update-release-notes** command did not add docker image release notes entry for release notes file if a script was changed.
  * Fixed an issue where the **update-release-notes** command did not detect changed files that had the same name.
  * Fixed an issue in the **update-release-notes** command where the version support of JSON files was mishandled.
* Fixed an issue where **format** did not skip files in test and documentation directories.
* Updated the **create-id-set** command to support generic modules, definitions, fields and types.
* Changed the **convert** command to generate old layout fromversion to 5.0.0 instead of 4.1.0
* Enhanced the command **postman-codegen** with type hints for templates.

## 1.4.3

* Fixed an issue where **json-to-outputs** command returned an incorrect output when json is a list.
* Fixed an issue where if a pack README.md did not exist it could cause an error in the validation process.
* Fixed an issue where the *--name* was incorrectly required in the **init** command.
* Adding the option to run **validate** on a specific path while using git (*-i* & *-g*).
* The **format** command will now change UUIDs in .yml and .json files to their respective content entity name.
* Added a playbook validation to check if a task sub playbook exists in the id set in the **validate** command.
* Added the option to add new tags/usecases to the approved list and to the pack metadata on the same pull request.
* Fixed an issue in **test_content** where when different servers ran tests for the same integration, the server URL parameters were not set correctly.
* Added a validation in the **validate** command to ensure that the ***endpoint*** command is configured correctly in yml file.
* Added a warning when pack_metadata's description field is longer than 130 characters.
* Fixed an issue where a redundant print occurred on release notes validation.
* Added new validation in the **validate** command to ensure that the minimal fromVersion in a widget of type metrics will be 6.2.0.
* Added the *--release-notes* flag to demisto-sdk to get the current version release notes entries.

## 1.4.2

* Added to `pylint` summary an indication if a test was skipped.
* Added to the **init** command the option to specify fromversion.
* Fixed an issue where running **init** command without filling the metadata file.
* Added the *--docker-timeout* flag in the **lint** command to control the request timeout for the Docker client.
* Fixed an issue where **update-release-notes** command added only one docker image release notes entry for release notes file, and not for every entity whom docker image was updated.
* Added a validation to ensure that incident/indicator fields names starts with their pack name in the **validate** command. (Checked only for new files and only when using git *-g*)
* Updated the **find-dependencies** command to return the 'dependencies' according the layout type ('incident', 'indicator').
* Enhanced the "vX" display name validation for scripts and integrations in the **validate** command to check for every versioned script or integration, and not only v2.
* Added the *--fail-duplicates* flag for the **create-id-set** command which will fail the command if duplicates are found.
* Added to the **generate-docs** command automatic addition to git when a new readme file is created.

## 1.4.1

* When in private repo without `DEMSITO_SDK_GITHUB_TOKEN` configured, get_remote_file will take files from the local origin/master.
* Enhanced the **unify** command when giving input of a file and not a directory return a clear error message.
* Added a validation to ensure integrations are not skipped and at least one test playbook is not skipped for each integration or script.
* Added to the Content Tests support for `context_print_dt`, which queries the incident context and prints the result as a json.
* Added new validation for the `xsoar_config.json` file in the **validate** command.
* Added a version differences section to readme in **generate-docs** command.
* Added the *--docs-format* flag in the **integration-diff** command to get the output in README format.
* Added the *--input-old-version* and *--skip-breaking-changes* flags in the **generate-docs** command to get the details for the breaking section and to skip the breaking changes section.

## 1.4.0

* Enable passing a comma-separated list of paths for the `--input` option of the **lint** command.
* Added new validation of unimplemented test-module command in the code to the `XSOAR-linter` in the **lint** command.
* Fixed the **generate-docs** to handle integration authentication parameter.
* Added a validation to ensure that description and README do not contain the word 'Demisto'.
* Improved the deprecated message validation required from playbooks and scripts.
* Added the `--quite-bc-validation` flag for the **validate** command to run the backwards compatibility validation in quite mode (errors is treated like warnings).
* Fixed the **update release notes** command to display a name for old layouts.
* Added the ability to append to the pack README credit to contributors.
* Added identification for parameter differences in **integration-diff** command.
* Fixed **format** to use git as a default value.
* Updated the **upload** command to support reports.
* Fixed an issue where **generate-docs** command was displaying 'None' when credentials parameter display field configured was not configured.
* Fixed an issue where **download** did not return exit code 1 on failure.
* Updated the validation that incident fields' names do not contain the word incident will aplly to core packs only.
* Added a playbook validation to verify all conditional tasks have an 'else' path in **validate** command.
* Renamed the GitHub authentication token environment variable `GITHUB_TOKEN` to `DEMITO_SDK_GITHUB_TOKEN`.
* Added to the **update-release-notes** command automatic addition to git when new release notes file is created.
* Added validation to ensure that integrations, scripts, and playbooks do not contain the entity type in their names.
* Added the **convert** command to convert entities between XSOAR versions.
* Added the *--deprecate* flag in **format** command to deprecate integrations, scripts, and playbooks.
* Fixed an issue where ignoring errors did not work when running the **validate** command on specific files (-i).

## 1.3.9

* Added a validation verifying that the pack's README.md file is not equal to pack description.
* Fixed an issue where the **Assume yes** flag did not work properly for some entities in the **format** command.
* Improved the error messages for separators in folder and file names in the **validate** command.
* Removed the **DISABLE_SDK_VERSION_CHECK** environment variable. To disable new version checks, use the **DEMISTO_SDK_SKIP_VERSION_CHECK** envirnoment variable.
* Fixed an issue where the demisto-sdk version check failed due to a rate limit.
* Fixed an issue with playbooks scheme validation.

## 1.3.8

* Updated the **secrets** command to work on forked branches.

## 1.3.7

* Added a validation to ensure correct image and description file names.
* Fixed an issue where the **validate** command failed when 'display' field in credentials param in yml is empty but 'displaypassword' was provided.
* Added the **integration-diff** command to check differences between two versions of an integration and to return a report of missing and changed elements in the new version.
* Added a validation verifying that the pack's README.md file is not missing or empty for partner packs or packs contains use cases.
* Added a validation to ensure that the integration and script folder and file names will not contain separators (`_`, `-`, ``).
* When formatting new pack, the **format** command will set the *fromversion* key to 5.5.0 in the new files without fromversion.

## 1.3.6

* Added a validation that core packs are not dependent on non-core packs.
* Added a validation that a pack name follows XSOAR standards.
* Fixed an issue where in some cases the `get_remote_file` function failed due to an invalid path.
* Fixed an issue where running **update-release-notes** with updated integration logo, did not detect any file changes.
* Fixed an issue where the **create-id-set** command did not identify unified integrations correctly.
* Fixed an issue where the `CommonTypes` pack was not identified as a dependency for all feed integrations.
* Added support for running SDK commands in private repositories.
* Fixed an issue where running the **init** command did not set the correct category field in an integration .yml file for a newly created pack.
* When formatting new contributed pack, the **format** command will set the *fromversion* key to 6.0.0 in the relevant files.
* If the environment variable "DISABLE_SDK_VERSION_CHECK" is define, the demisto-sdk will no longer check for newer version when running a command.
* Added the `--use-pack-metadata` flag for the **find-dependencies** command to update the calculated dependencies using the the packs metadata files.
* Fixed an issue where **validate** failed on scripts in case the `outputs` field was set to `None`.
* Fixed an issue where **validate** was failing on editing existing release notes.
* Added a validation for README files verifying that the file doesn't contain template text copied from HelloWorld or HelloWorldPremium README.

## 1.3.5

* Added a validation that layoutscontainer's id and name are matching. Updated the format of layoutcontainer to include update_id too.
* Added a validation that commands' names and arguments in core packs, or scripts' arguments do not contain the word incident.
* Fixed issue where running the **generate-docs** command with -c flag ran all the commands and not just the commands specified by the flag.
* Fixed the error message of the **validate** command to not always suggest adding the *description* field.
* Fixed an issue where running **format** on feed integration generated invalid parameter structure.
* Fixed an issue where the **generate-docs** command did not add all the used scripts in a playbook to the README file.
* Fixed an issue where contrib/partner details might be added twice to the same file, when using unify and create-content-artifacts commands
* Fixed issue where running **validate** command on image-related integration did not return the correct outputs to json file.
* When formatting playbooks, the **format** command will now remove empty fields from SetIncident, SetIndicator, CreateNewIncident, CreateNewIndicator script arguments.
* Added an option to fill in the developer email when running the **init** command.

## 1.3.4

* Updated the **validate** command to check that the 'additionalinfo' field only contains the expected value for feed required parameters and not equal to it.
* Added a validation that community/partner details are not in the detailed description file.
* Added a validation that the Use Case tag in pack_metadata file is only used when the pack contains at least one PB, Incident Type or Layout.
* Added a validation that makes sure outputs in integrations are matching the README file when only README has changed.
* Added the *hidden* field to the integration schema.
* Fixed an issue where running **format** on a playbook whose `name` does not equal its `id` would cause other playbooks who use that playbook as a sub-playbook to fail.
* Added support for local custom command configuration file `.demisto-sdk-conf`.
* Updated the **format** command to include an update to the description file of an integration, to remove community/partner details.

## 1.3.3

* Fixed an issue where **lint** failed where *.Dockerfile* exists prior running the lint command.
* Added FeedHelloWorld template option for *--template* flag in **demisto-sdk init** command.
* Fixed issue where **update-release-notes** deleted release note file if command was called more than once.
* Fixed issue where **update-release-notes** added docker image release notes every time the command was called.
* Fixed an issue where running **update-release-notes** on a pack with newly created integration, had also added a docker image entry in the release notes.
* Fixed an issue where `XSOAR-linter` did not find *NotImplementedError* in main.
* Added validation for README files verifying their length (over 30 chars).
* When using *-g* flag in the **validate** command it will now ignore untracked files by default.
* Added the *--include-untracked* flag to the **validate** command to include files which are untracked by git in the validation process.
* Improved the `pykwalify` error outputs in the **validate** command.
* Added the *--print-pykwalify* flag to the **validate** command to print the unchanged output from `pykwalify`.

## 1.3.2

* Updated the format of the outputs when using the *--json-file* flag to create a JSON file output for the **validate** and **lint** commands.
* Added the **doc-review** command to check spelling in .md and .yml files as well as a basic release notes review.
* Added a validation that a pack's display name does not already exist in content repository.
* Fixed an issue where the **validate** command failed to detect duplicate params in an integration.
* Fixed an issue where the **validate** command failed to detect duplicate arguments in a command in an integration.

## 1.3.1

* Fixed an issue where the **validate** command failed to validate the release notes of beta integrations.
* Updated the **upload** command to support indicator fields.
* The **validate** and **update-release-notes** commands will now check changed files against `demisto/master` if it is configured locally.
* Fixed an issue where **validate** would incorrectly identify files as renamed.
* Added a validation that integration properties (such as feed, mappers, mirroring, etc) are not removed.
* Fixed an issue where **validate** failed when comparing branch against commit hash.
* Added the *--no-pipenv* flag to the **split-yml** command.
* Added a validation that incident fields and incident types are not removed from mappers.
* Fixed an issue where the *c
reate-id-set* flag in the *validate* command did not work while not using git.
* Added the *hiddenusername* field to the integration schema.
* Added a validation that images that are not integration images, do not ask for a new version or RN

## 1.3.0

* Do not collect optional dependencies on indicator types reputation commands.
* Fixed an issue where downloading indicator layoutscontainer objects failed.
* Added a validation that makes sure outputs in integrations are matching the README file.
* Fixed an issue where the *create-id-set* flag in the **validate** command did not work.
* Added a warning in case no id_set file is found when running the **validate** command.
* Fixed an issue where changed files were not recognised correctly on forked branches in the **validate** and the **update-release-notes** commands.
* Fixed an issue when files were classified incorrectly when running *update-release-notes*.
* Added a validation that integration and script file paths are compatible with our convention.
* Fixed an issue where id_set.json file was re created whenever running the generate-docs command.
* added the *--json-file* flag to create a JSON file output for the **validate** and **lint** commands.

## 1.2.19

* Fixed an issue where merge id_set was not updated to work with the new entity of Packs.
* Added a validation that the playbook's version matches the version of its sub-playbooks, scripts, and integrations.

## 1.2.18

* Changed the *skip-id-set-creation* flag to *create-id-set* in the **validate** command. Its default value will be False.
* Added support for the 'cve' reputation command in default arg validation.
* Filter out generic and reputation command from scripts and playbooks dependencies calculation.
* Added support for the incident fields in outgoing mappers in the ID set.
* Added a validation that the taskid field and the id field under the task field are both from uuid format and contain the same value.
* Updated the **format** command to generate uuid value for the taskid field and for the id under the task field in case they hold an invalid values.
* Exclude changes from doc_files directory on validation.
* Added a validation that an integration command has at most one default argument.
* Fixing an issue where pack metadata version bump was not enforced when modifying an old format (unified) file.
* Added validation that integration parameter's display names are capitalized and spaced using whitespaces and not underscores.
* Fixed an issue where beta integrations where not running deprecation validations.
* Allowed adding additional information to the deprecated description.
* Fixing an issue when escaping less and greater signs in integration params did not work as expected.

## 1.2.17

* Added a validation that the classifier of an integration exists.
* Added a validation that the mapper of an integration exists.
* Added a validation that the incident types of a classifier exist.
* Added a validation that the incident types of a mapper exist.
* Added support for *text* argument when running **demisto-sdk update-release-notes** on the ApiModules pack.
* Added a validation for the minimal version of an indicator field of type grid.
* Added new validation for incident and indicator fields in classifiers mappers and layouts exist in the content.
* Added cache for get_remote_file to reducing failures from accessing the remote repo.
* Fixed an issue in the **format** command where `_dev` or `_copy` suffixes weren't removed from the `id` of the given playbooks.
* Playbook dependencies from incident and indicator fields are now marked as optional.
* Mappers dependencies from incident types and incident fields are now marked as optional.
* Classifier dependencies from incident types are now marked as optional.
* Updated **demisto-sdk init** command to no longer create `created` field in pack_metadata file
* Updated **generate-docs** command to take the parameters names in setup section from display field and to use additionalinfo field when exist.
* Using the *verbose* argument in the **find-dependencies** command will now log to the console.
* Improved the deprecated message validation required from integrations.
* Fixed an issue in the **generate-docs** command where **Context Example** section was created when it was empty.

## 1.2.16

* Added allowed ignore errors to the *IDSetValidator*.
* Fixed an issue where an irrelevant id_set validation ran in the **validate** command when using the *--id-set* flag.
* Fixed an issue were **generate-docs** command has failed if a command did not exist in commands permissions file.
* Improved a **validate** command message for missing release notes of api module dependencies.

## 1.2.15

* Added the *ID101* to the allowed ignored errors.

## 1.2.14

* SDK repository is now mypy check_untyped_defs complaint.
* The lint command will now ignore the unsubscriptable-object (E1136) pylint error in dockers based on python 3.9 - this will be removed once a new pylint version is released.
* Added an option for **format** to run on a whole pack.
* Added new validation of unimplemented commands from yml in the code to `XSOAR-linter`.
* Fixed an issue where Auto-Extract fields were only checked for newly added incident types in the **validate** command.
* Added a new warning validation of direct access to args/params dicts to `XSOAR-linter`.

## 1.2.13

* Added new validation of indicators usage in CommandResults to `XSOAR-linter`.
* Running **demisto-sdk lint** will automatically run on changed files (same behavior as the -g flag).
* Removed supported version message from the documentation when running **generate_docs**.
* Added a print to indicate backwards compatibility is being checked in **validate** command.
* Added a percent print when running the **validate** command with the *-a* flag.
* Fixed a regression in the **upload** command where it was ignoring `DEMISTO_VERIFY_SSL` env var.
* Fixed an issue where the **upload** command would fail to upload beta integrations.
* Fixed an issue where the **validate** command did not create the *id_set.json* file when running with *-a* flag.
* Added price change validation in the **validate** command.
* Added validations that checks in read-me for empty sections or leftovers from the auto generated read-me that should be changed.
* Added new code validation for *NotImplementedError* to raise a warning in `XSOAR-linter`.
* Added validation for support types in the pack metadata file.
* Added support for *--template* flag in **demisto-sdk init** command.
* Fixed an issue with running **validate** on master branch where the changed files weren't compared to previous commit when using the *-g* flag.
* Fixed an issue where the `XSOAR-linter` ran *NotImplementedError* validation on scripts.
* Added support for Auto-Extract feature validation in incident types in the **validate** command.
* Fixed an issue in the **lint** command where the *-i* flag was ignored.
* Improved **merge-id-sets** command to support merge between two ID sets that contain the same pack.
* Fixed an issue in the **lint** command where flake8 ran twice.

## 1.2.12

* Bandit now reports also on medium severity issues.
* Fixed an issue with support for Docker Desktop on Mac version 2.5.0+.
* Added support for vulture and mypy linting when running without docker.
* Added support for *prev-ver* flag in **update-release-notes** command.
* Improved retry support when building docker images for linting.
* Added the option to create an ID set on a specific pack in **create-id-set** command.
* Added the *--skip-id-set-creation* flag to **validate** command in order to add the capability to run validate command without creating id_set validation.
* Fixed an issue where **validate** command checked docker image tag on ApiModules pack.
* Fixed an issue where **find-dependencies** did not calculate dashboards and reports dependencies.
* Added supported version message to the documentation and release notes files when running **generate_docs** and **update-release-notes** commands respectively.
* Added new code validations for *NotImplementedError* exception raise to `XSOAR-linter`.
* Command create-content-artifacts additional support for **Author_image.png** object.
* Fixed an issue where schemas were not enforced for incident fields, indicator fields and old layouts in the validate command.
* Added support for **update-release-notes** command to update release notes according to master branch.

## 1.2.11

* Fixed an issue where the ***generate-docs*** command reset the enumeration of line numbering after an MD table.
* Updated the **upload** command to support mappers.
* Fixed an issue where exceptions were no printed in the **format** while the *--verbose* flag is set.
* Fixed an issue where *--assume-yes* flag did not work in the **format** command when running on a playbook without a `fromversion` field.
* Fixed an issue where the **format** command would fail in case `conf.json` file was not found instead of skipping the update.
* Fixed an issue where integration with v2 were recognised by the `name` field instead of the `display` field in the **validate** command.
* Added a playbook validation to check if a task script exists in the id set in the **validate** command.
* Added new integration category `File Integrity Management` in the **validate** command.

## 1.2.10

* Added validation for approved content pack use-cases and tags.
* Added new code validations for *CommonServerPython* import to `XSOAR-linter`.
* Added *default value* and *predefined values* to argument description in **generate-docs** command.
* Added a new validation that checks if *get-mapping-fields* command exists if the integration schema has *{ismappable: true}* in **validate** command.
* Fixed an issue where the *--staged* flag recognised added files as modified in the **validate** command.
* Fixed an issue where a backwards compatibility warning was raised for all added files in the **validate** command.
* Fixed an issue where **validate** command failed when no tests were given for a partner supported pack.
* Updated the **download** command to support mappers.
* Fixed an issue where the ***format*** command added a duplicate parameter.
* For partner supported content packs, added support for a list of emails.
* Removed validation of README files from the ***validate*** command.
* Fixed an issue where the ***validate*** command required release notes for ApiModules pack.

## 1.2.9

* Fixed an issue in the **openapi_codegen** command where it created duplicate functions name from the swagger file.
* Fixed an issue in the **update-release-notes** command where the *update type* argument was not verified.
* Fixed an issue in the **validate** command where no error was raised in case a non-existing docker image was presented.
* Fixed an issue in the **format** command where format failed when trying to update invalid Docker image.
* The **format** command will now preserve the **isArray** argument in integration's reputation commands and will show a warning if it set to **false**.
* Fixed an issue in the **lint** command where *finally* clause was not supported in main function.
* Fixed an issue in the **validate** command where changing any entity ID was not validated.
* Fixed an issue in the **validate** command where *--staged* flag did not bring only changed files.
* Fixed the **update-release-notes** command to ignore changes in the metadata file.
* Fixed the **validate** command to ignore metadata changes when checking if a version bump is needed.

## 1.2.8

* Added a new validation that checks in playbooks for the usage of `DeleteContext` in **validate** command.
* Fixed an issue in the **upload** command where it would try to upload content entities with unsupported versions.
* Added a new validation that checks in playbooks for the usage of specific instance in **validate** command.
* Added the **--staged** flag to **validate** command to run on staged files only.

## 1.2.7

* Changed input parameters in **find-dependencies** command.
  * Use ***-i, --input*** instead of ***-p, --path***.
  * Use ***-idp, --id-set-path*** instead of ***-i, --id-set-path***.
* Fixed an issue in the **unify** command where it crashed on an integration without an image file.
* Fixed an issue in the **format** command where unnecessary files were not skipped.
* Fixed an issue in the **update-release-notes** command where the *text* argument was not respected in all cases.
* Fixed an issue in the **validate** command where a warning about detailed description was given for unified or deprecated integrations.
* Improved the error returned by the **validate** command when running on files using the old format.

## 1.2.6

* No longer require setting `DEMISTO_README_VALIDATION` env var to enable README mdx validation. Validation will now run automatically if all necessary node modules are available.
* Fixed an issue in the **validate** command where the `--skip-pack-dependencies` would not skip id-set creation.
* Fixed an issue in the **validate** command where validation would fail if supplied an integration with an empty `commands` key.
* Fixed an issue in the **validate** command where validation would fail due to a required version bump for packs which are not versioned.
* Will use env var `DEMISTO_VERIFY_SSL` to determine if to use a secure connection for commands interacting with the Server when `--insecure` is not passed. If working with a local Server without a trusted certificate, you can set env var `DEMISTO_VERIFY_SSL=no` to avoid using `--insecure` on each command.
* Unifier now adds a link to the integration documentation to the integration detailed description.
* Fixed an issue in the **secrets** command where ignored secrets were not skipped.

## 1.2.5

* Added support for special fields: *defaultclassifier*, *defaultmapperin*, *defaultmapperout* in **download** command.
* Added -y option **format** command to assume "yes" as answer to all prompts and run non-interactively
* Speed up improvements for `validate` of README files.
* Updated the **format** command to adhere to the defined content schema and sub-schemas, aligning its behavior with the **validate** command.
* Added support for canvasContextConnections files in **format** command.

## 1.2.4

* Updated detailed description for community integrations.

## 1.2.3

* Fixed an issue where running **validate** failed on playbook with task that adds tags to the evidence data.
* Added the *displaypassword* field to the integration schema.
* Added new code validations to `XSOAR-linter`.
  * As warnings messages:
    * `demisto.params()` should be used only inside main function.
    * `demisto.args()` should be used only inside main function.
    * Functions args should have type annotations.
* Added `fromversion` field validation to test playbooks and scripts in **validate** command.

## 1.2.2

* Add support for warning msgs in the report and summary to **lint** command.
* Fixed an issue where **json-to-outputs** determined bool values as int.
* Fixed an issue where **update-release-notes** was crushing on `--all` flag.
* Fixed an issue where running **validate**, **update-release-notes** outside of content repo crushed without a meaningful error message.
* Added support for layoutscontainer in **init** contribution flow.
* Added a validation for tlp_color param in feeds in **validate** command.
* Added a validation for removal of integration parameters in **validate** command.
* Fixed an issue where **update-release-notes** was failing with a wrong error message when no pack or input was given.
* Improved formatting output of the **generate-docs** command.
* Add support for env variable *DEMISTO_SDK_ID_SET_REFRESH_INTERVAL*. Set this env variable to the refresh interval in minutes. The id set will be regenerated only if the refresh interval has passed since the last generation. Useful when generating Script documentation, to avoid re-generating the id_set every run.
* Added new code validations to `XSOAR-linter`.
  * As error messages:
    * Longer than 10 seconds sleep statements for non long running integrations.
    * exit() usage.
    * quit() usage.
  * As warnings messages:
    * `demisto.log` should not be used.
    * main function existence.
    * `demito.results` should not be used.
    * `return_output` should not be used.
    * try-except statement in main function.
    * `return_error` usage in main function.
    * only once `return_error` usage.
* Fixed an issue where **lint** command printed logs twice.
* Fixed an issue where *suffix* did not work as expected in the **create-content-artifacts** command.
* Added support for *prev-ver* flag in **lint** and **secrets** commands.
* Added support for *text* flag to **update-release-notes** command to add the same text to all release notes.
* Fixed an issue where **validate** did not recognize added files if they were modified locally.
* Added a validation that checks the `fromversion` field exists and is set to 5.0.0 or above when working or comparing to a non-feature branch in **validate** command.
* Added a validation that checks the certification field in the pack_metadata file is valid in **validate** command.
* The **update-release-notes** command will now automatically add docker image update to the release notes.

## 1.2.1

* Added an additional linter `XSOAR-linter` to the **lint** command which custom validates py files. currently checks for:
  * `Sys.exit` usages with non zero value.
  * Any `Print` usages.
* Fixed an issue where renamed files were failing on *validate*.
* Fixed an issue where single changed files did not required release notes update.
* Fixed an issue where doc_images required release-notes and validations.
* Added handling of dependent packs when running **update-release-notes** on changed *APIModules*.
  * Added new argument *--id-set-path* for id_set.json path.
  * When changes to *APIModule* is detected and an id_set.json is available - the command will update the dependent pack as well.
* Added handling of dependent packs when running **validate** on changed *APIModules*.
  * Added new argument *--id-set-path* for id_set.json path.
  * When changes to *APIModule* is detected and an id_set.json is available - the command will validate that the dependent pack has release notes as well.
* Fixed an issue where the find_type function didn't recognize file types correctly.
* Fixed an issue where **update-release-notes** command did not work properly on Windows.
* Added support for indicator fields in **update-release-notes** command.
* Fixed an issue where files in test dirs where being validated.

## 1.2.0

* Fixed an issue where **format** did not update the test playbook from its pack.
* Fixed an issue where **validate** validated non integration images.
* Fixed an issue where **update-release-notes** did not identified old yml integrations and scripts.
* Added revision templates to the **update-release-notes** command.
* Fixed an issue where **update-release-notes** crashed when a file was renamed.
* Fixed an issue where **validate** failed on deleted files.
* Fixed an issue where **validate** validated all images instead of packs only.
* Fixed an issue where a warning was not printed in the **format** in case a non-supported file type is inputted.
* Fixed an issue where **validate** did not fail if no release notes were added when adding files to existing packs.
* Added handling of incorrect layout paths via the **format** command.
* Refactor **create-content-artifacts** command - Efficient artifacts creation and better logging.
* Fixed an issue where image and description files were not handled correctly by **validate** and **update-release-notes** commands.
* Fixed an issue where the **format** command didn't remove all extra fields in a file.
* Added an error in case an invalid id_set.json file is found while running the **validate** command.
* Added fetch params checks to the **validate** command.

## 1.1.11

* Added line number to secrets' path in **secrets** command report.
* Fixed an issue where **init** a community pack did not present the valid support URL.
* Fixed an issue where **init** offered a non relevant pack support type.
* Fixed an issue where **lint** did not pull docker images for powershell.
* Fixed an issue where **find-dependencies** did not find all the script dependencies.
* Fixed an issue where **find-dependencies** did not collect indicator fields as dependencies for playbooks.
* Updated the **validate** and the **secrets** commands to be less dependent on regex.
* Fixed an issue where **lint** did not run on circle when docker did not return ping.
* Updated the missing release notes error message (RN106) in the **Validate** command.
* Fixed an issue where **Validate** would return missing release notes when two packs with the same substring existed in the modified files.
* Fixed an issue where **update-release-notes** would add duplicate release notes when two packs with the same substring existed in the modified files.
* Fixed an issue where **update-release-notes** would fail to bump new versions if the feature branch was out of sync with the master branch.
* Fixed an issue where a non-descriptive error would be returned when giving the **update-release-notes** command a pack which can not be found.
* Added dependencies check for *widgets* in **find-dependencies** command.
* Added a `update-docker` flag to **format** command.
* Added a `json-to-outputs` flag to the **run** command.
* Added a verbose (`-v`) flag to **format** command.
* Fixed an issue where **download** added the prefix "playbook-" to the name of playbooks.

## 1.1.10

* Updated the **init** command. Relevant only when passing the *--contribution* argument.
  * Added the *--author* option.
  * The *support* field of the pack's metadata is set to *community*.
* Added a proper error message in the **Validate** command upon a missing description in the root of the yml.
* **Format** now works with a relative path.
* **Validate** now fails when all release notes have been excluded.
* Fixed issue where correct error message would not propagate for invalid images.
* Added the *--skip-pack-dependencies* flag to **validate** command to skip pack dependencies validation. Relevant when using the *-g* flag.
* Fixed an issue where **Validate** and **Format** commands failed integrations with `defaultvalue` field in fetch incidents related parameters.
* Fixed an issue in the **Validate** command in which unified YAML files were not ignored.
* Fixed an issue in **generate-docs** where scripts and playbooks inputs and outputs were not parsed correctly.
* Fixed an issue in the **openapi-codegen** command where missing reference fields in the swagger JSON caused errors.
* Fixed an issue in the **openapi-codegen** command where empty objects in the swagger JSON paths caused errors.
* **update-release-notes** command now accept path of the pack instead of pack name.
* Fixed an issue where **generate-docs** was inserting unnecessary escape characters.
* Fixed an issue in the **update-release-notes** command where changes to the pack_metadata were not detected.
* Fixed an issue where **validate** did not check for missing release notes in old format files.

## 1.1.9

* Fixed an issue where **update-release-notes** command failed on invalid file types.

## 1.1.8

* Fixed a regression where **upload** command failed on test playbooks.
* Added new *githubUser* field in pack metadata init command.
* Support beta integration in the commands **split-yml, extract-code, generate-test-playbook and generate-docs.**
* Fixed an issue where **find-dependencies** ignored *toversion* field in content items.
* Added support for *layoutscontainer*, *classifier_5_9_9*, *mapper*, *report*, and *widget* in the **Format** command.
* Fixed an issue where **Format** will set the `ID` field to be equal to the `name` field in modified playbooks.
* Fixed an issue where **Format** did not work for test playbooks.
* Improved **update-release-notes** command:
  * Write content description to release notes for new items.
  * Update format for file types without description: Connections, Incident Types, Indicator Types, Layouts, Incident Fields.
* Added a validation for feedTags param in feeds in **validate** command.
* Fixed readme validation issue in community support packs.
* Added the **openapi-codegen** command to generate integrations from OpenAPI specification files.
* Fixed an issue were release notes validations returned wrong results for *CommonScripts* pack.
* Added validation for image links in README files in **validate** command.
* Added a validation for default value of fetch param in feeds in **validate** command.
* Fixed an issue where the **Init** command failed on scripts.

## 1.1.7

* Fixed an issue where running the **format** command on feed integrations removed the `defaultvalue` fields.
* Playbook branch marked with *skipunavailable* is now set as an optional dependency in the **find-dependencies** command.
* The **feedReputation** parameter can now be hidden in a feed integration.
* Fixed an issue where running the **unify** command on JS package failed.
* Added the *--no-update* flag to the **find-dependencies** command.
* Added the following validations in **validate** command:
  * Validating that a pack does not depend on NonSupported / Deprecated packs.

## 1.1.6

* Added the *--description* option to the **init** command.
* Added the *--contribution* option to the **init** command which converts a contribution zip to proper pack format.
* Improved **validate** command performance time and outputs.
* Added the flag *--no-docker-checks* to **validate** command to skip docker checks.
* Added the flag *--print-ignored-files* to **validate** command to print ignored files report when the command is done.
* Added the following validations in **validate** command:
  * Validating that existing release notes are not modified.
  * Validating release notes are not added to new packs.
  * Validating that the "currentVersion" field was raised in the pack_metadata for modified packs.
  * Validating that the timestamp in the "created" field in the pack_metadata is in ISO format.
* Running `demisto-sdk validate` will run the **validate** command using git and only on committed files (same as using *-g --post-commit*).
* Fixed an issue where release notes were not checked correctly in **validate** command.
* Fixed an issue in the **create-id-set** command where optional playbook tasks were not taken into consideration.
* Added a prompt to the `demisto-sdk update-release-notes` command to prompt users to commit changes before running the release notes command.
* Added support to `layoutscontainer` in **validate** command.

## 1.1.5

* Fixed an issue in **find-dependencies** command.
* **lint** command now verifies flake8 on CommonServerPython script.

## 1.1.4

* Fixed an issue with the default output file name of the **unify** command when using "." as an output path.
* **Unify** command now adds contributor details to the display name and description.
* **Format** command now adds *isFetch* and *incidenttype* fields to integration yml.
* Removed the *feedIncremental* field from the integration schema.
* **Format** command now adds *feedBypassExclusionList*, *Fetch indicators*, *feedReputation*, *feedReliability*,
     *feedExpirationPolicy*, *feedExpirationInterval* and *feedFetchInterval* fields to integration yml.
* Fixed an issue in the playbooks schema.
* Fixed an issue where generated release notes were out of order.
* Improved pack dependencies detection.
* Fixed an issue where test playbooks were mishandled in **validate** command.

## 1.1.3

* Added a validation for invalid id fields in indicators types files in **validate** command.
* Added default behavior for **update-release-notes** command.
* Fixed an error where README files were failing release notes validation.
* Updated format of generated release notes to be more user friendly.
* Improved error messages for the **update-release-notes** command.
* Added support for `Connections`, `Dashboards`, `Widgets`, and `Indicator Types` to **update-release-notes** command.
* **Validate** now supports scripts under the *TestPlaybooks* directory.
* Fixed an issue where **validate** did not support powershell files.

## 1.1.2

* Added a validation for invalid playbookID fields in incidents types files in **validate** command.
* Added a code formatter for python files.
* Fixed an issue where new and old classifiers where mixed on validate command.
* Added *feedIncremental* field to the integration schema.
* Fixed error in the **upload** command where unified YMLs were not uploaded as expected if the given input was a pack.
* Fixed an issue where the **secrets** command failed due to a space character in the file name.
* Ignored RN validation for *NonSupported* pack.
* You can now ignore IF107, SC100, RP102 error codes in the **validate** command.
* Fixed an issue where the **download** command was crashing when received as input a JS integration or script.
* Fixed an issue where **validate** command checked docker image for JS integrations and scripts.
* **validate** command now checks scheme for reports and connections.
* Fixed an issue where **validate** command checked docker when running on all files.
* Fixed an issue where **validate** command did not fail when docker image was not on the latest numeric tag.
* Fixed an issue where beta integrations were not validated correctly in **validate** command.

## 1.1.1

* fixed and issue where file types were not recognized correctly in **validate** command.
* Added better outputs for validate command.

## 1.1.0

* Fixed an issue where changes to only non-validated files would fail validation.
* Fixed an issue in **validate** command where moved files were failing validation for new packs.
* Fixed an issue in **validate** command where added files were failing validation due to wrong file type detection.
* Added support for new classifiers and mappers in **validate** command.
* Removed support of old RN format validation.
* Updated **secrets** command output format.
* Added support for error ignore on deprecated files in **validate** command.
* Improved errors outputs in **validate** command.
* Added support for linting an entire pack.

## 1.0.9

* Fixed a bug where misleading error was presented when pack name was not found.
* **Update-release-notes** now detects added files for packs with versions.
* Readme files are now ignored by **update-release-notes** and validation of release notes.
* Empty release notes no longer cause an uncaught error during validation.

## 1.0.8

* Changed the output format of demisto-sdk secrets.
* Added a validation that checkbox items are not required in integrations.
* Added pack release notes generation and validation.
* Improved pack metadata validation.
* Fixed an issue in **validate** where renamed files caused an error

## 1.0.4

* Fix the **format** command to update the `id` field to be equal to `details` field in indicator-type files, and to `name` field in incident-type & dashboard files.
* Fixed a bug in the **validate** command for layout files that had `sortValues` fields.
* Fixed a bug in the **format** command where `playbookName` field was not always present in the file.
* Fixed a bug in the **format** command where indicatorField wasn't part of the SDK schemas.
* Fixed a bug in **upload** command where created unified docker45 yml files were not deleted.
* Added support for IndicatorTypes directory in packs (for `reputation` files, instead of Misc).
* Fixed parsing playbook condition names as string instead of boolean in **validate** command
* Improved image validation in YAML files.
* Removed validation for else path in playbook condition tasks.

## 1.0.3

* Fixed a bug in the **format** command where comments were being removed from YAML files.
* Added output fields: *file_path* and *kind* for layouts in the id-set.json created by **create-id-set** command.
* Fixed a bug in the **create-id-set** command Who returns Duplicate for Layouts with a different kind.
* Added formatting to **generate-docs** command results replacing all `<br>` tags with `<br/>`.
* Fixed a bug in the **download** command when custom content contained not supported content entity.
* Fixed a bug in **format** command in which boolean strings  (e.g. 'yes' or 'no') were converted to boolean values (e.g. 'True' or 'False').
* **format** command now removes *sourceplaybookid* field from playbook files.
* Fixed a bug in **generate-docs** command in which integration dependencies were not detected when generating documentation for a playbook.

## 1.0.1

* Fixed a bug in the **unify** command when output path was provided empty.
* Improved error message for integration with no tests configured.
* Improved the error message returned from the **validate** command when an integration is missing or contains malformed fetch incidents related parameters.
* Fixed a bug in the **create** command where a unified YML with a docker image for 4.5 was copied incorrectly.
* Missing release notes message are now showing the release notes file path to update.
* Fixed an issue in the **validate** command in which unified YAML files were not ignored.
* File format suggestions are now shown in the relevant file format (JSON or YAML).
* Changed Docker image validation to fail only on non-valid ones.
* Removed backward compatibility validation when Docker image is updated.

## 1.0.0

* Improved the *upload* command to support the upload of all the content entities within a pack.
* The *upload* command now supports the improved pack file structure.
* Added an interactive option to format integrations, scripts and playbooks with No TestPlaybooks configured.
* Added an interactive option to configure *conf.json* file with missing test playbooks for integrations, scripts and playbooks
* Added *download* command to download custom content from Demisto instance to the local content repository.
* Improved validation failure messages to include a command suggestion, wherever relevant, to fix the raised issue.
* Improved 'validate' help and documentation description
* validate - checks that scripts, playbooks, and integrations have the *tests* key.
* validate - checks that test playbooks are configured in `conf.json`.
* demisto-sdk lint - Copy dir better handling.
* demisto-sdk lint - Add error when package missing in docker image.
* Added *-a , --validate-all* option in *validate* to run all validation on all files.
* Added *-i , --input* option in *validate* to run validation on a specified pack/file.
* added *-i, --input* option in *secrets* to run on a specific file.
* Added an allowed hidden parameter: *longRunning* to the hidden integration parameters validation.
* Fixed an issue with **format** command when executing with an output path of a folder and not a file path.
* Bug fixes in generate-docs command given playbook as input.
* Fixed an issue with lint command in which flake8 was not running on unit test files.

## 0.5.2

* Added *-c, --command* option in *generate-docs* to generate a specific command from an integration.
* Fixed an issue when getting README/CHANGELOG files from git and loading them.
* Removed release notes validation for new content.
* Fixed secrets validations for files with the same name in a different directory.
* demisto-sdk lint - parallelization working with specifying the number of workers.
* demisto-sdk lint - logging levels output, 3 levels.
* demisto-sdk lint - JSON report, structured error reports in JSON format.
* demisto-sdk lint - XML JUnit report for unit-tests.
* demisto-sdk lint - new packages used to accelerate execution time.
* demisto-sdk secrets - command now respects the generic whitelist, and not only the pack secrets.

## 0.5.0

[PyPI History][1]

[1]: https://pypi.org/project/demisto-sdk/#history

## 0.4.9

* Fixed an issue in *generate-docs* where Playbooks and Scripts documentation failed.
* Added a graceful error message when executing the *run" command with a misspelled command.
* Added more informative errors upon failures of the *upload* command.
* format command:
  * Added format for json files: IncidentField, IncidentType, IndicatorField, IndicatorType, Layout, Dashboard.
  * Added the *-fv --from-version*, *-nv --no-validation* arguments.
  * Removed the *-t yml_type* argument, the file type will be inferred.
  * Removed the *-g use_git* argument, running format without arguments will run automatically on git diff.
* Fixed an issue in loading playbooks with '=' character.
* Fixed an issue in *validate* failed on deleted README files.

## 0.4.8

* Added the *max* field to the Playbook schema, allowing to define it in tasks loop.
* Fixed an issue in *validate* where Condition branches checks were case sensitive.

## 0.4.7

* Added the *slareminder* field to the Playbook schema.
* Added the *common_server*, *demisto_mock* arguments to the *init* command.
* Fixed an issue in *generate-docs* where the general section was not being generated correctly.
* Fixed an issue in *validate* where Incident type validation failed.

## 0.4.6

* Fixed an issue where the *validate* command did not identify CHANGELOG in packs.
* Added a new command, *id-set* to create the id set - the content dependency tree by file IDs.

## 0.4.5

* generate-docs command:
  * Added the *use_cases*, *permissions*, *command_permissions* and *limitations*.
  * Added the *--insecure* argument to support running the script and integration command in Demisto.
  * Removed the *-t yml_type* argument, the file type will be inferred.
  * The *-o --output* argument is no longer mandatory, default value will be the input file directory.
* Added support for env var: *DEMISTO_SDK_SKIP_VERSION_CHECK*. When set version checks are skipped.
* Fixed an issue in which the CHANGELOG files did not match our scheme.
* Added a validator to verify that there are no hidden integration parameters.
* Fixed an issue where the *validate* command ran on test files.
* Removed the *env-dir* argument from the demisto-sdk.
* README files which are html files will now be skipped in the *validate* command.
* Added support for env var: *DEMISTO_README_VALIDATOR*. When not set the readme validation will not run.

## 0.4.4

* Added a validator for IncidentTypes (incidenttype-*.json).
* Fixed an issue where the -p flag in the *validate* command was not working.
* Added a validator for README.md files.
* Release notes validator will now run on: incident fields, indicator fields, incident types, dashboard and reputations.
* Fixed an issue where the validator of reputation(Indicator Type) did not check on the details field.
* Fixed an issue where the validator attempted validating non-existing files after deletions or name refactoring.
* Removed the *yml_type* argument in the *split-yml*, *extract-code* commands.
* Removed the *file_type* argument in the *generate-test-playbook* command.
* Fixed the *insecure* argument in *upload*.
* Added the *insecure* argument in *run-playbook*.
* Standardise the *-i --input*, *-o --output* to demisto-sdk commands.

## 0.4.3

* Fixed an issue where the incident and indicator field BC check failed.
* Support for linting and unit testing PowerShell integrations.

## 0.4.2

* Fixed an issue where validate failed on Windows.
* Added a validator to verify all branches are handled in conditional task in a playbook.
* Added a warning message when not running the latest sdk version.
* Added a validator to check that the root is connected to all tasks in the playbook.
* Added a validator for Dashboards (dashboard-*.json).
* Added a validator for Indicator Types (reputation-*.json).
* Added a BC validation for changing incident field type.
* Fixed an issue where init command would generate an invalid yml for scripts.
* Fixed an issue in misleading error message in v2 validation hook.
* Fixed an issue in v2 hook which now is set only on newly added scripts.
* Added more indicative message for errors in yaml files.
* Disabled pykwalify info log prints.

## 0.3.10

* Added a BC check for incident fields - changing from version is not allowed.
* Fixed an issue in create-content-artifacts where scripts in Packs in TestPlaybooks dir were copied with a wrong prefix.

## 0.3.9

* Added a validation that incident field can not be required.
* Added validation for fetch incident parameters.
* Added validation for feed integration parameters.
* Added to the *format* command the deletion of the *sourceplaybookid* field.
* Fixed an issue where *fieldMapping* in playbook did not pass the scheme validation.
* Fixed an issue where *create-content-artifacts* did not copy TestPlaybooks in Packs without prefix of *playbook-*.
* Added a validation the a playbook can not have a rolename set.
* Added to the image validator the new DBot default image.
* Added the fields: elasticcommonfields, quiet, quietmode to the Playbook schema.
* Fixed an issue where *validate* failed on integration commands without outputs.
* Added a new hook for naming of v2 integrations and scripts.

## 0.3.8

* Fixed an issue where *create-content-artifact* was not loading the data in the yml correctly.
* Fixed an issue where *unify* broke long lines in script section causing syntax errors

## 0.3.7

* Added *generate-docs* command to generate documentation file for integration, playbook or script.
* Fixed an issue where *unify* created a malformed integration yml.
* Fixed an issue where demisto-sdk **init** creates unit-test file with invalid import.

## 0.3.6

* Fixed an issue where demisto-sdk **validate** failed on modified scripts without error message.

## 0.3.5

* Fixed an issue with docker tag validation for integrations.
* Restructured repo source code.

## 0.3.4

* Saved failing unit tests as a file.
* Fixed an issue where "_test" file for scripts/integrations created using **init** would import the "HelloWorld" templates.
* Fixed an issue in demisto-sdk **validate** - was failing on backward compatiblity check
* Fixed an issue in demisto-sdk **secrets** - empty line in .secrets-ignore always made the secrets check to pass
* Added validation for docker image inside integrations and scripts.
* Added --use-git flag to **format** command to format all changed files.
* Fixed an issue where **validate** did not fail on dockerimage changes with bc check.
* Added new flag **--ignore-entropy** to demisto-sdk **secrets**, this will allow skip entropy secrets check.
* Added --outfile to **lint** to allow saving failed packages to a file.

## 0.3.3

* Added backwards compatibility break error message.
* Added schema for incident types.
* Added **additionalinfo** field to as an available field for integration configuration.
* Added pack parameter for **init**.
* Fixed an issue where error would appear if name parameter is not set in **init**.

## 0.3.2

* Fixed the handling of classifier files in **validate**.

## 0.3.1

* Fixed the handling of newly created reputation files in **validate**.
* Added an option to perform **validate** on a specific file.

## 0.3.0

* Added support for multi-package **lint** both with parallel and without.
* Added all parameter in **lint** to run on all packages and packs in content repository.
* Added **format** for:
  * Scripts
  * Playbooks
  * Integrations
* Improved user outputs for **secrets** command.
* Fixed an issue where **lint** would run pytest and pylint only on a single docker per integration.
* Added auto-complete functionality to demisto-sdk.
* Added git parameter in **lint** to run only on changed packages.
* Added the **run-playbook** command
* Added **run** command which runs a command in the Demisto playground.
* Added **upload** command which uploads an integration or a script to a Demisto instance.
* Fixed and issue where **validate** checked if release notes exist for new integrations and scripts.
* Added **generate-test-playbook** command which generates a basic test playbook for an integration or a script.
* **validate** now supports indicator fields.
* Fixed an issue with layouts scheme validation.
* Adding **init** command.
* Added **json-to-outputs** command which generates the yaml section for outputs from an API raw response.

## 0.2.6

* Fixed an issue with locating release notes for beta integrations in **validate**.

## 0.2.5

* Fixed an issue with locating release notes for beta integrations in **validate**.

## 0.2.4

* Adding image validation to Beta_Integration and Packs in **validate**.

## 0.2.3

* Adding Beta_Integration to the structure validation process.
* Fixing bug where **validate** did checks on TestPlaybooks.
* Added requirements parameter to **lint**.

## 0.2.2

* Fixing bug where **lint** did not return exit code 1 on failure.
* Fixing bug where **validate** did not print error message in case no release notes were give.

## 0.2.1

* **Validate** now checks that the id and name fields are identical in yml files.
* Fixed a bug where sdk did not return any exit code.

## 0.2.0

* Added Release Notes Validator.
* Fixed the Unifier selection of your python file to use as the code.
* **Validate** now supports Indicator fields.
* Fixed a bug where **validate** and **secrets** did not return exit code 1 on failure.
* **Validate** now runs on newly added scripts.

## 0.1.8

* Added support for `--version`.
* Fixed an issue in file_validator when calling `checked_type` method with script regex.

## 0.1.2

* Restructuring validation to support content packs.
* Added secrets validation.
* Added content bundle creation.
* Added lint and unit test run.

## 0.1.1

* Added new logic to the unifier.
* Added detailed README.
* Some small adjustments and fixes.

## 0.1.0

Capabilities:

* **Extract** components(code, image, description etc.) from a Demisto YAML file into a directory.
* **Unify** components(code, image, description etc.) to a single Demisto YAML file.
* **Validate** Demisto content files.<|MERGE_RESOLUTION|>--- conflicted
+++ resolved
@@ -4,21 +4,17 @@
 * Fixed an issue where running **validate** with the `-g` flag would skip some validations for old format files.
 * Deprecated integrations and scripts will not run anymore when providing the **--all-packs** to the **lint** command.
 * Fixed an issue where a pack `serverMinVersion` is calculated by its content items to be the minimum fromVersion.
+* Added the `--docker-image-target` flag to **lint** for testing native supported content with new images.
 
 ## 1.10.5
 * Fixed an issue where running **run-test-playbook** would not use the `verify` parameter correctly. @ajoga
 * Added a newline at the end of README files generated in **generate-docs**.
 * Added the value `3` (out of bounds) to the `onChangeRepAlg` and `reputationCalc` fields under the `IncidentType` and `GenericType` schemas. **validate** will allow using it now.
 * Fixed an issue where **doc-review** required dot suffixes in release notes describing new content.
-<<<<<<< HEAD
-* Added the `--docker-image-target` flag to **lint** for testing native supported content with new images.
-
-=======
 * Fixed an issue where **validate** failed on Feed Integrations after adding the new *Collect/Connect* section field.
 * Fixed an issue where using **postman-codegen** failed converting strings containing digits to kebab-case.
 * Fixed an issue where the ***error-code*** command could not parse List[str] parameter.
 * Updated validation *LO107* to support more section types in XSIAM layouts.
->>>>>>> 2ee8c290
 
 ## 1.10.4
 * Added support for running **lint** in multiple native-docker images.
